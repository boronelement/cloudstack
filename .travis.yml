--- conflicted
+++ resolved
@@ -142,14 +142,10 @@
              component/test_snapshots
              component/test_stopped_vm"
 
-<<<<<<< HEAD
-    - TESTS="component/test_resource_limits"
-=======
     - TESTS="component/test_project_resources"
 
     - TESTS="component/test_project_limits
              component/test_resource_limits"
->>>>>>> b0bcd33d
 
     - TESTS="component/test_tags
              component/test_templates
