# Licensed to the Apache Software Foundation (ASF) under one
# or more contributor license agreements.  See the NOTICE file
# distributed with this work for additional information
# regarding copyright ownership.  The ASF licenses this file
# to you under the Apache License, Version 2.0 (the
# "License"); you may not use this file except in compliance
# with the License.  You may obtain a copy of the License at
#
#   http://www.apache.org/licenses/LICENSE-2.0
#
# Unless required by applicable law or agreed to in writing,
# software distributed under the License is distributed on an
# "AS IS" BASIS, WITHOUT WARRANTIES OR CONDITIONS OF ANY
# KIND, either express or implied.  See the License for the
# specific language governing permissions and limitations
# under the License.
sudo: required
dist: trusty
group: edge
language: java
jdk:
- oraclejdk8
python:
  - "2.7"
cache:
  directories:
  - $HOME/.m2
  timeout: 500
notifications:
  email: false
env:
  global:
     - PATH=$HOME/.local/bin:$PATH
  matrix:
    - TESTS="smoke/test_affinity_groups
             smoke/test_affinity_groups_projects
             smoke/test_certauthority_root
             smoke/test_deploy_vgpu_enabled_vm
             smoke/test_deploy_vm_iso
             smoke/test_deploy_vm_root_resize
             smoke/test_deploy_vm_with_userdata
             smoke/test_deploy_vms_with_varied_deploymentplanners
             smoke/test_disk_offerings
             smoke/test_dynamicroles
             smoke/test_global_settings
             smoke/test_guest_vlan_range"

    - TESTS="smoke/test_hostha_kvm
             smoke/test_hostha_simulator
             smoke/test_hosts
             smoke/test_internal_lb
             smoke/test_iso
             smoke/test_list_ids_parameter
             smoke/test_loadbalance
             smoke/test_login
             smoke/test_metrics_api
             smoke/test_multipleips_per_nic
             smoke/test_nested_virtualization
             smoke/test_network
             smoke/test_network_acl
             smoke/test_nic
             smoke/test_nic_adapter_type
             smoke/test_non_contigiousvlan
             smoke/test_outofbandmanagement
             smoke/test_outofbandmanagement_nestedplugin
             smoke/test_over_provisioning
             smoke/test_password_server
             smoke/test_portable_publicip
             smoke/test_primary_storage
             smoke/test_privategw_acl
             smoke/test_public_ip_range
             smoke/test_pvlan"

    - TESTS="smoke/test_regions
             smoke/test_reset_vm_on_reboot
             smoke/test_resource_detail
             smoke/test_router_dhcphosts
             smoke/test_router_dns
             smoke/test_routers
             smoke/test_routers_iptables_default_policy
             smoke/test_routers_network_ops
             smoke/test_scale_vm
             smoke/test_secondary_storage
             smoke/test_service_offerings
             smoke/test_snapshots
             smoke/test_ssvm
             smoke/test_staticroles
             smoke/test_templates
             smoke/test_usage_events
             smoke/test_vm_life_cycle
             smoke/test_vm_snapshots
             smoke/test_volumes
             smoke/test_vpc_redundant
             smoke/test_vpc_router_nics
             smoke/test_vpc_vpn
             smoke/misc/test_deploy_vm
             smoke/misc/test_escalations_templates
             smoke/misc/test_vm_ha
             smoke/misc/test_vm_sync"

    - TESTS="component/find_hosts_for_migration
             component/test_accounts
             component/test_acl_isolatednetwork_delete
             component/test_acl_listsnapshot
             component/test_acl_listvm
             component/test_acl_listvolume
             component/test_acl_sharednetwork
             component/test_affinity_groups_projects
             component/test_allocation_states
             component/test_cpu_limits"

    - TESTS="component/test_acl_sharednetwork_deployVM-impersonation
             component/test_affinity_groups_projects
             component/test_allocation_states"

    - TESTS="component/test_cpu_domain_limits"

    - TESTS="component/test_cpu_max_limits
             component/test_cpu_project_limits
             component/test_deploy_vm_userdata_multi_nic
             component/test_egress_fw_rules
             component/test_invalid_gw_nm
             component/test_ip_reservation
             component/test_acl_isolatednetwork
             component/test_lb_secondary_ip"

    - TESTS="component/test_memory_limits
             component/test_mm_domain_limits
             component/test_mm_max_limits
             component/test_mm_project_limits
             component/test_network_offering
             component/test_non_contiguous_vlan
             component/test_persistent_networks"

    - TESTS="component/test_projects
             component/test_project_configs
             component/test_project_usage
             component/test_regions
             component/test_regions_accounts
             component/test_routers
             component/test_snapshots"

<<<<<<< HEAD
    - TESTS="component/test_project_resources"
=======
    - TESTS="component/test_project_limits
             component/test_resource_limits"
>>>>>>> 8c515df3

    - TESTS="component/test_stopped_vm
             component/test_tags
             component/test_templates
             component/test_update_vm
             component/test_usage"

    - TESTS="component/test_volumes
             component/test_vpc_network
             component/test_vpc_offerings
             component/test_vpn_users"

# FIXME: fix following tests and include them in Travis
#    - TESTS="component/test_vpc" Please add when PR: https://github.com/apache/cloudstack/pull/955 CLOUDSTACK-8969 is fixed
#    - TESTS="component/test_organization_states" Please add when CLOUDSTACK-7735 is fixed

before_install: travis_wait 30 ./tools/travis/before_install.sh
install: ./tools/travis/install.sh
before_script: travis_wait 30 ./tools/travis/before_script.sh
script:
  - travis_wait 40 ./tools/travis/script.sh ${TESTS}
after_success: ./tools/travis/after_success.sh
after_failure: ./tools/travis/after_failure.sh
after_script: ./tools/travis/after_script.sh<|MERGE_RESOLUTION|>--- conflicted
+++ resolved
@@ -140,12 +140,10 @@
              component/test_routers
              component/test_snapshots"
 
-<<<<<<< HEAD
     - TESTS="component/test_project_resources"
-=======
+    
     - TESTS="component/test_project_limits
              component/test_resource_limits"
->>>>>>> 8c515df3
 
     - TESTS="component/test_stopped_vm
              component/test_tags
