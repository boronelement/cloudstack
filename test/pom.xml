<!--
  Licensed to the Apache Software Foundation (ASF) under one
  or more contributor license agreements. See the NOTICE file
  distributed with this work for additional information
  regarding copyright ownership. The ASF licenses this file
  to you under the Apache License, Version 2.0 (the
  "License"); you may not use this file except in compliance
  with the License. You may obtain a copy of the License at

  http://www.apache.org/licenses/LICENSE-2.0

  Unless required by applicable law or agreed to in writing,
  software distributed under the License is distributed on an
  "AS IS" BASIS, WITHOUT WARRANTIES OR CONDITIONS OF ANY
  KIND, either express or implied. See the License for the
  specific language governing permissions and limitations
  under the License.
-->
<project xmlns="http://maven.apache.org/POM/4.0.0" xmlns:xsi="http://www.w3.org/2001/XMLSchema-instance" xsi:schemaLocation="http://maven.apache.org/POM/4.0.0 http://maven.apache.org/xsd/maven-4.0.0.xsd">
    <modelVersion>4.0.0</modelVersion>
    <artifactId>cloud-testclient</artifactId>
    <name>Apache CloudStack Test</name>
    <parent>
        <groupId>org.apache.cloudstack</groupId>
        <artifactId>cloudstack</artifactId>
        <version>4.6.0-SNAPSHOT</version>
    </parent>
    <dependencies>
        <dependency>
            <groupId>org.apache.cloudstack</groupId>
            <artifactId>cloud-utils</artifactId>
            <version>${project.version}</version>
        </dependency>
        <dependency>
            <groupId>log4j</groupId>
            <artifactId>log4j</artifactId>
            </dependency>
        <dependency>
            <groupId>junit</groupId>
            <artifactId>junit</artifactId>
            <version>${cs.junit.version}</version>
        </dependency>
        <dependency>
            <groupId>com.trilead</groupId>
            <artifactId>trilead-ssh2</artifactId>
            </dependency>
        <dependency>
            <groupId>log4j</groupId>
            <artifactId>apache-log4j-extras</artifactId>
            <exclusions>
                <exclusion>
                    <artifactId>log4j</artifactId>
                    <groupId>log4j</groupId>
                </exclusion>
            </exclusions>
        </dependency>
        <dependency>
            <groupId>org.openqa.selenium.server</groupId>
            <artifactId>selenium-server</artifactId>
            <version>${cs.selenium.server.version}</version>
        </dependency>
        <dependency>
            <groupId>org.seleniumhq.selenium.client-drivers</groupId>
            <artifactId>selenium-java-client-driver</artifactId>
            <version>1.0.1</version>
        </dependency>
<<<<<<< HEAD
        <dependency>
            <groupId>commons-httpclient</groupId>
            <artifactId>commons-httpclient</artifactId>
            <version>${cs.commons-httpclient.version}</version>
        </dependency>
=======
>>>>>>> faaa1365
    </dependencies>
    <build>
        <defaultGoal>compile</defaultGoal>
        <sourceDirectory>test</sourceDirectory>
        <testSourceDirectory>test</testSourceDirectory>
        <plugins>
            <plugin>
                <groupId>org.apache.maven.plugins</groupId>
                <artifactId>maven-jar-plugin</artifactId>
                <executions>
                    <execution>
                        <goals>
                            <goal>test-jar</goal>
                        </goals>
                    </execution>
                </executions>
            </plugin>
        </plugins>
        <resources>
            <resource>
                <directory>certs</directory>
            </resource>
        </resources>
    </build>
</project><|MERGE_RESOLUTION|>--- conflicted
+++ resolved
@@ -64,14 +64,6 @@
             <artifactId>selenium-java-client-driver</artifactId>
             <version>1.0.1</version>
         </dependency>
-<<<<<<< HEAD
-        <dependency>
-            <groupId>commons-httpclient</groupId>
-            <artifactId>commons-httpclient</artifactId>
-            <version>${cs.commons-httpclient.version}</version>
-        </dependency>
-=======
->>>>>>> faaa1365
     </dependencies>
     <build>
         <defaultGoal>compile</defaultGoal>
