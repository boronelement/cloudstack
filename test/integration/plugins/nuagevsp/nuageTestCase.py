--- conflicted
+++ resolved
@@ -387,11 +387,7 @@
     @needscleanup
     def create_Network(cls, nw_off, gateway="10.1.1.1",
                        netmask="255.255.255.0", vpc=None, acl_list=None,
-<<<<<<< HEAD
-                       testdata=None, account=None, vlan=None):
-=======
                        testdata=None, account=None, vlan=None, externalid=None):
->>>>>>> b0bcd33d
         if not account:
             account = cls.account
         cls.debug("Creating a network in the account - %s" % account.name)
@@ -408,10 +404,7 @@
                                  zoneid=cls.zone.id,
                                  gateway=gateway,
                                  vlan=vlan,
-<<<<<<< HEAD
-=======
                                  externalid=externalid,
->>>>>>> b0bcd33d
                                  vpcid=vpc.id if vpc else cls.vpc.id
                                  if hasattr(cls, "vpc") else None,
                                  aclid=acl_list.id if acl_list else None
