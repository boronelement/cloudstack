# Licensed to the Apache Software Foundation (ASF) under one
# or more contributor license agreements.  See the NOTICE file
# distributed with this work for additional information
# regarding copyright ownership.  The ASF licenses this file
# to you under the Apache License, Version 2.0 (the
# "License"); you may not use this file except in compliance
# with the License.  You may obtain a copy of the License at
#
#   http://www.apache.org/licenses/LICENSE-2.0
#
# Unless required by applicable law or agreed to in writing,
# software distributed under the License is distributed on an
# "AS IS" BASIS, WITHOUT WARRANTIES OR CONDITIONS OF ANY
# KIND, either express or implied.  See the License for the
# specific language governing permissions and limitations
# under the License.
"""
 Test cases for access control for Vm deployment in Shared Network with scope all,account and Domain

"""
#Import Local Modules
import marvin
from marvin.cloudstackTestCase import *
from marvin.cloudstackAPI import *
from marvin.lib.utils import *
from marvin.lib.base import *
from marvin.lib.common import *
from marvin.cloudstackException import CloudstackAclException
from nose.plugins.attrib import attr
#Import System modules
import time

_multiprocess_shared_ = True

class TestSharedNetwork(cloudstackTestCase):

    @classmethod
    def setUpClass(cls):

        """
        Create the following domain tree and accounts that are reqiured for executing  access control test cases relating to deploying VM in shared network with different scopes:

        Under ROOT - create 2 domaind D1 and D2
        Under D1 - Create 2 subdomain D11 and D12
        Under D11 - Create subdimain D111

        Under each of the domain create 1 admin user and couple of regular users.

        Create shared network with the following scope:
        1. Network with scope="all"
        2. Network with scope="domain" with no subdomain access
        3. Network with scope="domain" with subdomain access
        4. Network with scope="account"

        """
        cls.testclient = super(TestSharedNetwork, cls).getClsTestClient()
        cls.apiclient =  cls.testclient.getApiClient()
        cls.testdata = cls.testClient.getParsedTestDataConfig()
        cls.acldata = cls.testdata["acl"]
        cls.domain_1 = None
        cls.domain_2 = None
        cls.cleanup = []


        try:
            # backup default apikey and secretkey
            cls.default_apikey = cls.apiclient.connection.apiKey
            cls.default_secretkey = cls.apiclient.connection.securityKey

            cls.zone = get_zone(cls.apiclient,cls.testclient.getZoneForTests())

            list_shared_network_offerings_response = NetworkOffering.list(
                                                             cls.apiclient,
                                                             name="DefaultSharedNetworkOffering",
                                                             displayText="Offering for Shared networks"
                                                             )

            cls.shared_network_offering_id = list_shared_network_offerings_response[0].id

            cls.shared_network_all = Network.create(
                             cls.apiclient,
                             cls.acldata["network_all"],
                             networkofferingid=cls.shared_network_offering_id,
                             zoneid=cls.zone.id
                             )
            cls._cleanup.append(cls.shared_network_all)

            # Create domains
            cls.domain_1 = Domain.create(
                                       cls.apiclient,
                                       cls.acldata["domain1"]
                                       )
            cls.domain_11 = Domain.create(
                                       cls.apiclient,
                                       cls.acldata["domain11"],
                                   parentdomainid=cls.domain_1.id
                                       )
            cls.domain_111 = Domain.create(
                                       cls.apiclient,
                                       cls.acldata["domain111"],
                                   parentdomainid=cls.domain_11.id,
                                       )
            cls.domain_12 = Domain.create(
                                       cls.apiclient,
                                       cls.acldata["domain12"],
                                   parentdomainid=cls.domain_1.id
                                       )
            cls.domain_2 = Domain.create(
                                       cls.apiclient,
                                       cls.acldata["domain2"]
                                       )
            # Create  1 admin account and 2 user accounts for doamin_1
            cls.account_d1 = Account.create(
                                cls.apiclient,
                                cls.acldata["accountD1"],
                                admin=True,
                                domainid=cls.domain_1.id
                                )

            user = cls.generateKeysForUser(cls.apiclient,cls.account_d1)
            cls.user_d1_apikey = user.apikey
            cls.user_d1_secretkey = user.secretkey

            cls.account_d1a = Account.create(
                                cls.apiclient,
                                cls.acldata["accountD1A"],
                                admin=False,
                                domainid=cls.domain_1.id
                                )
            user = cls.generateKeysForUser(cls.apiclient,cls.account_d1a)
            cls.user_d1a_apikey = user.apikey
            cls.user_d1a_secretkey = user.secretkey


            cls.account_d1b = Account.create(
                                cls.apiclient,
                                cls.acldata["accountD1B"],
                                admin=False,
                                domainid=cls.domain_1.id
                                )

            user = cls.generateKeysForUser(cls.apiclient,cls.account_d1b)
            cls.user_d1b_apikey = user.apikey
            cls.user_d1b_secretkey = user.secretkey

            # Create  1 admin and 2 user accounts for doamin_11
            cls.account_d11 = Account.create(
                                cls.apiclient,
                                cls.acldata["accountD11"],
                                admin=True,
                                domainid=cls.domain_11.id
                                )
            user = cls.generateKeysForUser(cls.apiclient,cls.account_d11)
            cls.user_d11_apikey = user.apikey
            cls.user_d11_secretkey = user.secretkey

            cls.account_d11a = Account.create(
                                cls.apiclient,
                                cls.acldata["accountD11A"],
                                admin=False,
                                domainid=cls.domain_11.id
                                )
            user = cls.generateKeysForUser(cls.apiclient,cls.account_d11a)
            cls.user_d11a_apikey = user.apikey
            cls.user_d11a_secretkey = user.secretkey

            cls.account_d11b = Account.create(
                                cls.apiclient,
                                cls.acldata["accountD11B"],
                                admin=False,
                                domainid=cls.domain_11.id
                                )
            user = cls.generateKeysForUser(cls.apiclient,cls.account_d11b)
            cls.user_d11b_apikey = user.apikey
            cls.user_d11b_secretkey = user.secretkey

            # Create  2 user accounts and 1 admin account for doamin_111

            cls.account_d111 = Account.create(
                                cls.apiclient,
                                cls.acldata["accountD111"],
                                admin=True,
                                domainid=cls.domain_111.id
                                )
            user = cls.generateKeysForUser(cls.apiclient,cls.account_d111)
            cls.user_d111_apikey = user.apikey
            cls.user_d111_secretkey = user.secretkey

            cls.account_d111a = Account.create(
                                cls.apiclient,
                                cls.acldata["accountD111A"],
                                admin=False,
                                domainid=cls.domain_111.id
                                )
            user = cls.generateKeysForUser(cls.apiclient,cls.account_d111a)
            cls.user_d111a_apikey = user.apikey
            cls.user_d111a_secretkey = user.secretkey

            cls.account_d111b = Account.create(
                                cls.apiclient,
                                cls.acldata["accountD111B"],
                                admin=False,
                                domainid=cls.domain_111.id
                                )
            user = cls.generateKeysForUser(cls.apiclient,cls.account_d111b)
            cls.user_d111b_apikey = user.apikey
            cls.user_d111b_secretkey = user.secretkey

            # Create  2 user accounts for doamin_12
            cls.account_d12a = Account.create(
                                cls.apiclient,
                                cls.acldata["accountD12A"],
                                admin=False,
                                domainid=cls.domain_12.id
                                )
            user = cls.generateKeysForUser(cls.apiclient,cls.account_d12a)
            cls.user_d12a_apikey = user.apikey
            cls.user_d12a_secretkey = user.secretkey

            cls.account_d12b = Account.create(
                                cls.apiclient,
                                cls.acldata["accountD12B"],
                                admin=False,
                                domainid=cls.domain_12.id
                                )

            user = cls.generateKeysForUser(cls.apiclient,cls.account_d12b)
            cls.user_d12b_apikey = user.apikey
            cls.user_d12b_secretkey = user.secretkey

            # Create 1 user account for domain_2

            cls.account_d2a = Account.create(
                                cls.apiclient,
                                cls.acldata["accountD2"],
                                admin=False,
                                domainid=cls.domain_2.id
                                )

            user = cls.generateKeysForUser(cls.apiclient,cls.account_d2a)
            cls.user_d2a_apikey = user.apikey
            cls.user_d2a_secretkey = user.secretkey


            # Create 1 user account and admin account in "ROOT" domain

            cls.account_roota = Account.create(
                                cls.apiclient,
                                cls.acldata["accountROOTA"],
                                admin=False,
                                )

            user = cls.generateKeysForUser(cls.apiclient,cls.account_roota)
            cls.user_roota_apikey = user.apikey
            cls.user_roota_secretkey = user.secretkey

            cls.account_root = Account.create(
                                cls.apiclient,
                                cls.acldata["accountROOTA"],
                                admin=True,
                                )

            user = cls.generateKeysForUser(cls.apiclient,cls.account_root)
            cls.user_root_apikey = user.apikey
            cls.user_root_secretkey = user.secretkey

            # create service offering
            cls.service_offering = ServiceOffering.create(
                                    cls.apiclient,
                                    cls.acldata["service_offering"]["small"]
                                    )

            cls.acldata['mode'] = cls.zone.networktype
            cls.template = get_template(cls.apiclient, cls.zone.id, cls.acldata["ostype"])

            cls.apiclient.connection.apiKey = cls.default_apikey
            cls.apiclient.connection.securityKey = cls.default_secretkey

            #Override vlan parameter so that there is no overlap with vlans being used in other shared network impersonation test suite
            cls.acldata["network_all"]["vlan"]="3001"
            cls.acldata["network_domain_with_no_subdomain_access"]["vlan"]="3002"
            cls.acldata["network_domain_with_subdomain_access"]["vlan"]="3003"
            cls.acldata["network_account"]["vlan"]="3004"

<<<<<<< HEAD
=======
            cls.shared_network_all = Network.create(
                             cls.apiclient,
                             cls.acldata["network_all"],
                             networkofferingid=cls.shared_network_offering_id,
                             zoneid=cls.zone.id
                             )

>>>>>>> c4b444d0
            cls.shared_network_domain_d11 =  Network.create(
                             cls.apiclient,
                             cls.acldata["network_domain_with_no_subdomain_access"],
                             networkofferingid=cls.shared_network_offering_id,
                             zoneid=cls.zone.id,
                             domainid=cls.domain_11.id,
                             subdomainaccess=False
                             )

            cls.shared_network_domain_with_subdomain_d11 =  Network.create(
                             cls.apiclient,
                             cls.acldata["network_domain_with_subdomain_access"],
                             networkofferingid=cls.shared_network_offering_id,
                             zoneid=cls.zone.id,
                             domainid=cls.domain_11.id,
                            subdomainaccess=True
                             )

            cls.shared_network_account_d111a =  Network.create(
                             cls.apiclient,
                             cls.acldata["network_account"],
                             networkofferingid=cls.shared_network_offering_id,
                             zoneid=cls.zone.id,
                             domainid=cls.domain_111.id,
                             accountid=cls.account_d111a.user[0].username
                        )
            cls.vmdata = {"name": "test",
                          "displayname" : "test"
                          }
            cls.cleanup = [
                            cls.account_root,
                            cls.account_roota,
                            cls.shared_network_all,
                            cls.service_offering,
                            ]
        except Exception as e:
<<<<<<< HEAD
            raise Exception("Failed to create the setup required to execute the test cases: %s" % e)
=======
                cls.domain_1.delete(cls.apiclient,cleanup="true")
                cls.domain_2.delete(cls.apiclient,cleanup="true")
                cleanup_resources(cls.apiclient, cls.cleanup)
                raise Exception("Failed to create the setup required to execute the test cases: %s" % e)
>>>>>>> c4b444d0

    @classmethod
    def tearDownClass(cls):
        cls.apiclient = super(TestSharedNetwork, cls).getClsTestClient().getApiClient()
        cls.apiclient.connection.apiKey = cls.default_apikey
        cls.apiclient.connection.securityKey = cls.default_secretkey
<<<<<<< HEAD
        cls.apiclient = super(TestSharedNetwork, cls).tearDownClass()
=======
        cls.domain_1.delete(cls.apiclient,cleanup="true")
        cls.domain_2.delete(cls.apiclient,cleanup="true")
        cleanup_resources(cls.apiclient, cls.cleanup)
>>>>>>> c4b444d0
        return

    def setUp(cls):
        cls.apiclient = cls.testClient.getApiClient()
        cls.dbclient = cls.testClient.getDbConnection()

    def tearDown(cls):
        # restore back default apikey and secretkey
        cls.apiclient.connection.apiKey = cls.default_apikey
        cls.apiclient.connection.securityKey = cls.default_secretkey
        return

## Test cases relating to deploying Virtual Machine in shared network with scope=all

    @attr("simulator_only",tags=["advanced"],required_hardware="false")
    def test_deployVM_in_sharedNetwork_scope_all_domainuser(self):
        """
        Validate that regular user in a domain is allowed to deploy VM in a shared network created with scope="all"
        """
        # deploy VM as user in a domain under ROOT

        self.apiclient.connection.apiKey = self.user_d1a_apikey
        self.apiclient.connection.securityKey = self.user_d1a_secretkey
        self.vmdata["name"] = self.acldata["vmD1A"]["name"] +"-shared-scope-all"
        self.vmdata["displayname"] = self.acldata["vmD1A"]["displayname"] +"-shared-scope-all"

        vm_d1a = VirtualMachine.create(
            self.apiclient,
            self.vmdata,
            zoneid=self.zone.id,
            serviceofferingid=self.service_offering.id,
            templateid=self.template.id,
            networkids=self.shared_network_all.id
        )

        self.assertEqual(vm_d1a.state == "Running",
                    True,
                    "User in a domain under ROOT failed to deploy VM in a shared network with scope=all")


    @attr("simulator_only",tags=["advanced"],required_hardware="false")
    def test_deployVM_in_sharedNetwork_scope_all_domainadminuser(self):
        """
        Validate that regular user in "ROOT" domain is allowed to deploy VM in a shared network created with scope="all"

        """
        # deploy VM as  an admin user in a domain under ROOT

        self.apiclient.connection.apiKey = self.user_d1_apikey
        self.apiclient.connection.securityKey = self.user_d1_secretkey
        self.vmdata["name"] = self.acldata["vmD1"]["name"] +"-shared-scope-all"
        self.vmdata["displayname"] = self.acldata["vmD1"]["displayname"] +"-shared-scope-all"

        vm = VirtualMachine.create(
            self.apiclient,
            self.vmdata,
            zoneid=self.zone.id,
            serviceofferingid=self.service_offering.id,
            templateid=self.template.id,
            networkids=self.shared_network_all.id
        )

        self.assertEqual(vm.state == "Running",
                    True,
                    "Admin User in a domain under ROOT failed to deploy VM in a shared network with scope=all")


    @attr("simulator_only",tags=["advanced"],required_hardware="false")
    def test_deployVM_in_sharedNetwork_scope_all_subdomainuser(self):
        """
        Validate that regular user in any subdomain is allowed to deploy VM in a shared network created with scope="all"
        """

        # deploy VM as user in a subdomain under ROOT

        self.apiclient.connection.apiKey = self.user_d11a_apikey
        self.apiclient.connection.securityKey = self.user_d11a_secretkey
        self.vmdata["name"] = self.acldata["vmD11A"]["name"] +"-shared-scope-all"
        self.vmdata["displayname"] = self.acldata["vmD11A"]["displayname"] +"-shared-scope-all"
        vm_d11a = VirtualMachine.create(
            self.apiclient,
            self.vmdata,
            zoneid=self.zone.id,
            serviceofferingid=self.service_offering.id,
            templateid=self.template.id,
            networkids=self.shared_network_all.id
        )

        self.assertEqual(vm_d11a.state == "Running",
                    True,
                    "User in a domain under ROOT failed to deploy VM in a shared network with scope=all")

    @attr("simulator_only",tags=["advanced"],required_hardware="false")
    def test_deployVM_in_sharedNetwork_scope_all_subdomainadminuser(self):
        """
        Validate that regular user in a subdomain under ROOT is allowed to deploy VM in a shared network created with scope="all"

        """
        # deploy VM as an admin user in a subdomain under ROOT

        self.apiclient.connection.apiKey = self.user_d11_apikey
        self.apiclient.connection.securityKey = self.user_d11_secretkey
        self.vmdata["name"] = self.acldata["vmD11"]["name"] +"-shared-scope-all"
        self.vmdata["displayname"] = self.acldata["vmD11"]["displayname"] +"-shared-scope-all"
        vm = VirtualMachine.create(
            self.apiclient,
            self.vmdata,
            zoneid=self.zone.id,
            serviceofferingid=self.service_offering.id,
            templateid=self.template.id,
            networkids=self.shared_network_all.id
        )

        self.assertEqual(vm.state == "Running",
                    True,
                    "Admin User in a domain under ROOT failed to deploy VM in a shared network with scope=all")


    @attr("simulator_only",tags=["advanced"],required_hardware="false")
    def test_deployVM_in_sharedNetwork_scope_all_ROOTuser(self):
        """
        Validate that regular user in ROOT domain is allowed to deploy VM in a shared network created with scope="all"

        """
        # deploy VM as user in ROOT domain

        self.apiclient.connection.apiKey = self.user_roota_apikey
        self.apiclient.connection.securityKey = self.user_roota_secretkey
        self.vmdata["name"] = self.acldata["vmROOTA"]["name"] + "-shared-scope-all"
        self.vmdata["displayname"] = self.acldata["vmROOTA"]["displayname"] + "-shared-scope-all"
        vm = VirtualMachine.create(
            self.apiclient,
            self.vmdata,
            zoneid=self.zone.id,
            serviceofferingid=self.service_offering.id,
            templateid=self.template.id,
            networkids=self.shared_network_all.id
        )

        self.assertEqual(vm.state == "Running",
                    True,
                    "User in ROOT domain failed to deploy VM in a shared network with scope=all")

    @attr("simulator_only",tags=["advanced"],required_hardware="false")
    def test_deployVM_in_sharedNetwork_scope_all_ROOTadmin(self):
        """
        Validate that admin user in ROOT domain is allowed to deploy VM in a shared network created with scope="all"
        """
        # deploy VM as admin user in ROOT domain

        self.apiclient.connection.apiKey = self.user_root_apikey
        self.apiclient.connection.securityKey = self.user_root_secretkey
        self.vmdata["name"] = self.acldata["vmROOT"]["name"] + "-shared-scope-all"
        self.vmdata["displayname"] = self.acldata["vmROOT"]["displayname"] + "-shared-scope-all"
        vm = VirtualMachine.create(
            self.apiclient,
            self.vmdata,
            zoneid=self.zone.id,
            serviceofferingid=self.service_offering.id,
            templateid=self.template.id,
            networkids=self.shared_network_all.id
        )

        self.assertEqual(vm.state == "Running",
                    True,
                    "Admin in ROOT domain failed to deploy VM in a shared network with scope=all")

## Test cases relating to deploying Virtual Machine in shared network with scope=Domain and no subdomain access

    @attr("simulator_only",tags=["advanced"],required_hardware="false")
    def test_deployVM_in_sharedNetwork_scope_domain_nosubdomainaccess_domainuser(self):
        """
        Validate that regular user in a domain is allowed to deploy VM in a shared network created with scope="domain" and no subdomain access
        """

        # deploy VM as user in a domain that has shared network with no subdomain access

        self.apiclient.connection.apiKey = self.user_d11a_apikey
        self.apiclient.connection.securityKey = self.user_d11a_secretkey
        self.vmdata["name"] = self.acldata["vmD11A"]["name"] +"-shared-scope-domain-nosubdomainaccess"
        self.vmdata["displayname"] = self.acldata["vmD11A"]["displayname"] +"-shared-scope-domain-nosubdomainaccess"

        vm = VirtualMachine.create(
            self.apiclient,
            self.vmdata,
            zoneid=self.zone.id,
            serviceofferingid=self.service_offering.id,
            templateid=self.template.id,
            networkids=self.shared_network_domain_d11.id
        )

        self.assertEqual(vm.state == "Running",
                    True,
                    "User in a domain that has a shared network with no subdomain access failed to deploy VM in a shared network with scope=domain with no subdomain access")


    @attr("simulator_only",tags=["advanced"],required_hardware="false")
    def test_deployVM_in_sharedNetwork_scope_domain_nosubdomainaccess_domainadminuser(self):
        """
        Validate that admin user in a domain is allowed to deploy VM in a shared network created with scope="domain" and no subdomain access

        """
        #deploy VM as an admin user in a domain that has shared network with no subdomain access

        self.apiclient.connection.apiKey = self.user_d11_apikey
        self.apiclient.connection.securityKey = self.user_d11_secretkey
        self.vmdata["name"] = self.acldata["vmD11"]["name"] +"-shared-scope-domain-nosubdomainaccess"
        self.vmdata["displayname"] = self.acldata["vmD11"]["displayname"] +"-shared-scope-domain-nosubdomainaccess"

        vm = VirtualMachine.create(
            self.apiclient,
            self.vmdata,
            zoneid=self.zone.id,
            serviceofferingid=self.service_offering.id,
            templateid=self.template.id,
            networkids=self.shared_network_domain_d11.id
        )

        self.assertEqual(vm.state == "Running",
                    True,
                    "Admin User in a  domain that has a shared network with no subdomain access failed to deploy VM in a shared network with scope=domain with no subdomain access")

    @attr("simulator_only",tags=["advanced"],required_hardware="false")
    def test_deployVM_in_sharedNetwork_scope_domain_nosubdomainaccess_subdomainuser(self):
        """
        Validate that regular user in a subdomain is NOT allowed to deploy VM in a shared network created with scope="domain" and no subdomain access

        """
        # deploy VM as user in a subdomain under  a domain that has shared network with no subdomain access

        self.apiclient.connection.apiKey = self.user_d111a_apikey
        self.apiclient.connection.securityKey = self.user_d111a_secretkey
        self.vmdata["name"] = self.acldata["vmD111A"]["name"] +"-shared-scope-domain-nosubdomainaccess"
        self.vmdata["displayname"] = self.acldata["vmD111A"]["displayname"] +"-shared-scope-domain-nosubdomainaccess"
        try:
                vm = VirtualMachine.create(
                self.apiclient,
                self.vmdata,
                zoneid=self.zone.id,
                serviceofferingid=self.service_offering.id,
                templateid=self.template.id,
                networkids=self.shared_network_domain_d11.id
                )
                self.fail("Subdomain user is able to deploy VM in a shared network with scope=domain with no subdomain access ")
        except Exception as e:
                self.debug ("When a user from a subdomain deploys a VM in a shared network with scope=domain with no subdomain access %s" %e)
                if not CloudstackAclException.verifyMsginException(e,CloudstackAclException.NOT_AVAILABLE_IN_DOMAIN):
                    self.fail("Error message validation failed when Subdomain user tries to deploy VM in a shared network with scope=domain with no subdomain access")

    @attr("simulator_only",tags=["advanced"],required_hardware="false")
    def test_deployVM_in_sharedNetwork_scope_domain_nosubdomainaccess_subdomainadminuser(self):
        """
        Validate that admin user in a subdomain is NOT allowed to deploy VM in a shared network created with scope="domain" and no subdomain access

        """
        # deploy VM as an admin user in a subdomain under  a domain that has shared network with no subdomain access

        self.apiclient.connection.apiKey = self.user_d111_apikey
        self.apiclient.connection.securityKey = self.user_d111_secretkey
        self.vmdata["name"] = self.acldata["vmD111"]["name"] +"-shared-scope-domain-nosubdomainaccess"
        self.vmdata["displayname"] = self.acldata["vmD111"]["displayname"] +"-shared-scope-domain-nosubdomainaccess"
        try:
                vm = VirtualMachine.create(
                self.apiclient,
                self.vmdata,
                zoneid=self.zone.id,
                serviceofferingid=self.service_offering.id,
                templateid=self.template.id,
                networkids=self.shared_network_domain_d11.id
                )
                self.fail("Subdomain admin user is able to deploy VM in a shared network with scope=domain with no subdomain access ")
        except Exception as e:
                self.debug ("When a admin user from a subdomain deploys a VM in a shared network with scope=domain with no subdomain access %s" %e)
                if not CloudstackAclException.verifyMsginException(e,CloudstackAclException.NOT_AVAILABLE_IN_DOMAIN):
                    self.fail("Error message validation failed when Subdomain admin user tries to deploy VM in a shared network with scope=domain with no subdomain access")



    @attr("simulator_only",tags=["advanced"],required_hardware="false")
    def test_deployVM_in_sharedNetwork_scope_domain_nosubdomainaccess_parentdomainuser(self):
        """
        Validate that user in the parent domain is NOT allowed to deploy VM in a shared network created with scope="domain" and no subdomain access

        """
        # deploy VM as user in parentdomain of a domain that has shared network with no subdomain access

        self.apiclient.connection.apiKey = self.user_d1a_apikey
        self.apiclient.connection.securityKey = self.user_d1a_secretkey
        self.vmdata["name"] = self.acldata["vmD1A"]["name"] +"-shared-scope-domain-nosubdomainaccess"
        self.vmdata["displayname"] = self.acldata["vmD1A"]["displayname"] +"-shared-scope-domain-nosubdomainaccess"
        try:
                vm = VirtualMachine.create(
                self.apiclient,
                self.vmdata,
                zoneid=self.zone.id,
                serviceofferingid=self.service_offering.id,
                templateid=self.template.id,
                networkids=self.shared_network_domain_d11.id
                )
                self.fail("Parent domain user is able to deploy VM in a shared network with scope=domain with no subdomain access ")
        except Exception as e:
                self.debug ("When a user from parent domain deploys a VM in a shared network with scope=domain with no subdomain access %s" %e)
                if not CloudstackAclException.verifyMsginException(e,CloudstackAclException.NOT_AVAILABLE_IN_DOMAIN):
                    self.fail("Error message validation failed when Parent domain user tries to deploy VM in a shared network with scope=domain with no subdomain access")


    @attr("simulator_only",tags=["advanced"],required_hardware="false")
    def test_deployVM_in_sharedNetwork_scope_domain_nosubdomainaccess_parentdomainadminuser(self):
        """
        Validate that admin user in the parent domain is NOT allowed to deploy VM in a shared network created with scope="domain" and no subdomain access

        """
        # deploy VM as an admin user in parentdomain of  a domain that has shared network with no subdomain access

        self.apiclient.connection.apiKey = self.user_d1_apikey
        self.apiclient.connection.securityKey = self.user_d1_secretkey
        self.vmdata["name"] = self.acldata["vmD1"]["name"] +"-shared-scope-domain-nosubdomainaccess"
        self.vmdata["displayname"] = self.acldata["vmD1"]["displayname"] +"-shared-scope-domain-nosubdomainaccess"
        try:
                vm = VirtualMachine.create(
                self.apiclient,
                self.vmdata,
                zoneid=self.zone.id,
                serviceofferingid=self.service_offering.id,
                templateid=self.template.id,
                networkids=self.shared_network_domain_d11.id
                )
                self.fail("Parent domain's admin user is able to deploy VM in a shared network with scope=domain with no subdomain access ")
        except Exception as e:
                self.debug ("When an admin user from parent domain deploys a VM in a shared network with scope=domain with no subdomain access %s" %e)
                if not CloudstackAclException.verifyMsginException(e,CloudstackAclException.NOT_AVAILABLE_IN_DOMAIN):
                    self.fail("Error message validation failed when Parent domain's admin user tries to deploy VM in a shared network with scope=domain with no subdomain access")



    @attr("simulator_only",tags=["advanced"],required_hardware="false")
    def test_deployVM_in_sharedNetwork_scope_domain_nosubdomainaccess_ROOTuser(self):
        """
        Validate that user in ROOT domain is NOT allowed to deploy VM in a shared network created with scope="domain" and no subdomain access
        """

        # deploy VM as user in ROOT domain

        self.apiclient.connection.apiKey = self.user_roota_apikey
        self.apiclient.connection.securityKey = self.user_roota_secretkey
        self.vmdata["name"] = self.acldata["vmROOTA"]["name"] + "-shared-scope-domain-nosubdomainaccess"
        self.vmdata["displayname"] = self.acldata["vmROOTA"]["displayname"] + "-shared-scope-domain-nosubdomainaccess"
        try:
                vm = VirtualMachine.create(
                self.apiclient,
                self.vmdata,
                zoneid=self.zone.id,
                serviceofferingid=self.service_offering.id,
                templateid=self.template.id,
                networkids=self.shared_network_domain_d11.id
                )
                self.fail("ROOT domain's user is able to deploy VM in a shared network with scope=domain with no subdomain access ")
        except Exception as e:
                self.debug ("When a regular user from ROOT domain deploys a VM in a shared network with scope=domain with no subdomain access %s" %e)
                if not CloudstackAclException.verifyMsginException(e,CloudstackAclException.NOT_AVAILABLE_IN_DOMAIN):
                    self.fail("Error message validation failed when ROOT domain's user tries to deploy VM in a shared network with scope=domain with no subdomain access")
<<<<<<< HEAD



=======



>>>>>>> c4b444d0
    @attr("simulator_only",tags=["advanced"],required_hardware="false")
    def test_deployVM_in_sharedNetwork_scope_domain_nosubdomainaccess_ROOTadmin(self):
        """
        Validate that admin in ROOT domain is NOT allowed to deploy VM in a shared network created with scope="domain" and no subdomain access

        """
        # deploy VM as admin user in ROOT domain

        self.apiclient.connection.apiKey = self.user_root_apikey
        self.apiclient.connection.securityKey = self.user_root_secretkey
        self.vmdata["name"] = self.acldata["vmROOT"]["name"] + "-shared-scope-domain-nosubdomainaccess"
        self.vmdata["displayname"] = self.acldata["vmROOT"]["displayname"] + "-shared-scope-domain-nosubdomainaccess"
        try:
                vm = VirtualMachine.create(
                self.apiclient,
                self.vmdata,
                zoneid=self.zone.id,
                serviceofferingid=self.service_offering.id,
                templateid=self.template.id,
                networkids=self.shared_network_domain_d11.id
        )
                self.fail("ROOT domain's admin user is able to deploy VM in a shared network with scope=domain with no subdomain access ")
        except Exception as e:
                self.debug ("When a admin user from ROOT domain deploys a VM in a shared network with scope=domain with no subdomain access %s" %e)
                if not CloudstackAclException.verifyMsginException(e,CloudstackAclException.NOT_AVAILABLE_IN_DOMAIN):
                    self.fail("Error message validation failed when ROOT domain's admin user tries to deploy VM in a shared network with scope=domain with no subdomain access")



## Test cases relating to deploying Virtual Machine in shared network with scope=Domain and with subdomain access

    @attr("simulator_only",tags=["advanced"],required_hardware="false")
    def test_deployVM_in_sharedNetwork_scope_domain_withsubdomainaccess_domainuser(self):
        """
        Validate that regular user in a domain is allowed to deploy VM in a shared network created with scope="domain" and  with subdomain access for the domain

        """
        # deploy VM as user in a domain that has shared network with subdomain access

        self.apiclient.connection.apiKey = self.user_d11a_apikey
        self.apiclient.connection.securityKey = self.user_d11a_secretkey
        self.vmdata["name"] = self.acldata["vmD11A"]["name"] +"-shared-scope-domain-withsubdomainaccess"
        self.vmdata["displayname"] = self.acldata["vmD11A"]["displayname"] +"-shared-scope-domain-withsubdomainaccess"

        vm = VirtualMachine.create(
            self.apiclient,
            self.vmdata,
            zoneid=self.zone.id,
            serviceofferingid=self.service_offering.id,
            templateid=self.template.id,
            networkids=self.shared_network_domain_with_subdomain_d11.id
        )

        self.assertEqual(vm.state == "Running",
                    True,
                    "User in a domain that has a shared network with subdomain access failed to deploy VM in a shared network with scope=domain with no subdomain access")


    @attr("simulator_only",tags=["advanced"],required_hardware="false")
    def test_deployVM_in_sharedNetwork_scope_domain_withsubdomainaccess_domainadminuser(self):
        """
        Validate that admin user in a domain is allowed to deploy VM in a shared network created with scope="domain" and  with subdomain access for the domain
        """

        # deploy VM as an admin user in a domain that has shared network with subdomain access

        self.apiclient.connection.apiKey = self.user_d11_apikey
        self.apiclient.connection.securityKey = self.user_d11_secretkey
        self.vmdata["name"] = self.acldata["vmD11"]["name"] +"-shared-scope-domain-withsubdomainaccess"
        self.vmdata["displayname"] = self.acldata["vmD11"]["displayname"] +"-shared-scope-domain-withsubdomainaccess"

        vm = VirtualMachine.create(
            self.apiclient,
            self.vmdata,
            zoneid=self.zone.id,
            serviceofferingid=self.service_offering.id,
            templateid=self.template.id,
            networkids=self.shared_network_domain_with_subdomain_d11.id
        )

        self.assertEqual(vm.state == "Running",
                    True,
                    "Admin User in a  domain that has a shared network with subdomain access failed to deploy VM in a shared network with scope=domain with no subdomain access")

    @attr("simulator_only",tags=["advanced"],required_hardware="false")
    def test_deployVM_in_sharedNetwork_scope_domain_withsubdomainaccess_subdomainuser(self):
        """
        Validate that regular user in a subdomain is allowed to deploy VM in a shared network created with scope="domain" and  with subdomain access  for the parent domain
        """

        # deploy VM as user in a subdomain under  a domain that has shared network with subdomain access

        self.apiclient.connection.apiKey = self.user_d111a_apikey
        self.apiclient.connection.securityKey = self.user_d111a_secretkey
        self.vmdata["name"] = self.acldata["vmD111A"]["name"] +"-shared-scope-domain-withsubdomainaccess"
        self.vmdata["displayname"] = self.acldata["vmD111A"]["displayname"] +"-shared-scope-domain-withsubdomainaccess"
        vm = VirtualMachine.create(
            self.apiclient,
            self.vmdata,
            zoneid=self.zone.id,
            serviceofferingid=self.service_offering.id,
            templateid=self.template.id,
            networkids=self.shared_network_domain_with_subdomain_d11.id
        )

        self.assertEqual(vm.state == "Running",
                    True,
                    "User in a subdomain that has a shared network with subdomain access failed to deploy VM in a shared network with scope=domain with no subdomain access")

    @attr("simulator_only",tags=["advanced"],required_hardware="false")
    def test_deployVM_in_sharedNetwork_scope_domain_withsubdomainaccess_subdomainadminuser(self):
        """
        Validate that an admin user in a subdomain is allowed to deploy VM in a shared network created with scope="domain" and  with subdomain access for the parent domain
        """

        # deploy VM as an admin user in a subdomain under  a domain that has shared network with subdomain access

        self.apiclient.connection.apiKey = self.user_d111_apikey
        self.apiclient.connection.securityKey = self.user_d111_secretkey
        self.vmdata["name"] = self.acldata["vmD111"]["name"] +"-shared-scope-domain-withsubdomainaccess"
        self.vmdata["displayname"] = self.acldata["vmD111"]["displayname"] +"-shared-scope-domain-withsubdomainaccess"
        vm = VirtualMachine.create(
            self.apiclient,
            self.vmdata,
            zoneid=self.zone.id,
            serviceofferingid=self.service_offering.id,
            templateid=self.template.id,
            networkids=self.shared_network_domain_with_subdomain_d11.id
        )

        self.assertEqual(vm.state == "Running",
                    True,
                    "Admin User in a subdomain that has a shared network with subdomain access failed to deploy VM in a shared network with scope=domain with no subdomain access")

    @attr("simulator_only",tags=["advanced"],required_hardware="false")
    def test_deployVM_in_sharedNetwork_scope_domain_withsubdomainaccess_parentdomainuser(self):
        """
        Validate that regular user in a parent domain is NOT allowed to deploy VM in a shared network created with scope="domain" and  with subdomain access for the domain
        """

        # deploy VM as user in parentdomain of a domain that has shared network with subdomain access

        self.apiclient.connection.apiKey = self.user_d1a_apikey
        self.apiclient.connection.securityKey = self.user_d1a_secretkey
        self.vmdata["name"] = self.acldata["vmD1A"]["name"] +"-shared-scope-domain-withsubdomainaccess"
        self.vmdata["displayname"] = self.acldata["vmD1A"]["displayname"] +"-shared-scope-domain-withsubdomainaccess"
        try:
                vm = VirtualMachine.create(
                self.apiclient,
                self.vmdata,
                zoneid=self.zone.id,
                serviceofferingid=self.service_offering.id,
                templateid=self.template.id,
                networkids=self.shared_network_domain_with_subdomain_d11.id
                )
                self.fail("Parent domain's user is able to deploy VM in a shared network with scope=domain with subdomain access ")
        except Exception as e:
                self.debug ("When a user from parent domain deploys a VM in a shared network with scope=domain with subdomain access %s" %e)
                if not CloudstackAclException.verifyMsginException(e,CloudstackAclException.NOT_AVAILABLE_IN_DOMAIN):
                    self.fail("Error message validation failed when Parent domain's user tries to deploy VM in a shared network with scope=domain with subdomain access ")


    @attr("simulator_only",tags=["advanced"],required_hardware="false")
    def test_deployVM_in_sharedNetwork_scope_domain_withsubdomainaccess_parentdomainadminuser(self):
        """
        Validate that admin user in a parent domain is NOT allowed to deploy VM in a shared network created with scope="domain" and  with subdomain access for any domain
        """

        # deploy VM as an admin user in parentdomain of  a domain that has shared network with subdomain access

        self.apiclient.connection.apiKey = self.user_d1_apikey
        self.apiclient.connection.securityKey = self.user_d1_secretkey
        self.vmdata["name"] = self.acldata["vmD1"]["name"] +"-shared-scope-domain-withsubdomainaccess"
        self.vmdata["displayname"] = self.acldata["vmD1"]["displayname"] +"-shared-scope-domain-withsubdomainaccess"
        try:
                vm = VirtualMachine.create(
                self.apiclient,
                self.vmdata,
                zoneid=self.zone.id,
                serviceofferingid=self.service_offering.id,
                templateid=self.template.id,
                networkids=self.shared_network_domain_with_subdomain_d11.id
                )
                self.fail("Parent domain's admin user is able to deploy VM in a shared network with scope=domain with  subdomain access ")
        except Exception as e:
                self.debug ("When an admin user from parent domain deploys a VM in a shared network with scope=domain with  subdomain access %s" %e)
                if not CloudstackAclException.verifyMsginException(e,CloudstackAclException.NOT_AVAILABLE_IN_DOMAIN):
                    self.fail("Error message validation failed when Parent domain's admin user tries to deploy VM in a shared network with scope=domain with  subdomain access")



    @attr("simulator_only",tags=["advanced"],required_hardware="false")
    def test_deployVM_in_sharedNetwork_scope_domain_withsubdomainaccess_ROOTuser(self):
        """
        Validate that regular user in ROOT domain is NOT allowed to deploy VM in a shared network created with scope="domain" and  with subdomain access for any domain
        """

        # deploy VM as user in ROOT domain

        self.apiclient.connection.apiKey = self.user_roota_apikey
        self.apiclient.connection.securityKey = self.user_roota_secretkey
        self.vmdata["name"] = self.acldata["vmROOTA"]["name"] + "-shared-scope-domain-withsubdomainaccess"
        self.vmdata["displayname"] = self.acldata["vmROOTA"]["displayname"] + "-shared-scope-domain-withsubdomainaccess"
        try:
                vm = VirtualMachine.create(
                self.apiclient,
                self.vmdata,
                zoneid=self.zone.id,
                serviceofferingid=self.service_offering.id,
                templateid=self.template.id,
                networkids=self.shared_network_domain_with_subdomain_d11.id
                )
                self.fail("ROOT domain's user is able to deploy VM in a shared network with scope=domain with subdomain access ")
        except Exception as e:
                self.debug ("When a user from ROOT domain deploys a VM in a shared network with scope=domain with subdomain access %s" %e)
                if not CloudstackAclException.verifyMsginException(e,CloudstackAclException.NOT_AVAILABLE_IN_DOMAIN):
                    self.fail("Error message validation failed when ROOT domain's user tries to deploy VM in a shared network with scope=domain with subdomain access")
<<<<<<< HEAD


=======


>>>>>>> c4b444d0
    @attr("simulator_only",tags=["advanced"],required_hardware="false")
    def test_deployVM_in_sharedNetwork_scope_domain_withsubdomainaccess_ROOTadmin(self):
        """
        Validate that admin user in ROOT domain is NOT allowed to deploy VM in a shared network created with scope="domain" and  with subdomain access for any domain
        """

        # deploy VM as admin user in ROOT domain

        self.apiclient.connection.apiKey = self.user_root_apikey
        self.apiclient.connection.securityKey = self.user_root_secretkey
        self.vmdata["name"] = self.acldata["vmROOT"]["name"] + "-shared-scope-domain-withsubdomainaccess"
        self.vmdata["displayname"] = self.acldata["vmROOT"]["displayname"] + "-shared-scope-domain-withsubdomainaccess"
        try:
                vm = VirtualMachine.create(
                self.apiclient,
                self.vmdata,
                zoneid=self.zone.id,
                serviceofferingid=self.service_offering.id,
                templateid=self.template.id,
                networkids=self.shared_network_domain_with_subdomain_d11.id
                )
                self.fail("ROOT domain's admin user is able to deploy VM in a shared network with scope=domain with subdomain access ")
        except Exception as e:
                self.debug ("When an admin user from ROOT domain deploys a VM in a shared network with scope=domain with subdomain access %s" %e)
                if not CloudstackAclException.verifyMsginException(e,CloudstackAclException.NOT_AVAILABLE_IN_DOMAIN):
                    self.fail("Error message validation failed when ROOT domain's admin user tries to deploy VM in a shared network with scope=domain with subdomain access")



## Test cases relating to deploying Virtual Machine in shared network with scope=account

    @attr("simulator_only",tags=["advanced"],required_hardware="false")
    def test_deployVM_in_sharedNetwork_scope_account_domainuser(self):
        """
        Validate that any other user in same domain is NOT allowed to deploy VM in a shared network created with scope="account" for an account
        """

        # deploy VM as user under the same domain but belonging to a different account from the acount that has a shared network with scope=account

        self.apiclient.connection.apiKey = self.user_d111b_apikey
        self.apiclient.connection.securityKey = self.user_d111b_secretkey
        self.vmdata["name"] = self.acldata["vmD111B"]["name"] +"-shared-scope-domain-withsubdomainaccess"
        self.vmdata["displayname"] = self.acldata["vmD111B"]["displayname"] +"-shared-scope-domain-withsubdomainaccess"
        try:
                vm = VirtualMachine.create(
                self.apiclient,
                self.vmdata,
                zoneid=self.zone.id,
                serviceofferingid=self.service_offering.id,
                templateid=self.template.id,
                networkids=self.shared_network_account_d111a.id
                )
                self.fail("User from same domain but different account is able to deploy VM in a shared network with scope=account")
        except Exception as e:
                self.debug ("When a user from same domain but different account deploys a VM in a shared network with scope=account %s" %e)
                if not CloudstackAclException.verifyMsginException(e,CloudstackAclException.UNABLE_TO_USE_NETWORK):
                    self.fail("Error message validation failed when User from same domain but different account tries to deploy VM in a shared network with scope=account")



    @attr("simulator_only",tags=["advanced"],required_hardware="false")
    def test_deployVM_in_sharedNetwork_scope_account_domainadminuser(self):
        """
        Validate that an admin user under the same domain but belonging to a different account is allowed to deploy VM in a shared network created with scope="account" for an account

        """
        # deploy VM as admin user for a domain that has an account with shared network with scope=account

        self.apiclient.connection.apiKey = self.user_d111_apikey
        self.apiclient.connection.securityKey = self.user_d111_secretkey
        self.vmdata["name"] = self.acldata["vmD111"]["name"] +"-shared-scope-domain-withsubdomainaccess"
        self.vmdata["displayname"] = self.acldata["vmD111"]["displayname"] +"-shared-scope-domain-withsubdomainaccess"
        try:
                vm = VirtualMachine.create(
                self.apiclient,
                self.vmdata,
                zoneid=self.zone.id,
                serviceofferingid=self.service_offering.id,
                templateid=self.template.id,
                networkids=self.shared_network_account_d111a.id
                )
                self.fail("User from same domain but different account is able to deploy VM in a shared network with scope=account")
        except Exception as e:
                self.debug ("When a user from same domain but different account deploys a VM in a shared network with scope=account %s" %e)
                if not CloudstackAclException.verifyMsginException(e,CloudstackAclException.UNABLE_TO_USE_NETWORK):
                    self.fail("Error message validation failed when User from same domain but different account tries to deploy VM in a shared network with scope=account")


    @attr("simulator_only",tags=["advanced"],required_hardware="false")
    def test_deployVM_in_sharedNetwork_scope_account_user(self):
        """
        Validate that regular user in the account is allowed to deploy VM in a shared network created with scope="account" for an account
        """

        # deploy VM as account with shared network with scope=account

        self.apiclient.connection.apiKey = self.user_d111a_apikey
        self.apiclient.connection.securityKey = self.user_d111a_secretkey
        self.vmdata["name"] = self.acldata["vmD111A"]["name"] +"-shared-scope-domain-withsubdomainaccess"
        self.vmdata["displayname"] = self.acldata["vmD111A"]["displayname"] +"-shared-scope-domain-withsubdomainaccess"

        vm = VirtualMachine.create(
            self.apiclient,
            self.vmdata,
            zoneid=self.zone.id,
            serviceofferingid=self.service_offering.id,
            templateid=self.template.id,
            networkids=self.shared_network_account_d111a.id
        )

        self.assertEqual(vm.state == "Running",
                    True,
                    "User in the account that has a shared network with scope=account failed to deploy a VM in this shared network")

    @attr("simulator_only",tags=["advanced"],required_hardware="false")
    def test_deployVM_in_sharedNetwork_scope_account_differentdomain(self):
        """
        Validate that regular user from a domain different from that of the account is NOT allowed to deploy VM in a shared network created with scope="account" for an account
        """

        # deploy VM as a user in a subdomain under ROOT

        self.apiclient.connection.apiKey = self.user_d2a_apikey
        self.apiclient.connection.securityKey = self.user_d2a_secretkey
        self.vmdata["name"] = self.acldata["vmD2A"]["name"] +"-shared-scope-account"
        self.vmdata["displayname"] = self.acldata["vmD2A"]["displayname"] +"-shared-scope-account"
        try:
                vm = VirtualMachine.create(
                self.apiclient,
                self.vmdata,
                zoneid=self.zone.id,
                serviceofferingid=self.service_offering.id,
                templateid=self.template.id,
                networkids=self.shared_network_account_d111a.id
                )
                self.fail("User from different domain is able to deploy VM in a shared network with scope=account ")
        except Exception as e:
                self.debug ("When a user from different domain deploys a VM in a shared network with scope=account %s" %e)
                if not CloudstackAclException.verifyMsginException(e,CloudstackAclException.UNABLE_TO_USE_NETWORK):
                    self.fail("Error message validation failed when User from different domain tries to deploy VM in a shared network with scope=account")



    @attr("simulator_only",tags=["advanced"],required_hardware="false")
    def test_deployVM_in_sharedNetwork_scope_account_ROOTuser(self):
        """
        Validate that user in ROOT domain is NOT allowed to deploy VM in a shared network created with scope="account" for an account

        """
        # deploy VM as user in ROOT domain

        self.apiclient.connection.apiKey = self.user_roota_apikey
        self.apiclient.connection.securityKey = self.user_roota_secretkey
        self.vmdata["name"] = self.acldata["vmROOTA"]["name"] + "-shared-scope-account"
        self.vmdata["displayname"] = self.acldata["vmROOTA"]["displayname"] + "-shared-scope-account"
        try:
                vm = VirtualMachine.create(
                self.apiclient,
                self.vmdata,
                zoneid=self.zone.id,
                serviceofferingid=self.service_offering.id,
                templateid=self.template.id,
                networkids=self.shared_network_account_d111a.id
                )
                self.fail("ROOT domain's  user is able to deploy VM in a shared network with scope=account ")
        except Exception as e:
                self.debug ("When a user from ROOT domain deploys a VM in a shared network with scope=account %s" %e)
                if not CloudstackAclException.verifyMsginException(e,CloudstackAclException.UNABLE_TO_USE_NETWORK):
                    self.fail("Error message validation failed when ROOT domain's  user tries to deploy VM in a shared network with scope=account ")


    @attr("simulator_only",tags=["advanced"],required_hardware="false")
    def test_deployVM_in_sharedNetwork_scope_account_ROOTadmin(self):
        """
        Validate that admin user in ROOT domain is NOT allowed to deploy VM in a shared network created with scope="account" for an account
        """

        # deploy VM as admin user in ROOT domain

        self.apiclient.connection.apiKey = self.user_root_apikey
        self.apiclient.connection.securityKey = self.user_root_secretkey
        self.vmdata["name"] = self.acldata["vmROOT"]["name"] + "-shared-scope-account"
        self.vmdata["displayname"] = self.acldata["vmROOT"]["displayname"] + "-shared-scope-account"
        try:
                vm = VirtualMachine.create(
                self.apiclient,
                self.vmdata,
                zoneid=self.zone.id,
                serviceofferingid=self.service_offering.id,
                templateid=self.template.id,
                networkids=self.shared_network_account_d111a.id
                )
                self.fail("ROOT domain's admin user is able to deploy VM in a shared network with scope=account ")
        except Exception as e:
                self.debug ("When an admin user from ROOT domain deploys a VM in a shared network with scope=account %s" %e)
                if not CloudstackAclException.verifyMsginException(e,CloudstackAclException.UNABLE_TO_USE_NETWORK):
                    self.fail("Error message validation failed when ROOT domain's admin user tries to deploy VM in a shared network with scope=account")



    @staticmethod
    def generateKeysForUser(apiclient,account):
        user = User.list(
                          apiclient,
                          account=account.name,
                          domainid=account.domainid
                          )[0]

        return (User.registerUserKeys(
                        apiclient,
                        user.id
                      ))<|MERGE_RESOLUTION|>--- conflicted
+++ resolved
@@ -282,8 +282,6 @@
             cls.acldata["network_domain_with_subdomain_access"]["vlan"]="3003"
             cls.acldata["network_account"]["vlan"]="3004"
 
-<<<<<<< HEAD
-=======
             cls.shared_network_all = Network.create(
                              cls.apiclient,
                              cls.acldata["network_all"],
@@ -291,7 +289,6 @@
                              zoneid=cls.zone.id
                              )
 
->>>>>>> c4b444d0
             cls.shared_network_domain_d11 =  Network.create(
                              cls.apiclient,
                              cls.acldata["network_domain_with_no_subdomain_access"],
@@ -328,27 +325,14 @@
                             cls.service_offering,
                             ]
         except Exception as e:
-<<<<<<< HEAD
             raise Exception("Failed to create the setup required to execute the test cases: %s" % e)
-=======
-                cls.domain_1.delete(cls.apiclient,cleanup="true")
-                cls.domain_2.delete(cls.apiclient,cleanup="true")
-                cleanup_resources(cls.apiclient, cls.cleanup)
-                raise Exception("Failed to create the setup required to execute the test cases: %s" % e)
->>>>>>> c4b444d0
 
     @classmethod
     def tearDownClass(cls):
         cls.apiclient = super(TestSharedNetwork, cls).getClsTestClient().getApiClient()
         cls.apiclient.connection.apiKey = cls.default_apikey
         cls.apiclient.connection.securityKey = cls.default_secretkey
-<<<<<<< HEAD
         cls.apiclient = super(TestSharedNetwork, cls).tearDownClass()
-=======
-        cls.domain_1.delete(cls.apiclient,cleanup="true")
-        cls.domain_2.delete(cls.apiclient,cleanup="true")
-        cleanup_resources(cls.apiclient, cls.cleanup)
->>>>>>> c4b444d0
         return
 
     def setUp(cls):
@@ -710,15 +694,8 @@
                 self.debug ("When a regular user from ROOT domain deploys a VM in a shared network with scope=domain with no subdomain access %s" %e)
                 if not CloudstackAclException.verifyMsginException(e,CloudstackAclException.NOT_AVAILABLE_IN_DOMAIN):
                     self.fail("Error message validation failed when ROOT domain's user tries to deploy VM in a shared network with scope=domain with no subdomain access")
-<<<<<<< HEAD
-
-
-
-=======
-
-
-
->>>>>>> c4b444d0
+
+
     @attr("simulator_only",tags=["advanced"],required_hardware="false")
     def test_deployVM_in_sharedNetwork_scope_domain_nosubdomainaccess_ROOTadmin(self):
         """
@@ -936,13 +913,8 @@
                 self.debug ("When a user from ROOT domain deploys a VM in a shared network with scope=domain with subdomain access %s" %e)
                 if not CloudstackAclException.verifyMsginException(e,CloudstackAclException.NOT_AVAILABLE_IN_DOMAIN):
                     self.fail("Error message validation failed when ROOT domain's user tries to deploy VM in a shared network with scope=domain with subdomain access")
-<<<<<<< HEAD
-
-
-=======
-
-
->>>>>>> c4b444d0
+
+
     @attr("simulator_only",tags=["advanced"],required_hardware="false")
     def test_deployVM_in_sharedNetwork_scope_domain_withsubdomainaccess_ROOTadmin(self):
         """
