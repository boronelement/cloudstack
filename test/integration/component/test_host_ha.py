--- conflicted
+++ resolved
@@ -100,7 +100,7 @@
 
 
     def createVMs(self, hostId, number, local):
-        
+
         self.template = get_template(
             self.apiclient,
             self.zone.id,
@@ -278,12 +278,8 @@
         srcFile = os.path.dirname(os.path.realpath(__file__)) + "/test_host_ha.sh"
         if not(os.path.isfile(srcFile)):
             self.logger.debug("File %s not found" % srcFile)
-<<<<<<< HEAD
             raise unittest.SkipTest("Script file %s required for HA not found" % srcFile)
 
-=======
-            raise unittest.SkipTest("Script file %s required for HA not found" % srcFile);
->>>>>>> a927d4f2
         ssh = SshClient(hostIp, 22, self.hostConfig["username"],
                     self.hostConfig["password"])
         ssh.scp(srcFile, "/root/test_host_ha.sh")
@@ -311,7 +307,7 @@
             "sg"],
         required_hardware="true")
     def test_01_host_ha_with_nfs_storagepool_with_vm(self):
-        
+
         if not(self.isOnlyNFSStorageAvailable()):
             raise unittest.SkipTest("Skipping this test as this is for NFS store only.")
 
@@ -388,7 +384,7 @@
             "sg"],
         required_hardware="true")
     def test_02_host_ha_with_local_storage_and_nfs(self):
-    
+
         if not(self.isLocalAndNFSStorageAvailable()):
             raise unittest.SkipTest("Skipping this test as this is for Local storage and NFS storage only.")
 
@@ -465,7 +461,7 @@
             "sg"],
         required_hardware="true")
     def test_03_host_ha_with_only_local_storage(self):
-    
+
         if not(self.isOnlyLocalStorageAvailable()):
             raise unittest.SkipTest("Skipping this test as this is for Local storage only.")
 
