--- conflicted
+++ resolved
@@ -67,14 +67,10 @@
         user_data = ''.join(random.choice(string.ascii_uppercase + string.digits) for x in range(2500))
         cls.services["virtual_machine"]["userdata"] = user_data
 
-<<<<<<< HEAD
     def setup(self):
-        self.hypervisor = self.testClient.getHypervisorInfo()
+            self.hypervisor = self.testClient.getHypervisorInfo()
 
-    @attr(tags=["simulator", "devcloud", "basic", "advanced", "post"])
-=======
-    @attr(tags=["simulator", "devcloud", "basic", "advanced", "provisioning"])
->>>>>>> 1dfe4c19
+    @attr(tags=["simulator", "devcloud", "basic", "advanced", "post", "provisioning"])
     def test_deployvm_userdata_post(self):
         """Test userdata as POST, size > 2k
         """
