# Licensed to the Apache Software Foundation (ASF) under one
# or more contributor license agreements.  See the NOTICE file
# distributed with this work for additional information
# regarding copyright ownership.  The ASF licenses this file
# to you under the Apache License, Version 2.0 (the
# "License"); you may not use this file except in compliance
# with the License.  You may obtain a copy of the License at
#
#   http://www.apache.org/licenses/LICENSE-2.0
#
# Unless required by applicable law or agreed to in writing,
# software distributed under the License is distributed on an
# "AS IS" BASIS, WITHOUT WARRANTIES OR CONDITIONS OF ANY
# KIND, either express or implied.  See the License for the
# specific language governing permissions and limitations
# under the License.
""" Tests for Kubernetes supported version """

#Import Local Modules
from marvin.cloudstackTestCase import cloudstackTestCase
import unittest
from marvin.cloudstackAPI import (listInfrastructure,
                                  listTemplates,
                                  listKubernetesSupportedVersions,
                                  addKubernetesSupportedVersion,
                                  deleteKubernetesSupportedVersion,
                                  listKubernetesClusters,
                                  createKubernetesCluster,
                                  stopKubernetesCluster,
                                  startKubernetesCluster,
                                  deleteKubernetesCluster,
                                  upgradeKubernetesCluster,
                                  scaleKubernetesCluster,
                                  getKubernetesClusterConfig,
                                  destroyVirtualMachine,
                                  deleteNetwork)
from marvin.cloudstackException import CloudstackAPIException
from marvin.codes import PASS, FAILED
from marvin.lib.base import (Template,
                             ServiceOffering,
                             Account,
                             StoragePool,
                             Configurations)
from marvin.lib.utils import (cleanup_resources,
                              validateList,
                              random_gen)
from marvin.lib.common import (get_zone,
                               get_domain)
from marvin.sshClient import SshClient
from nose.plugins.attrib import attr
from marvin.lib.decoratorGenerators import skipTestIf

from kubernetes import client, config
import time, io, yaml

_multiprocess_shared_ = True

k8s_cluster = None

class TestKubernetesCluster(cloudstackTestCase):

    @classmethod
    def setUpClass(cls):
        testClient = super(TestKubernetesCluster, cls).getClsTestClient()
        cls.apiclient = testClient.getApiClient()
        cls.services = testClient.getParsedTestDataConfig()
        cls.zone = get_zone(cls.apiclient, testClient.getZoneForTests())
        cls.hypervisor = testClient.getHypervisorInfo()
        cls.mgtSvrDetails = cls.config.__dict__["mgtSvr"][0].__dict__

        cls.hypervisorNotSupported = False
        if cls.hypervisor.lower() not in ["kvm", "vmware", "xenserver"]:
            cls.hypervisorNotSupported = True
        cls.setup_failed = False
        cls._cleanup = []
        cls.kubernetes_version_ids = []

        if cls.hypervisorNotSupported == False:
            cls.endpoint_url = Configurations.list(cls.apiclient, name="endpointe.url")[0].value
            if "localhost" in cls.endpoint_url:
                endpoint_url = "http://%s:%d/client/api " %(cls.mgtSvrDetails["mgtSvrIp"], cls.mgtSvrDetails["port"])
                cls.debug("Setting endpointe.url to %s" %(endpoint_url))
                Configurations.update(cls.apiclient, "endpointe.url", endpoint_url)
<<<<<<< HEAD

=======
>>>>>>> cb1078aa
            cls.initial_configuration_cks_enabled = Configurations.list(cls.apiclient, name="cloud.kubernetes.service.enabled")[0].value
            if cls.initial_configuration_cks_enabled not in ["true", True]:
                cls.debug("Enabling CloudStack Kubernetes Service plugin and restarting management server")
                Configurations.update(cls.apiclient,
                                      "cloud.kubernetes.service.enabled",
                                      "true")
                cls.restartServer()
            cls.updateVmwareSettings(False)
            cls.cks_service_offering = None

            if cls.setup_failed == False:
                try:
                    cls.kubernetes_version_1_16_0 = cls.addKubernetesSupportedVersion(cls.services["cks_kubernetes_versions"]["1.16.0"])
                    cls.kubernetes_version_ids.append(cls.kubernetes_version_1_16_0.id)
                except Exception as e:
                    cls.setup_failed = True
                    cls.debug("Failed to get Kubernetes version ISO in ready state, version=%s, url=%s, %s" %
                        (cls.services["cks_kubernetes_versions"]["1.16.0"]["semanticversion"], cls.services["cks_kubernetes_versions"]["1.16.0"]["url"], e))
            if cls.setup_failed == False:
                try:
                    cls.kubernetes_version_1_16_3 = cls.addKubernetesSupportedVersion(cls.services["cks_kubernetes_versions"]["1.16.3"])
                    cls.kubernetes_version_ids.append(cls.kubernetes_version_1_16_3.id)
                except Exception as e:
                    cls.setup_failed = True
                    cls.debug("Failed to get Kubernetes version ISO in ready state, version=%s, url=%s, %s" %
                        (cls.services["cks_kubernetes_versions"]["1.16.3"]["semanticversion"], cls.services["cks_kubernetes_versions"]["1.16.3"]["url"], e))

            if cls.setup_failed == False:
                cks_offering_data = cls.services["cks_service_offering"]
                cks_offering_data["name"] = 'CKS-Instance-' + random_gen()
                cls.cks_service_offering = ServiceOffering.create(
                                                                  cls.apiclient,
                                                                  cks_offering_data
                                                                 )
                cls._cleanup.append(cls.cks_service_offering)
                cls.domain = get_domain(cls.apiclient)
                cls.account = Account.create(
                    cls.apiclient,
                    cls.services["account"],
                    domainid=cls.domain.id
                )
                cls._cleanup.append(cls.account)
        return

    @classmethod
    def tearDownClass(cls):
        if k8s_cluster != None and k8s_cluster.id != None:
            clsObj = TestKubernetesCluster()
            clsObj.deleteKubernetesClusterAndVerify(k8s_cluster.id, False, True)

        version_delete_failed = False
        # Delete added Kubernetes supported version
        for version_id in cls.kubernetes_version_ids:
            try:
                cls.deleteKubernetesSupportedVersion(version_id)
            except Exception as e:
                version_delete_failed = True
                cls.debug("Error: Exception during cleanup for added Kubernetes supported versions: %s" % e)
        try:
            # Restore CKS enabled
            if cls.initial_configuration_cks_enabled not in ["true", True]:
                cls.debug("Restoring Kubernetes Service enabled value")
                Configurations.update(cls.apiclient,
                                      "cloud.kubernetes.service.enabled",
                                      "false")
                cls.restartServer()

            cls.updateVmwareSettings(True)

            cleanup_resources(cls.apiclient, cls._cleanup)
        except Exception as e:
            raise Exception("Warning: Exception during cleanup : %s" % e)
        if version_delete_failed == True:
            raise Exception("Warning: Exception during cleanup, unable to delete Kubernetes supported versions")
        return

    @classmethod
    def updateVmwareSettings(cls, tearDown):
        value = "false"
        if not tearDown:
            value = "true"
        if cls.hypervisor.lower() == 'vmware':
            Configurations.update(cls.apiclient,
                                  "vmware.create.full.clone",
                                  value)
            allStoragePools = StoragePool.list(
                cls.apiclient
            )
            for pool in allStoragePools:
                Configurations.update(cls.apiclient,
                                      storageid=pool.id,
                                      name="vmware.create.full.clone",
                                      value=value)

    @classmethod
    def restartServer(cls):
        """Restart management server"""

        cls.debug("Restarting management server")
        sshClient = SshClient(
                    cls.mgtSvrDetails["mgtSvrIp"],
            22,
            cls.mgtSvrDetails["user"],
            cls.mgtSvrDetails["passwd"]
        )
        command = "service cloudstack-management stop"
        sshClient.execute(command)

        command = "service cloudstack-management start"
        sshClient.execute(command)

        #Waits for management to come up in 5 mins, when it's up it will continue
        timeout = time.time() + 300
        while time.time() < timeout:
            if cls.isManagementUp() is True: return
            time.sleep(5)
        cls.setup_failed = True
        cls.debug("Management server did not come up, failing")
        return

    @classmethod
    def isManagementUp(cls):
        try:
            cls.apiclient.listInfrastructure(listInfrastructure.listInfrastructureCmd())
            return True
        except Exception:
            return False

    @classmethod
    def waitForKubernetesSupportedVersionIsoReadyState(cls, version_id, retries=30, interval=60):
        """Check if Kubernetes supported version ISO is in Ready state"""

        while retries > 0:
            time.sleep(interval)
            list_versions_response = cls.listKubernetesSupportedVersion(version_id)
            if not hasattr(list_versions_response, 'isostate') or not list_versions_response or not list_versions_response.isostate:
                retries = retries - 1
                continue
            if 'Ready' == list_versions_response.isostate:
                return
            elif 'Failed' == list_versions_response.isostate:
                raise Exception( "Failed to download template: status - %s" % template.status)
            retries = retries - 1
        raise Exception("Kubernetes supported version Ready state timed out")

    @classmethod
    def listKubernetesSupportedVersion(cls, version_id):
        listKubernetesSupportedVersionsCmd = listKubernetesSupportedVersions.listKubernetesSupportedVersionsCmd()
        listKubernetesSupportedVersionsCmd.id = version_id
        versionResponse = cls.apiclient.listKubernetesSupportedVersions(listKubernetesSupportedVersionsCmd)
        return versionResponse[0]

    @classmethod
    def addKubernetesSupportedVersion(cls, version_service):
        addKubernetesSupportedVersionCmd = addKubernetesSupportedVersion.addKubernetesSupportedVersionCmd()
        addKubernetesSupportedVersionCmd.semanticversion = version_service["semanticversion"]
        addKubernetesSupportedVersionCmd.name = 'v' + version_service["semanticversion"] + '-' + random_gen()
        addKubernetesSupportedVersionCmd.url = version_service["url"]
        addKubernetesSupportedVersionCmd.mincpunumber = version_service["mincpunumber"]
        addKubernetesSupportedVersionCmd.minmemory = version_service["minmemory"]
        kubernetes_version = cls.apiclient.addKubernetesSupportedVersion(addKubernetesSupportedVersionCmd)
        cls.debug("Waiting for Kubernetes version with ID %s to be ready" % kubernetes_version.id)
        cls.waitForKubernetesSupportedVersionIsoReadyState(kubernetes_version.id)
        kubernetes_version = cls.listKubernetesSupportedVersion(kubernetes_version.id)
        return kubernetes_version

    @classmethod
    def deleteKubernetesSupportedVersion(cls, version_id):
        deleteKubernetesSupportedVersionCmd = deleteKubernetesSupportedVersion.deleteKubernetesSupportedVersionCmd()
        deleteKubernetesSupportedVersionCmd.id = version_id
        cls.apiclient.deleteKubernetesSupportedVersion(deleteKubernetesSupportedVersionCmd)

    @classmethod
    def listKubernetesCluster(cls, cluster_id = None):
        listKubernetesClustersCmd = listKubernetesClusters.listKubernetesClustersCmd()
        listKubernetesClustersCmd.listall = True
        if cluster_id != None:
            listKubernetesClustersCmd.id = cluster_id
        clusterResponse = cls.apiclient.listKubernetesClusters(listKubernetesClustersCmd)
        if cluster_id != None and clusterResponse != None:
            return clusterResponse[0]
        return clusterResponse

    @classmethod
    def deleteKubernetesCluster(cls, cluster_id):
        deleteKubernetesClusterCmd = deleteKubernetesCluster.deleteKubernetesClusterCmd()
        deleteKubernetesClusterCmd.id = cluster_id
        response = cls.apiclient.deleteKubernetesCluster(deleteKubernetesClusterCmd)
        return response

    @classmethod
    def stopKubernetesCluster(cls, cluster_id):
        stopKubernetesClusterCmd = stopKubernetesCluster.stopKubernetesClusterCmd()
        stopKubernetesClusterCmd.id = cluster_id
        response = cls.apiclient.stopKubernetesCluster(stopKubernetesClusterCmd)
        return response



    def deleteKubernetesClusterAndVerify(self, cluster_id, verify = True, forced = False):
        """Delete Kubernetes cluster and check if it is really deleted"""

        delete_response = {}
        forceDeleted = False
        try:
            delete_response = self.deleteKubernetesCluster(cluster_id)
        except Exception as e:
            if forced:
                cluster = self.listKubernetesCluster(cluster_id)
                if cluster != None:
                    if cluster.state in ['Starting', 'Running', 'Upgrading', 'Scaling']:
                        self.stopKubernetesCluster(cluster_id)
                        self.deleteKubernetesCluster(cluster_id)
                    else:
                        forceDeleted = True
                        for cluster_vm in cluster.virtualmachines:
                            cmd = destroyVirtualMachine.destroyVirtualMachineCmd()
                            cmd.id = cluster_vm.id
                            cmd.expunge = True
                            self.apiclient.destroyVirtualMachine(cmd)
                        cmd = deleteNetwork.deleteNetworkCmd()
                        cmd.id = cluster.networkid
                        cmd.forced = True
                        self.apiclient.deleteNetwork(cmd)
                        self.dbclient.execute("update kubernetes_cluster set state='Destroyed', removed=now() where uuid = '%s';" % cluster.id)
            else:
                raise Exception("Error: Exception during delete cluster : %s" % e)

        if verify == True and forceDeleted == False:
            self.assertEqual(
                delete_response.success,
                True,
                "Check KubernetesCluster delete response {}, {}".format(delete_response.success, True)
            )

            db_cluster_removed = self.dbclient.execute("select removed from kubernetes_cluster where uuid = '%s';" % cluster_id)[0][0]

            self.assertNotEqual(
                db_cluster_removed,
                None,
                "KubernetesCluster not removed in DB, {}".format(db_cluster_removed)
            )

    def setUp(self):
        self.services = self.testClient.getParsedTestDataConfig()
        self.apiclient = self.testClient.getApiClient()
        self.dbclient = self.testClient.getDbConnection()
        self.cleanup = []
        return

    def tearDown(self):
        try:
            cleanup_resources(self.apiclient, self.cleanup)
        except Exception as e:
            raise Exception("Warning: Exception during cleanup : %s" % e)
        return

    @attr(tags=["advanced", "smoke"], required_hardware="true")
    @skipTestIf("hypervisorNotSupported")
    def test_01_invalid_upgrade_kubernetes_cluster(self):
        """Test to check for failure while tying to upgrade a Kubernetes cluster to a lower version

        # Validate the following:
        # 1. upgradeKubernetesCluster should fail
        """
        if self.setup_failed == True:
            self.fail("Setup incomplete")
        global k8s_cluster
        k8s_cluster = self.getValidKubernetesCluster(version=self.kubernetes_version_1_16_3)

        self.debug("Downgrading Kubernetes cluster with ID: %s to a lower version. This should fail!" % k8s_cluster.id)

        try:
            k8s_cluster = self.upgradeKubernetesCluster(k8s_cluster.id, self.kubernetes_version_1_16_0.id)
            self.debug("Invalid CKS Kubernetes HA cluster deployed with ID: %s. Deleting it and failing test." % self.kubernetes_version_1_16_0.id)
            self.deleteKubernetesClusterAndVerify(k8s_cluster.id, False, True)
            self.fail("Kubernetes cluster downgrade to a lower Kubernetes supported version. Must be an error.")
        except Exception as e:
            self.debug("Upgrading Kubernetes cluster with invalid Kubernetes supported version check successful, API failure: %s" % e)
            self.deleteKubernetesClusterAndVerify(k8s_cluster.id, False, True)

        self.verifyKubernetesClusterUpgrade(k8s_cluster, self.kubernetes_version_1_16_3.id)
        return

    @attr(tags=["advanced", "smoke"], required_hardware="true")
    @skipTestIf("hypervisorNotSupported")
    def test_02_upgrade_kubernetes_cluster(self):
        """Test to deploy a new Kubernetes cluster and upgrade it to newer version

        # Validate the following:
        # 1. upgradeKubernetesCluster should return valid info for the cluster
        """
        if self.setup_failed == True:
            self.fail("Setup incomplete")
        global k8s_cluster
        k8s_cluster = self.getValidKubernetesCluster(version=self.kubernetes_version_1_16_0)

        time.sleep(self.services["sleep"])
        self.debug("Upgrading Kubernetes cluster with ID: %s" % k8s_cluster.id)
        try:
            k8s_cluster = self.upgradeKubernetesCluster(k8s_cluster.id, self.kubernetes_version_1_16_3.id)
        except Exception as e:
            self.deleteKubernetesClusterAndVerify(k8s_cluster.id, False, True)
            self.fail("Failed to upgrade Kubernetes cluster due to: %s" % e)

        self.verifyKubernetesClusterUpgrade(k8s_cluster, self.kubernetes_version_1_16_3.id)            
        return

    @attr(tags=["advanced", "smoke"], required_hardware="true")
    @skipTestIf("hypervisorNotSupported")
    def test_03_deploy_and_scale_kubernetes_cluster(self):
        """Test to deploy a new Kubernetes cluster and check for failure while tying to scale it

        # Validate the following:
        # 1. scaleKubernetesCluster should return valid info for the cluster when it is scaled up
        # 2. scaleKubernetesCluster should return valid info for the cluster when it is scaled down
        """
        if self.setup_failed == True:
            self.fail("Setup incomplete")
        global k8s_cluster
        k8s_cluster = self.getValidKubernetesCluster()

        self.debug("Upscaling Kubernetes cluster with ID: %s" % k8s_cluster.id)
        try:
            k8s_cluster = self.scaleKubernetesCluster(k8s_cluster.id, 2)
        except Exception as e:
            self.deleteKubernetesClusterAndVerify(k8s_cluster.id, False, True)
            self.fail("Failed to upscale Kubernetes cluster due to: %s" % e)

        self.verifyKubernetesClusterScale(k8s_cluster, 2)
        self.debug("Kubernetes cluster with ID: %s successfully upscaled, now downscaling it" % k8s_cluster.id)

        try:
            k8s_cluster = self.scaleKubernetesCluster(k8s_cluster.id, 1)
        except Exception as e:
            self.deleteKubernetesClusterAndVerify(k8s_cluster.id, False, True)
            self.fail("Failed to downscale Kubernetes cluster due to: %s" % e)

        self.verifyKubernetesClusterScale(k8s_cluster)
        self.debug("Kubernetes cluster with ID: %s successfully downscaled" % k8s_cluster.id)
        return

    @attr(tags=["advanced", "smoke"], required_hardware="true")
    @skipTestIf("hypervisorNotSupported")
    def test_04_autoscale_kubernetes_cluster(self):
        """Test to enable autoscaling a Kubernetes cluster
        # Validate the following:
        # 1. scaleKubernetesCluster should return valid info for the cluster when it is autoscaled
        # 2. cluster-autoscaler pod should be running
        """
        if self.setup_failed == True:
            self.fail("Setup incomplete")
        global k8s_cluster
        k8s_cluster = self.getValidKubernetesCluster(version=self.kubernetes_version_1_16_3)

        self.debug("Autoscaling Kubernetes cluster with ID: %s" % k8s_cluster.id)
        try:
            k8s_cluster = self.autoscaleKubernetesCluster(k8s_cluster.id, 1, 2)
            self.verifyKubernetesClusterAutocale(k8s_cluster, 1, 2)

            up = self.waitForAutoscalerPodInRunningState(k8s_cluster.id)
            self.assertTrue(up, "Autoscaler pod failed to run")
            self.debug("Kubernetes cluster with ID: %s has autoscaler running" % k8s_cluster.id)
        except Exception as e:
            self.deleteKubernetesClusterAndVerify(k8s_cluster.id, False, True)
            self.fail("Failed to autoscale Kubernetes cluster due to: %s" % e)
        return    

    @attr(tags=["advanced", "smoke"], required_hardware="true")
    @skipTestIf("hypervisorNotSupported")
    def test_05_basic_lifecycle_kubernetes_cluster(self):
        """Test to deploy a new Kubernetes cluster

        # Validate the following:
        # 1. createKubernetesCluster should return valid info for new cluster
        # 2. The Cloud Database contains the valid information
        # 3. stopKubernetesCluster should stop the cluster
        """
        if self.setup_failed == True:
            self.fail("Setup incomplete")
        global k8s_cluster
        k8s_cluster = self.getValidKubernetesCluster()

        self.debug("Kubernetes cluster with ID: %s successfully deployed, now stopping it" % k8s_cluster.id)

        self.stopAndVerifyKubernetesCluster(k8s_cluster.id)

        self.debug("Kubernetes cluster with ID: %s successfully stopped, now starting it again" % k8s_cluster.id)

        try:
            k8s_cluster = self.startKubernetesCluster(k8s_cluster.id)
        except Exception as e:
            self.deleteKubernetesClusterAndVerify(k8s_cluster.id, False, True)
            self.fail("Failed to start Kubernetes cluster due to: %s" % e)

        self.verifyKubernetesClusterState(k8s_cluster, 'Running')
        return


    @attr(tags=["advanced", "smoke"], required_hardware="true")
    @skipTestIf("hypervisorNotSupported")
    def test_06_delete_kubernetes_cluster(self):
        """Test to delete an existing Kubernetes cluster

        # Validate the following:
        # 1. deleteKubernetesCluster should delete an existing Kubernetes cluster
        """
        if self.setup_failed == True:
            self.fail("Setup incomplete")
        global k8s_cluster
        k8s_cluster = self.getValidKubernetesCluster()

        self.debug("Deleting Kubernetes cluster with ID: %s" % k8s_cluster.id)

        self.deleteKubernetesClusterAndVerify(k8s_cluster.id)

        self.debug("Kubernetes cluster with ID: %s successfully deleted" % k8s_cluster.id)

        k8s_cluster = None

        return

    @attr(tags=["advanced", "smoke"], required_hardware="true")
    @skipTestIf("hypervisorNotSupported")
    def test_07_deploy_kubernetes_ha_cluster(self):
        """Test to deploy a new Kubernetes cluster

        # Validate the following:
        # 1. createKubernetesCluster should return valid info for new cluster
        # 2. The Cloud Database contains the valid information
        """
        if self.setup_failed == True:
            self.fail("Setup incomplete")
        global k8s_cluster
        k8s_cluster = self.getValidKubernetesCluster(1, 2)
        self.debug("HA Kubernetes cluster with ID: %s successfully deployed" % k8s_cluster.id)
        return

    @attr(tags=["advanced", "smoke"], required_hardware="true")
    @skipTestIf("hypervisorNotSupported")
    def test_08_upgrade_kubernetes_ha_cluster(self):
        """Test to upgrade a Kubernetes cluster to newer version

        # Validate the following:
        # 1. upgradeKubernetesCluster should return valid info for the cluster
        """
        if self.setup_failed == True:
            self.fail("Setup incomplete")
        global k8s_cluster
        k8s_cluster = self.getValidKubernetesCluster(1, 2)
        time.sleep(self.services["sleep"])

        self.debug("Upgrading HA Kubernetes cluster with ID: %s" % k8s_cluster.id)
        try:
            k8s_cluster = self.upgradeKubernetesCluster(k8s_cluster.id, self.kubernetes_version_1_16_3.id)
        except Exception as e:
            self.deleteKubernetesClusterAndVerify(k8s_cluster.id, False, True)
            self.fail("Failed to upgrade Kubernetes HA cluster due to: %s" % e)

        self.verifyKubernetesClusterUpgrade(k8s_cluster, self.kubernetes_version_1_16_3.id)
        self.debug("Kubernetes cluster with ID: %s successfully upgraded" % k8s_cluster.id)
        return

    @attr(tags=["advanced", "smoke"], required_hardware="true")
    @skipTestIf("hypervisorNotSupported")
    def test_09_delete_kubernetes_ha_cluster(self):
        """Test to delete a HA Kubernetes cluster

        # Validate the following:
        # 1. deleteKubernetesCluster should delete an existing HA Kubernetes cluster
        """
        if self.setup_failed == True:
            self.fail("Setup incomplete")
        global k8s_cluster
        k8s_cluster = self.getValidKubernetesCluster(1, 2)

        self.debug("Deleting Kubernetes cluster with ID: %s" % k8s_cluster.id)
        return

    def createKubernetesCluster(self, name, version_id, size=1, control_nodes=1):
        createKubernetesClusterCmd = createKubernetesCluster.createKubernetesClusterCmd()
        createKubernetesClusterCmd.name = name
        createKubernetesClusterCmd.description = name + "-description"
        createKubernetesClusterCmd.kubernetesversionid = version_id
        createKubernetesClusterCmd.size = size
        createKubernetesClusterCmd.controlnodes = control_nodes
        createKubernetesClusterCmd.serviceofferingid = self.cks_service_offering.id
        createKubernetesClusterCmd.zoneid = self.zone.id
        createKubernetesClusterCmd.noderootdisksize = 10
        createKubernetesClusterCmd.account = self.account.name
        createKubernetesClusterCmd.domainid = self.domain.id
        clusterResponse = self.apiclient.createKubernetesCluster(createKubernetesClusterCmd)
        if not clusterResponse:
            self.cleanup.append(clusterResponse)
        return clusterResponse

    def startKubernetesCluster(self, cluster_id):
        startKubernetesClusterCmd = startKubernetesCluster.startKubernetesClusterCmd()
        startKubernetesClusterCmd.id = cluster_id
        response = self.apiclient.startKubernetesCluster(startKubernetesClusterCmd)
        return response

    def upgradeKubernetesCluster(self, cluster_id, version_id):
        upgradeKubernetesClusterCmd = upgradeKubernetesCluster.upgradeKubernetesClusterCmd()
        upgradeKubernetesClusterCmd.id = cluster_id
        upgradeKubernetesClusterCmd.kubernetesversionid = version_id
        response = self.apiclient.upgradeKubernetesCluster(upgradeKubernetesClusterCmd)
        return response

    def scaleKubernetesCluster(self, cluster_id, size):
        scaleKubernetesClusterCmd = scaleKubernetesCluster.scaleKubernetesClusterCmd()
        scaleKubernetesClusterCmd.id = cluster_id
        scaleKubernetesClusterCmd.size = size
        response = self.apiclient.scaleKubernetesCluster(scaleKubernetesClusterCmd)
        return response

    def autoscaleKubernetesCluster(self, cluster_id, minsize, maxsize):
        scaleKubernetesClusterCmd = scaleKubernetesCluster.scaleKubernetesClusterCmd()
        scaleKubernetesClusterCmd.id = cluster_id
        scaleKubernetesClusterCmd.autoscalingenabled = True
        scaleKubernetesClusterCmd.minsize = minsize
        scaleKubernetesClusterCmd.maxsize = maxsize
        response = self.apiclient.scaleKubernetesCluster(scaleKubernetesClusterCmd)
        return response

    def fetchKubernetesClusterConfig(self, cluster_id):
        getKubernetesClusterConfigCmd = getKubernetesClusterConfig.getKubernetesClusterConfigCmd()
        getKubernetesClusterConfigCmd.id = cluster_id
        response = self.apiclient.getKubernetesClusterConfig(getKubernetesClusterConfigCmd)
        return response

    def waitForAutoscalerPodInRunningState(self, cluster_id, retries=5, interval=60):
        k8s_config = self.fetchKubernetesClusterConfig(cluster_id)
        cfg = io.StringIO(k8s_config.configdata)
        cfg = yaml.load(cfg)
        # Adding this so we don't get certificate exceptions
        cfg['clusters'][0]['cluster']['insecure-skip-tls-verify']=True
        config.load_kube_config_from_dict(cfg)
        v1 = client.CoreV1Api()

        while retries > 0:
            time.sleep(interval)
            pods = v1.list_pod_for_all_namespaces(watch=False, label_selector="app=cluster-autoscaler").items
            if len(pods) == 0 :
                self.debug("Autoscaler pod still not up")
                continue
            pod = pods[0]
            if pod.status.phase == 'Running' :
                self.debug("Autoscaler pod %s up and running!" % pod.metadata.name)
                return True
            self.debug("Autoscaler pod %s up but not running on retry %d. State is : %s" %(pod.metadata.name, retries, pod.status.phase))
            retries = retries - 1
        return False

    def getValidKubernetesCluster(self, size=1, control_nodes=1, version={}):
        cluster = k8s_cluster

        # Does a cluster already exist ?
        if cluster == None or cluster.id == None:
            if not version:
                version = self.kubernetes_version_1_16_0
            self.debug("No existing cluster available, k8s_cluster: %s" % cluster)
            return self.createNewKubernetesCluster(version, size, control_nodes)

        # Is the existing cluster what is needed ?
        valid = cluster.size == size and cluster.controlnodes == control_nodes
        if version:
            # Check the version only if specified
            valid = valid and cluster.kubernetesversionid == version.id
        else:
            version = self.kubernetes_version_1_16_0

        if valid:
            cluster_id = cluster.id
            cluster = self.listKubernetesCluster(cluster_id)
            if cluster == None:
                # Looks like the cluster disappeared !
                self.debug("Existing cluster, k8s_cluster ID: %s not returned by list API" % cluster_id)
                return self.createNewKubernetesCluster(version, size, control_nodes)

        if valid:
            try:
                self.verifyKubernetesCluster(cluster, cluster.name, None, size, control_nodes)
                self.debug("Existing Kubernetes cluster available with name %s" % cluster.name)
                return cluster
            except  AssertionError as error:
                self.debug("Existing cluster failed verification due to %s, need to deploy a new one" % error)
                self.deleteKubernetesClusterAndVerify(cluster.id, False, True)

        # Can't have too many loose clusters running around
        if cluster.id != None:
            self.deleteKubernetesClusterAndVerify(cluster.id, False, True)

        self.debug("No valid cluster, need to deploy a new one")
        return self.createNewKubernetesCluster(version, size, control_nodes)

    def createNewKubernetesCluster(self, version, size, control_nodes) :
        name = 'testcluster-' + random_gen()
        self.debug("Creating for Kubernetes cluster with name %s" % name)
        try:
            cluster = self.createKubernetesCluster(name, version.id, size, control_nodes)
            self.verifyKubernetesCluster(cluster, name, version.id, size, control_nodes)
        except Exception as ex:
            self.fail("Kubernetes cluster deployment failed: %s" % ex)
        except AssertionError as err:
            self.fail("Kubernetes cluster deployment failed during cluster verification: %s" % err)
        return cluster

    def verifyKubernetesCluster(self, cluster_response, name, version_id=None, size=1, control_nodes=1):
        """Check if Kubernetes cluster is valid"""

        self.verifyKubernetesClusterState(cluster_response, 'Running')

        if name != None:
            self.assertEqual(
                cluster_response.name,
                name,
                "Check KubernetesCluster name {}, {}".format(cluster_response.name, name)
            )

        if version_id != None:
            self.verifyKubernetesClusterVersion(cluster_response, version_id)

        self.assertEqual(
            cluster_response.zoneid,
            self.zone.id,
            "Check KubernetesCluster zone {}, {}".format(cluster_response.zoneid, self.zone.id)
        )

        self.verifyKubernetesClusterSize(cluster_response, size, control_nodes)

        db_cluster_name = self.dbclient.execute("select name from kubernetes_cluster where uuid = '%s';" % cluster_response.id)[0][0]

        self.assertEqual(
            str(db_cluster_name),
            name,
            "Check KubernetesCluster name in DB {}, {}".format(db_cluster_name, name)
        )

    def verifyKubernetesClusterState(self, cluster_response, state):
        """Check if Kubernetes cluster state is Running"""

        self.assertEqual(
            cluster_response.state,
            'Running',
            "Check KubernetesCluster state {}, {}".format(cluster_response.state, state)
        )

    def verifyKubernetesClusterVersion(self, cluster_response, version_id):
        """Check if Kubernetes cluster node sizes are valid"""

        self.assertEqual(
            cluster_response.kubernetesversionid,
            version_id,
            "Check KubernetesCluster version {}, {}".format(cluster_response.kubernetesversionid, version_id)
        )

    def verifyKubernetesClusterSize(self, cluster_response, size=1, control_nodes=1):
        """Check if Kubernetes cluster node sizes are valid"""

        self.assertEqual(
            cluster_response.size,
            size,
            "Check KubernetesCluster size {}, {}".format(cluster_response.size, size)
        )

        self.assertEqual(
            cluster_response.controlnodes,
            control_nodes,
            "Check KubernetesCluster control nodes {}, {}".format(cluster_response.controlnodes, control_nodes)
        )

    def verifyKubernetesClusterUpgrade(self, cluster_response, version_id):
        """Check if Kubernetes cluster state and version are valid after upgrade"""

        self.verifyKubernetesClusterState(cluster_response, 'Running')
        self.verifyKubernetesClusterVersion(cluster_response, version_id)

    def verifyKubernetesClusterScale(self, cluster_response, size=1, control_nodes=1):
        """Check if Kubernetes cluster state and node sizes are valid after upgrade"""

        self.verifyKubernetesClusterState(cluster_response, 'Running')
        self.verifyKubernetesClusterSize(cluster_response, size, control_nodes)

    def verifyKubernetesClusterAutocale(self, cluster_response, minsize, maxsize):
        """Check if Kubernetes cluster state and node sizes are valid after upgrade"""

        self.verifyKubernetesClusterState(cluster_response, 'Running')
        self.assertEqual(
            cluster_response.minsize,
            minsize,
            "Check KubernetesCluster minsize {}, {}".format(cluster_response.minsize, minsize)
        )
        self.assertEqual(
            cluster_response.maxsize,
            maxsize,
            "Check KubernetesCluster maxsize {}, {}".format(cluster_response.maxsize, maxsize)
        )

    def stopAndVerifyKubernetesCluster(self, cluster_id):
        """Stop Kubernetes cluster and check if it is really stopped"""

        stop_response = self.stopKubernetesCluster(cluster_id)

        self.assertEqual(
            stop_response.success,
            True,
            "Check KubernetesCluster stop response {}, {}".format(stop_response.success, True)
        )

        db_cluster_state = self.dbclient.execute("select state from kubernetes_cluster where uuid = '%s';" % cluster_id)[0][0]

        self.assertEqual(
            db_cluster_state,
            'Stopped',
            "KubernetesCluster not stopped in DB, {}".format(db_cluster_state)
        )<|MERGE_RESOLUTION|>--- conflicted
+++ resolved
@@ -81,10 +81,6 @@
                 endpoint_url = "http://%s:%d/client/api " %(cls.mgtSvrDetails["mgtSvrIp"], cls.mgtSvrDetails["port"])
                 cls.debug("Setting endpointe.url to %s" %(endpoint_url))
                 Configurations.update(cls.apiclient, "endpointe.url", endpoint_url)
-<<<<<<< HEAD
-
-=======
->>>>>>> cb1078aa
             cls.initial_configuration_cks_enabled = Configurations.list(cls.apiclient, name="cloud.kubernetes.service.enabled")[0].value
             if cls.initial_configuration_cks_enabled not in ["true", True]:
                 cls.debug("Enabling CloudStack Kubernetes Service plugin and restarting management server")
@@ -390,7 +386,7 @@
             self.deleteKubernetesClusterAndVerify(k8s_cluster.id, False, True)
             self.fail("Failed to upgrade Kubernetes cluster due to: %s" % e)
 
-        self.verifyKubernetesClusterUpgrade(k8s_cluster, self.kubernetes_version_1_16_3.id)            
+        self.verifyKubernetesClusterUpgrade(k8s_cluster, self.kubernetes_version_1_16_3.id)
         return
 
     @attr(tags=["advanced", "smoke"], required_hardware="true")
@@ -451,7 +447,7 @@
         except Exception as e:
             self.deleteKubernetesClusterAndVerify(k8s_cluster.id, False, True)
             self.fail("Failed to autoscale Kubernetes cluster due to: %s" % e)
-        return    
+        return
 
     @attr(tags=["advanced", "smoke"], required_hardware="true")
     @skipTestIf("hypervisorNotSupported")
