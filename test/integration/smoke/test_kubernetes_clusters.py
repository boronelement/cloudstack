# Licensed to the Apache Software Foundation (ASF) under one
# or more contributor license agreements.  See the NOTICE file
# distributed with this work for additional information
# regarding copyright ownership.  The ASF licenses this file
# to you under the Apache License, Version 2.0 (the
# "License"); you may not use this file except in compliance
# with the License.  You may obtain a copy of the License at
#
#   http://www.apache.org/licenses/LICENSE-2.0
#
# Unless required by applicable law or agreed to in writing,
# software distributed under the License is distributed on an
# "AS IS" BASIS, WITHOUT WARRANTIES OR CONDITIONS OF ANY
# KIND, either express or implied.  See the License for the
# specific language governing permissions and limitations
# under the License.
""" Tests for Kubernetes supported version """

#Import Local Modules
from marvin.cloudstackTestCase import cloudstackTestCase
import unittest
from marvin.cloudstackAPI import (listInfrastructure,
                                  listTemplates,
                                  listKubernetesSupportedVersions,
                                  addKubernetesSupportedVersion,
                                  deleteKubernetesSupportedVersion,
                                  listKubernetesClusters,
                                  createKubernetesCluster,
                                  stopKubernetesCluster,
                                  startKubernetesCluster,
                                  deleteKubernetesCluster,
                                  upgradeKubernetesCluster,
                                  scaleKubernetesCluster,
                                  getKubernetesClusterConfig,
                                  destroyVirtualMachine,
                                  deleteNetwork)
from marvin.cloudstackException import CloudstackAPIException
from marvin.codes import PASS, FAILED
from marvin.lib.base import (Template,
                             ServiceOffering,
                             Account,
                             StoragePool,
                             Configurations)
from marvin.lib.utils import (cleanup_resources,
                              validateList,
                              random_gen)
from marvin.lib.common import (get_zone,
                               get_domain)
from marvin.sshClient import SshClient
from nose.plugins.attrib import attr
from marvin.lib.decoratorGenerators import skipTestIf

from kubernetes import client, config
import time, io, yaml

_multiprocess_shared_ = True

k8s_cluster = None

class TestKubernetesCluster(cloudstackTestCase):

    @classmethod
    def setUpClass(cls):
        cls.testClient = super(TestKubernetesCluster, cls).getClsTestClient()
        cls.apiclient = cls.testClient.getApiClient()
        cls.services = cls.testClient.getParsedTestDataConfig()
        cls.zone = get_zone(cls.apiclient, cls.testClient.getZoneForTests())
        cls.hypervisor = cls.testClient.getHypervisorInfo()
        cls.mgtSvrDetails = cls.config.__dict__["mgtSvr"][0].__dict__

        cls.hypervisorNotSupported = False
        if cls.hypervisor.lower() not in ["kvm", "vmware", "xenserver"]:
            cls.hypervisorNotSupported = True
        cls.setup_failed = False
        cls._cleanup = []
        cls.kubernetes_version_ids = []

        if cls.hypervisorNotSupported == False:
            cls.endpoint_url = Configurations.list(cls.apiclient, name="endpointe.url")[0].value
            if "localhost" in cls.endpoint_url:
                endpoint_url = "http://%s:%d/client/api " %(cls.mgtSvrDetails["mgtSvrIp"], cls.mgtSvrDetails["port"])
                cls.debug("Setting endpointe.url to %s" %(endpoint_url))
                Configurations.update(cls.apiclient, "endpointe.url", endpoint_url)

            cls.initial_configuration_cks_enabled = Configurations.list(cls.apiclient, name="cloud.kubernetes.service.enabled")[0].value
            if cls.initial_configuration_cks_enabled not in ["true", True]:
                cls.debug("Enabling CloudStack Kubernetes Service plugin and restarting management server")
                Configurations.update(cls.apiclient,
                                      "cloud.kubernetes.service.enabled",
                                      "true")
                cls.restartServer()
<<<<<<< HEAD
            if cls.hypervisor.lower() == 'vmware':
                cls.create_full_clone = Configurations.list(cls.apiclient, name="vmware.create.full.clone")[0].value
                if cls.create_full_clone not in ["true", True]:
                    Configurations.update(cls.apiclient,
                                          "vmware.create.full.clone",
                                          "true")
                allStoragePools = StoragePool.list(
                    cls.apiclient
                )
                for pool in allStoragePools:
                    Configurations.update(cls.apiclient,
                                          storageid=pool.id,
                                          name="vmware.create.full.clone",
                                          value="true")

=======
            cls.updateVmwareSettings(False)
            cls.cks_template = None
            cls.initial_configuration_cks_template_name = None
>>>>>>> 42e3b115
            cls.cks_service_offering = None

            if cls.setup_failed == False:
                try:
                    cls.kubernetes_version_1_16_0 = cls.addKubernetesSupportedVersion(cls.services["cks_kubernetes_versions"]["1.16.0"])
                    cls.kubernetes_version_ids.append(cls.kubernetes_version_1_16_0.id)
                except Exception as e:
                    cls.setup_failed = True
                    cls.debug("Failed to get Kubernetes version ISO in ready state, version=%s, url=%s, %s" %
                        (cls.services["cks_kubernetes_versions"]["1.16.0"]["semanticversion"], cls.services["cks_kubernetes_versions"]["1.16.0"]["url"], e))
            if cls.setup_failed == False:
                try:
                    cls.kubernetes_version_1_16_3 = cls.addKubernetesSupportedVersion(cls.services["cks_kubernetes_versions"]["1.16.3"])
                    cls.kubernetes_version_ids.append(cls.kubernetes_version_1_16_3.id)
                except Exception as e:
                    cls.setup_failed = True
                    cls.debug("Failed to get Kubernetes version ISO in ready state, version=%s, url=%s, %s" %
                        (cls.services["cks_kubernetes_versions"]["1.16.3"]["semanticversion"], cls.services["cks_kubernetes_versions"]["1.16.3"]["url"], e))

            if cls.setup_failed == False:
<<<<<<< HEAD
=======
                cls.cks_template, existAlready = cls.getKubernetesTemplate()
                if cls.cks_template == FAILED:
                    assert False, "getKubernetesTemplate() failed to return template for hypervisor %s" % cls.hypervisor
                    cls.setup_failed = True
                else:
                    if not existAlready:
                        cls._cleanup.append(cls.cks_template)

            if cls.setup_failed == False:
                cls.initial_configuration_cks_template_name = Configurations.list(cls.apiclient,
                                                                                  name=cls.cks_template_name_key)[0].value
                Configurations.update(cls.apiclient,
                                      cls.cks_template_name_key,
                                      cls.cks_template.name)

>>>>>>> 42e3b115
                cks_offering_data = cls.services["cks_service_offering"]
                cks_offering_data["name"] = 'CKS-Instance-' + random_gen()
                cls.cks_service_offering = ServiceOffering.create(
                                                                  cls.apiclient,
                                                                  cks_offering_data
                                                                 )
                cls._cleanup.append(cls.cks_service_offering)
                cls.domain = get_domain(cls.apiclient)
                cls.account = Account.create(
                    cls.apiclient,
                    cls.services["account"],
                    domainid=cls.domain.id
                )
                cls._cleanup.append(cls.account)
        return

    @classmethod
    def tearDownClass(cls):
        if k8s_cluster != None and k8s_cluster.id != None:
            cls.deleteKubernetesClusterAndVerify(k8s_cluster.id, False, True)

        version_delete_failed = False
        # Delete added Kubernetes supported version
        for version_id in cls.kubernetes_version_ids:
            try:
                cls.deleteKubernetesSupportedVersion(version_id)
            except Exception as e:
                version_delete_failed = True
                cls.debug("Error: Exception during cleanup for added Kubernetes supported versions: %s" % e)
        try:
<<<<<<< HEAD
=======
            # Restore original CKS template
            if cls.hypervisorNotSupported == False and cls.initial_configuration_cks_template_name != None:
                Configurations.update(cls.apiclient,
                                      cls.cks_template_name_key,
                                      cls.initial_configuration_cks_template_name)
>>>>>>> 42e3b115
            # Restore CKS enabled
            if cls.initial_configuration_cks_enabled not in ["true", True]:
                cls.debug("Restoring Kubernetes Service enabled value")
                Configurations.update(cls.apiclient,
                                      "cloud.kubernetes.service.enabled",
                                      "false")
                cls.restartServer()

<<<<<<< HEAD
            if cls.hypervisor.lower() == 'vmware':
                cls.create_full_clone = Configurations.list(cls.apiclient, name="vmware.create.full.clone")[0].value
                if cls.create_full_clone in ["true", True]:
                    Configurations.update(cls.apiclient,
                                          "vmware.create.full.clone",
                                          "false")
                allStoragePools = StoragePool.list(
                    cls.apiclient
                )
                for pool in allStoragePools:
                    Configurations.update(cls.apiclient,
                                          storageid=pool.id,
                                          name="vmware.create.full.clone",
                                          value="false")

            cleanup_resources(cls.apiclient, reversed(cls._cleanup))
=======
            cls.updateVmwareSettings(True)

            cleanup_resources(cls.apiclient, cls._cleanup)
>>>>>>> 42e3b115
        except Exception as e:
            raise Exception("Warning: Exception during cleanup : %s" % e)
        if version_delete_failed == True:
            raise Exception("Warning: Exception during cleanup, unable to delete Kubernetes supported versions")
        return

    @classmethod
    def updateVmwareSettings(cls, tearDown):
        value = "false"
        if not tearDown:
            value = "true"
        if cls.hypervisor.lower() == 'vmware':
            Configurations.update(cls.apiclient,
                                  "vmware.create.full.clone",
                                  value)
            allStoragePools = StoragePool.list(
                cls.apiclient
            )
            for pool in allStoragePools:
                Configurations.update(cls.apiclient,
                                      storageid=pool.id,
                                      name="vmware.create.full.clone",
                                      value=value)

    @classmethod
    def restartServer(cls):
        """Restart management server"""

        cls.debug("Restarting management server")
        sshClient = SshClient(
                    cls.mgtSvrDetails["mgtSvrIp"],
            22,
            cls.mgtSvrDetails["user"],
            cls.mgtSvrDetails["passwd"]
        )
        command = "service cloudstack-management stop"
        sshClient.execute(command)

        command = "service cloudstack-management start"
        sshClient.execute(command)

        #Waits for management to come up in 5 mins, when it's up it will continue
        timeout = time.time() + 300
        while time.time() < timeout:
            if cls.isManagementUp() is True: return
            time.sleep(5)
        cls.setup_failed = True
        cls.debug("Management server did not come up, failing")
        return

    @classmethod
    def isManagementUp(cls):
        try:
            cls.apiclient.listInfrastructure(listInfrastructure.listInfrastructureCmd())
            return True
        except Exception:
            return False

    @classmethod
<<<<<<< HEAD
=======
    def getKubernetesTemplate(cls, cks_templates=None):

        if cks_templates is None:
            cks_templates = cls.services["cks_templates"]

        hypervisor = cls.hypervisor.lower()

        if hypervisor not in list(cks_templates.keys()):
            cls.debug("Provided hypervisor has no CKS template")
            return FAILED, False

        cks_template = cks_templates[hypervisor]

        cmd = listTemplates.listTemplatesCmd()
        cmd.name = cks_template['name']
        cmd.templatefilter = 'all'
        cmd.zoneid = cls.zone.id
        cmd.hypervisor = hypervisor
        templates = cls.apiclient.listTemplates(cmd)

        if validateList(templates)[0] != PASS:
            details = None
            if hypervisor in ["vmware"] and "details" in cks_template:
                details = cks_template["details"]
            template = Template.register(cls.apiclient, cks_template, zoneid=cls.zone.id, hypervisor=hypervisor.lower(), randomize_name=False, details=details)
            template.download(cls.apiclient)
            return template, False

        for template in templates:
            if template.isready and template.ispublic:
                return Template(template.__dict__), True

        return FAILED, False

    @classmethod
>>>>>>> 42e3b115
    def waitForKubernetesSupportedVersionIsoReadyState(cls, version_id, retries=30, interval=60):
        """Check if Kubernetes supported version ISO is in Ready state"""

        while retries > 0:
            time.sleep(interval)
            list_versions_response = cls.listKubernetesSupportedVersion(version_id)
            if not hasattr(list_versions_response, 'isostate') or not list_versions_response or not list_versions_response.isostate:
                retries = retries - 1
                continue
            if 'Ready' == list_versions_response.isostate:
                return
            elif 'Failed' == list_versions_response.isostate:
                raise Exception( "Failed to download template: status - %s" % template.status)
            retries = retries - 1
        raise Exception("Kubernetes supported version Ready state timed out")

    @classmethod
    def listKubernetesSupportedVersion(cls, version_id):
        listKubernetesSupportedVersionsCmd = listKubernetesSupportedVersions.listKubernetesSupportedVersionsCmd()
        listKubernetesSupportedVersionsCmd.id = version_id
        versionResponse = cls.apiclient.listKubernetesSupportedVersions(listKubernetesSupportedVersionsCmd)
        return versionResponse[0]

    @classmethod
    def addKubernetesSupportedVersion(cls, version_service):
        addKubernetesSupportedVersionCmd = addKubernetesSupportedVersion.addKubernetesSupportedVersionCmd()
        addKubernetesSupportedVersionCmd.semanticversion = version_service["semanticversion"]
        addKubernetesSupportedVersionCmd.name = 'v' + version_service["semanticversion"] + '-' + random_gen()
        addKubernetesSupportedVersionCmd.url = version_service["url"]
        addKubernetesSupportedVersionCmd.mincpunumber = version_service["mincpunumber"]
        addKubernetesSupportedVersionCmd.minmemory = version_service["minmemory"]
        kubernetes_version = cls.apiclient.addKubernetesSupportedVersion(addKubernetesSupportedVersionCmd)
        cls.debug("Waiting for Kubernetes version with ID %s to be ready" % kubernetes_version.id)
        cls.waitForKubernetesSupportedVersionIsoReadyState(kubernetes_version.id)
        kubernetes_version = cls.listKubernetesSupportedVersion(kubernetes_version.id)
        return kubernetes_version

    @classmethod
    def deleteKubernetesSupportedVersion(cls, version_id):
        deleteKubernetesSupportedVersionCmd = deleteKubernetesSupportedVersion.deleteKubernetesSupportedVersionCmd()
        deleteKubernetesSupportedVersionCmd.id = version_id
        cls.apiclient.deleteKubernetesSupportedVersion(deleteKubernetesSupportedVersionCmd)

    @classmethod
    def listKubernetesCluster(cls, cluster_id = None):
        listKubernetesClustersCmd = listKubernetesClusters.listKubernetesClustersCmd()
        listKubernetesClustersCmd.listall = True
        if cluster_id != None:
            listKubernetesClustersCmd.id = cluster_id
        clusterResponse = cls.apiclient.listKubernetesClusters(listKubernetesClustersCmd)
        if cluster_id != None and clusterResponse != None:
            return clusterResponse[0]
        return clusterResponse

    @classmethod
    def deleteKubernetesCluster(cls, cluster_id):
        deleteKubernetesClusterCmd = deleteKubernetesCluster.deleteKubernetesClusterCmd()
        deleteKubernetesClusterCmd.id = cluster_id
        response = cls.apiclient.deleteKubernetesCluster(deleteKubernetesClusterCmd)
        return response

    @classmethod
    def stopKubernetesCluster(cls, cluster_id):
        stopKubernetesClusterCmd = stopKubernetesCluster.stopKubernetesClusterCmd()
        stopKubernetesClusterCmd.id = cluster_id
        response = cls.apiclient.stopKubernetesCluster(stopKubernetesClusterCmd)
        return response


    @classmethod
    def deleteKubernetesClusterAndVerify(cls, cluster_id, verify = True, forced = False):
        """Delete Kubernetes cluster and check if it is really deleted"""

        forceDeleted = False
        try:
            delete_response = cls.deleteKubernetesCluster(cluster_id)
        except Exception as e:
            if forced:
                cluster = cls.listKubernetesCluster(cluster_id)
                if cluster != None:
                    if cluster.state in ['Starting', 'Running', 'Upgrading', 'Scaling']:
                        cls.stopKubernetesCluster(cluster_id)
                        cls.deleteKubernetesCluster(cluster_id)
                    else:
                        forceDeleted = True
                        for cluster_vm in cluster.virtualmachines:
                            cmd = destroyVirtualMachine.destroyVirtualMachineCmd()
                            cmd.id = cluster_vm.id
                            cmd.expunge = True
                            cls.apiclient.destroyVirtualMachine(cmd)
                        cmd = deleteNetwork.deleteNetworkCmd()
                        cmd.id = cluster.networkid
                        cmd.forced = True
                        cls.apiclient.deleteNetwork(cmd)
                        cls.dbclient.execute("update kubernetes_cluster set state='Destroyed', removed=now() where uuid = '%s';" % cluster.id)
            else:
                raise Exception("Error: Exception during delete cluster : %s" % e)

        if verify == True and forceDeleted == False:
            cls.assertEqual(
                delete_response.success,
                True,
                "Check KubernetesCluster delete response {}, {}".format(delete_response.success, True)
            )

            db_cluster_removed = cls.dbclient.execute("select removed from kubernetes_cluster where uuid = '%s';" % cluster_id)[0][0]

            cls.assertNotEqual(
                db_cluster_removed,
                None,
                "KubernetesCluster not removed in DB, {}".format(db_cluster_removed)
            )

    def setUp(self):
        self.services = self.testClient.getParsedTestDataConfig()
        self.apiclient = self.testClient.getApiClient()
        self.dbclient = self.testClient.getDbConnection()
        self.cleanup = []
        return

    def tearDown(self):
        try:
            cleanup_resources(self.apiclient, self.cleanup)
        except Exception as e:
            raise Exception("Warning: Exception during cleanup : %s" % e)
        return

    @attr(tags=["advanced", "smoke"], required_hardware="true")
    @skipTestIf("hypervisorNotSupported")
<<<<<<< HEAD
    def test_01_basic_lifecycle_kubernetes_cluster(self):
        """Test to deploy a new Kubernetes cluster

        # Validate the following:
        # 1. createKubernetesCluster should return valid info for new cluster
        # 2. The Cloud Database contains the valid information
        # 3. stopKubernetesCluster should stop the cluster
        # 4. startKubernetesCluster should start the cluster
        # 4. deleteKubernetesCluster should delete the cluster
        """
        if self.setup_failed == True:
            self.fail("Setup incomplete")
        global k8s_cluster
        k8s_cluster = self.getValidKubernetesCluster()

        self.debug("Kubernetes cluster with ID: %s successfully deployed, now stopping it" % k8s_cluster.id)
        self.stopAndVerifyKubernetesCluster(k8s_cluster.id)
        self.debug("Kubernetes cluster with ID: %s successfully stopped, now starting it again" % k8s_cluster.id)

        try:
            k8s_cluster = self.startKubernetesCluster(k8s_cluster.id)
        except Exception as e:
            self.deleteKubernetesClusterAndVerify(k8s_cluster.id, False, True)
            self.fail("Failed to start Kubernetes cluster due to: %s" % e)

        self.verifyKubernetesClusterState(k8s_cluster, 'Running')
        self.deleteKubernetesClusterAndVerify(k8s_cluster.id, False, True)
        return

    @attr(tags=["advanced", "smoke"], required_hardware="true")
    @skipTestIf("hypervisorNotSupported")
    def test_02_upgrade_kubernetes_cluster(self):
        """Test to Upgrade a Kubernetes cluster to newer version
=======
    def test_01_invalid_upgrade_kubernetes_cluster(self):
        """Test to check for failure while tying to upgrade a Kubernetes cluster to a lower version
>>>>>>> 42e3b115

        # Validate the following:
        # 1. upgradeKubernetesCluster should return valid info for the cluster
        """
        if self.setup_failed == True:
            self.fail("Setup incomplete")
        global k8s_cluster
        k8s_cluster = self.getValidKubernetesCluster(version=self.kubernetes_version_1_16_0)

        time.sleep(self.services["sleep"])
        self.debug("Upgrading Kubernetes cluster with ID: %s" % k8s_cluster.id)

        try:
            k8s_cluster = self.upgradeKubernetesCluster(k8s_cluster.id, self.kubernetes_version_1_16_3.id)
        except Exception as e:
<<<<<<< HEAD
            self.deleteKubernetesClusterAndVerify(k8s_cluster.id, False, True)
            self.fail("Failed to upgrade Kubernetes cluster due to: %s" % e)
=======
            self.debug("Upgrading Kubernetes cluster with invalid Kubernetes supported version check successful, API failure: %s" % e)
            self.deleteKubernetesClusterAndVerify(k8s_cluster.id, False, True)
>>>>>>> 42e3b115

        self.verifyKubernetesClusterUpgrade(k8s_cluster, self.kubernetes_version_1_16_3.id)
        return

    @attr(tags=["advanced", "smoke"], required_hardware="true")
    @skipTestIf("hypervisorNotSupported")
<<<<<<< HEAD
    def test_03_invalid_upgrade_kubernetes_cluster(self):
        """Test to check for failure while tying to downgrade a Kubernetes cluster
=======
    def test_02_deploy_and_upgrade_kubernetes_cluster(self):
        """Test to deploy a new Kubernetes cluster and upgrade it to newer version
>>>>>>> 42e3b115

        # Validate the following:
        # 1. upgradeKubernetesCluster should fail
        """
        if self.setup_failed == True:
            self.fail("Setup incomplete")
        global k8s_cluster
        k8s_cluster = self.getValidKubernetesCluster(version=self.kubernetes_version_1_16_3)

        self.debug("Downgrading Kubernetes cluster with ID: %s to a lower version. This should fail!" % k8s_cluster.id)
        try:
            k8s_cluster = self.upgradeKubernetesCluster(k8s_cluster.id, self.kubernetes_version_1_16_0.id)
            self.debug("Invalid CKS Kubernetes HA cluster deployed with ID: %s. Deleting it and failing test." % self.kubernetes_version_1_16_0.id)
            self.deleteKubernetesClusterAndVerify(k8s_cluster.id, False, True)
            self.fail("Kubernetes cluster downgrade to a lower Kubernetes supported version. Must be an error.")
        except Exception as e:
            self.debug("Downgrading Kubernetes cluster check successful, API failure: %s" % e)
        return

    @attr(tags=["advanced", "smoke"], required_hardware="true")
    @skipTestIf("hypervisorNotSupported")
<<<<<<< HEAD
    def test_04_scale_kubernetes_cluster(self):
        """Test to scale up and down a Kubernetes cluster
=======
    def test_03_deploy_and_scale_kubernetes_cluster(self):
        """Test to deploy a new Kubernetes cluster and check for failure while tying to scale it
>>>>>>> 42e3b115

        # Validate the following:
        # 1. scaleKubernetesCluster should return valid info for the cluster when it is scaled up
        # 2. scaleKubernetesCluster should return valid info for the cluster when it is scaled down
        """
        if self.setup_failed == True:
            self.fail("Setup incomplete")
        global k8s_cluster
        k8s_cluster = self.getValidKubernetesCluster()

        self.debug("Upscaling Kubernetes cluster with ID: %s" % k8s_cluster.id)
        try:
            k8s_cluster = self.scaleKubernetesCluster(k8s_cluster.id, 2)
        except Exception as e:
            self.deleteKubernetesClusterAndVerify(k8s_cluster.id, False, True)
            self.fail("Failed to upscale Kubernetes cluster due to: %s" % e)

        self.verifyKubernetesClusterScale(k8s_cluster, 2)
        self.debug("Kubernetes cluster with ID: %s successfully upscaled, now downscaling it" % k8s_cluster.id)

        try:
            k8s_cluster = self.scaleKubernetesCluster(k8s_cluster.id, 1)
        except Exception as e:
            self.deleteKubernetesClusterAndVerify(k8s_cluster.id, False, True)
            self.fail("Failed to downscale Kubernetes cluster due to: %s" % e)

        self.verifyKubernetesClusterScale(k8s_cluster)
        self.debug("Kubernetes cluster with ID: %s successfully downscaled" % k8s_cluster.id)
        return

    @attr(tags=["advanced", "smoke"], required_hardware="true")
    @skipTestIf("hypervisorNotSupported")
<<<<<<< HEAD
    def test_05_autoscale_kubernetes_cluster(self):
        """Test to enable autoscaling a Kubernetes cluster
=======
    def test_04_basic_lifecycle_kubernetes_cluster(self):
        """Test to deploy a new Kubernetes cluster

        # Validate the following:
        # 1. createKubernetesCluster should return valid info for new cluster
        # 2. The Cloud Database contains the valid information
        # 3. stopKubernetesCluster should stop the cluster
        """
        if self.setup_failed == True:
            self.fail("Setup incomplete")
        global k8s_cluster
        k8s_cluster = self.getValidKubernetesCluster()

        self.debug("Kubernetes cluster with ID: %s successfully deployed, now stopping it" % k8s_cluster.id)

        self.stopAndVerifyKubernetesCluster(k8s_cluster.id)

        self.debug("Kubernetes cluster with ID: %s successfully stopped, now starting it again" % k8s_cluster.id)

        try:
            k8s_cluster = self.startKubernetesCluster(k8s_cluster.id)
        except Exception as e:
            self.deleteKubernetesClusterAndVerify(k8s_cluster.id, False, True)
            self.fail("Failed to start Kubernetes cluster due to: %s" % e)

        self.verifyKubernetesClusterState(k8s_cluster, 'Running')
        return

    @attr(tags=["advanced", "smoke"], required_hardware="true")
    @skipTestIf("hypervisorNotSupported")
    def test_05_delete_kubernetes_cluster(self):
        """Test to delete an existing Kubernetes cluster
>>>>>>> 42e3b115

        # Validate the following:
        # 1. scaleKubernetesCluster should return valid info for the cluster when it is autoscaled
        # 2. cluster-autoscaler pod should be running
        """
        if self.setup_failed == True:
            self.fail("Setup incomplete")
        global k8s_cluster
        k8s_cluster = self.getValidKubernetesCluster(version=self.kubernetes_version_1_16_3)

        self.debug("Autoscaling Kubernetes cluster with ID: %s" % k8s_cluster.id)
        try:
            k8s_cluster = self.autoscaleKubernetesCluster(k8s_cluster.id, 1, 2)
            self.verifyKubernetesClusterAutocale(k8s_cluster, 1, 2)

            up = self.waitForAutoscalerPodInRunningState(k8s_cluster.id)
            self.assertTrue(up, "Autoscaler pod failed to run")
            self.debug("Kubernetes cluster with ID: %s has autoscaler running" % k8s_cluster.id)
        except Exception as e:
            self.deleteKubernetesClusterAndVerify(k8s_cluster.id, False, True)
            self.fail("Failed to autoscale Kubernetes cluster due to: %s" % e)
        return

    @attr(tags=["advanced", "smoke"], required_hardware="true")
    @skipTestIf("hypervisorNotSupported")
    def test_06_deploy_kubernetes_ha_cluster(self):
        """Test to deploy a new Kubernetes cluster

        # Validate the following:
        # 1. createKubernetesCluster should return valid info for new cluster
        # 2. The Cloud Database contains the valid information
        """
        if self.setup_failed == True:
            self.fail("Setup incomplete")
        global k8s_cluster
        k8s_cluster = self.getValidKubernetesCluster(1, 2)
        self.debug("HA Kubernetes cluster with ID: %s successfully deployed" % k8s_cluster.id)
        return

    @attr(tags=["advanced", "smoke"], required_hardware="true")
    @skipTestIf("hypervisorNotSupported")
    def test_07_upgrade_kubernetes_ha_cluster(self):
        """Test to upgrade a Kubernetes cluster to newer version

        # Validate the following:
        # 1. upgradeKubernetesCluster should return valid info for the cluster
        """
        if self.setup_failed == True:
            self.fail("Setup incomplete")
        global k8s_cluster
        k8s_cluster = self.getValidKubernetesCluster(1, 2)
        time.sleep(self.services["sleep"])

        self.debug("Upgrading HA Kubernetes cluster with ID: %s" % k8s_cluster.id)
        try:
            k8s_cluster = self.upgradeKubernetesCluster(k8s_cluster.id, self.kubernetes_version_1_16_3.id)
        except Exception as e:
            self.deleteKubernetesClusterAndVerify(k8s_cluster.id, False, True)
            self.fail("Failed to upgrade Kubernetes HA cluster due to: %s" % e)

        self.verifyKubernetesClusterUpgrade(k8s_cluster, self.kubernetes_version_1_16_3.id)
        self.debug("Kubernetes cluster with ID: %s successfully upgraded" % k8s_cluster.id)
        return

    @attr(tags=["advanced", "smoke"], required_hardware="true")
    @skipTestIf("hypervisorNotSupported")
    def test_08_delete_kubernetes_ha_cluster(self):
        """Test to delete a HA Kubernetes cluster

        # Validate the following:
        # 1. deleteKubernetesCluster should delete an existing HA Kubernetes cluster
        """
        if self.setup_failed == True:
            self.fail("Setup incomplete")
        global k8s_cluster
        k8s_cluster = self.getValidKubernetesCluster(1, 2)

        self.debug("Deleting Kubernetes cluster with ID: %s" % k8s_cluster.id)
        return

    def createKubernetesCluster(self, name, version_id, size=1, master_nodes=1):
        createKubernetesClusterCmd = createKubernetesCluster.createKubernetesClusterCmd()
        createKubernetesClusterCmd.name = name
        createKubernetesClusterCmd.description = name + "-description"
        createKubernetesClusterCmd.kubernetesversionid = version_id
        createKubernetesClusterCmd.size = size
        createKubernetesClusterCmd.masternodes = master_nodes
        createKubernetesClusterCmd.serviceofferingid = self.cks_service_offering.id
        createKubernetesClusterCmd.zoneid = self.zone.id
        createKubernetesClusterCmd.noderootdisksize = 10
        createKubernetesClusterCmd.account = self.account.name
        createKubernetesClusterCmd.domainid = self.domain.id
        clusterResponse = self.apiclient.createKubernetesCluster(createKubernetesClusterCmd)
        if not clusterResponse:
            self.cleanup.append(clusterResponse)
        return clusterResponse

    def startKubernetesCluster(self, cluster_id):
        startKubernetesClusterCmd = startKubernetesCluster.startKubernetesClusterCmd()
        startKubernetesClusterCmd.id = cluster_id
        response = self.apiclient.startKubernetesCluster(startKubernetesClusterCmd)
        return response

    def upgradeKubernetesCluster(self, cluster_id, version_id):
        upgradeKubernetesClusterCmd = upgradeKubernetesCluster.upgradeKubernetesClusterCmd()
        upgradeKubernetesClusterCmd.id = cluster_id
        upgradeKubernetesClusterCmd.kubernetesversionid = version_id
        response = self.apiclient.upgradeKubernetesCluster(upgradeKubernetesClusterCmd)
        return response

    def scaleKubernetesCluster(self, cluster_id, size):
        scaleKubernetesClusterCmd = scaleKubernetesCluster.scaleKubernetesClusterCmd()
        scaleKubernetesClusterCmd.id = cluster_id
        scaleKubernetesClusterCmd.size = size
        response = self.apiclient.scaleKubernetesCluster(scaleKubernetesClusterCmd)
        return response

    def autoscaleKubernetesCluster(self, cluster_id, minsize, maxsize):
        scaleKubernetesClusterCmd = scaleKubernetesCluster.scaleKubernetesClusterCmd()
        scaleKubernetesClusterCmd.id = cluster_id
        scaleKubernetesClusterCmd.autoscalingenabled = True
        scaleKubernetesClusterCmd.minsize = minsize
        scaleKubernetesClusterCmd.maxsize = maxsize
        response = self.apiclient.scaleKubernetesCluster(scaleKubernetesClusterCmd)
        return response

    def fetchKubernetesClusterConfig(self, cluster_id):
        getKubernetesClusterConfigCmd = getKubernetesClusterConfig.getKubernetesClusterConfigCmd()
        getKubernetesClusterConfigCmd.id = cluster_id
        response = self.apiclient.getKubernetesClusterConfig(getKubernetesClusterConfigCmd)
        return response

    def waitForAutoscalerPodInRunningState(self, cluster_id, retries=5, interval=60):
        k8s_config = self.fetchKubernetesClusterConfig(cluster_id)
        cfg = io.StringIO(k8s_config.configdata)
        cfg = yaml.load(cfg)
        # Adding this so we don't get certificate exceptions
        cfg['clusters'][0]['cluster']['insecure-skip-tls-verify']=True
        config.load_kube_config_from_dict(cfg)
        v1 = client.CoreV1Api()

        while retries > 0:
            time.sleep(interval)
            pods = v1.list_pod_for_all_namespaces(watch=False, label_selector="app=cluster-autoscaler").items
            if len(pods) == 0 :
                self.debug("Autoscaler pod still not up")
                continue
            pod = pods[0]
            if pod.status.phase == 'Running' :
                self.debug("Autoscaler pod %s up and running!" % pod.metadata.name)
                return True
            self.debug("Autoscaler pod %s up but not running on retry %d. State is : %s" %(pod.metadata.name, retries, pod.status.phase))
            retries = retries - 1
        return False

    def getValidKubernetesCluster(self, size=1, master_nodes=1, version={}):
        cluster = k8s_cluster

        # Does a cluster already exist ?
        if cluster == None or cluster.id == None:
            if not version:
                version = self.kubernetes_version_1_16_0
            self.debug("No existing cluster available, k8s_cluster: %s" % cluster)
            return self.createNewKubernetesCluster(version, size, master_nodes)

        # Is the existing cluster what is needed ?
        valid = cluster.size == size and cluster.masternodes == master_nodes
        if version:
            # Check the version only if specified
            valid = valid and cluster.kubernetesversionid == version.id
        else:
            version = self.kubernetes_version_1_16_0

        if valid:
            cluster_id = cluster.id
            cluster = self.listKubernetesCluster(cluster_id)
            if cluster == None:
                # Looks like the cluster disappeared !
                self.debug("Existing cluster, k8s_cluster ID: %s not returned by list API" % cluster_id)
                return self.createNewKubernetesCluster(version, size, master_nodes)

        if valid:
            try:
                self.verifyKubernetesCluster(cluster, cluster.name, None, size, master_nodes)
                self.debug("Existing Kubernetes cluster available with name %s" % cluster.name)
                return cluster
            except  AssertionError as error:
                self.debug("Existing cluster failed verification due to %s, need to deploy a new one" % error)
                self.deleteKubernetesClusterAndVerify(cluster.id, False, True)

        # Can't have too many loose clusters running around
        if cluster.id != None:
            self.deleteKubernetesClusterAndVerify(cluster.id, False, True)

        self.debug("No valid cluster, need to deploy a new one")
        return self.createNewKubernetesCluster(version, size, master_nodes)

    def createNewKubernetesCluster(self, version, size, master_nodes) :
        name = 'testcluster-' + random_gen()
        self.debug("Creating for Kubernetes cluster with name %s" % name)
        try:
            cluster = self.createKubernetesCluster(name, version.id, size, master_nodes)
            self.verifyKubernetesCluster(cluster, name, version.id, size, master_nodes)
        except Exception as ex:
            self.fail("Kubernetes cluster deployment failed: %s" % ex)
        except AssertionError as err:
            self.fail("Kubernetes cluster deployment failed during cluster verification: %s" % err)
        return cluster

    def verifyKubernetesCluster(self, cluster_response, name, version_id=None, size=1, master_nodes=1):
        """Check if Kubernetes cluster is valid"""

        self.verifyKubernetesClusterState(cluster_response, 'Running')

        if name != None:
            self.assertEqual(
                cluster_response.name,
                name,
                "Check KubernetesCluster name {}, {}".format(cluster_response.name, name)
            )

        if version_id != None:
            self.verifyKubernetesClusterVersion(cluster_response, version_id)

        self.assertEqual(
            cluster_response.zoneid,
            self.zone.id,
            "Check KubernetesCluster zone {}, {}".format(cluster_response.zoneid, self.zone.id)
        )

        self.verifyKubernetesClusterSize(cluster_response, size, master_nodes)

        db_cluster_name = self.dbclient.execute("select name from kubernetes_cluster where uuid = '%s';" % cluster_response.id)[0][0]

        self.assertEqual(
            str(db_cluster_name),
            name,
            "Check KubernetesCluster name in DB {}, {}".format(db_cluster_name, name)
        )

    def verifyKubernetesClusterState(self, cluster_response, state):
        """Check if Kubernetes cluster state is Running"""

        self.assertEqual(
            cluster_response.state,
            'Running',
            "Check KubernetesCluster state {}, {}".format(cluster_response.state, state)
        )

    def verifyKubernetesClusterVersion(self, cluster_response, version_id):
        """Check if Kubernetes cluster node sizes are valid"""

        self.assertEqual(
            cluster_response.kubernetesversionid,
            version_id,
            "Check KubernetesCluster version {}, {}".format(cluster_response.kubernetesversionid, version_id)
        )

    def verifyKubernetesClusterSize(self, cluster_response, size=1, master_nodes=1):
        """Check if Kubernetes cluster node sizes are valid"""

        self.assertEqual(
            cluster_response.size,
            size,
            "Check KubernetesCluster size {}, {}".format(cluster_response.size, size)
        )

        self.assertEqual(
            cluster_response.masternodes,
            master_nodes,
            "Check KubernetesCluster master nodes {}, {}".format(cluster_response.masternodes, master_nodes)
        )

    def verifyKubernetesClusterUpgrade(self, cluster_response, version_id):
        """Check if Kubernetes cluster state and version are valid after upgrade"""

        self.verifyKubernetesClusterState(cluster_response, 'Running')
        self.verifyKubernetesClusterVersion(cluster_response, version_id)

    def verifyKubernetesClusterScale(self, cluster_response, size=1, master_nodes=1):
        """Check if Kubernetes cluster state and node sizes are valid after upgrade"""

        self.verifyKubernetesClusterState(cluster_response, 'Running')
        self.verifyKubernetesClusterSize(cluster_response, size, master_nodes)

    def verifyKubernetesClusterAutocale(self, cluster_response, minsize, maxsize):
        """Check if Kubernetes cluster state and node sizes are valid after upgrade"""

        self.verifyKubernetesClusterState(cluster_response, 'Running')
        self.assertEqual(
            cluster_response.minsize,
            minsize,
            "Check KubernetesCluster minsize {}, {}".format(cluster_response.minsize, minsize)
        )
        self.assertEqual(
            cluster_response.maxsize,
            maxsize,
            "Check KubernetesCluster maxsize {}, {}".format(cluster_response.maxsize, maxsize)
        )

    def stopAndVerifyKubernetesCluster(self, cluster_id):
        """Stop Kubernetes cluster and check if it is really stopped"""

        stop_response = self.stopKubernetesCluster(cluster_id)

        self.assertEqual(
            stop_response.success,
            True,
            "Check KubernetesCluster stop response {}, {}".format(stop_response.success, True)
        )

        db_cluster_state = self.dbclient.execute("select state from kubernetes_cluster where uuid = '%s';" % cluster_id)[0][0]

        self.assertEqual(
            db_cluster_state,
            'Stopped',
            "KubernetesCluster not stopped in DB, {}".format(db_cluster_state)
        )<|MERGE_RESOLUTION|>--- conflicted
+++ resolved
@@ -89,27 +89,7 @@
                                       "cloud.kubernetes.service.enabled",
                                       "true")
                 cls.restartServer()
-<<<<<<< HEAD
-            if cls.hypervisor.lower() == 'vmware':
-                cls.create_full_clone = Configurations.list(cls.apiclient, name="vmware.create.full.clone")[0].value
-                if cls.create_full_clone not in ["true", True]:
-                    Configurations.update(cls.apiclient,
-                                          "vmware.create.full.clone",
-                                          "true")
-                allStoragePools = StoragePool.list(
-                    cls.apiclient
-                )
-                for pool in allStoragePools:
-                    Configurations.update(cls.apiclient,
-                                          storageid=pool.id,
-                                          name="vmware.create.full.clone",
-                                          value="true")
-
-=======
             cls.updateVmwareSettings(False)
-            cls.cks_template = None
-            cls.initial_configuration_cks_template_name = None
->>>>>>> 42e3b115
             cls.cks_service_offering = None
 
             if cls.setup_failed == False:
@@ -130,24 +110,6 @@
                         (cls.services["cks_kubernetes_versions"]["1.16.3"]["semanticversion"], cls.services["cks_kubernetes_versions"]["1.16.3"]["url"], e))
 
             if cls.setup_failed == False:
-<<<<<<< HEAD
-=======
-                cls.cks_template, existAlready = cls.getKubernetesTemplate()
-                if cls.cks_template == FAILED:
-                    assert False, "getKubernetesTemplate() failed to return template for hypervisor %s" % cls.hypervisor
-                    cls.setup_failed = True
-                else:
-                    if not existAlready:
-                        cls._cleanup.append(cls.cks_template)
-
-            if cls.setup_failed == False:
-                cls.initial_configuration_cks_template_name = Configurations.list(cls.apiclient,
-                                                                                  name=cls.cks_template_name_key)[0].value
-                Configurations.update(cls.apiclient,
-                                      cls.cks_template_name_key,
-                                      cls.cks_template.name)
-
->>>>>>> 42e3b115
                 cks_offering_data = cls.services["cks_service_offering"]
                 cks_offering_data["name"] = 'CKS-Instance-' + random_gen()
                 cls.cks_service_offering = ServiceOffering.create(
@@ -178,14 +140,6 @@
                 version_delete_failed = True
                 cls.debug("Error: Exception during cleanup for added Kubernetes supported versions: %s" % e)
         try:
-<<<<<<< HEAD
-=======
-            # Restore original CKS template
-            if cls.hypervisorNotSupported == False and cls.initial_configuration_cks_template_name != None:
-                Configurations.update(cls.apiclient,
-                                      cls.cks_template_name_key,
-                                      cls.initial_configuration_cks_template_name)
->>>>>>> 42e3b115
             # Restore CKS enabled
             if cls.initial_configuration_cks_enabled not in ["true", True]:
                 cls.debug("Restoring Kubernetes Service enabled value")
@@ -194,28 +148,9 @@
                                       "false")
                 cls.restartServer()
 
-<<<<<<< HEAD
-            if cls.hypervisor.lower() == 'vmware':
-                cls.create_full_clone = Configurations.list(cls.apiclient, name="vmware.create.full.clone")[0].value
-                if cls.create_full_clone in ["true", True]:
-                    Configurations.update(cls.apiclient,
-                                          "vmware.create.full.clone",
-                                          "false")
-                allStoragePools = StoragePool.list(
-                    cls.apiclient
-                )
-                for pool in allStoragePools:
-                    Configurations.update(cls.apiclient,
-                                          storageid=pool.id,
-                                          name="vmware.create.full.clone",
-                                          value="false")
-
-            cleanup_resources(cls.apiclient, reversed(cls._cleanup))
-=======
             cls.updateVmwareSettings(True)
 
             cleanup_resources(cls.apiclient, cls._cleanup)
->>>>>>> 42e3b115
         except Exception as e:
             raise Exception("Warning: Exception during cleanup : %s" % e)
         if version_delete_failed == True:
@@ -275,44 +210,6 @@
             return False
 
     @classmethod
-<<<<<<< HEAD
-=======
-    def getKubernetesTemplate(cls, cks_templates=None):
-
-        if cks_templates is None:
-            cks_templates = cls.services["cks_templates"]
-
-        hypervisor = cls.hypervisor.lower()
-
-        if hypervisor not in list(cks_templates.keys()):
-            cls.debug("Provided hypervisor has no CKS template")
-            return FAILED, False
-
-        cks_template = cks_templates[hypervisor]
-
-        cmd = listTemplates.listTemplatesCmd()
-        cmd.name = cks_template['name']
-        cmd.templatefilter = 'all'
-        cmd.zoneid = cls.zone.id
-        cmd.hypervisor = hypervisor
-        templates = cls.apiclient.listTemplates(cmd)
-
-        if validateList(templates)[0] != PASS:
-            details = None
-            if hypervisor in ["vmware"] and "details" in cks_template:
-                details = cks_template["details"]
-            template = Template.register(cls.apiclient, cks_template, zoneid=cls.zone.id, hypervisor=hypervisor.lower(), randomize_name=False, details=details)
-            template.download(cls.apiclient)
-            return template, False
-
-        for template in templates:
-            if template.isready and template.ispublic:
-                return Template(template.__dict__), True
-
-        return FAILED, False
-
-    @classmethod
->>>>>>> 42e3b115
     def waitForKubernetesSupportedVersionIsoReadyState(cls, version_id, retries=30, interval=60):
         """Check if Kubernetes supported version ISO is in Ready state"""
 
@@ -442,44 +339,35 @@
 
     @attr(tags=["advanced", "smoke"], required_hardware="true")
     @skipTestIf("hypervisorNotSupported")
-<<<<<<< HEAD
-    def test_01_basic_lifecycle_kubernetes_cluster(self):
-        """Test to deploy a new Kubernetes cluster
+    def test_01_invalid_upgrade_kubernetes_cluster(self):
+        """Test to check for failure while tying to upgrade a Kubernetes cluster to a lower version
 
         # Validate the following:
-        # 1. createKubernetesCluster should return valid info for new cluster
-        # 2. The Cloud Database contains the valid information
-        # 3. stopKubernetesCluster should stop the cluster
-        # 4. startKubernetesCluster should start the cluster
-        # 4. deleteKubernetesCluster should delete the cluster
+        # 1. upgradeKubernetesCluster should fail
         """
         if self.setup_failed == True:
             self.fail("Setup incomplete")
         global k8s_cluster
-        k8s_cluster = self.getValidKubernetesCluster()
-
-        self.debug("Kubernetes cluster with ID: %s successfully deployed, now stopping it" % k8s_cluster.id)
-        self.stopAndVerifyKubernetesCluster(k8s_cluster.id)
-        self.debug("Kubernetes cluster with ID: %s successfully stopped, now starting it again" % k8s_cluster.id)
-
-        try:
-            k8s_cluster = self.startKubernetesCluster(k8s_cluster.id)
-        except Exception as e:
+        k8s_cluster = self.getValidKubernetesCluster(version=self.kubernetes_version_1_16_3)
+
+        self.debug("Downgrading Kubernetes cluster with ID: %s to a lower version. This should fail!" % k8s_cluster.id)
+
+        try:
+            k8s_cluster = self.upgradeKubernetesCluster(k8s_cluster.id, self.kubernetes_version_1_16_0.id)
+            self.debug("Invalid CKS Kubernetes HA cluster deployed with ID: %s. Deleting it and failing test." % self.kubernetes_version_1_16_0.id)
             self.deleteKubernetesClusterAndVerify(k8s_cluster.id, False, True)
-            self.fail("Failed to start Kubernetes cluster due to: %s" % e)
-
-        self.verifyKubernetesClusterState(k8s_cluster, 'Running')
-        self.deleteKubernetesClusterAndVerify(k8s_cluster.id, False, True)
+            self.fail("Kubernetes cluster downgrade to a lower Kubernetes supported version. Must be an error.")
+        except Exception as e:
+            self.debug("Upgrading Kubernetes cluster with invalid Kubernetes supported version check successful, API failure: %s" % e)
+            self.deleteKubernetesClusterAndVerify(k8s_cluster.id, False, True)
+
+        self.verifyKubernetesClusterUpgrade(k8s_cluster, self.kubernetes_version_1_16_3.id)
         return
 
     @attr(tags=["advanced", "smoke"], required_hardware="true")
     @skipTestIf("hypervisorNotSupported")
     def test_02_upgrade_kubernetes_cluster(self):
-        """Test to Upgrade a Kubernetes cluster to newer version
-=======
-    def test_01_invalid_upgrade_kubernetes_cluster(self):
-        """Test to check for failure while tying to upgrade a Kubernetes cluster to a lower version
->>>>>>> 42e3b115
+        """Test to deploy a new Kubernetes cluster and upgrade it to newer version
 
         # Validate the following:
         # 1. upgradeKubernetesCluster should return valid info for the cluster
@@ -491,58 +379,19 @@
 
         time.sleep(self.services["sleep"])
         self.debug("Upgrading Kubernetes cluster with ID: %s" % k8s_cluster.id)
-
         try:
             k8s_cluster = self.upgradeKubernetesCluster(k8s_cluster.id, self.kubernetes_version_1_16_3.id)
         except Exception as e:
-<<<<<<< HEAD
             self.deleteKubernetesClusterAndVerify(k8s_cluster.id, False, True)
             self.fail("Failed to upgrade Kubernetes cluster due to: %s" % e)
-=======
-            self.debug("Upgrading Kubernetes cluster with invalid Kubernetes supported version check successful, API failure: %s" % e)
-            self.deleteKubernetesClusterAndVerify(k8s_cluster.id, False, True)
->>>>>>> 42e3b115
-
-        self.verifyKubernetesClusterUpgrade(k8s_cluster, self.kubernetes_version_1_16_3.id)
+
+        self.verifyKubernetesClusterUpgrade(k8s_cluster, self.kubernetes_version_1_16_3.id)            
         return
 
     @attr(tags=["advanced", "smoke"], required_hardware="true")
     @skipTestIf("hypervisorNotSupported")
-<<<<<<< HEAD
-    def test_03_invalid_upgrade_kubernetes_cluster(self):
-        """Test to check for failure while tying to downgrade a Kubernetes cluster
-=======
-    def test_02_deploy_and_upgrade_kubernetes_cluster(self):
-        """Test to deploy a new Kubernetes cluster and upgrade it to newer version
->>>>>>> 42e3b115
-
-        # Validate the following:
-        # 1. upgradeKubernetesCluster should fail
-        """
-        if self.setup_failed == True:
-            self.fail("Setup incomplete")
-        global k8s_cluster
-        k8s_cluster = self.getValidKubernetesCluster(version=self.kubernetes_version_1_16_3)
-
-        self.debug("Downgrading Kubernetes cluster with ID: %s to a lower version. This should fail!" % k8s_cluster.id)
-        try:
-            k8s_cluster = self.upgradeKubernetesCluster(k8s_cluster.id, self.kubernetes_version_1_16_0.id)
-            self.debug("Invalid CKS Kubernetes HA cluster deployed with ID: %s. Deleting it and failing test." % self.kubernetes_version_1_16_0.id)
-            self.deleteKubernetesClusterAndVerify(k8s_cluster.id, False, True)
-            self.fail("Kubernetes cluster downgrade to a lower Kubernetes supported version. Must be an error.")
-        except Exception as e:
-            self.debug("Downgrading Kubernetes cluster check successful, API failure: %s" % e)
-        return
-
-    @attr(tags=["advanced", "smoke"], required_hardware="true")
-    @skipTestIf("hypervisorNotSupported")
-<<<<<<< HEAD
-    def test_04_scale_kubernetes_cluster(self):
-        """Test to scale up and down a Kubernetes cluster
-=======
     def test_03_deploy_and_scale_kubernetes_cluster(self):
         """Test to deploy a new Kubernetes cluster and check for failure while tying to scale it
->>>>>>> 42e3b115
 
         # Validate the following:
         # 1. scaleKubernetesCluster should return valid info for the cluster when it is scaled up
@@ -575,11 +424,33 @@
 
     @attr(tags=["advanced", "smoke"], required_hardware="true")
     @skipTestIf("hypervisorNotSupported")
-<<<<<<< HEAD
-    def test_05_autoscale_kubernetes_cluster(self):
+    def test_04_autoscale_kubernetes_cluster(self):
         """Test to enable autoscaling a Kubernetes cluster
-=======
-    def test_04_basic_lifecycle_kubernetes_cluster(self):
+        # Validate the following:
+        # 1. scaleKubernetesCluster should return valid info for the cluster when it is autoscaled
+        # 2. cluster-autoscaler pod should be running
+        """
+        if self.setup_failed == True:
+            self.fail("Setup incomplete")
+        global k8s_cluster
+        k8s_cluster = self.getValidKubernetesCluster(version=self.kubernetes_version_1_16_3)
+
+        self.debug("Autoscaling Kubernetes cluster with ID: %s" % k8s_cluster.id)
+        try:
+            k8s_cluster = self.autoscaleKubernetesCluster(k8s_cluster.id, 1, 2)
+            self.verifyKubernetesClusterAutocale(k8s_cluster, 1, 2)
+
+            up = self.waitForAutoscalerPodInRunningState(k8s_cluster.id)
+            self.assertTrue(up, "Autoscaler pod failed to run")
+            self.debug("Kubernetes cluster with ID: %s has autoscaler running" % k8s_cluster.id)
+        except Exception as e:
+            self.deleteKubernetesClusterAndVerify(k8s_cluster.id, False, True)
+            self.fail("Failed to autoscale Kubernetes cluster due to: %s" % e)
+        return    
+
+    @attr(tags=["advanced", "smoke"], required_hardware="true")
+    @skipTestIf("hypervisorNotSupported")
+    def test_05_basic_lifecycle_kubernetes_cluster(self):
         """Test to deploy a new Kubernetes cluster
 
         # Validate the following:
@@ -607,11 +478,11 @@
         self.verifyKubernetesClusterState(k8s_cluster, 'Running')
         return
 
+
     @attr(tags=["advanced", "smoke"], required_hardware="true")
     @skipTestIf("hypervisorNotSupported")
-    def test_05_delete_kubernetes_cluster(self):
+    def test_06_delete_kubernetes_cluster(self):
         """Test to delete an existing Kubernetes cluster
->>>>>>> 42e3b115
 
         # Validate the following:
         # 1. scaleKubernetesCluster should return valid info for the cluster when it is autoscaled
@@ -620,7 +491,17 @@
         if self.setup_failed == True:
             self.fail("Setup incomplete")
         global k8s_cluster
-        k8s_cluster = self.getValidKubernetesCluster(version=self.kubernetes_version_1_16_3)
+        k8s_cluster = self.getValidKubernetesCluster()
+
+        self.debug("Deleting Kubernetes cluster with ID: %s" % k8s_cluster.id)
+
+        self.deleteKubernetesClusterAndVerify(k8s_cluster.id)
+
+        self.debug("Kubernetes cluster with ID: %s successfully deleted" % k8s_cluster.id)
+
+        k8s_cluster = None
+
+
 
         self.debug("Autoscaling Kubernetes cluster with ID: %s" % k8s_cluster.id)
         try:
@@ -637,7 +518,7 @@
 
     @attr(tags=["advanced", "smoke"], required_hardware="true")
     @skipTestIf("hypervisorNotSupported")
-    def test_06_deploy_kubernetes_ha_cluster(self):
+    def test_07_deploy_kubernetes_ha_cluster(self):
         """Test to deploy a new Kubernetes cluster
 
         # Validate the following:
@@ -653,7 +534,7 @@
 
     @attr(tags=["advanced", "smoke"], required_hardware="true")
     @skipTestIf("hypervisorNotSupported")
-    def test_07_upgrade_kubernetes_ha_cluster(self):
+    def test_08_upgrade_kubernetes_ha_cluster(self):
         """Test to upgrade a Kubernetes cluster to newer version
 
         # Validate the following:
@@ -678,7 +559,7 @@
 
     @attr(tags=["advanced", "smoke"], required_hardware="true")
     @skipTestIf("hypervisorNotSupported")
-    def test_08_delete_kubernetes_ha_cluster(self):
+    def test_09_delete_kubernetes_ha_cluster(self):
         """Test to delete a HA Kubernetes cluster
 
         # Validate the following:
