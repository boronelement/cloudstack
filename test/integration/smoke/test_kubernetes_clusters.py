# Licensed to the Apache Software Foundation (ASF) under one
# or more contributor license agreements.  See the NOTICE file
# distributed with this work for additional information
# regarding copyright ownership.  The ASF licenses this file
# to you under the Apache License, Version 2.0 (the
# "License"); you may not use this file except in compliance
# with the License.  You may obtain a copy of the License at
#
#   http://www.apache.org/licenses/LICENSE-2.0
#
# Unless required by applicable law or agreed to in writing,
# software distributed under the License is distributed on an
# "AS IS" BASIS, WITHOUT WARRANTIES OR CONDITIONS OF ANY
# KIND, either express or implied.  See the License for the
# specific language governing permissions and limitations
# under the License.
""" Tests for Kubernetes supported version """

#Import Local Modules
from marvin.cloudstackTestCase import cloudstackTestCase
import unittest
from marvin.cloudstackAPI import (listInfrastructure,
                                  listTemplates,
                                  listKubernetesSupportedVersions,
                                  addKubernetesSupportedVersion,
                                  deleteKubernetesSupportedVersion,
                                  listKubernetesClusters,
                                  createKubernetesCluster,
                                  stopKubernetesCluster,
                                  startKubernetesCluster,
                                  deleteKubernetesCluster,
                                  upgradeKubernetesCluster,
                                  scaleKubernetesCluster,
                                  getKubernetesClusterConfig,
                                  destroyVirtualMachine,
                                  deleteNetwork)
from marvin.cloudstackException import CloudstackAPIException
from marvin.codes import PASS, FAILED
from marvin.lib.base import (Template,
                             ServiceOffering,
                             Account,
                             StoragePool,
                             Configurations)
from marvin.lib.utils import (cleanup_resources,
                              validateList,
                              random_gen)
from marvin.lib.common import (get_zone,
                               get_domain)
from marvin.sshClient import SshClient
from nose.plugins.attrib import attr
from marvin.lib.decoratorGenerators import skipTestIf

from kubernetes import client, config
import time, io, yaml

_multiprocess_shared_ = True

k8s_cluster = None

class TestKubernetesCluster(cloudstackTestCase):

    @classmethod
    def setUpClass(cls):
        cls.testClient = super(TestKubernetesCluster, cls).getClsTestClient()
        cls.apiclient = cls.testClient.getApiClient()
        cls.services = cls.testClient.getParsedTestDataConfig()
        cls.zone = get_zone(cls.apiclient, cls.testClient.getZoneForTests())
        cls.hypervisor = cls.testClient.getHypervisorInfo()
        cls.mgtSvrDetails = cls.config.__dict__["mgtSvr"][0].__dict__

        cls.hypervisorNotSupported = False
        if cls.hypervisor.lower() not in ["kvm", "vmware", "xenserver"]:
            cls.hypervisorNotSupported = True
        cls.setup_failed = False
        cls._cleanup = []
        cls.kubernetes_version_ids = []

        if cls.hypervisorNotSupported == False:
            cls.endpoint_url = Configurations.list(cls.apiclient, name="endpointe.url")[0].value
            if "localhost" in cls.endpoint_url:
                endpoint_url = "http://%s:%d/client/api " %(cls.mgtSvrDetails["mgtSvrIp"], cls.mgtSvrDetails["port"])
                cls.debug("Setting endpointe.url to %s" %(endpoint_url))
                Configurations.update(cls.apiclient, "endpointe.url", endpoint_url)

            cls.initial_configuration_cks_enabled = Configurations.list(cls.apiclient, name="cloud.kubernetes.service.enabled")[0].value
            if cls.initial_configuration_cks_enabled not in ["true", True]:
                cls.debug("Enabling CloudStack Kubernetes Service plugin and restarting management server")
                Configurations.update(cls.apiclient,
                                      "cloud.kubernetes.service.enabled",
                                      "true")
                cls.restartServer()
            cls.updateVmwareSettings(False)
            cls.cks_service_offering = None

            if cls.setup_failed == False:
                try:
                    cls.kubernetes_version_1_16_0 = cls.addKubernetesSupportedVersion(cls.services["cks_kubernetes_versions"]["1.16.0"])
                    cls.kubernetes_version_ids.append(cls.kubernetes_version_1_16_0.id)
                except Exception as e:
                    cls.setup_failed = True
                    cls.debug("Failed to get Kubernetes version ISO in ready state, version=%s, url=%s, %s" %
                        (cls.services["cks_kubernetes_versions"]["1.16.0"]["semanticversion"], cls.services["cks_kubernetes_versions"]["1.16.0"]["url"], e))
            if cls.setup_failed == False:
                try:
                    cls.kubernetes_version_1_16_3 = cls.addKubernetesSupportedVersion(cls.services["cks_kubernetes_versions"]["1.16.3"])
                    cls.kubernetes_version_ids.append(cls.kubernetes_version_1_16_3.id)
                except Exception as e:
                    cls.setup_failed = True
                    cls.debug("Failed to get Kubernetes version ISO in ready state, version=%s, url=%s, %s" %
                        (cls.services["cks_kubernetes_versions"]["1.16.3"]["semanticversion"], cls.services["cks_kubernetes_versions"]["1.16.3"]["url"], e))

            if cls.setup_failed == False:
                cks_offering_data = cls.services["cks_service_offering"]
                cks_offering_data["name"] = 'CKS-Instance-' + random_gen()
                cls.cks_service_offering = ServiceOffering.create(
                                                                  cls.apiclient,
                                                                  cks_offering_data
                                                                 )
                cls._cleanup.append(cls.cks_service_offering)
                cls.domain = get_domain(cls.apiclient)
                cls.account = Account.create(
                    cls.apiclient,
                    cls.services["account"],
                    domainid=cls.domain.id
                )
                cls._cleanup.append(cls.account)
        return

    @classmethod
    def tearDownClass(cls):
        if k8s_cluster != None and k8s_cluster.id != None:
            cls.deleteKubernetesClusterAndVerify(k8s_cluster.id, False, True)

        version_delete_failed = False
        # Delete added Kubernetes supported version
        for version_id in cls.kubernetes_version_ids:
            try:
                cls.deleteKubernetesSupportedVersion(version_id)
            except Exception as e:
                version_delete_failed = True
                cls.debug("Error: Exception during cleanup for added Kubernetes supported versions: %s" % e)
        try:
            # Restore CKS enabled
            if cls.initial_configuration_cks_enabled not in ["true", True]:
                cls.debug("Restoring Kubernetes Service enabled value")
                Configurations.update(cls.apiclient,
                                      "cloud.kubernetes.service.enabled",
                                      "false")
                cls.restartServer()

            cls.updateVmwareSettings(True)

            cleanup_resources(cls.apiclient, cls._cleanup)
        except Exception as e:
            raise Exception("Warning: Exception during cleanup : %s" % e)
        if version_delete_failed == True:
            raise Exception("Warning: Exception during cleanup, unable to delete Kubernetes supported versions")
        return

    @classmethod
    def updateVmwareSettings(cls, tearDown):
        value = "false"
        if not tearDown:
            value = "true"
        if cls.hypervisor.lower() == 'vmware':
            Configurations.update(cls.apiclient,
                                  "vmware.create.full.clone",
                                  value)
            allStoragePools = StoragePool.list(
                cls.apiclient
            )
            for pool in allStoragePools:
                Configurations.update(cls.apiclient,
                                      storageid=pool.id,
                                      name="vmware.create.full.clone",
                                      value=value)

    @classmethod
    def restartServer(cls):
        """Restart management server"""

        cls.debug("Restarting management server")
        sshClient = SshClient(
                    cls.mgtSvrDetails["mgtSvrIp"],
            22,
            cls.mgtSvrDetails["user"],
            cls.mgtSvrDetails["passwd"]
        )
        command = "service cloudstack-management stop"
        sshClient.execute(command)

        command = "service cloudstack-management start"
        sshClient.execute(command)

        #Waits for management to come up in 5 mins, when it's up it will continue
        timeout = time.time() + 300
        while time.time() < timeout:
            if cls.isManagementUp() is True: return
            time.sleep(5)
        cls.setup_failed = True
        cls.debug("Management server did not come up, failing")
        return

    @classmethod
    def isManagementUp(cls):
        try:
            cls.apiclient.listInfrastructure(listInfrastructure.listInfrastructureCmd())
            return True
        except Exception:
            return False

    @classmethod
    def waitForKubernetesSupportedVersionIsoReadyState(cls, version_id, retries=30, interval=60):
        """Check if Kubernetes supported version ISO is in Ready state"""

        while retries > 0:
            time.sleep(interval)
            list_versions_response = cls.listKubernetesSupportedVersion(version_id)
            if not hasattr(list_versions_response, 'isostate') or not list_versions_response or not list_versions_response.isostate:
                retries = retries - 1
                continue
            if 'Ready' == list_versions_response.isostate:
                return
            elif 'Failed' == list_versions_response.isostate:
                raise Exception( "Failed to download template: status - %s" % template.status)
            retries = retries - 1
        raise Exception("Kubernetes supported version Ready state timed out")

    @classmethod
    def listKubernetesSupportedVersion(cls, version_id):
        listKubernetesSupportedVersionsCmd = listKubernetesSupportedVersions.listKubernetesSupportedVersionsCmd()
        listKubernetesSupportedVersionsCmd.id = version_id
        versionResponse = cls.apiclient.listKubernetesSupportedVersions(listKubernetesSupportedVersionsCmd)
        return versionResponse[0]

    @classmethod
    def addKubernetesSupportedVersion(cls, version_service):
        addKubernetesSupportedVersionCmd = addKubernetesSupportedVersion.addKubernetesSupportedVersionCmd()
        addKubernetesSupportedVersionCmd.semanticversion = version_service["semanticversion"]
        addKubernetesSupportedVersionCmd.name = 'v' + version_service["semanticversion"] + '-' + random_gen()
        addKubernetesSupportedVersionCmd.url = version_service["url"]
        addKubernetesSupportedVersionCmd.mincpunumber = version_service["mincpunumber"]
        addKubernetesSupportedVersionCmd.minmemory = version_service["minmemory"]
        kubernetes_version = cls.apiclient.addKubernetesSupportedVersion(addKubernetesSupportedVersionCmd)
        cls.debug("Waiting for Kubernetes version with ID %s to be ready" % kubernetes_version.id)
        cls.waitForKubernetesSupportedVersionIsoReadyState(kubernetes_version.id)
        kubernetes_version = cls.listKubernetesSupportedVersion(kubernetes_version.id)
        return kubernetes_version

    @classmethod
    def deleteKubernetesSupportedVersion(cls, version_id):
        deleteKubernetesSupportedVersionCmd = deleteKubernetesSupportedVersion.deleteKubernetesSupportedVersionCmd()
        deleteKubernetesSupportedVersionCmd.id = version_id
        cls.apiclient.deleteKubernetesSupportedVersion(deleteKubernetesSupportedVersionCmd)

    @classmethod
    def listKubernetesCluster(cls, cluster_id = None):
        listKubernetesClustersCmd = listKubernetesClusters.listKubernetesClustersCmd()
        listKubernetesClustersCmd.listall = True
        if cluster_id != None:
            listKubernetesClustersCmd.id = cluster_id
        clusterResponse = cls.apiclient.listKubernetesClusters(listKubernetesClustersCmd)
        if cluster_id != None and clusterResponse != None:
            return clusterResponse[0]
        return clusterResponse

    @classmethod
    def deleteKubernetesCluster(cls, cluster_id):
        deleteKubernetesClusterCmd = deleteKubernetesCluster.deleteKubernetesClusterCmd()
        deleteKubernetesClusterCmd.id = cluster_id
        response = cls.apiclient.deleteKubernetesCluster(deleteKubernetesClusterCmd)
        return response

    @classmethod
    def stopKubernetesCluster(cls, cluster_id):
        stopKubernetesClusterCmd = stopKubernetesCluster.stopKubernetesClusterCmd()
        stopKubernetesClusterCmd.id = cluster_id
        response = cls.apiclient.stopKubernetesCluster(stopKubernetesClusterCmd)
        return response


    @classmethod
    def deleteKubernetesClusterAndVerify(cls, cluster_id, verify = True, forced = False):
        """Delete Kubernetes cluster and check if it is really deleted"""

        forceDeleted = False
        try:
            delete_response = cls.deleteKubernetesCluster(cluster_id)
        except Exception as e:
            if forced:
                cluster = cls.listKubernetesCluster(cluster_id)
                if cluster != None:
                    if cluster.state in ['Starting', 'Running', 'Upgrading', 'Scaling']:
                        cls.stopKubernetesCluster(cluster_id)
                        cls.deleteKubernetesCluster(cluster_id)
                    else:
                        forceDeleted = True
                        for cluster_vm in cluster.virtualmachines:
                            cmd = destroyVirtualMachine.destroyVirtualMachineCmd()
                            cmd.id = cluster_vm.id
                            cmd.expunge = True
                            cls.apiclient.destroyVirtualMachine(cmd)
                        cmd = deleteNetwork.deleteNetworkCmd()
                        cmd.id = cluster.networkid
                        cmd.forced = True
                        cls.apiclient.deleteNetwork(cmd)
                        cls.dbclient.execute("update kubernetes_cluster set state='Destroyed', removed=now() where uuid = '%s';" % cluster.id)
            else:
                raise Exception("Error: Exception during delete cluster : %s" % e)

        if verify == True and forceDeleted == False:
            cls.assertEqual(
                delete_response.success,
                True,
                "Check KubernetesCluster delete response {}, {}".format(delete_response.success, True)
            )

            db_cluster_removed = cls.dbclient.execute("select removed from kubernetes_cluster where uuid = '%s';" % cluster_id)[0][0]

            cls.assertNotEqual(
                db_cluster_removed,
                None,
                "KubernetesCluster not removed in DB, {}".format(db_cluster_removed)
            )

    def setUp(self):
        self.services = self.testClient.getParsedTestDataConfig()
        self.apiclient = self.testClient.getApiClient()
        self.dbclient = self.testClient.getDbConnection()
        self.cleanup = []
        return

    def tearDown(self):
        try:
            cleanup_resources(self.apiclient, self.cleanup)
        except Exception as e:
            raise Exception("Warning: Exception during cleanup : %s" % e)
        return

    @attr(tags=["advanced", "smoke"], required_hardware="true")
    @skipTestIf("hypervisorNotSupported")
    def test_01_invalid_upgrade_kubernetes_cluster(self):
        """Test to check for failure while tying to upgrade a Kubernetes cluster to a lower version

        # Validate the following:
        # 1. upgradeKubernetesCluster should fail
        """
        if self.setup_failed == True:
            self.fail("Setup incomplete")
        global k8s_cluster
        k8s_cluster = self.getValidKubernetesCluster(version=self.kubernetes_version_1_16_3)

        self.debug("Downgrading Kubernetes cluster with ID: %s to a lower version. This should fail!" % k8s_cluster.id)

        try:
            k8s_cluster = self.upgradeKubernetesCluster(k8s_cluster.id, self.kubernetes_version_1_16_0.id)
            self.debug("Invalid CKS Kubernetes HA cluster deployed with ID: %s. Deleting it and failing test." % self.kubernetes_version_1_16_0.id)
            self.deleteKubernetesClusterAndVerify(k8s_cluster.id, False, True)
            self.fail("Kubernetes cluster downgrade to a lower Kubernetes supported version. Must be an error.")
        except Exception as e:
            self.debug("Upgrading Kubernetes cluster with invalid Kubernetes supported version check successful, API failure: %s" % e)
            self.deleteKubernetesClusterAndVerify(k8s_cluster.id, False, True)

        self.verifyKubernetesClusterUpgrade(k8s_cluster, self.kubernetes_version_1_16_3.id)
        return

    @attr(tags=["advanced", "smoke"], required_hardware="true")
    @skipTestIf("hypervisorNotSupported")
    def test_02_upgrade_kubernetes_cluster(self):
        """Test to deploy a new Kubernetes cluster and upgrade it to newer version

        # Validate the following:
        # 1. upgradeKubernetesCluster should return valid info for the cluster
        """
        if self.setup_failed == True:
            self.fail("Setup incomplete")
        global k8s_cluster
        k8s_cluster = self.getValidKubernetesCluster(version=self.kubernetes_version_1_16_0)

        time.sleep(self.services["sleep"])
        self.debug("Upgrading Kubernetes cluster with ID: %s" % k8s_cluster.id)
        try:
            k8s_cluster = self.upgradeKubernetesCluster(k8s_cluster.id, self.kubernetes_version_1_16_3.id)
        except Exception as e:
            self.deleteKubernetesClusterAndVerify(k8s_cluster.id, False, True)
            self.fail("Failed to upgrade Kubernetes cluster due to: %s" % e)

        self.verifyKubernetesClusterUpgrade(k8s_cluster, self.kubernetes_version_1_16_3.id)            
        return

    @attr(tags=["advanced", "smoke"], required_hardware="true")
    @skipTestIf("hypervisorNotSupported")
    def test_03_deploy_and_scale_kubernetes_cluster(self):
        """Test to deploy a new Kubernetes cluster and check for failure while tying to scale it

        # Validate the following:
        # 1. scaleKubernetesCluster should return valid info for the cluster when it is scaled up
        # 2. scaleKubernetesCluster should return valid info for the cluster when it is scaled down
        """
        if self.setup_failed == True:
            self.fail("Setup incomplete")
        global k8s_cluster
        k8s_cluster = self.getValidKubernetesCluster()

        self.debug("Upscaling Kubernetes cluster with ID: %s" % k8s_cluster.id)
        try:
            k8s_cluster = self.scaleKubernetesCluster(k8s_cluster.id, 2)
        except Exception as e:
            self.deleteKubernetesClusterAndVerify(k8s_cluster.id, False, True)
            self.fail("Failed to upscale Kubernetes cluster due to: %s" % e)

        self.verifyKubernetesClusterScale(k8s_cluster, 2)
        self.debug("Kubernetes cluster with ID: %s successfully upscaled, now downscaling it" % k8s_cluster.id)

        try:
            k8s_cluster = self.scaleKubernetesCluster(k8s_cluster.id, 1)
        except Exception as e:
            self.deleteKubernetesClusterAndVerify(k8s_cluster.id, False, True)
            self.fail("Failed to downscale Kubernetes cluster due to: %s" % e)

        self.verifyKubernetesClusterScale(k8s_cluster)
        self.debug("Kubernetes cluster with ID: %s successfully downscaled" % k8s_cluster.id)
        return

    @attr(tags=["advanced", "smoke"], required_hardware="true")
    @skipTestIf("hypervisorNotSupported")
    def test_04_autoscale_kubernetes_cluster(self):
        """Test to enable autoscaling a Kubernetes cluster
        # Validate the following:
        # 1. scaleKubernetesCluster should return valid info for the cluster when it is autoscaled
        # 2. cluster-autoscaler pod should be running
        """
        if self.setup_failed == True:
            self.fail("Setup incomplete")
        global k8s_cluster
        k8s_cluster = self.getValidKubernetesCluster(version=self.kubernetes_version_1_16_3)

        self.debug("Autoscaling Kubernetes cluster with ID: %s" % k8s_cluster.id)
        try:
            k8s_cluster = self.autoscaleKubernetesCluster(k8s_cluster.id, 1, 2)
            self.verifyKubernetesClusterAutocale(k8s_cluster, 1, 2)

            up = self.waitForAutoscalerPodInRunningState(k8s_cluster.id)
            self.assertTrue(up, "Autoscaler pod failed to run")
            self.debug("Kubernetes cluster with ID: %s has autoscaler running" % k8s_cluster.id)
        except Exception as e:
            self.deleteKubernetesClusterAndVerify(k8s_cluster.id, False, True)
            self.fail("Failed to autoscale Kubernetes cluster due to: %s" % e)
        return    

    @attr(tags=["advanced", "smoke"], required_hardware="true")
    @skipTestIf("hypervisorNotSupported")
    def test_05_basic_lifecycle_kubernetes_cluster(self):
        """Test to deploy a new Kubernetes cluster

        # Validate the following:
        # 1. createKubernetesCluster should return valid info for new cluster
        # 2. The Cloud Database contains the valid information
        # 3. stopKubernetesCluster should stop the cluster
        """
        if self.setup_failed == True:
            self.fail("Setup incomplete")
        global k8s_cluster
        k8s_cluster = self.getValidKubernetesCluster()

        self.debug("Kubernetes cluster with ID: %s successfully deployed, now stopping it" % k8s_cluster.id)

        self.stopAndVerifyKubernetesCluster(k8s_cluster.id)

        self.debug("Kubernetes cluster with ID: %s successfully stopped, now starting it again" % k8s_cluster.id)

        try:
            k8s_cluster = self.startKubernetesCluster(k8s_cluster.id)
        except Exception as e:
            self.deleteKubernetesClusterAndVerify(k8s_cluster.id, False, True)
            self.fail("Failed to start Kubernetes cluster due to: %s" % e)

        self.verifyKubernetesClusterState(k8s_cluster, 'Running')
        return


    @attr(tags=["advanced", "smoke"], required_hardware="true")
    @skipTestIf("hypervisorNotSupported")
    def test_06_delete_kubernetes_cluster(self):
        """Test to delete an existing Kubernetes cluster

        # Validate the following:
        # 1. scaleKubernetesCluster should return valid info for the cluster when it is autoscaled
        # 2. cluster-autoscaler pod should be running
        """
        if self.setup_failed == True:
            self.fail("Setup incomplete")
        global k8s_cluster
        k8s_cluster = self.getValidKubernetesCluster()

        self.debug("Deleting Kubernetes cluster with ID: %s" % k8s_cluster.id)

        self.deleteKubernetesClusterAndVerify(k8s_cluster.id)

        self.debug("Kubernetes cluster with ID: %s successfully deleted" % k8s_cluster.id)

        k8s_cluster = None



        self.debug("Autoscaling Kubernetes cluster with ID: %s" % k8s_cluster.id)
        try:
            k8s_cluster = self.autoscaleKubernetesCluster(k8s_cluster.id, 1, 2)
            self.verifyKubernetesClusterAutocale(k8s_cluster, 1, 2)

            up = self.waitForAutoscalerPodInRunningState(k8s_cluster.id)
            self.assertTrue(up, "Autoscaler pod failed to run")
            self.debug("Kubernetes cluster with ID: %s has autoscaler running" % k8s_cluster.id)
        except Exception as e:
            self.deleteKubernetesClusterAndVerify(k8s_cluster.id, False, True)
            self.fail("Failed to autoscale Kubernetes cluster due to: %s" % e)
        return

    @attr(tags=["advanced", "smoke"], required_hardware="true")
    @skipTestIf("hypervisorNotSupported")
    def test_07_deploy_kubernetes_ha_cluster(self):
        """Test to deploy a new Kubernetes cluster

        # Validate the following:
        # 1. createKubernetesCluster should return valid info for new cluster
        # 2. The Cloud Database contains the valid information
        """
        if self.setup_failed == True:
            self.fail("Setup incomplete")
        global k8s_cluster
        k8s_cluster = self.getValidKubernetesCluster(1, 2)
        self.debug("HA Kubernetes cluster with ID: %s successfully deployed" % k8s_cluster.id)
        return

    @attr(tags=["advanced", "smoke"], required_hardware="true")
    @skipTestIf("hypervisorNotSupported")
    def test_08_upgrade_kubernetes_ha_cluster(self):
        """Test to upgrade a Kubernetes cluster to newer version

        # Validate the following:
        # 1. upgradeKubernetesCluster should return valid info for the cluster
        """
        if self.setup_failed == True:
            self.fail("Setup incomplete")
        global k8s_cluster
        k8s_cluster = self.getValidKubernetesCluster(1, 2)
        time.sleep(self.services["sleep"])

        self.debug("Upgrading HA Kubernetes cluster with ID: %s" % k8s_cluster.id)
        try:
            k8s_cluster = self.upgradeKubernetesCluster(k8s_cluster.id, self.kubernetes_version_1_16_3.id)
        except Exception as e:
            self.deleteKubernetesClusterAndVerify(k8s_cluster.id, False, True)
            self.fail("Failed to upgrade Kubernetes HA cluster due to: %s" % e)

        self.verifyKubernetesClusterUpgrade(k8s_cluster, self.kubernetes_version_1_16_3.id)
        self.debug("Kubernetes cluster with ID: %s successfully upgraded" % k8s_cluster.id)
        return

    @attr(tags=["advanced", "smoke"], required_hardware="true")
    @skipTestIf("hypervisorNotSupported")
    def test_09_delete_kubernetes_ha_cluster(self):
        """Test to delete a HA Kubernetes cluster

        # Validate the following:
        # 1. deleteKubernetesCluster should delete an existing HA Kubernetes cluster
        """
        if self.setup_failed == True:
            self.fail("Setup incomplete")
        global k8s_cluster
        k8s_cluster = self.getValidKubernetesCluster(1, 2)

        self.debug("Deleting Kubernetes cluster with ID: %s" % k8s_cluster.id)
        return

<<<<<<< HEAD
    def createKubernetesCluster(self, name, version_id, size=1, master_nodes=1):
=======
    def listKubernetesCluster(self, cluster_id = None):
        listKubernetesClustersCmd = listKubernetesClusters.listKubernetesClustersCmd()
        if cluster_id != None:
            listKubernetesClustersCmd.id = cluster_id
        clusterResponse = self.apiclient.listKubernetesClusters(listKubernetesClustersCmd)
        if cluster_id != None and clusterResponse != None:
            return clusterResponse[0]
        return clusterResponse

    def createKubernetesCluster(self, name, version_id, size=1, control_nodes=1):
>>>>>>> 083646b3
        createKubernetesClusterCmd = createKubernetesCluster.createKubernetesClusterCmd()
        createKubernetesClusterCmd.name = name
        createKubernetesClusterCmd.description = name + "-description"
        createKubernetesClusterCmd.kubernetesversionid = version_id
        createKubernetesClusterCmd.size = size
        createKubernetesClusterCmd.controlnodes = control_nodes
        createKubernetesClusterCmd.serviceofferingid = self.cks_service_offering.id
        createKubernetesClusterCmd.zoneid = self.zone.id
        createKubernetesClusterCmd.noderootdisksize = 10
        createKubernetesClusterCmd.account = self.account.name
        createKubernetesClusterCmd.domainid = self.domain.id
        clusterResponse = self.apiclient.createKubernetesCluster(createKubernetesClusterCmd)
        if not clusterResponse:
            self.cleanup.append(clusterResponse)
        return clusterResponse

    def startKubernetesCluster(self, cluster_id):
        startKubernetesClusterCmd = startKubernetesCluster.startKubernetesClusterCmd()
        startKubernetesClusterCmd.id = cluster_id
        response = self.apiclient.startKubernetesCluster(startKubernetesClusterCmd)
        return response

    def upgradeKubernetesCluster(self, cluster_id, version_id):
        upgradeKubernetesClusterCmd = upgradeKubernetesCluster.upgradeKubernetesClusterCmd()
        upgradeKubernetesClusterCmd.id = cluster_id
        upgradeKubernetesClusterCmd.kubernetesversionid = version_id
        response = self.apiclient.upgradeKubernetesCluster(upgradeKubernetesClusterCmd)
        return response

    def scaleKubernetesCluster(self, cluster_id, size):
        scaleKubernetesClusterCmd = scaleKubernetesCluster.scaleKubernetesClusterCmd()
        scaleKubernetesClusterCmd.id = cluster_id
        scaleKubernetesClusterCmd.size = size
        response = self.apiclient.scaleKubernetesCluster(scaleKubernetesClusterCmd)
        return response

<<<<<<< HEAD
    def autoscaleKubernetesCluster(self, cluster_id, minsize, maxsize):
        scaleKubernetesClusterCmd = scaleKubernetesCluster.scaleKubernetesClusterCmd()
        scaleKubernetesClusterCmd.id = cluster_id
        scaleKubernetesClusterCmd.autoscalingenabled = True
        scaleKubernetesClusterCmd.minsize = minsize
        scaleKubernetesClusterCmd.maxsize = maxsize
        response = self.apiclient.scaleKubernetesCluster(scaleKubernetesClusterCmd)
        return response

    def fetchKubernetesClusterConfig(self, cluster_id):
        getKubernetesClusterConfigCmd = getKubernetesClusterConfig.getKubernetesClusterConfigCmd()
        getKubernetesClusterConfigCmd.id = cluster_id
        response = self.apiclient.getKubernetesClusterConfig(getKubernetesClusterConfigCmd)
        return response

    def waitForAutoscalerPodInRunningState(self, cluster_id, retries=5, interval=60):
        k8s_config = self.fetchKubernetesClusterConfig(cluster_id)
        cfg = io.StringIO(k8s_config.configdata)
        cfg = yaml.load(cfg)
        # Adding this so we don't get certificate exceptions
        cfg['clusters'][0]['cluster']['insecure-skip-tls-verify']=True
        config.load_kube_config_from_dict(cfg)
        v1 = client.CoreV1Api()

        while retries > 0:
            time.sleep(interval)
            pods = v1.list_pod_for_all_namespaces(watch=False, label_selector="app=cluster-autoscaler").items
            if len(pods) == 0 :
                self.debug("Autoscaler pod still not up")
                continue
            pod = pods[0]
            if pod.status.phase == 'Running' :
                self.debug("Autoscaler pod %s up and running!" % pod.metadata.name)
                return True
            self.debug("Autoscaler pod %s up but not running on retry %d. State is : %s" %(pod.metadata.name, retries, pod.status.phase))
            retries = retries - 1
        return False

    def getValidKubernetesCluster(self, size=1, master_nodes=1, version={}):
        cluster = k8s_cluster

        # Does a cluster already exist ?
        if cluster == None or cluster.id == None:
            if not version:
                version = self.kubernetes_version_1_16_0
=======
    def getValidKubernetesCluster(self, size=1, control_nodes=1):
        cluster = k8s_cluster
        version = self.kubernetes_version_2
        if control_nodes != 1:
            version = self.kubernetes_version_3
        valid = True
        if cluster == None:
            valid = False
>>>>>>> 083646b3
            self.debug("No existing cluster available, k8s_cluster: %s" % cluster)
            return self.createNewKubernetesCluster(version, size, master_nodes)

        # Is the existing cluster what is needed ?
        valid = cluster.size == size and cluster.masternodes == master_nodes
        if version:
            # Check the version only if specified
            valid = valid and cluster.kubernetesversionid == version.id
        else:
            version = self.kubernetes_version_1_16_0

        if valid:
            cluster_id = cluster.id
            cluster = self.listKubernetesCluster(cluster_id)
            if cluster == None:
                # Looks like the cluster disappeared !
                self.debug("Existing cluster, k8s_cluster ID: %s not returned by list API" % cluster_id)
                return self.createNewKubernetesCluster(version, size, master_nodes)

        if valid:
            try:
                self.verifyKubernetesCluster(cluster, cluster.name, None, size, control_nodes)
                self.debug("Existing Kubernetes cluster available with name %s" % cluster.name)
                return cluster
            except  AssertionError as error:
                self.debug("Existing cluster failed verification due to %s, need to deploy a new one" % error)
<<<<<<< HEAD
                self.deleteKubernetesClusterAndVerify(cluster.id, False, True)

        # Can't have too many loose clusters running around
        if cluster.id != None:
            self.deleteKubernetesClusterAndVerify(cluster.id, False, True)

        self.debug("No valid cluster, need to deploy a new one")
        return self.createNewKubernetesCluster(version, size, master_nodes)

    def createNewKubernetesCluster(self, version, size, master_nodes) :
        name = 'testcluster-' + random_gen()
        self.debug("Creating for Kubernetes cluster with name %s" % name)
        try:
            cluster = self.createKubernetesCluster(name, version.id, size, master_nodes)
            self.verifyKubernetesCluster(cluster, name, version.id, size, master_nodes)
        except Exception as ex:
            self.fail("Kubernetes cluster deployment failed: %s" % ex)
        except AssertionError as err:
            self.fail("Kubernetes cluster deployment failed during cluster verification: %s" % err)
=======
        if valid == False:
            name = 'testcluster-' + random_gen()
            self.debug("Creating for Kubernetes cluster with name %s" % name)
            try:
                self.deleteAllLeftoverClusters()
                cluster = self.createKubernetesCluster(name, version.id, size, control_nodes)
                self.verifyKubernetesCluster(cluster, name, version.id, size, control_nodes)
            except Exception as ex:
                self.fail("Kubernetes cluster deployment failed: %s" % ex)
            except AssertionError as err:
                self.fail("Kubernetes cluster deployment failed during cluster verification: %s" % err)
>>>>>>> 083646b3
        return cluster

    def verifyKubernetesCluster(self, cluster_response, name, version_id=None, size=1, control_nodes=1):
        """Check if Kubernetes cluster is valid"""

        self.verifyKubernetesClusterState(cluster_response, 'Running')

        if name != None:
            self.assertEqual(
                cluster_response.name,
                name,
                "Check KubernetesCluster name {}, {}".format(cluster_response.name, name)
            )

        if version_id != None:
            self.verifyKubernetesClusterVersion(cluster_response, version_id)

        self.assertEqual(
            cluster_response.zoneid,
            self.zone.id,
            "Check KubernetesCluster zone {}, {}".format(cluster_response.zoneid, self.zone.id)
        )

        self.verifyKubernetesClusterSize(cluster_response, size, control_nodes)

        db_cluster_name = self.dbclient.execute("select name from kubernetes_cluster where uuid = '%s';" % cluster_response.id)[0][0]

        self.assertEqual(
            str(db_cluster_name),
            name,
            "Check KubernetesCluster name in DB {}, {}".format(db_cluster_name, name)
        )

    def verifyKubernetesClusterState(self, cluster_response, state):
        """Check if Kubernetes cluster state is Running"""

        self.assertEqual(
            cluster_response.state,
            'Running',
            "Check KubernetesCluster state {}, {}".format(cluster_response.state, state)
        )

    def verifyKubernetesClusterVersion(self, cluster_response, version_id):
        """Check if Kubernetes cluster node sizes are valid"""

        self.assertEqual(
            cluster_response.kubernetesversionid,
            version_id,
            "Check KubernetesCluster version {}, {}".format(cluster_response.kubernetesversionid, version_id)
        )

    def verifyKubernetesClusterSize(self, cluster_response, size=1, control_nodes=1):
        """Check if Kubernetes cluster node sizes are valid"""

        self.assertEqual(
            cluster_response.size,
            size,
            "Check KubernetesCluster size {}, {}".format(cluster_response.size, size)
        )

        self.assertEqual(
            cluster_response.controlnodes,
            control_nodes,
            "Check KubernetesCluster control nodes {}, {}".format(cluster_response.controlnodes, control_nodes)
        )

    def verifyKubernetesClusterUpgrade(self, cluster_response, version_id):
        """Check if Kubernetes cluster state and version are valid after upgrade"""

        self.verifyKubernetesClusterState(cluster_response, 'Running')
        self.verifyKubernetesClusterVersion(cluster_response, version_id)

    def verifyKubernetesClusterScale(self, cluster_response, size=1, control_nodes=1):
        """Check if Kubernetes cluster state and node sizes are valid after upgrade"""

        self.verifyKubernetesClusterState(cluster_response, 'Running')
        self.verifyKubernetesClusterSize(cluster_response, size, control_nodes)

    def verifyKubernetesClusterAutocale(self, cluster_response, minsize, maxsize):
        """Check if Kubernetes cluster state and node sizes are valid after upgrade"""

        self.verifyKubernetesClusterState(cluster_response, 'Running')
        self.assertEqual(
            cluster_response.minsize,
            minsize,
            "Check KubernetesCluster minsize {}, {}".format(cluster_response.minsize, minsize)
        )
        self.assertEqual(
            cluster_response.maxsize,
            maxsize,
            "Check KubernetesCluster maxsize {}, {}".format(cluster_response.maxsize, maxsize)
        )

    def stopAndVerifyKubernetesCluster(self, cluster_id):
        """Stop Kubernetes cluster and check if it is really stopped"""

        stop_response = self.stopKubernetesCluster(cluster_id)

        self.assertEqual(
            stop_response.success,
            True,
            "Check KubernetesCluster stop response {}, {}".format(stop_response.success, True)
        )

        db_cluster_state = self.dbclient.execute("select state from kubernetes_cluster where uuid = '%s';" % cluster_id)[0][0]

        self.assertEqual(
            db_cluster_state,
            'Stopped',
            "KubernetesCluster not stopped in DB, {}".format(db_cluster_state)
        )<|MERGE_RESOLUTION|>--- conflicted
+++ resolved
@@ -501,19 +501,6 @@
 
         k8s_cluster = None
 
-
-
-        self.debug("Autoscaling Kubernetes cluster with ID: %s" % k8s_cluster.id)
-        try:
-            k8s_cluster = self.autoscaleKubernetesCluster(k8s_cluster.id, 1, 2)
-            self.verifyKubernetesClusterAutocale(k8s_cluster, 1, 2)
-
-            up = self.waitForAutoscalerPodInRunningState(k8s_cluster.id)
-            self.assertTrue(up, "Autoscaler pod failed to run")
-            self.debug("Kubernetes cluster with ID: %s has autoscaler running" % k8s_cluster.id)
-        except Exception as e:
-            self.deleteKubernetesClusterAndVerify(k8s_cluster.id, False, True)
-            self.fail("Failed to autoscale Kubernetes cluster due to: %s" % e)
         return
 
     @attr(tags=["advanced", "smoke"], required_hardware="true")
@@ -573,20 +560,7 @@
         self.debug("Deleting Kubernetes cluster with ID: %s" % k8s_cluster.id)
         return
 
-<<<<<<< HEAD
-    def createKubernetesCluster(self, name, version_id, size=1, master_nodes=1):
-=======
-    def listKubernetesCluster(self, cluster_id = None):
-        listKubernetesClustersCmd = listKubernetesClusters.listKubernetesClustersCmd()
-        if cluster_id != None:
-            listKubernetesClustersCmd.id = cluster_id
-        clusterResponse = self.apiclient.listKubernetesClusters(listKubernetesClustersCmd)
-        if cluster_id != None and clusterResponse != None:
-            return clusterResponse[0]
-        return clusterResponse
-
     def createKubernetesCluster(self, name, version_id, size=1, control_nodes=1):
->>>>>>> 083646b3
         createKubernetesClusterCmd = createKubernetesCluster.createKubernetesClusterCmd()
         createKubernetesClusterCmd.name = name
         createKubernetesClusterCmd.description = name + "-description"
@@ -623,7 +597,6 @@
         response = self.apiclient.scaleKubernetesCluster(scaleKubernetesClusterCmd)
         return response
 
-<<<<<<< HEAD
     def autoscaleKubernetesCluster(self, cluster_id, minsize, maxsize):
         scaleKubernetesClusterCmd = scaleKubernetesCluster.scaleKubernetesClusterCmd()
         scaleKubernetesClusterCmd.id = cluster_id
@@ -669,16 +642,6 @@
         if cluster == None or cluster.id == None:
             if not version:
                 version = self.kubernetes_version_1_16_0
-=======
-    def getValidKubernetesCluster(self, size=1, control_nodes=1):
-        cluster = k8s_cluster
-        version = self.kubernetes_version_2
-        if control_nodes != 1:
-            version = self.kubernetes_version_3
-        valid = True
-        if cluster == None:
-            valid = False
->>>>>>> 083646b3
             self.debug("No existing cluster available, k8s_cluster: %s" % cluster)
             return self.createNewKubernetesCluster(version, size, master_nodes)
 
@@ -705,7 +668,6 @@
                 return cluster
             except  AssertionError as error:
                 self.debug("Existing cluster failed verification due to %s, need to deploy a new one" % error)
-<<<<<<< HEAD
                 self.deleteKubernetesClusterAndVerify(cluster.id, False, True)
 
         # Can't have too many loose clusters running around
@@ -725,19 +687,6 @@
             self.fail("Kubernetes cluster deployment failed: %s" % ex)
         except AssertionError as err:
             self.fail("Kubernetes cluster deployment failed during cluster verification: %s" % err)
-=======
-        if valid == False:
-            name = 'testcluster-' + random_gen()
-            self.debug("Creating for Kubernetes cluster with name %s" % name)
-            try:
-                self.deleteAllLeftoverClusters()
-                cluster = self.createKubernetesCluster(name, version.id, size, control_nodes)
-                self.verifyKubernetesCluster(cluster, name, version.id, size, control_nodes)
-            except Exception as ex:
-                self.fail("Kubernetes cluster deployment failed: %s" % ex)
-            except AssertionError as err:
-                self.fail("Kubernetes cluster deployment failed during cluster verification: %s" % err)
->>>>>>> 083646b3
         return cluster
 
     def verifyKubernetesCluster(self, cluster_response, name, version_id=None, size=1, control_nodes=1):
