# Licensed to the Apache Software Foundation (ASF) under one
# or more contributor license agreements.  See the NOTICE file
# distributed with this work for additional information
# regarding copyright ownership.  The ASF licenses this file
# to you under the Apache License, Version 2.0 (the
# "License"); you may not use this file except in compliance
# with the License.  You may obtain a copy of the License at
#
#   http://www.apache.org/licenses/LICENSE-2.0
#
# Unless required by applicable law or agreed to in writing,
# software distributed under the License is distributed on an
# "AS IS" BASIS, WITHOUT WARRANTIES OR CONDITIONS OF ANY
# KIND, either express or implied.  See the License for the
# specific language governing permissions and limitations
# under the License.
""" Tests for Kubernetes supported version """

#Import Local Modules
from marvin.cloudstackTestCase import cloudstackTestCase
import unittest
from marvin.cloudstackAPI import (listInfrastructure,
                                  listTemplates,
                                  listKubernetesSupportedVersions,
                                  addKubernetesSupportedVersion,
                                  deleteKubernetesSupportedVersion,
                                  listKubernetesClusters,
                                  createKubernetesCluster,
                                  stopKubernetesCluster,
                                  startKubernetesCluster,
                                  deleteKubernetesCluster,
                                  upgradeKubernetesCluster,
                                  scaleKubernetesCluster,
                                  getKubernetesClusterConfig,
                                  destroyVirtualMachine,
                                  deleteNetwork)
from marvin.cloudstackException import CloudstackAPIException
from marvin.codes import PASS, FAILED
from marvin.lib.base import (Template,
                             ServiceOffering,
                             Account,
                             StoragePool,
                             Configurations)
from marvin.lib.utils import (cleanup_resources,
                              validateList,
                              random_gen)
from marvin.lib.common import (get_zone,
                               get_domain)
from marvin.sshClient import SshClient
from nose.plugins.attrib import attr
from marvin.lib.decoratorGenerators import skipTestIf

from kubernetes import client, config
import time, io, yaml

_multiprocess_shared_ = True

k8s_cluster = None

class TestKubernetesCluster(cloudstackTestCase):

    @classmethod
    def setUpClass(cls):
        testClient = super(TestKubernetesCluster, cls).getClsTestClient()
        cls.apiclient = testClient.getApiClient()
        cls.services = testClient.getParsedTestDataConfig()
        cls.zone = get_zone(cls.apiclient, testClient.getZoneForTests())
        cls.hypervisor = testClient.getHypervisorInfo()
        cls.mgtSvrDetails = cls.config.__dict__["mgtSvr"][0].__dict__

        cls.hypervisorNotSupported = False
        if cls.hypervisor.lower() not in ["kvm", "vmware", "xenserver"]:
            cls.hypervisorNotSupported = True
        cls.setup_failed = False
        cls._cleanup = []
        cls.kubernetes_version_ids = []

        if cls.hypervisorNotSupported == False:
            cls.endpoint_url = Configurations.list(cls.apiclient, name="endpointe.url")[0].value
            if "localhost" in cls.endpoint_url:
                endpoint_url = "http://%s:%d/client/api " %(cls.mgtSvrDetails["mgtSvrIp"], cls.mgtSvrDetails["port"])
                cls.debug("Setting endpointe.url to %s" %(endpoint_url))
                Configurations.update(cls.apiclient, "endpointe.url", endpoint_url)
            cls.initial_configuration_cks_enabled = Configurations.list(cls.apiclient, name="cloud.kubernetes.service.enabled")[0].value
            if cls.initial_configuration_cks_enabled not in ["true", True]:
                cls.debug("Enabling CloudStack Kubernetes Service plugin and restarting management server")
                Configurations.update(cls.apiclient,
                                      "cloud.kubernetes.service.enabled",
                                      "true")
                cls.restartServer()
            cls.updateVmwareSettings(False)
            cls.cks_service_offering = None

            if cls.setup_failed == False:
                try:
<<<<<<< HEAD
                    cls.kubernetes_version_1_16_0 = cls.addKubernetesSupportedVersion(cls.services["cks_kubernetes_versions"]["1.16.0"])
                    cls.kubernetes_version_ids.append(cls.kubernetes_version_1_16_0.id)
                except Exception as e:
                    cls.setup_failed = True
                    cls.debug("Failed to get Kubernetes version ISO in ready state, version=%s, url=%s, %s" %
                        (cls.services["cks_kubernetes_versions"]["1.16.0"]["semanticversion"], cls.services["cks_kubernetes_versions"]["1.16.0"]["url"], e))
            if cls.setup_failed == False:
                try:
                    cls.kubernetes_version_1_16_3 = cls.addKubernetesSupportedVersion(cls.services["cks_kubernetes_versions"]["1.16.3"])
                    cls.kubernetes_version_ids.append(cls.kubernetes_version_1_16_3.id)
                except Exception as e:
                    cls.setup_failed = True
                    cls.debug("Failed to get Kubernetes version ISO in ready state, version=%s, url=%s, %s" %
                        (cls.services["cks_kubernetes_versions"]["1.16.3"]["semanticversion"], cls.services["cks_kubernetes_versions"]["1.16.3"]["url"], e))
=======
                    cls.kubernetes_version_1_20_9 = cls.addKubernetesSupportedVersion(cls.services["cks_kubernetes_versions"]["1.20.9"])
                    cls.kubernetes_version_ids.append(cls.kubernetes_version_1_20_9.id)
                except Exception as e:
                    cls.setup_failed = True
                    cls.debug("Failed to get Kubernetes version ISO in ready state, version=%s, url=%s, %s" %
                        (cls.services["cks_kubernetes_versions"]["1.20.9"]["semanticversion"], cls.services["cks_kubernetes_versions"]["1.20.9"]["url"], e))
            if cls.setup_failed == False:
                try:
                    cls.kubernetes_version_1_21_3 = cls.addKubernetesSupportedVersion(cls.services["cks_kubernetes_versions"]["1.21.3"])
                    cls.kubernetes_version_ids.append(cls.kubernetes_version_1_21_3.id)
                except Exception as e:
                    cls.setup_failed = True
                    cls.debug("Failed to get Kubernetes version ISO in ready state, version=%s, url=%s, %s" %
                        (cls.services["cks_kubernetes_versions"]["1.21.3"]["semanticversion"], cls.services["cks_kubernetes_versions"]["1.21.3"]["url"], e))
>>>>>>> b663500a

            if cls.setup_failed == False:
                cks_offering_data = cls.services["cks_service_offering"]
                cks_offering_data["name"] = 'CKS-Instance-' + random_gen()
                cls.cks_service_offering = ServiceOffering.create(
                                                                  cls.apiclient,
                                                                  cks_offering_data
                                                                 )
                cls._cleanup.append(cls.cks_service_offering)
                cls.domain = get_domain(cls.apiclient)
                cls.account = Account.create(
                    cls.apiclient,
                    cls.services["account"],
                    domainid=cls.domain.id
                )
                cls._cleanup.append(cls.account)
        return

    @classmethod
    def tearDownClass(cls):
        if k8s_cluster != None and k8s_cluster.id != None:
            clsObj = TestKubernetesCluster()
            clsObj.deleteKubernetesClusterAndVerify(k8s_cluster.id, False, True)

        version_delete_failed = False
        # Delete added Kubernetes supported version
        for version_id in cls.kubernetes_version_ids:
            try:
                cls.deleteKubernetesSupportedVersion(version_id)
            except Exception as e:
                version_delete_failed = True
                cls.debug("Error: Exception during cleanup for added Kubernetes supported versions: %s" % e)
        try:
            # Restore CKS enabled
            if cls.initial_configuration_cks_enabled not in ["true", True]:
                cls.debug("Restoring Kubernetes Service enabled value")
                Configurations.update(cls.apiclient,
                                      "cloud.kubernetes.service.enabled",
                                      "false")
                cls.restartServer()

            cls.updateVmwareSettings(True)

            cleanup_resources(cls.apiclient, cls._cleanup)
        except Exception as e:
            raise Exception("Warning: Exception during cleanup : %s" % e)
        if version_delete_failed == True:
            raise Exception("Warning: Exception during cleanup, unable to delete Kubernetes supported versions")
        return

    @classmethod
    def updateVmwareSettings(cls, tearDown):
        value = "false"
        if not tearDown:
            value = "true"
        if cls.hypervisor.lower() == 'vmware':
            Configurations.update(cls.apiclient,
                                  "vmware.create.full.clone",
                                  value)
            allStoragePools = StoragePool.list(
                cls.apiclient
            )
            for pool in allStoragePools:
                Configurations.update(cls.apiclient,
                                      storageid=pool.id,
                                      name="vmware.create.full.clone",
                                      value=value)

    @classmethod
    def restartServer(cls):
        """Restart management server"""

        cls.debug("Restarting management server")
        sshClient = SshClient(
                    cls.mgtSvrDetails["mgtSvrIp"],
            22,
            cls.mgtSvrDetails["user"],
            cls.mgtSvrDetails["passwd"]
        )
        command = "service cloudstack-management stop"
        sshClient.execute(command)

        command = "service cloudstack-management start"
        sshClient.execute(command)

        #Waits for management to come up in 5 mins, when it's up it will continue
        timeout = time.time() + 300
        while time.time() < timeout:
            if cls.isManagementUp() is True: return
            time.sleep(5)
        cls.setup_failed = True
        cls.debug("Management server did not come up, failing")
        return

    @classmethod
    def isManagementUp(cls):
        try:
            cls.apiclient.listInfrastructure(listInfrastructure.listInfrastructureCmd())
            return True
        except Exception:
            return False

    @classmethod
    def waitForKubernetesSupportedVersionIsoReadyState(cls, version_id, retries=30, interval=60):
        """Check if Kubernetes supported version ISO is in Ready state"""

        while retries > 0:
            time.sleep(interval)
            list_versions_response = cls.listKubernetesSupportedVersion(version_id)
            if not hasattr(list_versions_response, 'isostate') or not list_versions_response or not list_versions_response.isostate:
                retries = retries - 1
                continue
            if 'Ready' == list_versions_response.isostate:
                return
            elif 'Failed' == list_versions_response.isostate:
                raise Exception( "Failed to download template: status - %s" % template.status)
            retries = retries - 1
        raise Exception("Kubernetes supported version Ready state timed out")

    @classmethod
    def listKubernetesSupportedVersion(cls, version_id):
        listKubernetesSupportedVersionsCmd = listKubernetesSupportedVersions.listKubernetesSupportedVersionsCmd()
        listKubernetesSupportedVersionsCmd.id = version_id
        versionResponse = cls.apiclient.listKubernetesSupportedVersions(listKubernetesSupportedVersionsCmd)
        return versionResponse[0]

    @classmethod
    def addKubernetesSupportedVersion(cls, version_service):
        addKubernetesSupportedVersionCmd = addKubernetesSupportedVersion.addKubernetesSupportedVersionCmd()
        addKubernetesSupportedVersionCmd.semanticversion = version_service["semanticversion"]
        addKubernetesSupportedVersionCmd.name = 'v' + version_service["semanticversion"] + '-' + random_gen()
        addKubernetesSupportedVersionCmd.url = version_service["url"]
        addKubernetesSupportedVersionCmd.mincpunumber = version_service["mincpunumber"]
        addKubernetesSupportedVersionCmd.minmemory = version_service["minmemory"]
        kubernetes_version = cls.apiclient.addKubernetesSupportedVersion(addKubernetesSupportedVersionCmd)
        cls.debug("Waiting for Kubernetes version with ID %s to be ready" % kubernetes_version.id)
        cls.waitForKubernetesSupportedVersionIsoReadyState(kubernetes_version.id)
        kubernetes_version = cls.listKubernetesSupportedVersion(kubernetes_version.id)
        return kubernetes_version

    @classmethod
    def deleteKubernetesSupportedVersion(cls, version_id):
        deleteKubernetesSupportedVersionCmd = deleteKubernetesSupportedVersion.deleteKubernetesSupportedVersionCmd()
        deleteKubernetesSupportedVersionCmd.id = version_id
        cls.apiclient.deleteKubernetesSupportedVersion(deleteKubernetesSupportedVersionCmd)

    @classmethod
    def listKubernetesCluster(cls, cluster_id = None):
        listKubernetesClustersCmd = listKubernetesClusters.listKubernetesClustersCmd()
        listKubernetesClustersCmd.listall = True
        if cluster_id != None:
            listKubernetesClustersCmd.id = cluster_id
        clusterResponse = cls.apiclient.listKubernetesClusters(listKubernetesClustersCmd)
        if cluster_id != None and clusterResponse != None:
            return clusterResponse[0]
        return clusterResponse

    @classmethod
    def deleteKubernetesCluster(cls, cluster_id):
        deleteKubernetesClusterCmd = deleteKubernetesCluster.deleteKubernetesClusterCmd()
        deleteKubernetesClusterCmd.id = cluster_id
        response = cls.apiclient.deleteKubernetesCluster(deleteKubernetesClusterCmd)
        return response

    @classmethod
    def stopKubernetesCluster(cls, cluster_id):
        stopKubernetesClusterCmd = stopKubernetesCluster.stopKubernetesClusterCmd()
        stopKubernetesClusterCmd.id = cluster_id
        response = cls.apiclient.stopKubernetesCluster(stopKubernetesClusterCmd)
        return response



    def deleteKubernetesClusterAndVerify(self, cluster_id, verify = True, forced = False):
        """Delete Kubernetes cluster and check if it is really deleted"""

        delete_response = {}
        forceDeleted = False
        try:
            delete_response = self.deleteKubernetesCluster(cluster_id)
        except Exception as e:
            if forced:
                cluster = self.listKubernetesCluster(cluster_id)
                if cluster != None:
                    if cluster.state in ['Starting', 'Running', 'Upgrading', 'Scaling']:
                        self.stopKubernetesCluster(cluster_id)
                        self.deleteKubernetesCluster(cluster_id)
                    else:
                        forceDeleted = True
                        for cluster_vm in cluster.virtualmachines:
                            cmd = destroyVirtualMachine.destroyVirtualMachineCmd()
                            cmd.id = cluster_vm.id
                            cmd.expunge = True
                            self.apiclient.destroyVirtualMachine(cmd)
                        cmd = deleteNetwork.deleteNetworkCmd()
                        cmd.id = cluster.networkid
                        cmd.forced = True
                        self.apiclient.deleteNetwork(cmd)
                        self.dbclient.execute("update kubernetes_cluster set state='Destroyed', removed=now() where uuid = '%s';" % cluster.id)
            else:
                raise Exception("Error: Exception during delete cluster : %s" % e)

        if verify == True and forceDeleted == False:
            self.assertEqual(
                delete_response.success,
                True,
                "Check KubernetesCluster delete response {}, {}".format(delete_response.success, True)
            )

            db_cluster_removed = self.dbclient.execute("select removed from kubernetes_cluster where uuid = '%s';" % cluster_id)[0][0]

            self.assertNotEqual(
                db_cluster_removed,
                None,
                "KubernetesCluster not removed in DB, {}".format(db_cluster_removed)
            )

    def setUp(self):
        self.services = self.testClient.getParsedTestDataConfig()
        self.apiclient = self.testClient.getApiClient()
        self.dbclient = self.testClient.getDbConnection()
        self.cleanup = []
        return

    def tearDown(self):
        try:
            cleanup_resources(self.apiclient, self.cleanup)
        except Exception as e:
            raise Exception("Warning: Exception during cleanup : %s" % e)
        return

    @attr(tags=["advanced", "smoke"], required_hardware="true")
    @skipTestIf("hypervisorNotSupported")
    def test_01_invalid_upgrade_kubernetes_cluster(self):
        """Test to check for failure while tying to upgrade a Kubernetes cluster to a lower version

        # Validate the following:
        # 1. upgradeKubernetesCluster should fail
        """
        if self.setup_failed == True:
            self.fail("Setup incomplete")
        global k8s_cluster
<<<<<<< HEAD
        k8s_cluster = self.getValidKubernetesCluster(version=self.kubernetes_version_1_16_3)
=======
        k8s_cluster = self.getValidKubernetesCluster(version=self.kubernetes_version_1_21_3)
>>>>>>> b663500a

        self.debug("Downgrading Kubernetes cluster with ID: %s to a lower version. This should fail!" % k8s_cluster.id)

        try:
<<<<<<< HEAD
            k8s_cluster = self.upgradeKubernetesCluster(k8s_cluster.id, self.kubernetes_version_1_16_0.id)
            self.debug("Invalid CKS Kubernetes HA cluster deployed with ID: %s. Deleting it and failing test." % self.kubernetes_version_1_16_0.id)
=======
            k8s_cluster = self.upgradeKubernetesCluster(k8s_cluster.id, self.kubernetes_version_1_20_9.id)
            self.debug("Invalid CKS Kubernetes HA cluster deployed with ID: %s. Deleting it and failing test." % self.kubernetes_version_1_20_9.id)
>>>>>>> b663500a
            self.deleteKubernetesClusterAndVerify(k8s_cluster.id, False, True)
            self.fail("Kubernetes cluster downgrade to a lower Kubernetes supported version. Must be an error.")
        except Exception as e:
            self.debug("Upgrading Kubernetes cluster with invalid Kubernetes supported version check successful, API failure: %s" % e)
            self.deleteKubernetesClusterAndVerify(k8s_cluster.id, False, True)

<<<<<<< HEAD
        self.verifyKubernetesClusterUpgrade(k8s_cluster, self.kubernetes_version_1_16_3.id)
=======
        self.verifyKubernetesClusterUpgrade(k8s_cluster, self.kubernetes_version_1_21_3.id)
>>>>>>> b663500a
        return

    @attr(tags=["advanced", "smoke"], required_hardware="true")
    @skipTestIf("hypervisorNotSupported")
    def test_02_upgrade_kubernetes_cluster(self):
        """Test to deploy a new Kubernetes cluster and upgrade it to newer version

        # Validate the following:
        # 1. upgradeKubernetesCluster should return valid info for the cluster
        """
        if self.setup_failed == True:
            self.fail("Setup incomplete")
        global k8s_cluster
<<<<<<< HEAD
        k8s_cluster = self.getValidKubernetesCluster(version=self.kubernetes_version_1_16_0)
=======
        k8s_cluster = self.getValidKubernetesCluster(version=self.kubernetes_version_1_20_9)
>>>>>>> b663500a

        time.sleep(self.services["sleep"])
        self.debug("Upgrading Kubernetes cluster with ID: %s" % k8s_cluster.id)
        try:
<<<<<<< HEAD
            k8s_cluster = self.upgradeKubernetesCluster(k8s_cluster.id, self.kubernetes_version_1_16_3.id)
=======
            k8s_cluster = self.upgradeKubernetesCluster(k8s_cluster.id, self.kubernetes_version_1_21_3.id)
>>>>>>> b663500a
        except Exception as e:
            self.deleteKubernetesClusterAndVerify(k8s_cluster.id, False, True)
            self.fail("Failed to upgrade Kubernetes cluster due to: %s" % e)

<<<<<<< HEAD
        self.verifyKubernetesClusterUpgrade(k8s_cluster, self.kubernetes_version_1_16_3.id)
=======
        self.verifyKubernetesClusterUpgrade(k8s_cluster, self.kubernetes_version_1_21_3.id)
>>>>>>> b663500a
        return

    @attr(tags=["advanced", "smoke"], required_hardware="true")
    @skipTestIf("hypervisorNotSupported")
    def test_03_deploy_and_scale_kubernetes_cluster(self):
        """Test to deploy a new Kubernetes cluster and check for failure while tying to scale it

        # Validate the following:
        # 1. scaleKubernetesCluster should return valid info for the cluster when it is scaled up
        # 2. scaleKubernetesCluster should return valid info for the cluster when it is scaled down
        """
        if self.setup_failed == True:
            self.fail("Setup incomplete")
        global k8s_cluster
        k8s_cluster = self.getValidKubernetesCluster()

        self.debug("Upscaling Kubernetes cluster with ID: %s" % k8s_cluster.id)
        try:
            k8s_cluster = self.scaleKubernetesCluster(k8s_cluster.id, 2)
        except Exception as e:
            self.deleteKubernetesClusterAndVerify(k8s_cluster.id, False, True)
            self.fail("Failed to upscale Kubernetes cluster due to: %s" % e)

        self.verifyKubernetesClusterScale(k8s_cluster, 2)
        self.debug("Kubernetes cluster with ID: %s successfully upscaled, now downscaling it" % k8s_cluster.id)

        try:
            k8s_cluster = self.scaleKubernetesCluster(k8s_cluster.id, 1)
        except Exception as e:
            self.deleteKubernetesClusterAndVerify(k8s_cluster.id, False, True)
            self.fail("Failed to downscale Kubernetes cluster due to: %s" % e)

        self.verifyKubernetesClusterScale(k8s_cluster)
        self.debug("Kubernetes cluster with ID: %s successfully downscaled" % k8s_cluster.id)
        return

    @attr(tags=["advanced", "smoke"], required_hardware="true")
    @skipTestIf("hypervisorNotSupported")
    def test_04_autoscale_kubernetes_cluster(self):
        """Test to enable autoscaling a Kubernetes cluster
        # Validate the following:
        # 1. scaleKubernetesCluster should return valid info for the cluster when it is autoscaled
        # 2. cluster-autoscaler pod should be running
        """
        if self.setup_failed == True:
            self.fail("Setup incomplete")
        global k8s_cluster
<<<<<<< HEAD
        k8s_cluster = self.getValidKubernetesCluster(version=self.kubernetes_version_1_16_3)
=======
        k8s_cluster = self.getValidKubernetesCluster(version=self.kubernetes_version_1_21_3)
>>>>>>> b663500a

        self.debug("Autoscaling Kubernetes cluster with ID: %s" % k8s_cluster.id)
        try:
            k8s_cluster = self.autoscaleKubernetesCluster(k8s_cluster.id, 1, 2)
            self.verifyKubernetesClusterAutocale(k8s_cluster, 1, 2)

            up = self.waitForAutoscalerPodInRunningState(k8s_cluster.id)
            self.assertTrue(up, "Autoscaler pod failed to run")
            self.debug("Kubernetes cluster with ID: %s has autoscaler running" % k8s_cluster.id)
        except Exception as e:
            self.deleteKubernetesClusterAndVerify(k8s_cluster.id, False, True)
            self.fail("Failed to autoscale Kubernetes cluster due to: %s" % e)
        return

    @attr(tags=["advanced", "smoke"], required_hardware="true")
    @skipTestIf("hypervisorNotSupported")
    def test_05_basic_lifecycle_kubernetes_cluster(self):
        """Test to deploy a new Kubernetes cluster

        # Validate the following:
        # 1. createKubernetesCluster should return valid info for new cluster
        # 2. The Cloud Database contains the valid information
        # 3. stopKubernetesCluster should stop the cluster
        """
        if self.setup_failed == True:
            self.fail("Setup incomplete")
        global k8s_cluster
        k8s_cluster = self.getValidKubernetesCluster()

        self.debug("Kubernetes cluster with ID: %s successfully deployed, now stopping it" % k8s_cluster.id)

        self.stopAndVerifyKubernetesCluster(k8s_cluster.id)

        self.debug("Kubernetes cluster with ID: %s successfully stopped, now starting it again" % k8s_cluster.id)

        try:
            k8s_cluster = self.startKubernetesCluster(k8s_cluster.id)
        except Exception as e:
            self.deleteKubernetesClusterAndVerify(k8s_cluster.id, False, True)
            self.fail("Failed to start Kubernetes cluster due to: %s" % e)

        self.verifyKubernetesClusterState(k8s_cluster, 'Running')
        return


    @attr(tags=["advanced", "smoke"], required_hardware="true")
    @skipTestIf("hypervisorNotSupported")
    def test_06_delete_kubernetes_cluster(self):
        """Test to delete an existing Kubernetes cluster

        # Validate the following:
        # 1. deleteKubernetesCluster should delete an existing Kubernetes cluster
        """
        if self.setup_failed == True:
            self.fail("Setup incomplete")
        global k8s_cluster
        k8s_cluster = self.getValidKubernetesCluster()

        self.debug("Deleting Kubernetes cluster with ID: %s" % k8s_cluster.id)

        self.deleteKubernetesClusterAndVerify(k8s_cluster.id)

        self.debug("Kubernetes cluster with ID: %s successfully deleted" % k8s_cluster.id)

        k8s_cluster = None

        return

    @attr(tags=["advanced", "smoke"], required_hardware="true")
    @skipTestIf("hypervisorNotSupported")
    def test_07_deploy_kubernetes_ha_cluster(self):
        """Test to deploy a new Kubernetes cluster

        # Validate the following:
        # 1. createKubernetesCluster should return valid info for new cluster
        # 2. The Cloud Database contains the valid information
        """
        if self.setup_failed == True:
            self.fail("Setup incomplete")
        global k8s_cluster
        k8s_cluster = self.getValidKubernetesCluster(1, 2)
        self.debug("HA Kubernetes cluster with ID: %s successfully deployed" % k8s_cluster.id)
        return

    @attr(tags=["advanced", "smoke"], required_hardware="true")
    @skipTestIf("hypervisorNotSupported")
    def test_08_upgrade_kubernetes_ha_cluster(self):
        """Test to upgrade a Kubernetes cluster to newer version

        # Validate the following:
        # 1. upgradeKubernetesCluster should return valid info for the cluster
        """
        if self.setup_failed == True:
            self.fail("Setup incomplete")
        global k8s_cluster
        k8s_cluster = self.getValidKubernetesCluster(1, 2)
        time.sleep(self.services["sleep"])

        self.debug("Upgrading HA Kubernetes cluster with ID: %s" % k8s_cluster.id)
        try:
<<<<<<< HEAD
            k8s_cluster = self.upgradeKubernetesCluster(k8s_cluster.id, self.kubernetes_version_1_16_3.id)
=======
            k8s_cluster = self.upgradeKubernetesCluster(k8s_cluster.id, self.kubernetes_version_1_21_3.id)
>>>>>>> b663500a
        except Exception as e:
            self.deleteKubernetesClusterAndVerify(k8s_cluster.id, False, True)
            self.fail("Failed to upgrade Kubernetes HA cluster due to: %s" % e)

<<<<<<< HEAD
        self.verifyKubernetesClusterUpgrade(k8s_cluster, self.kubernetes_version_1_16_3.id)
=======
        self.verifyKubernetesClusterUpgrade(k8s_cluster, self.kubernetes_version_1_21_3.id)
>>>>>>> b663500a
        self.debug("Kubernetes cluster with ID: %s successfully upgraded" % k8s_cluster.id)
        return

    @attr(tags=["advanced", "smoke"], required_hardware="true")
    @skipTestIf("hypervisorNotSupported")
    def test_09_delete_kubernetes_ha_cluster(self):
        """Test to delete a HA Kubernetes cluster

        # Validate the following:
        # 1. deleteKubernetesCluster should delete an existing HA Kubernetes cluster
        """
        if self.setup_failed == True:
            self.fail("Setup incomplete")
        global k8s_cluster
        k8s_cluster = self.getValidKubernetesCluster(1, 2)

        self.debug("Deleting Kubernetes cluster with ID: %s" % k8s_cluster.id)
        return

    def createKubernetesCluster(self, name, version_id, size=1, control_nodes=1):
        createKubernetesClusterCmd = createKubernetesCluster.createKubernetesClusterCmd()
        createKubernetesClusterCmd.name = name
        createKubernetesClusterCmd.description = name + "-description"
        createKubernetesClusterCmd.kubernetesversionid = version_id
        createKubernetesClusterCmd.size = size
        createKubernetesClusterCmd.controlnodes = control_nodes
        createKubernetesClusterCmd.serviceofferingid = self.cks_service_offering.id
        createKubernetesClusterCmd.zoneid = self.zone.id
        createKubernetesClusterCmd.noderootdisksize = 10
        createKubernetesClusterCmd.account = self.account.name
        createKubernetesClusterCmd.domainid = self.domain.id
        clusterResponse = self.apiclient.createKubernetesCluster(createKubernetesClusterCmd)
        if not clusterResponse:
            self.cleanup.append(clusterResponse)
        return clusterResponse

    def startKubernetesCluster(self, cluster_id):
        startKubernetesClusterCmd = startKubernetesCluster.startKubernetesClusterCmd()
        startKubernetesClusterCmd.id = cluster_id
        response = self.apiclient.startKubernetesCluster(startKubernetesClusterCmd)
        return response

    def upgradeKubernetesCluster(self, cluster_id, version_id):
        upgradeKubernetesClusterCmd = upgradeKubernetesCluster.upgradeKubernetesClusterCmd()
        upgradeKubernetesClusterCmd.id = cluster_id
        upgradeKubernetesClusterCmd.kubernetesversionid = version_id
        response = self.apiclient.upgradeKubernetesCluster(upgradeKubernetesClusterCmd)
        return response

    def scaleKubernetesCluster(self, cluster_id, size):
        scaleKubernetesClusterCmd = scaleKubernetesCluster.scaleKubernetesClusterCmd()
        scaleKubernetesClusterCmd.id = cluster_id
        scaleKubernetesClusterCmd.size = size
        response = self.apiclient.scaleKubernetesCluster(scaleKubernetesClusterCmd)
        return response

    def autoscaleKubernetesCluster(self, cluster_id, minsize, maxsize):
        scaleKubernetesClusterCmd = scaleKubernetesCluster.scaleKubernetesClusterCmd()
        scaleKubernetesClusterCmd.id = cluster_id
        scaleKubernetesClusterCmd.autoscalingenabled = True
        scaleKubernetesClusterCmd.minsize = minsize
        scaleKubernetesClusterCmd.maxsize = maxsize
        response = self.apiclient.scaleKubernetesCluster(scaleKubernetesClusterCmd)
        return response

    def fetchKubernetesClusterConfig(self, cluster_id):
        getKubernetesClusterConfigCmd = getKubernetesClusterConfig.getKubernetesClusterConfigCmd()
        getKubernetesClusterConfigCmd.id = cluster_id
        response = self.apiclient.getKubernetesClusterConfig(getKubernetesClusterConfigCmd)
        return response

    def waitForAutoscalerPodInRunningState(self, cluster_id, retries=5, interval=60):
        k8s_config = self.fetchKubernetesClusterConfig(cluster_id)
        cfg = io.StringIO(k8s_config.configdata)
        cfg = yaml.load(cfg)
        # Adding this so we don't get certificate exceptions
        cfg['clusters'][0]['cluster']['insecure-skip-tls-verify']=True
        config.load_kube_config_from_dict(cfg)
        v1 = client.CoreV1Api()

        while retries > 0:
            time.sleep(interval)
            pods = v1.list_pod_for_all_namespaces(watch=False, label_selector="app=cluster-autoscaler").items
            if len(pods) == 0 :
                self.debug("Autoscaler pod still not up")
                continue
            pod = pods[0]
            if pod.status.phase == 'Running' :
                self.debug("Autoscaler pod %s up and running!" % pod.metadata.name)
                return True
            self.debug("Autoscaler pod %s up but not running on retry %d. State is : %s" %(pod.metadata.name, retries, pod.status.phase))
            retries = retries - 1
        return False

    def getValidKubernetesCluster(self, size=1, control_nodes=1, version={}):
        cluster = k8s_cluster

        # Does a cluster already exist ?
        if cluster == None or cluster.id == None:
            if not version:
<<<<<<< HEAD
                version = self.kubernetes_version_1_16_0
=======
                version = self.kubernetes_version_1_20_9
>>>>>>> b663500a
            self.debug("No existing cluster available, k8s_cluster: %s" % cluster)
            return self.createNewKubernetesCluster(version, size, control_nodes)

        # Is the existing cluster what is needed ?
        valid = cluster.size == size and cluster.controlnodes == control_nodes
        if version:
            # Check the version only if specified
            valid = valid and cluster.kubernetesversionid == version.id
        else:
<<<<<<< HEAD
            version = self.kubernetes_version_1_16_0
=======
            version = self.kubernetes_version_1_20_9
>>>>>>> b663500a

        if valid:
            cluster_id = cluster.id
            cluster = self.listKubernetesCluster(cluster_id)
            if cluster == None:
                # Looks like the cluster disappeared !
                self.debug("Existing cluster, k8s_cluster ID: %s not returned by list API" % cluster_id)
                return self.createNewKubernetesCluster(version, size, control_nodes)

        if valid:
            try:
                self.verifyKubernetesCluster(cluster, cluster.name, None, size, control_nodes)
                self.debug("Existing Kubernetes cluster available with name %s" % cluster.name)
                return cluster
            except  AssertionError as error:
                self.debug("Existing cluster failed verification due to %s, need to deploy a new one" % error)
                self.deleteKubernetesClusterAndVerify(cluster.id, False, True)

        # Can't have too many loose clusters running around
        if cluster.id != None:
            self.deleteKubernetesClusterAndVerify(cluster.id, False, True)

        self.debug("No valid cluster, need to deploy a new one")
        return self.createNewKubernetesCluster(version, size, control_nodes)

    def createNewKubernetesCluster(self, version, size, control_nodes) :
        name = 'testcluster-' + random_gen()
        self.debug("Creating for Kubernetes cluster with name %s" % name)
        try:
            cluster = self.createKubernetesCluster(name, version.id, size, control_nodes)
            self.verifyKubernetesCluster(cluster, name, version.id, size, control_nodes)
        except Exception as ex:
            self.fail("Kubernetes cluster deployment failed: %s" % ex)
        except AssertionError as err:
            self.fail("Kubernetes cluster deployment failed during cluster verification: %s" % err)
        return cluster

    def verifyKubernetesCluster(self, cluster_response, name, version_id=None, size=1, control_nodes=1):
        """Check if Kubernetes cluster is valid"""

        self.verifyKubernetesClusterState(cluster_response, 'Running')

        if name != None:
            self.assertEqual(
                cluster_response.name,
                name,
                "Check KubernetesCluster name {}, {}".format(cluster_response.name, name)
            )

        if version_id != None:
            self.verifyKubernetesClusterVersion(cluster_response, version_id)

        self.assertEqual(
            cluster_response.zoneid,
            self.zone.id,
            "Check KubernetesCluster zone {}, {}".format(cluster_response.zoneid, self.zone.id)
        )

        self.verifyKubernetesClusterSize(cluster_response, size, control_nodes)

        db_cluster_name = self.dbclient.execute("select name from kubernetes_cluster where uuid = '%s';" % cluster_response.id)[0][0]

        self.assertEqual(
            str(db_cluster_name),
            name,
            "Check KubernetesCluster name in DB {}, {}".format(db_cluster_name, name)
        )

    def verifyKubernetesClusterState(self, cluster_response, state):
        """Check if Kubernetes cluster state is Running"""

        self.assertEqual(
            cluster_response.state,
            'Running',
            "Check KubernetesCluster state {}, {}".format(cluster_response.state, state)
        )

    def verifyKubernetesClusterVersion(self, cluster_response, version_id):
        """Check if Kubernetes cluster node sizes are valid"""

        self.assertEqual(
            cluster_response.kubernetesversionid,
            version_id,
            "Check KubernetesCluster version {}, {}".format(cluster_response.kubernetesversionid, version_id)
        )

    def verifyKubernetesClusterSize(self, cluster_response, size=1, control_nodes=1):
        """Check if Kubernetes cluster node sizes are valid"""

        self.assertEqual(
            cluster_response.size,
            size,
            "Check KubernetesCluster size {}, {}".format(cluster_response.size, size)
        )

        self.assertEqual(
            cluster_response.controlnodes,
            control_nodes,
            "Check KubernetesCluster control nodes {}, {}".format(cluster_response.controlnodes, control_nodes)
        )

    def verifyKubernetesClusterUpgrade(self, cluster_response, version_id):
        """Check if Kubernetes cluster state and version are valid after upgrade"""

        self.verifyKubernetesClusterState(cluster_response, 'Running')
        self.verifyKubernetesClusterVersion(cluster_response, version_id)

    def verifyKubernetesClusterScale(self, cluster_response, size=1, control_nodes=1):
        """Check if Kubernetes cluster state and node sizes are valid after upgrade"""

        self.verifyKubernetesClusterState(cluster_response, 'Running')
        self.verifyKubernetesClusterSize(cluster_response, size, control_nodes)

    def verifyKubernetesClusterAutocale(self, cluster_response, minsize, maxsize):
        """Check if Kubernetes cluster state and node sizes are valid after upgrade"""

        self.verifyKubernetesClusterState(cluster_response, 'Running')
        self.assertEqual(
            cluster_response.minsize,
            minsize,
            "Check KubernetesCluster minsize {}, {}".format(cluster_response.minsize, minsize)
        )
        self.assertEqual(
            cluster_response.maxsize,
            maxsize,
            "Check KubernetesCluster maxsize {}, {}".format(cluster_response.maxsize, maxsize)
        )

    def stopAndVerifyKubernetesCluster(self, cluster_id):
        """Stop Kubernetes cluster and check if it is really stopped"""

        stop_response = self.stopKubernetesCluster(cluster_id)

        self.assertEqual(
            stop_response.success,
            True,
            "Check KubernetesCluster stop response {}, {}".format(stop_response.success, True)
        )

        db_cluster_state = self.dbclient.execute("select state from kubernetes_cluster where uuid = '%s';" % cluster_id)[0][0]

        self.assertEqual(
            db_cluster_state,
            'Stopped',
            "KubernetesCluster not stopped in DB, {}".format(db_cluster_state)
        )<|MERGE_RESOLUTION|>--- conflicted
+++ resolved
@@ -93,22 +93,6 @@
 
             if cls.setup_failed == False:
                 try:
-<<<<<<< HEAD
-                    cls.kubernetes_version_1_16_0 = cls.addKubernetesSupportedVersion(cls.services["cks_kubernetes_versions"]["1.16.0"])
-                    cls.kubernetes_version_ids.append(cls.kubernetes_version_1_16_0.id)
-                except Exception as e:
-                    cls.setup_failed = True
-                    cls.debug("Failed to get Kubernetes version ISO in ready state, version=%s, url=%s, %s" %
-                        (cls.services["cks_kubernetes_versions"]["1.16.0"]["semanticversion"], cls.services["cks_kubernetes_versions"]["1.16.0"]["url"], e))
-            if cls.setup_failed == False:
-                try:
-                    cls.kubernetes_version_1_16_3 = cls.addKubernetesSupportedVersion(cls.services["cks_kubernetes_versions"]["1.16.3"])
-                    cls.kubernetes_version_ids.append(cls.kubernetes_version_1_16_3.id)
-                except Exception as e:
-                    cls.setup_failed = True
-                    cls.debug("Failed to get Kubernetes version ISO in ready state, version=%s, url=%s, %s" %
-                        (cls.services["cks_kubernetes_versions"]["1.16.3"]["semanticversion"], cls.services["cks_kubernetes_versions"]["1.16.3"]["url"], e))
-=======
                     cls.kubernetes_version_1_20_9 = cls.addKubernetesSupportedVersion(cls.services["cks_kubernetes_versions"]["1.20.9"])
                     cls.kubernetes_version_ids.append(cls.kubernetes_version_1_20_9.id)
                 except Exception as e:
@@ -123,7 +107,6 @@
                     cls.setup_failed = True
                     cls.debug("Failed to get Kubernetes version ISO in ready state, version=%s, url=%s, %s" %
                         (cls.services["cks_kubernetes_versions"]["1.21.3"]["semanticversion"], cls.services["cks_kubernetes_versions"]["1.21.3"]["url"], e))
->>>>>>> b663500a
 
             if cls.setup_failed == False:
                 cks_offering_data = cls.services["cks_service_offering"]
@@ -366,33 +349,20 @@
         if self.setup_failed == True:
             self.fail("Setup incomplete")
         global k8s_cluster
-<<<<<<< HEAD
-        k8s_cluster = self.getValidKubernetesCluster(version=self.kubernetes_version_1_16_3)
-=======
         k8s_cluster = self.getValidKubernetesCluster(version=self.kubernetes_version_1_21_3)
->>>>>>> b663500a
 
         self.debug("Downgrading Kubernetes cluster with ID: %s to a lower version. This should fail!" % k8s_cluster.id)
 
         try:
-<<<<<<< HEAD
-            k8s_cluster = self.upgradeKubernetesCluster(k8s_cluster.id, self.kubernetes_version_1_16_0.id)
-            self.debug("Invalid CKS Kubernetes HA cluster deployed with ID: %s. Deleting it and failing test." % self.kubernetes_version_1_16_0.id)
-=======
             k8s_cluster = self.upgradeKubernetesCluster(k8s_cluster.id, self.kubernetes_version_1_20_9.id)
             self.debug("Invalid CKS Kubernetes HA cluster deployed with ID: %s. Deleting it and failing test." % self.kubernetes_version_1_20_9.id)
->>>>>>> b663500a
             self.deleteKubernetesClusterAndVerify(k8s_cluster.id, False, True)
             self.fail("Kubernetes cluster downgrade to a lower Kubernetes supported version. Must be an error.")
         except Exception as e:
             self.debug("Upgrading Kubernetes cluster with invalid Kubernetes supported version check successful, API failure: %s" % e)
             self.deleteKubernetesClusterAndVerify(k8s_cluster.id, False, True)
 
-<<<<<<< HEAD
-        self.verifyKubernetesClusterUpgrade(k8s_cluster, self.kubernetes_version_1_16_3.id)
-=======
         self.verifyKubernetesClusterUpgrade(k8s_cluster, self.kubernetes_version_1_21_3.id)
->>>>>>> b663500a
         return
 
     @attr(tags=["advanced", "smoke"], required_hardware="true")
@@ -406,29 +376,17 @@
         if self.setup_failed == True:
             self.fail("Setup incomplete")
         global k8s_cluster
-<<<<<<< HEAD
-        k8s_cluster = self.getValidKubernetesCluster(version=self.kubernetes_version_1_16_0)
-=======
         k8s_cluster = self.getValidKubernetesCluster(version=self.kubernetes_version_1_20_9)
->>>>>>> b663500a
 
         time.sleep(self.services["sleep"])
         self.debug("Upgrading Kubernetes cluster with ID: %s" % k8s_cluster.id)
         try:
-<<<<<<< HEAD
-            k8s_cluster = self.upgradeKubernetesCluster(k8s_cluster.id, self.kubernetes_version_1_16_3.id)
-=======
             k8s_cluster = self.upgradeKubernetesCluster(k8s_cluster.id, self.kubernetes_version_1_21_3.id)
->>>>>>> b663500a
         except Exception as e:
             self.deleteKubernetesClusterAndVerify(k8s_cluster.id, False, True)
             self.fail("Failed to upgrade Kubernetes cluster due to: %s" % e)
 
-<<<<<<< HEAD
-        self.verifyKubernetesClusterUpgrade(k8s_cluster, self.kubernetes_version_1_16_3.id)
-=======
         self.verifyKubernetesClusterUpgrade(k8s_cluster, self.kubernetes_version_1_21_3.id)
->>>>>>> b663500a
         return
 
     @attr(tags=["advanced", "smoke"], required_hardware="true")
@@ -476,11 +434,7 @@
         if self.setup_failed == True:
             self.fail("Setup incomplete")
         global k8s_cluster
-<<<<<<< HEAD
-        k8s_cluster = self.getValidKubernetesCluster(version=self.kubernetes_version_1_16_3)
-=======
         k8s_cluster = self.getValidKubernetesCluster(version=self.kubernetes_version_1_21_3)
->>>>>>> b663500a
 
         self.debug("Autoscaling Kubernetes cluster with ID: %s" % k8s_cluster.id)
         try:
@@ -581,20 +535,12 @@
 
         self.debug("Upgrading HA Kubernetes cluster with ID: %s" % k8s_cluster.id)
         try:
-<<<<<<< HEAD
-            k8s_cluster = self.upgradeKubernetesCluster(k8s_cluster.id, self.kubernetes_version_1_16_3.id)
-=======
             k8s_cluster = self.upgradeKubernetesCluster(k8s_cluster.id, self.kubernetes_version_1_21_3.id)
->>>>>>> b663500a
         except Exception as e:
             self.deleteKubernetesClusterAndVerify(k8s_cluster.id, False, True)
             self.fail("Failed to upgrade Kubernetes HA cluster due to: %s" % e)
 
-<<<<<<< HEAD
-        self.verifyKubernetesClusterUpgrade(k8s_cluster, self.kubernetes_version_1_16_3.id)
-=======
         self.verifyKubernetesClusterUpgrade(k8s_cluster, self.kubernetes_version_1_21_3.id)
->>>>>>> b663500a
         self.debug("Kubernetes cluster with ID: %s successfully upgraded" % k8s_cluster.id)
         return
 
@@ -695,11 +641,7 @@
         # Does a cluster already exist ?
         if cluster == None or cluster.id == None:
             if not version:
-<<<<<<< HEAD
-                version = self.kubernetes_version_1_16_0
-=======
                 version = self.kubernetes_version_1_20_9
->>>>>>> b663500a
             self.debug("No existing cluster available, k8s_cluster: %s" % cluster)
             return self.createNewKubernetesCluster(version, size, control_nodes)
 
@@ -709,11 +651,7 @@
             # Check the version only if specified
             valid = valid and cluster.kubernetesversionid == version.id
         else:
-<<<<<<< HEAD
-            version = self.kubernetes_version_1_16_0
-=======
             version = self.kubernetes_version_1_20_9
->>>>>>> b663500a
 
         if valid:
             cluster_id = cluster.id
