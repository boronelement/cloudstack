--- conflicted
+++ resolved
@@ -1424,13 +1424,8 @@
         if len(self.hosts) < 2:
             self.skipTest("Requires at least two hosts for performing migration related tests")
 
-<<<<<<< HEAD
+
         for host in self.hosts:
-            print(f"=== setup() === Host.OS = {host.details['Host.OS']}")
-=======
-
-        for host in self.hosts:
->>>>>>> a69bf67a
             if host.details['Host.OS'] in ['CentOS']:
                 self.skipTest("live migration is not stabily supported on CentOS")
 
