# Licensed to the Apache Software Foundation (ASF) under one
# or more contributor license agreements.  See the NOTICE file
# distributed with this work for additional information
# regarding copyright ownership.  The ASF licenses this file
# to you under the Apache License, Version 2.0 (the
# "License"); you may not use this file except in compliance
# with the License.  You may obtain a copy of the License at
#
#   http://www.apache.org/licenses/LICENSE-2.0
#
# Unless required by applicable law or agreed to in writing,
# software distributed under the License is distributed on an
# "AS IS" BASIS, WITHOUT WARRANTIES OR CONDITIONS OF ANY
# KIND, either express or implied.  See the License for the
# specific language governing permissions and limitations
# under the License.
""" P1 tests for Account
"""
# Import Local Modules
from marvin.cloudstackTestCase import cloudstackTestCase
from marvin.lib.utils import (random_gen,
                              cleanup_resources,
                              validateList)
from marvin.cloudstackAPI import *
from marvin.lib.base import (Domain,
                             Account,
                             ServiceOffering,
                             VirtualMachine,
                             Network,
                             User,
                             NATRule,
                             Template,
                             PublicIPAddress, Role)
from marvin.lib.common import (get_domain,
                               get_zone,
                               get_test_template,
                               list_accounts,
                               list_virtual_machines,
                               list_service_offering,
                               list_templates,
                               list_users,
                               get_builtin_template_info,
                               wait_for_cleanup)
from nose.plugins.attrib import attr
from marvin.cloudstackException import CloudstackAPIException
from marvin.codes import PASS
import time

from pyVmomi.VmomiSupport import GetVersionFromVersionUri

class Services:

    """Test Account Services
    """

    def __init__(self):
        self.services = {
            "domain": {
                "name": "Domain",
            },
            "account": {
                "email": "test@test.com",
                "firstname": "Test",
                "lastname": "User",
                "username": "test",
                # Random characters are appended for unique
                # username
                "password": "fr3sca",
            },
            "role": {
                "name": "MarvinFake Role",
                "type": "User",
                "description": "Fake Role created by Marvin test"
            },
            "user": {
                "email": "user@test.com",
                "firstname": "User",
                "lastname": "User",
                "username": "User",
                # Random characters are appended for unique
                # username
                "password": "fr3sca",
            },
            "service_offering": {
                "name": "Tiny Instance",
                "displaytext": "Tiny Instance",
                "cpunumber": 1,
                "cpuspeed": 100,
                # in MHz
                "memory": 128,
                # In MBs
            },
            "virtual_machine": {
                "displayname": "Test VM",
                "username": "root",
                "password": "password",
                "ssh_port": 22,
                "hypervisor": 'XenServer',
                # Hypervisor type should be same as
                # hypervisor type of cluster
                "privateport": 22,
                "publicport": 22,
                "protocol": 'TCP',
            },
            "template": {
                "displaytext": "Public Template",
                "name": "Public template",
                "ostype": 'CentOS 5.6 (64-bit)',
                "url": "",
                "hypervisor": '',
                "format": '',
                "isfeatured": True,
                "ispublic": True,
                "isextractable": True,
                "templatefilter": "self"
            },
            "natrule": {
                "publicport": 22,
                "privateport": 22,
                "protocol": 'TCP',
            },
            "ostype": 'CentOS 5.6 (64-bit)',
            "sleep": 60,
            "timeout": 10,
        }


class TestAccounts(cloudstackTestCase):

    @classmethod
    def setUpClass(cls):
        cls.testClient = super(TestAccounts, cls).getClsTestClient()
        cls.api_client = cls.testClient.getApiClient()

        cls.services = Services().services
        cls.zone = get_zone(cls.api_client, cls.testClient.getZoneForTests())
        cls.hypervisor = cls.testClient.getHypervisorInfo()
        cls.services['mode'] = cls.zone.networktype
        cls.template = get_test_template(
            cls.api_client,
            cls.zone.id,
            cls.hypervisor
        )
        cls.services["virtual_machine"]["zoneid"] = cls.zone.id
        cls.services["virtual_machine"]["template"] = cls.template.id

        cls.service_offering = ServiceOffering.create(
            cls.api_client,
            cls.services["service_offering"]
        )
        cls._cleanup = [cls.service_offering]
        return

    @classmethod
    def tearDownClass(cls):
        super(TestAccounts,cls).tearDownClass()

    def setUp(self):
        self.apiclient = self.testClient.getApiClient()
        self.dbclient = self.testClient.getDbConnection()
        self.cleanup = []
        return

    def tearDown(self):
        super(TestAccounts,self).tearDown()

    @attr(
        tags=[
            "advanced",
            "basic",
            "eip",
            "advancedns",
            "sg"],
        required_hardware="false")
    def test_01_create_account(self):
        """Test Create Account and user for that account
        """

        # Validate the following
        # 1. Create an Account. Verify the account is created.
        # 2. Create User associated with that account. Verify the created user

        # Create an account
        account = Account.create(
            self.apiclient,
            self.services["account"]
        )
        self.debug("Created account: %s" % account.name)
        self.cleanup.append(account)
        list_accounts_response = list_accounts(
            self.apiclient,
            id=account.id
        )
        self.assertEqual(
            isinstance(list_accounts_response, list),
            True,
            "Check list accounts for valid data"
        )
        self.assertNotEqual(
            len(list_accounts_response),
            0,
            "Check List Account response"
        )

        account_response = list_accounts_response[0]
        self.assertEqual(
            account.accounttype,
            account_response.accounttype,
            "Check Account Type of Created account"
        )
        self.assertEqual(
            account.name,
            account_response.name,
            "Check Account Name of Created account"
        )
        # Create an User associated with account
        user = User.create(
            self.apiclient,
            self.services["user"],
            account=account.name,
            domainid=account.domainid
        )
        self.cleanup.append(user)
        self.debug("Created user: %s" % user.id)
        list_users_response = list_users(
            self.apiclient,
            id=user.id
        )
        self.assertEqual(
            isinstance(list_users_response, list),
            True,
            "Check list users for valid data"
        )

        self.assertNotEqual(
            len(list_users_response),
            0,
            "Check List User response"
        )

        user_response = list_users_response[0]
        self.assertEqual(
            user.username,
            user_response.username,
            "Check username of Created user"
        )
        self.assertEqual(
            user.state,
            user_response.state,
            "Check state of created user"
        )
        self.assertEqual(
            "native",
            user_response.usersource,
            "Check user source of created user"
        )
        return


    @attr(tags=["advanced", "basic", "eip", "advancedns", "sg"],
          required_hardware="false")
    def test_02_update_account(self):
        """
        Tests that accounts can be updated with new name, network domain, dynamic role
        :return:
        """
        dynamic_roles_active = self.apiclient.listCapabilities(listCapabilities.listCapabilitiesCmd()).dynamicrolesenabled
        if not dynamic_roles_active:
            self.skipTest("Dynamic Role-Based API checker not enabled, skipping test")

        ts = str(time.time())
        network_domain = 'mycloud.com'

        # role will be in cleanup list first so it won't be deleted before the account it is on.
        role = Role.create(self.apiclient, self.services['role'])
        self.cleanup.append(role)

        account = Account.create(self.apiclient, self.services['account'])
        self.cleanup.append(account)

        account.update(self.apiclient, newname=account.name + ts)
        account.update(self.apiclient, roleid=role.id)
        account.update(self.apiclient, networkdomain=network_domain)

        list_accounts_response = list_accounts(self.apiclient, id=account.id)
        test_account = list_accounts_response[0]

        self.assertEqual(
            test_account.roleid, role.id,
            "Check the role for the account is changed")

        self.assertEqual(
            test_account.networkdomain, network_domain,
            "Check the domain for the account is changed")

        self.assertEqual(
            test_account.name, account.name + ts,
            "Check the name for the account is changed")

        try:
            account.update(self.apiclient, newname="")
            self.fail("Account name change to empty name succeeded. Must be error.")
        except CloudstackAPIException:
            pass



class TestRemoveUserFromAccount(cloudstackTestCase):

    @classmethod
    def setUpClass(cls):
        cls.testClient = super(
            TestRemoveUserFromAccount,
            cls).getClsTestClient()
        cls.api_client = cls.testClient.getApiClient()

        cls.services = Services().services
        cls.zone = get_zone(cls.api_client, cls.testClient.getZoneForTests())
        cls.hypervisor = cls.testClient.getHypervisorInfo()
        cls.services['mode'] = cls.zone.networktype
        cls.template = get_test_template(
            cls.api_client,
            cls.zone.id,
            cls.hypervisor
        )
        cls.services["virtual_machine"]["zoneid"] = cls.zone.id
        cls.services["virtual_machine"]["template"] = cls.template.id
        cls._cleanup = []

        cls.service_offering = ServiceOffering.create(
            cls.api_client,
            cls.services["service_offering"]
        )
        cls._cleanup.append(cls.service_offering)
        # Create an account
        cls.account = Account.create(
            cls.api_client,
            cls.services["account"]
        )
        cls._cleanup.append(cls.account)

        return

    @classmethod
    def tearDownClass(cls):
        super(TestRemoveUserFromAccount,cls).tearDownClass()

    def setUp(self):
        self.apiclient = self.testClient.getApiClient()
        self.dbclient = self.testClient.getDbConnection()
        self.cleanup = []
        return

    def tearDown(self):
        super(TestRemoveUserFromAccount,self).tearDown()

    @attr(
        tags=[
            "advanced",
            "basic",
            "eip",
            "advancedns",
            "sg"],
        required_hardware="false")
    def test_01_user_remove_VM_running(self):
        """Test Remove one user from the account
        """

        # Validate the following
        # 1. Create an account with 2 users.
        # 2. Start 2 VMs; one for each user of the account
        # 3. Remove one user from the account. Verify that account
        #    still exists.
        # 4. Verify that VM started by the removed user are still running

        # Create an User associated with account and VMs
        user_1 = User.create(
            self.apiclient,
            self.services["user"],
            account=self.account.name,
            domainid=self.account.domainid
        )
        self.debug("Created user: %s" % user_1.id)
        self.cleanup.append(user_1)

        user_2 = User.create(
            self.apiclient,
            self.services["user"],
            account=self.account.name,
            domainid=self.account.domainid
        )
        self.debug("Created user: %s" % user_2.id)
        self.cleanup.append(user_2)

        vm_1 = VirtualMachine.create(
            self.apiclient,
            self.services["virtual_machine"],
            accountid=self.account.name,
            domainid=self.account.domainid,
            serviceofferingid=self.service_offering.id
        )
        self.debug("Deployed VM in account: %s, ID: %s" % (
            self.account.name,
            vm_1.id
        ))
        self.cleanup.append(vm_1)

        vm_2 = VirtualMachine.create(
            self.apiclient,
            self.services["virtual_machine"],
            accountid=self.account.name,
            domainid=self.account.domainid,
            serviceofferingid=self.service_offering.id
        )
        self.debug("Deployed VM in account: %s, ID: %s" % (
            self.account.name,
            vm_2.id
        ))
        self.cleanup.append(vm_2)

        # Remove one of the user
        self.debug("Deleting user: %s" % user_1.id)
        user_1.delete(self.apiclient)
        self.cleanup.remove(user_1)

        # Account should exist after deleting user
        accounts_response = list_accounts(
            self.apiclient,
            id=self.account.id
        )
        self.assertEqual(
            isinstance(accounts_response, list),
            True,
            "Check for valid list accounts response"
        )

        self.assertNotEqual(
            len(accounts_response),
            0,
            "Check List Account response"
        )
        vm_response = list_virtual_machines(
            self.apiclient,
            account=self.account.name,
            domainid=self.account.domainid
        )
        self.assertEqual(
            isinstance(vm_response, list),
            True,
            "Check for valid list VM response"
        )

        self.assertNotEqual(
            len(vm_response),
            0,
            "Check List VM response"
        )

        # VMs associated with that account should be running
        for vm in vm_response:
            self.assertEqual(
                vm.state,
                'Running',
                "Check state of VMs associated with account"
            )
        return


class TestNonRootAdminsPrivileges(cloudstackTestCase):

    @classmethod
    def setUpClass(cls):
        cls.testClient = super(
            TestNonRootAdminsPrivileges,
            cls).getClsTestClient()
        cls.api_client = cls.testClient.getApiClient()

        cls.services = Services().services
        cls.zone = get_zone(cls.api_client, cls.testClient.getZoneForTests())
        cls.services['mode'] = cls.zone.networktype
        cls._cleanup = []
        # Create an account, domain etc
        cls.domain = Domain.create(
            cls.api_client,
            cls.services["domain"],
        )
        cls._cleanup.append(cls.domain)
        cls.account = Account.create(
            cls.api_client,
            cls.services["account"],
            admin=True,
            domainid=cls.domain.id
        )
        cls._cleanup.append(cls.account)
        return

    @classmethod
    def tearDownClass(cls):
        super(TestNonRootAdminsPrivileges,cls).tearDownClass()

    def setUp(self):
        self.apiclient = self.testClient.getApiClient()
        self.dbclient = self.testClient.getDbConnection()
        self.cleanup = []
        return

    def tearDown(self):
        super(TestNonRootAdminsPrivileges,self).tearDown()

    @attr(
        tags=[
            "advanced",
            "basic",
            "eip",
            "advancedns",
            "sg"],
        required_hardware="false")
    def test_01_non_root_admin_Privileges(self):
        """Test to verify Non Root admin previleges"""

        # Validate the following
        # 1. Create few accounts/users in ROOT domain
        # 2. Verify listAccounts API gives only accounts associated with new
        #    domain.

        # Create accounts for ROOT domain
        account_1 = Account.create(
            self.apiclient,
            self.services["account"]
        )
        self.debug("Created account: %s" % account_1.name)
        self.cleanup.append(account_1)
        account_2 = Account.create(
            self.apiclient,
            self.services["account"]
        )
        self.debug("Created account: %s" % account_2.name)
        self.cleanup.append(account_2)

        accounts_response = list_accounts(
            self.apiclient,
            domainid=self.domain.id,
            listall=True
        )

        self.assertEqual(
            isinstance(accounts_response, list),
            True,
            "Check list accounts response for valid data"
        )

        self.assertEqual(
            len(accounts_response),
            1,
            "Check List accounts response"
        )
        # Verify only account associated with domain is listed
        for account in accounts_response:
            self.assertEqual(
                account.domainid,
                self.domain.id,
                "Check domain ID of account"
            )
        return


class TestServiceOfferingSiblings(cloudstackTestCase):

    @classmethod
    def setUpClass(cls):
        cls.api_client = super(
            TestServiceOfferingSiblings,
            cls
        ).getClsTestClient().getApiClient()
        cls.services = Services().services

        cls._cleanup = []

        # Create Domains, accounts etc
        cls.domain_1 = Domain.create(
            cls.api_client,
            cls.services["domain"]
        )
        cls._cleanup.append(cls.domain_1)
        cls.domain_2 = Domain.create(
            cls.api_client,
            cls.services["domain"]
        )
        cls._cleanup.append(cls.domain_2)
        cls.service_offering = ServiceOffering.create(
            cls.api_client,
            cls.services["service_offering"],
            domainid=cls.domain_1.id
        )
        cls._cleanup.append(cls.service_offering)
        # Create account for doamin_1
        cls.account_1 = Account.create(
            cls.api_client,
            cls.services["account"],
            admin=True,
            domainid=cls.domain_1.id
        )
        cls._cleanup.append(cls.account_1)

        # Create an account for domain_2
        cls.account_2 = Account.create(
            cls.api_client,
            cls.services["account"],
            admin=True,
            domainid=cls.domain_2.id
        )
        cls._cleanup.append(cls.account_2)

        return

    @classmethod
    def tearDownClass(cls):
        super(TestServiceOfferingSiblings,cls).tearDownClass()

    def setUp(self):
        self.apiclient = self.testClient.getApiClient()
        self.dbclient = self.testClient.getDbConnection()
        self.cleanup = []
        return

    def tearDown(self):
        super(TestServiceOfferingSiblings,self).tearDown()

    @attr(
        tags=[
            "advanced",
            "basic",
            "eip",
            "advancedns",
            "sg"],
        required_hardware="false")
    def test_01_service_offering_siblings(self):
        """Test to verify service offerings at same level in hierarchy"""

        # Validate the following
        # 1. Verify service offering is visible for domain_1
        # 2. Verify service offering is not visible for domain_2

        service_offerings = list_service_offering(
            self.apiclient,
            domainid=self.domain_1.id
        )
        self.assertEqual(
            isinstance(service_offerings, list),
            True,
            "Check if valid list service offerings response"
        )

        self.assertNotEqual(
            len(service_offerings),
            0,
            "Check List Service Offerings response"
        )

        for service_offering in service_offerings:
            self.debug("Validating service offering: %s" % service_offering.id)
            self.assertEqual(
                service_offering.id,
                self.service_offering.id,
                "Check Service offering ID for domain" +
                str(self.domain_1.name)
            )
        # Verify private service offering is not visible to other domain
        service_offerings = list_service_offering(
            self.apiclient,
            domainid=self.domain_2.id
        )
        self.assertEqual(
            service_offerings,
            None,
            "Check List Service Offerings response for other domain"
        )
        return


class TestServiceOfferingHierarchy(cloudstackTestCase):

    @classmethod
    def setUpClass(cls):
        cls.api_client = super(
            TestServiceOfferingHierarchy,
            cls
        ).getClsTestClient().getApiClient()
        cls.services = Services().services

        cls._cleanup = []

        # Create domain, service offerings etc
        cls.domain_1 = Domain.create(
            cls.api_client,
            cls.services["domain"]
        )
        cls._cleanup.append(cls.domain_1)
        cls.domain_2 = Domain.create(
            cls.api_client,
            cls.services["domain"],
            parentdomainid=cls.domain_1.id
        )
        cls._cleanup.append(cls.domain_2)
        cls.service_offering = ServiceOffering.create(
            cls.api_client,
            cls.services["service_offering"],
            domainid=cls.domain_1.id
        )
        cls._cleanup.append(cls.service_offering)
        # Create account for doamin_1
        cls.account_1 = Account.create(
            cls.api_client,
            cls.services["account"],
            admin=True,
            domainid=cls.domain_1.id
        )
        cls._cleanup.append(cls.account_1)
        # Create an account for domain_2
        cls.account_2 = Account.create(
            cls.api_client,
            cls.services["account"],
            admin=True,
            domainid=cls.domain_2.id
        )
        cls._cleanup.append(cls.account_2)

        return

    @classmethod
    def tearDownClass(cls):
        super(TestServiceOfferingHierarchy,cls).tearDownClass()

    def setUp(self):
        self.apiclient = self.testClient.getApiClient()
        self.dbclient = self.testClient.getDbConnection()
        self.cleanup = []
        return

    def tearDown(self):
        super(TestServiceOfferingHierarchy,self).tearDown()

    @attr(
        tags=[
            "advanced",
            "basic",
            "eip",
            "advancedns",
            "sg"],
        required_hardware="false")
    def test_01_service_offering_hierarchy(self):
        """Test to verify service offerings at same level in hierarchy"""

        # Validate the following
        # 1. Verify service offering is visible for domain_1
        # 2. Verify service offering is also visible for domain_2

        service_offerings = list_service_offering(
            self.apiclient,
            domainid=self.domain_1.id
        )
        self.assertEqual(
            isinstance(service_offerings, list),
            True,
            "Check List Service Offerings for a valid response"
        )
        self.assertNotEqual(
            len(service_offerings),
            0,
            "Check List Service Offerings response"
        )

        for service_offering in service_offerings:
            self.assertEqual(
                service_offering.id,
                self.service_offering.id,
                "Check Service offering ID for domain" +
                str(self.domain_1.name)
            )

        # Verify private service offering is not visible to other domain
        service_offerings = list_service_offering(
            self.apiclient,
            domainid=self.domain_2.id
        )
        self.assertEqual(
            service_offerings,
            None,
            "Check List Service Offerings for a valid response"
        )
        return


class TestTemplateHierarchy(cloudstackTestCase):

    @classmethod
    def setUpClass(cls):
        cls.testClient = super(TestTemplateHierarchy, cls).getClsTestClient()
        cls.api_client = cls.testClient.getApiClient()
        cls.hypervisor = cls.testClient.getHypervisorInfo()

        cls.services = Services().services
        cls.zone = get_zone(cls.api_client, cls.testClient.getZoneForTests())
        cls.services['mode'] = cls.zone.networktype

        cls._cleanup = []

        # Create domains, accounts and template
        cls.domain_1 = Domain.create(
            cls.api_client,
            cls.services["domain"]
        )
        cls._cleanup.append(cls.domain_1)
        cls.domain_2 = Domain.create(
            cls.api_client,
            cls.services["domain"],
            parentdomainid=cls.domain_1.id
        )
        cls._cleanup.append(cls.domain_2)

        # Create account for doamin_1
        cls.account_1 = Account.create(
            cls.api_client,
            cls.services["account"],
            admin=True,
            domainid=cls.domain_1.id
        )
        cls._cleanup.append(cls.account_1)

        # Create an account for domain_2
        cls.account_2 = Account.create(
            cls.api_client,
            cls.services["account"],
            admin=True,
            domainid=cls.domain_2.id
        )
        cls._cleanup.append(cls.account_2)

        builtin_info = get_builtin_template_info(cls.api_client, cls.zone.id)
        cls.services["template"]["url"] = builtin_info[0]
        cls.services["template"]["hypervisor"] = builtin_info[1]
        cls.services["template"]["format"] = builtin_info[2]

        # Register new template
        cls.template = Template.register(
            cls.api_client,
            cls.services["template"],
            zoneid=cls.zone.id,
            account=cls.account_1.name,
            domainid=cls.domain_1.id,
            hypervisor=cls.hypervisor
        )
        cls._cleanup.append(cls.template)

        # Wait for template to download
        cls.template.download(cls.api_client)

        # Wait for template status to be changed across
        time.sleep(60)
        return

    @classmethod
    def tearDownClass(cls):
        super(TestTemplateHierarchy,cls).tearDownClass()

    def setUp(self):
        self.apiclient = self.testClient.getApiClient()
        self.dbclient = self.testClient.getDbConnection()
        self.cleanup = []
        return

    def tearDown(self):
        super(TestTemplateHierarchy,self).tearDown()

    @attr(tags=["advanced", "basic", "eip", "advancedns", "sg"], required_hardware="true")
    def test_01_template_hierarchy(self):
        """Test to verify template at same level in hierarchy"""

        # Validate the following
        # 1. Verify template is visible for domain_1
        # 2. Verify template is also visible for domain_2

        # Sleep to ensure that template state is reflected across

        templates = list_templates(
            self.apiclient,
            templatefilter='self',
            account=self.account_1.name,
            domainid=self.domain_1.id
        )
        self.assertEqual(
            isinstance(templates, list),
            True,
            "Template response %s is not a list" % templates
        )
        self.assertNotEqual(
            len(templates),
            0,
            "No templates found"
        )

        for template in templates:
            self.assertEqual(
                template.id,
                self.template.id,
                "Check Template ID for domain" + str(self.domain_1.name)
            )

        # Verify private service offering is not visible to other domain
        templates = list_templates(
            self.apiclient,
            id=self.template.id,
            templatefilter='all',
            account=self.account_2.name,
            domainid=self.domain_2.id
        )
        self.assertEqual(
            isinstance(templates, list),
            True,
            "Template response %s is not a list" % templates
        )
        self.assertNotEqual(
            len(templates),
            0,
            "No templates found"
        )

        for template in templates:
            self.assertEqual(
                template.id,
                self.template.id,
                "Check Template ID for domain" + str(self.domain_2.name)
            )
        return


class TestAddVmToSubDomain(cloudstackTestCase):

    @classmethod
    def setUpClass(cls):
        cls.testClient = super(TestAddVmToSubDomain, cls).getClsTestClient()
        cls.api_client = cls.testClient.getApiClient()

        cls.services = Services().services
        cls.domain = get_domain(cls.api_client)
        cls.zone = get_zone(cls.api_client, cls.testClient.getZoneForTests())
        cls.hypervisor = cls.testClient.getHypervisorInfo()
        cls.services['mode'] = cls.zone.networktype
        cls._cleanup = []

        cls.sub_domain = Domain.create(
            cls.api_client,
            cls.services["domain"],
            parentdomainid=cls.domain.id
        )
        cls._cleanup.append(cls.sub_domain)

        # Create account for doamin_1
        cls.account_1 = Account.create(
            cls.api_client,
            cls.services["account"],
            admin=True,
            domainid=cls.domain.id
        )
        cls._cleanup.append(cls.account_1)

        # Create an account for domain_2
        cls.account_2 = Account.create(
            cls.api_client,
            cls.services["account"],
            admin=True,
            domainid=cls.sub_domain.id
        )
        cls._cleanup.append(cls.account_2)

        cls.service_offering = ServiceOffering.create(
            cls.api_client,
            cls.services["service_offering"],
            domainid=cls.domain.id
        )
        cls._cleanup.append(cls.service_offering)

        cls.template = get_test_template(
            cls.api_client,
            cls.zone.id,
            cls.hypervisor
        )
        cls.services["virtual_machine"]["zoneid"] = cls.zone.id
        cls.vm_1 = VirtualMachine.create(
            cls.api_client,
            cls.services["virtual_machine"],
            templateid=cls.template.id,
            accountid=cls.account_1.name,
            domainid=cls.account_1.domainid,
            serviceofferingid=cls.service_offering.id
        )
        cls._cleanup.append(cls.vm_1)

        cls.vm_2 = VirtualMachine.create(
            cls.api_client,
            cls.services["virtual_machine"],
            templateid=cls.template.id,
            accountid=cls.account_2.name,
            domainid=cls.account_2.domainid,
            serviceofferingid=cls.service_offering.id
        )
        cls._cleanup.append(cls.vm_2)
        return

    @classmethod
    def tearDownClass(cls):
        super(TestAddVmToSubDomain,cls).tearDownClass()

    def setUp(self):
        self.apiclient = self.testClient.getApiClient()
        self.dbclient = self.testClient.getDbConnection()
        self.cleanup = []
        return

    def tearDown(self):
        super(TestAddVmToSubDomain,self).tearDown()

    @attr(
        tags=[
            "advanced",
            "basic",
            "eip",
            "advancedns",
            "sg"],
        required_hardware="false")
    def test_01_add_vm_to_subdomain(self):
        """ Test Sub domain allowed to launch VM  when a Domain
            level zone is created"""

        # Validate the following
        # 1. Verify VM created by Account_1 is in Running state
        # 2. Verify VM created by Account_2 is in Running state

        vm_response = list_virtual_machines(
            self.apiclient,
            id=self.vm_1.id
        )
        self.assertEqual(
            isinstance(vm_response, list),
            True,
            "Check List VM for a valid response"
        )
        self.assertNotEqual(
            len(vm_response),
            0,
            "Check List Template response"
        )

        for vm in vm_response:
            self.debug("VM ID: %s and state: %s" % (vm.id, vm.state))
            self.assertEqual(
                vm.state,
                'Running',
                "Check State of Virtual machine"
            )

        vm_response = list_virtual_machines(
            self.apiclient,
            id=self.vm_2.id
        )
        self.assertNotEqual(
            len(vm_response),
            0,
            "Check List Template response"
        )

        for vm in vm_response:
            self.debug("VM ID: %s and state: %s" % (vm.id, vm.state))
            self.assertEqual(
                vm.state,
                'Running',
                "Check State of Virtual machine"
            )
        return


class TestUserDetails(cloudstackTestCase):

    @classmethod
    def setUpClass(cls):
        cls.testClient = super(TestUserDetails, cls).getClsTestClient()
        cls.api_client = cls.testClient.getApiClient()

        cls.services = Services().services
        cls.domain = get_domain(cls.api_client)
        cls.zone = get_zone(cls.api_client, cls.testClient.getZoneForTests())
        cls.services['mode'] = cls.zone.networktype
        cls._cleanup = []
        return

    @classmethod
    def tearDownClass(cls):
        super(TestUserDetails,cls).tearDownClass()

    def setUp(self):
        self.apiclient = self.testClient.getApiClient()
        self.dbclient = self.testClient.getDbConnection()
        self.cleanup = []
        return

    def tearDown(self):
        super(TestUserDetails,self).tearDown()

    @attr(tags=[
        "role",
        "accounts",
        "simulator",
        "advanced",
        "advancedns",
        "basic",
        "eip",
        "sg"
    ])
    def test_updateUserDetails(self):
        """Test user update API
        """

        # Steps for test scenario
        # 1. create a user account
        # 2. update the user details (firstname, lastname, user) with
        #    updateUser API
        # 3. listUsers in the account
        # 4. delete the account
        # Validate the following
        # 1. listAccounts should show account created successfully
        # 2. updateUser API should return valid response
        # 3. user should be updated with new details

        self.debug("Creating an user account..")
        self.account = Account.create(
            self.apiclient,
            self.services["account"],
            domainid=self.domain.id
        )
        self.cleanup.append(self.account)

        # Fetching the user details of account
        self.debug(
            "Fetching user details for account: %s" %
            self.account.name)
        users = User.list(
            self.apiclient,
            account=self.account.name,
            domainid=self.account.domainid
        )
        self.assertEqual(
            isinstance(users, list),
            True,
            "List users should return a valid list for account"
        )
        user_1 = users[0]
        self.debug("Updating the details of user: %s" % user_1.name)
        firstname = random_gen()
        lastname = random_gen()

        self.debug("New firstname: %s, lastname: %s" % (firstname, lastname))
        User.update(
            self.apiclient,
            user_1.id,
            firstname=firstname,
            lastname=lastname
        )

        # Fetching the user details of account
        self.debug(
            "Fetching user details for user: %s" % user_1.name)
        users = User.list(
            self.apiclient,
            id=user_1.id,
            listall=True
        )

        self.assertEqual(
            isinstance(users, list),
            True,
            "List users should return a valid list for account"
        )
        user_1 = users[0]
        self.assertEqual(
            user_1.firstname,
            firstname,
            "User's first name should be updated with new one"
        )
        self.assertEqual(
            user_1.lastname,
            lastname,
            "User's last name should be updated with new one"
        )
        return

    @attr(tags=[
        "role",
        "accounts",
        "simulator",
        "advanced",
        "advancedns",
        "basic",
        "eip",
        "sg"
    ])
    def test_updateAdminDetails(self):
        """Test update admin details
        """

        # Steps for test scenario
        # 1. create a admin account
        # 2. update the user details (firstname, lastname, user) with
        #    updateUser API
        # 3. listUsers in the account
        # 4. delete the account
        # Validate the following
        # 1. listAccounts should show account created successfully
        # 2. updateUser API should return valid response
        # 3. user should be updated with new details

        self.debug("Creating a ROOT admin account")
        self.account = Account.create(
            self.apiclient,
            self.services["account"],
            admin=True,
        )
        self.cleanup.append(self.account)

        # Fetching the user details of account
        self.debug(
            "Fetching user details for account: %s" %
            self.account.name)
        users = User.list(
            self.apiclient,
            account=self.account.name,
            domainid=self.account.domainid
        )
        self.assertEqual(
            isinstance(users, list),
            True,
            "List users should return a valid list for account"
        )
        user_1 = users[0]
        self.debug("Updating the details of user: %s" % user_1.name)
        firstname = random_gen()
        lastname = random_gen()

        self.debug("New firstname: %s, lastname: %s" % (firstname, lastname))
        User.update(
            self.apiclient,
            user_1.id,
            firstname=firstname,
            lastname=lastname
        )

        # Fetching the user details of account
        self.debug(
            "Fetching user details for user: %s" % user_1.name)
        users = User.list(
            self.apiclient,
            id=user_1.id,
            listall=True
        )

        self.assertEqual(
            isinstance(users, list),
            True,
            "List users should return a valid list for account"
        )
        user_1 = users[0]
        self.assertEqual(
            user_1.firstname,
            firstname,
            "User's first name should be updated with new one"
        )
        self.assertEqual(
            user_1.lastname,
            lastname,
            "User's last name should be updated with new one"
        )
        return

    @attr(tags=[
        "role",
        "accounts",
        "simulator",
        "advanced",
        "advancedns",
        "basic",
        "eip",
        "sg"
    ])
    def test_updateDomainAdminDetails(self):
        """Test update domain admin details
        """

        # Steps for test scenario
        # 2. update the user details (firstname, lastname, user) with
        #    updateUser API
        # 3. listUsers in the account
        # 4. delete the account
        # Validate the following
        # 1. listAccounts should show account created successfully
        # 2. updateUser API should return valid response
        # 3. user should be updated with new details

        self.debug("Creating a domain admin account")
        self.account = Account.create(
            self.apiclient,
            self.services["account"],
            admin=True,
            domainid=self.domain.id
        )
        self.cleanup.append(self.account)

        # Fetching the user details of account
        self.debug(
            "Fetching user details for account: %s" %
            self.account.name)
        users = User.list(
            self.apiclient,
            account=self.account.name,
            domainid=self.account.domainid
        )
        self.assertEqual(
            isinstance(users, list),
            True,
            "List users should return a valid list for account"
        )
        user_1 = users[0]
        self.debug("Updating the details of user: %s" % user_1.name)
        firstname = random_gen()
        lastname = random_gen()

        self.debug("New firstname: %s, lastname: %s" % (firstname, lastname))
        User.update(
            self.apiclient,
            user_1.id,
            firstname=firstname,
            lastname=lastname
        )

        # Fetching the user details of account
        self.debug(
            "Fetching user details for user: %s" % user_1.name)
        users = User.list(
            self.apiclient,
            id=user_1.id,
            listall=True
        )

        self.assertEqual(
            isinstance(users, list),
            True,
            "List users should return a valid list for account"
        )
        user_1 = users[0]
        self.assertEqual(
            user_1.firstname,
            firstname,
            "User's first name should be updated with new one"
        )
        self.assertEqual(
            user_1.lastname,
            lastname,
            "User's last name should be updated with new one"
        )
        return


class TestUserLogin(cloudstackTestCase):

    @classmethod
    def setUpClass(cls):
        cls.testClient = super(TestUserLogin, cls).getClsTestClient()
        cls.api_client = cls.testClient.getApiClient()

        cls.services = Services().services
        cls.domain = get_domain(cls.api_client)
        cls.zone = get_zone(cls.api_client, cls.testClient.getZoneForTests())
        cls.services['mode'] = cls.zone.networktype
        cls._cleanup = []
        return

    @classmethod
    def tearDownClass(cls):
        super(TestUserLogin,cls).tearDownClass()

    def setUp(self):
        self.apiclient = self.testClient.getApiClient()
        self.dbclient = self.testClient.getDbConnection()
        self.cleanup = []
        return

    def tearDown(self):
        super(TestUserLogin,self).tearDown()

    @attr(tags=["login", "accounts", "simulator", "advanced",
                "advancedns", "basic", "eip", "sg"])
    def test_LoginApiUuidResponse(self):
        """Test if Login API does not return UUID's
        """

        # Steps for test scenario
        # 1. create a user account
        # 2. login to the user account with given credentials (loginCmd)
        # 3. delete the user account
        # Validate the following
        # 1. listAccounts should return account created
        # 2. loginResponse should have UUID only is response. Assert by
        #    checking database id is not same as response id
        #    Login also succeeds with non NULL sessionId in response

        self.debug("Creating an user account..")
        self.account = Account.create(
            self.apiclient,
            self.services["account"],
            domainid=self.domain.id
        )
        self.cleanup.append(self.account)

        self.debug("Logging into the cloudstack with login API")
        respose = User.login(
            self.apiclient,
            username=self.account.name,
            password=self.services["account"]["password"]
        )

        self.debug("Login API response: %s" % respose)

        self.assertNotEqual(
            respose.sessionkey,
            None,
            "Login to the CloudStack should be successful" +
            "response shall have non Null key"
        )
        return

    @attr(tags=["simulator", "advanced",
                "advancedns", "basic", "eip", "sg"])
    def test_ApiListDomain(self):
        """Test case to check the correctness of List domain API, to make sure that no field is missed in the output.
        """

        # Steps for test scenario
        # 1. create a domain
        # 2. Create a sub-domain with domain created in step 1 as parent.
        # Validate the following
        # 1. listDomains returns created domain and sub-domain
        # 2. The list Domain response has all the expected 44 elements/fields in it.

        listDomainResponseElements = ["id", "name", "level", "parentdomainid", "parentdomainname", "haschild", "path",
                                      "state",
                                      "vmlimit", "vmtotal", "vmavailable", "iplimit", "iptotal", "ipavailable",
                                      "volumelimit",
                                      "volumetotal", "volumeavailable", "snapshotlimit", "snapshottotal",
                                      "snapshotavailable",
                                      "templatelimit", "templatetotal", "templateavailable", "projectlimit",
                                      "projecttotal", "projectavailable",
                                      "networklimit", "networktotal", "networkavailable", "vpclimit", "vpctotal",
                                      "vpcavailable",
                                      "cpulimit", "cputotal", "cpuavailable", "memorylimit", "memorytotal",
                                      "memoryavailable", "primarystoragelimit",
                                      "primarystoragetotal", "primarystorageavailable", "secondarystoragelimit",
                                      "secondarystoragetotal", "secondarystorageavailable"
                                      ]

        self.debug("Creating a domain for testing list domain reponse")
        domain = Domain.create(
            self.apiclient,
            self.services["domain"],
            parentdomainid=self.domain.id
        )
        self.cleanup.append(domain)
        self.debug("Domain: %s is created successfully." % domain.name)

        self.debug("Validating the created domain")
        list_domain = Domain.list(self.api_client, id=domain.id)
        domain_list_validation_result = validateList(list_domain)

        self.assertEqual(domain_list_validation_result[0], PASS,
                         "Domain list validation failed due to %s" %
                         domain_list_validation_result[2])

        subDomain = Domain.create(
            self.apiclient,
            self.services["domain"],
            parentdomainid=domain.id
        )
        self.cleanup.append(subDomain)
        self.debug("Sub-Domain: %s is created successfully." % subDomain.name)

        self.debug("Validating the created sub-domain")
        list_sub_domain = Domain.list(self.api_client, id=subDomain.id)
        subdomain_list_validation_result = validateList(list_sub_domain)

        self.assertEqual(subdomain_list_validation_result[0], PASS,
                         "Sub-Domain list validation failed due to %s" %
                         subdomain_list_validation_result[2])

        self.debug("Checking that the listDomain response has all the elements.")

        domainOutputString = list_domain[0].__dict__

        for element in listDomainResponseElements:
            self.assertTrue((element.lower() in domainOutputString), element + " field is missing in list domain rsponse.")

        self.debug("Verified that the listDomain response has all the elements.")

        self.debug("Checking that the list sub-domain response has all the elements.")

        subdomainOutputString = list_sub_domain[0].__dict__

        for element in listDomainResponseElements:
            self.assertTrue((element.lower() in subdomainOutputString), element + " field is missing in list domain rsponse.")

        self.debug("Verified that the list sub-Domain response has all the elements.")

        return

    @attr(tags=["login", "accounts", "simulator", "advanced",
                "advancedns", "basic", "eip", "sg"])
    def test_LoginApiDomain(self):
        """Test login API with domain
        """

        # Steps for test scenario
        # 1. create a domain
        # 2. create user in the domain
        # 3. login to the user account above using UUID domain/user
        # 4. delete the user account
        # Validate the following
        # 1. listDomains returns created domain
        # 2. listAccounts returns created user
        # 3. loginResponse should have UUID only in responses
        #    Login also succeeds with non NULL sessionId in response

        self.debug("Creating a domain for login with API domain test")
        domain = Domain.create(
            self.apiclient,
            self.services["domain"],
            parentdomainid=self.domain.id
        )
        self.cleanup.append(domain)
        self.debug("Domain: %s is created succesfully." % domain.name)
        self.debug(
            "Checking if the created domain is listed in list domains API")
        domains = Domain.list(self.apiclient, id=domain.id, listall=True)

        self.assertEqual(
            isinstance(domains, list),
            True,
            "List domains shall return a valid response"
        )
        self.debug("Creating an user account in domain: %s" % domain.name)
        self.account = Account.create(
            self.apiclient,
            self.services["account"],
            domainid=domain.id
        )
        self.cleanup.append(self.account)

        accounts = Account.list(
            self.apiclient,
            name=self.account.name,
            domainid=self.account.domainid,
            listall=True
        )

        self.assertEqual(
            isinstance(accounts, list),
            True,
            "List accounts should return a valid response"
        )

        self.debug("Logging into the cloudstack with login API")
        respose = User.login(
            self.apiclient,
            username=self.account.name,
            password=self.services["account"]["password"],
            domainid=domain.id)
        self.debug("Login API response: %s" % respose)

        self.assertNotEqual(
            respose.sessionkey,
            None,
            "Login to the CloudStack should be successful" +
            "response shall have non Null key"
        )
        return


class TestUserAPIKeys(cloudstackTestCase):

    @classmethod
    def setUpClass(cls):
        cls.testClient = super(TestUserAPIKeys, cls).getClsTestClient()
        cls.api_client = cls.testClient.getApiClient()

        cls.services = Services().services
        cls.domain = get_domain(cls.api_client)
        cls.zone = get_zone(cls.api_client, cls.testClient.getZoneForTests())
        cls.services['mode'] = cls.zone.networktype
        cls._cleanup = []
        # Create an account, domain etc
        cls.domain = Domain.create(
            cls.api_client,
            cls.services["domain"],
        )
        cls._cleanup.append(cls.domain)
        cls.account = Account.create(
            cls.api_client,
            cls.services["account"],
            admin=False,
            domainid=cls.domain.id
        )
        cls._cleanup.append(cls.account)
        cls.domain_2 = Domain.create(
            cls.api_client,
            cls.services["domain"],
        )
        cls._cleanup.append(cls.domain_2)
        cls.account_2 = Account.create(
            cls.api_client,
            cls.services["account"],
            admin=False,
            domainid=cls.domain_2.id
        )
        cls._cleanup.append(cls.account_2)
        return

    @classmethod
    def tearDownClass(cls):
        super(TestUserAPIKeys,cls).tearDownClass()

    def setUp(self):
        self.apiclient = self.testClient.getApiClient()
        self.dbclient = self.testClient.getDbConnection()
        self.cleanup = []
        return

    def tearDown(self):
        super(TestUserAPIKeys,self).tearDown()

    @attr(tags=[
        "role",
        "accounts",
        "simulator",
        "advanced",
        "advancedns",
        "basic",
        "eip",
        "sg"
    ])
    def test_user_key_renew_same_account(self):
        # Create an User associated with the account
        user_1 = User.create(
            self.apiclient,
            self.services["user"],
            account=self.account.name,
            domainid=self.domain.id
        )
        self.cleanup.append(user_1)
        account_response = list_accounts(
            self.apiclient,
            id=self.account.id
        )[0]
        self.assertEqual(
            hasattr(account_response, 'user'),
            True,
            "Users are included in account response")

        account_users = account_response.user
        self.assertEqual(
            isinstance(account_users, list),
            True,
            "Check account for valid data"
        )
        self.assertNotEqual(
            len(account_users),
            0,
            "Check number of User in Account")
        [user] = [u for u in account_users if u.username == user_1.username]
        self.assertEqual(
            user.apikey,
            None,
            "Check that the user don't have an API key yet")

        self.debug("Register API keys for user")
        userkeys = User.registerUserKeys(self.apiclient, user_1.id)
        users = list_accounts(
            self.apiclient,
            id=self.account.id
        )[0].user
        [user] = [u for u in users if u.id == user_1.id]
        self.assertEqual(
            user.apikey,
            userkeys.apikey,
            "Check User api key")
        user.secretkey = self.get_secret_key(user.id)
        self.assertEqual(
            user.secretkey,
            userkeys.secretkey,
            "Check User having secret key")

        self.debug("Get test client with user keys")
        cs_api = self.testClient.getUserApiClient(
            UserName=self.account.name,
            DomainName=self.account.domain)
        self.debug("Renew API keys for user using current keys")
        new_keys = User.registerUserKeys(cs_api, user_1.id)
        self.assertNotEqual(
            userkeys.apikey,
            new_keys.apikey,
            "Check API key is different")
        new_keys.secretkey = self.get_secret_key(user_1.id)
        self.assertNotEqual(
            userkeys.secretkey,
            new_keys.secretkey,
            "Check secret key is different")

    def get_secret_key(self, id):
        cmd = getUserKeys.getUserKeysCmd()
        cmd.id = id
        keypair = self.apiclient.getUserKeys(cmd)
        return keypair.secretkey

    @attr(tags=[
        "role",
        "accounts",
        "simulator",
        "advanced",
        "advancedns",
        "basic",
        "eip",
        "sg"
    ])
    def test_user_cannot_renew_other_keys(self):
        cs_api = self.testClient.getUserApiClient(
            UserName=self.account.name,
            DomainName=self.account.domain)
        self.debug("Try to change API key of an account in another domain")
        users = list_accounts(
            self.apiclient,
            id=self.account_2.id
        )[0].user
        with self.assertRaises(CloudstackAPIException) as e:
            User.registerUserKeys(cs_api, users[0].id)


class TestDomainForceRemove(cloudstackTestCase):

    @classmethod
    def setUpClass(cls):
        cls.testClient = super(TestDomainForceRemove, cls).getClsTestClient()
        cls.api_client = cls.testClient.getApiClient()

        cls.services = Services().services
        cls.domain = get_domain(cls.api_client)
        cls.zone = get_zone(cls.api_client, cls.testClient.getZoneForTests())
        cls.hypervisor = cls.testClient.getHypervisorInfo()
        cls.services['mode'] = cls.zone.networktype

        cls.template = get_test_template(
            cls.api_client,
            cls.zone.id,
            cls.hypervisor
        )

        cls.services["virtual_machine"]["zoneid"] = cls.zone.id
        cls._cleanup = []
        return

    @classmethod
    def tearDownClass(cls):
        super(TestDomainForceRemove,cls).tearDownClass()

    def setUp(self):
        self.apiclient = self.testClient.getApiClient()
        self.dbclient = self.testClient.getDbConnection()
        self.cleanup = []
        return

    def tearDown(self):
        super(TestDomainForceRemove,self).tearDown()

    @attr(
        tags=[
            "domains",
            "advanced",
            "advancedns",
            "simulator",
            "dvs"],
        required_hardware="false")
    def test_forceDeleteDomain(self):
        """ Test delete domain with force option"""

        # Steps for validations
        # 1. create a domain DOM
        # 2. create 2 users under this domain
        # 3. deploy 1 VM into each of these user accounts
        # 4. create PF / FW rules for port 22 on these VMs for their
        #    respective accounts
        # 5. delete the domain with force=true option
        # Validate the following
        # 1. listDomains should list the created domain
        # 2. listAccounts should list the created accounts
        # 3. listvirtualmachines should show the Running VMs
        # 4. PF and FW rules should be shown in listFirewallRules
        # 5. domain should delete successfully and above three list calls
        #    should show all the resources now deleted. listRouters should
        #    not return any routers in the deleted accounts/domains

        self.debug("Creating a domain for login with API domain test")
        self.child_domain = Domain.create(
            self.apiclient,
            self.services["domain"],
            parentdomainid=self.domain.id
        )
<<<<<<< HEAD
        self.cleanup.append(self.child_domain)
=======
        self.cleanup.append(domain)
>>>>>>> ecc18163
        self.debug("Domain is created succesfully.")
        self.debug(
            "Checking if the created domain is listed in list domains API")
        domains = Domain.list(self.apiclient, id=self.child_domain.id, listall=True)

        self.assertEqual(
            isinstance(domains, list),
            True,
            "List domains shall return a valid response"
        )
        self.debug("Creating 2 user accounts in domain: %s" % self.child_domain.name)
        self.account_1 = Account.create(
            self.apiclient,
            self.services["account"],
            domainid=self.child_domain.id
        )
        self.cleanup.append(self.account_1)

        self.account_2 = Account.create(
            self.apiclient,
            self.services["account"],
            domainid=self.child_domain.id
        )
        self.cleanup.append(self.account_2)

        vm_1 = None
        vm_2 = None
        try:
            self.debug("Creating a tiny service offering for VM deployment")
            self.service_offering = ServiceOffering.create(
                self.apiclient,
                self.services["service_offering"],
                domainid=self.domain.id
            )
            self.cleanup.append(self.service_offering)

            self.debug("Deploying virtual machine in account 1: %s" %
                       self.account_1.name)
            self.vm_1 = VirtualMachine.create(
                self.apiclient,
                self.services["virtual_machine"],
                templateid=self.template.id,
                accountid=self.account_1.name,
                domainid=self.account_1.domainid,
                serviceofferingid=self.service_offering.id
            )
<<<<<<< HEAD
            self.cleanup.append(self.vm_1)

            self.debug("Deploying virtual machine in account 2: %s" %
                       self.account_2.name)
            self.vm_2 = VirtualMachine.create(
=======
            self.cleanup.append(vm_1)

            self.debug("Deploying virtual machine in account 2: %s" %
                       self.account_2.name)
            vm_2 = VirtualMachine.create(
>>>>>>> ecc18163
                self.apiclient,
                self.services["virtual_machine"],
                templateid=self.template.id,
                accountid=self.account_2.name,
                domainid=self.account_2.domainid,
                serviceofferingid=self.service_offering.id
            )
<<<<<<< HEAD
            self.cleanup.append(self.vm_2)
=======
            self.cleanup.append(vm_2)
>>>>>>> ecc18163

            networks = Network.list(
                self.apiclient,
                account=self.account_1.name,
                domainid=self.account_1.domainid,
                listall=True
            )
            self.assertEqual(
                isinstance(networks, list),
                True,
                "List networks should return a valid response"
            )
            network_1 = networks[0]
            self.debug("Default network in account 1: %s is %s" % (
                self.account_1.name,
                network_1.name))
            src_nat_list = PublicIPAddress.list(
                self.apiclient,
                associatednetworkid=network_1.id,
                account=self.account_1.name,
                domainid=self.account_1.domainid,
                listall=True,
                issourcenat=True,
            )
            self.assertEqual(
                isinstance(src_nat_list, list),
                True,
                "List Public IP should return a valid source NAT"
            )
            self.assertNotEqual(
                len(src_nat_list),
                0,
                "Length of response from listPublicIp should not be 0"
            )

            src_nat = src_nat_list[0]

            self.debug(
                "Trying to create a port forwarding rule in source NAT: %s" %
                src_nat.ipaddress)
            # Create NAT rule
            self.nat_rule = NATRule.create(
                self.apiclient,
                self.vm_1,
                self.services["natrule"],
                ipaddressid=src_nat.id
            )
            self.cleanup.append(self.nat_rule)
            self.debug("Created PF rule on source NAT: %s" % src_nat.ipaddress)

            nat_rules = NATRule.list(self.apiclient, id=self.nat_rule.id)

            self.assertEqual(
                isinstance(nat_rules, list),
                True,
                "List NAT should return a valid port forwarding rules"
            )

            self.assertNotEqual(
                len(nat_rules),
                0,
                "Length of response from listLbRules should not be 0"
            )
        except Exception as e:
            self.fail(e)

        self.debug("Deleting domain with force option")
        try:
<<<<<<< HEAD
            self.child_domain.delete(self.apiclient, cleanup=True)
            self.cleanup.remove(self.child_domain)
            self.cleanup.remove(self.account_1)
            self.cleanup.remove(self.account_2)
            self.cleanup.remove(self.vm_1)
            self.cleanup.remove(self.vm_2)
            self.cleanup.remove(self.nat_rule)

=======
            domain.delete(self.apiclient, cleanup=True)
            self.cleanup.remove(domain)
            if vm_1 != None:
                self.cleanup.remove(vm_1)
            if vm_2 != None:
                self.cleanup.remove(vm_2)
>>>>>>> ecc18163
        except Exception as e:
            self.debug("Waiting for account.cleanup.interval" +
                       " to cleanup any remaining resouces")
            # Sleep 3*account.gc to ensure that all resources are deleted
            wait_for_cleanup(self.apiclient, ["account.cleanup.interval"] * 3)
            with self.assertRaises(CloudstackAPIException):
                Domain.list(
                    self.apiclient,
                    id=self.child_domain.id,
                    listall=True
                )

        self.debug("Checking if the resources in domain are deleted")
        with self.assertRaises(CloudstackAPIException):
            Account.list(
                self.apiclient,
                name=self.account_1.name,
                domainid=self.account_1.domainid,
                listall=True
            )
        return

    @attr(
        tags=[
            "domains",
            "advanced",
            "advancedns",
            "simulator"],
        required_hardware="false")
    def test_DeleteDomain(self):
        """ Test delete domain without force option"""

        # Steps for validations
        # 1. create a domain DOM
        # 2. create 2 users under this domain
        # 3. deploy 1 VM into each of these user accounts
        # 4. create PF / FW rules for port 22 on these VMs for their
        #    respective accounts
        # 5. delete the domain with force=false option
        # Validate the following
        # 1. listDomains should list the created domain
        # 2. listAccounts should list the created accounts
        # 3. listvirtualmachines should show the Running VMs
        # 4. PF and FW rules should be shown in listFirewallRules
        # 5. domain deletion should fail saying there are resources under use

        self.debug("Creating a domain for login with API domain test")
        self.child_domain = Domain.create(
            self.apiclient,
            self.services["domain"],
            parentdomainid=self.domain.id
        )
        # in this test delete domain *should* fail so we need to housekeep:
        self.cleanup.append(self.child_domain)
        self.debug("Domain: %s is created successfully." % self.child_domain.name)
        self.debug(
            "Checking if the created domain is listed in list domains API")
        domains = Domain.list(self.apiclient, id=self.child_domain.id, listall=True)

        self.assertEqual(
            isinstance(domains, list),
            True,
            "List domains shall return a valid response"
        )
        self.debug("Creating 2 user accounts in domain: %s" % self.child_domain.name)
        self.account_1 = Account.create(
            self.apiclient,
            self.services["account"],
            domainid=self.child_domain.id
        )
        self.cleanup.append(self.account_1)

        self.account_2 = Account.create(
            self.apiclient,
            self.services["account"],
            domainid=self.child_domain.id
        )
        self.cleanup.append(self.account_2)

        self.debug("Creating a tiny service offering for VM deployment")
        self.service_offering = ServiceOffering.create(
            self.apiclient,
            self.services["service_offering"],
            domainid=self.domain.id
        )
        self.cleanup.append(self.service_offering)

        self.debug("Deploying virtual machine in account 1: %s" %
                   self.account_1.name)
        self.vm_1 = VirtualMachine.create(
            self.apiclient,
            self.services["virtual_machine"],
            templateid=self.template.id,
            accountid=self.account_1.name,
            domainid=self.account_1.domainid,
            serviceofferingid=self.service_offering.id
        )
<<<<<<< HEAD
        self.cleanup.append(self.vm_1)

        self.debug("Deploying virtual machine in account 2: %s" %
                   self.account_2.name)
        self.vm_2 = VirtualMachine.create(
=======
        self.cleanup.append(vm_1)

        self.debug("Deploying virtual machine in account 2: %s" %
                   self.account_2.name)
        vm_2 = VirtualMachine.create(
>>>>>>> ecc18163
            self.apiclient,
            self.services["virtual_machine"],
            templateid=self.template.id,
            accountid=self.account_2.name,
            domainid=self.account_2.domainid,
            serviceofferingid=self.service_offering.id
        )
<<<<<<< HEAD
        self.cleanup.append(self.vm_2)
=======
        self.cleanup.append(vm_2)
>>>>>>> ecc18163

        networks = Network.list(
            self.apiclient,
            account=self.account_1.name,
            domainid=self.account_1.domainid,
            listall=True
        )
        self.assertEqual(
            isinstance(networks, list),
            True,
            "List networks should return a valid response"
        )
        network_1 = networks[0]
        self.debug("Default network in account 1: %s is %s" % (
            self.account_1.name,
            network_1.name))
        src_nat_list = PublicIPAddress.list(
            self.apiclient,
            associatednetworkid=network_1.id,
            account=self.account_1.name,
            domainid=self.account_1.domainid,
            listall=True,
            issourcenat=True,
        )
        self.assertEqual(
            isinstance(src_nat_list, list),
            True,
            "List Public IP should return a valid source NAT"
        )
        self.assertNotEqual(
            len(src_nat_list),
            0,
            "Length of response from listPublicIp should not be 0"
        )

        src_nat = src_nat_list[0]

        self.debug(
            "Trying to create a port forwarding rule in source NAT: %s" %
            src_nat.ipaddress)
        # Create NAT rule
        self.nat_rule = NATRule.create(
            self.apiclient,
            self.vm_1,
            self.services["natrule"],
            ipaddressid=src_nat.id
        )
        self.cleanup.append(self.nat_rule)
        self.debug("Created PF rule on source NAT: %s" % src_nat.ipaddress)

        nat_rules = NATRule.list(self.apiclient, id=self.nat_rule.id)

        self.assertEqual(
            isinstance(nat_rules, list),
            True,
            "List NAT should return a valid port forwarding rules"
        )

        self.assertNotEqual(
            len(nat_rules),
            0,
            "Length of response from listLbRules should not be 0"
        )

        self.debug("Deleting domain without force option")
<<<<<<< HEAD
        try:
            self.child_domain.delete(self.apiclient, cleanup=False)
            self.cleanup.remove(self.nat_rule)
            self.cleanup.remove(self.vm_2)
            self.cleanup.remove(self.vm_1)
            self.cleanup.remove(self.account_2)
            self.cleanup.remove(self.account_1)
            self.cleanup.remove(self.child_domain)
            self.fail("shouldn't be able to delete domain")
        except:
            pass
=======
        with self.assertRaises(Exception):
            domain.delete(self.apiclient, cleanup=False)
            # TODO should domain be removed from self.cleanup or can it remain in the list?
>>>>>>> ecc18163
        return

class TestMoveUser(cloudstackTestCase):

    @classmethod
    def setUpClass(cls):
        cls.testClient = super(TestMoveUser, cls).getClsTestClient()
        cls.api_client = cls.testClient.getApiClient()
        cls.testdata = cls.testClient.getParsedTestDataConfig()

        cls.domain = get_domain(cls.api_client)
        cls.zone = get_zone(cls.api_client, cls.testClient.getZoneForTests())
        cls.testdata['mode'] = cls.zone.networktype

        cls.template = get_test_template(
            cls.api_client,
            cls.zone.id,
            cls.testdata["ostype"]
        )

        cls.testdata["virtual_machine"]["zoneid"] = cls.zone.id
        cls._cleanup = []
        return

    @classmethod
    def tearDownClass(cls):
        super(TestMoveUser,cls).tearDownClass()

    def setUp(self):
        self.apiclient = self.testClient.getApiClient()
        self.dbclient = self.testClient.getDbConnection()
        self.cleanup = []
        self.testdata = self.testClient.getParsedTestDataConfig()
        self.account1 = Account.create(
            self.apiclient,
            self.testdata["acl"]["accountD1"],
            domainid=self.domain.id
        )
        self.cleanup.append(self.account1)

        self.account2 = Account.create(
            self.apiclient,
            self.testdata["acl"]["accountD1A"],
            domainid=self.domain.id
        )
        self.cleanup.append(self.account2)

        self.user = User.create(
            self.apiclient,
            self.testdata["user"],
            account=self.account1.name,
            domainid=self.account1.domainid
        )
        self.cleanup.append(self.user)

        return

    def tearDown(self):
        super(TestMoveUser,self).tearDownClass()

    @attr(tags=["domains", "advanced", "advancedns", "simulator","dvs"], required_hardware="false")
    def test_move_user_to_accountID(self):

        self.user.move(self.api_client, dest_accountid=self.account2.id)

        self.assertEqual(
            self.account2.name,
            self.user.list(self.apiclient, id=self.user.id)[0].account,
            "Check user source of created user"
        )
        return

    @attr(tags=["domains", "advanced", "advancedns", "simulator","dvs"], required_hardware="false")
    def test_move_user_to_account_name(self):

        self.user.move(self.api_client, dest_account=self.account2.name)

        self.assertEqual(
            self.account2.name,
            self.user.list(self.apiclient, id=self.user.id)[0].account,
            "Check user source of created user"
        )
        return

    @attr(tags=["domains", "advanced", "advancedns", "simulator","dvs"], required_hardware="false")
    def test_move_user_to_different_domain(self):
        domain2 = Domain.create(self.api_client,
                                self.testdata["domain"],
                                parentdomainid=self.domain.id
                                )
        self.cleanup.append(domain2)

        account_different_domain = Account.create(
            self.apiclient,
            self.testdata["acl"]["accountD1B"],
            domainid=domain2.id
        )
        self.cleanup.append(account_different_domain)
        try:
            self.user.move(self.api_client, dest_account=account_different_domain.name)
        except Exception:
            pass
        else:
            self.fail("It should not be allowed to move users across accounts in different domains, failing")

        return

    @attr(tags=["domains", "advanced", "advancedns", "simulator","dvs"], required_hardware="false")
    def test_move_user_incorrect_account_id(self):

        try:
            self.user.move(self.api_client, dest_accountid='incorrect-account-id')
        except Exception:
            pass
        else:
            self.fail("moving to non-existing account should not be possible, failing")
        return

    @attr(tags=["domains", "advanced", "advancedns", "simulator","dvs"], required_hardware="false")
    def test_move_user_incorrect_account_name(self):

        try:
            self.user.move(self.api_client, dest_account='incorrect-account-name')
        except Exception:
            pass
        else:
            self.fail("moving to non-existing account should not be possible, failing")
        return<|MERGE_RESOLUTION|>--- conflicted
+++ resolved
@@ -1817,11 +1817,7 @@
             self.services["domain"],
             parentdomainid=self.domain.id
         )
-<<<<<<< HEAD
         self.cleanup.append(self.child_domain)
-=======
-        self.cleanup.append(domain)
->>>>>>> ecc18163
         self.debug("Domain is created succesfully.")
         self.debug(
             "Checking if the created domain is listed in list domains API")
@@ -1868,19 +1864,11 @@
                 domainid=self.account_1.domainid,
                 serviceofferingid=self.service_offering.id
             )
-<<<<<<< HEAD
             self.cleanup.append(self.vm_1)
 
             self.debug("Deploying virtual machine in account 2: %s" %
                        self.account_2.name)
             self.vm_2 = VirtualMachine.create(
-=======
-            self.cleanup.append(vm_1)
-
-            self.debug("Deploying virtual machine in account 2: %s" %
-                       self.account_2.name)
-            vm_2 = VirtualMachine.create(
->>>>>>> ecc18163
                 self.apiclient,
                 self.services["virtual_machine"],
                 templateid=self.template.id,
@@ -1888,11 +1876,7 @@
                 domainid=self.account_2.domainid,
                 serviceofferingid=self.service_offering.id
             )
-<<<<<<< HEAD
             self.cleanup.append(self.vm_2)
-=======
-            self.cleanup.append(vm_2)
->>>>>>> ecc18163
 
             networks = Network.list(
                 self.apiclient,
@@ -1961,23 +1945,19 @@
 
         self.debug("Deleting domain with force option")
         try:
-<<<<<<< HEAD
             self.child_domain.delete(self.apiclient, cleanup=True)
             self.cleanup.remove(self.child_domain)
-            self.cleanup.remove(self.account_1)
-            self.cleanup.remove(self.account_2)
-            self.cleanup.remove(self.vm_1)
-            self.cleanup.remove(self.vm_2)
-            self.cleanup.remove(self.nat_rule)
-
-=======
-            domain.delete(self.apiclient, cleanup=True)
-            self.cleanup.remove(domain)
-            if vm_1 != None:
-                self.cleanup.remove(vm_1)
-            if vm_2 != None:
-                self.cleanup.remove(vm_2)
->>>>>>> ecc18163
+            if self.account_1 != None:
+                self.cleanup.remove(self.account_1)
+            if self.account_2 != None:
+                self.cleanup.remove(self.account_2)
+            if self.vm_1 != None:
+                self.cleanup.remove(self.vm_1)
+            if self.vm_2 != None:
+                self.cleanup.remove(self.vm_2)
+            if self.nat_rule != None:
+                self.cleanup.remove(self.nat_rule)
+
         except Exception as e:
             self.debug("Waiting for account.cleanup.interval" +
                        " to cleanup any remaining resouces")
@@ -2075,19 +2055,11 @@
             domainid=self.account_1.domainid,
             serviceofferingid=self.service_offering.id
         )
-<<<<<<< HEAD
         self.cleanup.append(self.vm_1)
 
         self.debug("Deploying virtual machine in account 2: %s" %
                    self.account_2.name)
         self.vm_2 = VirtualMachine.create(
-=======
-        self.cleanup.append(vm_1)
-
-        self.debug("Deploying virtual machine in account 2: %s" %
-                   self.account_2.name)
-        vm_2 = VirtualMachine.create(
->>>>>>> ecc18163
             self.apiclient,
             self.services["virtual_machine"],
             templateid=self.template.id,
@@ -2095,11 +2067,7 @@
             domainid=self.account_2.domainid,
             serviceofferingid=self.service_offering.id
         )
-<<<<<<< HEAD
         self.cleanup.append(self.vm_2)
-=======
-        self.cleanup.append(vm_2)
->>>>>>> ecc18163
 
         networks = Network.list(
             self.apiclient,
@@ -2165,7 +2133,6 @@
         )
 
         self.debug("Deleting domain without force option")
-<<<<<<< HEAD
         try:
             self.child_domain.delete(self.apiclient, cleanup=False)
             self.cleanup.remove(self.nat_rule)
@@ -2177,11 +2144,6 @@
             self.fail("shouldn't be able to delete domain")
         except:
             pass
-=======
-        with self.assertRaises(Exception):
-            domain.delete(self.apiclient, cleanup=False)
-            # TODO should domain be removed from self.cleanup or can it remain in the list?
->>>>>>> ecc18163
         return
 
 class TestMoveUser(cloudstackTestCase):
