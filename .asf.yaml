--- conflicted
+++ resolved
@@ -57,10 +57,7 @@
     - GaOrtiga
     - acs-robot
     - BryanMLima
-<<<<<<< HEAD
+    - SadiJr
     - JoaoJandre
-=======
-    - SadiJr
->>>>>>> 5da176a7
 
   protected_branches: ~