# Licensed to the Apache Software Foundation (ASF) under one
# or more contributor license agreements.  See the NOTICE file
# distributed with this work for additional information
# regarding copyright ownership.  The ASF licenses this file
# to you under the Apache License, Version 2.0 (the
# "License"); you may not use this file except in compliance
# with the License.  You may obtain a copy of the License at
# 
#   http://www.apache.org/licenses/LICENSE-2.0
# 
# Unless required by applicable law or agreed to in writing,
# software distributed under the License is distributed on an
# "AS IS" BASIS, WITHOUT WARRANTIES OR CONDITIONS OF ANY
# KIND, either express or implied.  See the License for the
# specific language governing permissions and limitations
# under the License.
from utilities import writeProgressBar, bash
from cloudException import CloudRuntimeException, CloudInternalException, formatExceptionInfo
import logging
from networkConfig import networkConfig
import re
from configFileOps import configFileOps
import os
import shutil

class serviceCfgBase(object):
    def __init__(self, syscfg):
        self.status = None
        self.serviceName = ""
        self.cfoHandlers = []
        self.syscfg = syscfg
        self.netMgrRunning = False

    def configration(self):
        writeProgressBar("Configure " + self.serviceName + " ...", None)
        result = False
        try:
            result = self.config()
            if result is None:
                result = False

            self.status = result
            writeProgressBar(None, result)
            return result
        except CloudRuntimeException, e:
            self.status = result
            writeProgressBar(None, result)
            logging.debug(e.getDetails())
            raise e
        except CloudInternalException, e:
            self.status = result
            writeProgressBar(None, result)
            raise e
        except:
            logging.debug(formatExceptionInfo())
            if self.syscfg.env.mode == "Server":
                raise CloudRuntimeException("Configure %s failed, Please check the /var/log/cloudstack/management/setupManagement.log for detail"%self.serviceName)
            else:
                raise CloudRuntimeException("Configure %s failed, Please check the /var/log/cloudstack/agent/setup.log for detail"%self.serviceName)

    def backup(self):
        if self.status is None:
            return True

        writeProgressBar("Restore " + self.serviceName + " ...", None)
        result = False
        try:
            for cfo in self.cfoHandlers:
                cfo.backup()

            result = self.restore()
        except (CloudRuntimeException, CloudInternalException), e:
            logging.debug(e)

        writeProgressBar(None, result)

    def config(self):
        return True

    def restore(self):
        return True

class networkConfigBase:
    def __init__(self, syscfg):
        self.netcfg = networkConfig()
        self.serviceName = "Network"
        self.brName = None
        self.dev = None
        self.syscfg = syscfg

    def isPreConfiged(self):
        preCfged = False
        for br in self.syscfg.env.nics:
            if not self.netcfg.isNetworkDev(br):
                logging.debug("%s is not a network device, is it down?"%br)
                return False
            if self.syscfg.env.bridgeType == "openvswitch" and not self.netcfg.isOvsBridge(br):
                raise CloudInternalException("%s is not an openvswitch bridge" % br)
            if self.syscfg.env.bridgeType == "native" and not self.netcfg.isBridge(br) and not self.netcfg.isNetworkDev(br):
                # traffic label doesn't have to be a bridge, we'll create bridges on it
                raise CloudInternalException("%s is not a bridge and not a net device" % br)
            preCfged = True

        return preCfged

    def cfgNetwork(self, dev=None, brName=None):
        if dev is None:
            device = self.netcfg.getDefaultNetwork()
        else:
            device = self.netcfg.getDevInfo(dev)

        if device.type == "dev":
            if brName is None:
                brName = "cloudbr0"

            self.writeToCfgFile(brName, device)
        elif device.type == "brport":
            brName = self.netcfg.getBridge(dev)
            brDevice = self.netcfg.getDevInfo(brName)
            self.writeToCfgFile(brDevice.name, device)
        elif device.type == "bridge":
            #Fixme, assuming the outgoing physcial device is on port 1
            enslavedDev = self.netcfg.getEnslavedDev(device.name, 1)
            if enslavedDev is None:
                raise CloudInternalException("Failed to get enslaved devices on bridge:%s"%device.name)

            brDevice = device
            device = self.netcfg.getDevInfo(enslavedDev)
            brName = brDevice.name
            self.writeToCfgFile(brName, device)

        self.brName = brName
        self.dev = device.name

    def writeToCfgFile(self):
        pass

class networkConfigUbuntu(serviceCfgBase, networkConfigBase):
    def __init__(self, syscfg):
        super(networkConfigUbuntu, self).__init__(syscfg)
        networkConfigBase.__init__(self, syscfg)
        self.netCfgFile = "/etc/network/interfaces"

    def getNetworkMethod(self, line):
        if line.find("static") != -1:
            return "static"
        elif line.find("dhcp") != -1:
            return "dhcp"
        else:
            logging.debug("Failed to find the network method from:%s"%line)
            raise CloudInternalException("Failed to find the network method from /etc/network/interfaces")

    def addBridge(self, br, dev):
        bash("ifdown %s"%dev.name)
        for line in file(self.netCfgFile).readlines():
            match = re.match("^ *iface %s.*"%dev.name, line)
            if match is not None:
                dev.method = self.getNetworkMethod(match.group(0))
                cfo = configFileOps(self.netCfgFile, self)
                if self.syscfg.env.bridgeType == "openvswitch":
                    bridgeCfg = "\n".join(("",
                        "iface {device} inet manual",
                        "  ovs_type OVSPort",
                        "  ovs_bridge {bridge}",
                        "",
                        "auto {bridge}",
                        "allow-ovs {bridge}",
                        "iface {bridge} inet {device_method}",
                        "  ovs_type OVSBridge",
                        "  ovs_ports {device}",
                        "")).format(bridge=br, device=dev.name, device_method=dev.method)
                    cfo.replace_line("^ *auto %s.*" % dev.name,
                        "allow-{bridge} {device}".format(bridge=br, device=dev.name))
                elif self.syscfg.env.bridgeType == "native":
                    bridgeCfg = "\niface %s inet manual\n \
                                 auto %s\n \
                                 iface %s inet %s\n \
                                 bridge_ports %s\n"%(dev.name, br, br, dev.method, dev.name)
                else:
                    raise CloudInternalException("Unknown network.bridge.type %s" % self.syscfg.env.bridgeType)
                cfo.replace_line("^ *iface %s.*"%dev.name, bridgeCfg)

    def addDev(self, br, dev):
        logging.debug("Haven't implement yet")

    def addBridgeAndDev(self, br, dev):
        logging.debug("Haven't implement yet")

    def writeToCfgFile(self, br, dev):
        cfg = file(self.netCfgFile).read()
        ifaceDev = re.search("^ *iface %s.*"%dev.name, cfg, re.MULTILINE)
        ifaceBr = re.search("^ *iface %s.*"%br, cfg, re.MULTILINE)
        if ifaceDev is not None and ifaceBr is not None:
            logging.debug("%s:%s already configured"%(br, dev.name))
            return True
        elif ifaceDev is not None and ifaceBr is None:
            #reconfig bridge
            self.addBridge(br, dev)
        elif ifaceDev is None and ifaceBr is not None:
            #reconfig dev
            raise CloudInternalException("Missing device configuration, Need to add your network configuration into /etc/network/interfaces at first")
        else:
            raise CloudInternalException("Missing bridge/device network configuration, need to add your network configuration into /etc/network/interfaces at first")

    def config(self):
        try:
            if super(networkConfigUbuntu, self).isPreConfiged():
                return True

            self.netMgrRunning = self.syscfg.svo.isServiceRunning("network-manager")
            super(networkConfigUbuntu, self).cfgNetwork()
            if self.netMgrRunning:
                self.syscfg.svo.stopService("network-manager")
                self.syscfg.svo.disableService("network-manager")

            ifup_op = bash("ifup %s"%self.brName)
            if not ifup_op.isSuccess():
                raise CloudInternalException("Can't start network:%s %s" % (self.brName, ifup_op.getErrMsg()))

            self.syscfg.env.nics.append(self.brName)
            self.syscfg.env.nics.append(self.brName)
            self.syscfg.env.nics.append(self.brName)
            return True
        except:
            raise

    def restore(self):
        try:
            if self.netMgrRunning:
                self.syscfg.svo.enableService("network-manager")
                self.syscfg.svo.startService("network-manager")

            bash("/etc/init.d/networking stop")
            bash("/etc/init.d/networking start")
            return True
        except:
            logging.debug(formatExceptionInfo())
            return False

class networkConfigRedhat(serviceCfgBase, networkConfigBase):
    def __init__(self, syscfg):
        super(networkConfigRedhat, self).__init__(syscfg)
        networkConfigBase.__init__(self, syscfg)

    def writeToCfgFile(self, brName, dev):
        self.devCfgFile = "/etc/sysconfig/network-scripts/ifcfg-%s" % dev.name
        self.brCfgFile = "/etc/sysconfig/network-scripts/ifcfg-%s" % brName

        isDevExist = os.path.exists(self.devCfgFile)
        isBrExist = os.path.exists(self.brCfgFile)
        if isDevExist and isBrExist:
            logging.debug("%s:%s already configured"%(brName, dev.name))
            return True
        elif isDevExist and not isBrExist:
            #reconfig bridge
            self.addBridge(brName, dev)
        elif not isDevExist and isBrExist:
            #reconfig dev
            raise CloudInternalException("Missing device configuration, Need to add your network configuration into /etc/sysconfig/network-scripts at first")
        else:
            raise CloudInternalException("Missing bridge/device network configuration, need to add your network configuration into /etc/sysconfig/network-scripts at first")


    def addBridge(self, brName, dev):
        bash("ifdown %s" % dev.name)

        if not os.path.exists(self.brCfgFile):
            shutil.copy(self.devCfgFile, self.brCfgFile)

        #config device file at first: disable nm, set onboot=yes if not
        cfo = configFileOps(self.devCfgFile, self)
        cfo.addEntry("NM_CONTROLLED", "no")
        cfo.addEntry("ONBOOT", "yes")
        if self.syscfg.env.bridgeType == "openvswitch":
            if cfo.getEntry("IPADDR"):
                cfo.rmEntry("IPADDR", cfo.getEntry("IPADDR"))
            cfo.addEntry("DEVICETYPE", "ovs")
            cfo.addEntry("TYPE", "OVSPort")
            cfo.addEntry("OVS_BRIDGE", brName)
        elif self.syscfg.env.bridgeType == "native":
            cfo.addEntry("BRIDGE", brName)
        else:
            raise CloudInternalException("Unknown network.bridge.type %s" % self.syscfg.env.bridgeType)
        cfo.save()

        cfo = configFileOps(self.brCfgFile, self)
        cfo.addEntry("NM_CONTROLLED", "no")
        cfo.addEntry("ONBOOT", "yes")
        cfo.addEntry("DEVICE", brName)
        if self.syscfg.env.bridgeType == "openvswitch":
            if cfo.getEntry("HWADDR"):
                cfo.rmEntry("HWADDR", cfo.getEntry("HWADDR"))
            if cfo.getEntry("UUID"):
                cfo.rmEntry("UUID", cfo.getEntry("UUID"))
            cfo.addEntry("STP", "yes")
            cfo.addEntry("DEVICETYPE", "ovs")
            cfo.addEntry("TYPE", "OVSBridge")
        elif self.syscfg.env.bridgeType == "native":
            cfo.addEntry("TYPE", "Bridge")
        else:
            raise CloudInternalException("Unknown network.bridge.type %s" % self.syscfg.env.bridgeType)
        cfo.save()

    def config(self):
        try:
            if super(networkConfigRedhat, self).isPreConfiged():
                return True

            super(networkConfigRedhat, self).cfgNetwork()

            self.netMgrRunning = self.syscfg.svo.isServiceRunning("NetworkManager")
            if self.netMgrRunning:
                self.syscfg.svo.stopService("NetworkManager")
                self.syscfg.svo.disableService("NetworkManager")

            cfo = configFileOps("/etc/sysconfig/network", self)
            cfo.addEntry("NOZEROCONF", "yes")
            cfo.save()

            if not bash("service network restart").isSuccess():
                raise CloudInternalException("Can't restart network")

            self.syscfg.env.nics.append(self.brName)
            self.syscfg.env.nics.append(self.brName)
            self.syscfg.env.nics.append(self.brName)
            return True
        except:
            raise

    def restore(self):
        try:
            if self.netMgrRunning:
                self.syscfg.svo.enableService("NetworkManager")
                self.syscfg.svo.startService("NetworkManager")
            bash("service network restart")
            return True
        except:
            logging.debug(formatExceptionInfo())
            return False

class cgroupConfig(serviceCfgBase):
    def __init__(self, syscfg):
        super(cgroupConfig, self).__init__(syscfg)
        self.serviceName = "Cgroup"

    def config(self):
        try:
            cfo = configFileOps("/etc/cgconfig.conf", self)
            addConfig = "group virt {\n \
                            cpu {\n \
                                cpu.shares = 9216;\n \
                            }\n \
                        }\n"
            cfo.add_lines(addConfig)

            self.syscfg.svo.stopService("cgconfig", True)
            self.syscfg.svo.enableService("cgconfig",forcestart=True)

            cfo = configFileOps("/etc/cgrules.conf", self)
            cfgline = "root:/usr/sbin/libvirtd  cpu virt/\n"
            cfo.add_lines(cfgline)

            self.syscfg.svo.stopService("cgred", True)
            if not self.syscfg.svo.enableService("cgred"):
                return False
            return True
        except:
            raise

    def restore(self):
        try:
            self.syscfg.svo.stopService("cgconfig")
            self.syscfg.svo.enableService("cgconfig",forcestart=True)
            self.syscfg.svo.stopService("cgred")
            self.syscfg.svo.enableService("cgred")
            return True
        except:
            logging.debug(formatExceptionInfo())
            return False

class nfsConfig(serviceCfgBase):
    def __init__(self, syscfg):
        super(nfsConfig, self).__init__(syscfg)
        self.serviceName = "Nfs"

    def config(self):
        try:
            if not os.path.exists("/etc/nfsmount.conf"):
                return True

            cfo = configFileOps("/etc/nfsmount.conf")
            cfo.addEntry("Ac", "False")
            cfo.addEntry("actimeo", "0")
            cfo.save()

            self.syscfg.svo.enableService("rpcbind")
            self.syscfg.svo.stopService("rpcbind")
            self.syscfg.svo.startService("rpcbind")

            self.syscfg.svo.enableService("nfs")
            self.syscfg.svo.stopService("nfs")
            self.syscfg.svo.startService("nfs")

            return True
        except:
            logging.debug(formatExceptionInfo())
            return False

class securityPolicyConfigUbuntu(serviceCfgBase):
    def __init__(self, syscfg):
        super(securityPolicyConfigUbuntu, self).__init__(syscfg)
        self.serviceName = "Apparmor"

    def config(self):
        try:
            cmd = bash("service apparmor status")
            if not cmd.isSuccess() or cmd.getStdout() == "":
                self.spRunning = False
                return True

            if not bash("apparmor_status |grep libvirt").isSuccess():
                return True

            bash("ln -s /etc/apparmor.d/usr.sbin.libvirtd /etc/apparmor.d/disable/")
            bash("ln -s /etc/apparmor.d/usr.lib.libvirt.virt-aa-helper /etc/apparmor.d/disable/")
            bash("apparmor_parser -R /etc/apparmor.d/usr.sbin.libvirtd")
            bash("apparmor_parser -R /etc/apparmor.d/usr.lib.libvirt.virt-aa-helper")

            return True
        except:
            raise CloudRuntimeException("Failed to configure apparmor, please see the /var/log/cloudstack/agent/setup.log for detail, \
                                        or you can manually disable it before starting myCloud")

    def restore(self):
        try:
            self.syscfg.svo.enableService("apparmor")
            self.syscfg.svo.startService("apparmor")
            return True
        except:
            logging.debug(formatExceptionInfo())
            return False

class securityPolicyConfigRedhat(serviceCfgBase):
    def __init__(self, syscfg):
        super(securityPolicyConfigRedhat, self).__init__(syscfg)
        self.serviceName = "SElinux"

    def config(self):
        selinuxEnabled = True

        if not bash("selinuxenabled").isSuccess():
            selinuxEnabled = False

        if selinuxEnabled:
            try:
                bash("setenforce 0")
                cfo = configFileOps("/etc/selinux/config", self)
                cfo.replace_line("SELINUX=", "SELINUX=permissive")
                return True
            except:
                raise CloudRuntimeException("Failed to configure selinux, please see the /var/log/cloudstack/agent/setup.log for detail, \
                                            or you can manually disable it before starting myCloud")
        else:
            return True

    def restore(self):
        try:
            bash("setenforce 1")
            return True
        except:
            logging.debug(formatExceptionInfo())
            return False

def configureLibvirtConfig(tls_enabled = True, cfg = None):
    cfo = configFileOps("/etc/libvirt/libvirtd.conf", cfg)
    if tls_enabled:
        cfo.addEntry("listen_tcp", "0")
        cfo.addEntry("listen_tls", "1")
        cfo.addEntry("key_file", "\"/etc/pki/libvirt/private/serverkey.pem\"")
        cfo.addEntry("cert_file", "\"/etc/pki/libvirt/servercert.pem\"")
        cfo.addEntry("ca_file", "\"/etc/pki/CA/cacert.pem\"")
    else:
        cfo.addEntry("listen_tcp", "1")
        cfo.addEntry("listen_tls", "0")
    cfo.addEntry("tcp_port", "\"16509\"")
    cfo.addEntry("tls_port", "\"16514\"")
    cfo.addEntry("auth_tcp", "\"none\"")
    cfo.addEntry("auth_tls", "\"none\"")
    cfo.save()

class libvirtConfigRedhat(serviceCfgBase):
    def __init__(self, syscfg):
        super(libvirtConfigRedhat, self).__init__(syscfg)
        self.serviceName = "Libvirt"

    def config(self):
        try:
            configureLibvirtConfig(self.syscfg.env.secure, self)

            cfo = configFileOps("/etc/sysconfig/libvirtd", self)
            cfo.addEntry("export CGROUP_DAEMON", "'cpu:/virt'")
            cfo.addEntry("LIBVIRTD_ARGS", "-l")
            cfo.save()

            filename = "/etc/libvirt/qemu.conf"

            cfo = configFileOps(filename, self)
            cfo.addEntry("security_driver", "\"none\"")
            cfo.addEntry("user", "\"root\"")
            cfo.addEntry("group", "\"root\"")
            cfo.addEntry("vnc_listen", "\"0.0.0.0\"")
            cfo.save()

            self.syscfg.svo.stopService("libvirtd")
            if not self.syscfg.svo.startService("libvirtd"):
                return False

            return True
        except:
            raise

    def restore(self):
        pass

class libvirtConfigUbuntu(serviceCfgBase):
    def __init__(self, syscfg):
        super(libvirtConfigUbuntu, self).__init__(syscfg)
        self.serviceName = "Libvirt"

<<<<<<< HEAD
=======
    def setupLiveMigration(self):
        cfo = configFileOps("/etc/libvirt/libvirtd.conf", self)
        cfo.addEntry("listen_tcp", "1")
        cfo.addEntry("tcp_port", "\"16509\"");
        cfo.addEntry("auth_tcp", "\"none\"");
        cfo.addEntry("listen_tls", "0")
        cfo.save()

        if os.path.exists("/etc/init/libvirt-bin.conf"):
            cfo = configFileOps("/etc/init/libvirt-bin.conf", self)
            cfo.replace_line("exec /usr/sbin/libvirtd","exec /usr/sbin/libvirtd -d -l")
        elif os.path.exists("/etc/default/libvirt-bin"):
            cfo = configFileOps("/etc/default/libvirt-bin", self)
            cfo.replace_or_add_line("libvirtd_opts=","libvirtd_opts='-l'")
        elif os.path.exists("/etc/default/libvirtd"):
            cfo = configFileOps("/etc/default/libvirtd", self)
            cfo.replace_or_add_line("libvirtd_opts=","libvirtd_opts='-l'")

>>>>>>> ea33a352
    def config(self):
        try:
            configureLibvirtConfig(self.syscfg.env.secure, self)
            if os.path.exists("/etc/init/libvirt-bin.conf"):
                cfo = configFileOps("/etc/init/libvirt-bin.conf", self)
                cfo.replace_line("exec /usr/sbin/libvirtd","exec /usr/sbin/libvirtd -d -l")
            else:
                cfo = configFileOps("/etc/default/libvirt-bin", self)
                cfo.replace_or_add_line("libvirtd_opts=","libvirtd_opts='-l -d'")


            filename = "/etc/libvirt/qemu.conf"

            cfo = configFileOps(filename, self)
            cfo.addEntry("security_driver", "\"none\"")
            cfo.addEntry("user", "\"root\"")
            cfo.addEntry("group", "\"root\"")
            cfo.save()

            self.syscfg.svo.stopService("libvirt-bin")
            self.syscfg.svo.enableService("libvirt-bin")
            return True
        except:
            raise

    def restore(self):
        try:
            self.syscfg.svo.stopService("libvirt-bin")
            self.syscfg.svo.startService("libvirt-bin")
            return True
        except:
            logging.debug(formatExceptionInfo())
            return False

class firewallConfigUbuntu(serviceCfgBase):
    def __init__(self, syscfg):
        super(firewallConfigUbuntu, self).__init__(syscfg)
        self.serviceName = "Firewall"

    def config(self):
        try:
            ports = "22 1798 16509 16514".split()
            for p in ports:
                bash("ufw allow %s"%p)
            bash("ufw allow proto tcp from any to any port 5900:6100")
            bash("ufw allow proto tcp from any to any port 49152:49216")
            self.syscfg.svo.stopService("ufw")
            self.syscfg.svo.startService("ufw")
            return True
        except:
            raise

    def restore(self):
        return True

class firewallConfigBase(serviceCfgBase):
    def __init__(self, syscfg):
        super(firewallConfigBase, self).__init__(syscfg)
        self.serviceName = "Firewall"
        self.rules = []

    def allowPort(self, port):
        status = False
        try:
            status = bash("iptables-save|grep INPUT|grep -w %s"%port).isSuccess()
        except:
            pass

        if not status:
            redo = False
            result = True
            try:
                result = bash("iptables -I INPUT -p tcp -m tcp --dport %s -j ACCEPT"%port).isSuccess()
            except:
                redo = True

            if not result or redo:
                bash("sleep 30")
                bash("iptables -I INPUT -p tcp -m tcp --dport %s -j ACCEPT"%port)

    def config(self):
        try:
            for port in self.ports:
                self.allowPort(port)

            for rule in self.rules:
                bash("iptables " + rule)

            bash("iptables-save > /etc/sysconfig/iptables")
            self.syscfg.svo.stopService("iptables")
            self.syscfg.svo.startService("iptables")
            return True
        except:
            raise

    def restore(self):
        return True

class firewallConfigAgent(firewallConfigBase):
    def __init__(self, syscfg):
        super(firewallConfigAgent, self).__init__(syscfg)
        self.ports = "22 16509 16514 5900:6100 49152:49216".split()
        if syscfg.env.distribution.getVersion() == "CentOS":
            self.rules = ["-D FORWARD -j RH-Firewall-1-INPUT"]
        else:
            self.rules = ["-D FORWARD -j REJECT --reject-with icmp-host-prohibited"]


class cloudAgentConfig(serviceCfgBase):
    def __init__(self, syscfg):
        super(cloudAgentConfig, self).__init__(syscfg)
        if syscfg.env.agentMode == "Agent":
            self.serviceName = "cloudAgent"
        elif syscfg.env.agentMode == "myCloud":
            self.serviceName = "myCloud"
        elif syscfg.env.agentMode == "Console":
            self.serviceName = "Console Proxy"

    def configMyCloud(self):
        try:
            cfo = configFileOps("/etc/cloudstack/agent/agent.properties", self)
            cfo.addEntry("host", self.syscfg.env.mgtSvr)
            cfo.addEntry("zone", self.syscfg.env.zone)
            cfo.addEntry("port", "443")
            cfo.addEntry("private.network.device", self.syscfg.env.nics[0])
            cfo.addEntry("public.network.device", self.syscfg.env.nics[1])
            cfo.addEntry("guest.network.device", self.syscfg.env.nics[2])
            if cfo.getEntry("local.storage.uuid") == "":
                cfo.addEntry("local.storage.uuid", str(bash("uuidgen").getStdout()))
            cfo.addEntry("guid", str(self.syscfg.env.uuid))
            cfo.addEntry("mount.path", "/mnt")
            cfo.addEntry("resource", "com.cloud.storage.resource.LocalSecondaryStorageResource|com.cloud.agent.resource.computing.CloudZonesComputingResource")
            cfo.save()

            #self.syscfg.svo.stopService("cloud-agent")
            #self.syscfg.svo.enableService("cloud-agent")
            return True
        except:
            raise

    def configAgent(self):
        try:
            cfo = configFileOps("/etc/cloudstack/agent/agent.properties", self)
            cfo.addEntry("host", self.syscfg.env.mgtSvr)
            cfo.addEntry("zone", self.syscfg.env.zone)
            cfo.addEntry("pod", self.syscfg.env.pod)
            cfo.addEntry("cluster", self.syscfg.env.cluster)
            cfo.addEntry("hypervisor.type", self.syscfg.env.hypervisor)
            cfo.addEntry("port", "8250")
            cfo.addEntry("private.network.device", self.syscfg.env.nics[0])
            cfo.addEntry("public.network.device", self.syscfg.env.nics[1])
            cfo.addEntry("guest.network.device", self.syscfg.env.nics[2])
            cfo.addEntry("guid", str(self.syscfg.env.uuid))
            if cfo.getEntry("local.storage.uuid") == "":
                cfo.addEntry("local.storage.uuid", str(bash("uuidgen").getStdout()))
            if cfo.getEntry("resource") == "":
                cfo.addEntry("resource", "com.cloud.hypervisor.kvm.resource.LibvirtComputingResource")
            cfo.save()

            self.syscfg.svo.stopService("cloudstack-agent")
            bash("sleep 30")
            self.syscfg.svo.enableService("cloudstack-agent")
            return True
        except:
            raise

    def configConsole(self):
        try:
            cfo = configFileOps("/etc/cloudstack/agent/agent.properties", self)
            cfo.addEntry("host", self.syscfg.env.mgtSvr)
            cfo.addEntry("zone", self.syscfg.env.zone)
            cfo.addEntry("pod", self.syscfg.env.pod)
            cfo.addEntry("cluster", self.syscfg.env.cluster)
            cfo.addEntry("port", "8250")
            cfo.addEntry("private.network.device", self.syscfg.env.nics[0])
            cfo.addEntry("public.network.device", self.syscfg.env.nics[1])
            cfo.addEntry("guest.network.device", self.syscfg.env.nics[2])
            cfo.addEntry("guid", str(self.syscfg.env.uuid))
            cfo.addEntry("resource", "com.cloud.agent.resource.computing.consoleProxyResource")
            cfo.save()

            self.syscfg.svo.stopService("cloudstack-agent")
            self.syscfg.svo.enableService("cloudstack-agent")
            return True
        except:
            raise

    def config(self):
        if self.syscfg.env.agentMode == "Agent":
            return self.configAgent()
        elif self.syscfg.env.agentMode == "myCloud":
            return self.configMyCloud()
        elif self.syscfg.env.agentMode == "console":
            return self.configConsole()

    def restore(self):
        return True

class firewallConfigServer(firewallConfigBase):
    def __init__(self, syscfg):
        super(firewallConfigServer, self).__init__(syscfg)
        #9090 is used for cluster management server
        if self.syscfg.env.svrMode == "myCloud":
            self.ports = "443 8080 8250 8443 9090".split()
        else:
            self.ports = "8080 8250 9090".split()

class ubuntuFirewallConfigServer(firewallConfigServer):
    def allowPort(self, port):
        status = False
        try:
            status = bash("iptables-save|grep INPUT|grep -w %s"%port).isSuccess()
        except:
            pass

        if not status:
            bash("ufw allow %s/tcp"%port)

    def config(self):
        try:
            for port in self.ports:
                self.allowPort(port)

            return True
        except:
            raise<|MERGE_RESOLUTION|>--- conflicted
+++ resolved
@@ -527,8 +527,6 @@
         super(libvirtConfigUbuntu, self).__init__(syscfg)
         self.serviceName = "Libvirt"
 
-<<<<<<< HEAD
-=======
     def setupLiveMigration(self):
         cfo = configFileOps("/etc/libvirt/libvirtd.conf", self)
         cfo.addEntry("listen_tcp", "1")
@@ -547,7 +545,6 @@
             cfo = configFileOps("/etc/default/libvirtd", self)
             cfo.replace_or_add_line("libvirtd_opts=","libvirtd_opts='-l'")
 
->>>>>>> ea33a352
     def config(self):
         try:
             configureLibvirtConfig(self.syscfg.env.secure, self)
