# Licensed to the Apache Software Foundation (ASF) under one
# or more contributor license agreements.  See the NOTICE file
# distributed with this work for additional information
# regarding copyright ownership.  The ASF licenses this file
# to you under the Apache License, Version 2.0 (the
# "License"); you may not use this file except in compliance
# with the License.  You may obtain a copy of the License at
#
#   http://www.apache.org/licenses/LICENSE-2.0
#
# Unless required by applicable law or agreed to in writing,
# software distributed under the License is distributed on an
# "AS IS" BASIS, WITHOUT WARRANTIES OR CONDITIONS OF ANY
# KIND, either express or implied.  See the License for the
# specific language governing permissions and limitations
# under the License.
from .cloudException import CloudRuntimeException, formatExceptionInfo
import logging
from subprocess import PIPE, Popen
from signal import alarm, signal, SIGALRM, SIGKILL
import sys
import os
class bash:
    def __init__(self, args, timeout=600):
        self.args = args
        logging.debug("execute:%s"%args)
        self.timeout = timeout
        self.process = None
        self.success = False
        self.run()

    def run(self):
        class Alarm(Exception):
            pass
        def alarm_handler(signum, frame):
            raise Alarm

        try:
            self.process = Popen(self.args, shell=True, stdout=PIPE, stderr=PIPE)
            if self.timeout != -1:
                signal(SIGALRM, alarm_handler)
                alarm(self.timeout)

            try:
                self.stdout, self.stderr = self.process.communicate()
                if self.timeout != -1:
                    alarm(0)
            except Alarm:
                os.kill(self.process.pid, SIGKILL)
                raise  CloudRuntimeException("Timeout during command execution")

            self.success = self.process.returncode == 0
        except:
            raise  CloudRuntimeException(formatExceptionInfo())

        if not self.success:
            logging.debug("Failed to execute:" + self.getErrMsg())

    def isSuccess(self):
        return self.success

    def getStdout(self):
        return self.stdout.decode('utf-8').strip('\n')

    def getLines(self):
        return self.stdout.decode('utf-8').strip('\n')

    def getStderr(self):
        return self.stderr.decode('utf-8').strip('\n')

    def getErrMsg(self):
        if self.isSuccess():
            return ""

        if self.getStderr() is None or self.getStderr() == "":
            return self.getStdout()
        else:
            return self.getStderr()

def initLoging(logFile=None):
    try:
        if logFile is None:
            logging.basicConfig(level=logging.DEBUG)
        else:
            logging.basicConfig(filename=logFile, level=logging.DEBUG)
    except:
        logging.basicConfig(level=logging.DEBUG)

def writeProgressBar(msg, result):
    output = "[%-6s]\n"%"Failed"
    if msg is not None:
        output = "%-30s"%msg
    elif result is True:
        output = "[%-2s]\n"%"OK"
    elif result is False:
        output = "[%-6s]\n"%"Failed"
    sys.stdout.write(output)
    sys.stdout.flush()

class UnknownSystemException(Exception):
    "This Excption is raised if the current operating enviornment is unknown"
    pass

class Distribution:
    def __init__(self):
        self.distro = "Unknown"
        self.release = "Unknown"

        if os.path.exists("/etc/fedora-release"):
            self.distro = "Fedora"
        elif os.path.exists("/etc/redhat-release"):
            version = open("/etc/redhat-release").readline()
            if (version.find("Red Hat Enterprise Linux Server release 6") != -1 or version.find("Scientific Linux release 6") != -1 or
                version.find("CentOS Linux release 6") != -1 or version.find("CentOS release 6.") != -1):
                self.distro = "RHEL6"
            elif (version.find("Red Hat Enterprise Linux Server release 7") != -1 or version.find("Scientific Linux release 7") != -1 or
                version.find("CentOS Linux release 7") != -1 or version.find("CentOS release 7.") != -1):
                self.distro = "RHEL7"
            elif (version.find("Red Hat Enterprise Linux Server release 8") != -1 or version.find("Scientific Linux release 8") != -1 or
                version.find("CentOS Linux release 8") != -1 or version.find("CentOS release 8.") != -1 or
                version.find("Linux release 8") != -1):
                self.distro = "RHEL8"
            elif version.find("CentOS") != -1:
                self.distro = "CentOS"
            else:
                self.distro = "RHEL5"
        elif os.path.exists("/etc/legal") and "Ubuntu" in open("/etc/legal").read(-1):
            self.distro = "Ubuntu"
            kernel = bash("uname -r").getStdout()
            if kernel.find("2.6.32") != -1:
                self.release = "10.04"
            self.arch = bash("uname -m").getStdout()
        elif os.path.exists("/usr/bin/lsb_release"):
            o = bash("/usr/bin/lsb_release -i")
            distributor = o.getStdout().split(":\t")[1]
            if "Debian" in distributor:
                # This obviously needs a rewrite at some point
                self.distro = "Ubuntu"
            else:
                raise UnknownSystemException(distributor)
<<<<<<< HEAD
        elif os.path.exists("/etc/os-release"):
            version = open("/etc/os-release").readline()
            distributor = version.split("=")[1].replace('"', '').strip()
            if "SUSE" in distributor or "SLES" in distributor:
                self.distro = "SUSE"
            else:
                raise UnknownSystemException(distributor)
=======
>>>>>>> 98d3231d
        else:
            raise UnknownSystemException

    def getVersion(self):
        return self.distro
    def getRelease(self):
        return self.release
    def getArch(self):
        return self.arch


class serviceOps:
    pass
class serviceOpsRedhat(serviceOps):
    def isServiceRunning(self, servicename):
        try:
            o = bash("service " + servicename + " status")
            if "running" in o.getStdout() or "start" in o.getStdout() or "Running" in o.getStdout():
                return True
            else:
                return False
        except:
            return False

    def stopService(self, servicename,force=False):
        if self.isServiceRunning(servicename) or force:
            return bash("service " + servicename +" stop").isSuccess()

        return True
    def disableService(self, servicename):
        result = self.stopService(servicename)
        bash("chkconfig --del " + servicename)
        return result

    def startService(self, servicename,force=False):
        if not self.isServiceRunning(servicename) or force:
            return bash("service " + servicename + " start").isSuccess()
        return True

    def enableService(self, servicename,forcestart=False):
        bash("chkconfig --level 2345 " + servicename + " on")
        return self.startService(servicename,force=forcestart)

    def isKVMEnabled(self):
        if os.path.exists("/dev/kvm"):
            return True
        else:
            return False

class serviceOpsUbuntu(serviceOps):
    def isServiceRunning(self, servicename):
        try:
            o = bash("sudo /usr/sbin/service " + servicename + " status")
            if "not running" in o.getStdout():
                return False
            else:
                return True
        except:
            return False

    def stopService(self, servicename,force=True):
        if self.isServiceRunning(servicename) or force:
            return bash("sudo /usr/sbin/service " + servicename +" stop").isSuccess()

    def disableService(self, servicename):
        result = self.stopService(servicename)
        bash("sudo update-rc.d -f " + servicename + " remove")
        return result

    def startService(self, servicename,force=True):
        if not self.isServiceRunning(servicename) or force:
            return bash("sudo /usr/sbin/service " + servicename + " start").isSuccess()

    def enableService(self, servicename,forcestart=True):
        bash("sudo update-rc.d -f " + servicename + " remove")
        bash("sudo update-rc.d -f " + servicename + " defaults")
        return self.startService(servicename,force=forcestart)

    def isKVMEnabled(self):
        return bash("kvm-ok").isSuccess()

class serviceOpsRedhat7Later(serviceOps):
    def isServiceRunning(self, servicename):
        try:
            o = bash("systemctl is-active " + servicename)
            textout = o.getStdout()
            return "inactive" not in textout and "failed" not in textout
        except:
            return False

    def stopService(self, servicename,force=False):
        if self.isServiceRunning(servicename) or force:
            return bash("systemctl stop " + servicename).isSuccess()

        return True
    def disableService(self, servicename):
        result = self.stopService(servicename)
        bash("systemctl disable " + servicename)
        return result

    def startService(self, servicename,force=False):
        if not self.isServiceRunning(servicename) or force:
            return bash("systemctl start " + servicename).isSuccess()
        return True

    def enableService(self, servicename,forcestart=False):
        bash("systemctl enable " + servicename)
        return self.startService(servicename,force=forcestart)

    def isKVMEnabled(self):
        if os.path.exists("/dev/kvm"):
            return True
        else:
            return False

class serviceOpsSUSE(serviceOpsRedhat7Later):
    pass<|MERGE_RESOLUTION|>--- conflicted
+++ resolved
@@ -138,7 +138,6 @@
                 self.distro = "Ubuntu"
             else:
                 raise UnknownSystemException(distributor)
-<<<<<<< HEAD
         elif os.path.exists("/etc/os-release"):
             version = open("/etc/os-release").readline()
             distributor = version.split("=")[1].replace('"', '').strip()
@@ -146,8 +145,6 @@
                 self.distro = "SUSE"
             else:
                 raise UnknownSystemException(distributor)
-=======
->>>>>>> 98d3231d
         else:
             raise UnknownSystemException
 
