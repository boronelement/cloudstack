--- conflicted
+++ resolved
@@ -52,11 +52,7 @@
     public void testLogger() {
         Assume.assumeTrue(SystemUtils.IS_OS_LINUX);
         Logger mock = Mockito.mock(Logger.class);
-<<<<<<< HEAD
-        Mockito.doNothing().when(mock).debug((Message)Matchers.any());
-=======
         Mockito.doNothing().when(mock).debug(ArgumentMatchers.any());
->>>>>>> 399bd0a0
         Script script = new Script("/bin/echo", mock);
         script.execute();
     }
@@ -85,11 +81,7 @@
     public void testExecute() {
         Assume.assumeTrue(SystemUtils.IS_OS_LINUX);
         Logger mock = Mockito.mock(Logger.class);
-<<<<<<< HEAD
-        Mockito.doNothing().when(mock).debug((Message)Matchers.any());
-=======
         Mockito.doNothing().when(mock).debug(ArgumentMatchers.any());
->>>>>>> 399bd0a0
         for (int i = 0; i < 100000; i++) {
             Script script = new Script("/bin/false", mock);
             script.execute();
