--- conflicted
+++ resolved
@@ -27,41 +27,26 @@
 public class UuidUtilsTest {
 
     @Test
-<<<<<<< HEAD
-    public void validateUuidTestAllLowerCaseReturnTrue() throws Exception {
-=======
-    public void isUuidTestPass() throws Exception {
->>>>>>> 7936eb04
+    public void isUuidTestAllLowerCaseReturnTrue() {
         String serviceUuid = "f81a9aa3-1f7d-466f-b04b-f2b101486bae";
-        assertTrue(UuidUtils.validateUUID(serviceUuid));
-    }
-
-<<<<<<< HEAD
-    @Test
-    public void validateUuidTestAllUpperCaseReturnTrue() throws Exception {
-        String serviceUuid = "F81A9AA3-1F7D-466F-B04B-F2B101486BAE";
-        assertTrue(UuidUtils.validateUUID(serviceUuid));
-    }
-
-    @Test
-    public void validateUuidTestAlternatingCaseReturnTrue() throws Exception {
-        String serviceUuid = "f81A9Aa3-1f7d-466F-B04b-f2b101486BaE";
-        assertTrue(UuidUtils.validateUUID(serviceUuid));
-    }
-
-    @Test
-    public void validateUuidTestInvalidUuidReturnFalse() throws Exception {
-        String serviceUuid = "6fc6ce7-d503-4f95-9e68-c9cd281b13df";
-        assertFalse(UuidUtils.validateUUID(serviceUuid));
-=======
         assertTrue(UuidUtils.isUuid(serviceUuid));
     }
 
     @Test
-    public void isUuidTestFail() throws Exception {
+    public void isUuidTestAllUpperCaseReturnTrue() {
+        String serviceUuid = "F81A9AA3-1F7D-466F-B04B-F2B101486BAE";
+        assertTrue(UuidUtils.isUuid(serviceUuid));
+    }
+
+    @Test
+    public void isUuidTestAlternatingCaseReturnTrue() {
+        String serviceUuid = "f81A9Aa3-1f7d-466F-B04b-f2b101486BaE";
+        assertTrue(UuidUtils.isUuid(serviceUuid));
+    }
+
+    @Test
+    public void isUuidTestNotUuidReturnFalse() {
         String serviceUuid = "6fc6ce7-d503-4f95-9e68-c9cd281b13df";
-
         assertFalse(UuidUtils.isUuid(serviceUuid));
->>>>>>> 7936eb04
     }
 }