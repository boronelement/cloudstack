// Licensed to the Apache Software Foundation (ASF) under one
// or more contributor license agreements.  See the NOTICE file
// distributed with this work for additional information
// regarding copyright ownership.  The ASF licenses this file
// to you under the Apache License, Version 2.0 (the
// "License"); you may not use this file except in compliance
// the License.  You may obtain a copy of the License at
//
// http://www.apache.org/licenses/LICENSE-2.0
//
// Unless required by applicable law or agreed to in writing,
// software distributed under the License is distributed on an
// "AS IS" BASIS, WITHOUT WARRANTIES OR CONDITIONS OF ANY
// KIND, either express or implied.  See the License for the
// specific language governing permissions and limitations
// under the License.
package com.cloud.utils.script;

import java.io.BufferedReader;
import java.io.File;
import java.io.FileInputStream;
import java.io.IOException;
import java.io.InputStreamReader;
import java.io.PrintWriter;
import java.io.StringWriter;
import java.net.URL;
import java.util.ArrayList;
import java.util.List;
import java.util.Properties;
import java.util.concurrent.Callable;
import java.util.concurrent.Executors;
import java.util.concurrent.ScheduledExecutorService;
import java.util.concurrent.ScheduledFuture;
import java.util.concurrent.TimeUnit;

import org.apache.log4j.Logger;

import com.cloud.utils.PropertiesUtil;
import com.cloud.utils.concurrency.NamedThreadFactory;
import com.cloud.utils.script.OutputInterpreter.TimedOutLogger;

public class Script implements Callable<String> {
    private static final Logger s_logger = Logger.getLogger(Script.class);

    private final Logger _logger;

    public static final String ERR_EXECUTE = "execute.error";
    public static final String ERR_TIMEOUT = "timeout";
    private int _defaultTimeout = 3600 * 1000; /* 1 hour */
    private volatile boolean _isTimeOut = false;

    private boolean _passwordCommand = false;

    private static final ScheduledExecutorService s_executors = Executors.newScheduledThreadPool(10, new NamedThreadFactory("Script"));

    String _workDir;
    ArrayList<String> _command;
    long _timeout;
    Process _process;
    Thread _thread;

    ScriptBuilder _builder;

    public Script(String command, long timeout, Logger logger) {
        _command = new ArrayList<String>();
        _command.add(command);
        _timeout = timeout;
        if (_timeout == 0) {
        	/* always using default timeout 1 hour to avoid thread hang */
        	_timeout = _defaultTimeout;
        }
        _process = null;
        _logger = logger != null ? logger : s_logger;
    }

    protected Script(ScriptBuilder builder) {
        this(builder._command, builder._timeout, builder._logger);
    }

    public Script(boolean runWithSudo, String command, long timeout, Logger logger) {
        this(command, timeout, logger);
        if (runWithSudo) {
            _command.add(0, "sudo");
        }
    }

    public Script(String command, Logger logger) {
        this(command, 0, logger);
    }

    public Script(String command) {
        this(command, 0, s_logger);
    }

    public Script(String command, long timeout) {
        this(command, timeout, s_logger);
    }

    public void add(String... params) {
        for (String param : params) {
            _command.add(param);
        }
    }

    public void add(String param) {
        _command.add(param);
    }

    public Script set(String name, String value) {
        _command.add(name);
        _command.add(value);
        return this;
    }
    
    public void setWorkDir(String workDir) {
    	_workDir = workDir;
    }

    protected String buildCommandLine(String[] command) {
        StringBuilder builder = new StringBuilder();
        boolean obscureParam = false;
        for (int i = 0; i < command.length; i++) {
            String cmd = command[i];
            if (obscureParam) {
                builder.append("******").append(" ");
                obscureParam = false;
            } else {
                builder.append(command[i]).append(" ");
            }

            if ("-y".equals(cmd) || "-z".equals(cmd)) {
                obscureParam = true;
                _passwordCommand = true;
            }
        }
        return builder.toString();
    }

    protected String buildCommandLine(List<String> command) {
        StringBuilder builder = new StringBuilder();
        boolean obscureParam = false;
        for (String cmd : command) {
            if (obscureParam) {
                builder.append("******").append(" ");
                obscureParam = false;
            } else {
                builder.append(cmd).append(" ");
            }

            if ("-y".equals(cmd) || "-z".equals(cmd)) {
                obscureParam = true;
                _passwordCommand = true;
            }
        }
        return builder.toString();
    }

    public String execute() {
        return execute(new OutputInterpreter.OutputLogger(_logger));
    }

    @Override
    public String toString() {
    	String[] command = _command.toArray(new String[_command.size()]);
    	return buildCommandLine(command);
    }
    
    public String execute(OutputInterpreter interpreter) {
        String[] command = _command.toArray(new String[_command.size()]);

        if (_logger.isDebugEnabled()) {
            _logger.debug("Executing: " + buildCommandLine(command));
        }

        try {
            ProcessBuilder pb = new ProcessBuilder(command);
            pb.redirectErrorStream(true);
            if(_workDir != null) 
            	pb.directory(new File(_workDir));
            
            _process = pb.start();
            if (_process == null) {
                _logger.warn("Unable to execute: " + buildCommandLine(command));
                return "Unable to execute the command: " + command[0];
            }

            BufferedReader ir = new BufferedReader(new InputStreamReader(_process.getInputStream()));

            _thread = Thread.currentThread();
            ScheduledFuture<String> future = null;
            if (_timeout > 0) {
                future = s_executors.schedule(this, _timeout, TimeUnit.MILLISECONDS);
            }

            Task task = null;
            if (interpreter.drain()) {
                task = new Task(interpreter, ir);
                s_executors.execute(task);
            }

			while (true) {
				try {
					if (_process.waitFor() == 0) {
						_logger.debug("Execution is successful.");

						return interpreter.drain() ? task.getResult() : interpreter.interpret(ir);
					} else {
						break;
					}
				} catch (InterruptedException e) {
					if (!_isTimeOut) {
						/* This is not timeout, we are interrupted by others, continue */
						_logger.debug("We are interrupted but it's not a timeout, just continue");
						continue;
					}
					
					TimedOutLogger log = new TimedOutLogger(_process);
					Task timedoutTask = new Task(log, ir);

					timedoutTask.run();
					if (!_passwordCommand) {
						_logger.warn("Timed out: " + buildCommandLine(command) + ".  Output is: " + timedoutTask.getResult());
					} else {
						_logger.warn("Timed out: " + buildCommandLine(command));
					}

					return ERR_TIMEOUT;
				} finally {
					if (future != null) {
						future.cancel(false);
					}
					Thread.interrupted();
				}
			}

			_logger.debug("Exit value is " + _process.exitValue());

            BufferedReader reader = new BufferedReader(new InputStreamReader(_process.getInputStream()), 128);

            String error = interpreter.processError(reader);
            if (_logger.isDebugEnabled()) {
                _logger.debug(error);
            }
            return error;
        } catch (SecurityException ex) {
            _logger.warn("Security Exception....not running as root?", ex);
            StringWriter writer = new StringWriter();
            ex.printStackTrace(new PrintWriter(writer));
            return writer.toString();
        } catch (Exception ex) {
            _logger.warn("Exception: " + buildCommandLine(command), ex);
            StringWriter writer = new StringWriter();
            ex.printStackTrace(new PrintWriter(writer));
            return writer.toString();
        } finally {
            if (_process != null) {
                try {
                    _process.getErrorStream().close();
                } catch (IOException ex) {
                }
                try {
                    _process.getOutputStream().close();
                } catch (IOException ex) {
                }
                try {
                    _process.getInputStream().close();
                } catch (IOException ex) {
                }
                _process.destroy();
            }
        }
    }

    @Override
    public String call() {
        try {
            _logger.trace("Checking exit value of process");
            _process.exitValue();
            _logger.trace("Script ran within the alloted time");
        } catch (IllegalThreadStateException e) {
            _logger.warn("Interrupting script.");
            _isTimeOut = true;
            _thread.interrupt();
        }
        return null;
    }

    public static class Task implements Runnable {
        OutputInterpreter interpreter;
        BufferedReader reader;
        String result;
        boolean done;

        public Task(OutputInterpreter interpreter, BufferedReader reader) {
            this.interpreter = interpreter;
            this.reader = reader;
            this.result = null;
        }

        public void run() {
            done = false;
            try {
                result = interpreter.interpret(reader);
            } catch (IOException ex) {
                StringWriter writer = new StringWriter();
                ex.printStackTrace(new PrintWriter(writer));
                result = writer.toString();
            } catch (Exception ex) {
                StringWriter writer = new StringWriter();
                ex.printStackTrace(new PrintWriter(writer));
                result = writer.toString();
            } finally {
                synchronized (this) {
                    done = true;
                    notifyAll();
                }
                try {
                    reader.close();
                } catch (IOException ex) {
                }
                ;
            }
        }

        public synchronized String getResult() throws InterruptedException {
            if (!done) {
                wait();
            }
            return result;
        }
    }

    public static String findScript(String path, String script) {
        s_logger.debug("Looking for " + script + " in the classpath");

        path = path.replace("/", File.separator);

        URL url = ClassLoader.getSystemResource(script);
        s_logger.debug("System resource: " + url);
        File file = null;
        if (url != null) {
            file = new File(url.getFile());
            s_logger.debug("Absolute path =  " + file.getAbsolutePath());
            return file.getAbsolutePath();
        }

<<<<<<< HEAD
        url = Script.class.getClassLoader().getResource(path);
        if (url != null) {
            file = new File(url.getFile());
            return file.getAbsolutePath();
        }
        
=======
/*        url = Script.class.getClassLoader().getResource(path);
 *        s_logger.debug("Classpath resource: " + url);
 *        if (url != null) {
 *            file = new File(url.getFile());
 *            s_logger.debug("Absolute path =  " + file.getAbsolutePath());
 *            return file.getAbsolutePath();
 *        }
 */        
>>>>>>> 86427559
        if (path.endsWith(File.separator)) {
            path = path.substring(0, path.lastIndexOf(File.separator));
        }

        if (path.startsWith(File.separator)) {
            // Path given was absolute so we assume the caller knows what they want.
            file = new File(path + File.separator + script);
            return file.exists() ? file.getAbsolutePath() : null;
        }

        s_logger.debug("Looking for " + script);
        String search = null;
        for (int i = 0; i < 3; i++) {
            if (i == 0) {
                String cp = Script.class.getResource(Script.class.getSimpleName() + ".class").toExternalForm();
                int begin = cp.indexOf(File.separator);

                // work around with the inconsistency of java classpath and file separator on Windows 7
                if (begin < 0)
                    begin = cp.indexOf('/');

                int endBang = cp.lastIndexOf("!");
                int end = cp.lastIndexOf(File.separator, endBang);
                if (end < 0) 
                	end = cp.lastIndexOf('/', endBang);
                if(end < 0)
                	cp = cp.substring(begin);
                else
                	cp = cp.substring(begin, end);

                s_logger.debug("Current binaries reside at " + cp);
                search = cp;
            } else if (i == 1) {
                s_logger.debug("Searching in environment.properties");
                try {
                    final File propsFile = PropertiesUtil.findConfigFile("environment.properties");
                    if (propsFile == null) {
                        s_logger.debug("environment.properties could not be opened");
                    } else {
                        final FileInputStream finputstream = new FileInputStream(propsFile);
                        final Properties props = new Properties();
                        props.load(finputstream);
                        finputstream.close();
                        search = props.getProperty("paths.script");
                    }
                } catch (IOException e) {
                    s_logger.debug("environment.properties could not be opened");
                    continue;
                }
                s_logger.debug("environment.properties says scripts should be in " + search);
            } else {
                s_logger.debug("Searching in the current directory");
                search = ".";
            }

            search += File.separatorChar + path + File.separator;
            do {
                search = search.substring(0, search.lastIndexOf(File.separator));
                file = new File(search + File.separator + script);
                s_logger.debug("Looking for " + script + " in " + file.getAbsolutePath());
            } while (!file.exists() && search.lastIndexOf(File.separator) != -1);

            if (file.exists()) {
                return file.getAbsolutePath();
            }

        }
        s_logger.warn("Unable to find script " + script);
        return null;
    }

    public static String runSimpleBashScript(String command) {

        Script s = new Script("/bin/bash");
        s.add("-c");
        s.add(command);

        OutputInterpreter.OneLineParser parser = new OutputInterpreter.OneLineParser();
        if (s.execute(parser) != null)
            return null;

        String result = parser.getLine();
        if (result == null || result.trim().isEmpty())
            return null;
        else
            return result.trim();
    }
    
    public static String runSimpleBashScript(String command, int timeout) {

        Script s = new Script("/bin/bash", timeout);
        s.add("-c");
        s.add(command);

        OutputInterpreter.OneLineParser parser = new OutputInterpreter.OneLineParser();
        if (s.execute(parser) != null)
            return null;

        String result = parser.getLine();
        if (result == null || result.trim().isEmpty())
            return null;
        else
            return result.trim();
    }

    public static void main(String[] args) {
        String path = findScript(".", "try.sh");
        Script script = new Script(path, 5000, s_logger);
        script.execute();
        System.exit(1);
    }
}<|MERGE_RESOLUTION|>--- conflicted
+++ resolved
@@ -344,14 +344,6 @@
             return file.getAbsolutePath();
         }
 
-<<<<<<< HEAD
-        url = Script.class.getClassLoader().getResource(path);
-        if (url != null) {
-            file = new File(url.getFile());
-            return file.getAbsolutePath();
-        }
-        
-=======
 /*        url = Script.class.getClassLoader().getResource(path);
  *        s_logger.debug("Classpath resource: " + url);
  *        if (url != null) {
@@ -360,7 +352,6 @@
  *            return file.getAbsolutePath();
  *        }
  */        
->>>>>>> 86427559
         if (path.endsWith(File.separator)) {
             path = path.substring(0, path.lastIndexOf(File.separator));
         }
