//
// Licensed to the Apache Software Foundation (ASF) under one
// or more contributor license agreements.  See the NOTICE file
// distributed with this work for additional information
// regarding copyright ownership.  The ASF licenses this file
// to you under the Apache License, Version 2.0 (the
// "License"); you may not use this file except in compliance
// with the License.  You may obtain a copy of the License at
//
//   http://www.apache.org/licenses/LICENSE-2.0
//
// Unless required by applicable law or agreed to in writing,
// software distributed under the License is distributed on an
// "AS IS" BASIS, WITHOUT WARRANTIES OR CONDITIONS OF ANY
// KIND, either express or implied.  See the License for the
// specific language governing permissions and limitations
// under the License.
//

package org.apache.cloudstack.utils.process;

<<<<<<< HEAD
import com.google.common.base.Preconditions;
import com.google.common.io.CharStreams;
import org.apache.logging.log4j.Logger;
import org.apache.logging.log4j.LogManager;
import org.joda.time.Duration;

=======
>>>>>>> c779b1c6
import java.io.IOException;
import java.io.InputStreamReader;
import java.util.ArrayList;
import java.util.List;
import java.util.concurrent.Callable;
import java.util.concurrent.ExecutionException;
import java.util.concurrent.ExecutorService;
import java.util.concurrent.Future;
import java.util.concurrent.TimeUnit;
import java.util.concurrent.TimeoutException;
import java.util.regex.Matcher;
import java.util.regex.Pattern;

import org.apache.commons.lang3.StringUtils;
import org.apache.log4j.Logger;
import org.joda.time.Duration;

import com.cloud.utils.Ternary;
import com.google.common.base.Preconditions;
import com.google.common.io.CharStreams;

public final class ProcessRunner {
    protected Logger logger = LogManager.getLogger(getClass());

    // Default maximum timeout of 5 minutes for any command
    public static final Duration DEFAULT_MAX_TIMEOUT = new Duration(5 * 60 * 1000);
    private final ExecutorService executor;
    private final List<Ternary<String, String, String>> commandLogReplacements = new ArrayList<>();

    String removeCommandSensitiveInfoForLogging(String command) {
        String commandLog = command.trim();

        for (Ternary<String, String, String> replacement : commandLogReplacements) {
            if (commandLog.contains(replacement.first())) {
                Pattern pattern = Pattern.compile(replacement.second());
                Matcher matcher = pattern.matcher(commandLog);
                if (matcher.find()) {
                    commandLog = matcher.replaceAll(replacement.third());
                }
            }
        }
        return commandLog;
    }

    public ProcessRunner(ExecutorService executor) {
        this.executor = executor;
        commandLogReplacements.add(new Ternary<>("ipmitool", "-P\\s+\\S+", "-P *****"));
    }

    /**
     * Executes a process with provided list of commands with a max default timeout
     * of 5 minutes
     * @param commands list of string commands
     * @return returns process result
     */
    public ProcessResult executeCommands(final List<String> commands) {
        return executeCommands(commands, DEFAULT_MAX_TIMEOUT);
    }

    /**
     * Executes a process with provided list of commands with a given timeout that is less
     * than or equal to DEFAULT_MAX_TIMEOUT
     * @param commands list of string commands
     * @param timeOut timeout duration
     * @return returns process result
     */
    public ProcessResult executeCommands(final List<String> commands, final Duration timeOut) {
        Preconditions.checkArgument(commands != null && timeOut != null
                && timeOut.getStandardSeconds() > 0L
                && (timeOut.compareTo(DEFAULT_MAX_TIMEOUT) <= 0)
                && executor != null);

        int retVal = -2;
        String stdOutput = null;
        String stdError = null;
        String commandLog = removeCommandSensitiveInfoForLogging(StringUtils.join(commands, " "));

        try {
<<<<<<< HEAD
            logger.debug(String.format("Preparing command [%s] to execute.", oneLineCommand));
            final Process process = new ProcessBuilder().command(commands).start();

            logger.debug(String.format("Submitting command [%s].", oneLineCommand));
=======
            LOG.debug(String.format("Preparing command [%s] to execute.", commandLog));
            final Process process = new ProcessBuilder().command(commands).start();

            LOG.debug(String.format("Submitting command [%s].", commandLog));
>>>>>>> c779b1c6
            final Future<Integer> processFuture = executor.submit(new Callable<Integer>() {
                @Override
                public Integer call() throws Exception {
                    return process.waitFor();
                }
            });
            try {
<<<<<<< HEAD
                logger.debug(String.format("Waiting for a response from command [%s]. Defined timeout: [%s].", oneLineCommand, timeOut.getStandardSeconds()));
                retVal = processFuture.get(timeOut.getStandardSeconds(), TimeUnit.SECONDS);
            } catch (ExecutionException e) {
                logger.warn(String.format("Failed to complete the requested command [%s] due to execution error.", oneLineCommand), e);
                retVal = -2;
                stdError = e.getMessage();
            } catch (TimeoutException e) {
                logger.warn(String.format("Failed to complete the requested command [%s] within timeout. Defined timeout: [%s].", oneLineCommand, timeOut.getStandardSeconds()), e);
=======
                LOG.debug(String.format("Waiting for a response from command [%s]. Defined timeout: [%s].", commandLog, timeOut.getStandardSeconds()));
                retVal = processFuture.get(timeOut.getStandardSeconds(), TimeUnit.SECONDS);
            } catch (ExecutionException e) {
                LOG.warn(String.format("Failed to complete the requested command [%s] due to execution error.", commands), e);
                retVal = -2;
                stdError = e.getMessage();
            } catch (TimeoutException e) {
                LOG.warn(String.format("Failed to complete the requested command [%s] within timeout. Defined timeout: [%s].", commandLog, timeOut.getStandardSeconds()), e);
>>>>>>> c779b1c6
                retVal = -1;
                stdError = "Operation timed out, aborted.";
            } finally {
                if (StringUtils.isEmpty(stdError)) {
                    stdOutput = CharStreams.toString(new InputStreamReader(process.getInputStream()));
                    stdError = CharStreams.toString(new InputStreamReader(process.getErrorStream()));
                }
                process.destroy();
            }

<<<<<<< HEAD
            logger.debug(String.format("Process standard output for command [%s]: [%s].", oneLineCommand, stdOutput));
            logger.debug(String.format("Process standard error output command [%s]: [%s].", oneLineCommand, stdError));
        } catch (IOException | InterruptedException e) {
            logger.error(String.format("Exception caught error running command [%s].", oneLineCommand), e);
=======
            LOG.debug(String.format("Process standard output for command [%s]: [%s].", commandLog, stdOutput));
            LOG.debug(String.format("Process standard error output command [%s]: [%s].", commandLog, stdError));
        } catch (IOException | InterruptedException e) {
            LOG.error(String.format("Exception caught error running command [%s].", commandLog), e);
>>>>>>> c779b1c6
            stdError = e.getMessage();
        }
        return new ProcessResult(stdOutput, stdError, retVal);
    }
}<|MERGE_RESOLUTION|>--- conflicted
+++ resolved
@@ -19,15 +19,13 @@
 
 package org.apache.cloudstack.utils.process;
 
-<<<<<<< HEAD
+import org.apache.commons.lang3.StringUtils;
+import org.apache.logging.log4j.Logger;
+import org.apache.logging.log4j.LogManager;
 import com.google.common.base.Preconditions;
 import com.google.common.io.CharStreams;
-import org.apache.logging.log4j.Logger;
-import org.apache.logging.log4j.LogManager;
 import org.joda.time.Duration;
 
-=======
->>>>>>> c779b1c6
 import java.io.IOException;
 import java.io.InputStreamReader;
 import java.util.ArrayList;
@@ -41,13 +39,7 @@
 import java.util.regex.Matcher;
 import java.util.regex.Pattern;
 
-import org.apache.commons.lang3.StringUtils;
-import org.apache.log4j.Logger;
-import org.joda.time.Duration;
-
 import com.cloud.utils.Ternary;
-import com.google.common.base.Preconditions;
-import com.google.common.io.CharStreams;
 
 public final class ProcessRunner {
     protected Logger logger = LogManager.getLogger(getClass());
@@ -106,17 +98,10 @@
         String commandLog = removeCommandSensitiveInfoForLogging(StringUtils.join(commands, " "));
 
         try {
-<<<<<<< HEAD
-            logger.debug(String.format("Preparing command [%s] to execute.", oneLineCommand));
+            logger.debug("Preparing command [{}] to execute.", commandLog);
             final Process process = new ProcessBuilder().command(commands).start();
 
-            logger.debug(String.format("Submitting command [%s].", oneLineCommand));
-=======
-            LOG.debug(String.format("Preparing command [%s] to execute.", commandLog));
-            final Process process = new ProcessBuilder().command(commands).start();
-
-            LOG.debug(String.format("Submitting command [%s].", commandLog));
->>>>>>> c779b1c6
+            logger.debug("Submitting command [{}].", commandLog);
             final Future<Integer> processFuture = executor.submit(new Callable<Integer>() {
                 @Override
                 public Integer call() throws Exception {
@@ -124,25 +109,14 @@
                 }
             });
             try {
-<<<<<<< HEAD
-                logger.debug(String.format("Waiting for a response from command [%s]. Defined timeout: [%s].", oneLineCommand, timeOut.getStandardSeconds()));
+                logger.debug("Waiting for a response from command [{}]. Defined timeout: [{}].", commandLog, timeOut.getStandardSeconds());
                 retVal = processFuture.get(timeOut.getStandardSeconds(), TimeUnit.SECONDS);
             } catch (ExecutionException e) {
-                logger.warn(String.format("Failed to complete the requested command [%s] due to execution error.", oneLineCommand), e);
+                logger.warn("Failed to complete the requested command [{}] due to execution error.", commands, e);
                 retVal = -2;
                 stdError = e.getMessage();
             } catch (TimeoutException e) {
-                logger.warn(String.format("Failed to complete the requested command [%s] within timeout. Defined timeout: [%s].", oneLineCommand, timeOut.getStandardSeconds()), e);
-=======
-                LOG.debug(String.format("Waiting for a response from command [%s]. Defined timeout: [%s].", commandLog, timeOut.getStandardSeconds()));
-                retVal = processFuture.get(timeOut.getStandardSeconds(), TimeUnit.SECONDS);
-            } catch (ExecutionException e) {
-                LOG.warn(String.format("Failed to complete the requested command [%s] due to execution error.", commands), e);
-                retVal = -2;
-                stdError = e.getMessage();
-            } catch (TimeoutException e) {
-                LOG.warn(String.format("Failed to complete the requested command [%s] within timeout. Defined timeout: [%s].", commandLog, timeOut.getStandardSeconds()), e);
->>>>>>> c779b1c6
+                logger.warn("Failed to complete the requested command [{}] within timeout. Defined timeout: [{}].", commandLog, timeOut.getStandardSeconds(), e);
                 retVal = -1;
                 stdError = "Operation timed out, aborted.";
             } finally {
@@ -153,17 +127,10 @@
                 process.destroy();
             }
 
-<<<<<<< HEAD
-            logger.debug(String.format("Process standard output for command [%s]: [%s].", oneLineCommand, stdOutput));
-            logger.debug(String.format("Process standard error output command [%s]: [%s].", oneLineCommand, stdError));
+            logger.debug("Process standard output for command [{}]: [{}].", commandLog, stdOutput);
+            logger.debug("Process standard error output command [{}]: [{}].", commandLog, stdError);
         } catch (IOException | InterruptedException e) {
-            logger.error(String.format("Exception caught error running command [%s].", oneLineCommand), e);
-=======
-            LOG.debug(String.format("Process standard output for command [%s]: [%s].", commandLog, stdOutput));
-            LOG.debug(String.format("Process standard error output command [%s]: [%s].", commandLog, stdError));
-        } catch (IOException | InterruptedException e) {
-            LOG.error(String.format("Exception caught error running command [%s].", commandLog), e);
->>>>>>> c779b1c6
+            logger.error("Exception caught error running command [{}].", commandLog, e);
             stdError = e.getMessage();
         }
         return new ProcessResult(stdOutput, stdError, retVal);
