--- conflicted
+++ resolved
@@ -319,11 +319,7 @@
         try {
             _logger.trace("Checking exit value of process");
             _process.exitValue();
-<<<<<<< HEAD
             _logger.trace("Script ran within the allocated time");
-=======
-            _logger.trace("Script ran within the allotted time");
->>>>>>> b8ce0747
         } catch (IllegalThreadStateException e) {
             _logger.warn("Interrupting script.");
             _isTimeOut = true;
