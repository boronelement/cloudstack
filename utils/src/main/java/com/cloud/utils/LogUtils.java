--- conflicted
+++ resolved
@@ -20,15 +20,10 @@
 package com.cloud.utils;
 
 import java.io.File;
-<<<<<<< HEAD
-import java.util.HashSet;
-import java.util.Map;
-=======
 import java.util.ArrayList;
-import java.util.Enumeration;
 import java.util.HashSet;
 import java.util.List;
->>>>>>> 10c77c88
+import java.util.Map;
 import java.util.Set;
 
 import org.apache.logging.log4j.Logger;
@@ -40,12 +35,8 @@
 import com.google.gson.Gson;
 
 public class LogUtils {
-<<<<<<< HEAD
     protected static Logger LOGGER = LogManager.getLogger(LogUtils.class);
-=======
-    public static final Logger LOGGER = Logger.getLogger(LogUtils.class);
     private static final Gson GSON = new Gson();
->>>>>>> 10c77c88
 
     private static String configFileLocation = null;
 
