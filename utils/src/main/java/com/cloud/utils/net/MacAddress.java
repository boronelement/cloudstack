--- conflicted
+++ resolved
@@ -25,23 +25,18 @@
 import java.net.UnknownHostException;
 import java.util.Collections;
 import java.util.Formatter;
-<<<<<<< HEAD
 
 import org.apache.logging.log4j.Logger;
 import org.apache.logging.log4j.LogManager;
-=======
 import java.util.List;
->>>>>>> 3de1f8b4
 
 /**
  * This class retrieves the (first) MAC address for the machine is it is loaded on and stores it statically for retrieval.
  * It can also be used for formatting MAC addresses.
  **/
 public class MacAddress {
-<<<<<<< HEAD
     protected static Logger LOGGER = LogManager.getLogger(MacAddress.class);
-=======
->>>>>>> 3de1f8b4
+
     private long _addr = 0;
 
     protected MacAddress() {
@@ -102,22 +97,7 @@
                     break;
                 }
             }
-<<<<<<< HEAD
-
-        } catch (SecurityException ex) {
-            LOGGER.info("[ignored] security exception in static initializer of MacAddress", ex);
-        } catch (IOException ex) {
-            LOGGER.info("[ignored] io exception in static initializer of MacAddress");
-        } finally {
-            if (p != null) {
-                closeAutoCloseable(in, "closing init process input stream");
-                closeAutoCloseable(p.getErrorStream(), "closing init process error output stream");
-                closeAutoCloseable(p.getOutputStream(), "closing init process std output stream");
-                p.destroy();
-            }
-=======
         } catch (SocketException ignore) {
->>>>>>> 3de1f8b4
         }
 
         long macAddressLong = 0;
