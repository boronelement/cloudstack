//
// Licensed to the Apache Software Foundation (ASF) under one
// or more contributor license agreements.  See the NOTICE file
// distributed with this work for additional information
// regarding copyright ownership.  The ASF licenses this file
// to you under the Apache License, Version 2.0 (the
// "License"); you may not use this file except in compliance
// with the License.  You may obtain a copy of the License at
//
//   http://www.apache.org/licenses/LICENSE-2.0
//
// Unless required by applicable law or agreed to in writing,
// software distributed under the License is distributed on an
// "AS IS" BASIS, WITHOUT WARRANTIES OR CONDITIONS OF ANY
// KIND, either express or implied.  See the License for the
// specific language governing permissions and limitations
// under the License.
//

package com.cloud.utils.ssh;

import java.io.File;
import java.io.IOException;
import java.io.InputStream;
import java.nio.charset.StandardCharsets;

import org.apache.commons.io.IOUtils;
import org.apache.commons.lang3.StringUtils;

import org.apache.logging.log4j.Logger;
import org.apache.logging.log4j.LogManager;
import org.joda.time.Duration;

import com.trilead.ssh2.ChannelCondition;
import com.trilead.ssh2.Connection;
import com.trilead.ssh2.Session;
import com.cloud.utils.Pair;

public class SshHelper {
    private static final int DEFAULT_CONNECT_TIMEOUT = 180000;
    private static final int DEFAULT_KEX_TIMEOUT = 60000;

    protected static Logger LOGGER = LogManager.getLogger(SshHelper.class);

    public static Pair<Boolean, String> sshExecute(String host, int port, String user, File pemKeyFile, String password, String command) throws Exception {

        return sshExecute(host, port, user, pemKeyFile, password, command, DEFAULT_CONNECT_TIMEOUT, DEFAULT_KEX_TIMEOUT, 120000);
    }

    public static void scpTo(String host, int port, String user, File pemKeyFile, String password, String remoteTargetDirectory, String localFile, String fileMode)
            throws Exception {

        scpTo(host, port, user, pemKeyFile, password, remoteTargetDirectory, localFile, fileMode, DEFAULT_CONNECT_TIMEOUT, DEFAULT_KEX_TIMEOUT);
    }

    public static void scpTo(String host, int port, String user, File pemKeyFile, String password, String remoteTargetDirectory, String[] localFiles, String fileMode)
            throws Exception {

        scpTo(host, port, user, pemKeyFile, password, remoteTargetDirectory, localFiles, fileMode, DEFAULT_CONNECT_TIMEOUT, DEFAULT_KEX_TIMEOUT);
    }

    public static void scpTo(String host, int port, String user, File pemKeyFile, String password, String remoteTargetDirectory, byte[] data, String remoteFileName,
            String fileMode) throws Exception {

        scpTo(host, port, user, pemKeyFile, password, remoteTargetDirectory, data, remoteFileName, fileMode, DEFAULT_CONNECT_TIMEOUT, DEFAULT_KEX_TIMEOUT);
    }

    public static void scpFrom(String host, int port, String user, File permKeyFile, String localTargetDirectory, String remoteTargetFile) throws Exception {
        scpFrom(host, port, user, permKeyFile, null,  localTargetDirectory, remoteTargetFile);
    }

    public static void scpFrom(String host, int port, String user, File permKeyFile, String password, String localTargetDirectory, String remoteTargetFile) throws Exception {
        com.trilead.ssh2.Connection conn = null;
        com.trilead.ssh2.SCPClient scpClient = null;

        try {
            conn = new com.trilead.ssh2.Connection(host, port);
            conn.connect(null, DEFAULT_CONNECT_TIMEOUT, DEFAULT_KEX_TIMEOUT);

<<<<<<< HEAD
            if (!conn.authenticateWithPublicKey(user, permKeyFile, null)) {
                String msg = "Failed to authentication SSH user " + user + " on host " + host;
                LOGGER.error(msg);
                throw new Exception(msg);
=======
            if (permKeyFile == null) {
                if (!conn.authenticateWithPassword(user, password)) {
                    String msg = "Failed to authentication SSH user " + user + " on host " + host;
                    s_logger.error(msg);
                    throw new Exception(msg);
                }
            } else {
                if (!conn.authenticateWithPublicKey(user, permKeyFile, password)) {
                    String msg = "Failed to authentication SSH user " + user + " on host " + host;
                    s_logger.error(msg);
                    throw new Exception(msg);
                }
>>>>>>> 33e2a4dd
            }

            scpClient = conn.createSCPClient();

            scpClient.get(remoteTargetFile, localTargetDirectory);

        } finally {
            if (conn != null) {
                conn.close();
            }
        }
    }

    public static void scpTo(String host, int port, String user, File pemKeyFile, String password, String remoteTargetDirectory, String localFile, String fileMode,
            int connectTimeoutInMs, int kexTimeoutInMs) throws Exception {

        com.trilead.ssh2.Connection conn = null;
        com.trilead.ssh2.SCPClient scpClient = null;

        try {
            conn = new com.trilead.ssh2.Connection(host, port);
            conn.connect(null, connectTimeoutInMs, kexTimeoutInMs);

            if (pemKeyFile == null) {
                if (!conn.authenticateWithPassword(user, password)) {
                    String msg = "Failed to authentication SSH user " + user + " on host " + host;
                    LOGGER.error(msg);
                    throw new Exception(msg);
                }
            } else {
                if (!conn.authenticateWithPublicKey(user, pemKeyFile, password)) {
                    String msg = "Failed to authentication SSH user " + user + " on host " + host;
                    LOGGER.error(msg);
                    throw new Exception(msg);
                }
            }

            scpClient = conn.createSCPClient();

            if (fileMode != null)
                scpClient.put(localFile, remoteTargetDirectory, fileMode);
            else
                scpClient.put(localFile, remoteTargetDirectory);
        } finally {
            if (conn != null)
                conn.close();
        }
    }

    public static void scpTo(String host, int port, String user, File pemKeyFile, String password, String remoteTargetDirectory, String[] localFiles, String fileMode,
                             int connectTimeoutInMs, int kexTimeoutInMs) throws Exception {

        com.trilead.ssh2.Connection conn = null;
        com.trilead.ssh2.SCPClient scpClient = null;

        try {
            conn = new com.trilead.ssh2.Connection(host, port);
            conn.connect(null, connectTimeoutInMs, kexTimeoutInMs);

            if (pemKeyFile == null) {
                if (!conn.authenticateWithPassword(user, password)) {
                    String msg = "Failed to authentication SSH user " + user + " on host " + host;
                    LOGGER.error(msg);
                    throw new Exception(msg);
                }
            } else {
                if (!conn.authenticateWithPublicKey(user, pemKeyFile, password)) {
                    String msg = "Failed to authentication SSH user " + user + " on host " + host;
                    LOGGER.error(msg);
                    throw new Exception(msg);
                }
            }

            scpClient = conn.createSCPClient();

            if (fileMode != null)
                scpClient.put(localFiles, remoteTargetDirectory, fileMode);
            else
                scpClient.put(localFiles, remoteTargetDirectory);
        } finally {
            if (conn != null)
                conn.close();
        }
    }

    public static void scpTo(String host, int port, String user, File pemKeyFile, String password, String remoteTargetDirectory, byte[] data, String remoteFileName,
            String fileMode, int connectTimeoutInMs, int kexTimeoutInMs) throws Exception {

        com.trilead.ssh2.Connection conn = null;
        com.trilead.ssh2.SCPClient scpClient = null;

        try {
            conn = new com.trilead.ssh2.Connection(host, port);
            conn.connect(null, connectTimeoutInMs, kexTimeoutInMs);

            if (pemKeyFile == null) {
                if (!conn.authenticateWithPassword(user, password)) {
                    String msg = "Failed to authentication SSH user " + user + " on host " + host;
                    LOGGER.error(msg);
                    throw new Exception(msg);
                }
            } else {
                if (!conn.authenticateWithPublicKey(user, pemKeyFile, password)) {
                    String msg = "Failed to authentication SSH user " + user + " on host " + host;
                    LOGGER.error(msg);
                    throw new Exception(msg);
                }
            }

            scpClient = conn.createSCPClient();
            if (fileMode != null)
                scpClient.put(data, remoteFileName, remoteTargetDirectory, fileMode);
            else
                scpClient.put(data, remoteFileName, remoteTargetDirectory);
        } finally {
            if (conn != null)
                conn.close();
        }
    }

    public static Pair<Boolean, String> sshExecute(String host, int port, String user, File pemKeyFile, String password, String command, Duration connectTimeout,
            Duration kexTimeout, Duration waitTime) throws Exception {
        return sshExecute(host, port, user, pemKeyFile, password, command, (int)connectTimeout.getMillis(), (int)kexTimeout.getMillis(), (int)waitTime.getMillis());
    }

    public static Pair<Boolean, String> sshExecute(String host, int port, String user, File pemKeyFile, String password, String command, int connectTimeoutInMs, int kexTimeoutInMs,
            int waitResultTimeoutInMs) throws Exception {

        com.trilead.ssh2.Connection conn = null;
        com.trilead.ssh2.Session sess = null;
        try {
            conn = new com.trilead.ssh2.Connection(host, port);
            conn.connect(null, connectTimeoutInMs, kexTimeoutInMs);

            if (pemKeyFile == null) {
                if (!conn.authenticateWithPassword(user, password)) {
                    String msg = "Failed to authentication SSH user " + user + " on host " + host;
                    LOGGER.error(msg);
                    throw new Exception(msg);
                }
            } else {
                if (!conn.authenticateWithPublicKey(user, pemKeyFile, password)) {
                    String msg = "Failed to authentication SSH user " + user + " on host " + host;
                    LOGGER.error(msg);
                    throw new Exception(msg);
                }
            }
            sess = openConnectionSession(conn);

            sess.execCommand(command);

            InputStream stdout = sess.getStdout();
            InputStream stderr = sess.getStderr();

            byte[] buffer = new byte[8192];
            StringBuffer sbResult = new StringBuffer();
            int currentReadBytes = 0;
            while (true) {
                throwSshExceptionIfStdoutOrStdeerIsNull(stdout, stderr);

                if ((stdout.available() == 0) && (stderr.available() == 0)) {
                    int conditions = sess.waitForCondition(ChannelCondition.STDOUT_DATA | ChannelCondition.STDERR_DATA | ChannelCondition.EOF | ChannelCondition.EXIT_STATUS,
                            waitResultTimeoutInMs);

                    throwSshExceptionIfConditionsTimeout(conditions);

                    if ((conditions & ChannelCondition.EXIT_STATUS) != 0) {
                        break;
                    }

                    if (canEndTheSshConnection(waitResultTimeoutInMs, sess, conditions)) {
                        break;
                    }
                }

               while((currentReadBytes = stdout.read(buffer)) != -1) {
                    sbResult.append(new String(buffer, 0 , currentReadBytes));
                }

                while((currentReadBytes = stderr.read(buffer)) != -1) {
                    sbResult.append(new String(buffer, 0, currentReadBytes));
                }
            }

            String result = sbResult.toString();
            if (StringUtils.isBlank(result)) {
                try {
                    result = IOUtils.toString(stdout, StandardCharsets.UTF_8);
                }
                catch (IOException e) {
                    LOGGER.error("Couldn't get content of input stream due to: " + e.getMessage());
                    return new Pair<Boolean, String>(false, result);
                }
            }

            if (sess.getExitStatus() == null) {
                //Exit status is NOT available. Returning failure result.
                LOGGER.error(String.format("SSH execution of command %s has no exit status set. Result output: %s", command, result));
                return new Pair<Boolean, String>(false, result);
            }

            if (sess.getExitStatus() != null && sess.getExitStatus().intValue() != 0) {
                LOGGER.error(String.format("SSH execution of command %s has an error status code in return. Result output: %s", command, result));
                return new Pair<Boolean, String>(false, result);
            }
            return new Pair<Boolean, String>(true, result);
        } finally {
            if (sess != null)
                sess.close();

            if (conn != null)
                conn.close();
        }
    }


    protected static Session openConnectionSession(Connection conn) throws IOException, InterruptedException {
        Session sess = conn.openSession();
        return sess;
    }

    /**
     * Handles the SSH connection in case of timeout or exit. If the session ends with a timeout
     * condition, it throws an exception; if the channel reaches an end of file condition, but it
     * does not have an exit status, it returns true to break the loop; otherwise, it returns
     * false.
     */
    protected static boolean canEndTheSshConnection(int waitResultTimeoutInMs, com.trilead.ssh2.Session sess, int conditions) throws SshException, InterruptedException {
        if (isChannelConditionEof(conditions)) {
            int newConditions = sess.waitForCondition(ChannelCondition.EXIT_STATUS, waitResultTimeoutInMs);
            throwSshExceptionIfConditionsTimeout(newConditions);
            if ((newConditions & ChannelCondition.EXIT_STATUS) != 0) {
                return true;
            }
        }
        return false;
    }

    /**
     * It throws a {@link SshException} if the channel condition is {@link ChannelCondition#TIMEOUT}
     */
    protected static void throwSshExceptionIfConditionsTimeout(int conditions) throws SshException {
        if ((conditions & ChannelCondition.TIMEOUT) != 0) {
            String msg = "Timed out in waiting for SSH execution exit status";
            LOGGER.error(msg);
            throw new SshException(msg);
        }
    }

    /**
     * Checks if the channel condition mask is of {@link ChannelCondition#EOF} and not
     * {@link ChannelCondition#STDERR_DATA} or {@link ChannelCondition#STDOUT_DATA}.
     */
    protected static boolean isChannelConditionEof(int conditions) {
        if ((conditions & ChannelCondition.EOF) != 0) {
            return true;
        }
        return false;
    }

    /**
     * Checks if the SSH session {@link com.trilead.ssh2.Session#getStdout()} or
     * {@link com.trilead.ssh2.Session#getStderr()} is null.
     */
    protected static void throwSshExceptionIfStdoutOrStdeerIsNull(InputStream stdout, InputStream stderr) throws SshException {
        if (stdout == null || stderr == null) {
            String msg = "Stdout or Stderr of SSH session is null";
            LOGGER.error(msg);
            throw new SshException(msg);
        }
    }
}<|MERGE_RESOLUTION|>--- conflicted
+++ resolved
@@ -77,12 +77,6 @@
             conn = new com.trilead.ssh2.Connection(host, port);
             conn.connect(null, DEFAULT_CONNECT_TIMEOUT, DEFAULT_KEX_TIMEOUT);
 
-<<<<<<< HEAD
-            if (!conn.authenticateWithPublicKey(user, permKeyFile, null)) {
-                String msg = "Failed to authentication SSH user " + user + " on host " + host;
-                LOGGER.error(msg);
-                throw new Exception(msg);
-=======
             if (permKeyFile == null) {
                 if (!conn.authenticateWithPassword(user, password)) {
                     String msg = "Failed to authentication SSH user " + user + " on host " + host;
@@ -92,10 +86,9 @@
             } else {
                 if (!conn.authenticateWithPublicKey(user, permKeyFile, password)) {
                     String msg = "Failed to authentication SSH user " + user + " on host " + host;
-                    s_logger.error(msg);
-                    throw new Exception(msg);
-                }
->>>>>>> 33e2a4dd
+                    LOGGER.error(msg);
+                    throw new Exception(msg);
+                }
             }
 
             scpClient = conn.createSCPClient();
