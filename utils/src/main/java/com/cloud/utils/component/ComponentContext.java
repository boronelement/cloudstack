//
// Licensed to the Apache Software Foundation (ASF) under one
// or more contributor license agreements.  See the NOTICE file
// distributed with this work for additional information
// regarding copyright ownership.  The ASF licenses this file
// to you under the Apache License, Version 2.0 (the
// "License"); you may not use this file except in compliance
// with the License.  You may obtain a copy of the License at
//
//   http://www.apache.org/licenses/LICENSE-2.0
//
// Unless required by applicable law or agreed to in writing,
// software distributed under the License is distributed on an
// "AS IS" BASIS, WITHOUT WARRANTIES OR CONDITIONS OF ANY
// KIND, either express or implied.  See the License for the
// specific language governing permissions and limitations
// under the License.
//

package com.cloud.utils.component;

import java.util.HashMap;
import java.util.Map;
import java.util.Map.Entry;

import javax.management.InstanceAlreadyExistsException;
import javax.management.MBeanRegistrationException;
import javax.management.MalformedObjectNameException;
import javax.management.NotCompliantMBeanException;
import javax.naming.ConfigurationException;

import org.apache.logging.log4j.Logger;
import org.apache.logging.log4j.LogManager;
import org.springframework.aop.framework.Advised;
import org.springframework.beans.BeansException;
import org.springframework.beans.factory.NoSuchBeanDefinitionException;
import org.springframework.beans.factory.config.AutowireCapableBeanFactory;
import org.springframework.context.ApplicationContext;
import org.springframework.context.ApplicationContextAware;
import org.springframework.context.annotation.Primary;

import com.cloud.utils.mgmt.JmxUtil;
import com.cloud.utils.mgmt.ManagementBean;

/**
 *
 * ComponentContext.setApplication() and ComponentContext.getApplication()
 * are not recommended to be used outside, they exist to help wire Spring Framework
 *
 */
@SuppressWarnings("unchecked")
public class ComponentContext implements ApplicationContextAware {
    protected static Logger LOGGER = LogManager.getLogger(ComponentContext.class);

    private static ApplicationContext s_appContext;
    private static Map<Class<?>, ApplicationContext> s_appContextDelegates;
    private static boolean s_initializeBeans = true;

    @Override
    public void setApplicationContext(ApplicationContext applicationContext) {
        LOGGER.info("Setup Spring Application context");
        s_appContext = applicationContext;
    }

    public static ApplicationContext getApplicationContext() {
        return s_appContext;
    }

    public static void initComponentsLifeCycle() {
        if (!s_initializeBeans)
            return;

        AutowireCapableBeanFactory beanFactory = s_appContext.getAutowireCapableBeanFactory();

        Map<String, ComponentMethodInterceptable> interceptableComponents = getApplicationContext().getBeansOfType(ComponentMethodInterceptable.class);
        for (Map.Entry<String, ComponentMethodInterceptable> entry : interceptableComponents.entrySet()) {
            try {
                Object bean = getTargetObject(entry.getValue());
                beanFactory.configureBean(bean, entry.getKey());
            } catch (BeansException e){
                LOGGER.error(String.format("Could not load bean due to: [%s]. The service will be stopped. Please investigate the cause of the error or contact your support team.", e.getMessage()), e);
                System.exit(1);
            }

        }

        Map<String, ComponentLifecycle> lifecycleComponents = getApplicationContext().getBeansOfType(ComponentLifecycle.class);

        Map<String, ComponentLifecycle>[] classifiedComponents = new Map[ComponentLifecycle.MAX_RUN_LEVELS];
        for (int i = 0; i < ComponentLifecycle.MAX_RUN_LEVELS; i++) {
            classifiedComponents[i] = new HashMap<String, ComponentLifecycle>();
        }

        for (Map.Entry<String, ComponentLifecycle> entry : lifecycleComponents.entrySet()) {
            classifiedComponents[entry.getValue().getRunLevel()].put(entry.getKey(), entry.getValue());
        }

        // Run the SystemIntegrityCheckers first
        Map<String, SystemIntegrityChecker> integrityCheckers = getApplicationContext().getBeansOfType(SystemIntegrityChecker.class);
        for (Entry<String, SystemIntegrityChecker> entry : integrityCheckers.entrySet()) {
            LOGGER.info("Running SystemIntegrityChecker " + entry.getKey());
            try {
                entry.getValue().check();
<<<<<<< HEAD
            } catch (RuntimeException e) {
                s_logger.error("System integrity check failed. Refuse to startup", e);
=======
            } catch (Throwable e) {
                LOGGER.error("System integrity check failed. Refuse to startup", e);
>>>>>>> 6af1c25f
                System.exit(1);
            }
        }

        // configuration phase
        Map<String, String> avoidMap = new HashMap<String, String>();
        for (int i = 0; i < ComponentLifecycle.MAX_RUN_LEVELS; i++) {
            for (Map.Entry<String, ComponentLifecycle> entry : classifiedComponents[i].entrySet()) {
                ComponentLifecycle component = entry.getValue();
                String implClassName = ComponentContext.getTargetClass(component).getName();
                LOGGER.info("Configuring " + implClassName);

                if (avoidMap.containsKey(implClassName)) {
                    LOGGER.info("Skip configuration of " + implClassName + " as it is already configured");
                    continue;
                }

                try {
                    component.configure(component.getName(), component.getConfigParams());
                } catch (ConfigurationException e) {
                    LOGGER.error("Unhandled exception", e);
                    throw new RuntimeException("Unable to configure " + implClassName, e);
                }

                avoidMap.put(implClassName, implClassName);
            }
        }

        // starting phase
        avoidMap.clear();
        for (int i = 0; i < ComponentLifecycle.MAX_RUN_LEVELS; i++) {
            for (Map.Entry<String, ComponentLifecycle> entry : classifiedComponents[i].entrySet()) {
                ComponentLifecycle component = entry.getValue();
                String implClassName = ComponentContext.getTargetClass(component).getName();
                LOGGER.info("Starting " + implClassName);

                if (avoidMap.containsKey(implClassName)) {
                    LOGGER.info("Skip configuration of " + implClassName + " as it is already configured");
                    continue;
                }

                try {
                    component.start();

                    if (getTargetObject(component) instanceof ManagementBean)
                        registerMBean((ManagementBean)getTargetObject(component));
                } catch (Exception e) {
                    LOGGER.error("Unhandled exception", e);
                    throw new RuntimeException("Unable to start " + implClassName, e);
                }

                avoidMap.put(implClassName, implClassName);
            }
        }
    }

    static void registerMBean(ManagementBean mbean) {
        try {
            JmxUtil.registerMBean(mbean);
        } catch (MalformedObjectNameException e) {
            LOGGER.warn("Unable to register MBean: " + mbean.getName(), e);
        } catch (InstanceAlreadyExistsException e) {
            LOGGER.warn("Unable to register MBean: " + mbean.getName(), e);
        } catch (MBeanRegistrationException e) {
            LOGGER.warn("Unable to register MBean: " + mbean.getName(), e);
        } catch (NotCompliantMBeanException e) {
            LOGGER.warn("Unable to register MBean: " + mbean.getName(), e);
        }
        LOGGER.info("Registered MBean: " + mbean.getName());
    }

    public static <T> T getComponent(String name) {
        assert (s_appContext != null);
        return (T)s_appContext.getBean(name);
    }

    /**
     * only ever used to get the event bus
     *
     * @param beanType the component type to return
     * @return one of the component registered for the requested type
     * @param <T>
     */
    public static <T> T getComponent(Class<T> beanType) {
        assert (s_appContext != null);
        Map<String, T> matchedTypes = getComponentsOfType(beanType);
        if (matchedTypes.size() > 0) {
            for (Map.Entry<String, T> entry : matchedTypes.entrySet()) {
                Primary primary = getTargetClass(entry.getValue()).getAnnotation(Primary.class);
                if (primary != null)
                    return entry.getValue();
            }

            if (matchedTypes.size() > 1) {
                LOGGER.warn("Unable to uniquely locate bean type " + beanType.getName());
                for (Map.Entry<String, T> entry : matchedTypes.entrySet()) {
                    LOGGER.warn("Candidate " + getTargetClass(entry.getValue()).getName());
                }
            }

            return (T)matchedTypes.values().toArray()[0];
        }

        throw new NoSuchBeanDefinitionException(beanType.getName());
    }

    public static <T> Map<String, T> getComponentsOfType(Class<T> beanType) {
        return s_appContext.getBeansOfType(beanType);
    }

    public static Class<?> getTargetClass(Object instance) {
        while (instance instanceof Advised) {
            try {
                instance = ((Advised)instance).getTargetSource().getTarget();
            } catch (Exception e) {
                return instance.getClass();
            }
        }
        return instance.getClass();
    }

    public static <T> T getTargetObject(Object instance) {
        while (instance instanceof Advised) {
            try {
                instance = ((Advised)instance).getTargetSource().getTarget();
            } catch (Exception e) {
                return (T)instance;
            }
        }

        return (T)instance;
    }

    public static <T> T inject(Class<T> clz) {
        T instance;
        try {
            instance = clz.newInstance();
            return inject(instance);
        } catch (InstantiationException e) {
            LOGGER.error("Unhandled InstantiationException", e);
            throw new RuntimeException("Unable to instantiate object of class " + clz.getName() + ", make sure it has public constructor");
        } catch (IllegalAccessException e) {
            LOGGER.error("Unhandled IllegalAccessException", e);
            throw new RuntimeException("Unable to instantiate object of class " + clz.getName() + ", make sure it has public constructor");
        }
    }

    public static <T> T inject(Object instance) {
        // autowire dynamically loaded object
        AutowireCapableBeanFactory beanFactory = getApplicationContext(instance).getAutowireCapableBeanFactory();
        beanFactory.autowireBean(instance);
        return (T)instance;
    }

    private static ApplicationContext getApplicationContext(Object instance) {
        ApplicationContext result = null;

        synchronized (s_appContextDelegates) {
            if (instance != null && s_appContextDelegates != null) {
                result = s_appContextDelegates.get(instance.getClass());
            }
        }

        return result == null ? s_appContext : result;
    }

    public static synchronized void addDelegateContext(Class<?> clazz, ApplicationContext context) {
        if (s_appContextDelegates == null) {
            s_appContextDelegates = new HashMap<Class<?>, ApplicationContext>();
        }

        s_appContextDelegates.put(clazz, context);
    }

    public static synchronized void removeDelegateContext(Class<?> clazz) {
        if (s_appContextDelegates != null) {
            s_appContextDelegates.remove(clazz);
        }
    }

    public boolean isInitializeBeans() {
        return s_initializeBeans;
    }

    public void setInitializeBeans(boolean initializeBeans) {
        initInitializeBeans(initializeBeans);
    }

    private static synchronized void initInitializeBeans(boolean initializeBeans) {
        s_initializeBeans = initializeBeans;
    }
}<|MERGE_RESOLUTION|>--- conflicted
+++ resolved
@@ -101,13 +101,8 @@
             LOGGER.info("Running SystemIntegrityChecker " + entry.getKey());
             try {
                 entry.getValue().check();
-<<<<<<< HEAD
             } catch (RuntimeException e) {
-                s_logger.error("System integrity check failed. Refuse to startup", e);
-=======
-            } catch (Throwable e) {
                 LOGGER.error("System integrity check failed. Refuse to startup", e);
->>>>>>> 6af1c25f
                 System.exit(1);
             }
         }
