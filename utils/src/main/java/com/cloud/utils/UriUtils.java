//
// Licensed to the Apache Software Foundation (ASF) under one
// or more contributor license agreements.  See the NOTICE file
// distributed with this work for additional information
// regarding copyright ownership.  The ASF licenses this file
// to you under the Apache License, Version 2.0 (the
// "License"); you may not use this file except in compliance
// with the License.  You may obtain a copy of the License at
//
//   http://www.apache.org/licenses/LICENSE-2.0
//
// Unless required by applicable law or agreed to in writing,
// software distributed under the License is distributed on an
// "AS IS" BASIS, WITHOUT WARRANTIES OR CONDITIONS OF ANY
// KIND, either express or implied.  See the License for the
// specific language governing permissions and limitations
// under the License.
//

package com.cloud.utils;

import java.io.File;
import java.io.IOException;
import java.io.InputStream;
import java.net.HttpURLConnection;
import java.net.InetAddress;
import java.net.URI;
import java.net.URISyntaxException;
import java.net.URLEncoder;
import java.net.UnknownHostException;
import java.util.ArrayList;
import java.util.Collections;
import java.util.Comparator;
import java.util.HashMap;
import java.util.List;
import java.util.ListIterator;
import java.util.Map;
import java.util.Set;
import java.util.StringTokenizer;
import java.util.function.Predicate;

import javax.xml.parsers.DocumentBuilder;
import javax.xml.parsers.DocumentBuilderFactory;

import org.apache.cloudstack.utils.security.ParserUtils;
import org.apache.commons.httpclient.Credentials;
import org.apache.commons.httpclient.HttpClient;
import org.apache.commons.httpclient.HttpStatus;
import org.apache.commons.httpclient.MultiThreadedHttpConnectionManager;
import org.apache.commons.httpclient.UsernamePasswordCredentials;
import org.apache.commons.httpclient.auth.AuthScope;
import org.apache.commons.httpclient.methods.GetMethod;
import org.apache.commons.httpclient.util.URIUtil;
import org.apache.commons.lang3.StringUtils;
import org.apache.http.NameValuePair;
import org.apache.http.client.utils.URIBuilder;
import org.apache.http.client.utils.URLEncodedUtils;
import org.apache.http.message.BasicNameValuePair;
import org.apache.logging.log4j.Logger;
import org.apache.logging.log4j.LogManager;
import org.w3c.dom.Document;
import org.w3c.dom.Element;
import org.w3c.dom.NamedNodeMap;
import org.w3c.dom.Node;
import org.w3c.dom.NodeList;

import com.cloud.utils.crypt.DBEncryptionUtil;
import com.cloud.utils.exception.CloudRuntimeException;
import com.google.common.collect.ImmutableMap;
import com.google.common.collect.ImmutableSet;

public class UriUtils {

    protected static Logger LOGGER = LogManager.getLogger(UriUtils.class);

    public static String formNfsUri(String host, String path) {
        try {
            URI uri = new URI("nfs", host, path, null);
            return uri.toString();
        } catch (URISyntaxException e) {
            throw new CloudRuntimeException("Unable to form nfs URI: " + host + " - " + path);
        }
    }

    public static String formIscsiUri(String host, String iqn, Integer lun) {
        try {
            String path = iqn;
            if (lun != null) {
                path += "/" + lun.toString();
            }
            URI uri = new URI("iscsi", host, path, null);
            return uri.toString();
        } catch (URISyntaxException e) {
            throw new CloudRuntimeException("Unable to form iscsi URI: " + host + " - " + iqn + " - " + lun);
        }
    }

    public static String formFileUri(String path) {
        File file = new File(path);

        return file.toURI().toString();
    }

    // a simple URI component helper (Note: it does not deal with URI paramemeter area)
    public static String encodeURIComponent(String url) {
        int schemeTail = url.indexOf("://");

        int pathStart = 0;
        if (schemeTail > 0)
            pathStart = url.indexOf('/', schemeTail + 3);
        else
            pathStart = url.indexOf('/');

        if (pathStart > 0) {
            String[] tokens = url.substring(pathStart + 1).split("/");
            StringBuilder sb = new StringBuilder(url.substring(0, pathStart));
            for (String token : tokens) {
                sb.append("/").append(URLEncoder.encode(token));
            }

            return sb.toString();
        }

        // no need to do URL component encoding
        return url;
    }

    public static String getCifsUriParametersProblems(URI uri) {
        if (!UriUtils.hostAndPathPresent(uri)) {
            String errMsg = "cifs URI missing host and/or path. Make sure it's of the format cifs://hostname/path";
            LOGGER.warn(errMsg);
            return errMsg;
        }
        return null;
    }

    public static boolean hostAndPathPresent(URI uri) {
        return !(uri.getHost() == null || uri.getHost().trim().isEmpty() || uri.getPath() == null || uri.getPath().trim().isEmpty());
    }

    public static boolean cifsCredentialsPresent(URI uri) {
        List<NameValuePair> args = URLEncodedUtils.parse(uri, "UTF-8");
        boolean foundUser = false;
        boolean foundPswd = false;
        for (NameValuePair nvp : args) {
            String name = nvp.getName();
            if (name.equals("user")) {
                foundUser = true;
                LOGGER.debug("foundUser is" + foundUser);
            } else if (name.equals("password")) {
                foundPswd = true;
                LOGGER.debug("foundPswd is" + foundPswd);
            }
        }
        return (foundUser && foundPswd);
    }

    public static String getUpdateUri(String url, boolean encrypt) {
        String updatedPath = null;
        try {
            String query = URIUtil.getQuery(url);
            URIBuilder builder = new URIBuilder(url);
            builder.removeQuery();

            StringBuilder updatedQuery = new StringBuilder();
            List<NameValuePair> queryParams = getUserDetails(query);
            ListIterator<NameValuePair> iterator = queryParams.listIterator();
            while (iterator.hasNext()) {
                NameValuePair param = iterator.next();
                String value = null;
                if ("password".equalsIgnoreCase(param.getName()) &&
                        param.getValue() != null) {
                    value = encrypt ? DBEncryptionUtil.encrypt(param.getValue()) : DBEncryptionUtil.decrypt(param.getValue());
                } else {
                    value = param.getValue();
                }

                if (updatedQuery.length() == 0) {
                    updatedQuery.append(param.getName()).append('=')
                            .append(value);
                } else {
                    updatedQuery.append('&').append(param.getName())
                            .append('=').append(value);
                }
            }

            String schemeAndHost = "";
            URI newUri = builder.build();
            if (newUri.getScheme() != null) {
                schemeAndHost = newUri.getScheme() + "://" + newUri.getHost();
            }

            updatedPath = schemeAndHost + newUri.getPath() + "?" + updatedQuery;
        } catch (URISyntaxException e) {
            throw new CloudRuntimeException("Couldn't generate an updated uri. " + e.getMessage());
        }

        return updatedPath;
    }

    private static List<NameValuePair> getUserDetails(String query) {
        List<NameValuePair> details = new ArrayList<NameValuePair>();
        if (query != null && !query.isEmpty()) {
            StringTokenizer allParams = new StringTokenizer(query, "&");
            while (allParams.hasMoreTokens()) {
                String param = allParams.nextToken();
                details.add(new BasicNameValuePair(param.substring(0, param.indexOf("=")),
                        param.substring(param.indexOf("=") + 1)));
            }
        }

        return details;
    }

    // Get the size of a file from URL response header.
    public static long getRemoteSize(String url, Boolean followRedirect) {
        long remoteSize = 0L;
        final String[] methods = new String[]{"HEAD", "GET"};
        IllegalArgumentException exception = null;
        // Attempting first a HEAD request to avoid downloading the whole file. If
        // it fails (for example with S3 presigned URL), fallback on a standard GET
        // request.
        for (String method : methods) {
            HttpURLConnection httpConn = null;
            try {
                URI uri = new URI(url);
                httpConn = (HttpURLConnection)uri.toURL().openConnection();
                httpConn.setRequestMethod(method);
                httpConn.setConnectTimeout(2000);
                httpConn.setReadTimeout(5000);
                httpConn.setInstanceFollowRedirects(Boolean.TRUE.equals(followRedirect));
                String contentLength = httpConn.getHeaderField("content-length");
                if (contentLength != null) {
                    remoteSize = Long.parseLong(contentLength);
                } else if (method.equals("GET") && httpConn.getResponseCode() < 300) {
                    // Calculate the content size based on the input stream content
                    byte[] buf = new byte[1024];
                    int length;
                    while ((length = httpConn.getInputStream().read(buf, 0, buf.length)) != -1) {
                        remoteSize += length;
                    }
                }
                return remoteSize;
            } catch (URISyntaxException e) {
                throw new IllegalArgumentException("Invalid URL " + url);
            } catch (IOException e) {
                exception = new IllegalArgumentException("Unable to establish connection with URL " + url);
            } finally {
                if (httpConn != null) {
                    httpConn.disconnect();
                }
            }
        }
        if (exception != null) {
            throw exception;
        }
        return 0L;
    }

    public static Pair<String, Integer> validateUrl(String url) throws IllegalArgumentException {
        return validateUrl(null, url);
    }

    public static Pair<String, Integer> validateUrl(String format, String url) throws IllegalArgumentException {
<<<<<<< HEAD
=======
        return validateUrl(format, url, false, false);
    }

    /**
     * Verifies whether the provided URL is valid.
     * @param skipHostCheck if false, this function will verify whether the provided URL is resolvable, if it is a legal address and if it does not use IPv6 (configured by `skipIpv6Check`). If any of these conditions are false, an exception will be thrown.
     * @param skipIpv6Check if false, this function will verify whether the host uses IPv6 and, if it does, an exception will be thrown. This check is also skipped if `skipHostCheck` is true.
     * @return a pair containing the host and the corresponding port.
     * @throws IllegalArgumentException if the provided URL is invalid.
     */
    public static Pair<String, Integer> validateUrl(String format, String url, boolean skipHostCheck, boolean skipIpv6Check) throws IllegalArgumentException {
>>>>>>> b155e3d2
        try {
            URI uri = new URI(url);
            if ((uri.getScheme() == null) ||
                    (!uri.getScheme().equalsIgnoreCase("http") && !uri.getScheme().equalsIgnoreCase("https") && !uri.getScheme().equalsIgnoreCase("file"))) {
                throw new IllegalArgumentException("Unsupported scheme for url: " + url);
            }

            int port = uri.getPort();
            if (port == -1 && uri.getScheme().equalsIgnoreCase("https")) {
                port = 443;
            } else if (port == -1 && uri.getScheme().equalsIgnoreCase("http")) {
                port = 80;
            }

            String host = uri.getHost();
<<<<<<< HEAD
            try {
                InetAddress hostAddr = InetAddress.getByName(host);
                if (hostAddr.isAnyLocalAddress() || hostAddr.isLinkLocalAddress() || hostAddr.isLoopbackAddress() || hostAddr.isMulticastAddress()) {
                    throw new IllegalArgumentException("Illegal host specified in url");
                }
            } catch (UnknownHostException uhe) {
                throw new IllegalArgumentException("Unable to resolve " + host);
=======
            if (!skipHostCheck) {
                checkHost(host, skipIpv6Check);
>>>>>>> b155e3d2
            }

            // verify format
            if (format != null) {
                String uripath = uri.getPath();
                checkFormat(format, uripath);
            }
            return new Pair<String, Integer>(host, port);
        } catch (URISyntaxException use) {
            throw new IllegalArgumentException("Invalid URL: " + url);
        }
    }

    /**
     * Verifies whether the provided host is valid. Throws an `IllegalArgumentException` if:
     * <ul>
     *     <li>The host is not resolvable;</li>
     *     <li>The host address is illegal (any local, link local, loopback or multicast address);</li>
     *     <li>The host uses IPv6. This check is skipped if `skipIv6Check` is set to true.</li>
     * </ul>
     */
    private static void checkHost(String host, boolean skipIpv6Check) {
        try {
            InetAddress hostAddr = InetAddress.getByName(host);
            if (hostAddr.isAnyLocalAddress() || hostAddr.isLinkLocalAddress() || hostAddr.isLoopbackAddress() || hostAddr.isMulticastAddress()) {
                throw new IllegalArgumentException("Illegal host specified in URL.");
            }
            if (!skipIpv6Check && hostAddr instanceof Inet6Address) {
                throw new IllegalArgumentException(String.format("IPv6 addresses are not supported (%s).", hostAddr.getHostAddress()));
            }
        } catch (UnknownHostException uhe) {
            throw new IllegalArgumentException(String.format("Unable to resolve %s.", host));
        }
    }

    /**
     * Add element to priority list examining node attributes: priority (for urls) and type (for checksums)
     */
    protected static void addPriorityListElementExaminingNode(String tagName, Node node, List<Pair<String, Integer>> priorityList) {
        Integer priority = Integer.MAX_VALUE;
        String first = node.getTextContent();
        if (node.hasAttributes()) {
            NamedNodeMap attributes = node.getAttributes();
            for (int k=0; k<attributes.getLength(); k++) {
                Node attr = attributes.item(k);
                if (tagName.equals("url") && attr.getNodeName().equals("priority")) {
                    String prio = attr.getNodeValue().replace("\"", "");
                    priority = Integer.parseInt(prio);
                    break;
                } else if (tagName.equals("hash") && attr.getNodeName().equals("type")) {
                    first = "{" + attr.getNodeValue() + "}" + first;
                    break;
                }
            }
        }
        priorityList.add(new Pair<>(first, priority));
    }

    /**
     * Return the list of first elements on the list of pairs
     */
    protected static List<String> getListOfFirstElements(List<Pair<String, Integer>> priorityList) {
        List<String> values = new ArrayList<>();
        for (Pair<String, Integer> pair : priorityList) {
            values.add(pair.first());
        }
        return values;
    }

    /**
     * Return HttpClient with connection timeout
     */
    private static HttpClient getHttpClient() {
        MultiThreadedHttpConnectionManager s_httpClientManager = new MultiThreadedHttpConnectionManager();
        s_httpClientManager.getParams().setConnectionTimeout(5000);
        return new HttpClient(s_httpClientManager);
    }

    /**
     * Retrieve values from XML documents ordered by ascending priority for each tag name
     */
    public static Map<String, List<String>> getMultipleValuesFromXML(InputStream is, String[] tagNames) {
        Map<String, List<String>> returnValues = new HashMap<String, List<String>>();
        try {
            DocumentBuilderFactory factory = ParserUtils.getSaferDocumentBuilderFactory();
            DocumentBuilder docBuilder = factory.newDocumentBuilder();
            Document doc = docBuilder.parse(is);
            Element rootElement = doc.getDocumentElement();
            for (int i = 0; i < tagNames.length; i++) {
                NodeList targetNodes = rootElement.getElementsByTagName(tagNames[i]);
                if (targetNodes.getLength() <= 0) {
                    LOGGER.error("no " + tagNames[i] + " tag in XML response...");
                } else {
                    List<Pair<String, Integer>> priorityList = new ArrayList<>();
                    for (int j = 0; j < targetNodes.getLength(); j++) {
                        Node node = targetNodes.item(j);
                        addPriorityListElementExaminingNode(tagNames[i], node, priorityList);
                    }
                    priorityList.sort(Comparator.comparing(x -> x.second()));
                    returnValues.put(tagNames[i], getListOfFirstElements(priorityList));
                }
            }
        } catch (Exception ex) {
            LOGGER.error(ex);
        }
        return returnValues;
    }

    /**
     * Get list of urls on metalink ordered by ascending priority (for those which priority tag is not defined, highest priority value is assumed)
     */
    public static List<String> getMetalinkUrls(String metalinkUrl) {
        HttpClient httpClient = getHttpClient();
        GetMethod getMethod = new GetMethod(metalinkUrl);
        List<String> urls = new ArrayList<>();
        int status;
        try {
            status = httpClient.executeMethod(getMethod);
        } catch (IOException e) {
            LOGGER.error("Error retrieving urls form metalink: " + metalinkUrl);
            getMethod.releaseConnection();
            return null;
        }
        try {
            InputStream is = getMethod.getResponseBodyAsStream();
            if (status == HttpStatus.SC_OK) {
                Map<String, List<String>> metalinkUrlsMap = getMultipleValuesFromXML(is, new String[] {"url"});
                if (metalinkUrlsMap.containsKey("url")) {
                    List<String> metalinkUrls = metalinkUrlsMap.get("url");
                    urls.addAll(metalinkUrls);
                }
            }
        } catch (IOException e) {
            LOGGER.warn(e.getMessage());
        } finally {
            getMethod.releaseConnection();
        }
        return urls;
    }

    public static final Set<String> COMPRESSION_FORMATS = ImmutableSet.of("zip", "bz2", "gz");

    public static final Set<String> buildExtensionSet(boolean metalink, String... baseExtensions) {
        final ImmutableSet.Builder<String> builder = ImmutableSet.builder();

        for (String baseExtension : baseExtensions) {
            builder.add("." + baseExtension);
            for (String format : COMPRESSION_FORMATS) {
                builder.add("." + baseExtension + "." + format);
            }
        }

        if (metalink) {
            builder.add(".metalink");
        }

        return builder.build();
    }

    private final static Map<String, Set<String>> SUPPORTED_EXTENSIONS_BY_FORMAT =
            ImmutableMap.<String, Set<String>>builder()
                        .put("vhd", buildExtensionSet(false, "vhd"))
                        .put("vhdx", buildExtensionSet(false, "vhdx"))
                        .put("qcow2", buildExtensionSet(true, "qcow2", "img"))
                        .put("ova", buildExtensionSet(true, "ova"))
                        .put("tar", buildExtensionSet(false, "tar"))
                        .put("raw", buildExtensionSet(false, "img", "raw"))
                        .put("vmdk", buildExtensionSet(false, "vmdk"))
                        .put("iso", buildExtensionSet(true, "iso"))
            .build();

    public final static Set<String> getSupportedExtensions(String format) {
        return SUPPORTED_EXTENSIONS_BY_FORMAT.get(format);
    }

    // verify if a URI path is compliance with the file format given
    private static void checkFormat(String format, String uripath) {
        final String lowerCaseUri = uripath.toLowerCase();

        final boolean unknownExtensionForFormat = SUPPORTED_EXTENSIONS_BY_FORMAT.get(format.toLowerCase())
                                                                                .stream()
                                                                                .noneMatch(lowerCaseUri::endsWith);

        if (unknownExtensionForFormat) {
            final Predicate<Set<String>> uriMatchesAnyExtension =
                    supportedExtensions -> supportedExtensions.stream()
                                                              .anyMatch(lowerCaseUri::endsWith);

            boolean unknownExtension = SUPPORTED_EXTENSIONS_BY_FORMAT.values()
                                                                     .stream()
                                                                     .noneMatch(uriMatchesAnyExtension);

            if (unknownExtension) {
                throw new IllegalArgumentException("Please specify a valid " + format.toLowerCase());
            }

            throw new IllegalArgumentException("Please specify a valid URL. "
                                                       + "URL:" + uripath + " is an invalid for the format " + format.toLowerCase());
        }
    }

    public static InputStream getInputStreamFromUrl(String url, String user, String password) {

        try {
            Pair<String, Integer> hostAndPort = validateUrl(url);
            HttpClient httpclient = new HttpClient(new MultiThreadedHttpConnectionManager());
            if ((user != null) && (password != null)) {
                httpclient.getParams().setAuthenticationPreemptive(true);
                Credentials defaultcreds = new UsernamePasswordCredentials(user, password);
                httpclient.getState().setCredentials(new AuthScope(hostAndPort.first(), hostAndPort.second(), AuthScope.ANY_REALM), defaultcreds);
                LOGGER.info("Added username=" + user + ", password=" + password + "for host " + hostAndPort.first() + ":" + hostAndPort.second());
            }
            // Execute the method.
            GetMethod method = new GetMethod(url);
            int statusCode = httpclient.executeMethod(method);

            if (statusCode != HttpStatus.SC_OK) {
                LOGGER.error("Failed to read from URL: " + url);
                return null;
            }

            return method.getResponseBodyAsStream();
        } catch (Exception ex) {
            LOGGER.error("Failed to read from URL: " + url);
            return null;
        }
    }

    /**
     * Expands a given vlan URI to a list of vlan IDs
     * @param vlanAuthority the URI part without the vlan:// scheme
     * @return returns list of vlan integer ids
     */
    public static List<Integer> expandVlanUri(final String vlanAuthority) {
        final List<Integer> expandedVlans = new ArrayList<>();
        if (StringUtils.isEmpty(vlanAuthority)) {
            return expandedVlans;
        }
        for (final String vlanPart: vlanAuthority.split(",")) {
            if (StringUtils.isEmpty(vlanPart)) {
                continue;
            }
            final String[] range = vlanPart.split("-");
            if (range.length == 2) {
                Integer start = NumbersUtil.parseInt(range[0], -1);
                Integer end = NumbersUtil.parseInt(range[1], -1);
                if (start <= end && end > -1 && start > -1) {
                    while (start <= end) {
                        expandedVlans.add(start++);
                    }
                }
            } else {
                final Integer value = NumbersUtil.parseInt(range[0], -1);
                if (value > -1) {
                    expandedVlans.add(value);
                }
            }
        }
        return expandedVlans;
    }

    /**
     * Checks if given vlan URI authorities overlap
     * @param vlanRange1
     * @param vlanRange2
     * @return true if they overlap
     */
    public static boolean checkVlanUriOverlap(final String vlanRange1, final String vlanRange2) {
        final List<Integer> vlans1 = expandVlanUri(vlanRange1);
        final List<Integer> vlans2 = expandVlanUri(vlanRange2);
        if (vlans1 == null || vlans2 == null) {
            return true;
        }
        return !Collections.disjoint(vlans1, vlans2);
    }

    public static List<Integer> expandPvlanUri(String pvlanRange) {
        final List<Integer> expandedVlans = new ArrayList<>();
        if (StringUtils.isEmpty(pvlanRange)) {
            return expandedVlans;
        }
        String[] parts = pvlanRange.split("-\\w");
        expandedVlans.add(Integer.parseInt(parts[0]));
        expandedVlans.add(Integer.parseInt(parts[1]));
        return expandedVlans;
    }

    public static class UriInfo {
        String scheme;
        String storageHost;
        String storagePath;
        String userInfo;
        int port = -1;

        public UriInfo() {
        }

        public UriInfo(String scheme, String storageHost, String storagePath, String userInfo, int port) {
            this.scheme = scheme;
            this.storageHost = storageHost;
            this.storagePath = storagePath;
            this.userInfo = userInfo;
            this.port = port;
        }

        public String getScheme() {
            return scheme;
        }

        public String getStorageHost() {
            return storageHost;
        }

        public String getStoragePath() {
            return storagePath;
        }

        public String getUserInfo() {
            return userInfo;
        }

        public int getPort() {
            return port;
        }

        @Override
        public String toString() {
            return String.format("%s://%s%s%s%s", scheme,
                    userInfo == null ? "" : userInfo + "@",
                    storageHost,
                    port == -1 ? "" : ":" + port,
                    storagePath == null ? "" : storagePath);
        }
    }

    public static UriInfo getUriInfo(String url) {
        try {
            if (url == null) {
                return new UriInfo();
            }
            if (url.startsWith("rbd://")) {
                return getRbdUrlInfo(url);
            }
            URI uri = new URI(UriUtils.encodeURIComponent(url));
            return new UriInfo(uri.getScheme(), uri.getHost(), uri.getPath(), uri.getUserInfo(), uri.getPort());
        } catch (URISyntaxException e) {
            throw new CloudRuntimeException(url + " is not a valid uri");
        }
    }

    private static UriInfo getRbdUrlInfo(String url) {
        if (url == null || !url.toLowerCase().startsWith("rbd://")) {
            throw new CloudRuntimeException("RBD URL must start with \"rbd://\"");
        }
        String schema = StringUtils.substring(url, 0, 6);
        url = StringUtils.substring(url, 6, url.length());
        int firstAt = StringUtils.indexOf(url, "@");
        String credentials = (firstAt == -1) ? null : StringUtils.substring(url, 0, firstAt);
        String hostInfo = (firstAt == -1) ? url : StringUtils.substring(url, firstAt + 1, url.length());

        int firstSlash = StringUtils.indexOf(hostInfo, "/");
        int lastColon = StringUtils.lastIndexOf(hostInfo,":");
        int lastSquareBracket = StringUtils.lastIndexOf(hostInfo,"]");
        int endOfHost = lastColon == -1 ? (firstSlash > 0 ? firstSlash : hostInfo.length() + 1) :
                (lastSquareBracket > lastColon ? lastSquareBracket + 1 : lastColon);
        String storageHosts = StringUtils.substring(hostInfo, 0, endOfHost);
        String firstHost = storageHosts.split(",")[0];
        String strAfterHosts = StringUtils.substring(hostInfo, endOfHost);
        try {
            URI uri = new URI(UriUtils.encodeURIComponent(schema + firstHost + strAfterHosts));
            if (credentials != null) {
                credentials = credentials.replace("+", "-");
                credentials = credentials.replace("/", "_");
            }
            return new UriInfo(uri.getScheme(), storageHosts, uri.getPath(), credentials, uri.getPort());
        } catch (URISyntaxException e) {
            throw new CloudRuntimeException(url + " is not a valid uri for RBD");
        }
    }

    public static boolean isUrlForCompressedFile(String url) {
        return UriUtils.COMPRESSION_FORMATS.stream().anyMatch(f -> url.toLowerCase().endsWith(f));
    }
}<|MERGE_RESOLUTION|>--- conflicted
+++ resolved
@@ -262,8 +262,6 @@
     }
 
     public static Pair<String, Integer> validateUrl(String format, String url) throws IllegalArgumentException {
-<<<<<<< HEAD
-=======
         return validateUrl(format, url, false, false);
     }
 
@@ -275,7 +273,6 @@
      * @throws IllegalArgumentException if the provided URL is invalid.
      */
     public static Pair<String, Integer> validateUrl(String format, String url, boolean skipHostCheck, boolean skipIpv6Check) throws IllegalArgumentException {
->>>>>>> b155e3d2
         try {
             URI uri = new URI(url);
             if ((uri.getScheme() == null) ||
@@ -291,18 +288,8 @@
             }
 
             String host = uri.getHost();
-<<<<<<< HEAD
-            try {
-                InetAddress hostAddr = InetAddress.getByName(host);
-                if (hostAddr.isAnyLocalAddress() || hostAddr.isLinkLocalAddress() || hostAddr.isLoopbackAddress() || hostAddr.isMulticastAddress()) {
-                    throw new IllegalArgumentException("Illegal host specified in url");
-                }
-            } catch (UnknownHostException uhe) {
-                throw new IllegalArgumentException("Unable to resolve " + host);
-=======
             if (!skipHostCheck) {
                 checkHost(host, skipIpv6Check);
->>>>>>> b155e3d2
             }
 
             // verify format
