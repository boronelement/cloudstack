//
// Licensed to the Apache Software Foundation (ASF) under one
// or more contributor license agreements.  See the NOTICE file
// distributed with this work for additional information
// regarding copyright ownership.  The ASF licenses this file
// to you under the Apache License, Version 2.0 (the
// "License"); you may not use this file except in compliance
// with the License.  You may obtain a copy of the License at
//
//   http://www.apache.org/licenses/LICENSE-2.0
//
// Unless required by applicable law or agreed to in writing,
// software distributed under the License is distributed on an
// "AS IS" BASIS, WITHOUT WARRANTIES OR CONDITIONS OF ANY
// KIND, either express or implied.  See the License for the
// specific language governing permissions and limitations
// under the License.
//

package com.cloud.utils;

import com.cloud.utils.exception.CloudRuntimeException;
import org.apache.xerces.impl.xpath.regex.RegularExpression;

public class UuidUtils {

    private static final RegularExpression uuidRegex = new RegularExpression("[0-9a-fA-F]{8}(?:-[0-9a-fA-F]{4}){3}-[0-9a-fA-F]{12}");

    public static String first(String uuid) {
        return uuid.substring(0, uuid.indexOf('-'));
    }

    public static boolean validateUUID(String uuid) {
<<<<<<< HEAD
        RegularExpression regex = new RegularExpression("^(?i)[0-9a-f]{8}(?:-[0-9a-f]{4}){3}-[0-9a-f]{12}$");
        return regex.matches(uuid);
=======
        return uuidRegex.matches(uuid);
>>>>>>> 713a2368
    }

    /**
     * Returns a valid UUID in string format from a 32 digit UUID string without hyphens.
     * Example: 24abcb8f4211374fa2e1e5c0b7e88a2d -> 24abcb8f-4211-374f-a2e1-e5c0b7e88a2d
     */
    public static String normalize(String noHyphen) {
        if (noHyphen.length() != 32 || noHyphen.contains("-")) {
            throw new CloudRuntimeException("Invalid string format");
        }
        StringBuilder stringBuilder = new StringBuilder();
        stringBuilder.append(noHyphen.substring(0, 8)).append("-")
                .append(noHyphen.substring(8, 12)).append("-")
                .append(noHyphen.substring(12, 16)).append("-")
                .append(noHyphen.substring(16, 20)).append("-")
                .append(noHyphen.substring(20, 32));
        String uuid = stringBuilder.toString();
        if (!validateUUID(uuid)) {
            throw new CloudRuntimeException("Error generating UUID");
        }
        return uuid;
    }

    public static RegularExpression getUuidRegex() {
        return uuidRegex;
    }
}<|MERGE_RESOLUTION|>--- conflicted
+++ resolved
@@ -31,12 +31,7 @@
     }
 
     public static boolean validateUUID(String uuid) {
-<<<<<<< HEAD
-        RegularExpression regex = new RegularExpression("^(?i)[0-9a-f]{8}(?:-[0-9a-f]{4}){3}-[0-9a-f]{12}$");
-        return regex.matches(uuid);
-=======
         return uuidRegex.matches(uuid);
->>>>>>> 713a2368
     }
 
     /**
