--- conflicted
+++ resolved
@@ -27,15 +27,9 @@
     steps:
     - name: Conflict Check
       uses: eps1lon/actions-label-merge-conflict@v2.0.0
-      env:
-        AUTHOR: "${{ github.event.pull_request.user.login }}"
       with:
         repoToken: "${{ secrets.GITHUB_TOKEN }}"
         dirtyLabel: "status:has-conflicts"
         removeOnDirtyLabel: "status:ready-for-review"
         continueOnMissingPermissions: true
-<<<<<<< HEAD
-        commentOnDirty: "Hi @$AUTHOR, your pull request has merge conflicts. Can you fix the conflicts and sync your branch with the base branch?"
-=======
-        commentOnDirty: "This pull request has merge conflicts. Dear author, please fix the conflicts and sync your branch with the base branch."
->>>>>>> 72f13a6c
+        commentOnDirty: "This pull request has merge conflicts. Dear author, please fix the conflicts and sync your branch with the base branch."