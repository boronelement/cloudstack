// Licensed to the Apache Software Foundation (ASF) under one
// or more contributor license agreements.  See the NOTICE file
// distributed with this work for additional information
// regarding copyright ownership.  The ASF licenses this file
// to you under the Apache License, Version 2.0 (the
// "License"); you may not use this file except in compliance
// with the License.  You may obtain a copy of the License at
//
//   http://www.apache.org/licenses/LICENSE-2.0
//
// Unless required by applicable law or agreed to in writing,
// software distributed under the License is distributed on an
// "AS IS" BASIS, WITHOUT WARRANTIES OR CONDITIONS OF ANY
// KIND, either express or implied.  See the License for the
// specific language governing permissions and limitations
// under the License.

package org.apache.cloudstack.networkoffering;

import java.io.IOException;

import com.cloud.dc.ClusterDetailsDao;
import com.cloud.dc.dao.*;
import com.cloud.server.ConfigurationServer;
import com.cloud.user.*;
import org.apache.cloudstack.acl.SecurityChecker;
import org.apache.cloudstack.storage.datastore.db.PrimaryDataStoreDao;
import org.apache.cloudstack.storage.datastore.db.PrimaryDataStoreDaoImpl;
import org.apache.cloudstack.storage.datastore.db.StoragePoolDetailsDao;
import org.apache.cloudstack.test.utils.SpringUtils;
import org.mockito.Mockito;
import org.springframework.context.annotation.Bean;
import org.springframework.context.annotation.ComponentScan;
import org.springframework.context.annotation.ComponentScan.Filter;
import org.springframework.context.annotation.Configuration;
import org.springframework.context.annotation.FilterType;
import org.springframework.core.type.classreading.MetadataReader;
import org.springframework.core.type.classreading.MetadataReaderFactory;
import org.springframework.core.type.filter.TypeFilter;

import com.cloud.agent.AgentManager;
import com.cloud.alert.AlertManager;
import com.cloud.api.query.dao.UserAccountJoinDaoImpl;
import com.cloud.capacity.dao.CapacityDaoImpl;
import com.cloud.cluster.agentlb.dao.HostTransferMapDaoImpl;
import com.cloud.configuration.dao.ConfigurationDao;
import com.cloud.domain.dao.DomainDaoImpl;
import com.cloud.event.dao.UsageEventDaoImpl;
import com.cloud.host.dao.HostDaoImpl;
import com.cloud.host.dao.HostDetailsDaoImpl;
import com.cloud.host.dao.HostTagsDaoImpl;
import com.cloud.network.Ipv6AddressManager;
import com.cloud.network.NetworkManager;
import com.cloud.network.NetworkModel;
import com.cloud.network.NetworkService;
import com.cloud.network.StorageNetworkManager;
import com.cloud.network.dao.AccountGuestVlanMapDaoImpl;
import com.cloud.network.dao.FirewallRulesCidrsDaoImpl;
import com.cloud.network.dao.FirewallRulesDaoImpl;
import com.cloud.network.dao.IPAddressDaoImpl;
import com.cloud.network.dao.LoadBalancerDaoImpl;
import com.cloud.network.dao.NetworkDao;
import com.cloud.network.dao.NetworkDomainDaoImpl;
import com.cloud.network.dao.NetworkServiceMapDaoImpl;
import com.cloud.network.dao.PhysicalNetworkDaoImpl;
import com.cloud.network.dao.PhysicalNetworkServiceProviderDaoImpl;
import com.cloud.network.dao.PhysicalNetworkTrafficTypeDaoImpl;
import com.cloud.network.dao.UserIpv6AddressDaoImpl;
import com.cloud.network.element.DhcpServiceProvider;
import com.cloud.network.element.IpDeployer;
import com.cloud.network.element.NetworkElement;
import com.cloud.network.guru.NetworkGuru;
import com.cloud.network.lb.LoadBalancingRulesManager;
import com.cloud.network.rules.FirewallManager;
import com.cloud.network.rules.RulesManager;
import com.cloud.network.rules.dao.PortForwardingRulesDaoImpl;
import com.cloud.network.vpc.NetworkACLManager;
import com.cloud.network.vpc.VpcManager;
import com.cloud.network.vpc.dao.PrivateIpDaoImpl;
import com.cloud.network.vpn.RemoteAccessVpnService;
import com.cloud.offerings.dao.NetworkOfferingDao;
import com.cloud.offerings.dao.NetworkOfferingServiceMapDao;
import com.cloud.offerings.dao.NetworkOfferingServiceMapDaoImpl;
import com.cloud.projects.ProjectManager;
import com.cloud.server.ManagementService;
import com.cloud.service.dao.ServiceOfferingDaoImpl;
import com.cloud.storage.dao.DiskOfferingDaoImpl;
import com.cloud.storage.dao.S3DaoImpl;
import com.cloud.storage.dao.SnapshotDaoImpl;
import com.cloud.storage.dao.StoragePoolDetailsDaoImpl;
import com.cloud.storage.dao.SwiftDaoImpl;
import com.cloud.storage.dao.VolumeDaoImpl;
import com.cloud.storage.s3.S3Manager;
import com.cloud.storage.secondary.SecondaryStorageVmManager;
import com.cloud.storage.swift.SwiftManager;
import com.cloud.tags.dao.ResourceTagsDaoImpl;
import com.cloud.user.dao.AccountDaoImpl;
import com.cloud.user.dao.UserDaoImpl;
import com.cloud.vm.dao.InstanceGroupDaoImpl;
import com.cloud.vm.dao.NicDaoImpl;
import com.cloud.vm.dao.NicSecondaryIpDaoImpl;
import com.cloud.vm.dao.UserVmDao;
import com.cloud.vm.dao.VMInstanceDaoImpl;

@Configuration
@ComponentScan(basePackageClasses={
        AccountVlanMapDaoImpl.class,
        VolumeDaoImpl.class,
        HostPodDaoImpl.class,
        DomainDaoImpl.class,
        SwiftDaoImpl.class,
        ServiceOfferingDaoImpl.class,
        VlanDaoImpl.class,
        IPAddressDaoImpl.class,
        ResourceTagsDaoImpl.class,
        AccountDaoImpl.class,
        InstanceGroupDaoImpl.class,
        UserAccountJoinDaoImpl.class,
        CapacityDaoImpl.class,
        SnapshotDaoImpl.class,
        HostDaoImpl.class,
        VMInstanceDaoImpl.class,
        HostTransferMapDaoImpl.class,
        PortForwardingRulesDaoImpl.class,
        PrivateIpDaoImpl.class,
        UsageEventDaoImpl.class,
        PodVlanMapDaoImpl.class,
        DiskOfferingDaoImpl.class,
        DataCenterDaoImpl.class,
        DataCenterIpAddressDaoImpl.class,
        DataCenterVnetDaoImpl.class,
        PodVlanDaoImpl.class,
        DcDetailsDaoImpl.class,
        NicSecondaryIpDaoImpl.class,
        UserIpv6AddressDaoImpl.class,
        S3DaoImpl.class,
        UserDaoImpl.class,
        NicDaoImpl.class,
        NetworkDomainDaoImpl.class,
        HostDetailsDaoImpl.class,
        HostTagsDaoImpl.class,
        ClusterDaoImpl.class,
        FirewallRulesDaoImpl.class,
        FirewallRulesCidrsDaoImpl.class,
        PhysicalNetworkDaoImpl.class,
        PhysicalNetworkTrafficTypeDaoImpl.class,
        PhysicalNetworkServiceProviderDaoImpl.class,
        LoadBalancerDaoImpl.class,
        NetworkServiceMapDaoImpl.class,
        PrimaryDataStoreDaoImpl.class,
<<<<<<< HEAD
 StoragePoolDetailsDaoImpl.class,
=======
        StoragePoolDetailsDaoImpl.class,
        AccountGuestVlanMapDaoImpl.class
>>>>>>> 738d35a6
    },
includeFilters={@Filter(value=ChildTestConfiguration.Library.class, type=FilterType.CUSTOM)},
useDefaultFilters=false
)

public class ChildTestConfiguration {

    @Bean
    public ManagementService managementService() {
        return Mockito.mock(ManagementService.class);
    }

    @Bean
    public AccountManager acctMgr() {
        return Mockito.mock(AccountManager.class);
    }

    @Bean
    public NetworkService ntwkSvc() {
        return Mockito.mock(NetworkService.class);
    }

    @Bean
    public NetworkModel ntwkMdl() {
        return Mockito.mock(NetworkModel.class);
    }

    @Bean
    public AlertManager alertMgr() {
        return Mockito.mock(AlertManager.class);
    }

    @Bean
    public SecurityChecker securityChkr() {
        return Mockito.mock(SecurityChecker.class);
    }

    @Bean
    public ResourceLimitService resourceSvc() {
        return Mockito.mock(ResourceLimitService.class);
    }

    @Bean
    public ProjectManager projectMgr() {
        return Mockito.mock(ProjectManager.class);
    }

    @Bean
    public SecondaryStorageVmManager ssvmMgr() {
        return Mockito.mock(SecondaryStorageVmManager.class);
    }

    @Bean
    public SwiftManager swiftMgr() {
        return Mockito.mock(SwiftManager.class);
    }

    @Bean
    public S3Manager s3Mgr() {
        return Mockito.mock(S3Manager.class);
    }

    @Bean
    public VpcManager vpcMgr() {
        return Mockito.mock(VpcManager.class);
    }

    @Bean
    public UserVmDao userVMDao() {
        return Mockito.mock(UserVmDao.class);
    }

    @Bean
    public RulesManager rulesMgr() {
        return Mockito.mock(RulesManager.class);
    }

    @Bean
    public LoadBalancingRulesManager lbRulesMgr() {
        return Mockito.mock(LoadBalancingRulesManager.class);
    }

    @Bean
    public RemoteAccessVpnService vpnMgr() {
        return Mockito.mock(RemoteAccessVpnService.class);
    }

    @Bean
    public NetworkGuru ntwkGuru() {
        return Mockito.mock(NetworkGuru.class);
    }

    @Bean
    public NetworkElement ntwkElement() {
        return Mockito.mock(NetworkElement.class);
    }

    @Bean
    public IpDeployer ipDeployer() {
        return Mockito.mock(IpDeployer.class);
    }

    @Bean
    public DhcpServiceProvider dhcpProvider() {
        return Mockito.mock(DhcpServiceProvider.class);
    }

    @Bean
    public FirewallManager firewallMgr() {
        return Mockito.mock(FirewallManager.class);
    }

    @Bean
    public AgentManager agentMgr() {
        return Mockito.mock(AgentManager.class);
    }

    @Bean
    public StorageNetworkManager storageNtwkMgr() {
        return Mockito.mock(StorageNetworkManager.class);
    }

    @Bean
    public NetworkACLManager ntwkAclMgr() {
        return Mockito.mock(NetworkACLManager.class);
    }

    @Bean
    public Ipv6AddressManager ipv6Mgr() {
        return Mockito.mock(Ipv6AddressManager.class);
    }

    @Bean
    public ConfigurationDao configDao() {
        return Mockito.mock(ConfigurationDao.class);
    }

    @Bean
    public UserContext userContext() {
        return Mockito.mock(UserContext.class);
    }

    @Bean
    public UserContextInitializer userContextInitializer() {
        return Mockito.mock(UserContextInitializer.class);
    }

    @Bean
    public NetworkManager networkManager() {
        return Mockito.mock(NetworkManager.class);
    }

    @Bean
    public NetworkOfferingDao networkOfferingDao() {
        return Mockito.mock(NetworkOfferingDao.class);
    }

    @Bean
    public NetworkDao networkDao() {
        return Mockito.mock(NetworkDao.class);
    }

    @Bean
    public NetworkOfferingServiceMapDao networkOfferingServiceMapDao() {
        return Mockito.mock(NetworkOfferingServiceMapDao.class);
    }

    @Bean
    public DataCenterLinkLocalIpAddressDao datacenterLinkLocalIpAddressDao() {
    	return Mockito.mock(DataCenterLinkLocalIpAddressDao.class);
    }

    @Bean
    public ConfigurationServer configurationServer() {
        return Mockito.mock(ConfigurationServer.class);
    }

    @Bean
    public ClusterDetailsDao clusterDetailsDao() {
        return Mockito.mock(ClusterDetailsDao.class);
    }

    @Bean
    public AccountDetailsDao accountDetailsDao() {
        return Mockito.mock(AccountDetailsDao.class);
    }

    
    public static class Library implements TypeFilter {

        @Override
        public boolean match(MetadataReader mdr, MetadataReaderFactory arg1) throws IOException {
            mdr.getClassMetadata().getClassName();
            ComponentScan cs = ChildTestConfiguration.class.getAnnotation(ComponentScan.class);
            return SpringUtils.includedInBasePackageClasses(mdr.getClassMetadata().getClassName(), cs);
        }

    }

}<|MERGE_RESOLUTION|>--- conflicted
+++ resolved
@@ -148,12 +148,8 @@
         LoadBalancerDaoImpl.class,
         NetworkServiceMapDaoImpl.class,
         PrimaryDataStoreDaoImpl.class,
-<<<<<<< HEAD
- StoragePoolDetailsDaoImpl.class,
-=======
         StoragePoolDetailsDaoImpl.class,
         AccountGuestVlanMapDaoImpl.class
->>>>>>> 738d35a6
     },
 includeFilters={@Filter(value=ChildTestConfiguration.Library.class, type=FilterType.CUSTOM)},
 useDefaultFilters=false
