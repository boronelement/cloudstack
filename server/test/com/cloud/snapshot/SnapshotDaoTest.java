// Licensed to the Apache Software Foundation (ASF) under one
// or more contributor license agreements.  See the NOTICE file
// distributed with this work for additional information
// regarding copyright ownership.  The ASF licenses this file
// to you under the Apache License, Version 2.0 (the
// "License"); you may not use this file except in compliance
// with the License.  You may obtain a copy of the License at
//
//   http://www.apache.org/licenses/LICENSE-2.0
//
// Unless required by applicable law or agreed to in writing,
// software distributed under the License is distributed on an
// "AS IS" BASIS, WITHOUT WARRANTIES OR CONDITIONS OF ANY
// KIND, either express or implied.  See the License for the
// specific language governing permissions and limitations
// under the License.
package com.cloud.snapshot;

<<<<<<< HEAD
import java.util.List;

import javax.inject.Inject;

import org.junit.Before;
import org.junit.Test;
import org.junit.runner.RunWith;
import org.springframework.test.context.ContextConfiguration;
import org.springframework.test.context.junit4.SpringJUnit4ClassRunner;

import com.cloud.storage.Snapshot;
import com.cloud.storage.SnapshotVO;
import com.cloud.storage.dao.SnapshotDaoImpl;
import com.cloud.utils.component.ComponentContext;


import junit.framework.Assert;
import junit.framework.TestCase;

@RunWith(SpringJUnit4ClassRunner.class)
@ContextConfiguration(locations = "classpath:/SnapshotDaoTestContext.xml")
=======
import com.cloud.storage.Snapshot;
import com.cloud.storage.SnapshotVO;
import com.cloud.storage.dao.SnapshotDaoImpl;
import com.cloud.utils.component.ComponentLocator;
import junit.framework.Assert;
import junit.framework.TestCase;

import java.util.List;

>>>>>>> 4f53eb11
public class SnapshotDaoTest extends TestCase {
    @Inject SnapshotDaoImpl dao;

    @Before
    public void setup() throws Exception {
        ComponentContext.initComponentsLifeCycle();
    }

    @Test
    public void testListBy() {
<<<<<<< HEAD
        List<SnapshotVO> snapshots = dao.listByInstanceId(3, Snapshot.Status.BackedUp);
=======
        SnapshotDaoImpl dao = ComponentLocator.inject(SnapshotDaoImpl.class);
        
        List<SnapshotVO> snapshots = dao.listByInstanceId(3, Snapshot.State.BackedUp);
>>>>>>> 4f53eb11
        for(SnapshotVO snapshot : snapshots) {
            Assert.assertTrue(snapshot.getState() == Snapshot.State.BackedUp);
        }
    }
}<|MERGE_RESOLUTION|>--- conflicted
+++ resolved
@@ -16,7 +16,6 @@
 // under the License.
 package com.cloud.snapshot;
 
-<<<<<<< HEAD
 import java.util.List;
 
 import javax.inject.Inject;
@@ -36,19 +35,9 @@
 import junit.framework.Assert;
 import junit.framework.TestCase;
 
+
 @RunWith(SpringJUnit4ClassRunner.class)
 @ContextConfiguration(locations = "classpath:/SnapshotDaoTestContext.xml")
-=======
-import com.cloud.storage.Snapshot;
-import com.cloud.storage.SnapshotVO;
-import com.cloud.storage.dao.SnapshotDaoImpl;
-import com.cloud.utils.component.ComponentLocator;
-import junit.framework.Assert;
-import junit.framework.TestCase;
-
-import java.util.List;
-
->>>>>>> 4f53eb11
 public class SnapshotDaoTest extends TestCase {
     @Inject SnapshotDaoImpl dao;
 
@@ -59,13 +48,7 @@
 
     @Test
     public void testListBy() {
-<<<<<<< HEAD
-        List<SnapshotVO> snapshots = dao.listByInstanceId(3, Snapshot.Status.BackedUp);
-=======
-        SnapshotDaoImpl dao = ComponentLocator.inject(SnapshotDaoImpl.class);
-        
         List<SnapshotVO> snapshots = dao.listByInstanceId(3, Snapshot.State.BackedUp);
->>>>>>> 4f53eb11
         for(SnapshotVO snapshot : snapshots) {
             Assert.assertTrue(snapshot.getState() == Snapshot.State.BackedUp);
         }
