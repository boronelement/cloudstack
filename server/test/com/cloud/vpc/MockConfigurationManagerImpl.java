--- conflicted
+++ resolved
@@ -85,38 +85,6 @@
 import com.cloud.user.Account;
 import com.cloud.utils.component.ManagerBase;
 import com.cloud.vm.VirtualMachine.Type;
-<<<<<<< HEAD
-import org.apache.cloudstack.api.command.admin.config.UpdateCfgCmd;
-import org.apache.cloudstack.api.command.admin.network.CreateNetworkOfferingCmd;
-import org.apache.cloudstack.api.command.admin.network.DeleteNetworkOfferingCmd;
-import org.apache.cloudstack.api.command.admin.network.UpdateNetworkOfferingCmd;
-import org.apache.cloudstack.api.command.admin.offering.CreateDiskOfferingCmd;
-import org.apache.cloudstack.api.command.admin.offering.CreateServiceOfferingCmd;
-import org.apache.cloudstack.api.command.admin.offering.DeleteDiskOfferingCmd;
-import org.apache.cloudstack.api.command.admin.offering.DeleteServiceOfferingCmd;
-import org.apache.cloudstack.api.command.admin.offering.UpdateDiskOfferingCmd;
-import org.apache.cloudstack.api.command.admin.offering.UpdateServiceOfferingCmd;
-import org.apache.cloudstack.api.command.admin.pod.DeletePodCmd;
-import org.apache.cloudstack.api.command.admin.pod.UpdatePodCmd;
-import org.apache.cloudstack.api.command.admin.vlan.CreateVlanIpRangeCmd;
-import org.apache.cloudstack.api.command.admin.vlan.DedicatePublicIpRangeCmd;
-import org.apache.cloudstack.api.command.admin.vlan.DeleteVlanIpRangeCmd;
-import org.apache.cloudstack.api.command.admin.vlan.ReleasePublicIpRangeCmd;
-import org.apache.cloudstack.api.command.admin.zone.CreateZoneCmd;
-import org.apache.cloudstack.api.command.admin.zone.DeleteZoneCmd;
-import org.apache.cloudstack.api.command.admin.zone.UpdateZoneCmd;
-import org.apache.cloudstack.api.command.user.network.ListNetworkOfferingsCmd;
-import org.springframework.stereotype.Component;
-
-import javax.ejb.Local;
-import javax.inject.Inject;
-import javax.naming.ConfigurationException;
-import javax.naming.NamingException;
-import java.util.List;
-import java.util.Map;
-import java.util.Set;
-=======
->>>>>>> 4b157fcc
 
 @Component
 @Local(value = { ConfigurationManager.class, ConfigurationService.class })
@@ -344,40 +312,6 @@
      */
     @Override
     public Integer getServiceOfferingNetworkRate(long serviceOfferingId, Long dataCenterId) {
-        // TODO Auto-generated method stub
-        return null;
-    }
-
-    /* (non-Javadoc)
-<<<<<<< HEAD
-     * @see com.cloud.configuration.ConfigurationService#getDiskOffering(long)
-     */
-    @Override
-    public DiskOffering getDiskOffering(long diskOfferingId) {
-=======
-     * @see com.cloud.configuration.ConfigurationService#updateLDAP(org.apache.cloudstack.api.commands.LDAPConfigCmd)
-     */
-    @Override
-    public boolean updateLDAP(LDAPConfigCmd cmd) throws NamingException {
-        // TODO Auto-generated method stub
-        return false;
-    }
-
-    /* (non-Javadoc)
-     * @see com.cloud.configuration.ConfigurationService#removeLDAP(org.apache.cloudstack.api.commands.LDAPRemoveCmd)
-     */
-    @Override
-    public boolean removeLDAP(LDAPRemoveCmd cmd) {
-        // TODO Auto-generated method stub
-        return false;
-    }
-
-    /* (non-Javadoc)
-     * @see com.cloud.configuration.ConfigurationService#listLDAPConfig(org.apache.cloudstack.api.commands.LDAPConfigCmd)
-     */
-    @Override
-    public LDAPConfigCmd listLDAPConfig(LDAPConfigCmd cmd) {
->>>>>>> 4b157fcc
         // TODO Auto-generated method stub
         return null;
     }
