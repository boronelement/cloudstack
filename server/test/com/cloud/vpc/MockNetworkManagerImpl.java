// Licensed to the Apache Software Foundation (ASF) under one
// or more contributor license agreements.  See the NOTICE file
// distributed with this work for additional information
// regarding copyright ownership.  The ASF licenses this file
// to you under the Apache License, Version 2.0 (the
// "License"); you may not use this file except in compliance
// with the License.  You may obtain a copy of the License at
//
//   http://www.apache.org/licenses/LICENSE-2.0
//
// Unless required by applicable law or agreed to in writing,
// software distributed under the License is distributed on an
// "AS IS" BASIS, WITHOUT WARRANTIES OR CONDITIONS OF ANY
// KIND, either express or implied.  See the License for the
// specific language governing permissions and limitations
// under the License.
package com.cloud.vpc;

import java.util.HashMap;
import java.util.LinkedHashMap;
import java.util.List;
import java.util.Map;

import javax.ejb.Local;
import javax.inject.Inject;
import javax.naming.ConfigurationException;

import org.apache.cloudstack.acl.ControlledEntity.ACLType;
import org.apache.cloudstack.api.command.admin.network.DedicateGuestVlanRangeCmd;
import org.apache.cloudstack.api.command.admin.network.ListDedicatedGuestVlanRangesCmd;
import org.apache.cloudstack.api.command.admin.usage.ListTrafficTypeImplementorsCmd;
import org.apache.cloudstack.api.command.user.network.CreateNetworkCmd;
import org.apache.cloudstack.api.command.user.network.ListNetworksCmd;
import org.apache.cloudstack.api.command.user.network.RestartNetworkCmd;
import org.apache.cloudstack.api.command.user.vm.ListNicsCmd;
import org.apache.cloudstack.engine.orchestration.service.NetworkOrchestrationService;
import org.apache.log4j.Logger;
import org.springframework.stereotype.Component;

import com.cloud.deploy.DataCenterDeployment;
import com.cloud.deploy.DeployDestination;
import com.cloud.deploy.DeploymentPlan;
import com.cloud.exception.ConcurrentOperationException;
import com.cloud.exception.InsufficientAddressCapacityException;
import com.cloud.exception.InsufficientCapacityException;
import com.cloud.exception.InsufficientVirtualNetworkCapcityException;
import com.cloud.exception.ResourceAllocationException;
import com.cloud.exception.ResourceUnavailableException;
import com.cloud.network.GuestVlan;
import com.cloud.network.IpAddress;
import com.cloud.network.Network;
import com.cloud.network.Network.Provider;
import com.cloud.network.Network.Service;
import com.cloud.network.NetworkProfile;
import com.cloud.network.NetworkService;
import com.cloud.network.Networks.TrafficType;
import com.cloud.network.PhysicalNetwork;
import com.cloud.network.PhysicalNetworkServiceProvider;
import com.cloud.network.PhysicalNetworkTrafficType;
import com.cloud.network.dao.NetworkServiceMapDao;
import com.cloud.network.dao.NetworkVO;
import com.cloud.network.element.DhcpServiceProvider;
import com.cloud.network.element.LoadBalancingServiceProvider;
import com.cloud.network.element.NetworkElement;
import com.cloud.network.element.StaticNatServiceProvider;
import com.cloud.network.element.UserDataServiceProvider;
import com.cloud.network.guru.NetworkGuru;
import com.cloud.network.rules.LoadBalancerContainer.Scheme;
import com.cloud.offering.NetworkOffering;
import com.cloud.offerings.dao.NetworkOfferingServiceMapDao;
import com.cloud.user.Account;
import com.cloud.user.User;
import com.cloud.utils.Pair;
import com.cloud.utils.component.ManagerBase;
import com.cloud.vm.Nic;
import com.cloud.vm.NicProfile;
import com.cloud.vm.NicSecondaryIp;
import com.cloud.vm.NicVO;
import com.cloud.vm.ReservationContext;
import com.cloud.vm.VirtualMachine;
import com.cloud.vm.VirtualMachine.Type;
import com.cloud.vm.VirtualMachineProfile;

@Component
@Local(value = {NetworkOrchestrationService.class, NetworkService.class})
public class MockNetworkManagerImpl extends ManagerBase implements NetworkOrchestrationService, NetworkService {
    @Inject
    NetworkServiceMapDao _ntwkSrvcDao;
    @Inject
    NetworkOfferingServiceMapDao _ntwkOfferingSrvcDao;

    @Inject
    List<NetworkElement> _networkElements;

    private static HashMap<String, String> s_providerToNetworkElementMap = new HashMap<String, String>();
    private static final Logger s_logger = Logger.getLogger(MockNetworkManagerImpl.class);

    /* (non-Javadoc)
     * @see com.cloud.utils.component.Manager#start()
     */
    @Override
    public boolean start() {
        for (NetworkElement element : _networkElements) {
            Provider implementedProvider = element.getProvider();
            if (implementedProvider != null) {
                if (s_providerToNetworkElementMap.containsKey(implementedProvider.getName())) {
                    s_logger.error("Cannot start MapNetworkManager: Provider <-> NetworkElement must be a one-to-one map, " +
                        "multiple NetworkElements found for Provider: " + implementedProvider.getName());
                    return false;
                }
                s_providerToNetworkElementMap.put(implementedProvider.getName(), element.getName());
            }
        }
        return true;
    }

    /* (non-Javadoc)
     * @see com.cloud.utils.component.Manager#configure(java.lang.String, java.util.Map)
     */
    @Override
    public boolean configure(String name, Map<String, Object> params) throws ConfigurationException {
        // TODO Auto-generated method stub
        return false;
    }

    /* (non-Javadoc)
     * @see com.cloud.utils.component.Manager#stop()
     */
    @Override
    public boolean stop() {
        // TODO Auto-generated method stub
        return false;
    }

    /* (non-Javadoc)
     * @see com.cloud.utils.component.Manager#getName()
     */
    @Override
    public String getName() {
        // TODO Auto-generated method stub
        return null;
    }

    /* (non-Javadoc)
     * @see com.cloud.network.NetworkService#getIsolatedNetworksOwnedByAccountInZone(long, com.cloud.user.Account)
     */
    @Override
    public List<? extends Network> getIsolatedNetworksOwnedByAccountInZone(long zoneId, Account owner) {
        // TODO Auto-generated method stub
        return null;
    }

    /* (non-Javadoc)
     * @see com.cloud.network.NetworkService#allocateIP(com.cloud.user.Account, long, java.lang.Long)
     */
    @Override
    public IpAddress allocateIP(Account ipOwner, long zoneId, Long networkId, Boolean displayIp) throws ResourceAllocationException, InsufficientAddressCapacityException,
        ConcurrentOperationException {
        // TODO Auto-generated method stub
        return null;
    }

    @Override
    public IpAddress allocatePortableIP(Account ipOwner, int regionId, Long zoneId, Long networkId, Long vpcId) throws ResourceAllocationException,
        InsufficientAddressCapacityException, ConcurrentOperationException {
        return null;
    }

    @Override
    public boolean releasePortableIpAddress(long ipAddressId) {
        return false;// TODO Auto-generated method stub
    }

    /* (non-Javadoc)
    * @see com.cloud.network.NetworkService#releaseIpAddress(long)
    */
    @Override
    public boolean releaseIpAddress(long ipAddressId) throws InsufficientAddressCapacityException {
        // TODO Auto-generated method stub
        return false;
    }

    /* (non-Javadoc)
     * @see com.cloud.network.NetworkService#createGuestNetwork(com.cloud.api.commands.CreateNetworkCmd)
     */
    @Override
    public Network createGuestNetwork(CreateNetworkCmd cmd) throws InsufficientCapacityException, ConcurrentOperationException, ResourceAllocationException {
        // TODO Auto-generated method stub
        return null;
    }

    /* (non-Javadoc)
     * @see com.cloud.network.NetworkService#searchForNetworks(com.cloud.api.commands.ListNetworksCmd)
     */
    @Override
    public Pair<List<? extends Network>, Integer> searchForNetworks(ListNetworksCmd cmd) {
        // TODO Auto-generated method stub
        return null;
    }

    /* (non-Javadoc)
     * @see com.cloud.network.NetworkService#deleteNetwork(long)
     */
    @Override
    public boolean deleteNetwork(long networkId, boolean forced) {
        // TODO Auto-generated method stub
        return false;
    }

    /* (non-Javadoc)
     * @see com.cloud.network.NetworkService#restartNetwork(com.cloud.api.commands.RestartNetworkCmd, boolean)
     */
    @Override
    public boolean restartNetwork(RestartNetworkCmd cmd, boolean cleanup) throws ConcurrentOperationException, ResourceUnavailableException,
        InsufficientCapacityException {
        // TODO Auto-generated method stub
        return false;
    }

    /* (non-Javadoc)
     * @see com.cloud.network.NetworkService#getActiveNicsInNetwork(long)
     */
    @Override
    public int getActiveNicsInNetwork(long networkId) {
        // TODO Auto-generated method stub
        return 0;
    }

    /* (non-Javadoc)
     * @see com.cloud.network.NetworkService#getNetwork(long)
     */
    @Override
    public Network getNetwork(long networkId) {
        // TODO Auto-generated method stub
        return null;
    }

    /* (non-Javadoc)
     * @see com.cloud.network.NetworkService#getIp(long)
     */
    @Override
    public IpAddress getIp(long id) {
        // TODO Auto-generated method stub
        return null;
    }

    /* (non-Javadoc)
     * @see com.cloud.network.NetworkService#updateGuestNetwork(long, java.lang.String, java.lang.String, com.cloud.user.Account, com.cloud.user.User, java.lang.String, java.lang.Long, java.lang.Boolean)
     */
    @Override
    public Network updateGuestNetwork(long networkId, String name, String displayText, Account callerAccount, User callerUser, String domainSuffix,
        Long networkOfferingId, Boolean changeCidr, String guestVmCidr, Boolean displayNetwork, String newUUID) {
        // TODO Auto-generated method stub
        return null;
    }

    /* (non-Javadoc)
     * @see com.cloud.network.NetworkService#createPhysicalNetwork(java.lang.Long, java.lang.String, java.lang.String, java.util.List, java.lang.String, java.lang.Long, java.util.List, java.lang.String)
     */
    @Override
    public PhysicalNetwork createPhysicalNetwork(Long zoneId, String vnetRange, String networkSpeed, List<String> isolationMethods, String broadcastDomainRange,
        Long domainId, List<String> tags, String name) {
        // TODO Auto-generated method stub
        return null;
    }

    /* (non-Javadoc)
     * @see com.cloud.network.NetworkService#searchPhysicalNetworks(java.lang.Long, java.lang.Long, java.lang.String, java.lang.Long, java.lang.Long, java.lang.String)
     */
    @Override
    public Pair<List<? extends PhysicalNetwork>, Integer> searchPhysicalNetworks(Long id, Long zoneId, String keyword, Long startIndex, Long pageSize, String name) {
        // TODO Auto-generated method stub
        return null;
    }

    /* (non-Javadoc)
     * @see com.cloud.network.NetworkService#updatePhysicalNetwork(java.lang.Long, java.lang.String, java.util.List, java.lang.String, java.lang.String)
     */
    @Override
    public PhysicalNetwork updatePhysicalNetwork(Long id, String networkSpeed, List<String> tags, String newVnetRangeString, String state) {
        // TODO Auto-generated method stub
        return null;
    }

    /* (non-Javadoc)
     * @see com.cloud.network.NetworkService#deletePhysicalNetwork(java.lang.Long)
     */
    @Override
    public boolean deletePhysicalNetwork(Long id) {
        // TODO Auto-generated method stub
        return false;
    }

    @Override
    public GuestVlan dedicateGuestVlanRange(DedicateGuestVlanRangeCmd cmd) {
        // TODO Auto-generated method stub
        return null;
    }

    @Override
    public Pair<List<? extends GuestVlan>, Integer> listDedicatedGuestVlanRanges(ListDedicatedGuestVlanRangesCmd cmd) {
        // TODO Auto-generated method stub
        return null;
    }

    @Override
    public boolean releaseDedicatedGuestVlanRange(Long dedicatedGuestVlanRangeId) {
        // TODO Auto-generated method stub
        return true;

    }

    /* (non-Javadoc)
     * @see com.cloud.network.NetworkService#listNetworkServices(java.lang.String)
     */
    @Override
    public List<? extends Service> listNetworkServices(String providerName) {
        // TODO Auto-generated method stub
        return null;
    }

    /* (non-Javadoc)
     * @see com.cloud.network.NetworkService#addProviderToPhysicalNetwork(java.lang.Long, java.lang.String, java.lang.Long, java.util.List)
     */
    @Override
    public PhysicalNetworkServiceProvider addProviderToPhysicalNetwork(Long physicalNetworkId, String providerName, Long destinationPhysicalNetworkId,
        List<String> enabledServices) {
        // TODO Auto-generated method stub
        return null;
    }

    /* (non-Javadoc)
     * @see com.cloud.network.NetworkService#listNetworkServiceProviders(java.lang.Long, java.lang.String, java.lang.String, java.lang.Long, java.lang.Long)
     */
    @Override
    public Pair<List<? extends PhysicalNetworkServiceProvider>, Integer> listNetworkServiceProviders(Long physicalNetworkId, String name, String state, Long startIndex,
        Long pageSize) {
        // TODO Auto-generated method stub
        return null;
    }

    /* (non-Javadoc)
     * @see com.cloud.network.NetworkService#updateNetworkServiceProvider(java.lang.Long, java.lang.String, java.util.List)
     */
    @Override
    public PhysicalNetworkServiceProvider updateNetworkServiceProvider(Long id, String state, List<String> enabledServices) {
        // TODO Auto-generated method stub
        return null;
    }

    /* (non-Javadoc)
     * @see com.cloud.network.NetworkService#deleteNetworkServiceProvider(java.lang.Long)
     */
    @Override
    public boolean deleteNetworkServiceProvider(Long id) throws ConcurrentOperationException, ResourceUnavailableException {
        // TODO Auto-generated method stub
        return false;
    }

    /* (non-Javadoc)
     * @see com.cloud.network.NetworkService#getPhysicalNetwork(java.lang.Long)
     */
    @Override
    public PhysicalNetwork getPhysicalNetwork(Long physicalNetworkId) {
        // TODO Auto-generated method stub
        return null;
    }

    /* (non-Javadoc)
     * @see com.cloud.network.NetworkService#getCreatedPhysicalNetwork(java.lang.Long)
     */
    @Override
    public PhysicalNetwork getCreatedPhysicalNetwork(Long physicalNetworkId) {
        // TODO Auto-generated method stub
        return null;
    }

    /* (non-Javadoc)
     * @see com.cloud.network.NetworkService#getPhysicalNetworkServiceProvider(java.lang.Long)
     */
    @Override
    public PhysicalNetworkServiceProvider getPhysicalNetworkServiceProvider(Long providerId) {
        // TODO Auto-generated method stub
        return null;
    }

    /* (non-Javadoc)
     * @see com.cloud.network.NetworkService#getCreatedPhysicalNetworkServiceProvider(java.lang.Long)
     */
    @Override
    public PhysicalNetworkServiceProvider getCreatedPhysicalNetworkServiceProvider(Long providerId) {
        // TODO Auto-generated method stub
        return null;
    }

    /* (non-Javadoc)
     * @see com.cloud.network.NetworkService#findPhysicalNetworkId(long, java.lang.String, com.cloud.network.Networks.TrafficType)
     */
    @Override
    public long findPhysicalNetworkId(long zoneId, String tag, TrafficType trafficType) {
        // TODO Auto-generated method stub
        return 0;
    }

    /* (non-Javadoc)
<<<<<<< HEAD
     * @see com.cloud.network.NetworkService#addTrafficTypeToPhysicalNetwork(java.lang.Long, java.lang.String, java.lang.String, java.lang.String, java.lang.String, java.lang.String, java.lang.String, java.lang.String, java.lang.String)
     */
    @Override
    public PhysicalNetworkTrafficType addTrafficTypeToPhysicalNetwork(Long physicalNetworkId, String trafficType, String xenLabel, String kvmLabel, String vmwareLabel,
        String simulatorLabel, String vlan, String hypervLabel, String ovm3Label) {
=======
     * @see com.cloud.network.NetworkService#addTrafficTypeToPhysicalNetwork(java.lang.Long, java.lang.String, java.lang.String, java.lang.String, java.lang.String, java.lang.String, java.lang.String, java.lang.String)
     */
    @Override
    public PhysicalNetworkTrafficType addTrafficTypeToPhysicalNetwork(Long physicalNetworkId, String trafficType, String isolationMethod, String xenLabel, String kvmLabel, String vmwareLabel,
        String simulatorLabel, String vlan, String hypervLabel) {
>>>>>>> 0df156c0
        // TODO Auto-generated method stub
        return null;
    }

    /* (non-Javadoc)
     * @see com.cloud.network.NetworkService#getPhysicalNetworkTrafficType(java.lang.Long)
     */
    @Override
    public PhysicalNetworkTrafficType getPhysicalNetworkTrafficType(Long id) {
        // TODO Auto-generated method stub
        return null;
    }

    /* (non-Javadoc)
     * @see com.cloud.network.NetworkService#updatePhysicalNetworkTrafficType(java.lang.Long, java.lang.String, java.lang.String, java.lang.String)
     */
    @Override
    public PhysicalNetworkTrafficType updatePhysicalNetworkTrafficType(Long id, String xenLabel, String kvmLabel, String vmwareLabel, String hypervLabel, String ovm3Label) {
        // TODO Auto-generated method stub
        return null;
    }

    /* (non-Javadoc)
     * @see com.cloud.network.NetworkService#deletePhysicalNetworkTrafficType(java.lang.Long)
     */
    @Override
    public boolean deletePhysicalNetworkTrafficType(Long id) {
        // TODO Auto-generated method stub
        return false;
    }

    /* (non-Javadoc)
     * @see com.cloud.network.NetworkService#listTrafficTypes(java.lang.Long)
     */
    @Override
    public Pair<List<? extends PhysicalNetworkTrafficType>, Integer> listTrafficTypes(Long physicalNetworkId) {
        // TODO Auto-generated method stub
        return null;
    }

    /* (non-Javadoc)
     * @see com.cloud.network.NetworkService#getExclusiveGuestNetwork(long)
     */
    @Override
    public Network getExclusiveGuestNetwork(long zoneId) {
        // TODO Auto-generated method stub
        return null;
    }

    /* (non-Javadoc)
     * @see com.cloud.network.NetworkService#listTrafficTypeImplementor(org.apache.cloudstack.api.commands.ListTrafficTypeImplementorsCmd)
     */
    @Override
    public List<Pair<TrafficType, String>> listTrafficTypeImplementor(ListTrafficTypeImplementorsCmd cmd) {
        // TODO Auto-generated method stub
        return null;
    }

    /* (non-Javadoc)
     * @see com.cloud.network.NetworkService#getIsolatedNetworksWithSourceNATOwnedByAccountInZone(long, com.cloud.user.Account)
     */
    @Override
    public List<? extends Network> getIsolatedNetworksWithSourceNATOwnedByAccountInZone(long zoneId, Account owner) {
        // TODO Auto-generated method stub
        return null;
    }

    /* (non-Javadoc)
     * @see com.cloud.network.NetworkService#associateIPToNetwork(long, long)
     */
    @Override
    public IpAddress associateIPToNetwork(long ipId, long networkId) throws InsufficientAddressCapacityException, ResourceAllocationException,
        ResourceUnavailableException, ConcurrentOperationException {
        // TODO Auto-generated method stub
        return null;
    }

    /* (non-Javadoc)
     * @see com.cloud.network.NetworkService#createPrivateNetwork(java.lang.String, java.lang.String, long, java.lang.String, java.lang.String, java.lang.String, java.lang.String, java.lang.String, long, java.lang.Long)
     */
    @Override
    public Network createPrivateNetwork(String networkName, String displayText, long physicalNetworkId, String vlan, String startIp, String endIP, String gateway,
        String netmask, long networkOwnerId, Long vpcId, Boolean sourceNat, Long networkOfferingId) throws ResourceAllocationException, ConcurrentOperationException,
        InsufficientCapacityException {
        // TODO Auto-generated method stub
        return null;
    }

    /* (non-Javadoc)
     * @see com.cloud.network.NetworkManager#setupNetwork(com.cloud.user.Account, com.cloud.offerings.NetworkOfferingVO, com.cloud.deploy.DeploymentPlan, java.lang.String, java.lang.String, boolean)
     */
    @Override
    public List<NetworkVO> setupNetwork(Account owner, NetworkOffering offering, DeploymentPlan plan, String name, String displayText, boolean isDefault)
        throws ConcurrentOperationException {
        // TODO Auto-generated method stub
        return null;
    }

    /* (non-Javadoc)
     * @see com.cloud.network.NetworkManager#setupNetwork(com.cloud.user.Account, com.cloud.offerings.NetworkOfferingVO, com.cloud.network.Network, com.cloud.deploy.DeploymentPlan, java.lang.String, java.lang.String, boolean, java.lang.Long, org.apache.cloudstack.acl.ControlledEntity.ACLType, java.lang.Boolean, java.lang.Long)
     */
    @Override
    public List<NetworkVO> setupNetwork(Account owner, NetworkOffering offering, Network predefined, DeploymentPlan plan, String name, String displayText,
        boolean errorIfAlreadySetup, Long domainId, ACLType aclType, Boolean subdomainAccess, Long vpcId, Boolean isNetworkDisplayEnabled)
        throws ConcurrentOperationException {
        // TODO Auto-generated method stub
        return null;
    }

    /* (non-Javadoc)
     * @see com.cloud.network.NetworkManager#allocate(com.cloud.vm.VirtualMachineProfile, java.util.List)
     */
    @Override
    public void allocate(VirtualMachineProfile vm, LinkedHashMap<? extends Network, List<? extends NicProfile>> networks)
            throws InsufficientCapacityException, ConcurrentOperationException {
        // TODO Auto-generated method stub
    }

    /* (non-Javadoc)
     * @see com.cloud.network.NetworkManager#prepare(com.cloud.vm.VirtualMachineProfile, com.cloud.deploy.DeployDestination, com.cloud.vm.ReservationContext)
     */
    @Override
    public void prepare(VirtualMachineProfile profile, DeployDestination dest, ReservationContext context) throws InsufficientCapacityException,
        ConcurrentOperationException, ResourceUnavailableException {
        // TODO Auto-generated method stub

    }

    /* (non-Javadoc)
     * @see com.cloud.network.NetworkManager#release(com.cloud.vm.VirtualMachineProfile, boolean)
     */
    @Override
    public void release(VirtualMachineProfile vmProfile, boolean forced) throws ConcurrentOperationException, ResourceUnavailableException {
        // TODO Auto-generated method stub

    }

    /* (non-Javadoc)
     * @see com.cloud.network.NetworkManager#cleanupNics(com.cloud.vm.VirtualMachineProfile)
     */
    @Override
    public void cleanupNics(VirtualMachineProfile vm) {
        // TODO Auto-generated method stub

    }

    /* (non-Javadoc)
     * @see com.cloud.network.NetworkManager#expungeNics(com.cloud.vm.VirtualMachineProfile)
     */
    @Override
    public void expungeNics(VirtualMachineProfile vm) {
        // TODO Auto-generated method stub

    }

    /* (non-Javadoc)
     * @see com.cloud.network.NetworkManager#getNicProfiles(com.cloud.vm.VirtualMachine)
     */
    @Override
    public List<NicProfile> getNicProfiles(VirtualMachine vm) {
        // TODO Auto-generated method stub
        return null;
    }

    /* (non-Javadoc)
     * @see com.cloud.network.NetworkManager#implementNetwork(long, com.cloud.deploy.DeployDestination, com.cloud.vm.ReservationContext)
     */
    @Override
    public Pair<NetworkGuru, NetworkVO> implementNetwork(long networkId, DeployDestination dest, ReservationContext context) throws ConcurrentOperationException,
        ResourceUnavailableException, InsufficientCapacityException {
        // TODO Auto-generated method stub
        return null;
    }

    /* (non-Javadoc)
     * @see com.cloud.network.NetworkManager#shutdownNetwork(long, com.cloud.vm.ReservationContext, boolean)
     */
    @Override
    public boolean shutdownNetwork(long networkId, ReservationContext context, boolean cleanupElements) {
        // TODO Auto-generated method stub
        return false;
    }

    /* (non-Javadoc)
     * @see com.cloud.network.NetworkManager#destroyNetwork(long, com.cloud.vm.ReservationContext)
     */
    @Override
    public boolean destroyNetwork(long networkId, ReservationContext context, boolean forced) {
        // TODO Auto-generated method stub
        return false;
    }

    /* (non-Javadoc)
     * @see com.cloud.network.NetworkManager#createGuestNetwork(long, java.lang.String, java.lang.String, java.lang.String, java.lang.String, java.lang.String, java.lang.String, com.cloud.user.Account, java.lang.Long, com.cloud.network.PhysicalNetwork, long, org.apache.cloudstack.acl.ControlledEntity.ACLType, java.lang.Boolean, java.lang.Long)
     */
    @Override
    public Network createGuestNetwork(long networkOfferingId, String name, String displayText, String gateway, String cidr, String vlanId, String networkDomain,
        Account owner, Long domainId, PhysicalNetwork physicalNetwork, long zoneId, ACLType aclType, Boolean subdomainAccess, Long vpcId, String gatewayv6,
        String cidrv6, Boolean displayNetworkEnabled, String isolatedPvlan ) throws ConcurrentOperationException, InsufficientCapacityException,
        ResourceAllocationException {
        // TODO Auto-generated method stub
        return null;
    }

    /* (non-Javadoc)
     * @see com.cloud.network.NetworkManager#getPasswordResetProvider(com.cloud.network.Network)
     */
    @Override
    public UserDataServiceProvider getPasswordResetProvider(Network network) {
        // TODO Auto-generated method stub
        return null;
    }

    @Override
    public UserDataServiceProvider getSSHKeyResetProvider(Network network) {
        // TODO Auto-generated method stub
        return null;
    }

    /* (non-Javadoc)
     * @see com.cloud.network.NetworkManager#startNetwork(long, com.cloud.deploy.DeployDestination, com.cloud.vm.ReservationContext)
     */
    @Override
    public boolean startNetwork(long networkId, DeployDestination dest, ReservationContext context) throws ConcurrentOperationException, ResourceUnavailableException,
        InsufficientCapacityException {
        // TODO Auto-generated method stub
        return false;
    }

    /* (non-Javadoc)
     * @see com.cloud.network.NetworkManager#reallocate(com.cloud.vm.VirtualMachineProfile, com.cloud.deploy.DataCenterDeployment)
     */
    @Override
    public boolean reallocate(VirtualMachineProfile vm, DataCenterDeployment dest) throws InsufficientCapacityException, ConcurrentOperationException {
        // TODO Auto-generated method stub
        return false;
    }

    /* (non-Javadoc)
     * @see com.cloud.network.NetworkManager#allocateNic(com.cloud.vm.NicProfile, com.cloud.network.Network, java.lang.Boolean, int, com.cloud.vm.VirtualMachineProfile)
     */
    @Override
    public Pair<NicProfile, Integer> allocateNic(NicProfile requested, Network network, Boolean isDefaultNic, int deviceId, VirtualMachineProfile vm)
        throws InsufficientVirtualNetworkCapcityException, InsufficientAddressCapacityException, ConcurrentOperationException {
        // TODO Auto-generated method stub
        return null;
    }

    @Override
    public NicProfile prepareNic(VirtualMachineProfile vmProfile, DeployDestination dest, ReservationContext context, long nicId, Network network)
        throws InsufficientVirtualNetworkCapcityException, InsufficientAddressCapacityException, ConcurrentOperationException, InsufficientCapacityException,
        ResourceUnavailableException {
        // TODO Auto-generated method stub
        return null;
    }

    /* (non-Javadoc)
     * @see com.cloud.network.NetworkManager#removeNic(com.cloud.vm.VirtualMachineProfile, com.cloud.vm.Nic)
     */
    @Override
    public void removeNic(VirtualMachineProfile vm, Nic nic) {
        // TODO Auto-generated method stub

    }

    /* (non-Javadoc)
    * @see com.cloud.network.NetworkManager#setupDns(com.cloud.network.Network, com.cloud.network.Network.Provider)
    */
    @Override
    public boolean setupDns(Network network, Provider provider) {
        // TODO Auto-generated method stub
        return false;
    }

    /* (non-Javadoc)
     * @see com.cloud.network.NetworkManager#releaseNic(com.cloud.vm.VirtualMachineProfile, com.cloud.vm.Nic)
     */
    @Override
    public void releaseNic(VirtualMachineProfile vmProfile, Nic nic) throws ConcurrentOperationException, ResourceUnavailableException {
        // TODO Auto-generated method stub

    }

    /* (non-Javadoc)
     * @see com.cloud.network.NetworkManager#createNicForVm(com.cloud.network.Network, com.cloud.vm.NicProfile, com.cloud.vm.ReservationContext, com.cloud.vm.VirtualMachineProfileImpl, boolean, boolean)
     */
    @Override
    public NicProfile createNicForVm(Network network, NicProfile requested, ReservationContext context, VirtualMachineProfile vmProfile, boolean prepare)
        throws InsufficientVirtualNetworkCapcityException, InsufficientAddressCapacityException, ConcurrentOperationException, InsufficientCapacityException,
        ResourceUnavailableException {
        // TODO Auto-generated method stub
        return null;
    }

    /* (non-Javadoc)
     * @see com.cloud.network.NetworkManager#convertNetworkToNetworkProfile(long)
     */
    @Override
    public NetworkProfile convertNetworkToNetworkProfile(long networkId) {
        // TODO Auto-generated method stub
        return null;
    }

    /* (non-Javadoc)
     * @see com.cloud.network.NetworkManager#restartNetwork(java.lang.Long, com.cloud.user.Account, com.cloud.user.User, boolean)
     */
    @Override
    public boolean restartNetwork(Long networkId, Account callerAccount, User callerUser, boolean cleanup) throws ConcurrentOperationException,
        ResourceUnavailableException, InsufficientCapacityException {
        // TODO Auto-generated method stub
        return false;
    }

    /* (non-Javadoc)
     * @see com.cloud.network.NetworkManager#shutdownNetworkElementsAndResources(com.cloud.vm.ReservationContext, boolean, com.cloud.network.NetworkVO)
     */
    @Override
    public boolean shutdownNetworkElementsAndResources(ReservationContext context, boolean b, Network network) {
        // TODO Auto-generated method stub
        return false;
    }

    /* (non-Javadoc)
     * @see com.cloud.network.NetworkManager#implementNetworkElementsAndResources(com.cloud.deploy.DeployDestination, com.cloud.vm.ReservationContext, com.cloud.network.NetworkVO, com.cloud.offerings.NetworkOfferingVO)
     */
    @Override
    public void implementNetworkElementsAndResources(DeployDestination dest, ReservationContext context, Network network, NetworkOffering findById)
        throws ConcurrentOperationException, InsufficientAddressCapacityException, ResourceUnavailableException, InsufficientCapacityException {
        // TODO Auto-generated method stub

    }

    /* (non-Javadoc)
     * @see com.cloud.network.NetworkManager#finalizeServicesAndProvidersForNetwork(com.cloud.offering.NetworkOffering, java.lang.Long)
     */
    @Override
    public Map<String, String> finalizeServicesAndProvidersForNetwork(NetworkOffering offering, Long physicalNetworkId) {
        // TODO Auto-generated method stub
        return null;
    }

    @Override
    public boolean isNetworkInlineMode(Network network) {
        // TODO Auto-generated method stub
        return false;
    }

    @Override
    public List<Provider> getProvidersForServiceInNetwork(Network network, Service service) {
        // TODO Auto-generated method stub
        return null;
    }

    @Override
    public StaticNatServiceProvider getStaticNatProviderForNetwork(Network network) {
        // TODO Auto-generated method stub
        return null;
    }

    @Override
    public LoadBalancingServiceProvider getLoadBalancingProviderForNetwork(Network network, Scheme lbScheme) {
        // TODO Auto-generated method stub
        return null;
    }

    /* (non-Javadoc)
     * @see com.cloud.network.NetworkService#getNetwork(java.lang.String)
     */
    @Override
    public Network getNetwork(String networkUuid) {
        // TODO Auto-generated method stub
        return null;
    }

    @Override
    public boolean isSecondaryIpSetForNic(long nicId) {
        // TODO Auto-generated method stub
        return false;
    }

    @Override
    public NicSecondaryIp allocateSecondaryGuestIP(long nicId, String ipaddress) {
        // TODO Auto-generated method stub
        return null;
    }

    @Override
    public boolean releaseSecondaryIpFromNic(long ipAddressId) {
        // TODO Auto-generated method stub
        return false;
    }

    @Override
    public List<? extends Nic> listVmNics(long vmId, Long nicId, Long networkId) {
        // TODO Auto-generated method stub
        return null;
    }

    @Override
    public List<? extends Nic> listNics(ListNicsCmd listNicsCmd) {
        // TODO Auto-generated method stub
        return null;
    }

    @Override
    public Map<Network.Capability, String> getNetworkOfferingServiceCapabilities(NetworkOffering offering, Service service) {
        return null;  //To change body of implemented methods use File | Settings | File Templates.
    }

    @Override
    public NicVO savePlaceholderNic(Network network, String ip4Address, String ip6Address, Type vmType) {
        // TODO Auto-generated method stub
        return null;
    }

    @Override
    public DhcpServiceProvider getDhcpServiceProvider(Network network) {
        return null;  //To change body of implemented methods use File | Settings | File Templates.
    }

    @Override
    public void removeDhcpServiceInSubnet(Nic nic) {
        //To change body of implemented methods use File | Settings | File Templates.
    }

    @Override
    public boolean resourceCountNeedsUpdate(NetworkOffering ntwkOff, ACLType aclType) {
        return false;  //To change body of implemented methods use File | Settings | File Templates.
    }

    @Override
    public void prepareNicForMigration(VirtualMachineProfile vm, DeployDestination dest) {
        // TODO Auto-generated method stub

    }

    @Override
    public void commitNicForMigration(VirtualMachineProfile src, VirtualMachineProfile dst) {
        // TODO Auto-generated method stub

    }

    @Override
    public void rollbackNicForMigration(VirtualMachineProfile src, VirtualMachineProfile dst) {
        // TODO Auto-generated method stub

    }

    @Override
    public IpAddress updateIP(Long id, String customId, Boolean displayIp) {
        // TODO Auto-generated method stub
        return null;
    }

}<|MERGE_RESOLUTION|>--- conflicted
+++ resolved
@@ -403,19 +403,11 @@
     }
 
     /* (non-Javadoc)
-<<<<<<< HEAD
      * @see com.cloud.network.NetworkService#addTrafficTypeToPhysicalNetwork(java.lang.Long, java.lang.String, java.lang.String, java.lang.String, java.lang.String, java.lang.String, java.lang.String, java.lang.String, java.lang.String)
      */
     @Override
-    public PhysicalNetworkTrafficType addTrafficTypeToPhysicalNetwork(Long physicalNetworkId, String trafficType, String xenLabel, String kvmLabel, String vmwareLabel,
+    public PhysicalNetworkTrafficType addTrafficTypeToPhysicalNetwork(Long physicalNetworkId, String trafficType, String isolationMethod, String xenLabel, String kvmLabel, String vmwareLabel,
         String simulatorLabel, String vlan, String hypervLabel, String ovm3Label) {
-=======
-     * @see com.cloud.network.NetworkService#addTrafficTypeToPhysicalNetwork(java.lang.Long, java.lang.String, java.lang.String, java.lang.String, java.lang.String, java.lang.String, java.lang.String, java.lang.String)
-     */
-    @Override
-    public PhysicalNetworkTrafficType addTrafficTypeToPhysicalNetwork(Long physicalNetworkId, String trafficType, String isolationMethod, String xenLabel, String kvmLabel, String vmwareLabel,
-        String simulatorLabel, String vlan, String hypervLabel) {
->>>>>>> 0df156c0
         // TODO Auto-generated method stub
         return null;
     }
