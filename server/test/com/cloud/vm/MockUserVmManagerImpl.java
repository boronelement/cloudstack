// Licensed to the Apache Software Foundation (ASF) under one
// or more contributor license agreements.  See the NOTICE file
// distributed with this work for additional information
// regarding copyright ownership.  The ASF licenses this file
// to you under the Apache License, Version 2.0 (the
// "License"); you may not use this file except in compliance
// with the License.  You may obtain a copy of the License at
//
//   http://www.apache.org/licenses/LICENSE-2.0
//
// Unless required by applicable law or agreed to in writing,
// software distributed under the License is distributed on an
// "AS IS" BASIS, WITHOUT WARRANTIES OR CONDITIONS OF ANY
// KIND, either express or implied.  See the License for the
// specific language governing permissions and limitations
// under the License.
package com.cloud.vm;

import java.util.HashMap;
import java.util.List;
import java.util.Map;

import javax.ejb.Local;
import javax.naming.ConfigurationException;

<<<<<<< HEAD
import org.springframework.stereotype.Component;
=======
>>>>>>> 85d54cd1

import org.apache.cloudstack.api.BaseCmd.HTTPMethod;

import com.cloud.hypervisor.Hypervisor;
import org.apache.cloudstack.api.command.admin.vm.AssignVMCmd;
import org.apache.cloudstack.api.command.admin.vm.RecoverVMCmd;
import org.apache.cloudstack.api.command.user.vm.AddNicToVMCmd;
import org.apache.cloudstack.api.command.user.vm.DeployVMCmd;
import org.apache.cloudstack.api.command.user.vm.DestroyVMCmd;
import org.apache.cloudstack.api.command.user.vm.RebootVMCmd;
import org.apache.cloudstack.api.command.user.vm.RemoveNicFromVMCmd;
import org.apache.cloudstack.api.command.user.vm.ResetVMPasswordCmd;
import org.apache.cloudstack.api.command.user.vm.ResetVMSSHKeyCmd;
import org.apache.cloudstack.api.command.user.vm.RestoreVMCmd;
import org.apache.cloudstack.api.command.user.vm.ScaleVMCmd;
import org.apache.cloudstack.api.command.user.vm.StartVMCmd;
import org.apache.cloudstack.api.command.user.vm.UpdateDefaultNicForVMCmd;
import org.apache.cloudstack.api.command.user.vm.UpdateVMCmd;
import org.apache.cloudstack.api.command.user.vm.UpgradeVMCmd;
import org.apache.cloudstack.api.command.user.vmgroup.CreateVMGroupCmd;
import org.apache.cloudstack.api.command.user.vmgroup.DeleteVMGroupCmd;

import com.cloud.agent.api.VmStatsEntry;
import com.cloud.api.query.vo.UserVmJoinVO;
import com.cloud.dc.DataCenter;
import com.cloud.exception.ConcurrentOperationException;
import com.cloud.exception.InsufficientCapacityException;
import com.cloud.exception.InvalidParameterValueException;
import com.cloud.exception.ManagementServerException;
import com.cloud.exception.PermissionDeniedException;
import com.cloud.exception.ResourceAllocationException;
import com.cloud.exception.ResourceUnavailableException;
import com.cloud.exception.StorageUnavailableException;
import com.cloud.exception.VirtualMachineMigrationException;
import com.cloud.host.Host;
import com.cloud.hypervisor.Hypervisor.HypervisorType;
import com.cloud.network.Network.IpAddresses;
import com.cloud.offering.ServiceOffering;
import com.cloud.projects.Project.ListProjectResourcesCriteria;
import com.cloud.server.Criteria;
import com.cloud.storage.StoragePool;
import com.cloud.template.VirtualMachineTemplate;
import com.cloud.user.Account;
import com.cloud.uservm.UserVm;
import com.cloud.utils.Pair;
import com.cloud.utils.component.ManagerBase;
import com.cloud.utils.exception.CloudRuntimeException;
import com.cloud.utils.exception.ExecutionException;

@Component
@Local(value = { UserVmManager.class, UserVmService.class })
public class MockUserVmManagerImpl extends ManagerBase implements UserVmManager, UserVmService {

    @Override
    public List<? extends UserVm> getVirtualMachines(long hostId) {
        // TODO Auto-generated method stub
        return null;
    }

    @Override
    public UserVmVO getVirtualMachine(long vmId) {
        // TODO Auto-generated method stub
        return null;
    }


    @Override
    public boolean stopVirtualMachine(long userId, long vmId) {
        // TODO Auto-generated method stub
        return false;
    }

    @Override
    public HashMap<Long, VmStatsEntry> getVirtualMachineStatistics(long hostId, String hostName, List<Long> vmIds) {
        // TODO Auto-generated method stub
        return null;
    }

    @Override
    public boolean deleteVmGroup(long groupId) {
        // TODO Auto-generated method stub
        return false;
    }

    @Override
    public boolean addInstanceToGroup(long userVmId, String group) {
        // TODO Auto-generated method stub
        return false;
    }

    @Override
    public InstanceGroupVO getGroupForVm(long vmId) {
        // TODO Auto-generated method stub
        return null;
    }

    @Override
    public void removeInstanceFromInstanceGroup(long vmId) {
        // TODO Auto-generated method stub

    }

    @Override
    public boolean expunge(UserVmVO vm, long callerUserId, Account caller) {
        // TODO Auto-generated method stub
        return false;
    }

    @Override
    public Pair<List<UserVmJoinVO>, Integer> searchForUserVMs(Criteria c, Account caller, Long domainId, boolean isRecursive, List<Long> permittedAccounts, boolean listAll, ListProjectResourcesCriteria listProjectResourcesCriteria, Map<String, String> tags) {
        // TODO Auto-generated method stub
        return null;
    }

    @Override
    public boolean configure(String name, Map<String, Object> params) throws ConfigurationException {
        return true;
    }

    @Override
    public boolean start() {
        return true;
    }

    @Override
    public boolean stop() {
        // TODO Auto-generated method stub
        return false;
    }

    @Override
    public String getName() {
        // TODO Auto-generated method stub
        return null;
    }

    @Override
    public UserVm destroyVm(DestroyVMCmd cmd) throws ResourceUnavailableException, ConcurrentOperationException {
        // TODO Auto-generated method stub
        return null;
    }

    @Override
    public UserVm destroyVm(long vmId) throws ResourceUnavailableException, ConcurrentOperationException {
        // TODO Auto-generated method stub
        return null;
    }

    @Override
    public UserVm resetVMPassword(ResetVMPasswordCmd cmd, String password) throws ResourceUnavailableException, InsufficientCapacityException {
        // TODO Auto-generated method stub
        return null;
    }

    @Override
    public UserVm startVirtualMachine(StartVMCmd cmd) throws StorageUnavailableException, ExecutionException, ConcurrentOperationException, ResourceUnavailableException,
    InsufficientCapacityException, ResourceAllocationException {
        // TODO Auto-generated method stub
        return null;
    }

    @Override
    public UserVm rebootVirtualMachine(RebootVMCmd cmd) throws InsufficientCapacityException, ResourceUnavailableException {
        // TODO Auto-generated method stub
        return null;
    }

    @Override
    public UserVm updateVirtualMachine(UpdateVMCmd cmd) {
        // TODO Auto-generated method stub
        return null;
    }

    @Override
    public UserVm addNicToVirtualMachine(AddNicToVMCmd cmd) throws InvalidParameterValueException, PermissionDeniedException, CloudRuntimeException {
        // TODO Auto-generated method stub
        return null;
    }
    
    @Override
    public UserVm removeNicFromVirtualMachine(RemoveNicFromVMCmd cmd) throws InvalidParameterValueException, PermissionDeniedException, CloudRuntimeException {
        // TODO Auto-generated method stub
        return null;
    }
    
    @Override
    public UserVm updateDefaultNicForVirtualMachine(UpdateDefaultNicForVMCmd cmd) throws InvalidParameterValueException, CloudRuntimeException {
        // TODO Auto-generated method stub
        return null;
    }

    @Override
    public UserVm recoverVirtualMachine(RecoverVMCmd cmd) throws ResourceAllocationException {
        // TODO Auto-generated method stub
        return null;
    }

    @Override
    public UserVm startVirtualMachine(DeployVMCmd cmd) throws InsufficientCapacityException, ConcurrentOperationException, ResourceUnavailableException {
        // TODO Auto-generated method stub
        return null;
    }

    @Override
    public InstanceGroup createVmGroup(CreateVMGroupCmd cmd) {
        // TODO Auto-generated method stub
        return null;
    }

    @Override
    public boolean deleteVmGroup(DeleteVMGroupCmd cmd) {
        // TODO Auto-generated method stub
        return false;
    }

    @Override
    public UserVm upgradeVirtualMachine(UpgradeVMCmd cmd) {
        // TODO Auto-generated method stub
        return null;
    }

    @Override
    public UserVm stopVirtualMachine(long vmId, boolean forced) throws ConcurrentOperationException {
        // TODO Auto-generated method stub
        return null;
    }

    @Override
    public void deletePrivateTemplateRecord(Long templateId) {
        // TODO Auto-generated method stub

    }

    @Override
    public HypervisorType getHypervisorTypeOfUserVM(long vmid) {
        // TODO Auto-generated method stub
        return null;
    }

    @Override
    public UserVm createVirtualMachine(DeployVMCmd cmd) throws InsufficientCapacityException, ResourceUnavailableException, ConcurrentOperationException, StorageUnavailableException,
    ResourceAllocationException {
        // TODO Auto-generated method stub
        return null;
    }

    @Override
    public UserVm getUserVm(long vmId) {
        // TODO Auto-generated method stub
        return null;
    }

    public UserVm createBasicSecurityGroupVirtualMachine(DataCenter zone, ServiceOffering serviceOffering, VirtualMachineTemplate template, List<Long> securityGroupIdList, Account owner,
            String hostName, String displayName, Long diskOfferingId, Long diskSize, String group, HypervisorType hypervisor,
	    HTTPMethod httpmethod, String userData, String sshKeyPair, Map<Long, IpAddresses> requestedIps,
            IpAddresses defaultIp, Boolean displayVm, String keyboard, List<Long> affinityGroupIdList)
	    throws InsufficientCapacityException, ConcurrentOperationException, ResourceUnavailableException, StorageUnavailableException,
            ResourceAllocationException {
        // TODO Auto-generated method stub
        return null;
    }

    @Override
    public UserVm createAdvancedSecurityGroupVirtualMachine(DataCenter zone, ServiceOffering serviceOffering, VirtualMachineTemplate template, List<Long> networkIdList,
            List<Long> securityGroupIdList, Account owner, String hostName, String displayName, Long diskOfferingId, Long diskSize,
	    String group, HypervisorType hypervisor, HTTPMethod httpmethod, String userData,
            String sshKeyPair, Map<Long, IpAddresses> requestedIps, IpAddresses defaultIps,
            Boolean displayVm, String keyboard, List<Long> affinityGroupIdList) throws InsufficientCapacityException,
	    ConcurrentOperationException, ResourceUnavailableException, StorageUnavailableException, ResourceAllocationException {
        // TODO Auto-generated method stub
        return null;
    }

    @Override
    public UserVm createAdvancedVirtualMachine(DataCenter zone, ServiceOffering serviceOffering, VirtualMachineTemplate template, List<Long> networkIdList, Account owner, String hostName,
            String displayName, Long diskOfferingId, Long diskSize, String group, HypervisorType hypervisor,
	    HTTPMethod httpmethod, String userData, String sshKeyPair, Map<Long, IpAddresses> requestedIps,
	    IpAddresses defaultIps, Boolean displayVm, String keyboard, List<Long> affinityGroupIdList) throws InsufficientCapacityException,
	    ConcurrentOperationException, ResourceUnavailableException, StorageUnavailableException, ResourceAllocationException {
        // TODO Auto-generated method stub
        return null;
    }

    @Override
    public VirtualMachine migrateVirtualMachine(Long vmId, Host destinationHost) throws ResourceUnavailableException, ConcurrentOperationException, ManagementServerException,
    VirtualMachineMigrationException {
        // TODO Auto-generated method stub
        return null;
    }

    @Override
    public VirtualMachine migrateVirtualMachineWithVolume(Long vmId, Host destinationHost, Map<String, String> volumeToPool)
            throws ResourceUnavailableException, ConcurrentOperationException, ManagementServerException,
            VirtualMachineMigrationException {
        // TODO Auto-generated method stub
        return null;
    }

    @Override
    public UserVm moveVMToUser(AssignVMCmd moveUserVMCmd)
            throws ResourceAllocationException, ConcurrentOperationException,
            ResourceUnavailableException, InsufficientCapacityException {
        // TODO Auto-generated method stub
        return null;
    }

    @Override
    public VirtualMachine vmStorageMigration(Long vmId, StoragePool destPool) {
        // TODO Auto-generated method stub
        return null;
    }

    @Override
    public UserVm restoreVM(RestoreVMCmd cmd) throws InsufficientCapacityException, ResourceUnavailableException{
        // TODO Auto-generated method stub
        return null;
    }

    @Override
    public UserVm upgradeVirtualMachine(ScaleVMCmd scaleVMCmd) throws ResourceUnavailableException, ConcurrentOperationException, ManagementServerException, VirtualMachineMigrationException {
        return null;  //To change body of implemented methods use File | Settings | File Templates.
    }


    @Override
    public Pair<UserVmVO, Map<VirtualMachineProfile.Param, Object>> startVirtualMachine(long vmId, Long hostId, Map<VirtualMachineProfile.Param, Object> additionalParams) throws ConcurrentOperationException, ResourceUnavailableException, InsufficientCapacityException {
        // TODO Auto-generated method stub
        return null;
    }

    @Override
<<<<<<< HEAD
=======
    public boolean upgradeVirtualMachine(Long id, Long serviceOfferingId) throws ResourceUnavailableException, ConcurrentOperationException, ManagementServerException, VirtualMachineMigrationException {
        return false;  //To change body of implemented methods use File | Settings | File Templates.
    }

    @Override
    public void prepareStop(VirtualMachineProfile<UserVmVO> profile) {
        // TODO Auto-generated method stub

    }

    /* (non-Javadoc)
     * @see com.cloud.vm.VirtualMachineGuru#plugNic(com.cloud.network.Network, com.cloud.agent.api.to.NicTO, com.cloud.agent.api.to.VirtualMachineTO, com.cloud.vm.ReservationContext, com.cloud.deploy.DeployDestination)
     */
    @Override
    public boolean plugNic(Network network, NicTO nic, VirtualMachineTO vm, ReservationContext context, DeployDestination dest) throws ConcurrentOperationException, ResourceUnavailableException,
    InsufficientCapacityException {
        // TODO Auto-generated method stub
        return false;
    }

    /* (non-Javadoc)
     * @see com.cloud.vm.VirtualMachineGuru#unplugNic(com.cloud.network.Network, com.cloud.agent.api.to.NicTO, com.cloud.agent.api.to.VirtualMachineTO, com.cloud.vm.ReservationContext, com.cloud.deploy.DeployDestination)
     */
    @Override
    public boolean unplugNic(Network network, NicTO nic, VirtualMachineTO vm, ReservationContext context, DeployDestination dest) throws ConcurrentOperationException, ResourceUnavailableException {
        // TODO Auto-generated method stub
        return false;
    }

    @Override
>>>>>>> 85d54cd1
    public UserVm resetVMSSHKey(ResetVMSSHKeyCmd cmd) throws ResourceUnavailableException, InsufficientCapacityException {
        // TODO Auto-generated method stub
        return null;
    }
}<|MERGE_RESOLUTION|>--- conflicted
+++ resolved
@@ -23,14 +23,9 @@
 import javax.ejb.Local;
 import javax.naming.ConfigurationException;
 
-<<<<<<< HEAD
 import org.springframework.stereotype.Component;
-=======
->>>>>>> 85d54cd1
 
 import org.apache.cloudstack.api.BaseCmd.HTTPMethod;
-
-import com.cloud.hypervisor.Hypervisor;
 import org.apache.cloudstack.api.command.admin.vm.AssignVMCmd;
 import org.apache.cloudstack.api.command.admin.vm.RecoverVMCmd;
 import org.apache.cloudstack.api.command.user.vm.AddNicToVMCmd;
@@ -279,6 +274,7 @@
         return null;
     }
 
+    @Override
     public UserVm createBasicSecurityGroupVirtualMachine(DataCenter zone, ServiceOffering serviceOffering, VirtualMachineTemplate template, List<Long> securityGroupIdList, Account owner,
             String hostName, String displayName, Long diskOfferingId, Long diskSize, String group, HypervisorType hypervisor,
 	    HTTPMethod httpmethod, String userData, String sshKeyPair, Map<Long, IpAddresses> requestedIps,
@@ -358,39 +354,12 @@
     }
 
     @Override
-<<<<<<< HEAD
-=======
     public boolean upgradeVirtualMachine(Long id, Long serviceOfferingId) throws ResourceUnavailableException, ConcurrentOperationException, ManagementServerException, VirtualMachineMigrationException {
         return false;  //To change body of implemented methods use File | Settings | File Templates.
     }
 
-    @Override
-    public void prepareStop(VirtualMachineProfile<UserVmVO> profile) {
-        // TODO Auto-generated method stub
-
-    }
-
-    /* (non-Javadoc)
-     * @see com.cloud.vm.VirtualMachineGuru#plugNic(com.cloud.network.Network, com.cloud.agent.api.to.NicTO, com.cloud.agent.api.to.VirtualMachineTO, com.cloud.vm.ReservationContext, com.cloud.deploy.DeployDestination)
-     */
-    @Override
-    public boolean plugNic(Network network, NicTO nic, VirtualMachineTO vm, ReservationContext context, DeployDestination dest) throws ConcurrentOperationException, ResourceUnavailableException,
-    InsufficientCapacityException {
-        // TODO Auto-generated method stub
-        return false;
-    }
-
-    /* (non-Javadoc)
-     * @see com.cloud.vm.VirtualMachineGuru#unplugNic(com.cloud.network.Network, com.cloud.agent.api.to.NicTO, com.cloud.agent.api.to.VirtualMachineTO, com.cloud.vm.ReservationContext, com.cloud.deploy.DeployDestination)
-     */
-    @Override
-    public boolean unplugNic(Network network, NicTO nic, VirtualMachineTO vm, ReservationContext context, DeployDestination dest) throws ConcurrentOperationException, ResourceUnavailableException {
-        // TODO Auto-generated method stub
-        return false;
-    }
-
-    @Override
->>>>>>> 85d54cd1
+
+    @Override
     public UserVm resetVMSSHKey(ResetVMSSHKeyCmd cmd) throws ResourceUnavailableException, InsufficientCapacityException {
         // TODO Auto-generated method stub
         return null;
