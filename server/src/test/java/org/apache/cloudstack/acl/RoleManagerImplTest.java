// Licensed to the Apache Software Foundation (ASF) under one
// or more contributor license agreements.  See the NOTICE file
// distributed with this work for additional information
// regarding copyright ownership.  The ASF licenses this file
// to you under the Apache License, Version 2.0 (the
// "License"); you may not use this file except in compliance
// with the License.  You may obtain a copy of the License at
//
//   http://www.apache.org/licenses/LICENSE-2.0
//
// Unless required by applicable law or agreed to in writing,
// software distributed under the License is distributed on an
// "AS IS" BASIS, WITHOUT WARRANTIES OR CONDITIONS OF ANY
// KIND, either express or implied.  See the License for the
// specific language governing permissions and limitations
// under the License.

package org.apache.cloudstack.acl;

import java.util.ArrayList;
import java.util.List;

import org.apache.cloudstack.acl.dao.RoleDao;
import org.apache.commons.collections.CollectionUtils;
import org.junit.Assert;
import org.junit.Before;
import org.junit.Test;
import org.junit.runner.RunWith;
import org.mockito.InjectMocks;
import org.mockito.Mock;
import org.mockito.Mockito;
import org.mockito.Spy;
import org.mockito.runners.MockitoJUnitRunner;

import com.cloud.user.Account;
import com.cloud.user.AccountManager;
import com.cloud.utils.Pair;

@RunWith(MockitoJUnitRunner.class)
public class RoleManagerImplTest {

    @Spy
    @InjectMocks
    private RoleManagerImpl roleManagerImpl;
    @Mock
    private AccountManager accountManagerMock;
    @Mock
    private RoleDao roleDaoMock;

    @Mock
    private Account accountMock;
    private long accountMockId = 100l;

    @Mock
    private RoleVO roleVoMock;
    private long roleMockId = 1l;

    @Before
    public void beforeTest() {
        Mockito.doReturn(accountMockId).when(accountMock).getId();
        Mockito.doReturn(accountMock).when(roleManagerImpl).getCurrentAccount();

        Mockito.doReturn(roleMockId).when(roleVoMock).getId();
    }

    @Test
    public void findRoleTestIdNull() {
        Role returnedRole = roleManagerImpl.findRole(null);
        Assert.assertNull(returnedRole);
    }

    @Test
    public void findRoleTestIdZero() {
        Role returnedRole = roleManagerImpl.findRole(0l);
        Assert.assertNull(returnedRole);
    }

    @Test
    public void findRoleTestIdNegative() {
        Role returnedRole = roleManagerImpl.findRole(-1l);
        Assert.assertNull(returnedRole);
    }

    @Test
    public void findRoleTestRoleNotFound() {
        Mockito.doReturn(null).when(roleDaoMock).findById(roleMockId);
        Role returnedRole = roleManagerImpl.findRole(roleMockId);
        Assert.assertNull(returnedRole);
    }

    @Test
    public void findRoleTestNotRootAdminAndNotRoleAdminType() {
        Mockito.doReturn(RoleType.DomainAdmin).when(roleVoMock).getRoleType();
        Mockito.doReturn(roleVoMock).when(roleDaoMock).findById(roleMockId);
        Mockito.doReturn(false).when(accountManagerMock).isRootAdmin(accountMockId);

        Role returnedRole = roleManagerImpl.findRole(roleMockId);

        Assert.assertEquals(roleMockId, returnedRole.getId());
        Mockito.verify(accountManagerMock).isRootAdmin(accountMockId);
        Mockito.verify(roleVoMock, Mockito.times(1)).getRoleType();
    }

    @Test
    public void findRoleTestRootAdminAndNotRoleAdminType() {
        Mockito.lenient().doReturn(RoleType.DomainAdmin).when(roleVoMock).getRoleType();
        Mockito.doReturn(roleVoMock).when(roleDaoMock).findById(roleMockId);
        Mockito.doReturn(true).when(accountManagerMock).isRootAdmin(accountMockId);

        Role returnedRole = roleManagerImpl.findRole(roleMockId);

        Assert.assertEquals(roleMockId, returnedRole.getId());
        Mockito.verify(accountManagerMock).isRootAdmin(accountMockId);
        Mockito.verify(roleVoMock, Mockito.times(0)).getRoleType();
    }

    @Test
    public void findRoleTestRootAdminAndRoleAdminType() {
        Mockito.lenient().doReturn(RoleType.Admin).when(roleVoMock).getRoleType();
        Mockito.doReturn(roleVoMock).when(roleDaoMock).findById(roleMockId);
        Mockito.doReturn(true).when(accountManagerMock).isRootAdmin(accountMockId);

        Role returnedRole = roleManagerImpl.findRole(roleMockId);

        Assert.assertEquals(roleMockId, returnedRole.getId());
        Mockito.verify(accountManagerMock).isRootAdmin(accountMockId);
        Mockito.verify(roleVoMock, Mockito.times(0)).getRoleType();
    }

    @Test
    public void findRoleTestNotRootAdminAndRoleAdminType() {
        Mockito.doReturn(RoleType.Admin).when(roleVoMock).getRoleType();
        Mockito.doReturn(roleVoMock).when(roleDaoMock).findById(roleMockId);
        Mockito.doReturn(false).when(accountManagerMock).isRootAdmin(accountMockId);

        Role returnedRole = roleManagerImpl.findRole(roleMockId);

        Assert.assertNull(returnedRole);
        Mockito.verify(accountManagerMock).isRootAdmin(accountMockId);
        Mockito.verify(roleVoMock, Mockito.times(1)).getRoleType();
    }

    @Test
    public void findRolesByNameTestNullRoleName() {
        List<Role> rolesFound = roleManagerImpl.findRolesByName(null);

        Assert.assertTrue(CollectionUtils.isEmpty(rolesFound));
    }

    @Test
    public void findRolesByNameTestEmptyRoleName() {
        List<Role> rolesFound = roleManagerImpl.findRolesByName("");

        Assert.assertTrue(CollectionUtils.isEmpty(rolesFound));
    }

    @Test
    public void findRolesByNameTestBlankRoleName() {
        List<Role> rolesFound = roleManagerImpl.findRolesByName("      ");

        Assert.assertTrue(CollectionUtils.isEmpty(rolesFound));
    }

    @Test
    public void findRolesByNameTest() {
        String roleName = "roleName";
        List<Role> roles = new ArrayList<>();
        Pair<ArrayList<RoleVO>, Integer> toBeReturned = new Pair(roles, 0);
<<<<<<< HEAD
        Mockito.doReturn(toBeReturned).when(roleDaoMock).findAllByName(roleName, null, null, false);
=======
        Mockito.doReturn(toBeReturned).when(roleDaoMock).findAllByName(roleName, null, null, null);
>>>>>>> e035d736

        roleManagerImpl.findRolesByName(roleName);
        Mockito.verify(roleManagerImpl).removeRootAdminRolesIfNeeded(roles);
    }

    @Test
    public void removeRootAdminRolesIfNeededTestRootAdmin() {
        Mockito.doReturn(accountMock).when(roleManagerImpl).getCurrentAccount();
        Mockito.doReturn(true).when(accountManagerMock).isRootAdmin(accountMockId);

        List<Role> roles = new ArrayList<>();
        roleManagerImpl.removeRootAdminRolesIfNeeded(roles);

        Mockito.verify(roleManagerImpl, Mockito.times(0)).removeRootAdminRoles(roles);
    }

    @Test
    public void removeRootAdminRolesIfNeededTestNonRootAdminUser() {
        Mockito.doReturn(accountMock).when(roleManagerImpl).getCurrentAccount();
        Mockito.doReturn(false).when(accountManagerMock).isRootAdmin(accountMockId);

        List<Role> roles = new ArrayList<>();
        roleManagerImpl.removeRootAdminRolesIfNeeded(roles);

        Mockito.verify(roleManagerImpl, Mockito.times(1)).removeRootAdminRoles(roles);
    }

    @Test
    public void removeRootAdminRolesTest() {
        List<Role> roles = new ArrayList<>();
        Role roleRootAdmin = Mockito.mock(Role.class);
        Mockito.doReturn(RoleType.Admin).when(roleRootAdmin).getRoleType();

        Role roleDomainAdmin = Mockito.mock(Role.class);
        Mockito.doReturn(RoleType.DomainAdmin).when(roleDomainAdmin).getRoleType();

        Role roleResourceAdmin = Mockito.mock(Role.class);
        Mockito.doReturn(RoleType.ResourceAdmin).when(roleResourceAdmin).getRoleType();

        Role roleUser = Mockito.mock(Role.class);
        Mockito.doReturn(RoleType.User).when(roleUser).getRoleType();

        roles.add(roleRootAdmin);
        roles.add(roleDomainAdmin);
        roles.add(roleResourceAdmin);
        roles.add(roleUser);

        roleManagerImpl.removeRootAdminRoles(roles);

        Assert.assertEquals(3, roles.size());
        Assert.assertEquals(roleDomainAdmin, roles.get(0));
        Assert.assertEquals(roleResourceAdmin, roles.get(1));
        Assert.assertEquals(roleUser, roles.get(2));
    }

    @Test
    public void findRolesByTypeTestNullRoleType() {
        List<Role> returnedRoles = roleManagerImpl.findRolesByType(null);

        Assert.assertEquals(0, returnedRoles.size());
        Mockito.verify(accountManagerMock, Mockito.times(0)).isRootAdmin(Mockito.anyLong());
    }

    @Test
    public void findRolesByTypeTestAdminRoleNonRootAdminUser() {
        Mockito.doReturn(accountMock).when(roleManagerImpl).getCurrentAccount();
        Mockito.doReturn(false).when(accountManagerMock).isRootAdmin(accountMockId);

        List<Role> returnedRoles = roleManagerImpl.findRolesByType(RoleType.Admin);

        Assert.assertEquals(0, returnedRoles.size());
        Mockito.verify(accountManagerMock, Mockito.times(1)).isRootAdmin(Mockito.anyLong());
        Mockito.verify(roleDaoMock, Mockito.times(0)).findAllByRoleType(Mockito.any(RoleType.class), Mockito.anyBoolean());
    }

    @Test
    public void findRolesByTypeTestAdminRoleRootAdminUser() {
        Mockito.doReturn(accountMock).when(roleManagerImpl).getCurrentAccount();
        Mockito.doReturn(true).when(accountManagerMock).isRootAdmin(accountMockId);

        List<Role> roles = new ArrayList<>();
        roles.add(Mockito.mock(Role.class));
        Pair<ArrayList<RoleVO>, Integer> toBeReturned = new Pair(roles, 1);
        Mockito.doReturn(toBeReturned).when(roleDaoMock).findAllByRoleType(RoleType.Admin, null, null, true);
        List<Role> returnedRoles = roleManagerImpl.findRolesByType(RoleType.Admin);

        Assert.assertEquals(1, returnedRoles.size());
        Mockito.verify(accountManagerMock, Mockito.times(2)).isRootAdmin(Mockito.anyLong());
    }

    @Test
    public void findRolesByTypeTestNonAdminRoleRootAdminUser() {
        Mockito.lenient().doReturn(accountMock).when(roleManagerImpl).getCurrentAccount();
        Mockito.lenient().doReturn(true).when(accountManagerMock).isRootAdmin(accountMockId);

        List<Role> roles = new ArrayList<>();
        roles.add(Mockito.mock(Role.class));
        Pair<ArrayList<RoleVO>, Integer> toBeReturned = new Pair(roles, 1);
        Mockito.doReturn(toBeReturned).when(roleDaoMock).findAllByRoleType(RoleType.User, null, null, true);
        List<Role> returnedRoles = roleManagerImpl.findRolesByType(RoleType.User);

        Assert.assertEquals(1, returnedRoles.size());
        Mockito.verify(accountManagerMock, Mockito.times(1)).isRootAdmin(Mockito.anyLong());
    }

    @Test
    public void listRolesTest() {
        List<Role> roles = new ArrayList<>();
        roles.add(Mockito.mock(Role.class));

        Mockito.doReturn(roles).when(roleDaoMock).listAll();
        Mockito.doReturn(0).when(roleManagerImpl).removeRootAdminRolesIfNeeded(roles);

        List<Role> returnedRoles = roleManagerImpl.listRoles();

        Assert.assertEquals(roles.size(), returnedRoles.size());
        Mockito.verify(roleDaoMock).listAll();
        Mockito.verify(roleManagerImpl).removeRootAdminRolesIfNeeded(roles);
    }
}<|MERGE_RESOLUTION|>--- conflicted
+++ resolved
@@ -166,11 +166,7 @@
         String roleName = "roleName";
         List<Role> roles = new ArrayList<>();
         Pair<ArrayList<RoleVO>, Integer> toBeReturned = new Pair(roles, 0);
-<<<<<<< HEAD
-        Mockito.doReturn(toBeReturned).when(roleDaoMock).findAllByName(roleName, null, null, false);
-=======
-        Mockito.doReturn(toBeReturned).when(roleDaoMock).findAllByName(roleName, null, null, null);
->>>>>>> e035d736
+        Mockito.doReturn(toBeReturned).when(roleDaoMock).findAllByName(roleName, null, null, null, false);
 
         roleManagerImpl.findRolesByName(roleName);
         Mockito.verify(roleManagerImpl).removeRootAdminRolesIfNeeded(roles);
