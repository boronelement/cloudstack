--- conflicted
+++ resolved
@@ -140,13 +140,8 @@
     public void createSharedNtwkOffWithNoVlan() {
         NetworkOfferingVO off =
                 configMgr.createNetworkOffering("shared", "shared", TrafficType.Guest, null, false, Availability.Optional, 200, null, false, Network.GuestType.Shared,
-<<<<<<< HEAD
                     false, null, false, null, true, false, null, false, null, true, false, null, null, false, null);
-        assertNull("Shared network offering with specifyVlan=false was created", off);
-=======
-                    false, null, false, null, true, false, null, false, null, true, false, null, null, false);
         assertNotNull("Shared network offering with specifyVlan=false was created", off);
->>>>>>> ccac1a38
     }
 
     @Test
