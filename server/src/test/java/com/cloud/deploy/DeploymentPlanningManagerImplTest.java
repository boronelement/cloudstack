--- conflicted
+++ resolved
@@ -16,36 +16,17 @@
 // under the License.
 package com.cloud.deploy;
 
-<<<<<<< HEAD
+
 import com.cloud.agent.AgentManager;
 import com.cloud.capacity.CapacityManager;
 import com.cloud.capacity.dao.CapacityDao;
 import com.cloud.configuration.ConfigurationManagerImpl;
 import com.cloud.dc.ClusterDetailsDao;
-=======
-import static org.junit.Assert.assertFalse;
-import static org.junit.Assert.assertNull;
-import static org.junit.Assert.assertTrue;
-import static org.mockito.Mockito.times;
-import static org.mockito.Mockito.verify;
-
-import java.io.IOException;
-import java.util.ArrayList;
-import java.util.Arrays;
-import java.util.HashMap;
-import java.util.LinkedHashMap;
-import java.util.List;
-import java.util.Map;
-
-import javax.inject.Inject;
-import javax.naming.ConfigurationException;
-
->>>>>>> 956efb27
 import com.cloud.dc.ClusterDetailsVO;
 import com.cloud.dc.ClusterVO;
 import com.cloud.dc.DataCenter;
-<<<<<<< HEAD
 import com.cloud.dc.DataCenterVO;
+import com.cloud.dc.HostPodVO;
 import com.cloud.dc.dao.ClusterDao;
 import com.cloud.dc.dao.DataCenterDao;
 import com.cloud.dc.dao.DedicatedResourceDao;
@@ -55,9 +36,6 @@
 import com.cloud.deploy.dao.PlannerHostReservationDao;
 import com.cloud.exception.AffinityConflictException;
 import com.cloud.exception.InsufficientServerCapacityException;
-=======
-import com.cloud.dc.HostPodVO;
->>>>>>> 956efb27
 import com.cloud.gpu.GPU;
 import com.cloud.gpu.dao.HostGpuGroupsDao;
 import com.cloud.host.Host;
@@ -85,21 +63,15 @@
 import com.cloud.storage.dao.GuestOSDao;
 import com.cloud.storage.dao.StoragePoolHostDao;
 import com.cloud.storage.dao.VMTemplateDao;
-<<<<<<< HEAD
 import com.cloud.storage.dao.VolumeDao;
+import com.cloud.template.VirtualMachineTemplate;
+import com.cloud.user.Account;
 import com.cloud.user.AccountManager;
 import com.cloud.user.AccountVO;
 import com.cloud.user.dao.AccountDao;
 import com.cloud.utils.Pair;
 import com.cloud.utils.component.ComponentContext;
-=======
-import com.cloud.template.VirtualMachineTemplate;
-import com.cloud.user.Account;
-import com.cloud.user.AccountVO;
-import com.cloud.user.dao.AccountDao;
-import com.cloud.utils.Pair;
 import com.cloud.vm.DiskProfile;
->>>>>>> 956efb27
 import com.cloud.vm.VMInstanceVO;
 import com.cloud.vm.VirtualMachine;
 import com.cloud.vm.VirtualMachine.Type;
@@ -112,19 +84,16 @@
 import org.apache.cloudstack.affinity.AffinityGroupService;
 import org.apache.cloudstack.affinity.dao.AffinityGroupDao;
 import org.apache.cloudstack.affinity.dao.AffinityGroupDomainMapDao;
-<<<<<<< HEAD
 import org.apache.cloudstack.affinity.dao.AffinityGroupVMMapDao;
 import org.apache.cloudstack.engine.cloud.entity.api.db.dao.VMReservationDao;
+import org.apache.cloudstack.engine.subsystem.api.storage.DataStore;
 import org.apache.cloudstack.engine.subsystem.api.storage.DataStoreManager;
+import org.apache.cloudstack.engine.subsystem.api.storage.PrimaryDataStore;
+import org.apache.cloudstack.engine.subsystem.api.storage.StoragePoolAllocator;
 import org.apache.cloudstack.framework.config.ConfigKey;
 import org.apache.cloudstack.framework.config.dao.ConfigurationDao;
 import org.apache.cloudstack.framework.messagebus.MessageBus;
 import org.apache.cloudstack.storage.datastore.db.PrimaryDataStoreDao;
-=======
-import org.apache.cloudstack.engine.subsystem.api.storage.DataStore;
-import org.apache.cloudstack.engine.subsystem.api.storage.PrimaryDataStore;
-import org.apache.cloudstack.engine.subsystem.api.storage.StoragePoolAllocator;
->>>>>>> 956efb27
 import org.apache.cloudstack.storage.datastore.db.StoragePoolVO;
 import org.apache.cloudstack.test.utils.SpringUtils;
 import org.apache.commons.collections.CollectionUtils;
@@ -140,7 +109,6 @@
 import org.mockito.Mockito;
 import org.mockito.MockitoAnnotations;
 import org.mockito.Spy;
-import org.powermock.api.mockito.PowerMockito;
 import org.springframework.context.annotation.Bean;
 import org.springframework.context.annotation.ComponentScan;
 import org.springframework.context.annotation.ComponentScan.Filter;
@@ -168,6 +136,8 @@
 import static org.junit.Assert.assertFalse;
 import static org.junit.Assert.assertNull;
 import static org.junit.Assert.assertTrue;
+import static org.mockito.Mockito.times;
+import static org.mockito.Mockito.verify;
 
 @RunWith(SpringJUnit4ClassRunner.class)
 @ContextConfiguration(loader = AnnotationConfigContextLoader.class)
@@ -310,13 +280,13 @@
     @Test
     public void dataCenterAvoidTest() throws InsufficientServerCapacityException, AffinityConflictException {
         ServiceOfferingVO svcOffering =
-            new ServiceOfferingVO("testOffering", 1, 512, 500, 1, 1, false, false, false, "test dpm",
-                    false, VirtualMachine.Type.User, null, "FirstFitPlanner", true, false);
+                new ServiceOfferingVO("testOffering", 1, 512, 500, 1, 1, false, false, false, "test dpm",
+                        false, VirtualMachine.Type.User, null, "FirstFitPlanner", true, false);
         Mockito.when(vmProfile.getServiceOffering()).thenReturn(svcOffering);
 
         DataCenterDeployment plan = new DataCenterDeployment(dataCenterId);
 
-        Mockito.when(avoids.shouldAvoid((DataCenterVO)Matchers.anyObject())).thenReturn(true);
+        Mockito.when(avoids.shouldAvoid((DataCenterVO) Matchers.anyObject())).thenReturn(true);
         DeployDestination dest = _dpm.planDeployment(vmProfile, plan, avoids, null);
         assertNull("DataCenter is in avoid set, destination should be null! ", dest);
     }
@@ -324,12 +294,12 @@
     @Test
     public void plannerCannotHandleTest() throws InsufficientServerCapacityException, AffinityConflictException {
         ServiceOfferingVO svcOffering =
-            new ServiceOfferingVO("testOffering", 1, 512, 500, 1, 1, false, false, false, "test dpm",
-                    false, VirtualMachine.Type.User, null, "UserDispersingPlanner", true, false);
+                new ServiceOfferingVO("testOffering", 1, 512, 500, 1, 1, false, false, false, "test dpm",
+                        false, VirtualMachine.Type.User, null, "UserDispersingPlanner", true, false);
         Mockito.when(vmProfile.getServiceOffering()).thenReturn(svcOffering);
 
         DataCenterDeployment plan = new DataCenterDeployment(dataCenterId);
-        Mockito.when(avoids.shouldAvoid((DataCenterVO)Matchers.anyObject())).thenReturn(false);
+        Mockito.when(avoids.shouldAvoid((DataCenterVO) Matchers.anyObject())).thenReturn(false);
 
         Mockito.when(_planner.canHandle(vmProfile, plan, avoids)).thenReturn(false);
         DeployDestination dest = _dpm.planDeployment(vmProfile, plan, avoids, null);
@@ -339,15 +309,15 @@
     @Test
     public void emptyClusterListTest() throws InsufficientServerCapacityException, AffinityConflictException {
         ServiceOfferingVO svcOffering =
-            new ServiceOfferingVO("testOffering", 1, 512, 500, 1, 1, false, false, false, "test dpm",
-                    false, VirtualMachine.Type.User, null, "FirstFitPlanner", true, false);
+                new ServiceOfferingVO("testOffering", 1, 512, 500, 1, 1, false, false, false, "test dpm",
+                        false, VirtualMachine.Type.User, null, "FirstFitPlanner", true, false);
         Mockito.when(vmProfile.getServiceOffering()).thenReturn(svcOffering);
 
         DataCenterDeployment plan = new DataCenterDeployment(dataCenterId);
-        Mockito.when(avoids.shouldAvoid((DataCenterVO)Matchers.anyObject())).thenReturn(false);
+        Mockito.when(avoids.shouldAvoid((DataCenterVO) Matchers.anyObject())).thenReturn(false);
         Mockito.when(_planner.canHandle(vmProfile, plan, avoids)).thenReturn(true);
 
-        Mockito.when(((DeploymentClusterPlanner)_planner).orderClusters(vmProfile, plan, avoids)).thenReturn(null);
+        Mockito.when(((DeploymentClusterPlanner) _planner).orderClusters(vmProfile, plan, avoids)).thenReturn(null);
         DeployDestination dest = _dpm.planDeployment(vmProfile, plan, avoids, null);
         assertNull("Planner cannot handle, destination should be null! ", dest);
     }
@@ -423,7 +393,8 @@
         }
     }
 
-    private void prepareAndVerifyAvoidDisabledResourcesTest(int timesRouter, int timesAdminVm, int timesDisabledResource, long roleId, Type vmType, boolean isSystemDepolyable,
+    private void prepareAndVerifyAvoidDisabledResourcesTest(int timesRouter, int timesAdminVm,
+            int timesDisabledResource, long roleId, Type vmType, boolean isSystemDepolyable,
             boolean isAdminVmDeployable) {
         Mockito.doReturn(isSystemDepolyable).when(_dpm).isRouterDeployableInDisabledResources();
         Mockito.doReturn(isAdminVmDeployable).when(_dpm).isAdminVmDeployableInDisabledResources();
@@ -536,9 +507,9 @@
 
     @Test
     public void volumesRequireEncryptionTest() {
-        VolumeVO vol1 = new VolumeVO("vol1", dataCenterId,podId,1L,1L, instanceId,"folder","path", Storage.ProvisioningType.THIN, (long)10<<30, Volume.Type.ROOT);
-        VolumeVO vol2 = new VolumeVO("vol2", dataCenterId,podId,1L,1L, instanceId,"folder","path",Storage.ProvisioningType.THIN, (long)10<<30, Volume.Type.DATADISK);
-        VolumeVO vol3 = new VolumeVO("vol3", dataCenterId,podId,1L,1L, instanceId,"folder","path",Storage.ProvisioningType.THIN, (long)10<<30, Volume.Type.DATADISK);
+        VolumeVO vol1 = new VolumeVO("vol1", dataCenterId, podId, 1L, 1L, instanceId, "folder", "path", Storage.ProvisioningType.THIN, (long) 10 << 30, Volume.Type.ROOT);
+        VolumeVO vol2 = new VolumeVO("vol2", dataCenterId, podId, 1L, 1L, instanceId, "folder", "path", Storage.ProvisioningType.THIN, (long) 10 << 30, Volume.Type.DATADISK);
+        VolumeVO vol3 = new VolumeVO("vol3", dataCenterId, podId, 1L, 1L, instanceId, "folder", "path", Storage.ProvisioningType.THIN, (long) 10 << 30, Volume.Type.DATADISK);
         vol2.setPassphraseId(1L);
 
         List<VolumeVO> volumes = List.of(vol1, vol2, vol3);
@@ -547,9 +518,9 @@
 
     @Test
     public void volumesDoNotRequireEncryptionTest() {
-        VolumeVO vol1 = new VolumeVO("vol1", dataCenterId,podId,1L,1L, instanceId,"folder","path",Storage.ProvisioningType.THIN, (long)10<<30, Volume.Type.ROOT);
-        VolumeVO vol2 = new VolumeVO("vol2", dataCenterId,podId,1L,1L, instanceId,"folder","path",Storage.ProvisioningType.THIN, (long)10<<30, Volume.Type.DATADISK);
-        VolumeVO vol3 = new VolumeVO("vol3", dataCenterId,podId,1L,1L, instanceId,"folder","path",Storage.ProvisioningType.THIN, (long)10<<30, Volume.Type.DATADISK);
+        VolumeVO vol1 = new VolumeVO("vol1", dataCenterId, podId, 1L, 1L, instanceId, "folder", "path", Storage.ProvisioningType.THIN, (long) 10 << 30, Volume.Type.ROOT);
+        VolumeVO vol2 = new VolumeVO("vol2", dataCenterId, podId, 1L, 1L, instanceId, "folder", "path", Storage.ProvisioningType.THIN, (long) 10 << 30, Volume.Type.DATADISK);
+        VolumeVO vol3 = new VolumeVO("vol3", dataCenterId, podId, 1L, 1L, instanceId, "folder", "path", Storage.ProvisioningType.THIN, (long) 10 << 30, Volume.Type.DATADISK);
 
         List<VolumeVO> volumes = List.of(vol1, vol2, vol3);
         Assert.assertFalse("Volumes do not require encryption, but reporting they do", _dpm.anyVolumeRequiresEncryption(volumes));
@@ -566,7 +537,7 @@
         }};
         host.setDetails(hostDetails);
 
-        VolumeVO vol1 = new VolumeVO("vol1", dataCenterId,podId,1L,1L, instanceId,"folder","path",Storage.ProvisioningType.THIN, (long)10<<30, Volume.Type.ROOT);
+        VolumeVO vol1 = new VolumeVO("vol1", dataCenterId, podId, 1L, 1L, instanceId, "folder", "path", Storage.ProvisioningType.THIN, (long) 10 << 30, Volume.Type.ROOT);
         vol1.setPassphraseId(1L);
 
         setupMocksForPlanDeploymentHostTests(host, vol1);
@@ -591,7 +562,7 @@
         }};
         host.setDetails(hostDetails);
 
-        VolumeVO vol1 = new VolumeVO("vol1", dataCenterId,podId,1L,1L, instanceId,"folder","path",Storage.ProvisioningType.THIN, (long)10<<30, Volume.Type.ROOT);
+        VolumeVO vol1 = new VolumeVO("vol1", dataCenterId, podId, 1L, 1L, instanceId, "folder", "path", Storage.ProvisioningType.THIN, (long) 10 << 30, Volume.Type.ROOT);
         vol1.setPassphraseId(1L);
 
         setupMocksForPlanDeploymentHostTests(host, vol1);
@@ -616,7 +587,7 @@
         }};
         host.setDetails(hostDetails);
 
-        VolumeVO vol1 = new VolumeVO("vol1", dataCenterId,podId,1L,1L, instanceId,"folder","path",Storage.ProvisioningType.THIN, (long)10<<30, Volume.Type.ROOT);
+        VolumeVO vol1 = new VolumeVO("vol1", dataCenterId, podId, 1L, 1L, instanceId, "folder", "path", Storage.ProvisioningType.THIN, (long) 10 << 30, Volume.Type.ROOT);
 
         setupMocksForPlanDeploymentHostTests(host, vol1);
 
@@ -640,7 +611,7 @@
         }};
         host.setDetails(hostDetails);
 
-        VolumeVO vol1 = new VolumeVO("vol1", dataCenterId,podId,1L,1L, instanceId,"folder","path",Storage.ProvisioningType.THIN, (long)10<<30, Volume.Type.ROOT);
+        VolumeVO vol1 = new VolumeVO("vol1", dataCenterId, podId, 1L, 1L, instanceId, "folder", "path", Storage.ProvisioningType.THIN, (long) 10 << 30, Volume.Type.ROOT);
 
         setupMocksForPlanDeploymentHostTests(host, vol1);
 
@@ -665,7 +636,7 @@
         host.setDetails(hostDetails);
         Mockito.when(host.getStatus()).thenReturn(Status.Up);
 
-        VolumeVO vol1 = new VolumeVO("vol1", dataCenterId,podId,1L,1L, instanceId,"folder","path",Storage.ProvisioningType.THIN, (long)10<<30, Volume.Type.ROOT);
+        VolumeVO vol1 = new VolumeVO("vol1", dataCenterId, podId, 1L, 1L, instanceId, "folder", "path", Storage.ProvisioningType.THIN, (long) 10 << 30, Volume.Type.ROOT);
         vol1.setPassphraseId(1L);
 
         setupMocksForPlanDeploymentHostTests(host, vol1);
@@ -695,7 +666,7 @@
         host.setDetails(hostDetails);
         Mockito.when(host.getStatus()).thenReturn(Status.Up);
 
-        VolumeVO vol1 = new VolumeVO("vol1", dataCenterId,podId,1L,1L, instanceId,"folder","path",Storage.ProvisioningType.THIN, (long)10<<30, Volume.Type.ROOT);
+        VolumeVO vol1 = new VolumeVO("vol1", dataCenterId, podId, 1L, 1L, instanceId, "folder", "path", Storage.ProvisioningType.THIN, (long) 10 << 30, Volume.Type.ROOT);
         vol1.setPassphraseId(1L);
 
         setupMocksForPlanDeploymentHostTests(host, vol1);
@@ -721,7 +692,7 @@
         host.setDetails(hostDetails);
         Mockito.when(host.getStatus()).thenReturn(Status.Up);
 
-        VolumeVO vol1 = new VolumeVO("vol1", dataCenterId,podId,1L,1L, instanceId,"folder","path",Storage.ProvisioningType.THIN, (long)10<<30, Volume.Type.ROOT);
+        VolumeVO vol1 = new VolumeVO("vol1", dataCenterId, podId, 1L, 1L, instanceId, "folder", "path", Storage.ProvisioningType.THIN, (long) 10 << 30, Volume.Type.ROOT);
         vol1.setPassphraseId(1L);
 
         DeploymentClusterPlanner planner = setupMocksForPlanDeploymentHostTests(host, vol1);
@@ -746,7 +717,7 @@
         host.setDetails(hostDetails);
         Mockito.when(host.getStatus()).thenReturn(Status.Up);
 
-        VolumeVO vol1 = new VolumeVO("vol1", dataCenterId,podId,1L,1L, instanceId,"folder","path",Storage.ProvisioningType.THIN, (long)10<<30, Volume.Type.ROOT);
+        VolumeVO vol1 = new VolumeVO("vol1", dataCenterId, podId, 1L, 1L, instanceId, "folder", "path", Storage.ProvisioningType.THIN, (long) 10 << 30, Volume.Type.ROOT);
         vol1.setPassphraseId(1L);
 
         DeploymentClusterPlanner planner = setupMocksForPlanDeploymentHostTests(host, vol1);
@@ -830,7 +801,6 @@
         Mockito.when(volDao.findByInstanceAndType(1L, Volume.Type.ROOT)).thenReturn(Arrays.asList(vol1));
         Mockito.when(_dataStoreManager.getPrimaryDataStore(vol1.getPoolId())).thenReturn((DataStore) primaryDataStore);
         Mockito.when(avoids.shouldAvoid(storagePool)).thenReturn(Boolean.FALSE);
-        PowerMockito.whenNew(DiskProfile.class).withAnyArguments().thenReturn(diskProfile);
 
         Mockito.doReturn(Arrays.asList(storagePool)).when(allocator).allocateToPool(diskProfile, vmProfile, plan,
                 avoids, 10);
@@ -840,6 +810,7 @@
         assertTrue(vol1.getPoolId() == null);
 
     }
+
     // This is so ugly but everything is so intertwined...
     private DeploymentClusterPlanner setupMocksForPlanDeploymentHostTests(HostVO host, VolumeVO vol1) {
         long diskOfferingId = 345L;
@@ -872,10 +843,10 @@
         Mockito.doNothing().when(hostDao).loadDetails(host);
         Mockito.doReturn(volumeVOs).when(volDao).findByInstance(ArgumentMatchers.anyLong());
         Mockito.doReturn(suitable).when(_dpm).findSuitablePoolsForVolumes(
-            ArgumentMatchers.any(VirtualMachineProfile.class),
-            ArgumentMatchers.any(DataCenterDeployment.class),
-            ArgumentMatchers.any(ExcludeList.class),
-            ArgumentMatchers.anyInt()
+                ArgumentMatchers.any(VirtualMachineProfile.class),
+                ArgumentMatchers.any(DataCenterDeployment.class),
+                ArgumentMatchers.any(ExcludeList.class),
+                ArgumentMatchers.anyInt()
         );
 
         ClusterVO clusterVO = new ClusterVO();
@@ -883,10 +854,10 @@
         Mockito.when(_clusterDao.findById(ArgumentMatchers.anyLong())).thenReturn(clusterVO);
 
         Mockito.doReturn(List.of(host)).when(_dpm).findSuitableHosts(
-            ArgumentMatchers.any(VirtualMachineProfile.class),
-            ArgumentMatchers.any(DeploymentPlan.class),
-            ArgumentMatchers.any(ExcludeList.class),
-            ArgumentMatchers.anyInt()
+                ArgumentMatchers.any(VirtualMachineProfile.class),
+                ArgumentMatchers.any(DeploymentPlan.class),
+                ArgumentMatchers.any(ExcludeList.class),
+                ArgumentMatchers.anyInt()
         );
 
         Map<Volume, StoragePool> suitableVolumeStoragePoolMap = new HashMap<>() {{
@@ -899,13 +870,13 @@
         Mockito.when(capacityMgr.checkIfHostReachMaxGuestLimit(host)).thenReturn(false);
         Mockito.when(capacityMgr.checkIfHostHasCpuCapability(ArgumentMatchers.anyLong(), ArgumentMatchers.anyInt(), ArgumentMatchers.anyInt())).thenReturn(true);
         Mockito.when(capacityMgr.checkIfHostHasCapacity(
-            ArgumentMatchers.anyLong(),
-            ArgumentMatchers.anyInt(),
-            ArgumentMatchers.anyLong(),
-            ArgumentMatchers.anyBoolean(),
-            ArgumentMatchers.anyFloat(),
-            ArgumentMatchers.anyFloat(),
-            ArgumentMatchers.anyBoolean()
+                ArgumentMatchers.anyLong(),
+                ArgumentMatchers.anyInt(),
+                ArgumentMatchers.anyLong(),
+                ArgumentMatchers.anyBoolean(),
+                ArgumentMatchers.anyFloat(),
+                ArgumentMatchers.anyFloat(),
+                ArgumentMatchers.anyBoolean()
         )).thenReturn(true);
         Mockito.when(serviceOfferingDetailsDao.findDetail(vmProfile.getServiceOfferingId(), GPU.Keys.vgpuType.toString())).thenReturn(null);
 
@@ -916,9 +887,9 @@
         DeploymentClusterPlanner planner = Mockito.spy(new FirstFitPlanner());
         try {
             Mockito.doReturn(List.of(clusterId), List.of()).when(planner).orderClusters(
-                ArgumentMatchers.any(VirtualMachineProfile.class),
-                ArgumentMatchers.any(DeploymentPlan.class),
-                ArgumentMatchers.any(ExcludeList.class)
+                    ArgumentMatchers.any(VirtualMachineProfile.class),
+                    ArgumentMatchers.any(DeploymentPlan.class),
+                    ArgumentMatchers.any(ExcludeList.class)
             );
         } catch (Exception ex) {
             ex.printStackTrace();
@@ -936,7 +907,8 @@
         return dc;
     }
 
-    private void assertAvoidIsEmpty(ExcludeList avoids, boolean isDcEmpty, boolean isPodsEmpty, boolean isClustersEmpty, boolean isHostsEmpty) {
+    private void assertAvoidIsEmpty(ExcludeList avoids, boolean isDcEmpty, boolean isPodsEmpty, boolean isClustersEmpty,
+            boolean isHostsEmpty) {
         Assert.assertEquals(isDcEmpty, CollectionUtils.isEmpty(avoids.getDataCentersToAvoid()));
         Assert.assertEquals(isPodsEmpty, CollectionUtils.isEmpty(avoids.getPodsToAvoid()));
         Assert.assertEquals(isClustersEmpty, CollectionUtils.isEmpty(avoids.getClustersToAvoid()));
@@ -944,8 +916,9 @@
     }
 
     @Configuration
-    @ComponentScan(basePackageClasses = {DeploymentPlanningManagerImpl.class}, includeFilters = {@Filter(value = TestConfiguration.Library.class,
-                                                                                                         type = FilterType.CUSTOM)}, useDefaultFilters = false)
+    @ComponentScan(basePackageClasses = {DeploymentPlanningManagerImpl.class},
+                   includeFilters = {@Filter(value = TestConfiguration.Library.class,
+                                             type = FilterType.CUSTOM)}, useDefaultFilters = false)
     public static class TestConfiguration extends SpringUtils.CloudStackTestConfiguration {
 
         @Bean
@@ -1214,7 +1187,8 @@
         Assert.assertEquals(2, hosts.get(7).getId());
     }
 
-    private List<Long> prepareMockForAvoidOtherClustersForDeploymentIfMigrationDisabled(boolean configValue, boolean mockVolumes, boolean mockClusterStoreVolume) {
+    private List<Long> prepareMockForAvoidOtherClustersForDeploymentIfMigrationDisabled(boolean configValue,
+            boolean mockVolumes, boolean mockClusterStoreVolume) {
         try {
             Field f = ConfigKey.class.getDeclaredField("_defaultValue");
             f.setAccessible(true);
@@ -1269,28 +1243,28 @@
 
     @Test
     public void avoidOtherClustersForDeploymentIfMigrationDisabledConfigAllows() {
-        prepareMockForAvoidOtherClustersForDeploymentIfMigrationDisabled(true,false, false);
+        prepareMockForAvoidOtherClustersForDeploymentIfMigrationDisabled(true, false, false);
         Assert.assertTrue(CollectionUtils.isEmpty(runAvoidOtherClustersForDeploymentIfMigrationDisabledTest()));
     }
 
     @Test
     public void avoidOtherClustersForDeploymentIfMigrationDisabledNoVmVolumes() {
-        prepareMockForAvoidOtherClustersForDeploymentIfMigrationDisabled(false,false, false);
+        prepareMockForAvoidOtherClustersForDeploymentIfMigrationDisabled(false, false, false);
         Assert.assertTrue(CollectionUtils.isEmpty(runAvoidOtherClustersForDeploymentIfMigrationDisabledTest()));
     }
 
     @Test
     public void avoidOtherClustersForDeploymentIfMigrationDisabledVmVolumesNonValidScope() {
-        prepareMockForAvoidOtherClustersForDeploymentIfMigrationDisabled(false,true, false);
+        prepareMockForAvoidOtherClustersForDeploymentIfMigrationDisabled(false, true, false);
         Assert.assertTrue(CollectionUtils.isEmpty(runAvoidOtherClustersForDeploymentIfMigrationDisabledTest()));
     }
 
     @Test
     public void avoidOtherClustersForDeploymentIfMigrationDisabledValid() {
-        List<Long> allClusters = prepareMockForAvoidOtherClustersForDeploymentIfMigrationDisabled(false,true, true);
+        List<Long> allClusters = prepareMockForAvoidOtherClustersForDeploymentIfMigrationDisabled(false, true, true);
         Set<Long> avoidedClusters = runAvoidOtherClustersForDeploymentIfMigrationDisabledTest();
         Assert.assertTrue(CollectionUtils.isNotEmpty(avoidedClusters));
-        Assert.assertEquals(allClusters.size()-1, avoidedClusters.size());
+        Assert.assertEquals(allClusters.size() - 1, avoidedClusters.size());
         Assert.assertFalse(avoidedClusters.contains(allClusters.get(0)));
     }
 }