--- conflicted
+++ resolved
@@ -663,14 +663,8 @@
     @Override
     public Network createGuestNetwork(long networkOfferingId, String name, String displayText, String gateway, String cidr, String vlanId, boolean bypassVlanOverlapCheck, String networkDomain,
                                       Account owner, Long domainId, PhysicalNetwork physicalNetwork, long zoneId, ACLType aclType, Boolean subdomainAccess, Long vpcId, String gatewayv6,
-<<<<<<< HEAD
-                                      String cidrv6, Boolean displayNetworkEnabled, String isolatedPvlan, Network.PVlanType isolatedPvlanType,
-                                      String externalId, String routerIp, String routerIpv6, Pair<Integer, Integer> vrIfaceMTUs) throws ConcurrentOperationException, InsufficientCapacityException,
-        ResourceAllocationException {
-=======
                                       String cidrv6, Boolean displayNetworkEnabled, String isolatedPvlan, Network.PVlanType isolatedPvlanType, String externalId, String routerIp, String routerIpv6,
-                                      String ip4Dns1, String ip4Dns2, String ip6Dns1, String ip6Dns2) throws ConcurrentOperationException, ResourceAllocationException {
->>>>>>> bbc12605
+                                      String ip4Dns1, String ip4Dns2, String ip6Dns1, String ip6Dns2, Pair<Integer, Integer> vrIfaceMTUs) throws ConcurrentOperationException, ResourceAllocationException {
         // TODO Auto-generated method stub
         return null;
     }
