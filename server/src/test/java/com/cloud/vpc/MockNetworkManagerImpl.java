// Licensed to the Apache Software Foundation (ASF) under one
// or more contributor license agreements.  See the NOTICE file
// distributed with this work for additional information
// regarding copyright ownership.  The ASF licenses this file
// to you under the Apache License, Version 2.0 (the
// "License"); you may not use this file except in compliance
// with the License.  You may obtain a copy of the License at
//
//   http://www.apache.org/licenses/LICENSE-2.0
//
// Unless required by applicable law or agreed to in writing,
// software distributed under the License is distributed on an
// "AS IS" BASIS, WITHOUT WARRANTIES OR CONDITIONS OF ANY
// KIND, either express or implied.  See the License for the
// specific language governing permissions and limitations
// under the License.
package com.cloud.vpc;

import java.util.HashMap;
import java.util.LinkedHashMap;
import java.util.List;
import java.util.Map;

import javax.inject.Inject;
import javax.naming.ConfigurationException;

import com.cloud.dc.DataCenter;
import com.cloud.hypervisor.Hypervisor;
import com.cloud.network.PublicIpQuarantine;
import com.cloud.network.VirtualRouterProvider;
import com.cloud.utils.fsm.NoTransitionException;
import org.apache.cloudstack.acl.ControlledEntity.ACLType;
import org.apache.cloudstack.api.command.admin.address.ReleasePodIpCmdByAdmin;
import org.apache.cloudstack.api.command.admin.network.DedicateGuestVlanRangeCmd;
import org.apache.cloudstack.api.command.admin.network.ListDedicatedGuestVlanRangesCmd;
import org.apache.cloudstack.api.command.admin.network.ListGuestVlansCmd;
import org.apache.cloudstack.api.command.admin.usage.ListTrafficTypeImplementorsCmd;
import org.apache.cloudstack.api.command.user.address.RemoveQuarantinedIpCmd;
import org.apache.cloudstack.api.command.user.address.UpdateQuarantinedIpCmd;
import org.apache.cloudstack.api.command.user.network.CreateNetworkCmd;
import org.apache.cloudstack.api.command.user.network.CreateNetworkPermissionsCmd;
import org.apache.cloudstack.api.command.user.network.ListNetworkPermissionsCmd;
import org.apache.cloudstack.api.command.user.network.ListNetworksCmd;
import org.apache.cloudstack.api.command.user.network.RemoveNetworkPermissionsCmd;
import org.apache.cloudstack.api.command.user.network.ResetNetworkPermissionsCmd;
import org.apache.cloudstack.api.command.user.network.RestartNetworkCmd;
import org.apache.cloudstack.api.command.user.network.UpdateNetworkCmd;
import org.apache.cloudstack.api.command.user.vm.ListNicsCmd;
import org.apache.cloudstack.api.response.AcquirePodIpCmdResponse;
import org.apache.cloudstack.engine.orchestration.service.NetworkOrchestrationService;
import org.apache.cloudstack.network.element.InternalLoadBalancerElementService;
import org.springframework.stereotype.Component;

import com.cloud.deploy.DataCenterDeployment;
import com.cloud.deploy.DeployDestination;
import com.cloud.deploy.DeploymentPlan;
import com.cloud.exception.ConcurrentOperationException;
import com.cloud.exception.InsufficientAddressCapacityException;
import com.cloud.exception.InsufficientCapacityException;
import com.cloud.exception.InsufficientVirtualNetworkCapacityException;
import com.cloud.exception.ResourceAllocationException;
import com.cloud.exception.ResourceUnavailableException;
import com.cloud.network.GuestVlan;
import com.cloud.network.GuestVlanRange;
import com.cloud.network.IpAddress;
import com.cloud.network.Network;
import com.cloud.network.Network.IpAddresses;
import com.cloud.network.Network.Provider;
import com.cloud.network.Network.Service;
import com.cloud.network.NetworkPermission;
import com.cloud.network.NetworkProfile;
import com.cloud.network.NetworkService;
import com.cloud.network.Networks.TrafficType;
import com.cloud.network.PhysicalNetwork;
import com.cloud.network.PhysicalNetworkServiceProvider;
import com.cloud.network.PhysicalNetworkTrafficType;
import com.cloud.network.dao.NetworkServiceMapDao;
import com.cloud.network.dao.NetworkVO;
import com.cloud.network.element.DhcpServiceProvider;
import com.cloud.network.element.DnsServiceProvider;
import com.cloud.network.element.LoadBalancingServiceProvider;
import com.cloud.network.element.NetworkElement;
import com.cloud.network.element.StaticNatServiceProvider;
import com.cloud.network.element.UserDataServiceProvider;
import com.cloud.network.guru.NetworkGuru;
import com.cloud.network.router.VirtualRouter;
import com.cloud.network.rules.LoadBalancerContainer.Scheme;
import com.cloud.network.vpc.Vpc;
import com.cloud.offering.NetworkOffering;
import com.cloud.offerings.dao.NetworkOfferingServiceMapDao;
import com.cloud.user.Account;
import com.cloud.user.User;
import com.cloud.utils.Pair;
import com.cloud.utils.component.ManagerBase;
import com.cloud.utils.exception.CloudRuntimeException;
import com.cloud.vm.Nic;
import com.cloud.vm.NicProfile;
import com.cloud.vm.NicSecondaryIp;
import com.cloud.vm.NicVO;
import com.cloud.vm.ReservationContext;
import com.cloud.vm.VirtualMachine;
import com.cloud.vm.VirtualMachine.Type;
import com.cloud.vm.VirtualMachineProfile;

@Component
public class MockNetworkManagerImpl extends ManagerBase implements NetworkOrchestrationService, NetworkService {
    @Inject
    NetworkServiceMapDao _ntwkSrvcDao;
    @Inject
    NetworkOfferingServiceMapDao _ntwkOfferingSrvcDao;

    @Inject
    List<NetworkElement> _networkElements;

    private static HashMap<String, String> s_providerToNetworkElementMap = new HashMap<String, String>();

    /* (non-Javadoc)
     * @see com.cloud.utils.component.Manager#start()
     */
    @Override
    public boolean start() {
        for (NetworkElement element : _networkElements) {
            Provider implementedProvider = element.getProvider();
            if (implementedProvider != null) {
                if (s_providerToNetworkElementMap.containsKey(implementedProvider.getName())) {
                    logger.error("Cannot start MapNetworkManager: Provider <-> NetworkElement must be a one-to-one map, " +
                        "multiple NetworkElements found for Provider: " + implementedProvider.getName());
                    return false;
                }
                s_providerToNetworkElementMap.put(implementedProvider.getName(), element.getName());
            }
        }
        return true;
    }

    /* (non-Javadoc)
     * @see com.cloud.utils.component.Manager#configure(java.lang.String, java.util.Map)
     */
    @Override
    public boolean configure(String name, Map<String, Object> params) throws ConfigurationException {
        // TODO Auto-generated method stub
        return false;
    }

    /* (non-Javadoc)
     * @see com.cloud.utils.component.Manager#stop()
     */
    @Override
    public boolean stop() {
        // TODO Auto-generated method stub
        return false;
    }

    /* (non-Javadoc)
     * @see com.cloud.utils.component.Manager#getName()
     */
    @Override
    public String getName() {
        // TODO Auto-generated method stub
        return null;
    }

    /* (non-Javadoc)
     * @see com.cloud.network.NetworkService#getIsolatedNetworksOwnedByAccountInZone(long, com.cloud.user.Account)
     */
    @Override
    public List<? extends Network> getIsolatedNetworksOwnedByAccountInZone(long zoneId, Account owner) {
        // TODO Auto-generated method stub
        return null;
    }

    /* (non-Javadoc)
     * @see com.cloud.network.NetworkService#allocateIP(com.cloud.user.Account, long, java.lang.Long)
     */
    @Override
    public IpAddress allocateIP(Account ipOwner, long zoneId, Long networkId, Boolean displayIp, String ipaddress) throws ResourceAllocationException, InsufficientAddressCapacityException,
        ConcurrentOperationException {
        // TODO Auto-generated method stub
        return null;
    }

    @Override
    public IpAddress reserveIpAddress(Account account, Boolean displayIp, Long ipAddressId) throws ResourceAllocationException {
        return null;
    }

    @Override
    public IpAddress reserveIpAddressWithVlanDetail(Account account, DataCenter zone, Boolean displayIp, String vlanDetailKey) throws ResourceAllocationException {
        return null;
    }

    @Override
    public boolean releaseReservedIpAddress(long ipAddressId) throws InsufficientAddressCapacityException {
        return false;
    }

    @Override
    public IpAddress allocatePortableIP(Account ipOwner, int regionId, Long zoneId, Long networkId, Long vpcId) throws ResourceAllocationException,
        InsufficientAddressCapacityException, ConcurrentOperationException {
        return null;
    }

    @Override
    public boolean releasePortableIpAddress(long ipAddressId) {
        return false;// TODO Auto-generated method stub
    }

    /* (non-Javadoc)
    * @see com.cloud.network.NetworkService#releaseIpAddress(long)
    */
    @Override
    public boolean releaseIpAddress(long ipAddressId) throws InsufficientAddressCapacityException {
        // TODO Auto-generated method stub
        return false;
    }

    /* (non-Javadoc)
     * @see com.cloud.network.NetworkService#createGuestNetwork(com.cloud.api.commands.CreateNetworkCmd)
     */
    @Override
    public Network createGuestNetwork(CreateNetworkCmd cmd) throws InsufficientCapacityException, ConcurrentOperationException, ResourceAllocationException {
        // TODO Auto-generated method stub
        return null;
    }

    @Override
    public Network createGuestNetwork(long networkOfferingId, String name, String displayText, Account owner,
          PhysicalNetwork physicalNetwork, long zoneId, ACLType aclType) throws InsufficientCapacityException,
            ConcurrentOperationException, ResourceAllocationException {
        return null;
    }

    /* (non-Javadoc)
     * @see com.cloud.network.NetworkService#searchForNetworks(com.cloud.api.commands.ListNetworksCmd)
     */
    @Override
    public Pair<List<? extends Network>, Integer> searchForNetworks(ListNetworksCmd cmd) {
        // TODO Auto-generated method stub
        return null;
    }

    /* (non-Javadoc)
     * @see com.cloud.network.NetworkService#deleteNetwork(long)
     */
    @Override
    public boolean deleteNetwork(long networkId, boolean forced) {
        // TODO Auto-generated method stub
        return false;
    }

    @Override
    public boolean restartNetwork(Long networkId, boolean cleanup, boolean makeRedundant, boolean livePatch, User user) throws ConcurrentOperationException, ResourceUnavailableException, InsufficientCapacityException {
        return false;
    }

    /* (non-Javadoc)
     * @see com.cloud.network.NetworkService#restartNetwork(com.cloud.api.commands.RestartNetworkCmd, boolean)
     */
    @Override
    public boolean restartNetwork(RestartNetworkCmd cmd) throws ConcurrentOperationException, ResourceUnavailableException,
        InsufficientCapacityException {
        // TODO Auto-generated method stub
        return false;
    }

    /* (non-Javadoc)
     * @see com.cloud.network.NetworkService#getActiveNicsInNetwork(long)
     */
    @Override
    public int getActiveNicsInNetwork(long networkId) {
        // TODO Auto-generated method stub
        return 0;
    }

    /* (non-Javadoc)
     * @see com.cloud.network.NetworkService#getNetwork(long)
     */
    @Override
    public Network getNetwork(long networkId) {
        // TODO Auto-generated method stub
        return null;
    }

    /* (non-Javadoc)
     * @see com.cloud.network.NetworkService#getIp(long)
     */
    @Override
    public IpAddress getIp(long id) {
        // TODO Auto-generated method stub
        return null;
    }

    /* (non-Javadoc)
     * @see com.cloud.network.NetworkService#getIp(String)
     */
    @Override
    public IpAddress getIp(String ipAddress) {
        // TODO Auto-generated method stub
        return null;
    }

    @Override
    public Network updateGuestNetwork(final UpdateNetworkCmd cmd) {
        // TODO Auto-generated method stub
        return null;
    }

    @Override
    public Network migrateGuestNetwork(long networkId, long networkOfferingId, Account callerAccount, User callerUser, boolean resume) {
        return null;
    }

    @Override public Vpc migrateVpcNetwork(long vpcId, long vpcNetworkofferingId, Map<String, String> networkToOffering, Account account, User callerUser, boolean resume) {
        return null;
    }

    /* (non-Javadoc)
             * @see com.cloud.network.NetworkService#createPhysicalNetwork(java.lang.Long, java.lang.String, java.lang.String, java.util.List, java.lang.String, java.lang.Long, java.util.List, java.lang.String)
             */
    @Override
    public PhysicalNetwork createPhysicalNetwork(Long zoneId, String vnetRange, String networkSpeed, List<String> isolationMethods, String broadcastDomainRange,
        Long domainId, List<String> tags, String name) {
        // TODO Auto-generated method stub
        return null;
    }

    /* (non-Javadoc)
     * @see com.cloud.network.NetworkService#searchPhysicalNetworks(java.lang.Long, java.lang.Long, java.lang.String, java.lang.Long, java.lang.Long, java.lang.String)
     */
    @Override
    public Pair<List<? extends PhysicalNetwork>, Integer> searchPhysicalNetworks(Long id, Long zoneId, String keyword, Long startIndex, Long pageSize, String name) {
        // TODO Auto-generated method stub
        return null;
    }

    /* (non-Javadoc)
     * @see com.cloud.network.NetworkService#updatePhysicalNetwork(java.lang.Long, java.lang.String, java.util.List, java.lang.String, java.lang.String)
     */
    @Override
    public PhysicalNetwork updatePhysicalNetwork(Long id, String networkSpeed, List<String> tags, String newVnetRangeString, String state) {
        // TODO Auto-generated method stub
        return null;
    }

    /* (non-Javadoc)
     * @see com.cloud.network.NetworkService#deletePhysicalNetwork(java.lang.Long)
     */
    @Override
    public boolean deletePhysicalNetwork(Long id) {
        // TODO Auto-generated method stub
        return false;
    }

    @Override
    public GuestVlanRange dedicateGuestVlanRange(DedicateGuestVlanRangeCmd cmd) {
        // TODO Auto-generated method stub
        return null;
    }

    @Override
    public Pair<List<? extends GuestVlanRange>, Integer> listDedicatedGuestVlanRanges(ListDedicatedGuestVlanRangesCmd cmd) {
        // TODO Auto-generated method stub
        return null;
    }

    @Override
    public boolean releaseDedicatedGuestVlanRange(Long dedicatedGuestVlanRangeId) {
        // TODO Auto-generated method stub
        return true;

    }

    /* (non-Javadoc)
     * @see com.cloud.network.NetworkService#listNetworkServices(java.lang.String)
     */
    @Override
    public List<? extends Service> listNetworkServices(String providerName) {
        // TODO Auto-generated method stub
        return null;
    }

    /* (non-Javadoc)
     * @see com.cloud.network.NetworkService#addProviderToPhysicalNetwork(java.lang.Long, java.lang.String, java.lang.Long, java.util.List)
     */
    @Override
    public PhysicalNetworkServiceProvider addProviderToPhysicalNetwork(Long physicalNetworkId, String providerName, Long destinationPhysicalNetworkId,
        List<String> enabledServices) {
        // TODO Auto-generated method stub
        return null;
    }

    /* (non-Javadoc)
     * @see com.cloud.network.NetworkService#listNetworkServiceProviders(java.lang.Long, java.lang.String, java.lang.String, java.lang.Long, java.lang.Long)
     */
    @Override
    public Pair<List<? extends PhysicalNetworkServiceProvider>, Integer> listNetworkServiceProviders(Long physicalNetworkId, String name, String state, Long startIndex,
        Long pageSize) {
        // TODO Auto-generated method stub
        return null;
    }

    /* (non-Javadoc)
     * @see com.cloud.network.NetworkService#updateNetworkServiceProvider(java.lang.Long, java.lang.String, java.util.List)
     */
    @Override
    public PhysicalNetworkServiceProvider updateNetworkServiceProvider(Long id, String state, List<String> enabledServices) {
        // TODO Auto-generated method stub
        return null;
    }

    /* (non-Javadoc)
     * @see com.cloud.network.NetworkService#deleteNetworkServiceProvider(java.lang.Long)
     */
    @Override
    public boolean deleteNetworkServiceProvider(Long id) throws ConcurrentOperationException, ResourceUnavailableException {
        // TODO Auto-generated method stub
        return false;
    }

    /* (non-Javadoc)
     * @see com.cloud.network.NetworkService#getPhysicalNetwork(java.lang.Long)
     */
    @Override
    public PhysicalNetwork getPhysicalNetwork(Long physicalNetworkId) {
        // TODO Auto-generated method stub
        return null;
    }

    /* (non-Javadoc)
     * @see com.cloud.network.NetworkService#getCreatedPhysicalNetwork(java.lang.Long)
     */
    @Override
    public PhysicalNetwork getCreatedPhysicalNetwork(Long physicalNetworkId) {
        // TODO Auto-generated method stub
        return null;
    }

    /* (non-Javadoc)
     * @see com.cloud.network.NetworkService#getPhysicalNetworkServiceProvider(java.lang.Long)
     */
    @Override
    public PhysicalNetworkServiceProvider getPhysicalNetworkServiceProvider(Long providerId) {
        // TODO Auto-generated method stub
        return null;
    }

    /* (non-Javadoc)
     * @see com.cloud.network.NetworkService#getCreatedPhysicalNetworkServiceProvider(java.lang.Long)
     */
    @Override
    public PhysicalNetworkServiceProvider getCreatedPhysicalNetworkServiceProvider(Long providerId) {
        // TODO Auto-generated method stub
        return null;
    }

    /* (non-Javadoc)
     * @see com.cloud.network.NetworkService#findPhysicalNetworkId(long, java.lang.String, com.cloud.network.Networks.TrafficType)
     */
    @Override
    public long findPhysicalNetworkId(long zoneId, String tag, TrafficType trafficType) {
        // TODO Auto-generated method stub
        return 0;
    }

    /* (non-Javadoc)
     * @see com.cloud.network.NetworkService#addTrafficTypeToPhysicalNetwork(java.lang.Long, java.lang.String, java.lang.String, java.lang.String, java.lang.String, java.lang.String, java.lang.String, java.lang.String)
     */
    @Override
    public PhysicalNetworkTrafficType addTrafficTypeToPhysicalNetwork(Long physicalNetworkId, String trafficType, String isolationMethod, String xenLabel, String kvmLabel, String vmwareLabel,
        String simulatorLabel, String vlan, String hypervLabel, String ovm3Label) {
        // TODO Auto-generated method stub
        return null;
    }

    /* (non-Javadoc)
     * @see com.cloud.network.NetworkService#getPhysicalNetworkTrafficType(java.lang.Long)
     */
    @Override
    public PhysicalNetworkTrafficType getPhysicalNetworkTrafficType(Long id) {
        // TODO Auto-generated method stub
        return null;
    }

    /* (non-Javadoc)
     * @see com.cloud.network.NetworkService#updatePhysicalNetworkTrafficType(java.lang.Long, java.lang.String, java.lang.String, java.lang.String)
     */
    @Override
    public PhysicalNetworkTrafficType updatePhysicalNetworkTrafficType(Long id, String xenLabel, String kvmLabel, String vmwareLabel, String hypervLabel, String ovm3Label) {
        // TODO Auto-generated method stub
        return null;
    }

    /* (non-Javadoc)
     * @see com.cloud.network.NetworkService#deletePhysicalNetworkTrafficType(java.lang.Long)
     */
    @Override
    public boolean deletePhysicalNetworkTrafficType(Long id) {
        // TODO Auto-generated method stub
        return false;
    }

    /* (non-Javadoc)
     * @see com.cloud.network.NetworkService#listTrafficTypes(java.lang.Long)
     */
    @Override
    public Pair<List<? extends PhysicalNetworkTrafficType>, Integer> listTrafficTypes(Long physicalNetworkId) {
        // TODO Auto-generated method stub
        return null;
    }

    /* (non-Javadoc)
     * @see com.cloud.network.NetworkService#getExclusiveGuestNetwork(long)
     */
    @Override
    public Network getExclusiveGuestNetwork(long zoneId) {
        // TODO Auto-generated method stub
        return null;
    }

    /* (non-Javadoc)
     * @see com.cloud.network.NetworkService#listTrafficTypeImplementor(org.apache.cloudstack.api.commands.ListTrafficTypeImplementorsCmd)
     */
    @Override
    public List<Pair<TrafficType, String>> listTrafficTypeImplementor(ListTrafficTypeImplementorsCmd cmd) {
        // TODO Auto-generated method stub
        return null;
    }

    /* (non-Javadoc)
     * @see com.cloud.network.NetworkService#getIsolatedNetworksWithSourceNATOwnedByAccountInZone(long, com.cloud.user.Account)
     */
    @Override
    public List<? extends Network> getIsolatedNetworksWithSourceNATOwnedByAccountInZone(long zoneId, Account owner) {
        // TODO Auto-generated method stub
        return null;
    }

    /* (non-Javadoc)
     * @see com.cloud.network.NetworkService#associateIPToNetwork(long, long)
     */
    @Override
    public IpAddress associateIPToNetwork(long ipId, long networkId) throws InsufficientAddressCapacityException, ResourceAllocationException,
        ResourceUnavailableException, ConcurrentOperationException {
        // TODO Auto-generated method stub
        return null;
    }

    /* (non-Javadoc)
     * @see com.cloud.network.NetworkService#createPrivateNetwork(java.lang.String, java.lang.String, long, java.lang.String, java.lang.String, java.lang.String, java.lang.String, java.lang.String, long, java.lang.Long)
     */
    @Override
    public Network createPrivateNetwork(String networkName, String displayText, long physicalNetworkId, String vlan, String startIp, String endIP, String gateway,
        String netmask, long networkOwnerId, Long vpcId, Boolean sourceNat, Long networkOfferingId, Boolean bypassVlanOverlapCheck, Long associatedNetworkId) throws ResourceAllocationException, ConcurrentOperationException,
        InsufficientCapacityException {
        // TODO Auto-generated method stub
        return null;
    }

    /* (non-Javadoc)
     * @see com.cloud.network.NetworkManager#setupNetwork(com.cloud.user.Account, com.cloud.offerings.NetworkOfferingVO, com.cloud.deploy.DeploymentPlan, java.lang.String, java.lang.String, boolean)
     */
    @Override
    public List<NetworkVO> setupNetwork(Account owner, NetworkOffering offering, DeploymentPlan plan, String name, String displayText, boolean isDefault)
        throws ConcurrentOperationException {
        // TODO Auto-generated method stub
        return null;
    }

    /* (non-Javadoc)
     * @see com.cloud.network.NetworkManager#setupNetwork(com.cloud.user.Account, com.cloud.offerings.NetworkOfferingVO, com.cloud.network.Network, com.cloud.deploy.DeploymentPlan, java.lang.String, java.lang.String, boolean, java.lang.Long, org.apache.cloudstack.acl.ControlledEntity.ACLType, java.lang.Boolean, java.lang.Long)
     */
    @Override
    public List<NetworkVO> setupNetwork(Account owner, NetworkOffering offering, Network predefined, DeploymentPlan plan, String name, String displayText,
        boolean errorIfAlreadySetup, Long domainId, ACLType aclType, Boolean subdomainAccess, Long vpcId, Boolean isNetworkDisplayEnabled)
        throws ConcurrentOperationException {
        // TODO Auto-generated method stub
        return null;
    }

    /* (non-Javadoc)
     * @see com.cloud.network.NetworkManager#allocate(com.cloud.vm.VirtualMachineProfile, java.util.List)
     */
    @Override
    public void allocate(VirtualMachineProfile vm, LinkedHashMap<? extends Network, List<? extends NicProfile>> networks, final Map<String, Map<Integer, String>> extraDhcpOptions)
            throws InsufficientCapacityException, ConcurrentOperationException {
        // TODO Auto-generated method stub
    }

    @Override
    public void configureExtraDhcpOptions(Network network, long nicId, Map<Integer, String> extraDhcpOptions) {

    }

    @Override public void configureExtraDhcpOptions(Network network, long nicId) {

    }

    /* (non-Javadoc)
     * @see com.cloud.network.NetworkManager#prepare(com.cloud.vm.VirtualMachineProfile, com.cloud.deploy.DeployDestination, com.cloud.vm.ReservationContext)
     */
    @Override
    public void prepare(VirtualMachineProfile profile, DeployDestination dest, ReservationContext context) throws InsufficientCapacityException,
        ConcurrentOperationException, ResourceUnavailableException {
        // TODO Auto-generated method stub

    }

    /* (non-Javadoc)
     * @see com.cloud.network.NetworkManager#release(com.cloud.vm.VirtualMachineProfile, boolean)
     */
    @Override
    public void release(VirtualMachineProfile vmProfile, boolean forced) throws ConcurrentOperationException, ResourceUnavailableException {
        // TODO Auto-generated method stub

    }

    /* (non-Javadoc)
     * @see com.cloud.network.NetworkManager#cleanupNics(com.cloud.vm.VirtualMachineProfile)
     */
    @Override
    public void cleanupNics(VirtualMachineProfile vm) {
        // TODO Auto-generated method stub

    }

    /* (non-Javadoc)
     * @see com.cloud.network.NetworkManager#removeNics(com.cloud.vm.VirtualMachineProfile)
     */
    @Override
    public void removeNics(VirtualMachineProfile vm) {
        // TODO Auto-generated method stub

    }

    /* (non-Javadoc)
     * @see com.cloud.network.NetworkManager#getNicProfiles(com.cloud.vm.VirtualMachine)
     */
    @Override
    public List<NicProfile> getNicProfiles(VirtualMachine vm) {
        // TODO Auto-generated method stub
        return null;
    }

    @Override
    public List<NicProfile> getNicProfiles(Long vmId, Hypervisor.HypervisorType hypervisorType) {
        return List.of();
    }

    @Override
    public Map<String, String> getSystemVMAccessDetails(VirtualMachine vm) {
        return null;
    }

    /* (non-Javadoc)
     * @see com.cloud.network.NetworkManager#implementNetwork(long, com.cloud.deploy.DeployDestination, com.cloud.vm.ReservationContext)
     */
    @Override
    public Pair<NetworkGuru, NetworkVO> implementNetwork(long networkId, DeployDestination dest, ReservationContext context) throws ConcurrentOperationException,
        ResourceUnavailableException, InsufficientCapacityException {
        // TODO Auto-generated method stub
        return null;
    }

    @Override
    public Map<Integer, String> getExtraDhcpOptions(long nicId) {
        return null;
    }

    /* (non-Javadoc)
     * @see com.cloud.network.NetworkManager#shutdownNetwork(long, com.cloud.vm.ReservationContext, boolean)
     */
    @Override
    public boolean shutdownNetwork(long networkId, ReservationContext context, boolean cleanupElements) {
        // TODO Auto-generated method stub
        return false;
    }

    /* (non-Javadoc)
     * @see com.cloud.network.NetworkManager#destroyNetwork(long, com.cloud.vm.ReservationContext)
     */
    @Override
    public boolean destroyNetwork(long networkId, ReservationContext context, boolean forced) {
        // TODO Auto-generated method stub
        return false;
    }

    public Network createPrivateNetwork(final long networkOfferingId, final String name, final String displayText, final String gateway, final String cidr, final String vlanId, final boolean bypassVlanOverlapCheck, final Account owner, final PhysicalNetwork pNtwk, final Long vpcId) throws ConcurrentOperationException, InsufficientCapacityException, ResourceAllocationException {
        // TODO Auto-generated method stub
        return null;
    }

    /* (non-Javadoc)
     * @see com.cloud.network.NetworkManager#createGuestNetwork(long, java.lang.String, java.lang.String, java.lang.String, java.lang.String, java.lang.String, java.lang.String, com.cloud.user.Account, java.lang.Long, com.cloud.network.PhysicalNetwork, long, org.apache.cloudstack.acl.ControlledEntity.ACLType, java.lang.Boolean, java.lang.Long)
     */
    @Override
    public Network createGuestNetwork(long networkOfferingId, String name, String displayText, String gateway, String cidr, String vlanId, boolean bypassVlanOverlapCheck, String networkDomain,
                                      Account owner, Long domainId, PhysicalNetwork physicalNetwork, long zoneId, ACLType aclType, Boolean subdomainAccess, Long vpcId, String gatewayv6,
                                      String cidrv6, Boolean displayNetworkEnabled, String isolatedPvlan, Network.PVlanType isolatedPvlanType, String externalId, String routerIp, String routerIpv6,
                                      String ip4Dns1, String ip4Dns2, String ip6Dns1, String ip6Dns2, Pair<Integer, Integer> vrIfaceMTUs, Integer networkCidrSize) throws ConcurrentOperationException, ResourceAllocationException {
        // TODO Auto-generated method stub
        return null;
    }

    /* (non-Javadoc)
     * @see com.cloud.network.NetworkManager#getPasswordResetProvider(com.cloud.network.Network)
     */
    @Override
    public UserDataServiceProvider getPasswordResetProvider(Network network) {
        // TODO Auto-generated method stub
        return null;
    }

    @Override
    public UserDataServiceProvider getSSHKeyResetProvider(Network network) {
        // TODO Auto-generated method stub
        return null;
    }

    /* (non-Javadoc)
     * @see com.cloud.network.NetworkManager#startNetwork(long, com.cloud.deploy.DeployDestination, com.cloud.vm.ReservationContext)
     */
    @Override
    public boolean startNetwork(long networkId, DeployDestination dest, ReservationContext context) throws ConcurrentOperationException, ResourceUnavailableException,
        InsufficientCapacityException {
        // TODO Auto-generated method stub
        return false;
    }

    /* (non-Javadoc)
     * @see com.cloud.network.NetworkManager#reallocate(com.cloud.vm.VirtualMachineProfile, com.cloud.deploy.DataCenterDeployment)
     */
    @Override
    public boolean reallocate(VirtualMachineProfile vm, DataCenterDeployment dest) throws InsufficientCapacityException, ConcurrentOperationException {
        // TODO Auto-generated method stub
        return false;
    }

    @Override
    public void saveExtraDhcpOptions(String networkUuid, Long nicId, Map<String, Map<Integer, String>> extraDhcpOptionMap) {

    }

    /* (non-Javadoc)
     * @see com.cloud.network.NetworkManager#allocateNic(com.cloud.vm.NicProfile, com.cloud.network.Network, java.lang.Boolean, int, com.cloud.vm.VirtualMachineProfile)
     */
    @Override
    public Pair<NicProfile, Integer> allocateNic(NicProfile requested, Network network, Boolean isDefaultNic, int deviceId, VirtualMachineProfile vm)
        throws InsufficientVirtualNetworkCapacityException, InsufficientAddressCapacityException, ConcurrentOperationException {
        // TODO Auto-generated method stub
        return null;
    }

    @Override
    public NicProfile prepareNic(VirtualMachineProfile vmProfile, DeployDestination dest, ReservationContext context, long nicId, Network network)
        throws InsufficientVirtualNetworkCapacityException, InsufficientAddressCapacityException, ConcurrentOperationException, InsufficientCapacityException,
        ResourceUnavailableException {
        // TODO Auto-generated method stub
        return null;
    }

    /* (non-Javadoc)
     * @see com.cloud.network.NetworkManager#removeNic(com.cloud.vm.VirtualMachineProfile, com.cloud.vm.Nic)
     */
    @Override
    public void removeNic(VirtualMachineProfile vm, Nic nic) {
        // TODO Auto-generated method stub

    }

    /* (non-Javadoc)
    * @see com.cloud.network.NetworkManager#setupDns(com.cloud.network.Network, com.cloud.network.Network.Provider)
    */
    @Override
    public boolean setupDns(Network network, Provider provider) {
        // TODO Auto-generated method stub
        return false;
    }

    /* (non-Javadoc)
     * @see com.cloud.network.NetworkManager#releaseNic(com.cloud.vm.VirtualMachineProfile, com.cloud.vm.Nic)
     */
    @Override
    public void releaseNic(VirtualMachineProfile vmProfile, Nic nic) throws ConcurrentOperationException, ResourceUnavailableException {
        // TODO Auto-generated method stub

    }

    /* (non-Javadoc)
     * @see com.cloud.network.NetworkManager#createNicForVm(com.cloud.network.Network, com.cloud.vm.NicProfile, com.cloud.vm.ReservationContext, com.cloud.vm.VirtualMachineProfileImpl, boolean, boolean)
     */
    @Override
    public NicProfile createNicForVm(Network network, NicProfile requested, ReservationContext context, VirtualMachineProfile vmProfile, boolean prepare)
        throws InsufficientVirtualNetworkCapacityException, InsufficientAddressCapacityException, ConcurrentOperationException, InsufficientCapacityException,
        ResourceUnavailableException {
        // TODO Auto-generated method stub
        return null;
    }

    /* (non-Javadoc)
     * @see com.cloud.network.NetworkManager#convertNetworkToNetworkProfile(long)
     */
    @Override
    public NetworkProfile convertNetworkToNetworkProfile(long networkId) {
        // TODO Auto-generated method stub
        return null;
    }

    /* (non-Javadoc)
     * @see com.cloud.network.NetworkManager#restartNetwork(java.lang.Long, com.cloud.user.Account, com.cloud.user.User, boolean)
     */
    @Override
    public boolean restartNetwork(Long networkId, Account callerAccount, User callerUser, boolean cleanup, boolean livePatch) throws ConcurrentOperationException,
        ResourceUnavailableException, InsufficientCapacityException {
        // TODO Auto-generated method stub
        return false;
    }

    /* (non-Javadoc)
     * @see com.cloud.network.NetworkManager#shutdownNetworkElementsAndResources(com.cloud.vm.ReservationContext, boolean, com.cloud.network.NetworkVO)
     */
    @Override
    public boolean shutdownNetworkElementsAndResources(ReservationContext context, boolean b, Network network) {
        // TODO Auto-generated method stub
        return false;
    }

    /* (non-Javadoc)
     * @see com.cloud.network.NetworkManager#implementNetworkElementsAndResources(com.cloud.deploy.DeployDestination, com.cloud.vm.ReservationContext, com.cloud.network.NetworkVO, com.cloud.offerings.NetworkOfferingVO)
     */
    @Override
    public void implementNetworkElementsAndResources(DeployDestination dest, ReservationContext context, Network network, NetworkOffering findById)
        throws ConcurrentOperationException, InsufficientAddressCapacityException, ResourceUnavailableException, InsufficientCapacityException {
        // TODO Auto-generated method stub

    }

    /* (non-Javadoc)
     * @see com.cloud.network.NetworkManager#finalizeServicesAndProvidersForNetwork(com.cloud.offering.NetworkOffering, java.lang.Long)
     */
    @Override
    public Map<String, String> finalizeServicesAndProvidersForNetwork(NetworkOffering offering, Long physicalNetworkId) {
        // TODO Auto-generated method stub
        return null;
    }

    @Override
    public boolean stateTransitTo(Network network, Network.Event e) throws NoTransitionException {
        return true;
    }

    @Override
    public boolean isNetworkInlineMode(Network network) {
        // TODO Auto-generated method stub
        return false;
    }

    @Override
    public List<Provider> getProvidersForServiceInNetwork(Network network, Service service) {
        // TODO Auto-generated method stub
        return null;
    }

    @Override
    public StaticNatServiceProvider getStaticNatProviderForNetwork(Network network) {
        // TODO Auto-generated method stub
        return null;
    }

    @Override
    public LoadBalancingServiceProvider getLoadBalancingProviderForNetwork(Network network, Scheme lbScheme) {
        // TODO Auto-generated method stub
        return null;
    }

    /* (non-Javadoc)
     * @see com.cloud.network.NetworkService#getNetwork(java.lang.String)
     */
    @Override
    public Network getNetwork(String networkUuid) {
        // TODO Auto-generated method stub
        return null;
    }

    @Override
    public boolean isSecondaryIpSetForNic(long nicId) {
        // TODO Auto-generated method stub
        return false;
    }

    @Override
    public NicSecondaryIp allocateSecondaryGuestIP(long nicId, IpAddresses requestedIpPair) {
        // TODO Auto-generated method stub
        return null;
    }

    @Override
    public boolean releaseSecondaryIpFromNic(long ipAddressId) {
        // TODO Auto-generated method stub
        return false;
    }

    @Override
    public List<? extends Nic> listVmNics(long vmId, Long nicId, Long networkId, String keyword) {
        // TODO Auto-generated method stub
        return null;
    }

    @Override
    public List<? extends Nic> listNics(ListNicsCmd listNicsCmd) {
        // TODO Auto-generated method stub
        return null;
    }

    @Override
    public Map<Network.Capability, String> getNetworkOfferingServiceCapabilities(NetworkOffering offering, Service service) {
        return null;  //To change body of implemented methods use File | Settings | File Templates.
    }

    @Override
    public NicVO savePlaceholderNic(Network network, String ip4Address, String ip6Address, Type vmType) {
        // TODO Auto-generated method stub
        return null;
    }

    @Override
    public Nic savePlaceholderNic(Network network, String ip4Address, String ip6Address, String ip6Cidr, String ip6Gateway, String reserver, Type vmType) {
        // TODO Auto-generated method stub
        return null;
    }

    @Override
    public DhcpServiceProvider getDhcpServiceProvider(Network network) {
        return null;  //To change body of implemented methods use File | Settings | File Templates.
    }

    @Override
    public DnsServiceProvider getDnsServiceProvider(Network network) {
        return null;  //To change body of implemented methods use File | Settings | File Templates.
    }

    @Override
    public void removeDhcpServiceInSubnet(Nic nic) {
        //To change body of implemented methods use File | Settings | File Templates.
    }

    @Override
    public boolean resourceCountNeedsUpdate(NetworkOffering ntwkOff, ACLType aclType) {
        return false;  //To change body of implemented methods use File | Settings | File Templates.
    }

    @Override
    public void prepareAllNicsForMigration(VirtualMachineProfile vm, DeployDestination dest) {
        return;
    }

    @Override
    public boolean canUpdateInSequence(Network network, boolean forced) {
        return false;
    }

    @Override
    public List<String> getServicesNotSupportedInNewOffering(Network network, long newNetworkOfferingId) {
        return null;
    }

    @Override
    public void cleanupConfigForServicesInNetwork(List<String> services, Network network) {
        return;
    }

    @Override
    public void configureUpdateInSequence(Network network) {
        return;
    }

    @Override
    public int getResourceCount(Network network) {
        return 0;
    }

    @Override public List<NetworkGuru> getNetworkGurus() {
        return null;
    }

    @Override
    public void destroyExpendableRouters(final List<? extends VirtualRouter> routers, final ReservationContext context) throws ResourceUnavailableException {
    }

    @Override
    public boolean areRoutersRunning(final List<? extends VirtualRouter> routers) {
        return false;
    }

    @Override
    public void cleanupNicDhcpDnsEntry(Network network, VirtualMachineProfile vmProfile, NicProfile nicProfile) {
    }

    @Override
    public void finalizeUpdateInSequence(Network network, boolean success) {
        return;
    }

    @Override
    public void setHypervisorHostname(VirtualMachineProfile vm, DeployDestination dest, boolean migrationSuccessful) {
        return;
    }

    @Override
    public void prepareNicForMigration(VirtualMachineProfile vm, DeployDestination dest) {
        // TODO Auto-generated method stub

    }

    @Override
    public void commitNicForMigration(VirtualMachineProfile src, VirtualMachineProfile dst) {
        // TODO Auto-generated method stub

    }

    @Override
    public void rollbackNicForMigration(VirtualMachineProfile src, VirtualMachineProfile dst) {
        // TODO Auto-generated method stub

    }

    @Override
    public boolean isSharedNetworkWithoutSpecifyVlan(NetworkOffering offering) {
        return false;
    }

    @Override
    public IpAddress updateIP(Long id, String customId, Boolean displayIp) {
        // TODO Auto-generated method stub
        return null;
    }

    @Override
    public boolean configureNicSecondaryIp(NicSecondaryIp secIp, boolean isZoneSgEnabled) {
        return false;  //To change body of implemented methods use File | Settings | File Templates.
    }

    @Override
    public List<? extends NicSecondaryIp> listVmNicSecondaryIps(ListNicsCmd listNicsCmd) {
        return null;
    }

    @Override
    public boolean releasePodIp(ReleasePodIpCmdByAdmin ip) throws CloudRuntimeException {
        return true;
    }

    @Override
    public AcquirePodIpCmdResponse allocatePodIp(Account account, String zoneId, String podId) throws ResourceAllocationException, ConcurrentOperationException {
        return null;
    }

    @Override
    public Pair<NicProfile, Integer> importNic(String macAddress, int deviceId, Network network, Boolean isDefaultNic, VirtualMachine vm, IpAddresses ipAddresses, DataCenter dataCenter, boolean forced) {
        return null;
    }

    @Override
    public void unmanageNics(VirtualMachineProfile vm) {
    }

    @Override
    public Pair<List<? extends GuestVlan>, Integer> listGuestVlans(ListGuestVlansCmd cmd) {
        return null;
    }

    @Override
    public List<? extends NetworkPermission> listNetworkPermissions(ListNetworkPermissionsCmd listNetworkPermissionsCmd) {
        return null;
    }

    @Override
    public boolean createNetworkPermissions(CreateNetworkPermissionsCmd createNetworkPermissionsCmd) {
        return false;
    }

    @Override
    public boolean removeNetworkPermissions(RemoveNetworkPermissionsCmd removeNetworkPermissionsCmd) {
        return false;
    }

    @Override
    public boolean resetNetworkPermissions(ResetNetworkPermissionsCmd resetNetworkPermissionsCmd) {
        return false;
    }

    @Override
    public void validateIfServiceOfferingIsActiveAndSystemVmTypeIsDomainRouter(final Long serviceOfferingId) {
    }

    @Override
    public PublicIpQuarantine updatePublicIpAddressInQuarantine(UpdateQuarantinedIpCmd cmd) {
        return null;
    }

    @Override
    public void removePublicIpAddressFromQuarantine(RemoveQuarantinedIpCmd cmd) {

    }

    @Override
    public InternalLoadBalancerElementService getInternalLoadBalancerElementByType(VirtualRouterProvider.Type type) {
        return null;
    }

    @Override
    public InternalLoadBalancerElementService getInternalLoadBalancerElementByNetworkServiceProviderId(long networkProviderId) {
        return null;
    }

    @Override
    public InternalLoadBalancerElementService getInternalLoadBalancerElementById(long providerId) {
        return null;
    }

    @Override
    public List<InternalLoadBalancerElementService> getInternalLoadBalancerElements() {
        return null;
    }

    @Override
<<<<<<< HEAD
=======
    public boolean handleCksIsoOnNetworkVirtualRouter(Long virtualRouterId, boolean mount) {
        return false;
    }

    @Override
>>>>>>> f8fd8e03
    public void expungeLbVmRefs(List<Long> vmIds, Long batchSize) {
    }
}<|MERGE_RESOLUTION|>--- conflicted
+++ resolved
@@ -1123,14 +1123,11 @@
     }
 
     @Override
-<<<<<<< HEAD
-=======
     public boolean handleCksIsoOnNetworkVirtualRouter(Long virtualRouterId, boolean mount) {
         return false;
     }
 
     @Override
->>>>>>> f8fd8e03
     public void expungeLbVmRefs(List<Long> vmIds, Long batchSize) {
     }
 }