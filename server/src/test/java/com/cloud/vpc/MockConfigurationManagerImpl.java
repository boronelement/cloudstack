--- conflicted
+++ resolved
@@ -547,12 +547,8 @@
                                                    Integer networkRate, Map<Service, Set<Provider>> serviceProviderMap, boolean isDefault, GuestType type, boolean systemOnly, Long serviceOfferingId,
                                                    boolean conserveMode, Map<Service, Map<Capability, String>> serviceCapabilityMap, boolean specifyIpRanges, boolean isPersistent,
                                                    Map<NetworkOffering.Detail, String> details, boolean egressDefaultPolicy, Integer maxconn, boolean enableKeepAlive, Boolean forVpc,
-<<<<<<< HEAD
-                                                   Boolean forTungsten, boolean forNsx, NetworkOffering.NetworkMode networkMode, List<Long> domainIds, List<Long> zoneIds, boolean enableOffering, NetUtils.InternetProtocol internetProtocol) {
-=======
-                                                   Boolean forTungsten, boolean forNsx, String mode, List<Long> domainIds, List<Long> zoneIds, boolean enableOffering, NetUtils.InternetProtocol internetProtocol,
+                                                   Boolean forTungsten, boolean forNsx, NetworkOffering.NetworkMode networkMode, List<Long> domainIds, List<Long> zoneIds, boolean enableOffering, NetUtils.InternetProtocol internetProtocol,
                                                    NetworkOffering.RoutingMode routingMode, boolean specifyAsNumber) {
->>>>>>> b0691dea
         // TODO Auto-generated method stub
         return null;
     }
