// Licensed to the Apache Software Foundation (ASF) under one
// or more contributor license agreements.  See the NOTICE file
// distributed with this work for additional information
// regarding copyright ownership.  The ASF licenses this file
// to you under the Apache License, Version 2.0 (the
// "License"); you may not use this file except in compliance
// with the License.  You may obtain a copy of the License at
//
//   http://www.apache.org/licenses/LICENSE-2.0
//
// Unless required by applicable law or agreed to in writing,
// software distributed under the License is distributed on an
// "AS IS" BASIS, WITHOUT WARRANTIES OR CONDITIONS OF ANY
// KIND, either express or implied.  See the License for the
// specific language governing permissions and limitations
// under the License.

package com.cloud.configuration;

import static org.hamcrest.CoreMatchers.is;
import static org.junit.Assert.assertThat;
import static org.mockito.ArgumentMatchers.any;
import static org.mockito.ArgumentMatchers.anyBoolean;
import static org.mockito.ArgumentMatchers.anyInt;
import static org.mockito.ArgumentMatchers.anyLong;
import static org.mockito.ArgumentMatchers.anyString;
import static org.mockito.ArgumentMatchers.nullable;
import static org.mockito.Mockito.doNothing;
import static org.mockito.Mockito.doThrow;
import static org.mockito.Mockito.mock;
import static org.mockito.Mockito.when;

import java.lang.reflect.Field;
import java.util.ArrayList;
import java.util.Arrays;
import java.util.HashMap;
import java.util.List;
import java.util.Map;
import java.util.Random;
import java.util.UUID;

import org.apache.cloudstack.api.command.admin.network.CreateGuestNetworkIpv6PrefixCmd;
import org.apache.cloudstack.api.command.admin.network.CreateNetworkOfferingCmd;
import org.apache.cloudstack.api.command.admin.network.DeleteGuestNetworkIpv6PrefixCmd;
import org.apache.cloudstack.api.command.admin.network.ListGuestNetworkIpv6PrefixesCmd;
import org.apache.cloudstack.api.command.admin.vlan.CreateVlanIpRangeCmd;
import org.apache.cloudstack.api.command.admin.vlan.DedicatePublicIpRangeCmd;
import org.apache.cloudstack.api.command.admin.vlan.ReleasePublicIpRangeCmd;
import org.apache.cloudstack.api.command.user.network.ListNetworkOfferingsCmd;
import org.apache.cloudstack.context.CallContext;
import org.apache.cloudstack.engine.orchestration.service.NetworkOrchestrationService;
import org.apache.cloudstack.engine.subsystem.api.storage.ZoneScope;
import org.apache.cloudstack.framework.config.dao.ConfigurationDao;
import org.apache.cloudstack.storage.datastore.db.ImageStoreDao;
import org.apache.cloudstack.storage.datastore.db.ImageStoreVO;
import org.apache.cloudstack.storage.datastore.db.PrimaryDataStoreDao;
import org.apache.cloudstack.storage.datastore.db.StoragePoolVO;
import org.apache.log4j.Logger;
import org.junit.After;
import org.junit.Assert;
import org.junit.Before;
import org.junit.Test;
import org.mockito.InjectMocks;
import org.mockito.Mock;
import org.mockito.Mockito;
import org.mockito.MockitoAnnotations;
import org.mockito.Spy;
import org.mockito.stubbing.Answer;

import com.cloud.api.query.dao.NetworkOfferingJoinDao;
import com.cloud.api.query.vo.NetworkOfferingJoinVO;
import com.cloud.configuration.Resource.ResourceType;
import com.cloud.dc.AccountVlanMapVO;
import com.cloud.dc.ClusterVO;
import com.cloud.dc.DataCenter.NetworkType;
import com.cloud.dc.DataCenterGuestIpv6Prefix;
import com.cloud.dc.DataCenterGuestIpv6PrefixVO;
import com.cloud.dc.DataCenterVO;
import com.cloud.dc.HostPodVO;
import com.cloud.dc.Vlan;
import com.cloud.dc.VlanVO;
import com.cloud.dc.dao.AccountVlanMapDao;
import com.cloud.dc.dao.ClusterDao;
import com.cloud.dc.dao.DataCenterDao;
import com.cloud.dc.dao.DataCenterGuestIpv6PrefixDao;
import com.cloud.dc.dao.DataCenterIpAddressDao;
import com.cloud.dc.dao.DomainVlanMapDao;
import com.cloud.dc.dao.HostPodDao;
import com.cloud.dc.dao.VlanDao;
import com.cloud.exception.InsufficientCapacityException;
import com.cloud.exception.InvalidParameterValueException;
import com.cloud.exception.ResourceAllocationException;
import com.cloud.exception.ResourceUnavailableException;
import com.cloud.host.HostVO;
import com.cloud.host.dao.HostDao;
import com.cloud.network.IpAddressManager;
import com.cloud.network.Ipv6GuestPrefixSubnetNetworkMapVO;
import com.cloud.network.Network;
import com.cloud.network.Network.Capability;
import com.cloud.network.NetworkModel;
import com.cloud.network.Networks;
import com.cloud.network.dao.FirewallRulesDao;
import com.cloud.network.dao.IPAddressDao;
import com.cloud.network.dao.IPAddressVO;
import com.cloud.network.dao.Ipv6GuestPrefixSubnetNetworkMapDao;
import com.cloud.network.dao.PhysicalNetworkDao;
import com.cloud.network.dao.PhysicalNetworkVO;
import com.cloud.projects.ProjectManager;
import com.cloud.storage.dao.DiskOfferingDao;
import com.cloud.storage.dao.StoragePoolTagsDao;
import com.cloud.storage.DiskOfferingVO;
import com.cloud.storage.VolumeVO;
import com.cloud.storage.dao.VolumeDao;
import com.cloud.user.Account;
import com.cloud.user.AccountManager;
import com.cloud.user.AccountVO;
import com.cloud.user.ResourceLimitService;
import com.cloud.user.User;
import com.cloud.user.UserVO;
import com.cloud.user.dao.AccountDao;
import com.cloud.utils.db.Filter;
import com.cloud.utils.db.SearchCriteria;
import com.cloud.utils.db.TransactionLegacy;
import com.cloud.utils.exception.CloudRuntimeException;
import com.cloud.utils.net.Ip;
import com.cloud.utils.net.NetUtils;
import com.cloud.vm.VMInstanceVO;
import com.cloud.vm.dao.VMInstanceDao;

public class ConfigurationManagerTest {

    private static final Logger s_logger = Logger.getLogger(ConfigurationManagerTest.class);

    @Spy
    @InjectMocks
    ConfigurationManagerImpl configurationMgr = new ConfigurationManagerImpl();

    DedicatePublicIpRangeCmd dedicatePublicIpRangesCmd = new DedicatePublicIpRangeCmdExtn();
    Class<?> _dedicatePublicIpRangeClass = dedicatePublicIpRangesCmd.getClass().getSuperclass();

    ReleasePublicIpRangeCmd releasePublicIpRangesCmd = new ReleasePublicIpRangeCmdExtn();
    Class<?> _releasePublicIpRangeClass = releasePublicIpRangesCmd.getClass().getSuperclass();

    @Mock
    AccountManager _accountMgr;
    @Mock
    ProjectManager _projectMgr;
    @Mock
    ResourceLimitService _resourceLimitMgr;
    @Mock
    NetworkOrchestrationService _networkMgr;
    @Mock
    NetworkOfferingJoinDao networkOfferingJoinDao;
    @Mock
    AccountDao _accountDao;
    @Mock
    VlanDao _vlanDao;
    @Mock
    AccountVlanMapDao _accountVlanMapDao;
    @Mock
    DomainVlanMapDao _domainVlanMapDao;
    @Mock
    IPAddressDao _publicIpAddressDao;
    @Mock
    DataCenterDao _zoneDao;
    @Mock
    FirewallRulesDao _firewallDao;
    @Mock
    IpAddressManager _ipAddrMgr;
    @Mock
    NetworkModel _networkModel;
    @Mock
    DataCenterIpAddressDao _privateIpAddressDao;
    @Mock
    VolumeDao _volumeDao;
    @Mock
    HostDao _hostDao;
    @Mock
    VMInstanceDao _vmInstanceDao;
    @Mock
    ClusterDao _clusterDao;
    @Mock
    HostPodDao _podDao;
    @Mock
    PhysicalNetworkDao _physicalNetworkDao;
    @Mock
    ImageStoreDao _imageStoreDao;
    @Mock
    ConfigurationDao _configDao;
    @Mock
    DiskOfferingVO diskOfferingVOMock;
    @Mock
<<<<<<< HEAD
    PrimaryDataStoreDao primaryDataStoreDao;
    @Mock
    StoragePoolTagsDao storagePoolTagsDao;
    @Mock
    DiskOfferingDao diskOfferingDao;
    @Mock
    VolumeVO volumeVO;
    @Mock
    StoragePoolVO storagePoolVO;
=======
    DataCenterGuestIpv6PrefixDao dataCenterGuestIpv6PrefixDao;
    @Mock
    Ipv6GuestPrefixSubnetNetworkMapDao ipv6GuestPrefixSubnetNetworkMapDao;
>>>>>>> 5dc86add

    VlanVO vlan = new VlanVO(Vlan.VlanType.VirtualNetwork, "vlantag", "vlangateway", "vlannetmask", 1L, "iprange", 1L, 1L, null, null, null);

    private static final String MAXIMUM_DURATION_ALLOWED = "3600";
    @Mock
    Network network;
    @Mock
    Account account;

    @Before
    public void setup() throws Exception {
        MockitoAnnotations.initMocks(this);

        Account account = new AccountVO("testaccount", 1, "networkdomain", Account.Type.NORMAL, UUID.randomUUID().toString());
        when(configurationMgr._accountMgr.getAccount(anyLong())).thenReturn(account);
        when(configurationMgr._accountDao.findActiveAccount(anyString(), anyLong())).thenReturn(account);
        when(configurationMgr._accountMgr.getActiveAccountById(anyLong())).thenReturn(account);

        UserVO user = new UserVO(1, "testuser", "password", "firstname", "lastName", "email", "timezone", UUID.randomUUID().toString(), User.Source.UNKNOWN);
        CallContext.register(user, account);

        when(configurationMgr._publicIpAddressDao.countIPs(anyLong(), anyLong(), anyBoolean())).thenReturn(1);

        doNothing().when(configurationMgr._resourceLimitMgr).checkResourceLimit(any(Account.class), any(ResourceType.class), anyLong());

        when(configurationMgr._accountVlanMapDao.persist(any(AccountVlanMapVO.class))).thenReturn(new AccountVlanMapVO());

        when(configurationMgr._vlanDao.acquireInLockTable(anyLong(), anyInt())).thenReturn(vlan);

        Field dedicateIdField = _dedicatePublicIpRangeClass.getDeclaredField("id");
        dedicateIdField.setAccessible(true);
        dedicateIdField.set(dedicatePublicIpRangesCmd, 1L);

        Field accountNameField = _dedicatePublicIpRangeClass.getDeclaredField("accountName");
        accountNameField.setAccessible(true);
        accountNameField.set(dedicatePublicIpRangesCmd, "accountname");

        Field projectIdField = _dedicatePublicIpRangeClass.getDeclaredField("projectId");
        projectIdField.setAccessible(true);
        projectIdField.set(dedicatePublicIpRangesCmd, null);

        Field domainIdField = _dedicatePublicIpRangeClass.getDeclaredField("domainId");
        domainIdField.setAccessible(true);
        domainIdField.set(dedicatePublicIpRangesCmd, 1L);

        Field releaseIdField = _releasePublicIpRangeClass.getDeclaredField("id");
        releaseIdField.setAccessible(true);
        releaseIdField.set(releasePublicIpRangesCmd, 1L);
    }

    @After
    public void tearDown() {
        CallContext.unregister();
    }

    @Test
    public void testDedicatePublicIpRange() throws Exception {

        s_logger.info("Running tests for DedicatePublicIpRange API");

        /*
         * TEST 1: given valid parameters DedicatePublicIpRange should succeed
         */
        runDedicatePublicIpRangePostiveTest();

        /*
         * TEST 2: given invalid public ip range DedicatePublicIpRange should fail
         */
        runDedicatePublicIpRangeInvalidRange();
        /*
        * TEST 3: given public IP range that is already dedicated to a different account DedicatePublicIpRange should fail
        */
        runDedicatePublicIpRangeDedicatedRange();

        /*
        * TEST 4: given zone is of type Basic DedicatePublicIpRange should fail
        */
        runDedicatePublicIpRangeInvalidZone();

        /*
         * TEST 5: given range is already allocated to a different account DedicatePublicIpRange should fail
         */
        runDedicatePublicIpRangeIPAddressAllocated();
    }

    @Test
    public void testReleasePublicIpRange() throws Exception {

        s_logger.info("Running tests for DedicatePublicIpRange API");

        /*
         * TEST 1: given valid parameters and no allocated public ip's in the range ReleasePublicIpRange should succeed
         */
        runReleasePublicIpRangePostiveTest1();

        /*
         * TEST 2: given valid parameters ReleasePublicIpRange should succeed
         */
        runReleasePublicIpRangePostiveTest2();

        /*
         * TEST 3: given range doesn't exist
         */
        runReleasePublicIpRangeInvalidIpRange();

        /*
         * TEST 4: given range is not dedicated to any account
         */
        runReleaseNonDedicatedPublicIpRange();
    }

    void runDedicatePublicIpRangePostiveTest() throws Exception {
        TransactionLegacy txn = TransactionLegacy.open("runDedicatePublicIpRangePostiveTest");

        when(configurationMgr._vlanDao.findById(anyLong())).thenReturn(vlan);

        when(configurationMgr._accountVlanMapDao.listAccountVlanMapsByAccount(anyLong())).thenReturn(null);

        DataCenterVO dc = new DataCenterVO(UUID.randomUUID().toString(), "test", "8.8.8.8", null, "10.0.0.1", null, "10.0.0.1/24", null, null, NetworkType.Advanced, null, null,
                true, true, null, null);
        when(configurationMgr._zoneDao.findById(anyLong())).thenReturn(dc);

        List<IPAddressVO> ipAddressList = new ArrayList<IPAddressVO>();
        IPAddressVO ipAddress = new IPAddressVO(new Ip("75.75.75.75"), 1, 0xaabbccddeeffL, 10, false);
        ipAddressList.add(ipAddress);
        when(configurationMgr._publicIpAddressDao.listByVlanId(anyLong())).thenReturn(ipAddressList);

        try {
            Vlan result = configurationMgr.dedicatePublicIpRange(dedicatePublicIpRangesCmd);
            Assert.assertNotNull(result);
        } catch (Exception e) {
            s_logger.info("exception in testing runDedicatePublicIpRangePostiveTest message: " + e.toString());
        } finally {
            txn.close("runDedicatePublicIpRangePostiveTest");
        }
    }

    void runDedicatePublicIpRangeInvalidRange() throws Exception {
        TransactionLegacy txn = TransactionLegacy.open("runDedicatePublicIpRangeInvalidRange");

        when(configurationMgr._vlanDao.findById(anyLong())).thenReturn(null);
        try {
            configurationMgr.dedicatePublicIpRange(dedicatePublicIpRangesCmd);
        } catch (Exception e) {
            Assert.assertTrue(e.getMessage().contains("Unable to find vlan by id"));
        } finally {
            txn.close("runDedicatePublicIpRangeInvalidRange");
        }
    }

    void runDedicatePublicIpRangeDedicatedRange() throws Exception {
        TransactionLegacy txn = TransactionLegacy.open("runDedicatePublicIpRangeDedicatedRange");

        when(configurationMgr._vlanDao.findById(anyLong())).thenReturn(vlan);

        // public ip range is already dedicated
        List<AccountVlanMapVO> accountVlanMaps = new ArrayList<AccountVlanMapVO>();
        AccountVlanMapVO accountVlanMap = new AccountVlanMapVO(1, 1);
        accountVlanMaps.add(accountVlanMap);
        when(configurationMgr._accountVlanMapDao.listAccountVlanMapsByVlan(anyLong())).thenReturn(accountVlanMaps);

        DataCenterVO dc = new DataCenterVO(UUID.randomUUID().toString(), "test", "8.8.8.8", null, "10.0.0.1", null, "10.0.0.1/24", null, null, NetworkType.Advanced, null, null,
                true, true, null, null);
        when(configurationMgr._zoneDao.findById(anyLong())).thenReturn(dc);

        List<IPAddressVO> ipAddressList = new ArrayList<IPAddressVO>();
        IPAddressVO ipAddress = new IPAddressVO(new Ip("75.75.75.75"), 1, 0xaabbccddeeffL, 10, false);
        ipAddressList.add(ipAddress);
        when(configurationMgr._publicIpAddressDao.listByVlanId(anyLong())).thenReturn(ipAddressList);

        try {
            configurationMgr.dedicatePublicIpRange(dedicatePublicIpRangesCmd);
        } catch (Exception e) {
            Assert.assertTrue(e.getMessage().contains("Public IP range has already been dedicated"));
        } finally {
            txn.close("runDedicatePublicIpRangePublicIpRangeDedicated");
        }
    }

    void runDedicatePublicIpRangeInvalidZone() throws Exception {
        TransactionLegacy txn = TransactionLegacy.open("runDedicatePublicIpRangeInvalidZone");

        when(configurationMgr._vlanDao.findById(anyLong())).thenReturn(vlan);

        when(configurationMgr._accountVlanMapDao.listAccountVlanMapsByVlan(anyLong())).thenReturn(null);

        // public ip range belongs to zone of type basic
        DataCenterVO dc = new DataCenterVO(UUID.randomUUID().toString(), "test", "8.8.8.8", null, "10.0.0.1", null, "10.0.0.1/24", null, null, NetworkType.Basic, null, null, true,
                true, null, null);
        when(configurationMgr._zoneDao.findById(anyLong())).thenReturn(dc);

        List<IPAddressVO> ipAddressList = new ArrayList<IPAddressVO>();
        IPAddressVO ipAddress = new IPAddressVO(new Ip("75.75.75.75"), 1, 0xaabbccddeeffL, 10, false);
        ipAddressList.add(ipAddress);
        when(configurationMgr._publicIpAddressDao.listByVlanId(anyLong())).thenReturn(ipAddressList);

        try {
            configurationMgr.dedicatePublicIpRange(dedicatePublicIpRangesCmd);
        } catch (Exception e) {
            Assert.assertTrue(e.getMessage().contains("Public IP range can be dedicated to an account only in the zone of type Advanced"));
        } finally {
            txn.close("runDedicatePublicIpRangeInvalidZone");
        }
    }

    void runDedicatePublicIpRangeIPAddressAllocated() throws Exception {
        TransactionLegacy txn = TransactionLegacy.open("runDedicatePublicIpRangeIPAddressAllocated");

        when(configurationMgr._vlanDao.findById(anyLong())).thenReturn(vlan);

        when(configurationMgr._accountVlanMapDao.listAccountVlanMapsByAccount(anyLong())).thenReturn(null);

        DataCenterVO dc = new DataCenterVO(UUID.randomUUID().toString(), "test", "8.8.8.8", null, "10.0.0.1", null, "10.0.0.1/24", null, null, NetworkType.Advanced, null, null,
                true, true, null, null);
        when(configurationMgr._zoneDao.findById(anyLong())).thenReturn(dc);

        // one of the ip addresses of the range is allocated to different account
        List<IPAddressVO> ipAddressList = new ArrayList<IPAddressVO>();
        IPAddressVO ipAddress = new IPAddressVO(new Ip("75.75.75.75"), 1, 0xaabbccddeeffL, 10, false);
        ipAddress.setAllocatedToAccountId(1L);
        ipAddressList.add(ipAddress);
        when(configurationMgr._publicIpAddressDao.listByVlanId(anyLong())).thenReturn(ipAddressList);

        try {
            configurationMgr.dedicatePublicIpRange(dedicatePublicIpRangesCmd);
        } catch (Exception e) {
            Assert.assertTrue(e.getMessage().contains("Public IP address in range is allocated to another account"));
        } finally {
            txn.close("runDedicatePublicIpRangeIPAddressAllocated");
        }
    }

    void runReleasePublicIpRangePostiveTest1() throws Exception {
        TransactionLegacy txn = TransactionLegacy.open("runReleasePublicIpRangePostiveTest1");

        when(configurationMgr._vlanDao.findById(anyLong())).thenReturn(vlan);

        List<AccountVlanMapVO> accountVlanMaps = new ArrayList<AccountVlanMapVO>();
        AccountVlanMapVO accountVlanMap = new AccountVlanMapVO(1, 1);
        accountVlanMaps.add(accountVlanMap);
        when(configurationMgr._accountVlanMapDao.listAccountVlanMapsByVlan(anyLong())).thenReturn(accountVlanMaps);

        // no allocated ip's
        when(configurationMgr._publicIpAddressDao.countIPs(anyLong(), anyLong(), anyBoolean())).thenReturn(0);

        when(configurationMgr._accountVlanMapDao.remove(anyLong())).thenReturn(true);
        try {
            Boolean result = configurationMgr.releasePublicIpRange(releasePublicIpRangesCmd);
            Assert.assertTrue(result);
        } catch (Exception e) {
            s_logger.info("exception in testing runReleasePublicIpRangePostiveTest1 message: " + e.toString());
        } finally {
            txn.close("runReleasePublicIpRangePostiveTest1");
        }
    }

    void runReleasePublicIpRangePostiveTest2() throws Exception {
        TransactionLegacy txn = TransactionLegacy.open("runReleasePublicIpRangePostiveTest2");

        when(configurationMgr._vlanDao.findById(anyLong())).thenReturn(vlan);

        List<AccountVlanMapVO> accountVlanMaps = new ArrayList<AccountVlanMapVO>();
        AccountVlanMapVO accountVlanMap = new AccountVlanMapVO(1, 1);
        accountVlanMaps.add(accountVlanMap);
        when(configurationMgr._accountVlanMapDao.listAccountVlanMapsByVlan(anyLong())).thenReturn(accountVlanMaps);

        when(configurationMgr._publicIpAddressDao.countIPs(anyLong(), anyLong(), anyBoolean())).thenReturn(1);

        List<IPAddressVO> ipAddressList = new ArrayList<IPAddressVO>();
        IPAddressVO ipAddress = new IPAddressVO(new Ip("75.75.75.75"), 1, 0xaabbccddeeffL, 10, false);
        ipAddressList.add(ipAddress);
        when(configurationMgr._publicIpAddressDao.listByVlanId(anyLong())).thenReturn(ipAddressList);

        when(configurationMgr._firewallDao.countRulesByIpId(anyLong())).thenReturn(0L);

        when(configurationMgr._ipAddrMgr.disassociatePublicIpAddress(anyLong(), anyLong(), any(Account.class))).thenReturn(true);

        when(configurationMgr._vlanDao.releaseFromLockTable(anyLong())).thenReturn(true);

        when(configurationMgr._accountVlanMapDao.remove(anyLong())).thenReturn(true);
        try {
            Boolean result = configurationMgr.releasePublicIpRange(releasePublicIpRangesCmd);
            Assert.assertTrue(result);
        } catch (Exception e) {
            s_logger.info("exception in testing runReleasePublicIpRangePostiveTest2 message: " + e.toString());
        } finally {
            txn.close("runReleasePublicIpRangePostiveTest2");
        }
    }

    void runReleasePublicIpRangeInvalidIpRange() throws Exception {
        TransactionLegacy txn = TransactionLegacy.open("runReleasePublicIpRangeInvalidIpRange");

        when(configurationMgr._vlanDao.findById(anyLong())).thenReturn(null);
        try {
            configurationMgr.releasePublicIpRange(releasePublicIpRangesCmd);
        } catch (Exception e) {
            Assert.assertTrue(e.getMessage().contains("Please specify a valid IP range id"));
        } finally {
            txn.close("runReleasePublicIpRangeInvalidIpRange");
        }
    }

    void runReleaseNonDedicatedPublicIpRange() throws Exception {
        TransactionLegacy txn = TransactionLegacy.open("runReleaseNonDedicatedPublicIpRange");

        when(configurationMgr._vlanDao.findById(anyLong())).thenReturn(vlan);

        when(configurationMgr._accountVlanMapDao.listAccountVlanMapsByVlan(anyLong())).thenReturn(null);
        when(configurationMgr._domainVlanMapDao.listDomainVlanMapsByVlan(anyLong())).thenReturn(null);
        try {
            configurationMgr.releasePublicIpRange(releasePublicIpRangesCmd);
        } catch (Exception e) {
            Assert.assertTrue(e.getMessage().contains("as it not dedicated to any domain and any account"));
        } finally {
            txn.close("runReleaseNonDedicatedPublicIpRange");
        }
    }

    @Test
    public void searchForNetworkOfferingsTest() {
        NetworkOfferingJoinVO forVpcOfferingJoinVO = new NetworkOfferingJoinVO();
        forVpcOfferingJoinVO.setForVpc(true);
        List<NetworkOfferingJoinVO> offerings = Arrays.asList(new NetworkOfferingJoinVO(), new NetworkOfferingJoinVO(), forVpcOfferingJoinVO);

        Mockito.when(networkOfferingJoinDao.createSearchCriteria()).thenReturn(Mockito.mock(SearchCriteria.class));
        Mockito.when(networkOfferingJoinDao.search(Mockito.any(SearchCriteria.class), Mockito.any(Filter.class))).thenReturn(offerings);

        ListNetworkOfferingsCmd cmd = Mockito.spy(ListNetworkOfferingsCmd.class);
        Mockito.when(cmd.getPageSize()).thenReturn(10);

        assertThat(configurationMgr.searchForNetworkOfferings(cmd).second(), is(3));

        Mockito.when(cmd.getForVpc()).thenReturn(Boolean.FALSE);
        assertThat(configurationMgr.searchForNetworkOfferings(cmd).second(), is(2));
    }

    @Test
    public void validateEmptyStaticNatServiceCapablitiesTest() {
        Map<Capability, String> staticNatServiceCapabilityMap = new HashMap<Capability, String>();

        configurationMgr.validateStaticNatServiceCapablities(staticNatServiceCapabilityMap);
    }

    @Test
    public void validateInvalidStaticNatServiceCapablitiesTest() {
        Map<Capability, String> staticNatServiceCapabilityMap = new HashMap<Capability, String>();
        staticNatServiceCapabilityMap.put(Capability.AssociatePublicIP, "Frue and Talse");

        boolean caught = false;
        try {
            configurationMgr.validateStaticNatServiceCapablities(staticNatServiceCapabilityMap);
        } catch (InvalidParameterValueException e) {
            Assert.assertTrue(e.getMessage(), e.getMessage().contains("(frue and talse)"));
            caught = true;
        }
        Assert.assertTrue("should not be accepted", caught);
    }

    @Test
    public void validateTTStaticNatServiceCapablitiesTest() {
        Map<Capability, String> staticNatServiceCapabilityMap = new HashMap<Capability, String>();
        staticNatServiceCapabilityMap.put(Capability.AssociatePublicIP, "true and Talse");
        staticNatServiceCapabilityMap.put(Capability.ElasticIp, "True");

        configurationMgr.validateStaticNatServiceCapablities(staticNatServiceCapabilityMap);
    }

    @Test
    public void validateFTStaticNatServiceCapablitiesTest() {
        Map<Capability, String> staticNatServiceCapabilityMap = new HashMap<Capability, String>();
        staticNatServiceCapabilityMap.put(Capability.AssociatePublicIP, "false");
        staticNatServiceCapabilityMap.put(Capability.ElasticIp, "True");

        configurationMgr.validateStaticNatServiceCapablities(staticNatServiceCapabilityMap);
    }

    @Test
    public void validateTFStaticNatServiceCapablitiesTest() {
        Map<Capability, String> staticNatServiceCapabilityMap = new HashMap<Capability, String>();
        staticNatServiceCapabilityMap.put(Capability.AssociatePublicIP, "true and Talse");
        staticNatServiceCapabilityMap.put(Capability.ElasticIp, "false");

        boolean caught = false;
        try {
            configurationMgr.validateStaticNatServiceCapablities(staticNatServiceCapabilityMap);
        } catch (InvalidParameterValueException e) {
            Assert.assertTrue(
                    e.getMessage(),
                    e.getMessage().contains(
                        "Capability " + Capability.AssociatePublicIP.getName() + " can only be set when capability " + Capability.ElasticIp.getName() + " is true"));
            caught = true;
        }
        Assert.assertTrue("should not be accepted", caught);
    }

    @Test
    public void validateFFStaticNatServiceCapablitiesTest() {
        Map<Capability, String> staticNatServiceCapabilityMap = new HashMap<Capability, String>();
        staticNatServiceCapabilityMap.put(Capability.AssociatePublicIP, "false");
        staticNatServiceCapabilityMap.put(Capability.ElasticIp, "False");

        configurationMgr.validateStaticNatServiceCapablities(staticNatServiceCapabilityMap);
    }

    public class DedicatePublicIpRangeCmdExtn extends DedicatePublicIpRangeCmd {
        @Override
        public long getEntityOwnerId() {
            return 1;
        }
    }

    public class ReleasePublicIpRangeCmdExtn extends ReleasePublicIpRangeCmd {
        @Override
        public long getEntityOwnerId() {
            return 1;
        }
    }

    @Test
    public void checkIfPodIsDeletableSuccessTest() {
        HostPodVO hostPodVO = Mockito.mock(HostPodVO.class);
        Mockito.when(hostPodVO.getDataCenterId()).thenReturn(new Random().nextLong());
        Mockito.when(_podDao.findById(anyLong())).thenReturn(hostPodVO);

        Mockito.when(_privateIpAddressDao.countIPs(anyLong(), anyLong(), anyBoolean())).thenReturn(0);
        Mockito.when(_volumeDao.findByPod(anyLong())).thenReturn(new ArrayList<VolumeVO>());
        Mockito.when(_hostDao.findByPodId(anyLong())).thenReturn(new ArrayList<HostVO>());
        Mockito.when(_vmInstanceDao.listByPodId(anyLong())).thenReturn(new ArrayList<VMInstanceVO>());
        Mockito.when(_clusterDao.listByPodId(anyLong())).thenReturn(new ArrayList<ClusterVO>());

        configurationMgr.checkIfPodIsDeletable(new Random().nextLong());
    }

    @Test(expected = CloudRuntimeException.class)
    public void checkIfPodIsDeletableFailureOnPrivateIpAddressTest() {
        HostPodVO hostPodVO = Mockito.mock(HostPodVO.class);
        Mockito.when(hostPodVO.getDataCenterId()).thenReturn(new Random().nextLong());
        Mockito.when(_podDao.findById(anyLong())).thenReturn(hostPodVO);

        Mockito.when(_privateIpAddressDao.countIPs(anyLong(), anyLong(), anyBoolean())).thenReturn(1);
        Mockito.when(_volumeDao.findByPod(anyLong())).thenReturn(new ArrayList<VolumeVO>());
        Mockito.when(_hostDao.findByPodId(anyLong())).thenReturn(new ArrayList<HostVO>());
        Mockito.when(_vmInstanceDao.listByPodId(anyLong())).thenReturn(new ArrayList<VMInstanceVO>());
        Mockito.when(_clusterDao.listByPodId(anyLong())).thenReturn(new ArrayList<ClusterVO>());

        configurationMgr.checkIfPodIsDeletable(new Random().nextLong());
    }

    @Test(expected = CloudRuntimeException.class)
    public void checkIfPodIsDeletableFailureOnVolumeTest() {
        HostPodVO hostPodVO = Mockito.mock(HostPodVO.class);
        Mockito.when(hostPodVO.getDataCenterId()).thenReturn(new Random().nextLong());
        Mockito.when(_podDao.findById(anyLong())).thenReturn(hostPodVO);

        VolumeVO volumeVO = Mockito.mock(VolumeVO.class);
        ArrayList<VolumeVO> arrayList = new ArrayList<VolumeVO>();
        arrayList.add(volumeVO);
        Mockito.when(_privateIpAddressDao.countIPs(anyLong(), anyLong(), anyBoolean())).thenReturn(0);
        Mockito.when(_volumeDao.findByPod(anyLong())).thenReturn(arrayList);
        Mockito.when(_hostDao.findByPodId(anyLong())).thenReturn(new ArrayList<HostVO>());
        Mockito.when(_vmInstanceDao.listByPodId(anyLong())).thenReturn(new ArrayList<VMInstanceVO>());
        Mockito.when(_clusterDao.listByPodId(anyLong())).thenReturn(new ArrayList<ClusterVO>());

        configurationMgr.checkIfPodIsDeletable(new Random().nextLong());
    }

    @Test(expected = CloudRuntimeException.class)
    public void checkIfPodIsDeletableFailureOnHostTest() {
        HostPodVO hostPodVO = Mockito.mock(HostPodVO.class);
        Mockito.when(hostPodVO.getDataCenterId()).thenReturn(new Random().nextLong());
        Mockito.when(_podDao.findById(anyLong())).thenReturn(hostPodVO);

        HostVO hostVO = Mockito.mock(HostVO.class);
        ArrayList<HostVO> arrayList = new ArrayList<HostVO>();
        arrayList.add(hostVO);
        Mockito.when(_privateIpAddressDao.countIPs(anyLong(), anyLong(), anyBoolean())).thenReturn(0);
        Mockito.when(_volumeDao.findByPod(anyLong())).thenReturn(new ArrayList<VolumeVO>());
        Mockito.when(_hostDao.findByPodId(anyLong())).thenReturn(arrayList);
        Mockito.when(_vmInstanceDao.listByPodId(anyLong())).thenReturn(new ArrayList<VMInstanceVO>());
        Mockito.when(_clusterDao.listByPodId(anyLong())).thenReturn(new ArrayList<ClusterVO>());

        configurationMgr.checkIfPodIsDeletable(new Random().nextLong());
    }

    @Test(expected = CloudRuntimeException.class)
    public void checkIfPodIsDeletableFailureOnVmInstanceTest() {
        HostPodVO hostPodVO = Mockito.mock(HostPodVO.class);
        Mockito.when(hostPodVO.getDataCenterId()).thenReturn(new Random().nextLong());
        Mockito.when(_podDao.findById(anyLong())).thenReturn(hostPodVO);

        VMInstanceVO vMInstanceVO = Mockito.mock(VMInstanceVO.class);
        ArrayList<VMInstanceVO> arrayList = new ArrayList<VMInstanceVO>();
        arrayList.add(vMInstanceVO);
        Mockito.when(_privateIpAddressDao.countIPs(anyLong(), anyLong(), anyBoolean())).thenReturn(0);
        Mockito.when(_volumeDao.findByPod(anyLong())).thenReturn(new ArrayList<VolumeVO>());
        Mockito.when(_hostDao.findByPodId(anyLong())).thenReturn(new ArrayList<HostVO>());
        Mockito.when(_vmInstanceDao.listByPodId(anyLong())).thenReturn(arrayList);
        Mockito.when(_clusterDao.listByPodId(anyLong())).thenReturn(new ArrayList<ClusterVO>());

        configurationMgr.checkIfPodIsDeletable(new Random().nextLong());
    }

    @Test(expected = CloudRuntimeException.class)
    public void checkIfPodIsDeletableFailureOnClusterTest() {
        HostPodVO hostPodVO = Mockito.mock(HostPodVO.class);
        Mockito.when(hostPodVO.getDataCenterId()).thenReturn(new Random().nextLong());
        Mockito.when(_podDao.findById(anyLong())).thenReturn(hostPodVO);

        ClusterVO clusterVO = Mockito.mock(ClusterVO.class);
        ArrayList<ClusterVO> arrayList = new ArrayList<ClusterVO>();
        arrayList.add(clusterVO);
        Mockito.when(_privateIpAddressDao.countIPs(anyLong(), anyLong(), anyBoolean())).thenReturn(0);
        Mockito.when(_volumeDao.findByPod(anyLong())).thenReturn(new ArrayList<VolumeVO>());
        Mockito.when(_hostDao.findByPodId(anyLong())).thenReturn(new ArrayList<HostVO>());
        Mockito.when(_vmInstanceDao.listByPodId(anyLong())).thenReturn(new ArrayList<VMInstanceVO>());
        Mockito.when(_clusterDao.listByPodId(anyLong())).thenReturn(arrayList);

        configurationMgr.checkIfPodIsDeletable(new Random().nextLong());
    }

    @Test
    public void checkIfZoneIsDeletableSuccessTest() {
        Mockito.when(_hostDao.listByDataCenterId(anyLong())).thenReturn(new ArrayList<HostVO>());
        Mockito.when(_podDao.listByDataCenterId(anyLong())).thenReturn(new ArrayList<HostPodVO>());
        Mockito.when(_privateIpAddressDao.countIPs(anyLong(), anyBoolean())).thenReturn(0);
        Mockito.when(_publicIpAddressDao.countIPs(anyLong(), anyBoolean())).thenReturn(0);
        Mockito.when(_vmInstanceDao.listByZoneId(anyLong())).thenReturn(new ArrayList<VMInstanceVO>());
        Mockito.when(_volumeDao.findByDc(anyLong())).thenReturn(new ArrayList<VolumeVO>());
        Mockito.when(_physicalNetworkDao.listByZone(anyLong())).thenReturn(new ArrayList<PhysicalNetworkVO>());
        Mockito.when(_imageStoreDao.findByZone(any(ZoneScope.class), anyBoolean())).thenReturn(new ArrayList<ImageStoreVO>());

        configurationMgr.checkIfZoneIsDeletable(new Random().nextLong());
    }

    @Test(expected = CloudRuntimeException.class)
    public void checkIfZoneIsDeletableFailureOnHostTest() {
        HostVO hostVO = Mockito.mock(HostVO.class);
        ArrayList<HostVO> arrayList = new ArrayList<HostVO>();
        arrayList.add(hostVO);

        Mockito.when(_hostDao.listByDataCenterId(anyLong())).thenReturn(arrayList);
        Mockito.when(_podDao.listByDataCenterId(anyLong())).thenReturn(new ArrayList<HostPodVO>());
        Mockito.when(_privateIpAddressDao.countIPs(anyLong(), anyBoolean())).thenReturn(0);
        Mockito.when(_publicIpAddressDao.countIPs(anyLong(), anyBoolean())).thenReturn(0);
        Mockito.when(_vmInstanceDao.listByZoneId(anyLong())).thenReturn(new ArrayList<VMInstanceVO>());
        Mockito.when(_volumeDao.findByDc(anyLong())).thenReturn(new ArrayList<VolumeVO>());
        Mockito.when(_physicalNetworkDao.listByZone(anyLong())).thenReturn(new ArrayList<PhysicalNetworkVO>());
        Mockito.when(_imageStoreDao.findByZone(any(ZoneScope.class), anyBoolean())).thenReturn(new ArrayList<ImageStoreVO>());

        configurationMgr.checkIfZoneIsDeletable(new Random().nextLong());
    }

    @Test(expected = CloudRuntimeException.class)
    public void checkIfZoneIsDeletableFailureOnPodTest() {
        HostPodVO hostPodVO = Mockito.mock(HostPodVO.class);
        ArrayList<HostPodVO> arrayList = new ArrayList<HostPodVO>();
        arrayList.add(hostPodVO);

        Mockito.when(_hostDao.listByDataCenterId(anyLong())).thenReturn(new ArrayList<HostVO>());
        Mockito.when(_podDao.listByDataCenterId(anyLong())).thenReturn(arrayList);
        Mockito.when(_privateIpAddressDao.countIPs(anyLong(), anyBoolean())).thenReturn(0);
        Mockito.when(_publicIpAddressDao.countIPs(anyLong(), anyBoolean())).thenReturn(0);
        Mockito.when(_vmInstanceDao.listByZoneId(anyLong())).thenReturn(new ArrayList<VMInstanceVO>());
        Mockito.when(_volumeDao.findByDc(anyLong())).thenReturn(new ArrayList<VolumeVO>());
        Mockito.when(_physicalNetworkDao.listByZone(anyLong())).thenReturn(new ArrayList<PhysicalNetworkVO>());
        Mockito.when(_imageStoreDao.findByZone(any(ZoneScope.class), anyBoolean())).thenReturn(new ArrayList<ImageStoreVO>());

        configurationMgr.checkIfZoneIsDeletable(new Random().nextLong());
    }

    @Test(expected = CloudRuntimeException.class)
    public void checkIfZoneIsDeletableFailureOnPrivateIpAddressTest() {
        Mockito.when(_hostDao.listByDataCenterId(anyLong())).thenReturn(new ArrayList<HostVO>());
        Mockito.when(_podDao.listByDataCenterId(anyLong())).thenReturn(new ArrayList<HostPodVO>());
        Mockito.when(_privateIpAddressDao.countIPs(anyLong(), anyBoolean())).thenReturn(1);
        Mockito.when(_publicIpAddressDao.countIPs(anyLong(), anyBoolean())).thenReturn(0);
        Mockito.when(_vmInstanceDao.listByZoneId(anyLong())).thenReturn(new ArrayList<VMInstanceVO>());
        Mockito.when(_volumeDao.findByDc(anyLong())).thenReturn(new ArrayList<VolumeVO>());
        Mockito.when(_physicalNetworkDao.listByZone(anyLong())).thenReturn(new ArrayList<PhysicalNetworkVO>());
        Mockito.when(_imageStoreDao.findByZone(any(ZoneScope.class), anyBoolean())).thenReturn(new ArrayList<ImageStoreVO>());

        configurationMgr.checkIfZoneIsDeletable(new Random().nextLong());
    }

    @Test(expected = CloudRuntimeException.class)
    public void checkIfZoneIsDeletableFailureOnPublicIpAddressTest() {
        Mockito.when(_hostDao.listByDataCenterId(anyLong())).thenReturn(new ArrayList<HostVO>());
        Mockito.when(_podDao.listByDataCenterId(anyLong())).thenReturn(new ArrayList<HostPodVO>());
        Mockito.when(_privateIpAddressDao.countIPs(anyLong(), anyBoolean())).thenReturn(0);
        Mockito.when(_publicIpAddressDao.countIPs(anyLong(), anyBoolean())).thenReturn(1);
        Mockito.when(_vmInstanceDao.listByZoneId(anyLong())).thenReturn(new ArrayList<VMInstanceVO>());
        Mockito.when(_volumeDao.findByDc(anyLong())).thenReturn(new ArrayList<VolumeVO>());
        Mockito.when(_physicalNetworkDao.listByZone(anyLong())).thenReturn(new ArrayList<PhysicalNetworkVO>());
        Mockito.when(_imageStoreDao.findByZone(any(ZoneScope.class), anyBoolean())).thenReturn(new ArrayList<ImageStoreVO>());

        configurationMgr.checkIfZoneIsDeletable(new Random().nextLong());
    }

    @Test(expected = CloudRuntimeException.class)
    public void checkIfZoneIsDeletableFailureOnVmInstanceTest() {
        VMInstanceVO vMInstanceVO = Mockito.mock(VMInstanceVO.class);
        ArrayList<VMInstanceVO> arrayList = new ArrayList<VMInstanceVO>();
        arrayList.add(vMInstanceVO);

        Mockito.when(_hostDao.listByDataCenterId(anyLong())).thenReturn(new ArrayList<HostVO>());
        Mockito.when(_podDao.listByDataCenterId(anyLong())).thenReturn(new ArrayList<HostPodVO>());
        Mockito.when(_privateIpAddressDao.countIPs(anyLong(), anyBoolean())).thenReturn(0);
        Mockito.when(_publicIpAddressDao.countIPs(anyLong(), anyBoolean())).thenReturn(0);
        Mockito.when(_vmInstanceDao.listByZoneId(anyLong())).thenReturn(arrayList);
        Mockito.when(_volumeDao.findByDc(anyLong())).thenReturn(new ArrayList<VolumeVO>());
        Mockito.when(_physicalNetworkDao.listByZone(anyLong())).thenReturn(new ArrayList<PhysicalNetworkVO>());
        Mockito.when(_imageStoreDao.findByZone(any(ZoneScope.class), anyBoolean())).thenReturn(new ArrayList<ImageStoreVO>());

        configurationMgr.checkIfZoneIsDeletable(new Random().nextLong());
    }

    @Test(expected = CloudRuntimeException.class)
    public void checkIfZoneIsDeletableFailureOnVolumeTest() {
        VolumeVO volumeVO = Mockito.mock(VolumeVO.class);
        ArrayList<VolumeVO> arrayList = new ArrayList<VolumeVO>();
        arrayList.add(volumeVO);

        Mockito.when(_hostDao.listByDataCenterId(anyLong())).thenReturn(new ArrayList<HostVO>());
        Mockito.when(_podDao.listByDataCenterId(anyLong())).thenReturn(new ArrayList<HostPodVO>());
        Mockito.when(_privateIpAddressDao.countIPs(anyLong(), anyBoolean())).thenReturn(0);
        Mockito.when(_publicIpAddressDao.countIPs(anyLong(), anyBoolean())).thenReturn(0);
        Mockito.when(_vmInstanceDao.listByZoneId(anyLong())).thenReturn(new ArrayList<VMInstanceVO>());
        Mockito.when(_volumeDao.findByDc(anyLong())).thenReturn(arrayList);
        Mockito.when(_physicalNetworkDao.listByZone(anyLong())).thenReturn(new ArrayList<PhysicalNetworkVO>());
        Mockito.when(_imageStoreDao.findByZone(any(ZoneScope.class), anyBoolean())).thenReturn(new ArrayList<ImageStoreVO>());

        configurationMgr.checkIfZoneIsDeletable(new Random().nextLong());
    }

    @Test(expected = CloudRuntimeException.class)
    public void checkIfZoneIsDeletableFailureOnPhysicalNetworkTest() {
        PhysicalNetworkVO physicalNetworkVO = Mockito.mock(PhysicalNetworkVO.class);
        ArrayList<PhysicalNetworkVO> arrayList = new ArrayList<PhysicalNetworkVO>();
        arrayList.add(physicalNetworkVO);

        Mockito.when(_hostDao.listByDataCenterId(anyLong())).thenReturn(new ArrayList<HostVO>());
        Mockito.when(_podDao.listByDataCenterId(anyLong())).thenReturn(new ArrayList<HostPodVO>());
        Mockito.when(_privateIpAddressDao.countIPs(anyLong(), anyBoolean())).thenReturn(0);
        Mockito.when(_publicIpAddressDao.countIPs(anyLong(), anyBoolean())).thenReturn(0);
        Mockito.when(_vmInstanceDao.listByZoneId(anyLong())).thenReturn(new ArrayList<VMInstanceVO>());
        Mockito.when(_volumeDao.findByDc(anyLong())).thenReturn(new ArrayList<VolumeVO>());
        Mockito.when(_physicalNetworkDao.listByZone(anyLong())).thenReturn(arrayList);
        Mockito.when(_imageStoreDao.findByZone(any(ZoneScope.class), anyBoolean())).thenReturn(new ArrayList<ImageStoreVO>());

        configurationMgr.checkIfZoneIsDeletable(new Random().nextLong());
    }

    @Test
    public void hasSameSubnetTest() {
        //Ipv4 Test
        boolean result;
        result = configurationMgr.hasSameSubnet(false, null, null, null, null, null, null, false, null, null, null, null, null);
        Assert.assertFalse(result);
        try {
            configurationMgr.hasSameSubnet(true, "10.0.0.1", "255.255.255.0", "10.0.0.2", "255.255.255.0", "10.0.0.2", "10.0.0.10", false, null, null, null, null, null);
            Assert.fail();
        } catch (InvalidParameterValueException e) {
            Assert.assertEquals(e.getMessage(), "The gateway of the subnet should be unique. The subnet already has a gateway 10.0.0.1");
        }
        try {
            configurationMgr.hasSameSubnet(true, "10.0.0.1", "255.255.0.0", "10.0.0.2", "255.255.255.0", "10.0.0.2", "10.0.0.10", false, null, null, null, null, null);
            Assert.fail();
        } catch (InvalidParameterValueException e){
            Assert.assertEquals(e.getMessage(), "The subnet you are trying to add is a subset of the existing subnet having gateway 10.0.0.1 and netmask 255.255.0.0");
        }
        try {
            configurationMgr.hasSameSubnet(true, "10.0.0.1", "255.255.255.0", "10.0.0.2", "255.255.0.0", "10.0.0.2", "10.0.0.10", false, null, null, null, null, null);
            Assert.fail();
        } catch (InvalidParameterValueException e) {
            Assert.assertEquals(e.getMessage(), "The subnet you are trying to add is a superset of the existing subnet having gateway 10.0.0.1 and netmask 255.255.255.0");
        }
        result = configurationMgr.hasSameSubnet(true, "10.0.0.1", "255.255.255.0", "10.0.0.1", "255.255.255.0", "10.0.0.2", "10.0.0.10", false, null, null, null, null, null);
        Assert.assertTrue(result);

        //Ipv6 Test
        Network ipV6Network = mock(Network.class);
        when(ipV6Network.getIp6Gateway()).thenReturn("2001:db8:0:f101::1");
        when(ipV6Network.getIp6Cidr()).thenReturn("2001:db8:0:f101::0/64");
        doThrow(new InvalidParameterValueException("Exception from Mock: startIPv6 is not in ip6cidr indicated network!")).when(configurationMgr._networkModel).checkIp6Parameters("2001:db9:0:f101::2", "2001:db9:0:f101::a", "2001:db8:0:f101::1", "2001:db8:0:f101::0/64");
        doThrow(new InvalidParameterValueException("Exception from Mock: endIPv6 is not in ip6cidr indicated network!")).when(configurationMgr._networkModel).checkIp6Parameters("2001:db8:0:f101::a", "2001:db9:0:f101::2", "2001:db8:0:f101::1", "2001:db8:0:f101::0/64");
        doThrow(new InvalidParameterValueException("ip6Gateway and ip6Cidr should be defined when startIPv6/endIPv6 are passed in")).when(configurationMgr._networkModel).checkIp6Parameters(Mockito.anyString(), Mockito.anyString(), Mockito.isNull(String.class), Mockito.isNull(String.class));

        configurationMgr.hasSameSubnet(false, null, null, null, null, null, null, true, "2001:db8:0:f101::1", "2001:db8:0:f101::0/64", "2001:db8:0:f101::2", "2001:db8:0:f101::a", ipV6Network);
        Assert.assertTrue(result);
        try {
            configurationMgr.hasSameSubnet(false, null, null, null, null, null, null, true, "2001:db8:0:f101::2", "2001:db8:0:f101::0/64", "2001:db8:0:f101::2", "2001:db8:0:f101::a", ipV6Network);
            Assert.fail();
        } catch (InvalidParameterValueException e){
            Assert.assertEquals(e.getMessage(), "The input gateway 2001:db8:0:f101::2 is not same as network gateway 2001:db8:0:f101::1");
        }
        try {
            configurationMgr.hasSameSubnet(false, null, null, null, null, null, null, true, "2001:db8:0:f101::1", "2001:db8:0:f101::0/63", "2001:db8:0:f101::2", "2001:db8:0:f101::a", ipV6Network);
            Assert.fail();
        } catch (InvalidParameterValueException e){
            Assert.assertEquals(e.getMessage(), "The input cidr 2001:db8:0:f101::0/63 is not same as network cidr 2001:db8:0:f101::0/64");
        }

        try {
            configurationMgr.hasSameSubnet(false, null, null, null, null, null, null, true, "2001:db8:0:f101::1", "2001:db8:0:f101::0/64", "2001:db9:0:f101::2", "2001:db9:0:f101::a", ipV6Network);
            Assert.fail();
        } catch (InvalidParameterValueException e) {
            Assert.assertEquals(e.getMessage(), "Exception from Mock: startIPv6 is not in ip6cidr indicated network!");
        }
        try {
            configurationMgr.hasSameSubnet(false, null, null, null, null, null, null, true, "2001:db8:0:f101::1", "2001:db8:0:f101::0/64", "2001:db8:0:f101::a", "2001:db9:0:f101::2", ipV6Network);
            Assert.fail();
        } catch(InvalidParameterValueException e) {
            Assert.assertEquals(e.getMessage(), "Exception from Mock: endIPv6 is not in ip6cidr indicated network!");
        }

        result = configurationMgr.hasSameSubnet(false, null, null, null, null, null, null, true, null, null, "2001:db8:0:f101::2", "2001:db8:0:f101::a", ipV6Network);
        Assert.assertTrue(result);
    }

    @Test(expected = CloudRuntimeException.class)
    public void testGetVlanNumberFromUriInvalidParameter() {
        configurationMgr.getVlanNumberFromUri("vlan");
    }

    @Test(expected = CloudRuntimeException.class)
    public void testGetVlanNumberFromUriInvalidSintax() {
        configurationMgr.getVlanNumberFromUri("xxx://7");
    }

    @Test
    public void testGetVlanNumberFromUriVlan() {
        Assert.assertEquals("7", configurationMgr.getVlanNumberFromUri("vlan://7"));
    }

    @Test
    public void testGetVlanNumberFromUriUntagged() {
        Assert.assertEquals("untagged", configurationMgr.getVlanNumberFromUri("vlan://untagged"));
    }

    @Test
    public void validateMaxRateEqualsOrGreaterTestAllGood() {
        configurationMgr.validateMaxRateEqualsOrGreater(1l, 2l, "IOPS Read");
    }

    @Test(expected = InvalidParameterValueException.class)
    public void validateMaxRateEqualsOrGreaterTestNormalRateGreaterThanMax() {
        configurationMgr.validateMaxRateEqualsOrGreater(3l, 2l, "IOPS Read");
    }

    @Test
    public void validateMaxRateNull() {
        configurationMgr.validateMaxRateEqualsOrGreater(3l, null, "IOPS Read");
    }

    @Test
    public void validateNormalRateNull() {
        configurationMgr.validateMaxRateEqualsOrGreater(null, 3l, "IOPS Read");
    }

    @Test
    public void validateAllNull() {
        configurationMgr.validateMaxRateEqualsOrGreater(null, 3l, "IOPS Read");
    }

    @Test
    public void validateMaximumIopsAndBytesLengthTestAllNull() {
        configurationMgr.validateMaximumIopsAndBytesLength(null, null, null, null);
    }

    @Test
    public void validateMaximumIopsAndBytesLengthTestDefaultLengthConfigs() {
        configurationMgr.validateMaximumIopsAndBytesLength(36000l, 36000l, 36000l, 36000l);
    }

    @Test
    public void shouldUpdateDiskOfferingTests(){
        Assert.assertTrue(configurationMgr.shouldUpdateDiskOffering(Mockito.anyString(), Mockito.anyString(), Mockito.anyInt(), Mockito.anyBoolean(), Mockito.anyString(), Mockito.anyString()));
        Assert.assertTrue(configurationMgr.shouldUpdateDiskOffering(Mockito.anyString(), nullable(String.class), nullable(Integer.class), nullable(Boolean.class), nullable(String.class), nullable(String.class)));
        Assert.assertTrue(configurationMgr.shouldUpdateDiskOffering(nullable(String.class), Mockito.anyString(), nullable(Integer.class), nullable(Boolean.class), nullable(String.class), nullable(String.class)));
        Assert.assertTrue(configurationMgr.shouldUpdateDiskOffering(nullable(String.class), nullable(String.class), Mockito.anyInt(), nullable(Boolean.class), nullable(String.class), nullable(String.class)));
        Assert.assertTrue(configurationMgr.shouldUpdateDiskOffering(nullable(String.class), nullable(String.class), nullable(int.class), Mockito.anyBoolean(), nullable(String.class), nullable(String.class)));
        Assert.assertTrue(configurationMgr.shouldUpdateDiskOffering(nullable(String.class), nullable(String.class), nullable(int.class), nullable(Boolean.class), Mockito.anyString(), Mockito.anyString()));
    }

    @Test
    public void shouldUpdateDiskOfferingTestFalse(){
        Assert.assertFalse(configurationMgr.shouldUpdateDiskOffering(null, null, null, null, null, null));
    }

    @Test
    public void shouldUpdateIopsRateParametersTestFalse() {
        Assert.assertFalse(configurationMgr.shouldUpdateIopsRateParameters(null, null, null, null, null, null));
    }

    @Test
    public void shouldUpdateIopsRateParametersTests(){
        Assert.assertTrue(configurationMgr.shouldUpdateIopsRateParameters(Mockito.anyLong(), Mockito.anyLong(), Mockito.anyLong(), Mockito.anyLong(), Mockito.anyLong(), Mockito.anyLong()));
        Assert.assertTrue(configurationMgr.shouldUpdateIopsRateParameters(nullable(Long.class), Mockito.anyLong(), nullable(Long.class), nullable(Long.class), nullable(Long.class), nullable(Long.class)));
        Assert.assertTrue(configurationMgr.shouldUpdateIopsRateParameters(nullable(Long.class), nullable(Long.class), Mockito.anyLong(), nullable(Long.class), nullable(Long.class), nullable(Long.class)));
        Assert.assertTrue(configurationMgr.shouldUpdateIopsRateParameters(nullable(Long.class), nullable(Long.class), nullable(Long.class), Mockito.anyLong(), nullable(Long.class), nullable(Long.class)));
        Assert.assertTrue(configurationMgr.shouldUpdateIopsRateParameters(nullable(Long.class), nullable(Long.class), nullable(Long.class), nullable(Long.class), Mockito.anyLong(), nullable(Long.class)));
        Assert.assertTrue(configurationMgr.shouldUpdateIopsRateParameters(nullable(Long.class), nullable(Long.class), nullable(Long.class), nullable(Long.class), nullable(Long.class), Mockito.anyLong()));
    }

    @Test
    public void shouldUpdateBytesRateParametersTestFalse() {
        Assert.assertFalse(configurationMgr.shouldUpdateBytesRateParameters(null, null, null, null, null, null));
    }

    @Test
    public void shouldUpdateBytesRateParametersTests(){
        Assert.assertTrue(configurationMgr.shouldUpdateBytesRateParameters(Mockito.anyLong(), Mockito.anyLong(), Mockito.anyLong(), Mockito.anyLong(), Mockito.anyLong(), Mockito.anyLong()));
        Assert.assertTrue(configurationMgr.shouldUpdateBytesRateParameters(nullable(Long.class), Mockito.anyLong(), nullable(Long.class), nullable(Long.class), nullable(Long.class), nullable(Long.class)));
        Assert.assertTrue(configurationMgr.shouldUpdateBytesRateParameters(nullable(Long.class), nullable(Long.class), Mockito.anyLong(), nullable(Long.class), nullable(Long.class), nullable(Long.class)));
        Assert.assertTrue(configurationMgr.shouldUpdateBytesRateParameters(nullable(Long.class), nullable(Long.class), nullable(Long.class), Mockito.anyLong(), nullable(Long.class), nullable(Long.class)));
        Assert.assertTrue(configurationMgr.shouldUpdateBytesRateParameters(nullable(Long.class), nullable(Long.class), nullable(Long.class), nullable(Long.class), Mockito.anyLong(), nullable(Long.class)));
        Assert.assertTrue(configurationMgr.shouldUpdateBytesRateParameters(nullable(Long.class), nullable(Long.class), nullable(Long.class), nullable(Long.class), nullable(Long.class), Mockito.anyLong()));
    }

    @Test
    public void updateDiskOfferingTagsIfIsNotNullTestWhenTagsIsNull(){
        Mockito.doNothing().when(configurationMgr).updateOfferingTagsIfIsNotNull(null, diskOfferingVOMock);
        this.configurationMgr.updateOfferingTagsIfIsNotNull(null, diskOfferingVOMock);
        Mockito.verify(configurationMgr, Mockito.times(1)).updateOfferingTagsIfIsNotNull(null, diskOfferingVOMock);
    }
    @Test
    public void updateDiskOfferingTagsIfIsNotNullTestWhenTagsIsNotNull(){
        String tags = "tags";
        Mockito.doNothing().when(configurationMgr).updateOfferingTagsIfIsNotNull(tags, diskOfferingVOMock);
        this.configurationMgr.updateOfferingTagsIfIsNotNull(tags, diskOfferingVOMock);
        Mockito.verify(configurationMgr, Mockito.times(1)).updateOfferingTagsIfIsNotNull(tags, diskOfferingVOMock);
    }

<<<<<<< HEAD
    @Test (expected = InvalidParameterValueException.class)
    public void updateDiskOfferingTagsWithPrimaryStorageTagsEqualNullTestThrowException(){
        String tags = "tags";
        List<String> storageTagsNull = new ArrayList<>();
        List<StoragePoolVO> pools = new ArrayList<>(Arrays.asList(storagePoolVO));
        List<VolumeVO> volumes = new ArrayList<>(Arrays.asList(volumeVO));

        Mockito.when(primaryDataStoreDao.listStoragePoolsWithActiveVolumesByOfferingId(anyLong())).thenReturn(pools);
        Mockito.when(storagePoolTagsDao.getStoragePoolTags(anyLong())).thenReturn(storageTagsNull);
        Mockito.when(diskOfferingDao.findById(anyLong())).thenReturn(diskOfferingVOMock);
        Mockito.when(_volumeDao.findByDiskOfferingId(anyLong())).thenReturn(volumes);

        this.configurationMgr.updateOfferingTagsIfIsNotNull(tags, diskOfferingVOMock);
    }

    @Test (expected = InvalidParameterValueException.class)
    public void updateDiskOfferingTagsWithPrimaryStorageMissingTagsTestThrowException(){
        String tags = "tag1,tag2";
        List<String> storageTagsWithMissingTag = new ArrayList<>(Arrays.asList("tag1"));
        List<StoragePoolVO> pools = new ArrayList<>(Arrays.asList(storagePoolVO));
        List<VolumeVO> volumes = new ArrayList<>(Arrays.asList(volumeVO));

        Mockito.when(primaryDataStoreDao.listStoragePoolsWithActiveVolumesByOfferingId(anyLong())).thenReturn(pools);
        Mockito.when(storagePoolTagsDao.getStoragePoolTags(anyLong())).thenReturn(storageTagsWithMissingTag);
        Mockito.when(diskOfferingDao.findById(anyLong())).thenReturn(diskOfferingVOMock);
        Mockito.when(_volumeDao.findByDiskOfferingId(anyLong())).thenReturn(volumes);

        this.configurationMgr.updateOfferingTagsIfIsNotNull(tags, diskOfferingVOMock);
    }

    @Test
    public void updateDiskOfferingTagsWithPrimaryStorageWithCorrectTagsTestSuccess(){
        String tags = "tag1,tag2";
        List<String> storageTagsWithCorrectTags = new ArrayList<>(Arrays.asList("tag1","tag2"));
        List<StoragePoolVO> pools = new ArrayList<>(Arrays.asList(storagePoolVO));
        List<VolumeVO> volumes = new ArrayList<>(Arrays.asList(volumeVO));

        Mockito.when(primaryDataStoreDao.listStoragePoolsWithActiveVolumesByOfferingId(anyLong())).thenReturn(pools);
        Mockito.when(storagePoolTagsDao.getStoragePoolTags(anyLong())).thenReturn(storageTagsWithCorrectTags);
        Mockito.when(diskOfferingDao.findById(anyLong())).thenReturn(diskOfferingVOMock);
        Mockito.when(_volumeDao.findByDiskOfferingId(anyLong())).thenReturn(volumes);

        this.configurationMgr.updateOfferingTagsIfIsNotNull(tags, diskOfferingVOMock);
        Mockito.verify(diskOfferingVOMock, Mockito.times(1)).setTags(tags);
=======
    @Test(expected = IllegalArgumentException.class)
    public void testInvalidCreateDataCenterGuestIpv6Prefix() {
        CreateGuestNetworkIpv6PrefixCmd cmd = Mockito.mock(CreateGuestNetworkIpv6PrefixCmd.class);
        Mockito.when(cmd.getZoneId()).thenReturn(1L);
        Mockito.when(cmd.getPrefix()).thenReturn("Invalid");
        Mockito.when(_zoneDao.findById(Mockito.anyLong())).thenReturn(Mockito.mock(DataCenterVO.class));
        configurationMgr.createDataCenterGuestIpv6Prefix(cmd);
    }

    @Test(expected = InvalidParameterValueException.class)
    public void testWrongCreateDataCenterGuestIpv6Prefix() {
        CreateGuestNetworkIpv6PrefixCmd cmd = Mockito.mock(CreateGuestNetworkIpv6PrefixCmd.class);
        Mockito.when(cmd.getZoneId()).thenReturn(1L);
        Mockito.when(cmd.getPrefix()).thenReturn("fd17:5:8a43:e2a4:c000::/66");
        Mockito.when(_zoneDao.findById(Mockito.anyLong())).thenReturn(Mockito.mock(DataCenterVO.class));
        configurationMgr.createDataCenterGuestIpv6Prefix(cmd);
    }

    @Test(expected = InvalidParameterValueException.class)
    public void testConflictingCreateDataCenterGuestIpv6Prefix() {
        CreateGuestNetworkIpv6PrefixCmd cmd = Mockito.mock(CreateGuestNetworkIpv6PrefixCmd.class);
        Mockito.when(cmd.getZoneId()).thenReturn(1L);
        Mockito.when(cmd.getPrefix()).thenReturn("fd17:5:8a43:e2a5::/64");
        Mockito.when(_zoneDao.findById(Mockito.anyLong())).thenReturn(Mockito.mock(DataCenterVO.class));
        DataCenterGuestIpv6PrefixVO prefix = Mockito.mock(DataCenterGuestIpv6PrefixVO.class);
        Mockito.when(prefix.getPrefix()).thenReturn("fd17:5:8a43:e2a4::/62");
        Mockito.when(dataCenterGuestIpv6PrefixDao.listByDataCenterId(Mockito.anyLong())).thenReturn(List.of(prefix));
        configurationMgr.createDataCenterGuestIpv6Prefix(cmd);
    }

    @Test
    public void testCreateDataCenterGuestIpv6Prefix() {
        final Long zoneId = 1L;
        final String prefix = "fd17:5:8a43:e2a5::/64";
        CreateGuestNetworkIpv6PrefixCmd cmd = Mockito.mock(CreateGuestNetworkIpv6PrefixCmd.class);
        Mockito.when(cmd.getZoneId()).thenReturn(zoneId);
        Mockito.when(cmd.getPrefix()).thenReturn(prefix);
        Mockito.when(_zoneDao.findById(Mockito.anyLong())).thenReturn(Mockito.mock(DataCenterVO.class));
        Mockito.when(dataCenterGuestIpv6PrefixDao.listByDataCenterId(Mockito.anyLong())).thenReturn(new ArrayList<>());
        final List<DataCenterGuestIpv6PrefixVO> persistedPrefix = new ArrayList<>();
        Mockito.when(dataCenterGuestIpv6PrefixDao.persist(Mockito.any(DataCenterGuestIpv6PrefixVO.class))).thenAnswer((Answer<DataCenterGuestIpv6PrefixVO>) invocation -> {
            DataCenterGuestIpv6PrefixVO prefixVO = (DataCenterGuestIpv6PrefixVO)invocation.getArgument(0);
            persistedPrefix.add(prefixVO);
            return prefixVO;
        });
        configurationMgr.createDataCenterGuestIpv6Prefix(cmd);
        Assert.assertEquals(1, persistedPrefix.size());
        DataCenterGuestIpv6PrefixVO prefixVO = persistedPrefix.get(0);
        Assert.assertEquals(zoneId, prefixVO.getDataCenterId());
        Assert.assertEquals(prefix, prefixVO.getPrefix());
    }

    @Test
    public void testListDataCenterGuestIpv6Prefixes() {
        ListGuestNetworkIpv6PrefixesCmd cmd = Mockito.mock(ListGuestNetworkIpv6PrefixesCmd.class);
        Mockito.when(cmd.getId()).thenReturn(1L);
        Mockito.when(cmd.getZoneId()).thenReturn(1L);
        Mockito.when(_zoneDao.findById(Mockito.anyLong())).thenReturn(Mockito.mock(DataCenterVO.class));
        Mockito.when(dataCenterGuestIpv6PrefixDao.findById(Mockito.anyLong())).thenReturn(Mockito.mock(DataCenterGuestIpv6PrefixVO.class));
        Mockito.when(dataCenterGuestIpv6PrefixDao.listByDataCenterId(Mockito.anyLong()))
                .thenReturn(List.of(Mockito.mock(DataCenterGuestIpv6PrefixVO.class), Mockito.mock(DataCenterGuestIpv6PrefixVO.class)));
        Mockito.when(dataCenterGuestIpv6PrefixDao.listAll())
                .thenReturn(List.of(Mockito.mock(DataCenterGuestIpv6PrefixVO.class),
                        Mockito.mock(DataCenterGuestIpv6PrefixVO.class),
                        Mockito.mock(DataCenterGuestIpv6PrefixVO.class)));
        List<? extends DataCenterGuestIpv6Prefix> prefixes = configurationMgr.listDataCenterGuestIpv6Prefixes(cmd);
        Assert.assertEquals(1, prefixes.size());
        ListGuestNetworkIpv6PrefixesCmd cmd1 = Mockito.mock(ListGuestNetworkIpv6PrefixesCmd.class);
        Mockito.when(cmd1.getId()).thenReturn(null);
        Mockito.when(cmd1.getZoneId()).thenReturn(1L);
        prefixes = configurationMgr.listDataCenterGuestIpv6Prefixes(cmd1);
        Assert.assertEquals(2, prefixes.size());
        ListGuestNetworkIpv6PrefixesCmd cmd2 = Mockito.mock(ListGuestNetworkIpv6PrefixesCmd.class);
        Mockito.when(cmd2.getId()).thenReturn(null);
        Mockito.when(cmd2.getZoneId()).thenReturn(null);
        prefixes = configurationMgr.listDataCenterGuestIpv6Prefixes(cmd2);
        Assert.assertEquals(3, prefixes.size());
    }

    @Test(expected = InvalidParameterValueException.class)
    public void testInvalidDeleteDataCenterGuestIpv6Prefix() {
        DeleteGuestNetworkIpv6PrefixCmd cmd = Mockito.mock(DeleteGuestNetworkIpv6PrefixCmd.class);
        Mockito.when(cmd.getId()).thenReturn(1L);
        Mockito.when(dataCenterGuestIpv6PrefixDao.findById(Mockito.anyLong())).thenReturn(null);
        configurationMgr.deleteDataCenterGuestIpv6Prefix(cmd);
    }

    @Test(expected = CloudRuntimeException.class)
    public void testUsedDeleteDataCenterGuestIpv6Prefix() {
        final Long prefixId = 1L;
        DeleteGuestNetworkIpv6PrefixCmd cmd = Mockito.mock(DeleteGuestNetworkIpv6PrefixCmd.class);
        Mockito.when(cmd.getId()).thenReturn(prefixId);
        DataCenterGuestIpv6PrefixVO prefixVO = Mockito.mock(DataCenterGuestIpv6PrefixVO.class);
        Mockito.when(prefixVO.getId()).thenReturn(prefixId);
        Mockito.when(dataCenterGuestIpv6PrefixDao.findById(Mockito.anyLong())).thenReturn(prefixVO);
        Mockito.when(ipv6GuestPrefixSubnetNetworkMapDao.listUsedByPrefix(Mockito.anyLong()))
                .thenReturn(List.of(Mockito.mock(Ipv6GuestPrefixSubnetNetworkMapVO.class)));
        configurationMgr.deleteDataCenterGuestIpv6Prefix(cmd);
    }

    @Test
    public void testDeleteDataCenterGuestIpv6Prefix() {
        final Long prefixId = 1L;
        DeleteGuestNetworkIpv6PrefixCmd cmd = Mockito.mock(DeleteGuestNetworkIpv6PrefixCmd.class);
        Mockito.when(cmd.getId()).thenReturn(prefixId);
        DataCenterGuestIpv6PrefixVO prefixVO = Mockito.mock(DataCenterGuestIpv6PrefixVO.class);
        Mockito.when(prefixVO.getId()).thenReturn(prefixId);
        Mockito.when(dataCenterGuestIpv6PrefixDao.findById(Mockito.anyLong())).thenReturn(prefixVO);
        Mockito.when(ipv6GuestPrefixSubnetNetworkMapDao.listUsedByPrefix(Mockito.anyLong())).thenReturn(new ArrayList<>());
        final List<Long> removedPrefix = new ArrayList<>();
        Mockito.when(dataCenterGuestIpv6PrefixDao.remove(Mockito.anyLong())).thenAnswer((Answer<Boolean>) invocation -> {
            removedPrefix.add(invocation.getArgument(0));
            return true;
        });
        configurationMgr.deleteDataCenterGuestIpv6Prefix(cmd);
        Assert.assertEquals(1, removedPrefix.size());
        Assert.assertEquals(prefixId, removedPrefix.get(0));
    }

    @Test(expected = InvalidParameterValueException.class)
    public void testInvalidNetworkTypeCreateIpv6NetworkOffering() {
        CreateNetworkOfferingCmd cmd = Mockito.mock(CreateNetworkOfferingCmd.class);
        Mockito.when(cmd.getTraffictype()).thenReturn(Networks.TrafficType.Guest.toString());
        Mockito.when(cmd.getGuestIpType()).thenReturn(Network.GuestType.L2.toString());
        Mockito.when(cmd.getInternetProtocol()).thenReturn(NetUtils.InternetProtocol.DualStack.toString());
        configurationMgr.createNetworkOffering(cmd);
    }

    @Test(expected = InvalidParameterValueException.class)
    public void testDisabledConfigCreateIpv6NetworkOffering() {
        CreateNetworkOfferingCmd cmd = Mockito.mock(CreateNetworkOfferingCmd.class);
        Mockito.when(cmd.getTraffictype()).thenReturn(Networks.TrafficType.Guest.toString());
        Mockito.when(cmd.getGuestIpType()).thenReturn(Network.GuestType.Isolated.toString());
        Mockito.when(cmd.getInternetProtocol()).thenReturn(NetUtils.InternetProtocol.DualStack.toString());
        configurationMgr.createNetworkOffering(cmd);
    }

    @Test(expected = InvalidParameterValueException.class)
    public void testWrongIpv6CreateVlanAndPublicIpRange() {
        CreateVlanIpRangeCmd cmd = Mockito.mock(CreateVlanIpRangeCmd.class);
        Mockito.when(cmd.getIp6Cidr()).thenReturn("fd17:5:8a43:e2a4:c000::/66");
        try {
            configurationMgr.createVlanAndPublicIpRange(cmd);
        } catch (InsufficientCapacityException | ResourceUnavailableException | ResourceAllocationException e) {
            throw new RuntimeException(e);
        }
>>>>>>> 5dc86add
    }
}<|MERGE_RESOLUTION|>--- conflicted
+++ resolved
@@ -190,7 +190,6 @@
     @Mock
     DiskOfferingVO diskOfferingVOMock;
     @Mock
-<<<<<<< HEAD
     PrimaryDataStoreDao primaryDataStoreDao;
     @Mock
     StoragePoolTagsDao storagePoolTagsDao;
@@ -200,11 +199,10 @@
     VolumeVO volumeVO;
     @Mock
     StoragePoolVO storagePoolVO;
-=======
+    @Mock
     DataCenterGuestIpv6PrefixDao dataCenterGuestIpv6PrefixDao;
     @Mock
     Ipv6GuestPrefixSubnetNetworkMapDao ipv6GuestPrefixSubnetNetworkMapDao;
->>>>>>> 5dc86add
 
     VlanVO vlan = new VlanVO(Vlan.VlanType.VirtualNetwork, "vlantag", "vlangateway", "vlannetmask", 1L, "iprange", 1L, 1L, null, null, null);
 
@@ -1039,7 +1037,6 @@
         Mockito.verify(configurationMgr, Mockito.times(1)).updateOfferingTagsIfIsNotNull(tags, diskOfferingVOMock);
     }
 
-<<<<<<< HEAD
     @Test (expected = InvalidParameterValueException.class)
     public void updateDiskOfferingTagsWithPrimaryStorageTagsEqualNullTestThrowException(){
         String tags = "tags";
@@ -1084,7 +1081,7 @@
 
         this.configurationMgr.updateOfferingTagsIfIsNotNull(tags, diskOfferingVOMock);
         Mockito.verify(diskOfferingVOMock, Mockito.times(1)).setTags(tags);
-=======
+
     @Test(expected = IllegalArgumentException.class)
     public void testInvalidCreateDataCenterGuestIpv6Prefix() {
         CreateGuestNetworkIpv6PrefixCmd cmd = Mockito.mock(CreateGuestNetworkIpv6PrefixCmd.class);
@@ -1231,6 +1228,5 @@
         } catch (InsufficientCapacityException | ResourceUnavailableException | ResourceAllocationException e) {
             throw new RuntimeException(e);
         }
->>>>>>> 5dc86add
     }
 }