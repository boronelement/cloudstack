--- conflicted
+++ resolved
@@ -18,26 +18,10 @@
  */
 package com.cloud.api.dispatch;
 
-<<<<<<< HEAD
-import com.cloud.exception.ConcurrentOperationException;
-import com.cloud.exception.InsufficientCapacityException;
-import com.cloud.exception.NetworkRuleConflictException;
-import com.cloud.exception.ResourceAllocationException;
-import com.cloud.exception.ResourceUnavailableException;
-import com.cloud.user.Account;
-import com.cloud.user.AccountManager;
-import com.cloud.user.User;
-import org.apache.cloudstack.api.ApiArgValidator;
-import org.apache.cloudstack.api.BaseCmd;
-import org.apache.cloudstack.api.Parameter;
-import org.apache.cloudstack.api.ServerApiException;
-import org.apache.cloudstack.context.CallContext;
-=======
 import java.util.HashMap;
 import java.util.List;
 import java.util.Map;
 
->>>>>>> 0602f46d
 import org.junit.After;
 import org.junit.Assert;
 import org.junit.Before;
@@ -45,15 +29,12 @@
 import org.junit.runner.RunWith;
 import org.mockito.Mock;
 import org.mockito.Mockito;
-<<<<<<< HEAD
-import org.mockito.junit.MockitoJUnitRunner;
-=======
 import org.mockito.InjectMocks;
 import org.mockito.Spy;
->>>>>>> 0602f46d
 
 import org.mockito.junit.MockitoJUnitRunner;
 
+import org.apache.cloudstack.api.ApiArgValidator;
 import org.apache.cloudstack.api.BaseCmd;
 import org.apache.cloudstack.api.Parameter;
 import org.apache.cloudstack.api.ServerApiException;
@@ -155,7 +136,6 @@
         Assert.assertEquals("foo", cmd.strparam1);
         Assert.assertEquals(100, cmd.intparam1);
         Assert.assertTrue(Double.compare(cmd.doubleparam1, 11.89) == 0);
-<<<<<<< HEAD
         Assert.assertEquals("test-host-name-123", cmd.vmHostNameParam);
     }
 
@@ -164,7 +144,7 @@
         final HashMap<String, String> params = new HashMap<String, String>();
         params.put("vmHostNameParam", "123test");
         final TestCmd cmd = new TestCmd();
-        paramProcessWorker.processParameters(cmd, params);
+        paramProcessWorkerSpy.processParameters(cmd, params);
     }
 
     @Test(expected = ServerApiException.class)
@@ -172,7 +152,7 @@
         final HashMap<String, String> params = new HashMap<String, String>();
         params.put("vmHostNameParam", "-test");
         final TestCmd cmd = new TestCmd();
-        paramProcessWorker.processParameters(cmd, params);
+        paramProcessWorkerSpy.processParameters(cmd, params);
     }
 
     @Test(expected = ServerApiException.class)
@@ -180,7 +160,7 @@
         final HashMap<String, String> params = new HashMap<String, String>();
         params.put("vmHostNameParam", "test-");
         final TestCmd cmd = new TestCmd();
-        paramProcessWorker.processParameters(cmd, params);
+        paramProcessWorkerSpy.processParameters(cmd, params);
     }
 
     @Test(expected = ServerApiException.class)
@@ -188,8 +168,7 @@
         final HashMap<String, String> params = new HashMap<String, String>();
         params.put("vmHostNameParam", "test-f2405112-d5a1-47c1-9f00-976909e3a6d3-1e6f3264-955ee76011a99");
         final TestCmd cmd = new TestCmd();
-        paramProcessWorker.processParameters(cmd, params);
-=======
+        paramProcessWorkerSpy.processParameters(cmd, params);
         Mockito.verify(paramProcessWorkerSpy).doAccessChecks(Mockito.any(), Mockito.any());
     }
 
@@ -252,6 +231,5 @@
         paramProcessWorkerSpy.checkCallerAccessToEntities(callingAccountMock, owners, entities);
 
         Mockito.verify(accountManagerMock).validateAccountHasAccessToResource(callingAccountMock, SecurityChecker.AccessType.UseEntry, vmInstanceVo);
->>>>>>> 0602f46d
     }
 }