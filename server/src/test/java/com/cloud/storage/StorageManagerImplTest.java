// Licensed to the Apache Software Foundation (ASF) under one
// or more contributor license agreements.  See the NOTICE file
// distributed with this work for additional information
// regarding copyright ownership.  The ASF licenses this file
// to you under the Apache License, Version 2.0 (the
// "License"); you may not use this file except in compliance
// with the License.  You may obtain a copy of the License at
//
//   http://www.apache.org/licenses/LICENSE-2.0
//
// Unless required by applicable law or agreed to in writing,
// software distributed under the License is distributed on an
// "AS IS" BASIS, WITHOUT WARRANTIES OR CONDITIONS OF ANY
// KIND, either express or implied.  See the License for the
// specific language governing permissions and limitations
// under the License.
package com.cloud.storage;

import java.util.ArrayList;
import java.util.Arrays;
import java.util.HashMap;
import java.util.List;
import java.util.Map;

import org.apache.cloudstack.api.ApiConstants;
import org.apache.cloudstack.resourcedetail.dao.DiskOfferingDetailsDao;
import org.apache.cloudstack.storage.command.CheckDataStoreStoragePolicyComplainceCommand;
import org.apache.cloudstack.storage.datastore.db.PrimaryDataStoreDao;
import org.apache.cloudstack.storage.datastore.db.StoragePoolVO;
import org.apache.commons.collections.MapUtils;
import org.junit.Assert;
import org.junit.Test;
import org.junit.runner.RunWith;
import org.mockito.InjectMocks;
import org.mockito.Mock;
import org.mockito.Mockito;
import org.mockito.Spy;
import org.mockito.junit.MockitoJUnitRunner;
import org.mockito.stubbing.Answer;

import com.cloud.agent.AgentManager;
import com.cloud.agent.api.Command;
import com.cloud.agent.api.StoragePoolInfo;
import com.cloud.capacity.CapacityManager;
import com.cloud.dc.VsphereStoragePolicyVO;
import com.cloud.dc.dao.VsphereStoragePolicyDao;
import com.cloud.exception.AgentUnavailableException;
import com.cloud.exception.ConnectionException;
import com.cloud.exception.InvalidParameterValueException;
import com.cloud.exception.OperationTimedoutException;
import com.cloud.exception.StorageUnavailableException;
import com.cloud.host.Host;
import com.cloud.hypervisor.HypervisorGuruManager;
import com.cloud.storage.dao.VolumeDao;
import com.cloud.utils.Pair;
import com.cloud.vm.DiskProfile;
import com.cloud.vm.VMInstanceVO;
import com.cloud.vm.dao.VMInstanceDao;

@RunWith(MockitoJUnitRunner.class)
public class StorageManagerImplTest {

    @Mock
    VolumeDao _volumeDao;

    @Mock
    VMInstanceDao vmInstanceDao;
    @Mock
    PrimaryDataStoreDao storagePoolDao;
    @Mock
    CapacityManager capacityManager;
    @Mock
    DiskOfferingDetailsDao diskOfferingDetailsDao;
    @Mock
    VsphereStoragePolicyDao vsphereStoragePolicyDao;
    @Mock
    HypervisorGuruManager hvGuruMgr;
    @Mock
    AgentManager agentManager;

    @Spy
    @InjectMocks
    private StorageManagerImpl storageManagerImpl;

    @Mock
    private StoragePoolVO storagePoolVOMock;

    @Mock
    private VolumeVO volume1VOMock;

    @Mock
    private VolumeVO volume2VOMock;

    @Mock
    private VMInstanceVO vmInstanceVOMock;

    @Test
    public void createLocalStoragePoolName() {
        String hostMockName = "host1";
        executeCreateLocalStoragePoolNameForHostName(hostMockName);
    }

    @Test
    public void createLocalStoragePoolNameUsingHostNameWithSpaces() {
        String hostMockName = "      hostNameWithSpaces      ";
        executeCreateLocalStoragePoolNameForHostName(hostMockName);
    }

    private void executeCreateLocalStoragePoolNameForHostName(String hostMockName) {
        String firstBlockUuid = "dsdsh665";

        String expectedLocalStorageName = hostMockName.trim() + "-local-" + firstBlockUuid;

        Host hostMock = Mockito.mock(Host.class);
        StoragePoolInfo storagePoolInfoMock = Mockito.mock(StoragePoolInfo.class);

        Mockito.when(hostMock.getName()).thenReturn(hostMockName);
        Mockito.when(storagePoolInfoMock.getUuid()).thenReturn(firstBlockUuid + "-213151-df21ef333d-2d33f1");

        String localStoragePoolName = storageManagerImpl.createLocalStoragePoolName(hostMock, storagePoolInfoMock);
        Assert.assertEquals(expectedLocalStorageName, localStoragePoolName);
    }

    private VolumeVO mockVolumeForIsVolumeSuspectedDestroyDuplicateTest() {
        VolumeVO volumeVO = new VolumeVO("data", 1L, 1L, 1L, 1L, 1L, "data", "data", Storage.ProvisioningType.THIN, 1, null, null, "data", Volume.Type.DATADISK);
        volumeVO.setPoolId(1L);
        return volumeVO;
    }

    @Test
    public void testIsVolumeSuspectedDestroyDuplicateNoPool() {
        VolumeVO volume = mockVolumeForIsVolumeSuspectedDestroyDuplicateTest();
        volume.setPoolId(null);
        Assert.assertFalse(storageManagerImpl.isVolumeSuspectedDestroyDuplicateOfVmVolume(volume));
    }

    @Test
    public void testIsVolumeSuspectedDestroyDuplicateNoPath() {
        VolumeVO volume = mockVolumeForIsVolumeSuspectedDestroyDuplicateTest();
        Assert.assertFalse(storageManagerImpl.isVolumeSuspectedDestroyDuplicateOfVmVolume(volume));
    }

    @Test
    public void testIsVolumeSuspectedDestroyDuplicateNoVmId() {
        VolumeVO volume = mockVolumeForIsVolumeSuspectedDestroyDuplicateTest();
        volume.setInstanceId(null);
        Assert.assertFalse(storageManagerImpl.isVolumeSuspectedDestroyDuplicateOfVmVolume(volume));
    }

    @Test
    public void testIsVolumeSuspectedDestroyDuplicateNoVm() {
        VolumeVO volume = mockVolumeForIsVolumeSuspectedDestroyDuplicateTest();
        Assert.assertFalse(storageManagerImpl.isVolumeSuspectedDestroyDuplicateOfVmVolume(volume));
    }

    @Test
    public void testIsVolumeSuspectedDestroyDuplicateNoVmVolumes() {
        VolumeVO volume = mockVolumeForIsVolumeSuspectedDestroyDuplicateTest();
        Mockito.when(vmInstanceDao.findById(1L)).thenReturn(Mockito.mock(VMInstanceVO.class));
        Mockito.when(_volumeDao.findUsableVolumesForInstance(1L)).thenReturn(new ArrayList<>());
        Assert.assertFalse(storageManagerImpl.isVolumeSuspectedDestroyDuplicateOfVmVolume(volume));
    }

    @Test
    public void testIsVolumeSuspectedDestroyDuplicateTrue() {
        Long poolId = 1L;
        String path = "data";
        VolumeVO volume = mockVolumeForIsVolumeSuspectedDestroyDuplicateTest();
        volume.setPoolId(poolId);
        Mockito.when(vmInstanceDao.findById(1L)).thenReturn(Mockito.mock(VMInstanceVO.class));
        VolumeVO volumeVO = Mockito.mock(VolumeVO.class);
        Mockito.when(volumeVO.getPoolId()).thenReturn(poolId);
        Mockito.when(volumeVO.getPath()).thenReturn(path);
        Mockito.when(_volumeDao.findUsableVolumesForInstance(1L)).thenReturn(List.of(volumeVO, Mockito.mock(VolumeVO.class)));
        Assert.assertTrue(storageManagerImpl.isVolumeSuspectedDestroyDuplicateOfVmVolume(volume));
    }

    @Test
    public void storagePoolCompatibleWithVolumePoolTestVolumeWithPoolIdInAllocatedState() {
        StoragePoolVO storagePool = new StoragePoolVO();
        storagePool.setPoolType(Storage.StoragePoolType.PowerFlex);
        storagePool.setId(1L);
        VolumeVO volume = new VolumeVO();
        volume.setState(Volume.State.Allocated);
        volume.setPoolId(1L);
        PrimaryDataStoreDao storagePoolDao = Mockito.mock(PrimaryDataStoreDao.class);
        storageManagerImpl._storagePoolDao = storagePoolDao;
        Mockito.doReturn(storagePool).when(storagePoolDao).findById(volume.getPoolId());
        Assert.assertFalse(storageManagerImpl.storagePoolCompatibleWithVolumePool(storagePool, volume));

    }

    @Test
    public void storagePoolCompatibleWithVolumePoolTestVolumeWithoutPoolIdInAllocatedState() {
        StoragePoolVO storagePool = new StoragePoolVO();
        storagePool.setPoolType(Storage.StoragePoolType.PowerFlex);
        storagePool.setId(1L);
        VolumeVO volume = new VolumeVO();
        volume.setState(Volume.State.Allocated);
        PrimaryDataStoreDao storagePoolDao = Mockito.mock(PrimaryDataStoreDao.class);
        storageManagerImpl._storagePoolDao = storagePoolDao;
        Assert.assertTrue(storageManagerImpl.storagePoolCompatibleWithVolumePool(storagePool, volume));

    }

    @Test
    public void testExtractUriParamsAsMapWithSolidFireUrl() {
        String sfUrl = "MVIP=1.2.3.4;SVIP=6.7.8.9;clusterAdminUsername=admin;" +
                "clusterAdminPassword=password;clusterDefaultMinIops=1000;" +
                "clusterDefaultMaxIops=2000;clusterDefaultBurstIopsPercentOfMaxIops=2";
        Map<String,String> uriParams = storageManagerImpl.extractUriParamsAsMap(sfUrl);
        Assert.assertTrue(MapUtils.isEmpty(uriParams));
    }

    @Test
    public void testExtractUriParamsAsMapWithNFSUrl() {
        String scheme = "nfs";
        String host = "HOST";
        String path = "/PATH";
        String sfUrl = String.format("%s://%s%s", scheme, host, path);
        Map<String,String> uriParams = storageManagerImpl.extractUriParamsAsMap(sfUrl);
        Assert.assertTrue(MapUtils.isNotEmpty(uriParams));
        Assert.assertEquals(scheme, uriParams.get("scheme"));
        Assert.assertEquals(host, uriParams.get("host"));
        Assert.assertEquals(path, uriParams.get("hostPath"));
    }

    @Test(expected = InvalidParameterValueException.class)
    public void testCreateLocalStorageHostFailure() {
        Map<String, Object> test = new HashMap<>();
        test.put("host", null);
        try {
            storageManagerImpl.createLocalStorage(test);
        } catch (ConnectionException e) {
            throw new RuntimeException(e);
        }
    }

    @Test(expected = InvalidParameterValueException.class)
    public void testCreateLocalStoragePathFailure() {
        Map<String, Object> test = new HashMap<>();
        test.put("host", "HOST");
        test.put("hostPath", "");
        try {
            storageManagerImpl.createLocalStorage(test);
        } catch (ConnectionException e) {
            throw new RuntimeException(e);
        }
    }

    @Test
<<<<<<< HEAD
    public void getStoragePoolNonDestroyedVolumesLogTestNonDestroyedVolumesReturnLog() {
        Mockito.doReturn(1L).when(storagePoolVOMock).getId();
        Mockito.doReturn(1L).when(volume1VOMock).getInstanceId();
        Mockito.doReturn("786633d1-a942-4374-9d56-322dd4b0d202").when(volume1VOMock).getUuid();
        Mockito.doReturn(1L).when(volume2VOMock).getInstanceId();
        Mockito.doReturn("ffb46333-e983-4c21-b5f0-51c5877a3805").when(volume2VOMock).getUuid();
        Mockito.doReturn("58760044-928f-4c4e-9fef-d0e48423595e").when(vmInstanceVOMock).getUuid();

        Mockito.when(_volumeDao.findByPoolId(storagePoolVOMock.getId(), null)).thenReturn(List.of(volume1VOMock, volume2VOMock));
        Mockito.doReturn(vmInstanceVOMock).when(vmInstanceDao).findById(Mockito.anyLong());

        String log = storageManagerImpl.getStoragePoolNonDestroyedVolumesLog(storagePoolVOMock.getId());
        String expected = String.format("[Volume [%s] (attached to VM [%s]), Volume [%s] (attached to VM [%s])]", volume1VOMock.getUuid(), vmInstanceVOMock.getUuid(), volume2VOMock.getUuid(), vmInstanceVOMock.getUuid());

        Assert.assertEquals(expected, log);
=======
    public void testStoragePoolHasEnoughIopsNullPoolIops() {
        StoragePool pool = Mockito.mock(StoragePool.class);
        Mockito.when(pool.getCapacityIops()).thenReturn(null);
        List<Pair<Volume, DiskProfile>> list = List.of(new Pair<>(Mockito.mock(Volume.class), Mockito.mock(DiskProfile.class)));
        Assert.assertTrue(storageManagerImpl.storagePoolHasEnoughIops(100L, list, pool, false));
    }

    @Test
    public void testStoragePoolHasEnoughIopsSuccess() {
        StoragePoolVO pool = Mockito.mock(StoragePoolVO.class);
        Mockito.when(pool.getId()).thenReturn(1L);
        Mockito.when(pool.getCapacityIops()).thenReturn(1000L);
        Mockito.when(storagePoolDao.findById(1L)).thenReturn(pool);
        Mockito.when(capacityManager.getUsedIops(pool)).thenReturn(500L);
        List<Pair<Volume, DiskProfile>> list = List.of(new Pair<>(Mockito.mock(Volume.class), Mockito.mock(DiskProfile.class)));
        Assert.assertTrue(storageManagerImpl.storagePoolHasEnoughIops(100L, list, pool, true));
    }

    @Test
    public void testStoragePoolHasEnoughIopsNegative() {
        StoragePoolVO pool = Mockito.mock(StoragePoolVO.class);
        Mockito.when(pool.getId()).thenReturn(1L);
        Mockito.when(pool.getCapacityIops()).thenReturn(550L);
        Mockito.when(storagePoolDao.findById(1L)).thenReturn(pool);
        Mockito.when(capacityManager.getUsedIops(pool)).thenReturn(500L);
        List<Pair<Volume, DiskProfile>> list = List.of(new Pair<>(Mockito.mock(Volume.class), Mockito.mock(DiskProfile.class)));
        Assert.assertFalse(storageManagerImpl.storagePoolHasEnoughIops(100L, list, pool, true));
    }

    @Test
    public void testStoragePoolHasEnoughIopsNullPool() {
        Assert.assertFalse(storageManagerImpl.storagePoolHasEnoughIops(100L, null));
    }

    @Test
    public void testStoragePoolHasEnoughIopsNullRequestedIops() {
        StoragePoolVO pool = Mockito.mock(StoragePoolVO.class);
        List<Long> iopsList = Arrays.asList(null, 0L);
        for (Long iops : iopsList) {
            Assert.assertTrue(storageManagerImpl.storagePoolHasEnoughIops(iops, pool));
        }
    }

    @Test
    public void testStoragePoolHasEnoughIopsSuccess1() {
        StoragePoolVO pool = Mockito.mock(StoragePoolVO.class);
        Mockito.doReturn(true).when(storageManagerImpl).storagePoolHasEnoughIops(
                Mockito.eq(100L), Mockito.anyList(), Mockito.eq(pool), Mockito.eq(false));
        Assert.assertTrue(storageManagerImpl.storagePoolHasEnoughIops(100L, pool));
    }

    @Test
    public void testStoragePoolHasEnoughIopsNoVolumesOrPool() {
        List<Pair<Volume, DiskProfile>> list = new ArrayList<>();
        StoragePoolVO pool = Mockito.mock(StoragePoolVO.class);
        Assert.assertFalse(storageManagerImpl.storagePoolHasEnoughIops(list, pool));
        list = List.of(new Pair<>(Mockito.mock(Volume.class), Mockito.mock(DiskProfile.class)));
        Assert.assertFalse(storageManagerImpl.storagePoolHasEnoughIops(list, null));
    }

    @Test
    public void testStoragePoolHasEnoughIopsWithVolPoolNullIops() {
        List<Pair<Volume, DiskProfile>> list = List.of(
                new Pair<>(Mockito.mock(Volume.class), Mockito.mock(DiskProfile.class)));
        StoragePoolVO pool = Mockito.mock(StoragePoolVO.class);
        Mockito.when(pool.getCapacityIops()).thenReturn(null);
        Assert.assertTrue(storageManagerImpl.storagePoolHasEnoughIops(list, pool));
    }

    @Test
    public void testStoragePoolHasEnoughIopsWithVolPoolCompare() {
        Volume volume = Mockito.mock(Volume.class);
        Mockito.when(volume.getDiskOfferingId()).thenReturn(1L);
        Mockito.when(volume.getMinIops()).thenReturn(100L);
        DiskProfile profile = Mockito.mock(DiskProfile.class);
        Mockito.when(profile.getDiskOfferingId()).thenReturn(1L);
        List<Pair<Volume, DiskProfile>> list = List.of(new Pair<>(volume, profile));
        StoragePoolVO pool = Mockito.mock(StoragePoolVO.class);
        Mockito.doReturn(true).when(storageManagerImpl)
                .storagePoolHasEnoughIops(100L, list, pool, true);
        Assert.assertTrue(storageManagerImpl.storagePoolHasEnoughIops(list, pool));

        Mockito.when(profile.getDiskOfferingId()).thenReturn(2L);
        Mockito.when(profile.getMinIops()).thenReturn(200L);
        Mockito.doReturn(false).when(storageManagerImpl)
                .storagePoolHasEnoughIops(200L, list, pool, true);
        Assert.assertFalse(storageManagerImpl.storagePoolHasEnoughIops(list, pool));
    }

    @Test
    public void testStoragePoolHasEnoughSpaceNullSize() {
        StoragePoolVO pool = Mockito.mock(StoragePoolVO.class);
        List<Long> sizeList = Arrays.asList(null, 0L);
        for (Long size : sizeList) {
            Assert.assertTrue(storageManagerImpl.storagePoolHasEnoughSpace(size, pool));
        }
    }

    @Test
    public void testStoragePoolHasEnoughSpaceCompare() {
        StoragePoolVO pool = Mockito.mock(StoragePoolVO.class);
        Mockito.when(pool.getId()).thenReturn(1L);
        Mockito.when(storagePoolDao.findById(1L)).thenReturn(pool);
        Mockito.when(capacityManager.getAllocatedPoolCapacity(pool, null)).thenReturn(2000L);
        Mockito.doAnswer((Answer<Boolean>) invocationOnMock -> {
            long total = invocationOnMock.getArgument(1);
            long asking = invocationOnMock.getArgument(2);
            return total > asking;
        }).when(storageManagerImpl).checkPoolforSpace(Mockito.any(StoragePool.class),
                Mockito.anyLong(), Mockito.anyLong());
        Assert.assertTrue(storageManagerImpl.storagePoolHasEnoughSpace(1000L, pool));
        Assert.assertFalse(storageManagerImpl.storagePoolHasEnoughSpace(2200L, pool));
    }

    @Test
    public void testIsStoragePoolCompliantWithStoragePolicy() {
        StoragePoolVO pool = Mockito.mock(StoragePoolVO.class);
        Mockito.when(diskOfferingDetailsDao.getDetail(1L, ApiConstants.STORAGE_POLICY))
                .thenReturn("policy");
        try {
            Mockito.doReturn(null)
                    .when(storageManagerImpl).getCheckDatastorePolicyComplianceAnswer("policy", pool);
            Assert.assertTrue(storageManagerImpl.isStoragePoolCompliantWithStoragePolicy(1L, pool));
        } catch (StorageUnavailableException e) {
            Assert.fail(e.getMessage());
        }
        try {
            Mockito.doReturn(new com.cloud.agent.api.Answer(
                    Mockito.mock(CheckDataStoreStoragePolicyComplainceCommand.class)))
                    .when(storageManagerImpl).getCheckDatastorePolicyComplianceAnswer("policy", pool);
            Assert.assertTrue(storageManagerImpl.isStoragePoolCompliantWithStoragePolicy(1L, pool));
        } catch (StorageUnavailableException e) {
            Assert.fail(e.getMessage());
        }
        try {
            com.cloud.agent.api.Answer answer =
                    new com.cloud.agent.api.Answer(Mockito.mock(CheckDataStoreStoragePolicyComplainceCommand.class),
                            false, "");
            Mockito.doReturn(answer)
                    .when(storageManagerImpl).getCheckDatastorePolicyComplianceAnswer("policy", pool);
            Assert.assertFalse(storageManagerImpl.isStoragePoolCompliantWithStoragePolicy(1L, pool));
        } catch (StorageUnavailableException e) {
            Assert.fail(e.getMessage());
        }
    }

    @Test
    public void testGetCheckDatastorePolicyComplianceAnswerNullAnswer() {
        StoragePoolVO pool = Mockito.mock(StoragePoolVO.class);
        try {
            Assert.assertNull(storageManagerImpl.getCheckDatastorePolicyComplianceAnswer(null, pool));
            Assert.assertNull(storageManagerImpl.getCheckDatastorePolicyComplianceAnswer("", pool));
        } catch (StorageUnavailableException e) {
            Assert.fail(e.getMessage());
        }
    }

    @Test(expected = StorageUnavailableException.class)
    public void testGetCheckDatastorePolicyComplianceAnswerNoHost() throws StorageUnavailableException {
        StoragePoolVO pool = Mockito.mock(StoragePoolVO.class);
        Mockito.when(pool.getId()).thenReturn(1L);
        Mockito.when(vsphereStoragePolicyDao.findById(Mockito.anyLong()))
                .thenReturn(Mockito.mock(VsphereStoragePolicyVO.class));
        Mockito.doReturn(new ArrayList<>()).when(storageManagerImpl).getUpHostsInPool(Mockito.anyLong());
        storageManagerImpl.getCheckDatastorePolicyComplianceAnswer("1", pool);
    }

    @Test(expected = StorageUnavailableException.class)
    public void testGetCheckDatastorePolicyComplianceAnswerAgentException() throws StorageUnavailableException {
        StoragePoolVO pool = Mockito.mock(StoragePoolVO.class);
        Mockito.when(pool.getId()).thenReturn(1L);
        VsphereStoragePolicyVO policy = Mockito.mock(VsphereStoragePolicyVO.class);
        Mockito.when(policy.getPolicyId()).thenReturn("some");
        Mockito.when(vsphereStoragePolicyDao.findById(Mockito.anyLong()))
                .thenReturn(policy);
        Mockito.doReturn(new ArrayList<>(List.of(1L, 2L)))
                .when(storageManagerImpl).getUpHostsInPool(Mockito.anyLong());
        Mockito.when(hvGuruMgr.getGuruProcessedCommandTargetHost(Mockito.anyLong(),
                Mockito.any(CheckDataStoreStoragePolicyComplainceCommand.class))).thenReturn(1L);
        try {
            Mockito.when(agentManager.send(Mockito.anyLong(), Mockito.any(Command.class)))
                    .thenThrow(AgentUnavailableException.class);
        } catch (AgentUnavailableException | OperationTimedoutException e) {
            Assert.fail(e.getMessage());
        }
        storageManagerImpl.getCheckDatastorePolicyComplianceAnswer("1", pool);
        try {
            Mockito.when(agentManager.send(Mockito.anyLong(), Mockito.any(Command.class)))
                    .thenThrow(OperationTimedoutException.class);
        } catch (AgentUnavailableException | OperationTimedoutException e) {
            Assert.fail(e.getMessage());
        }
        storageManagerImpl.getCheckDatastorePolicyComplianceAnswer("1", pool);
    }

    @Test
    public void testGetCheckDatastorePolicyComplianceAnswerSuccess() throws StorageUnavailableException {
        StoragePoolVO pool = Mockito.mock(StoragePoolVO.class);
        Mockito.when(pool.getId()).thenReturn(1L);
        VsphereStoragePolicyVO policy = Mockito.mock(VsphereStoragePolicyVO.class);
        Mockito.when(policy.getPolicyId()).thenReturn("some");
        Mockito.when(vsphereStoragePolicyDao.findById(Mockito.anyLong()))
                .thenReturn(policy);
        Mockito.doReturn(new ArrayList<>(List.of(1L, 2L))).when(storageManagerImpl).getUpHostsInPool(Mockito.anyLong());
        Mockito.when(hvGuruMgr.getGuruProcessedCommandTargetHost(Mockito.anyLong(),
                Mockito.any(CheckDataStoreStoragePolicyComplainceCommand.class))).thenReturn(1L);
        try {
            Mockito.when(agentManager.send(Mockito.anyLong(),
                            Mockito.any(CheckDataStoreStoragePolicyComplainceCommand.class)))
                    .thenReturn(new com.cloud.agent.api.Answer(
                            Mockito.mock(CheckDataStoreStoragePolicyComplainceCommand.class)));
        } catch (AgentUnavailableException | OperationTimedoutException e) {
            Assert.fail(e.getMessage());
        }
        com.cloud.agent.api.Answer answer =
                storageManagerImpl.getCheckDatastorePolicyComplianceAnswer("1", pool);
        Assert.assertTrue(answer.getResult());
>>>>>>> 8f6721ed
    }
}<|MERGE_RESOLUTION|>--- conflicted
+++ resolved
@@ -249,23 +249,6 @@
     }
 
     @Test
-<<<<<<< HEAD
-    public void getStoragePoolNonDestroyedVolumesLogTestNonDestroyedVolumesReturnLog() {
-        Mockito.doReturn(1L).when(storagePoolVOMock).getId();
-        Mockito.doReturn(1L).when(volume1VOMock).getInstanceId();
-        Mockito.doReturn("786633d1-a942-4374-9d56-322dd4b0d202").when(volume1VOMock).getUuid();
-        Mockito.doReturn(1L).when(volume2VOMock).getInstanceId();
-        Mockito.doReturn("ffb46333-e983-4c21-b5f0-51c5877a3805").when(volume2VOMock).getUuid();
-        Mockito.doReturn("58760044-928f-4c4e-9fef-d0e48423595e").when(vmInstanceVOMock).getUuid();
-
-        Mockito.when(_volumeDao.findByPoolId(storagePoolVOMock.getId(), null)).thenReturn(List.of(volume1VOMock, volume2VOMock));
-        Mockito.doReturn(vmInstanceVOMock).when(vmInstanceDao).findById(Mockito.anyLong());
-
-        String log = storageManagerImpl.getStoragePoolNonDestroyedVolumesLog(storagePoolVOMock.getId());
-        String expected = String.format("[Volume [%s] (attached to VM [%s]), Volume [%s] (attached to VM [%s])]", volume1VOMock.getUuid(), vmInstanceVOMock.getUuid(), volume2VOMock.getUuid(), vmInstanceVOMock.getUuid());
-
-        Assert.assertEquals(expected, log);
-=======
     public void testStoragePoolHasEnoughIopsNullPoolIops() {
         StoragePool pool = Mockito.mock(StoragePool.class);
         Mockito.when(pool.getCapacityIops()).thenReturn(null);
@@ -483,6 +466,24 @@
         com.cloud.agent.api.Answer answer =
                 storageManagerImpl.getCheckDatastorePolicyComplianceAnswer("1", pool);
         Assert.assertTrue(answer.getResult());
->>>>>>> 8f6721ed
-    }
+    }
+
+    @Test
+    public void getStoragePoolNonDestroyedVolumesLogTestNonDestroyedVolumesReturnLog() {
+        Mockito.doReturn(1L).when(storagePoolVOMock).getId();
+        Mockito.doReturn(1L).when(volume1VOMock).getInstanceId();
+        Mockito.doReturn("786633d1-a942-4374-9d56-322dd4b0d202").when(volume1VOMock).getUuid();
+        Mockito.doReturn(1L).when(volume2VOMock).getInstanceId();
+        Mockito.doReturn("ffb46333-e983-4c21-b5f0-51c5877a3805").when(volume2VOMock).getUuid();
+        Mockito.doReturn("58760044-928f-4c4e-9fef-d0e48423595e").when(vmInstanceVOMock).getUuid();
+
+        Mockito.when(_volumeDao.findByPoolId(storagePoolVOMock.getId(), null)).thenReturn(List.of(volume1VOMock, volume2VOMock));
+        Mockito.doReturn(vmInstanceVOMock).when(vmInstanceDao).findById(Mockito.anyLong());
+
+        String log = storageManagerImpl.getStoragePoolNonDestroyedVolumesLog(storagePoolVOMock.getId());
+        String expected = String.format("[Volume [%s] (attached to VM [%s]), Volume [%s] (attached to VM [%s])]", volume1VOMock.getUuid(), vmInstanceVOMock.getUuid(), volume2VOMock.getUuid(), vmInstanceVOMock.getUuid());
+
+        Assert.assertEquals(expected, log);
+    }
+
 }