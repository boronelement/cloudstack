--- conflicted
+++ resolved
@@ -527,7 +527,6 @@
                 .update(StorageManager.DataStoreDownloadFollowRedirects.key(),StorageManager.DataStoreDownloadFollowRedirects.defaultValue());
     }
 
-<<<<<<< HEAD
     @Test
     public void getStoragePoolNonDestroyedVolumesLogTestNonDestroyedVolumesReturnLog() {
         Mockito.doReturn(1L).when(storagePoolVOMock).getId();
@@ -544,7 +543,8 @@
         String expected = String.format("[Volume [%s] (attached to VM [%s]), Volume [%s] (attached to VM [%s])]", volume1VOMock.getUuid(), vmInstanceVOMock.getUuid(), volume2VOMock.getUuid(), vmInstanceVOMock.getUuid());
 
         Assert.assertEquals(expected, log);
-=======
+    }
+
     private ChangeStoragePoolScopeCmd mockChangeStoragePooolScopeCmd(String newScope) {
         ChangeStoragePoolScopeCmd cmd = new ChangeStoragePoolScopeCmd();
         ReflectionTestUtils.setField(cmd, "id", 1L);
@@ -755,6 +755,5 @@
         String error = "Mount failed on kvm host. An incorrect mount option was specified.\nIncorrect mount option.";
         String failureReason = storageManagerImpl.getStoragePoolMountFailureReason(error);
         Assert.assertEquals(failureReason, "An incorrect mount option was specified");
->>>>>>> cea4801b
     }
 }