// Licensed to the Apache Software Foundation (ASF) under one
// or more contributor license agreements.  See the NOTICE file
// distributed with this work for additional information
// regarding copyright ownership.  The ASF licenses this file
// to you under the Apache License, Version 2.0 (the
// "License"); you may not use this file except in compliance
// with the License.  You may obtain a copy of the License at
//
//   http://www.apache.org/licenses/LICENSE-2.0
//
// Unless required by applicable law or agreed to in writing,
// software distributed under the License is distributed on an
// "AS IS" BASIS, WITHOUT WARRANTIES OR CONDITIONS OF ANY
// KIND, either express or implied.  See the License for the
// specific language governing permissions and limitations
// under the License.
package com.cloud.storage;

import org.apache.cloudstack.api.command.admin.storage.ChangeStoragePoolScopeCmd;
import com.cloud.agent.api.StoragePoolInfo;
import com.cloud.dc.ClusterVO;
import com.cloud.dc.DataCenter;
import com.cloud.dc.DataCenterVO;
import com.cloud.dc.dao.ClusterDao;
import com.cloud.dc.dao.DataCenterDao;
import com.cloud.exception.ConnectionException;
import com.cloud.exception.InvalidParameterValueException;
import com.cloud.exception.PermissionDeniedException;
import com.cloud.host.Host;
<<<<<<< HEAD
import com.cloud.hypervisor.Hypervisor.HypervisorType;
import com.cloud.storage.dao.VolumeDao;
import com.cloud.user.AccountManagerImpl;
import com.cloud.utils.Pair;
import com.cloud.utils.exception.CloudRuntimeException;
=======
import com.cloud.hypervisor.Hypervisor;
import com.cloud.storage.dao.VolumeDao;
import com.cloud.user.AccountManager;
import com.cloud.utils.Pair;
>>>>>>> dc74d5ba
import com.cloud.vm.VMInstanceVO;
import com.cloud.vm.dao.VMInstanceDao;

import org.apache.cloudstack.api.ApiConstants;
import org.apache.cloudstack.framework.config.ConfigDepot;
import org.apache.cloudstack.framework.config.dao.ConfigurationDao;
import org.apache.cloudstack.storage.datastore.db.PrimaryDataStoreDao;
import org.apache.cloudstack.storage.datastore.db.StoragePoolDetailVO;
import org.apache.cloudstack.storage.datastore.db.StoragePoolDetailsDao;
import org.apache.cloudstack.storage.datastore.db.StoragePoolVO;
import org.apache.commons.collections.MapUtils;
import org.junit.Assert;
import org.junit.Test;
import org.junit.runner.RunWith;
import org.mockito.InjectMocks;
import org.mockito.Mock;
import org.mockito.Mockito;
import org.mockito.Spy;
import org.mockito.junit.MockitoJUnitRunner;
import org.springframework.test.util.ReflectionTestUtils;

import java.util.ArrayList;
import java.util.HashMap;
import java.util.List;
import java.util.Map;

@RunWith(MockitoJUnitRunner.class)
public class StorageManagerImplTest {

    @Mock
    VolumeDao _volumeDao;

    @Mock
    VMInstanceDao vmInstanceDao;
    @Mock
    ConfigDepot configDepot;
    @Mock
    ConfigurationDao configurationDao;
    @Mock
    DataCenterDao dataCenterDao;
    @Mock
    AccountManager accountManager;
    @Mock
    StoragePoolDetailsDao storagePoolDetailsDao;

    @Mock
    AccountManagerImpl accountMgr;

    @Mock
    ClusterDao clusterDao;

    @Mock
    PrimaryDataStoreDao storagePoolDao;

    @Spy
    @InjectMocks
    private StorageManagerImpl storageManagerImpl;

    @Test
    public void createLocalStoragePoolName() {
        String hostMockName = "host1";
        executeCreateLocalStoragePoolNameForHostName(hostMockName);
    }

    @Test
    public void createLocalStoragePoolNameUsingHostNameWithSpaces() {
        String hostMockName = "      hostNameWithSpaces      ";
        executeCreateLocalStoragePoolNameForHostName(hostMockName);
    }

    private void executeCreateLocalStoragePoolNameForHostName(String hostMockName) {
        String firstBlockUuid = "dsdsh665";

        String expectedLocalStorageName = hostMockName.trim() + "-local-" + firstBlockUuid;

        Host hostMock = Mockito.mock(Host.class);
        StoragePoolInfo storagePoolInfoMock = Mockito.mock(StoragePoolInfo.class);

        Mockito.when(hostMock.getName()).thenReturn(hostMockName);
        Mockito.when(storagePoolInfoMock.getUuid()).thenReturn(firstBlockUuid + "-213151-df21ef333d-2d33f1");

        String localStoragePoolName = storageManagerImpl.createLocalStoragePoolName(hostMock, storagePoolInfoMock);
        Assert.assertEquals(expectedLocalStorageName, localStoragePoolName);
    }

    private VolumeVO mockVolumeForIsVolumeSuspectedDestroyDuplicateTest() {
        VolumeVO volumeVO = new VolumeVO("data", 1L, 1L, 1L, 1L, 1L, "data", "data", Storage.ProvisioningType.THIN, 1, null, null, "data", Volume.Type.DATADISK);
        volumeVO.setPoolId(1L);
        return volumeVO;
    }

    @Test
    public void testIsVolumeSuspectedDestroyDuplicateNoPool() {
        VolumeVO volume = mockVolumeForIsVolumeSuspectedDestroyDuplicateTest();
        volume.setPoolId(null);
        Assert.assertFalse(storageManagerImpl.isVolumeSuspectedDestroyDuplicateOfVmVolume(volume));
    }

    @Test
    public void testIsVolumeSuspectedDestroyDuplicateNoPath() {
        VolumeVO volume = mockVolumeForIsVolumeSuspectedDestroyDuplicateTest();
        Assert.assertFalse(storageManagerImpl.isVolumeSuspectedDestroyDuplicateOfVmVolume(volume));
    }

    @Test
    public void testIsVolumeSuspectedDestroyDuplicateNoVmId() {
        VolumeVO volume = mockVolumeForIsVolumeSuspectedDestroyDuplicateTest();
        volume.setInstanceId(null);
        Assert.assertFalse(storageManagerImpl.isVolumeSuspectedDestroyDuplicateOfVmVolume(volume));
    }

    @Test
    public void testIsVolumeSuspectedDestroyDuplicateNoVm() {
        VolumeVO volume = mockVolumeForIsVolumeSuspectedDestroyDuplicateTest();
        Assert.assertFalse(storageManagerImpl.isVolumeSuspectedDestroyDuplicateOfVmVolume(volume));
    }

    @Test
    public void testIsVolumeSuspectedDestroyDuplicateNoVmVolumes() {
        VolumeVO volume = mockVolumeForIsVolumeSuspectedDestroyDuplicateTest();
        Mockito.when(vmInstanceDao.findById(1L)).thenReturn(Mockito.mock(VMInstanceVO.class));
        Mockito.when(_volumeDao.findUsableVolumesForInstance(1L)).thenReturn(new ArrayList<>());
        Assert.assertFalse(storageManagerImpl.isVolumeSuspectedDestroyDuplicateOfVmVolume(volume));
    }

    @Test
    public void testIsVolumeSuspectedDestroyDuplicateTrue() {
        Long poolId = 1L;
        String path = "data";
        VolumeVO volume = mockVolumeForIsVolumeSuspectedDestroyDuplicateTest();
        volume.setPoolId(poolId);
        Mockito.when(vmInstanceDao.findById(1L)).thenReturn(Mockito.mock(VMInstanceVO.class));
        VolumeVO volumeVO = Mockito.mock(VolumeVO.class);
        Mockito.when(volumeVO.getPoolId()).thenReturn(poolId);
        Mockito.when(volumeVO.getPath()).thenReturn(path);
        Mockito.when(_volumeDao.findUsableVolumesForInstance(1L)).thenReturn(List.of(volumeVO, Mockito.mock(VolumeVO.class)));
        Assert.assertTrue(storageManagerImpl.isVolumeSuspectedDestroyDuplicateOfVmVolume(volume));
    }

    @Test
    public void storagePoolCompatibleWithVolumePoolTestVolumeWithPoolIdInAllocatedState() {
        StoragePoolVO storagePool = new StoragePoolVO();
        storagePool.setPoolType(Storage.StoragePoolType.PowerFlex);
        storagePool.setId(1L);
        VolumeVO volume = new VolumeVO();
        volume.setState(Volume.State.Allocated);
        volume.setPoolId(1L);
        PrimaryDataStoreDao storagePoolDao = Mockito.mock(PrimaryDataStoreDao.class);
        storageManagerImpl._storagePoolDao = storagePoolDao;
        Mockito.doReturn(storagePool).when(storagePoolDao).findById(volume.getPoolId());
        Assert.assertFalse(storageManagerImpl.storagePoolCompatibleWithVolumePool(storagePool, volume));

    }

    @Test
    public void storagePoolCompatibleWithVolumePoolTestVolumeWithoutPoolIdInAllocatedState() {
        StoragePoolVO storagePool = new StoragePoolVO();
        storagePool.setPoolType(Storage.StoragePoolType.PowerFlex);
        storagePool.setId(1L);
        VolumeVO volume = new VolumeVO();
        volume.setState(Volume.State.Allocated);
        PrimaryDataStoreDao storagePoolDao = Mockito.mock(PrimaryDataStoreDao.class);
        storageManagerImpl._storagePoolDao = storagePoolDao;
        Assert.assertTrue(storageManagerImpl.storagePoolCompatibleWithVolumePool(storagePool, volume));

    }

    @Test
    public void testExtractUriParamsAsMapWithSolidFireUrl() {
        String sfUrl = "MVIP=1.2.3.4;SVIP=6.7.8.9;clusterAdminUsername=admin;" +
                "clusterAdminPassword=password;clusterDefaultMinIops=1000;" +
                "clusterDefaultMaxIops=2000;clusterDefaultBurstIopsPercentOfMaxIops=2";
        Map<String,String> uriParams = storageManagerImpl.extractUriParamsAsMap(sfUrl);
        Assert.assertTrue(MapUtils.isEmpty(uriParams));
    }

    @Test
    public void testExtractUriParamsAsMapWithNFSUrl() {
        String scheme = "nfs";
        String host = "HOST";
        String path = "/PATH";
        String sfUrl = String.format("%s://%s%s", scheme, host, path);
        Map<String,String> uriParams = storageManagerImpl.extractUriParamsAsMap(sfUrl);
        Assert.assertTrue(MapUtils.isNotEmpty(uriParams));
        Assert.assertEquals(scheme, uriParams.get("scheme"));
        Assert.assertEquals(host, uriParams.get("host"));
        Assert.assertEquals(path, uriParams.get("hostPath"));
    }

    @Test(expected = InvalidParameterValueException.class)
    public void testCreateLocalStorageHostFailure() {
        Map<String, Object> test = new HashMap<>();
        test.put("host", null);
        try {
            storageManagerImpl.createLocalStorage(test);
        } catch (ConnectionException e) {
            throw new RuntimeException(e);
        }
    }

    @Test(expected = InvalidParameterValueException.class)
    public void testCreateLocalStoragePathFailure() {
        Map<String, Object> test = new HashMap<>();
        test.put("host", "HOST");
        test.put("hostPath", "");
        try {
            storageManagerImpl.createLocalStorage(test);
        } catch (ConnectionException e) {
            throw new RuntimeException(e);
        }
    }

    @Test
    public void testEnableDefaultDatastoreDownloadRedirectionForExistingInstallationsNoChange() {
        Mockito.when(configDepot.isNewConfig(StorageManager.DataStoreDownloadFollowRedirects))
                .thenReturn(false);
        storageManagerImpl.enableDefaultDatastoreDownloadRedirectionForExistingInstallations();
        Mockito.verify(configurationDao, Mockito.never()).update(Mockito.anyString(), Mockito.anyString());
    }

    @Test
    public void testEnableDefaultDatastoreDownloadRedirectionForExistingInstallationsOldInstall() {
        Mockito.when(configDepot.isNewConfig(StorageManager.DataStoreDownloadFollowRedirects))
                .thenReturn(true);
        Mockito.when(dataCenterDao.listAll(Mockito.any()))
                .thenReturn(List.of(Mockito.mock(DataCenterVO.class)));
        Mockito.doReturn(true).when(configurationDao).update(Mockito.anyString(), Mockito.anyString());
        storageManagerImpl.enableDefaultDatastoreDownloadRedirectionForExistingInstallations();
        Mockito.verify(configurationDao, Mockito.times(1))
                .update(StorageManager.DataStoreDownloadFollowRedirects.key(), "true");
    }

    @Test
    public void testEnableDefaultDatastoreDownloadRedirectionForExistingInstallationsNewInstall() {
        Mockito.when(configDepot.isNewConfig(StorageManager.DataStoreDownloadFollowRedirects))
                .thenReturn(true);
        Mockito.when(dataCenterDao.listAll(Mockito.any()))
                .thenReturn(new ArrayList<>()); //new installation
        storageManagerImpl.enableDefaultDatastoreDownloadRedirectionForExistingInstallations();
        Mockito.verify(configurationDao, Mockito.never())
                .update(StorageManager.DataStoreDownloadFollowRedirects.key(),StorageManager.DataStoreDownloadFollowRedirects.defaultValue());
    }

<<<<<<< HEAD
    private ChangeStoragePoolScopeCmd mockChangeStoragePooolScopeCmd(String newScope) {
        ChangeStoragePoolScopeCmd cmd = new ChangeStoragePoolScopeCmd();
        ReflectionTestUtils.setField(cmd, "id", 1L);
        ReflectionTestUtils.setField(cmd, "clusterId", 1L);
        ReflectionTestUtils.setField(cmd, "scope", newScope);
        return cmd;
    }

    private StoragePoolVO mockStoragePoolVOForChangeStoragePoolScope(ScopeType currentScope, StoragePoolStatus status) {
        StoragePoolVO primaryStorage = new StoragePoolVO();
        primaryStorage.setId(1L);
        primaryStorage.setDataCenterId(1L);
        primaryStorage.setClusterId(1L);
        primaryStorage.setStatus(StoragePoolStatus.Disabled);
        primaryStorage.setScope(currentScope);
        primaryStorage.setStatus(status);
        return primaryStorage;
    }

    private void prepareTestChangeStoragePoolScope(ScopeType currentScope, StoragePoolStatus status) {
        final DataCenterVO zone = new DataCenterVO(1L, null, null, null, null, null, null, null, null, null, DataCenter.NetworkType.Advanced, null, null);
        StoragePoolVO primaryStorage = mockStoragePoolVOForChangeStoragePoolScope(currentScope, status);

        Mockito.when(accountMgr.isRootAdmin(Mockito.any())).thenReturn(true);
        Mockito.when(dataCenterDao.findById(1L)).thenReturn(zone);
        Mockito.when(storagePoolDao.findById(1L)).thenReturn(primaryStorage);
    }

    @Test(expected = InvalidParameterValueException.class)
    public void testChangeStoragePoolScopeNotDisabledException() {
        prepareTestChangeStoragePoolScope(ScopeType.CLUSTER, StoragePoolStatus.Initialized);

        ChangeStoragePoolScopeCmd cmd = mockChangeStoragePooolScopeCmd("ZONE");
        storageManagerImpl.changeStoragePoolScope(cmd);
    }

    @Test(expected = InvalidParameterValueException.class)
    public void testChangeStoragePoolScopeToZoneHypervisorNotSupported() {
        prepareTestChangeStoragePoolScope(ScopeType.CLUSTER, StoragePoolStatus.Disabled);

        final ClusterVO cluster = new ClusterVO();
        cluster.setHypervisorType(String.valueOf(HypervisorType.XenServer));
        Mockito.when(clusterDao.findById(1L)).thenReturn(cluster);

        ChangeStoragePoolScopeCmd cmd = mockChangeStoragePooolScopeCmd("ZONE");
        storageManagerImpl.changeStoragePoolScope(cmd);
    }

    @Test(expected = CloudRuntimeException.class)
    public void testChangeStoragePoolScopeToClusterVolumesPresentException() {
        prepareTestChangeStoragePoolScope(ScopeType.ZONE, StoragePoolStatus.Disabled);

        final ClusterVO cluster = new ClusterVO();
        Mockito.when(clusterDao.findById(1L)).thenReturn(cluster);

        VMInstanceVO instance = Mockito.mock(VMInstanceVO.class);
        Pair<List<VMInstanceVO>, Integer> vms = new Pair<>(List.of(instance), 1);
        Mockito.when(vmInstanceDao.listByVmsNotInClusterUsingPool(1L, 1L)).thenReturn(vms);

        ChangeStoragePoolScopeCmd cmd = mockChangeStoragePooolScopeCmd("CLUSTER");
        storageManagerImpl.changeStoragePoolScope(cmd);
=======
    @Test
    public void testCheckNFSMountOptionsForCreateNoNFSMountOptions() {
        Map<String, String> details = new HashMap<>();
        try {
            storageManagerImpl.checkNFSMountOptionsForCreate(details, Hypervisor.HypervisorType.XenServer, "");
        } catch (Exception e) {
            Assert.fail();
        }
    }

    @Test
    public void testCheckNFSMountOptionsForCreateNotKVM() {
        Map<String, String> details = new HashMap<>();
        details.put(ApiConstants.NFS_MOUNT_OPTIONS, "vers=4.1");
        InvalidParameterValueException exception = Assert.assertThrows(InvalidParameterValueException.class,
                () -> storageManagerImpl.checkNFSMountOptionsForCreate(details, Hypervisor.HypervisorType.XenServer, ""));
        Assert.assertEquals(exception.getMessage(), "NFS options can not be set for the hypervisor type " + Hypervisor.HypervisorType.XenServer);
    }

    @Test
    public void testCheckNFSMountOptionsForCreateNotNFS() {
        Map<String, String> details = new HashMap<>();
        details.put(ApiConstants.NFS_MOUNT_OPTIONS, "vers=4.1");
        InvalidParameterValueException exception = Assert.assertThrows(InvalidParameterValueException.class,
                () -> storageManagerImpl.checkNFSMountOptionsForCreate(details, Hypervisor.HypervisorType.KVM, ""));
        Assert.assertEquals(exception.getMessage(), "NFS options can only be set on pool type " + Storage.StoragePoolType.NetworkFilesystem);
    }

    @Test
    public void testCheckNFSMountOptionsForUpdateNoNFSMountOptions() {
        Map<String, String> details = new HashMap<>();
        StoragePoolVO pool = new StoragePoolVO();
        Long accountId = 1L;
        try {
            storageManagerImpl.checkNFSMountOptionsForUpdate(details, pool, accountId);
        } catch (Exception e) {
            Assert.fail();
        }
    }

    @Test
    public void testCheckNFSMountOptionsForUpdateNotRootAdmin() {
        Map<String, String> details = new HashMap<>();
        StoragePoolVO pool = new StoragePoolVO();
        Long accountId = 1L;
        details.put(ApiConstants.NFS_MOUNT_OPTIONS, "vers=4.1");
        Mockito.when(accountManager.isRootAdmin(accountId)).thenReturn(false);
        PermissionDeniedException exception = Assert.assertThrows(PermissionDeniedException.class,
                () -> storageManagerImpl.checkNFSMountOptionsForUpdate(details, pool, accountId));
        Assert.assertEquals(exception.getMessage(), "Only root admin can modify nfs options");
    }

    @Test
    public void testCheckNFSMountOptionsForUpdateNotKVM() {
        Map<String, String> details = new HashMap<>();
        StoragePoolVO pool = new StoragePoolVO();
        Long accountId = 1L;
        details.put(ApiConstants.NFS_MOUNT_OPTIONS, "vers=4.1");
        Mockito.when(accountManager.isRootAdmin(accountId)).thenReturn(true);
        pool.setHypervisor(Hypervisor.HypervisorType.XenServer);
        InvalidParameterValueException exception = Assert.assertThrows(InvalidParameterValueException.class,
                () -> storageManagerImpl.checkNFSMountOptionsForUpdate(details, pool, accountId));
        Assert.assertEquals(exception.getMessage(), "NFS options can only be set for the hypervisor type " + Hypervisor.HypervisorType.KVM);
    }

    @Test
    public void testCheckNFSMountOptionsForUpdateNotNFS() {
        Map<String, String> details = new HashMap<>();
        StoragePoolVO pool = new StoragePoolVO();
        Long accountId = 1L;
        details.put(ApiConstants.NFS_MOUNT_OPTIONS, "vers=4.1");
        Mockito.when(accountManager.isRootAdmin(accountId)).thenReturn(true);
        pool.setHypervisor(Hypervisor.HypervisorType.KVM);
        pool.setPoolType(Storage.StoragePoolType.FiberChannel);
        InvalidParameterValueException exception = Assert.assertThrows(InvalidParameterValueException.class,
                () -> storageManagerImpl.checkNFSMountOptionsForUpdate(details, pool, accountId));
        Assert.assertEquals(exception.getMessage(), "NFS options can only be set on pool type " + Storage.StoragePoolType.NetworkFilesystem);
    }

    @Test
    public void testCheckNFSMountOptionsForUpdateNotMaintenance() {
        Map<String, String> details = new HashMap<>();
        StoragePoolVO pool = new StoragePoolVO();
        Long accountId = 1L;
        details.put(ApiConstants.NFS_MOUNT_OPTIONS, "vers=4.1");
        Mockito.when(accountManager.isRootAdmin(accountId)).thenReturn(true);
        pool.setHypervisor(Hypervisor.HypervisorType.KVM);
        pool.setPoolType(Storage.StoragePoolType.NetworkFilesystem);
        pool.setStatus(StoragePoolStatus.Up);
        InvalidParameterValueException exception = Assert.assertThrows(InvalidParameterValueException.class,
                () -> storageManagerImpl.checkNFSMountOptionsForUpdate(details, pool, accountId));
        Assert.assertEquals(exception.getMessage(), "The storage pool should be in maintenance mode to edit nfs options");
    }

    @Test(expected = InvalidParameterValueException.class)
    public void testDuplicateNFSMountOptions() {
        String nfsMountOpts = "vers=4.1, nconnect=4,vers=4.2";
        Map<String, String> details = new HashMap<>();
        details.put(ApiConstants.NFS_MOUNT_OPTIONS, nfsMountOpts);
        storageManagerImpl.checkNFSMountOptionsForCreate(details, Hypervisor.HypervisorType.KVM, "nfs");
    }

    @Test(expected = InvalidParameterValueException.class)
    public void testInvalidNFSMountOptions() {
        String nfsMountOpts = "vers=4.1=2,";
        Map<String, String> details = new HashMap<>();
        details.put(ApiConstants.NFS_MOUNT_OPTIONS, nfsMountOpts);
        StoragePoolVO pool = new StoragePoolVO();
        pool.setHypervisor(Hypervisor.HypervisorType.KVM);
        pool.setPoolType(Storage.StoragePoolType.NetworkFilesystem);
        pool.setStatus(StoragePoolStatus.Maintenance);
        Long accountId = 1L;
        Mockito.when(accountManager.isRootAdmin(accountId)).thenReturn(true);
        storageManagerImpl.checkNFSMountOptionsForUpdate(details, pool, accountId);
    }

    @Test
    public void testGetStoragePoolMountOptionsNotNFS() {
        StoragePoolVO pool = new StoragePoolVO();

        pool.setPoolType(Storage.StoragePoolType.FiberChannel);
        Pair<Map<String, String>, Boolean> details = storageManagerImpl.getStoragePoolNFSMountOpts(pool, null);
        Assert.assertEquals(details.second(), false);
        Assert.assertEquals(details.first(), null);
    }

    @Test
    public void testGetStoragePoolMountOptions() {
        Long poolId = 1L;
        String key = "nfsmountopts";
        String value = "vers=4.1,nconnect=2";
        StoragePoolDetailVO nfsMountOpts = new StoragePoolDetailVO(poolId, key, value, true);
        StoragePoolVO pool = new StoragePoolVO();
        pool.setId(poolId);
        pool.setPoolType(Storage.StoragePoolType.NetworkFilesystem);
        Mockito.when(storagePoolDetailsDao.findDetail(poolId, ApiConstants.NFS_MOUNT_OPTIONS)).thenReturn(nfsMountOpts);

        Pair<Map<String, String>, Boolean> details = storageManagerImpl.getStoragePoolNFSMountOpts(pool, null);
        Assert.assertEquals(details.second(), true);
        Assert.assertEquals(details.first().get(key), value);
    }

    @Test
    public void testGetStoragePoolMountFailureReason() {
        String error = "Mount failed on kvm host. An incorrect mount option was specified.\nIncorrect mount option.";
        String failureReason = storageManagerImpl.getStoragePoolMountFailureReason(error);
        Assert.assertEquals(failureReason, "An incorrect mount option was specified");
>>>>>>> dc74d5ba
    }
}<|MERGE_RESOLUTION|>--- conflicted
+++ resolved
@@ -27,18 +27,11 @@
 import com.cloud.exception.InvalidParameterValueException;
 import com.cloud.exception.PermissionDeniedException;
 import com.cloud.host.Host;
-<<<<<<< HEAD
 import com.cloud.hypervisor.Hypervisor.HypervisorType;
 import com.cloud.storage.dao.VolumeDao;
 import com.cloud.user.AccountManagerImpl;
 import com.cloud.utils.Pair;
 import com.cloud.utils.exception.CloudRuntimeException;
-=======
-import com.cloud.hypervisor.Hypervisor;
-import com.cloud.storage.dao.VolumeDao;
-import com.cloud.user.AccountManager;
-import com.cloud.utils.Pair;
->>>>>>> dc74d5ba
 import com.cloud.vm.VMInstanceVO;
 import com.cloud.vm.dao.VMInstanceDao;
 
@@ -80,12 +73,9 @@
     @Mock
     DataCenterDao dataCenterDao;
     @Mock
-    AccountManager accountManager;
+    AccountManagerImpl accountMgr;
     @Mock
     StoragePoolDetailsDao storagePoolDetailsDao;
-
-    @Mock
-    AccountManagerImpl accountMgr;
 
     @Mock
     ClusterDao clusterDao;
@@ -282,7 +272,6 @@
                 .update(StorageManager.DataStoreDownloadFollowRedirects.key(),StorageManager.DataStoreDownloadFollowRedirects.defaultValue());
     }
 
-<<<<<<< HEAD
     private ChangeStoragePoolScopeCmd mockChangeStoragePooolScopeCmd(String newScope) {
         ChangeStoragePoolScopeCmd cmd = new ChangeStoragePoolScopeCmd();
         ReflectionTestUtils.setField(cmd, "id", 1L);
@@ -344,12 +333,13 @@
 
         ChangeStoragePoolScopeCmd cmd = mockChangeStoragePooolScopeCmd("CLUSTER");
         storageManagerImpl.changeStoragePoolScope(cmd);
-=======
+    }
+
     @Test
     public void testCheckNFSMountOptionsForCreateNoNFSMountOptions() {
         Map<String, String> details = new HashMap<>();
         try {
-            storageManagerImpl.checkNFSMountOptionsForCreate(details, Hypervisor.HypervisorType.XenServer, "");
+            storageManagerImpl.checkNFSMountOptionsForCreate(details, HypervisorType.XenServer, "");
         } catch (Exception e) {
             Assert.fail();
         }
@@ -360,8 +350,8 @@
         Map<String, String> details = new HashMap<>();
         details.put(ApiConstants.NFS_MOUNT_OPTIONS, "vers=4.1");
         InvalidParameterValueException exception = Assert.assertThrows(InvalidParameterValueException.class,
-                () -> storageManagerImpl.checkNFSMountOptionsForCreate(details, Hypervisor.HypervisorType.XenServer, ""));
-        Assert.assertEquals(exception.getMessage(), "NFS options can not be set for the hypervisor type " + Hypervisor.HypervisorType.XenServer);
+                () -> storageManagerImpl.checkNFSMountOptionsForCreate(details, HypervisorType.XenServer, ""));
+        Assert.assertEquals(exception.getMessage(), "NFS options can not be set for the hypervisor type " + HypervisorType.XenServer);
     }
 
     @Test
@@ -369,7 +359,7 @@
         Map<String, String> details = new HashMap<>();
         details.put(ApiConstants.NFS_MOUNT_OPTIONS, "vers=4.1");
         InvalidParameterValueException exception = Assert.assertThrows(InvalidParameterValueException.class,
-                () -> storageManagerImpl.checkNFSMountOptionsForCreate(details, Hypervisor.HypervisorType.KVM, ""));
+                () -> storageManagerImpl.checkNFSMountOptionsForCreate(details, HypervisorType.KVM, ""));
         Assert.assertEquals(exception.getMessage(), "NFS options can only be set on pool type " + Storage.StoragePoolType.NetworkFilesystem);
     }
 
@@ -391,7 +381,7 @@
         StoragePoolVO pool = new StoragePoolVO();
         Long accountId = 1L;
         details.put(ApiConstants.NFS_MOUNT_OPTIONS, "vers=4.1");
-        Mockito.when(accountManager.isRootAdmin(accountId)).thenReturn(false);
+        Mockito.when(accountMgr.isRootAdmin(accountId)).thenReturn(false);
         PermissionDeniedException exception = Assert.assertThrows(PermissionDeniedException.class,
                 () -> storageManagerImpl.checkNFSMountOptionsForUpdate(details, pool, accountId));
         Assert.assertEquals(exception.getMessage(), "Only root admin can modify nfs options");
@@ -403,11 +393,11 @@
         StoragePoolVO pool = new StoragePoolVO();
         Long accountId = 1L;
         details.put(ApiConstants.NFS_MOUNT_OPTIONS, "vers=4.1");
-        Mockito.when(accountManager.isRootAdmin(accountId)).thenReturn(true);
-        pool.setHypervisor(Hypervisor.HypervisorType.XenServer);
+        Mockito.when(accountMgr.isRootAdmin(accountId)).thenReturn(true);
+        pool.setHypervisor(HypervisorType.XenServer);
         InvalidParameterValueException exception = Assert.assertThrows(InvalidParameterValueException.class,
                 () -> storageManagerImpl.checkNFSMountOptionsForUpdate(details, pool, accountId));
-        Assert.assertEquals(exception.getMessage(), "NFS options can only be set for the hypervisor type " + Hypervisor.HypervisorType.KVM);
+        Assert.assertEquals(exception.getMessage(), "NFS options can only be set for the hypervisor type " + HypervisorType.KVM);
     }
 
     @Test
@@ -416,8 +406,8 @@
         StoragePoolVO pool = new StoragePoolVO();
         Long accountId = 1L;
         details.put(ApiConstants.NFS_MOUNT_OPTIONS, "vers=4.1");
-        Mockito.when(accountManager.isRootAdmin(accountId)).thenReturn(true);
-        pool.setHypervisor(Hypervisor.HypervisorType.KVM);
+        Mockito.when(accountMgr.isRootAdmin(accountId)).thenReturn(true);
+        pool.setHypervisor(HypervisorType.KVM);
         pool.setPoolType(Storage.StoragePoolType.FiberChannel);
         InvalidParameterValueException exception = Assert.assertThrows(InvalidParameterValueException.class,
                 () -> storageManagerImpl.checkNFSMountOptionsForUpdate(details, pool, accountId));
@@ -430,8 +420,8 @@
         StoragePoolVO pool = new StoragePoolVO();
         Long accountId = 1L;
         details.put(ApiConstants.NFS_MOUNT_OPTIONS, "vers=4.1");
-        Mockito.when(accountManager.isRootAdmin(accountId)).thenReturn(true);
-        pool.setHypervisor(Hypervisor.HypervisorType.KVM);
+        Mockito.when(accountMgr.isRootAdmin(accountId)).thenReturn(true);
+        pool.setHypervisor(HypervisorType.KVM);
         pool.setPoolType(Storage.StoragePoolType.NetworkFilesystem);
         pool.setStatus(StoragePoolStatus.Up);
         InvalidParameterValueException exception = Assert.assertThrows(InvalidParameterValueException.class,
@@ -444,7 +434,7 @@
         String nfsMountOpts = "vers=4.1, nconnect=4,vers=4.2";
         Map<String, String> details = new HashMap<>();
         details.put(ApiConstants.NFS_MOUNT_OPTIONS, nfsMountOpts);
-        storageManagerImpl.checkNFSMountOptionsForCreate(details, Hypervisor.HypervisorType.KVM, "nfs");
+        storageManagerImpl.checkNFSMountOptionsForCreate(details, HypervisorType.KVM, "nfs");
     }
 
     @Test(expected = InvalidParameterValueException.class)
@@ -453,11 +443,11 @@
         Map<String, String> details = new HashMap<>();
         details.put(ApiConstants.NFS_MOUNT_OPTIONS, nfsMountOpts);
         StoragePoolVO pool = new StoragePoolVO();
-        pool.setHypervisor(Hypervisor.HypervisorType.KVM);
+        pool.setHypervisor(HypervisorType.KVM);
         pool.setPoolType(Storage.StoragePoolType.NetworkFilesystem);
         pool.setStatus(StoragePoolStatus.Maintenance);
         Long accountId = 1L;
-        Mockito.when(accountManager.isRootAdmin(accountId)).thenReturn(true);
+        Mockito.when(accountMgr.isRootAdmin(accountId)).thenReturn(true);
         storageManagerImpl.checkNFSMountOptionsForUpdate(details, pool, accountId);
     }
 
@@ -492,6 +482,5 @@
         String error = "Mount failed on kvm host. An incorrect mount option was specified.\nIncorrect mount option.";
         String failureReason = storageManagerImpl.getStoragePoolMountFailureReason(error);
         Assert.assertEquals(failureReason, "An incorrect mount option was specified");
->>>>>>> dc74d5ba
-    }
-}+    }
+}
