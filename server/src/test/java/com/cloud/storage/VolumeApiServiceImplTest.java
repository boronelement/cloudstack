// Licensed to the Apache Software Foundation (ASF) under one
// or more contributor license agreements.  See the NOTICE file
// distributed with this work for additional information
// regarding copyright ownership.  The ASF licenses this file
// to you under the Apache License, Version 2.0 (the
// "License"); you may not use this file except in compliance
// with the License.  You may obtain a copy of the License at
//
//   http://www.apache.org/licenses/LICENSE-2.0
//
// Unless required by applicable law or agreed to in writing,
// software distributed under the License is distributed on an
// "AS IS" BASIS, WITHOUT WARRANTIES OR CONDITIONS OF ANY
// KIND, either express or implied.  See the License for the
// specific language governing permissions and limitations
// under the License.
package com.cloud.storage;

import static org.mockito.Matchers.any;
import static org.mockito.Matchers.anyLong;
import static org.mockito.Matchers.anyObject;
import static org.mockito.Matchers.anyString;
import static org.mockito.Matchers.eq;
import static org.mockito.Mockito.doNothing;
import static org.mockito.Mockito.doThrow;
import static org.mockito.Mockito.lenient;
import static org.mockito.Mockito.times;
import static org.mockito.Mockito.verify;
import static org.mockito.Mockito.when;

import java.lang.reflect.Field;
import java.util.ArrayList;
import java.util.List;
import java.util.UUID;
import java.util.concurrent.ExecutionException;

import org.apache.cloudstack.acl.ControlledEntity;
import org.apache.cloudstack.acl.SecurityChecker.AccessType;
import org.apache.cloudstack.api.command.user.volume.CreateVolumeCmd;
import org.apache.cloudstack.api.command.user.volume.DetachVolumeCmd;
import org.apache.cloudstack.context.CallContext;
import org.apache.cloudstack.engine.subsystem.api.storage.DataStore;
import org.apache.cloudstack.engine.subsystem.api.storage.SnapshotInfo;
import org.apache.cloudstack.engine.subsystem.api.storage.VolumeDataFactory;
import org.apache.cloudstack.engine.subsystem.api.storage.VolumeInfo;
import org.apache.cloudstack.engine.subsystem.api.storage.VolumeService;
import org.apache.cloudstack.engine.subsystem.api.storage.VolumeService.VolumeApiResult;
import org.apache.cloudstack.framework.async.AsyncCallFuture;
import org.apache.cloudstack.framework.jobs.AsyncJobExecutionContext;
import org.apache.cloudstack.framework.jobs.AsyncJobManager;
import org.apache.cloudstack.framework.jobs.dao.AsyncJobJoinMapDao;
import org.apache.cloudstack.framework.jobs.impl.AsyncJobVO;
import org.apache.cloudstack.storage.datastore.db.PrimaryDataStoreDao;
import org.apache.cloudstack.storage.datastore.db.StoragePoolVO;
import org.apache.cloudstack.storage.datastore.db.VolumeDataStoreDao;
import org.apache.cloudstack.storage.datastore.db.VolumeDataStoreVO;
import org.junit.After;
import org.junit.Assert;
import org.junit.Before;
import org.junit.Rule;
import org.junit.Test;
import org.junit.rules.ExpectedException;
import org.junit.runner.RunWith;
import org.mockito.InOrder;
import org.mockito.InjectMocks;
import org.mockito.Mock;
import org.mockito.Mockito;
import org.mockito.Spy;
import org.mockito.runners.MockitoJUnitRunner;
import org.springframework.test.util.ReflectionTestUtils;

import com.cloud.configuration.Resource;
import com.cloud.configuration.Resource.ResourceType;
import com.cloud.dc.DataCenterVO;
import com.cloud.dc.dao.DataCenterDao;
import com.cloud.exception.InvalidParameterValueException;
import com.cloud.exception.ResourceAllocationException;
import com.cloud.host.dao.HostDao;
import com.cloud.hypervisor.Hypervisor.HypervisorType;
import com.cloud.hypervisor.dao.HypervisorCapabilitiesDao;
import com.cloud.org.Grouping;
import com.cloud.serializer.GsonHelper;
import com.cloud.server.TaggedResourceService;
import com.cloud.storage.Volume.Type;
import com.cloud.storage.dao.StoragePoolTagsDao;
import com.cloud.storage.dao.VolumeDao;
import com.cloud.storage.snapshot.SnapshotManager;
import com.cloud.user.Account;
import com.cloud.user.AccountManager;
import com.cloud.user.AccountVO;
import com.cloud.user.ResourceLimitService;
import com.cloud.user.User;
import com.cloud.user.UserVO;
import com.cloud.user.dao.AccountDao;
import com.cloud.utils.db.TransactionLegacy;
import com.cloud.utils.fsm.NoTransitionException;
import com.cloud.vm.UserVmManager;
import com.cloud.vm.UserVmVO;
import com.cloud.vm.VirtualMachine;
import com.cloud.vm.VirtualMachine.State;
import com.cloud.vm.dao.UserVmDao;
import com.cloud.vm.dao.VMInstanceDao;
import com.cloud.vm.snapshot.VMSnapshotVO;
import com.cloud.vm.snapshot.dao.VMSnapshotDao;

@RunWith(MockitoJUnitRunner.class)
public class VolumeApiServiceImplTest {

    @Spy
    @InjectMocks
    private VolumeApiServiceImpl volumeApiServiceImpl;
    @Mock
    private SnapshotManager snapshotManagerMock;
    @Mock
    private VolumeDataStoreDao volumeDataStoreDaoMock;
    @Mock
    private VolumeDao volumeDaoMock;
    @Mock
    private AccountManager accountManagerMock;
    @Mock
    private UserVmDao userVmDaoMock;
    @Mock
    private PrimaryDataStoreDao primaryDataStoreDaoMock;
    @Mock
    private VMSnapshotDao _vmSnapshotDao;
    @Mock
    private AsyncJobManager _jobMgr;
    @Mock
    private AsyncJobJoinMapDao _joinMapDao;
    @Mock
    private VolumeDataFactory volumeDataFactoryMock;
    @Mock
    private VMInstanceDao _vmInstanceDao;
    @Mock
    private VolumeInfo volumeInfoMock;
    @Mock
    private SnapshotInfo snapshotInfoMock;
    @Mock
    private VolumeService volumeServiceMock;
    @Mock
    private CreateVolumeCmd createVol;
    @Mock
    private UserVmManager userVmManager;
    @Mock
    private DataCenterDao _dcDao;
    @Mock
    private ResourceLimitService resourceLimitServiceMock;
    @Mock
    private AccountDao _accountDao;
    @Mock
    private HostDao _hostDao;
    @Mock
    private StoragePoolTagsDao storagePoolTagsDao;
    @Mock
    private HypervisorCapabilitiesDao hypervisorCapabilitiesDao;

    private DetachVolumeCmd detachCmd = new DetachVolumeCmd();
    private Class<?> _detachCmdClass = detachCmd.getClass();

    @Mock
    private StoragePool storagePoolMock;
    private long storagePoolMockId = 1;
    @Mock
    private DiskOfferingVO newDiskOfferingMock;

    @Mock
    private VolumeVO volumeVoMock;
    @Mock
    private Account accountMock;
    @Mock
    private VolumeDataStoreVO volumeDataStoreVoMock;
    @Mock
    private AsyncCallFuture<VolumeApiResult> asyncCallFutureVolumeapiResultMock;

    private long accountMockId = 456l;
    private long volumeMockId = 12313l;
    private long vmInstanceMockId = 1123l;
    private long volumeSizeMock = 456789921939l;

    @Before
    public void setup() throws InterruptedException, ExecutionException {
        Mockito.lenient().doReturn(volumeMockId).when(volumeDataStoreVoMock).getVolumeId();
        Mockito.doReturn(volumeMockId).when(volumeVoMock).getId();
        Mockito.lenient().doReturn(accountMockId).when(accountMock).getId();
        Mockito.doReturn(volumeSizeMock).when(volumeVoMock).getSize();
        Mockito.doReturn(volumeSizeMock).when(newDiskOfferingMock).getDiskSize();

        Mockito.doReturn(Mockito.mock(VolumeApiResult.class)).when(asyncCallFutureVolumeapiResultMock).get();

        Mockito.when(storagePoolMock.getId()).thenReturn(storagePoolMockId);

        volumeApiServiceImpl._gson = GsonHelper.getGsonLogger();

        // mock caller context
        AccountVO account = new AccountVO("admin", 1L, "networkDomain", Account.ACCOUNT_TYPE_NORMAL, "uuid");
        UserVO user = new UserVO(1, "testuser", "password", "firstname", "lastName", "email", "timezone", UUID.randomUUID().toString(), User.Source.UNKNOWN);
        CallContext.register(user, account);
        // mock async context
        AsyncJobExecutionContext context = new AsyncJobExecutionContext();
        AsyncJobExecutionContext.init(_jobMgr, _joinMapDao);
        AsyncJobVO job = new AsyncJobVO();
        context.setJob(job);
        AsyncJobExecutionContext.setCurrentExecutionContext(context);

        TransactionLegacy txn = TransactionLegacy.open("runVolumeDaoImplTest");
        try {
            // volume of running vm id=1
            VolumeVO volumeOfRunningVm = new VolumeVO("root", 1L, 1L, 1L, 1L, 1L, "root", "root", Storage.ProvisioningType.THIN, 1, null, null, "root", Volume.Type.ROOT);
            when(volumeDaoMock.findById(1L)).thenReturn(volumeOfRunningVm);

            UserVmVO runningVm = new UserVmVO(1L, "vm", "vm", 1, HypervisorType.XenServer, 1L, false, false, 1L, 1L, 1, 1L, null, "vm", null);
            runningVm.setState(State.Running);
            runningVm.setDataCenterId(1L);
            when(userVmDaoMock.findById(1L)).thenReturn(runningVm);

            // volume of stopped vm id=2
            VolumeVO volumeOfStoppedVm = new VolumeVO("root", 1L, 1L, 1L, 1L, 2L, "root", "root", Storage.ProvisioningType.THIN, 1, null, null, "root", Volume.Type.ROOT);
            volumeOfStoppedVm.setPoolId(1L);
            when(volumeDaoMock.findById(2L)).thenReturn(volumeOfStoppedVm);

            UserVmVO stoppedVm = new UserVmVO(2L, "vm", "vm", 1, HypervisorType.XenServer, 1L, false, false, 1L, 1L, 1, 1L, null, "vm", null);
            stoppedVm.setState(State.Stopped);
            stoppedVm.setDataCenterId(1L);
            when(userVmDaoMock.findById(2L)).thenReturn(stoppedVm);

            // volume of hyperV vm id=3
            UserVmVO hyperVVm = new UserVmVO(3L, "vm", "vm", 1, HypervisorType.Hyperv, 1L, false, false, 1L, 1L, 1, 1L, null, "vm", null);
            hyperVVm.setState(State.Stopped);
            hyperVVm.setDataCenterId(1L);
            when(userVmDaoMock.findById(3L)).thenReturn(hyperVVm);

            VolumeVO volumeOfStoppeHyperVVm = new VolumeVO("root", 1L, 1L, 1L, 1L, 3L, "root", "root", Storage.ProvisioningType.THIN, 1, null, null, "root", Volume.Type.ROOT);
            volumeOfStoppeHyperVVm.setPoolId(1L);
            when(volumeDaoMock.findById(3L)).thenReturn(volumeOfStoppeHyperVVm);

            StoragePoolVO unmanagedPool = new StoragePoolVO();

            when(primaryDataStoreDaoMock.findById(1L)).thenReturn(unmanagedPool);

            // volume of managed pool id=4
            StoragePoolVO managedPool = new StoragePoolVO();
            managedPool.setManaged(true);
            when(primaryDataStoreDaoMock.findById(2L)).thenReturn(managedPool);
            VolumeVO managedPoolVolume = new VolumeVO("root", 1L, 1L, 1L, 1L, 2L, "root", "root", Storage.ProvisioningType.THIN, 1, null, null, "root", Volume.Type.ROOT);
            managedPoolVolume.setPoolId(2L);
            when(volumeDaoMock.findById(4L)).thenReturn(managedPoolVolume);

            // non-root non-datadisk volume
            VolumeInfo volumeWithIncorrectVolumeType = Mockito.mock(VolumeInfo.class);
            lenient().when(volumeWithIncorrectVolumeType.getId()).thenReturn(5L);
            when(volumeWithIncorrectVolumeType.getVolumeType()).thenReturn(Volume.Type.ISO);
            when(volumeDataFactoryMock.getVolume(5L)).thenReturn(volumeWithIncorrectVolumeType);

            // correct root volume
            VolumeInfo correctRootVolume = Mockito.mock(VolumeInfo.class);
            when(correctRootVolume.getId()).thenReturn(6L);
            when(correctRootVolume.getDataCenterId()).thenReturn(1L);
            when(correctRootVolume.getVolumeType()).thenReturn(Volume.Type.ROOT);
            when(correctRootVolume.getInstanceId()).thenReturn(null);
            when(correctRootVolume.getState()).thenReturn(Volume.State.Ready);
            when(correctRootVolume.getTemplateId()).thenReturn(null);
            when(correctRootVolume.getPoolId()).thenReturn(1L);
            when(volumeDataFactoryMock.getVolume(6L)).thenReturn(correctRootVolume);

            VolumeVO correctRootVolumeVO = new VolumeVO("root", 1L, 1L, 1L, 1L, 2L, "root", "root", Storage.ProvisioningType.THIN, 1, null, null, "root", Volume.Type.ROOT);
            when(volumeDaoMock.findById(6L)).thenReturn(correctRootVolumeVO);

            // managed root volume
            VolumeInfo managedVolume = Mockito.mock(VolumeInfo.class);
            when(managedVolume.getId()).thenReturn(7L);
            when(managedVolume.getDataCenterId()).thenReturn(1L);
            when(managedVolume.getVolumeType()).thenReturn(Volume.Type.ROOT);
            when(managedVolume.getInstanceId()).thenReturn(null);
            lenient().when(managedVolume.getPoolId()).thenReturn(2L);
            when(volumeDataFactoryMock.getVolume(7L)).thenReturn(managedVolume);

            VolumeVO managedVolume1 = new VolumeVO("root", 1L, 1L, 1L, 1L, 2L, "root", "root", Storage.ProvisioningType.THIN, 1, null, null, "root", Volume.Type.ROOT);
            managedVolume1.setPoolId(2L);
            managedVolume1.setDataCenterId(1L);
            when(volumeDaoMock.findById(7L)).thenReturn(managedVolume1);

            // vm having root volume
            UserVmVO vmHavingRootVolume = new UserVmVO(4L, "vm", "vm", 1, HypervisorType.XenServer, 1L, false, false, 1L, 1L, 1, 1L, null, "vm", null);
            vmHavingRootVolume.setState(State.Stopped);
            vmHavingRootVolume.setDataCenterId(1L);
            when(userVmDaoMock.findById(4L)).thenReturn(vmHavingRootVolume);
            List<VolumeVO> vols = new ArrayList<VolumeVO>();
            vols.add(new VolumeVO());
            when(volumeDaoMock.findByInstanceAndDeviceId(4L, 0L)).thenReturn(vols);

            // volume in uploaded state
            VolumeInfo uploadedVolume = Mockito.mock(VolumeInfo.class);
            when(uploadedVolume.getId()).thenReturn(8L);
            when(uploadedVolume.getDataCenterId()).thenReturn(1L);
            when(uploadedVolume.getVolumeType()).thenReturn(Volume.Type.ROOT);
            when(uploadedVolume.getInstanceId()).thenReturn(null);
            lenient().when(uploadedVolume.getPoolId()).thenReturn(1L);
            when(uploadedVolume.getState()).thenReturn(Volume.State.Uploaded);
            when(volumeDataFactoryMock.getVolume(8L)).thenReturn(uploadedVolume);

            VolumeVO upVolume = new VolumeVO("root", 1L, 1L, 1L, 1L, 2L, "root", "root", Storage.ProvisioningType.THIN, 1, null, null, "root", Volume.Type.ROOT);
            upVolume.setPoolId(1L);
            upVolume.setDataCenterId(1L);
            upVolume.setState(Volume.State.Uploaded);
            when(volumeDaoMock.findById(8L)).thenReturn(upVolume);

            // helper dao methods mock
            when(_vmSnapshotDao.findByVm(any(Long.class))).thenReturn(new ArrayList<VMSnapshotVO>());
            when(_vmInstanceDao.findById(any(Long.class))).thenReturn(stoppedVm);

            DataCenterVO enabledZone = Mockito.mock(DataCenterVO.class);
            when(enabledZone.getAllocationState()).thenReturn(Grouping.AllocationState.Enabled);

            when(_dcDao.findById(anyLong())).thenReturn(enabledZone);

        } finally {
            txn.close("runVolumeDaoImplTest");
        }

        // helper methods mock
        lenient().doNothing().when(accountManagerMock).checkAccess(any(Account.class), any(AccessType.class), any(Boolean.class), any(ControlledEntity.class));
        doNothing().when(_jobMgr).updateAsyncJobAttachment(any(Long.class), any(String.class), any(Long.class));
        when(_jobMgr.submitAsyncJob(any(AsyncJobVO.class), any(String.class), any(Long.class))).thenReturn(1L);
    }

    /**
     * TESTS FOR DETACH ROOT VOLUME, COUNT=4
     */

    @Test(expected = InvalidParameterValueException.class)
    public void testDetachVolumeFromRunningVm() throws NoSuchFieldException, IllegalAccessException {
        Field dedicateIdField = _detachCmdClass.getDeclaredField("id");
        dedicateIdField.setAccessible(true);
        dedicateIdField.set(detachCmd, 1L);
        volumeApiServiceImpl.detachVolumeFromVM(detachCmd);
    }

    @Test(expected = InvalidParameterValueException.class)
    public void testDetachVolumeFromStoppedHyperVVm() throws NoSuchFieldException, IllegalAccessException {
        Field dedicateIdField = _detachCmdClass.getDeclaredField("id");
        dedicateIdField.setAccessible(true);
        dedicateIdField.set(detachCmd, 3L);
        volumeApiServiceImpl.detachVolumeFromVM(detachCmd);
    }

    @Test(expected = InvalidParameterValueException.class)
    public void testDetachVolumeOfManagedDataStore() throws NoSuchFieldException, IllegalAccessException {
        Field dedicateIdField = _detachCmdClass.getDeclaredField("id");
        dedicateIdField.setAccessible(true);
        dedicateIdField.set(detachCmd, 4L);
        volumeApiServiceImpl.detachVolumeFromVM(detachCmd);
    }

    @Rule
    public ExpectedException thrown = ExpectedException.none();

    @Test
    public void testDetachVolumeFromStoppedXenVm() throws NoSuchFieldException, IllegalAccessException {
        thrown.expect(NullPointerException.class);
        Field dedicateIdField = _detachCmdClass.getDeclaredField("id");
        dedicateIdField.setAccessible(true);
        dedicateIdField.set(detachCmd, 2L);
        volumeApiServiceImpl.detachVolumeFromVM(detachCmd);
    }

    /**
     * TESTS FOR ATTACH ROOT VOLUME, COUNT=7
     */

    // Negative test - try to attach non-root non-datadisk volume
    @Test(expected = InvalidParameterValueException.class)
    public void attachIncorrectDiskType() throws NoSuchFieldException, IllegalAccessException {
        volumeApiServiceImpl.attachVolumeToVM(1L, 5L, 0L);
    }

    // Negative test - attach root volume to running vm
    @Test(expected = InvalidParameterValueException.class)
    public void attachRootDiskToRunningVm() throws NoSuchFieldException, IllegalAccessException {
        volumeApiServiceImpl.attachVolumeToVM(1L, 6L, 0L);
    }

    // Negative test - attach root volume to non-xen vm
    @Test(expected = InvalidParameterValueException.class)
    public void attachRootDiskToHyperVm() throws NoSuchFieldException, IllegalAccessException {
        volumeApiServiceImpl.attachVolumeToVM(3L, 6L, 0L);
    }

    // Negative test - attach root volume from the managed data store
    @Test(expected = InvalidParameterValueException.class)
    public void attachRootDiskOfManagedDataStore() throws NoSuchFieldException, IllegalAccessException {
        volumeApiServiceImpl.attachVolumeToVM(2L, 7L, 0L);
    }

    // Negative test - root volume can't be attached to the vm already having a root volume attached
    @Test(expected = InvalidParameterValueException.class)
    public void attachRootDiskToVmHavingRootDisk() throws NoSuchFieldException, IllegalAccessException {
        volumeApiServiceImpl.attachVolumeToVM(4L, 6L, 0L);
    }

    // Negative test - root volume in uploaded state can't be attached
    @Test(expected = InvalidParameterValueException.class)
    public void attachRootInUploadedState() throws NoSuchFieldException, IllegalAccessException {
        volumeApiServiceImpl.attachVolumeToVM(2L, 8L, 0L);
    }

    // Positive test - attach ROOT volume in correct state, to the vm not having root volume attached
    @Test
    public void attachRootVolumePositive() throws NoSuchFieldException, IllegalAccessException {
        thrown.expect(NullPointerException.class);
        volumeApiServiceImpl.attachVolumeToVM(2L, 6L, 0L);
    }

    // volume not Ready
    @Test(expected = InvalidParameterValueException.class)
    public void testTakeSnapshotF1() throws ResourceAllocationException {
        when(volumeDataFactoryMock.getVolume(anyLong())).thenReturn(volumeInfoMock);
        when(volumeInfoMock.getState()).thenReturn(Volume.State.Allocated);
        lenient().when(volumeInfoMock.getPoolId()).thenReturn(1L);
        volumeApiServiceImpl.takeSnapshot(5L, Snapshot.MANUAL_POLICY_ID, 3L, null, false, null, false, null);
    }

    @Test
    public void testTakeSnapshotF2() throws ResourceAllocationException {
        when(volumeDataFactoryMock.getVolume(anyLong())).thenReturn(volumeInfoMock);
        when(volumeInfoMock.getState()).thenReturn(Volume.State.Ready);
        when(volumeInfoMock.getInstanceId()).thenReturn(null);
        when(volumeInfoMock.getPoolId()).thenReturn(1L);
        when(volumeServiceMock.takeSnapshot(Mockito.any(VolumeInfo.class))).thenReturn(snapshotInfoMock);
        final TaggedResourceService taggedResourceService = Mockito.mock(TaggedResourceService.class);
        Mockito.lenient().when(taggedResourceService.createTags(anyObject(), anyObject(), anyObject(), anyObject())).thenReturn(null);
        ReflectionTestUtils.setField(volumeApiServiceImpl, "taggedResourceService", taggedResourceService);
        volumeApiServiceImpl.takeSnapshot(5L, Snapshot.MANUAL_POLICY_ID, 3L, null, false, null, false, null);
    }

    @Test
    public void testNullGetVolumeNameFromCmd() {
        when(createVol.getVolumeName()).thenReturn(null);
        Assert.assertNotNull(volumeApiServiceImpl.getVolumeNameFromCommand(createVol));
    }

    @Test
    public void testEmptyGetVolumeNameFromCmd() {
        when(createVol.getVolumeName()).thenReturn("");
        Assert.assertNotNull(volumeApiServiceImpl.getVolumeNameFromCommand(createVol));
    }

    @Test
    public void testBlankGetVolumeNameFromCmd() {
        when(createVol.getVolumeName()).thenReturn("   ");
        Assert.assertNotNull(volumeApiServiceImpl.getVolumeNameFromCommand(createVol));
    }

    @Test
    public void testNonEmptyGetVolumeNameFromCmd() {
        when(createVol.getVolumeName()).thenReturn("abc");
        Assert.assertSame(volumeApiServiceImpl.getVolumeNameFromCommand(createVol), "abc");
    }

    @Test
    public void testUpdateMissingRootDiskControllerWithNullChainInfo() {
        volumeApiServiceImpl.updateMissingRootDiskController(null, null);
        verify(userVmManager, times(0)).persistDeviceBusInfo(any(UserVmVO.class), anyString());
    }

    @Test
    public void testUpdateMissingRootDiskControllerWithValidChainInfo() {
        UserVmVO vm = userVmDaoMock.findById(1L);

        Mockito.doNothing().when(userVmManager).persistDeviceBusInfo(any(UserVmVO.class), eq("scsi"));
        volumeApiServiceImpl.updateMissingRootDiskController(vm, "{\"diskDeviceBusName\":\"scsi0:0\",\"diskChain\":[\"[somedatastore] i-3-VM-somePath/ROOT-1.vmdk\"]}");
        verify(userVmManager, times(1)).persistDeviceBusInfo(any(UserVmVO.class), eq("scsi"));
    }

    /**
     * Setting locationType for a non-managed storage should give an error
     */
    @Test
    public void testAllocSnapshotNonManagedStorageArchive() {
        try {
            volumeApiServiceImpl.allocSnapshot(6L, 1L, "test", Snapshot.LocationType.SECONDARY);
        } catch (InvalidParameterValueException e) {
            Assert.assertEquals(e.getMessage(), "VolumeId: 6 LocationType is supported only for managed storage");
            return;
        } catch (ResourceAllocationException e) {
            Assert.fail("Unexpected excepiton " + e.getMessage());
        }

        Assert.fail("Expected Exception for archive in non-managed storage");
    }

    /**
     * The resource limit check for primary storage should not be skipped for Volume in 'Uploaded' state.
     */
    @Test
    public void testResourceLimitCheckForUploadedVolume() throws NoSuchFieldException, IllegalAccessException, ResourceAllocationException {
        doThrow(new ResourceAllocationException("primary storage resource limit check failed", Resource.ResourceType.primary_storage)).when(resourceLimitServiceMock)
        .checkResourceLimit(any(AccountVO.class), any(Resource.ResourceType.class), any(Long.class));
        UserVmVO vm = Mockito.mock(UserVmVO.class);
        AccountVO acc = Mockito.mock(AccountVO.class);
        VolumeInfo volumeToAttach = Mockito.mock(VolumeInfo.class);
        lenient().when(volumeToAttach.getId()).thenReturn(9L);
        when(volumeToAttach.getDataCenterId()).thenReturn(34L);
        when(volumeToAttach.getVolumeType()).thenReturn(Volume.Type.DATADISK);
        when(volumeToAttach.getInstanceId()).thenReturn(null);
        when(volumeToAttach.getAccountId()).thenReturn(3L);
        when(_accountDao.findById(anyLong())).thenReturn(acc);
        when(userVmDaoMock.findById(anyLong())).thenReturn(vm);
        when(vm.getType()).thenReturn(VirtualMachine.Type.User);
        when(vm.getState()).thenReturn(State.Running);
        when(vm.getDataCenterId()).thenReturn(34L);
        when(volumeDaoMock.findByInstanceAndType(anyLong(), any(Volume.Type.class))).thenReturn(new ArrayList<>(10));
        when(volumeDataFactoryMock.getVolume(9L)).thenReturn(volumeToAttach);
        when(volumeToAttach.getState()).thenReturn(Volume.State.Uploaded);
        DataCenterVO zoneWithDisabledLocalStorage = Mockito.mock(DataCenterVO.class);
        when(_dcDao.findById(anyLong())).thenReturn(zoneWithDisabledLocalStorage);
        when(zoneWithDisabledLocalStorage.isLocalStorageEnabled()).thenReturn(true);
        try {
            volumeApiServiceImpl.attachVolumeToVM(2L, 9L, null);
        } catch (InvalidParameterValueException e) {
            Assert.assertEquals(e.getMessage(), ("primary storage resource limit check failed"));
        }
    }

    @After
    public void tearDown() {
        CallContext.unregister();
    }

    @Test
    public void getStoragePoolTagsTestStorageWithoutTags() {
        Mockito.when(storagePoolTagsDao.getStoragePoolTags(storagePoolMockId)).thenReturn(new ArrayList<>());

        String returnedStoragePoolTags = volumeApiServiceImpl.getStoragePoolTags(storagePoolMock);

        Assert.assertNull(returnedStoragePoolTags);
    }

    @Test
    public void getStoragePoolTagsTestStorageWithTags() {
        ArrayList<String> tags = new ArrayList<>();
        String tag1 = "tag1";
        String tag2 = "tag2";
        String tag3 = "tag3";

        tags.add(tag1);
        tags.add(tag2);
        tags.add(tag3);

        Mockito.when(storagePoolTagsDao.getStoragePoolTags(storagePoolMockId)).thenReturn(tags);

        String returnedStoragePoolTags = volumeApiServiceImpl.getStoragePoolTags(storagePoolMock);

        Assert.assertEquals("tag1,tag2,tag3", returnedStoragePoolTags);
    }

    @Test
    public void validateConditionsToReplaceDiskOfferingOfVolumeTestNoNewDiskOffering() {
        volumeApiServiceImpl.validateConditionsToReplaceDiskOfferingOfVolume(volumeVoMock, null, storagePoolMock);

        Mockito.verify(volumeVoMock, times(0)).getVolumeType();
    }

    @Test
    public void validateConditionsToReplaceDiskOfferingOfVolumeTestRootVolume() {
        Mockito.lenient().when(volumeVoMock.getVolumeType()).thenReturn(Type.ROOT);

        volumeApiServiceImpl.validateConditionsToReplaceDiskOfferingOfVolume(volumeVoMock, newDiskOfferingMock, storagePoolMock);
    }

    @Test(expected = InvalidParameterValueException.class)
    public void validateConditionsToReplaceDiskOfferingOfVolumeTestTargetPoolSharedDiskOfferingLocal() {
        Mockito.lenient().when(volumeVoMock.getVolumeType()).thenReturn(Type.DATADISK);
        Mockito.when(newDiskOfferingMock.isUseLocalStorage()).thenReturn(true);
        Mockito.when(storagePoolMock.isShared()).thenReturn(true);

        volumeApiServiceImpl.validateConditionsToReplaceDiskOfferingOfVolume(volumeVoMock, newDiskOfferingMock, storagePoolMock);
    }

    @Test(expected = InvalidParameterValueException.class)
    public void validateConditionsToReplaceDiskOfferingOfVolumeTestTargetPoolLocalDiskOfferingShared() {
        Mockito.lenient().when(volumeVoMock.getVolumeType()).thenReturn(Type.DATADISK);
        Mockito.when(newDiskOfferingMock.isShared()).thenReturn(true);
        Mockito.when(storagePoolMock.isLocal()).thenReturn(true);

        volumeApiServiceImpl.validateConditionsToReplaceDiskOfferingOfVolume(volumeVoMock, newDiskOfferingMock, storagePoolMock);
    }

    @Test(expected = InvalidParameterValueException.class)
    public void validateConditionsToReplaceDiskOfferingOfVolumeTestTagsDoNotMatch() {
        Mockito.lenient().when(volumeVoMock.getVolumeType()).thenReturn(Type.DATADISK);

        Mockito.when(newDiskOfferingMock.isUseLocalStorage()).thenReturn(false);
        Mockito.when(storagePoolMock.isShared()).thenReturn(true);

        Mockito.lenient().when(newDiskOfferingMock.isShared()).thenReturn(true);
        Mockito.when(storagePoolMock.isLocal()).thenReturn(false);

        Mockito.when(newDiskOfferingMock.getTags()).thenReturn("tag1");

        Mockito.doReturn(null).when(volumeApiServiceImpl).getStoragePoolTags(storagePoolMock);

        volumeApiServiceImpl.validateConditionsToReplaceDiskOfferingOfVolume(volumeVoMock, newDiskOfferingMock, storagePoolMock);
    }

    @Test
    public void validateConditionsToReplaceDiskOfferingOfVolumeTestEverythingWorking() {
        Mockito.lenient().when(volumeVoMock.getVolumeType()).thenReturn(Type.DATADISK);

        Mockito.when(newDiskOfferingMock.isUseLocalStorage()).thenReturn(false);
        Mockito.when(storagePoolMock.isShared()).thenReturn(true);

        Mockito.lenient().when(newDiskOfferingMock.isShared()).thenReturn(true);
        Mockito.when(storagePoolMock.isLocal()).thenReturn(false);

        Mockito.when(newDiskOfferingMock.getTags()).thenReturn("tag1");

        Mockito.doReturn("tag1").when(volumeApiServiceImpl).getStoragePoolTags(storagePoolMock);

        volumeApiServiceImpl.validateConditionsToReplaceDiskOfferingOfVolume(volumeVoMock, newDiskOfferingMock, storagePoolMock);

        InOrder inOrder = Mockito.inOrder(volumeVoMock, newDiskOfferingMock, storagePoolMock, volumeApiServiceImpl);
        inOrder.verify(storagePoolMock).isShared();
        inOrder.verify(newDiskOfferingMock).isUseLocalStorage();
        inOrder.verify(storagePoolMock).isLocal();
        inOrder.verify(newDiskOfferingMock, times(0)).isShared();
        inOrder.verify(volumeApiServiceImpl).getStoragePoolTags(storagePoolMock);

        inOrder.verify(volumeVoMock).getSize();
        inOrder.verify(newDiskOfferingMock).getDiskSize();
    }

    @Test(expected = InvalidParameterValueException.class)
    public void retrieveAndValidateVolumeTestVolumeNotFound() {
        Mockito.doReturn(null).when(volumeDaoMock).findById(volumeMockId);
        volumeApiServiceImpl.retrieveAndValidateVolume(volumeMockId, accountMock);
    }

    @Test(expected = InvalidParameterValueException.class)
    public void retrieveAndValidateVolumeTestCannotOperateOnVolumeDueToSnapshot() {
        Mockito.doReturn(volumeVoMock).when(volumeDaoMock).findById(volumeMockId);
        Mockito.doReturn(false).when(snapshotManagerMock).canOperateOnVolume(volumeVoMock);

        volumeApiServiceImpl.retrieveAndValidateVolume(volumeMockId, accountMock);
    }

    @Test(expected = InvalidParameterValueException.class)
    public void retrieveAndValidateVolumeTestVolumePluggedIntoVm() {
        Mockito.doReturn(volumeVoMock).when(volumeDaoMock).findById(volumeMockId);
        Mockito.doReturn(vmInstanceMockId).when(volumeVoMock).getInstanceId();

        Mockito.doReturn(true).when(snapshotManagerMock).canOperateOnVolume(volumeVoMock);

        volumeApiServiceImpl.retrieveAndValidateVolume(volumeMockId, accountMock);
    }

    @Test(expected = InvalidParameterValueException.class)
    public void retrieveAndValidateVolumeTestStateUploadOpAndDownloadInProgress() {
        Mockito.doReturn(volumeVoMock).when(volumeDaoMock).findById(volumeMockId);
        Mockito.doReturn(null).when(volumeVoMock).getInstanceId();
        Mockito.doReturn(Volume.State.UploadOp).when(volumeVoMock).getState();

        Mockito.doReturn(true).when(snapshotManagerMock).canOperateOnVolume(volumeVoMock);
        Mockito.doReturn(volumeDataStoreVoMock).when(volumeDataStoreDaoMock).findByVolume(volumeMockId);
        Mockito.doReturn(VMTemplateStorageResourceAssoc.Status.DOWNLOAD_IN_PROGRESS).when(volumeDataStoreVoMock).getDownloadState();

        volumeApiServiceImpl.retrieveAndValidateVolume(volumeMockId, accountMock);
    }

    @Test(expected = InvalidParameterValueException.class)
    public void retrieveAndValidateVolumeTestStateNotUploaded() {
        Mockito.doReturn(volumeVoMock).when(volumeDaoMock).findById(volumeMockId);
        Mockito.doReturn(null).when(volumeVoMock).getInstanceId();
        Mockito.doReturn(Volume.State.NotUploaded).when(volumeVoMock).getState();

        Mockito.doReturn(true).when(snapshotManagerMock).canOperateOnVolume(volumeVoMock);

        volumeApiServiceImpl.retrieveAndValidateVolume(volumeMockId, accountMock);
    }

    @Test(expected = InvalidParameterValueException.class)
    public void retrieveAndValidateVolumeTestUploadInProgress() {
        Mockito.doReturn(volumeVoMock).when(volumeDaoMock).findById(volumeMockId);
        Mockito.doReturn(null).when(volumeVoMock).getInstanceId();
        Mockito.doReturn(Volume.State.UploadInProgress).when(volumeVoMock).getState();

        Mockito.doReturn(true).when(snapshotManagerMock).canOperateOnVolume(volumeVoMock);

        volumeApiServiceImpl.retrieveAndValidateVolume(volumeMockId, accountMock);
    }

    @Test
    public void retrieveAndValidateVolumeTest() {
        Mockito.doReturn(volumeVoMock).when(volumeDaoMock).findById(volumeMockId);
        Mockito.doReturn(null).when(volumeVoMock).getInstanceId();
        Mockito.doReturn(Volume.State.Ready).when(volumeVoMock).getState();

        Mockito.doReturn(true).when(snapshotManagerMock).canOperateOnVolume(volumeVoMock);
        Mockito.doNothing().when(accountManagerMock).checkAccess(accountMock, null, true, volumeVoMock);
        volumeApiServiceImpl.retrieveAndValidateVolume(volumeMockId, accountMock);

        Mockito.verify(accountManagerMock).checkAccess(accountMock, null, true, volumeVoMock);
    }

    @Test
    public void destroyVolumeIfPossibleTestVolumeStateIsDestroy() {
        Mockito.doReturn(Volume.State.Destroy).when(volumeVoMock).getState();
        configureMocksForTestDestroyVolumeWhenVolume();

        volumeApiServiceImpl.destroyVolumeIfPossible(volumeVoMock);

        verifyMocksForTestDestroyVolumeWhenVolumeIsNotInRightState();
    }

    @Test
    public void destroyVolumeIfPossibleTestVolumeStateIsExpunging() {
        Mockito.doReturn(Volume.State.Expunging).when(volumeVoMock).getState();
        configureMocksForTestDestroyVolumeWhenVolume();

        volumeApiServiceImpl.destroyVolumeIfPossible(volumeVoMock);

        verifyMocksForTestDestroyVolumeWhenVolumeIsNotInRightState();
    }

    @Test
    public void destroyVolumeIfPossibleTestVolumeStateIsExpunged() {
        Mockito.doReturn(Volume.State.Expunged).when(volumeVoMock).getState();
        configureMocksForTestDestroyVolumeWhenVolume();

        volumeApiServiceImpl.destroyVolumeIfPossible(volumeVoMock);

        verifyMocksForTestDestroyVolumeWhenVolumeIsNotInRightState();
    }

    @Test
    public void destroyVolumeIfPossibleTestVolumeStateReady() {
        Mockito.doReturn(Volume.State.Ready).when(volumeVoMock).getState();
        configureMocksForTestDestroyVolumeWhenVolume();

        volumeApiServiceImpl.destroyVolumeIfPossible(volumeVoMock);

        Mockito.verify(volumeServiceMock, Mockito.times(1)).destroyVolume(volumeMockId);
    }

    private void verifyMocksForTestDestroyVolumeWhenVolumeIsNotInRightState() {
        Mockito.verify(volumeServiceMock, Mockito.times(0)).destroyVolume(volumeMockId);
        Mockito.verify(resourceLimitServiceMock, Mockito.times(0)).decrementResourceCount(accountMockId, ResourceType.volume, true);
        Mockito.verify(resourceLimitServiceMock, Mockito.times(0)).decrementResourceCount(accountMockId, ResourceType.primary_storage, true, volumeSizeMock);
    }

    private void configureMocksForTestDestroyVolumeWhenVolume() {
        Mockito.doReturn(accountMockId).when(volumeVoMock).getAccountId();
        Mockito.doReturn(true).when(volumeVoMock).isDisplayVolume();

        Mockito.doNothing().when(volumeServiceMock).destroyVolume(volumeMockId);
        Mockito.doNothing().when(resourceLimitServiceMock).decrementResourceCount(accountMockId, ResourceType.volume, true);
        Mockito.doNothing().when(resourceLimitServiceMock).decrementResourceCount(accountMockId, ResourceType.primary_storage, true, volumeSizeMock);
    }

    @Test
    public void expungeVolumesInPrimaryStorageIfNeededTestVolumeNotInPrimaryDataStore() throws InterruptedException, ExecutionException, NoTransitionException {
        Mockito.lenient().doReturn(asyncCallFutureVolumeapiResultMock).when(volumeServiceMock).expungeVolumeAsync(volumeInfoMock);
        Mockito.doReturn(null).when(volumeDataFactoryMock).getVolume(volumeMockId, DataStoreRole.Primary);

        volumeApiServiceImpl.expungeVolumesInPrimaryStorageIfNeeded(volumeVoMock);

        Mockito.verify(volumeServiceMock, Mockito.times(0)).expungeVolumeAsync(volumeInfoMock);
        Mockito.verify(asyncCallFutureVolumeapiResultMock, Mockito.times(0)).get();
    }

    @Test
    public void expungeVolumesInPrimaryStorageIfNeededTestVolumeInPrimaryDataStore() throws InterruptedException, ExecutionException, NoTransitionException {
        Mockito.doReturn(asyncCallFutureVolumeapiResultMock).when(volumeServiceMock).expungeVolumeAsync(volumeInfoMock);
        Mockito.doReturn(volumeInfoMock).when(volumeDataFactoryMock).getVolume(volumeMockId, DataStoreRole.Primary);

        volumeApiServiceImpl.expungeVolumesInPrimaryStorageIfNeeded(volumeVoMock);

        Mockito.verify(volumeServiceMock, Mockito.times(1)).expungeVolumeAsync(volumeInfoMock);
        Mockito.verify(asyncCallFutureVolumeapiResultMock, Mockito.times(1)).get();
    }

    @Test(expected = InterruptedException.class)
    public void expungeVolumesInPrimaryStorageIfNeededTestThrowingInterruptedException() throws InterruptedException, ExecutionException, NoTransitionException {
        Mockito.doReturn(asyncCallFutureVolumeapiResultMock).when(volumeServiceMock).expungeVolumeAsync(volumeInfoMock);
        Mockito.doReturn(volumeInfoMock).when(volumeDataFactoryMock).getVolume(volumeMockId, DataStoreRole.Primary);
        Mockito.doThrow(InterruptedException.class).when(asyncCallFutureVolumeapiResultMock).get();

        volumeApiServiceImpl.expungeVolumesInPrimaryStorageIfNeeded(volumeVoMock);
    }

    @Test(expected = ExecutionException.class)
    public void expungeVolumesInPrimaryStorageIfNeededTestThrowingExecutionException() throws InterruptedException, ExecutionException, NoTransitionException {
        Mockito.doReturn(asyncCallFutureVolumeapiResultMock).when(volumeServiceMock).expungeVolumeAsync(volumeInfoMock);
        Mockito.doReturn(volumeInfoMock).when(volumeDataFactoryMock).getVolume(volumeMockId, DataStoreRole.Primary);
        Mockito.doThrow(ExecutionException.class).when(asyncCallFutureVolumeapiResultMock).get();

        volumeApiServiceImpl.expungeVolumesInPrimaryStorageIfNeeded(volumeVoMock);
    }

    @Test
    public void expungeVolumesInSecondaryStorageIfNeededTestVolumeNotFoundInSecondaryStorage() throws InterruptedException, ExecutionException {
        Mockito.lenient().doReturn(asyncCallFutureVolumeapiResultMock).when(volumeServiceMock).expungeVolumeAsync(volumeInfoMock);
        Mockito.doReturn(null).when(volumeDataFactoryMock).getVolume(volumeMockId, DataStoreRole.Image);
        Mockito.lenient().doNothing().when(resourceLimitServiceMock).decrementResourceCount(accountMockId, ResourceType.secondary_storage, volumeSizeMock);
        Mockito.lenient().doReturn(accountMockId).when(volumeInfoMock).getAccountId();
        Mockito.lenient().doReturn(volumeSizeMock).when(volumeInfoMock).getSize();

        volumeApiServiceImpl.expungeVolumesInSecondaryStorageIfNeeded(volumeVoMock);

        Mockito.verify(volumeServiceMock, Mockito.times(0)).expungeVolumeAsync(volumeInfoMock);
        Mockito.verify(asyncCallFutureVolumeapiResultMock, Mockito.times(0)).get();
        Mockito.verify(resourceLimitServiceMock, Mockito.times(0)).decrementResourceCount(accountMockId, ResourceType.secondary_storage, volumeSizeMock);
    }

    @Test
    public void expungeVolumesInSecondaryStorageIfNeededTestVolumeFoundInSecondaryStorage() throws InterruptedException, ExecutionException {
        Mockito.doReturn(asyncCallFutureVolumeapiResultMock).when(volumeServiceMock).expungeVolumeAsync(volumeInfoMock);
        Mockito.doReturn(volumeInfoMock).when(volumeDataFactoryMock).getVolume(volumeMockId, DataStoreRole.Image);
        Mockito.doNothing().when(resourceLimitServiceMock).decrementResourceCount(accountMockId, ResourceType.secondary_storage, volumeSizeMock);
        Mockito.doReturn(accountMockId).when(volumeInfoMock).getAccountId();
        Mockito.doReturn(volumeSizeMock).when(volumeInfoMock).getSize();

        volumeApiServiceImpl.expungeVolumesInSecondaryStorageIfNeeded(volumeVoMock);

        Mockito.verify(volumeServiceMock, Mockito.times(1)).expungeVolumeAsync(volumeInfoMock);
        Mockito.verify(asyncCallFutureVolumeapiResultMock, Mockito.times(1)).get();
        Mockito.verify(resourceLimitServiceMock, Mockito.times(1)).decrementResourceCount(accountMockId, ResourceType.secondary_storage, volumeSizeMock);
    }

    @Test(expected = InterruptedException.class)
    public void expungeVolumesInSecondaryStorageIfNeededTestThrowinInterruptedException() throws InterruptedException, ExecutionException {
        Mockito.doReturn(asyncCallFutureVolumeapiResultMock).when(volumeServiceMock).expungeVolumeAsync(volumeInfoMock);
        Mockito.doReturn(volumeInfoMock).when(volumeDataFactoryMock).getVolume(volumeMockId, DataStoreRole.Image);
        Mockito.lenient().doNothing().when(resourceLimitServiceMock).decrementResourceCount(accountMockId, ResourceType.secondary_storage, volumeSizeMock);
        Mockito.lenient().doReturn(accountMockId).when(volumeInfoMock).getAccountId();
        Mockito.lenient().doReturn(volumeSizeMock).when(volumeInfoMock).getSize();

        Mockito.doThrow(InterruptedException.class).when(asyncCallFutureVolumeapiResultMock).get();

        volumeApiServiceImpl.expungeVolumesInSecondaryStorageIfNeeded(volumeVoMock);

    }

    @Test(expected = ExecutionException.class)
    public void expungeVolumesInSecondaryStorageIfNeededTestThrowingExecutionException() throws InterruptedException, ExecutionException {
        Mockito.doReturn(asyncCallFutureVolumeapiResultMock).when(volumeServiceMock).expungeVolumeAsync(volumeInfoMock);
        Mockito.doReturn(volumeInfoMock).when(volumeDataFactoryMock).getVolume(volumeMockId, DataStoreRole.Image);
        Mockito.lenient().doNothing().when(resourceLimitServiceMock).decrementResourceCount(accountMockId, ResourceType.secondary_storage, volumeSizeMock);
        Mockito.lenient().doReturn(accountMockId).when(volumeInfoMock).getAccountId();
        Mockito.lenient().doReturn(volumeSizeMock).when(volumeInfoMock).getSize();

        Mockito.doThrow(ExecutionException.class).when(asyncCallFutureVolumeapiResultMock).get();

        volumeApiServiceImpl.expungeVolumesInSecondaryStorageIfNeeded(volumeVoMock);

    }

    @Test
    public void cleanVolumesCacheTest() {
        List<VolumeInfo> volumeInfos = new ArrayList<>();
        VolumeInfo volumeInfoMock1 = Mockito.mock(VolumeInfo.class);
        VolumeInfo volumeInfoMock2 = Mockito.mock(VolumeInfo.class);

        DataStore dataStoreMock1 = Mockito.mock(DataStore.class);
        DataStore dataStoreMock2 = Mockito.mock(DataStore.class);
        Mockito.doReturn(dataStoreMock1).when(volumeInfoMock1).getDataStore();
        Mockito.doReturn(dataStoreMock2).when(volumeInfoMock2).getDataStore();

        volumeInfos.add(volumeInfoMock1);
        volumeInfos.add(volumeInfoMock2);

        Mockito.doReturn(volumeInfos).when(volumeDataFactoryMock).listVolumeOnCache(volumeMockId);

        volumeApiServiceImpl.cleanVolumesCache(volumeVoMock);

        Mockito.verify(dataStoreMock1).getName();
        Mockito.verify(dataStoreMock2).getName();

        Mockito.verify(volumeInfoMock1).delete();
        Mockito.verify(volumeInfoMock2).delete();
    }

    @Test
    public void deleteVolumeTestVolumeStateAllocated() throws InterruptedException, ExecutionException, NoTransitionException {
        Mockito.doReturn(Volume.State.Allocated).when(volumeVoMock).getState();

        Mockito.doReturn(volumeVoMock).when(volumeApiServiceImpl).retrieveAndValidateVolume(volumeMockId, accountMock);
        Mockito.doNothing().when(volumeApiServiceImpl).destroyVolumeIfPossible(volumeVoMock);
        Mockito.lenient().doNothing().when(volumeApiServiceImpl).expungeVolumesInPrimaryStorageIfNeeded(volumeVoMock);
        Mockito.lenient().doNothing().when(volumeApiServiceImpl).expungeVolumesInSecondaryStorageIfNeeded(volumeVoMock);
        Mockito.lenient().doNothing().when(volumeApiServiceImpl).cleanVolumesCache(volumeVoMock);

        Mockito.doReturn(true).when(volumeDaoMock).remove(volumeMockId);
        Mockito.doReturn(true).when(volumeApiServiceImpl).stateTransitTo(volumeVoMock, Volume.Event.DestroyRequested);

        boolean result = volumeApiServiceImpl.deleteVolume(volumeMockId, accountMock);

        Assert.assertTrue(result);
        Mockito.verify(volumeApiServiceImpl).retrieveAndValidateVolume(volumeMockId, accountMock);
        Mockito.verify(volumeApiServiceImpl).destroyVolumeIfPossible(volumeVoMock);
        Mockito.verify(volumeDaoMock).remove(volumeMockId);
        Mockito.verify(volumeApiServiceImpl).stateTransitTo(volumeVoMock, Volume.Event.DestroyRequested);

        Mockito.verify(volumeApiServiceImpl, Mockito.times(0)).expungeVolumesInPrimaryStorageIfNeeded(volumeVoMock);
        Mockito.verify(volumeApiServiceImpl, Mockito.times(0)).expungeVolumesInSecondaryStorageIfNeeded(volumeVoMock);
        Mockito.verify(volumeApiServiceImpl, Mockito.times(0)).cleanVolumesCache(volumeVoMock);
    }

    @Test
    public void deleteVolumeTestVolumeStateReady() throws InterruptedException, ExecutionException, NoTransitionException {
        Mockito.doReturn(Volume.State.Ready).when(volumeVoMock).getState();

        Mockito.doReturn(volumeVoMock).when(volumeApiServiceImpl).retrieveAndValidateVolume(volumeMockId, accountMock);
        Mockito.doNothing().when(volumeApiServiceImpl).destroyVolumeIfPossible(volumeVoMock);
        Mockito.doNothing().when(volumeApiServiceImpl).expungeVolumesInPrimaryStorageIfNeeded(volumeVoMock);
        Mockito.doNothing().when(volumeApiServiceImpl).expungeVolumesInSecondaryStorageIfNeeded(volumeVoMock);
        Mockito.doNothing().when(volumeApiServiceImpl).cleanVolumesCache(volumeVoMock);

        Mockito.lenient().doReturn(true).when(volumeDaoMock).remove(volumeMockId);
        Mockito.lenient().doReturn(true).when(volumeApiServiceImpl).stateTransitTo(volumeVoMock, Volume.Event.DestroyRequested);

        boolean result = volumeApiServiceImpl.deleteVolume(volumeMockId, accountMock);

        Assert.assertTrue(result);
        Mockito.verify(volumeApiServiceImpl).retrieveAndValidateVolume(volumeMockId, accountMock);
        Mockito.verify(volumeApiServiceImpl).destroyVolumeIfPossible(volumeVoMock);
        Mockito.verify(volumeDaoMock, Mockito.times(0)).remove(volumeMockId);
        Mockito.verify(volumeApiServiceImpl, Mockito.times(0)).stateTransitTo(volumeVoMock, Volume.Event.DestroyRequested);

        Mockito.verify(volumeApiServiceImpl, Mockito.times(1)).expungeVolumesInPrimaryStorageIfNeeded(volumeVoMock);
        Mockito.verify(volumeApiServiceImpl, Mockito.times(1)).expungeVolumesInSecondaryStorageIfNeeded(volumeVoMock);
        Mockito.verify(volumeApiServiceImpl, Mockito.times(1)).cleanVolumesCache(volumeVoMock);
    }

    @Test
    public void deleteVolumeTestVolumeStateReadyThrowingInterruptedException() throws InterruptedException, ExecutionException, NoTransitionException {
        Mockito.doReturn(Volume.State.Ready).when(volumeVoMock).getState();

        Mockito.doReturn(volumeVoMock).when(volumeApiServiceImpl).retrieveAndValidateVolume(volumeMockId, accountMock);
        Mockito.doNothing().when(volumeApiServiceImpl).destroyVolumeIfPossible(volumeVoMock);
        Mockito.doThrow(InterruptedException.class).when(volumeApiServiceImpl).expungeVolumesInPrimaryStorageIfNeeded(volumeVoMock);

        Mockito.lenient().doReturn(true).when(volumeDaoMock).remove(volumeMockId);
        Mockito.lenient().doReturn(true).when(volumeApiServiceImpl).stateTransitTo(volumeVoMock, Volume.Event.DestroyRequested);

        boolean result = volumeApiServiceImpl.deleteVolume(volumeMockId, accountMock);

        Assert.assertFalse(result);
        Mockito.verify(volumeApiServiceImpl).retrieveAndValidateVolume(volumeMockId, accountMock);
        Mockito.verify(volumeApiServiceImpl).destroyVolumeIfPossible(volumeVoMock);
        Mockito.verify(volumeDaoMock, Mockito.times(0)).remove(volumeMockId);
        Mockito.verify(volumeApiServiceImpl, Mockito.times(0)).stateTransitTo(volumeVoMock, Volume.Event.DestroyRequested);
    }

    @Test
    public void deleteVolumeTestVolumeStateReadyThrowingExecutionException() throws InterruptedException, ExecutionException, NoTransitionException {
        Mockito.doReturn(Volume.State.Ready).when(volumeVoMock).getState();

        Mockito.doReturn(volumeVoMock).when(volumeApiServiceImpl).retrieveAndValidateVolume(volumeMockId, accountMock);
        Mockito.doNothing().when(volumeApiServiceImpl).destroyVolumeIfPossible(volumeVoMock);
        Mockito.doThrow(ExecutionException.class).when(volumeApiServiceImpl).expungeVolumesInPrimaryStorageIfNeeded(volumeVoMock);

        Mockito.lenient().doReturn(true).when(volumeDaoMock).remove(volumeMockId);
        Mockito.lenient().doReturn(true).when(volumeApiServiceImpl).stateTransitTo(volumeVoMock, Volume.Event.DestroyRequested);

        boolean result = volumeApiServiceImpl.deleteVolume(volumeMockId, accountMock);

        Assert.assertFalse(result);
        Mockito.verify(volumeApiServiceImpl).retrieveAndValidateVolume(volumeMockId, accountMock);
        Mockito.verify(volumeApiServiceImpl).destroyVolumeIfPossible(volumeVoMock);
        Mockito.verify(volumeDaoMock, Mockito.times(0)).remove(volumeMockId);
        Mockito.verify(volumeApiServiceImpl, Mockito.times(0)).stateTransitTo(volumeVoMock, Volume.Event.DestroyRequested);
    }

<<<<<<< HEAD
    @Test
    public void deleteVolumeTestVolumeStateReadyThrowingNoTransitionException() throws InterruptedException, ExecutionException, NoTransitionException {
        Mockito.doReturn(Volume.State.Ready).when(volumeVoMock).getState();

        Mockito.doReturn(volumeVoMock).when(volumeApiServiceImpl).retrieveAndValidateVolume(volumeMockId, accountMock);
        Mockito.doNothing().when(volumeApiServiceImpl).destroyVolumeIfPossible(volumeVoMock);
        Mockito.doThrow(NoTransitionException.class).when(volumeApiServiceImpl).expungeVolumesInPrimaryStorageIfNeeded(volumeVoMock);

        Mockito.lenient().doReturn(true).when(volumeDaoMock).remove(volumeMockId);
        Mockito.lenient().doReturn(true).when(volumeApiServiceImpl).stateTransitTo(volumeVoMock, Volume.Event.DestroyRequested);

        boolean result = volumeApiServiceImpl.deleteVolume(volumeMockId, accountMock);

        Assert.assertFalse(result);
        Mockito.verify(volumeApiServiceImpl).retrieveAndValidateVolume(volumeMockId, accountMock);
        Mockito.verify(volumeApiServiceImpl).destroyVolumeIfPossible(volumeVoMock);
        Mockito.verify(volumeDaoMock, Mockito.times(0)).remove(volumeMockId);
        Mockito.verify(volumeApiServiceImpl, Mockito.times(0)).stateTransitTo(volumeVoMock, Volume.Event.DestroyRequested);
    }

=======
>>>>>>> fd5bea83
    @Test(expected = RuntimeException.class)
    public void deleteVolumeTestVolumeStateReadyThrowingRuntimeException() throws InterruptedException, ExecutionException, NoTransitionException {
        Mockito.doReturn(Volume.State.Ready).when(volumeVoMock).getState();

        Mockito.doReturn(volumeVoMock).when(volumeApiServiceImpl).retrieveAndValidateVolume(volumeMockId, accountMock);
        Mockito.doNothing().when(volumeApiServiceImpl).destroyVolumeIfPossible(volumeVoMock);
        Mockito.doThrow(RuntimeException.class).when(volumeApiServiceImpl).expungeVolumesInPrimaryStorageIfNeeded(volumeVoMock);

        Mockito.lenient().doReturn(true).when(volumeDaoMock).remove(volumeMockId);
        Mockito.lenient().doReturn(true).when(volumeApiServiceImpl).stateTransitTo(volumeVoMock, Volume.Event.DestroyRequested);

        volumeApiServiceImpl.deleteVolume(volumeMockId, accountMock);
    }

    @Test
    public void doesTargetStorageSupportDiskOfferingTestDiskOfferingMoreTagsThanStorageTags() {
        DiskOfferingVO diskOfferingVoMock = Mockito.mock(DiskOfferingVO.class);
        Mockito.doReturn("A,B,C").when(diskOfferingVoMock).getTags();

        StoragePool storagePoolMock = Mockito.mock(StoragePool.class);
        Mockito.doReturn("A").when(volumeApiServiceImpl).getStoragePoolTags(storagePoolMock);

        boolean result = volumeApiServiceImpl.doesTargetStorageSupportDiskOffering(storagePoolMock, diskOfferingVoMock);

        Assert.assertFalse(result);
    }

    @Test
    public void doesTargetStorageSupportDiskOfferingTestDiskOfferingTagsIsSubSetOfStorageTags() {
        DiskOfferingVO diskOfferingVoMock = Mockito.mock(DiskOfferingVO.class);
        Mockito.doReturn("A,B,C").when(diskOfferingVoMock).getTags();

        StoragePool storagePoolMock = Mockito.mock(StoragePool.class);
        Mockito.doReturn("A,B,C,D,X,Y").when(volumeApiServiceImpl).getStoragePoolTags(storagePoolMock);

        boolean result = volumeApiServiceImpl.doesTargetStorageSupportDiskOffering(storagePoolMock, diskOfferingVoMock);

        Assert.assertTrue(result);
    }

    @Test
    public void doesTargetStorageSupportDiskOfferingTestDiskOfferingTagsEmptyAndStorageTagsNotEmpty() {
        DiskOfferingVO diskOfferingVoMock = Mockito.mock(DiskOfferingVO.class);
        Mockito.doReturn("").when(diskOfferingVoMock).getTags();

        StoragePool storagePoolMock = Mockito.mock(StoragePool.class);
        Mockito.lenient().doReturn("A,B,C,D,X,Y").when(volumeApiServiceImpl).getStoragePoolTags(storagePoolMock);

        boolean result = volumeApiServiceImpl.doesTargetStorageSupportDiskOffering(storagePoolMock, diskOfferingVoMock);

        Assert.assertTrue(result);
    }

    @Test
    public void doesTargetStorageSupportDiskOfferingTestDiskOfferingTagsNotEmptyAndStorageTagsEmpty() {
        DiskOfferingVO diskOfferingVoMock = Mockito.mock(DiskOfferingVO.class);
        Mockito.doReturn("A").when(diskOfferingVoMock).getTags();

        StoragePool storagePoolMock = Mockito.mock(StoragePool.class);
        Mockito.doReturn("").when(volumeApiServiceImpl).getStoragePoolTags(storagePoolMock);

        boolean result = volumeApiServiceImpl.doesTargetStorageSupportDiskOffering(storagePoolMock, diskOfferingVoMock);

        Assert.assertFalse(result);
    }

    @Test
    public void doesTargetStorageSupportDiskOfferingTestDiskOfferingTagsEmptyAndStorageTagsEmpty() {
        DiskOfferingVO diskOfferingVoMock = Mockito.mock(DiskOfferingVO.class);
        Mockito.doReturn("").when(diskOfferingVoMock).getTags();

        StoragePool storagePoolMock = Mockito.mock(StoragePool.class);
        Mockito.lenient().doReturn("").when(volumeApiServiceImpl).getStoragePoolTags(storagePoolMock);

        boolean result = volumeApiServiceImpl.doesTargetStorageSupportDiskOffering(storagePoolMock, diskOfferingVoMock);

        Assert.assertTrue(result);
    }

    @Test
    public void doesTargetStorageSupportDiskOfferingTestDiskOfferingTagsDifferentFromdStorageTags() {
        DiskOfferingVO diskOfferingVoMock = Mockito.mock(DiskOfferingVO.class);
        Mockito.doReturn("A,B").when(diskOfferingVoMock).getTags();

        StoragePool storagePoolMock = Mockito.mock(StoragePool.class);
        Mockito.doReturn("C,D").when(volumeApiServiceImpl).getStoragePoolTags(storagePoolMock);

        boolean result = volumeApiServiceImpl.doesTargetStorageSupportDiskOffering(storagePoolMock, diskOfferingVoMock);

        Assert.assertFalse(result);
    }

    @Test
    public void doesTargetStorageSupportDiskOfferingTestDiskOfferingTagsEqualsStorageTags() {
        DiskOfferingVO diskOfferingVoMock = Mockito.mock(DiskOfferingVO.class);
        Mockito.doReturn("A").when(diskOfferingVoMock).getTags();

        StoragePool storagePoolMock = Mockito.mock(StoragePool.class);
        Mockito.doReturn("A").when(volumeApiServiceImpl).getStoragePoolTags(storagePoolMock);

        boolean result = volumeApiServiceImpl.doesTargetStorageSupportDiskOffering(storagePoolMock, diskOfferingVoMock);

        Assert.assertTrue(result);
    }
}<|MERGE_RESOLUTION|>--- conflicted
+++ resolved
@@ -971,29 +971,7 @@
         Mockito.verify(volumeApiServiceImpl, Mockito.times(0)).stateTransitTo(volumeVoMock, Volume.Event.DestroyRequested);
     }
 
-<<<<<<< HEAD
-    @Test
-    public void deleteVolumeTestVolumeStateReadyThrowingNoTransitionException() throws InterruptedException, ExecutionException, NoTransitionException {
-        Mockito.doReturn(Volume.State.Ready).when(volumeVoMock).getState();
-
-        Mockito.doReturn(volumeVoMock).when(volumeApiServiceImpl).retrieveAndValidateVolume(volumeMockId, accountMock);
-        Mockito.doNothing().when(volumeApiServiceImpl).destroyVolumeIfPossible(volumeVoMock);
-        Mockito.doThrow(NoTransitionException.class).when(volumeApiServiceImpl).expungeVolumesInPrimaryStorageIfNeeded(volumeVoMock);
-
-        Mockito.lenient().doReturn(true).when(volumeDaoMock).remove(volumeMockId);
-        Mockito.lenient().doReturn(true).when(volumeApiServiceImpl).stateTransitTo(volumeVoMock, Volume.Event.DestroyRequested);
-
-        boolean result = volumeApiServiceImpl.deleteVolume(volumeMockId, accountMock);
-
-        Assert.assertFalse(result);
-        Mockito.verify(volumeApiServiceImpl).retrieveAndValidateVolume(volumeMockId, accountMock);
-        Mockito.verify(volumeApiServiceImpl).destroyVolumeIfPossible(volumeVoMock);
-        Mockito.verify(volumeDaoMock, Mockito.times(0)).remove(volumeMockId);
-        Mockito.verify(volumeApiServiceImpl, Mockito.times(0)).stateTransitTo(volumeVoMock, Volume.Event.DestroyRequested);
-    }
-
-=======
->>>>>>> fd5bea83
+
     @Test(expected = RuntimeException.class)
     public void deleteVolumeTestVolumeStateReadyThrowingRuntimeException() throws InterruptedException, ExecutionException, NoTransitionException {
         Mockito.doReturn(Volume.State.Ready).when(volumeVoMock).getState();
