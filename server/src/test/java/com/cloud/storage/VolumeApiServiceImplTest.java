--- conflicted
+++ resolved
@@ -634,10 +634,6 @@
         when(vm.getState()).thenReturn(State.Running);
         when(vm.getDataCenterId()).thenReturn(34L);
         when(vm.getBackupOfferingId()).thenReturn(null);
-<<<<<<< HEAD
-=======
-        when(backupDaoMock.listByVmId(anyLong(), anyLong())).thenReturn(Collections.emptyList());
->>>>>>> 85765c31
         when(volumeDaoMock.findByInstanceAndType(anyLong(), any(Volume.Type.class))).thenReturn(new ArrayList<>(10));
         when(volumeDataFactoryMock.getVolume(9L)).thenReturn(volumeToAttach);
         when(volumeToAttach.getState()).thenReturn(Volume.State.Uploaded);
