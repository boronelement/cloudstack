// Licensed to the Apache Software Foundation (ASF) under one
// or more contributor license agreements.  See the NOTICE file
// distributed with this work for additional information
// regarding copyright ownership.  The ASF licenses this file
// to you under the Apache License, Version 2.0 (the
// "License"); you may not use this file except in compliance
// with the License.  You may obtain a copy of the License at
//
//   http://www.apache.org/licenses/LICENSE-2.0
//
// Unless required by applicable law or agreed to in writing,
// software distributed under the License is distributed on an
// "AS IS" BASIS, WITHOUT WARRANTIES OR CONDITIONS OF ANY
// KIND, either express or implied.  See the License for the
// specific language governing permissions and limitations
// under the License.
package com.cloud.vm;

import static org.junit.Assert.assertEquals;
import static org.junit.Assert.assertFalse;
import static org.junit.Assert.assertTrue;
import static org.mockito.ArgumentMatchers.any;
import static org.mockito.ArgumentMatchers.anyLong;
import static org.mockito.ArgumentMatchers.anyMap;
import static org.mockito.ArgumentMatchers.anyString;
import static org.mockito.ArgumentMatchers.nullable;
import static org.mockito.Mockito.doNothing;
import static org.mockito.Mockito.doReturn;
import static org.mockito.Mockito.lenient;
import static org.mockito.Mockito.mock;
import static org.mockito.Mockito.when;

import java.util.ArrayList;
import java.util.HashMap;
import java.util.List;
import java.util.Map;

import com.cloud.template.VirtualMachineTemplate;
import com.cloud.user.UserData;
import com.cloud.user.UserDataVO;
import com.cloud.user.dao.UserDataDao;
import com.cloud.utils.exception.CloudRuntimeException;
import org.apache.cloudstack.api.BaseCmd.HTTPMethod;
import org.apache.cloudstack.api.command.user.vm.ResetVMUserDataCmd;
import org.apache.cloudstack.api.command.user.vm.UpdateVMCmd;
import org.apache.cloudstack.api.command.user.volume.ResizeVolumeCmd;
import org.apache.cloudstack.context.CallContext;
import org.apache.cloudstack.engine.orchestration.service.NetworkOrchestrationService;
import org.junit.After;
import org.junit.Assert;
import org.junit.Before;
import org.junit.Test;
import org.junit.runner.RunWith;
import org.mockito.InjectMocks;
import org.mockito.Mock;
import org.mockito.Mockito;
import org.mockito.Spy;
import org.mockito.junit.MockitoJUnitRunner;
import org.powermock.core.classloader.annotations.PrepareForTest;

import com.cloud.configuration.Resource;
import com.cloud.dc.DataCenterVO;
import com.cloud.dc.dao.DataCenterDao;
import com.cloud.exception.InsufficientAddressCapacityException;
import com.cloud.exception.InsufficientCapacityException;
import com.cloud.exception.InvalidParameterValueException;
import com.cloud.exception.ResourceUnavailableException;
import com.cloud.hypervisor.Hypervisor;
import com.cloud.network.NetworkModel;
import com.cloud.network.dao.NetworkDao;
import com.cloud.network.dao.NetworkVO;
import com.cloud.offering.ServiceOffering;
import com.cloud.service.ServiceOfferingVO;
import com.cloud.service.dao.ServiceOfferingDao;
import com.cloud.storage.DiskOfferingVO;
import com.cloud.storage.GuestOSVO;
import com.cloud.storage.VMTemplateVO;
import com.cloud.storage.VolumeApiService;
import com.cloud.storage.VolumeVO;
import com.cloud.storage.dao.DiskOfferingDao;
import com.cloud.storage.dao.GuestOSDao;
import com.cloud.storage.dao.VMTemplateDao;
import com.cloud.user.Account;
import com.cloud.user.AccountManager;
import com.cloud.user.AccountVO;
import com.cloud.user.ResourceLimitService;
import com.cloud.user.UserVO;
import com.cloud.user.dao.AccountDao;
import com.cloud.uservm.UserVm;
import com.cloud.vm.dao.NicDao;
import com.cloud.vm.dao.UserVmDao;
import com.cloud.vm.dao.UserVmDetailsDao;

@RunWith(MockitoJUnitRunner.class)
public class UserVmManagerImplTest {

    @Spy
    @InjectMocks
    private UserVmManagerImpl userVmManagerImpl = new UserVmManagerImpl();

    @Mock
    private ServiceOfferingDao _serviceOfferingDao;

    @Mock
    private DiskOfferingDao diskOfferingDao;

    @Mock
    private DataCenterDao _dcDao;
    @Mock
    private DataCenterVO _dcMock;

    @Mock
    protected NicDao nicDao;

    @Mock
    private NetworkDao _networkDao;

    @Mock
    private NetworkOrchestrationService _networkMgr;

    @Mock
    private NetworkVO _networkMock;

    @Mock
    private GuestOSDao guestOSDao;

    @Mock
    private UserVmDao userVmDao;

    @Mock
    private UpdateVMCmd updateVmCommand;

    @Mock
    private AccountManager accountManager;

    @Mock
    private UserVmDetailsDao userVmDetailVO;

    @Mock
    private UserVmVO userVmVoMock;

    @Mock
    private NetworkModel networkModel;

    @Mock
    private Account accountMock;

    @Mock
    private AccountVO callerAccount;

    @Mock
    private UserVO callerUser;

    @Mock
    private VMTemplateDao templateDao;

    @Mock
    private AccountDao accountDao;

    @Mock
    ResourceLimitService resourceLimitMgr;

    @Mock
    VolumeApiService volumeApiService;

    @Mock
    UserDataDao userDataDao;

    private long vmId = 1l;

    private static final long GiB_TO_BYTES = 1024 * 1024 * 1024;

    private Map<String, String> customParameters = new HashMap<>();

    private DiskOfferingVO smallerDisdkOffering = prepareDiskOffering(5l * GiB_TO_BYTES, 1l, 1L, 2L);
    private DiskOfferingVO largerDisdkOffering = prepareDiskOffering(10l * GiB_TO_BYTES, 2l, 10L, 20L);

    @Before
    public void beforeTest() {

        Mockito.when(updateVmCommand.getId()).thenReturn(vmId);

        when(_dcDao.findById(anyLong())).thenReturn(_dcMock);

        Mockito.when(userVmDao.findById(Mockito.eq(vmId))).thenReturn(userVmVoMock);

        Mockito.when(callerAccount.getType()).thenReturn(Account.Type.ADMIN);
        CallContext.register(callerUser, callerAccount);

        customParameters.put(VmDetailConstants.ROOT_DISK_SIZE, "123");
        lenient().doNothing().when(resourceLimitMgr).incrementResourceCount(anyLong(), any(Resource.ResourceType.class));
        lenient().doNothing().when(resourceLimitMgr).decrementResourceCount(anyLong(), any(Resource.ResourceType.class), anyLong());
    }

    @After
    public void afterTest() {
        CallContext.unregister();
    }

    @Test
    public void validateGuestOsIdForUpdateVirtualMachineCommandTestOsTypeNull() {
        Mockito.when(updateVmCommand.getOsTypeId()).thenReturn(null);
        userVmManagerImpl.validateGuestOsIdForUpdateVirtualMachineCommand(updateVmCommand);
    }

    @Test(expected = InvalidParameterValueException.class)
    public void validateGuestOsIdForUpdateVirtualMachineCommandTestOsTypeNotFound() {
        Mockito.when(updateVmCommand.getOsTypeId()).thenReturn(1l);

        userVmManagerImpl.validateGuestOsIdForUpdateVirtualMachineCommand(updateVmCommand);
    }

    @Test
    public void validateGuestOsIdForUpdateVirtualMachineCommandTestOsTypeFound() {
        Mockito.when(updateVmCommand.getOsTypeId()).thenReturn(1l);
        Mockito.when(guestOSDao.findById(Mockito.eq(1l))).thenReturn(Mockito.mock(GuestOSVO.class));

        userVmManagerImpl.validateGuestOsIdForUpdateVirtualMachineCommand(updateVmCommand);
    }

    @Test(expected = InvalidParameterValueException.class)
    public void validateInputsAndPermissionForUpdateVirtualMachineCommandTestVmNotFound() {
        Mockito.when(userVmDao.findById(Mockito.eq(vmId))).thenReturn(null);

        userVmManagerImpl.validateInputsAndPermissionForUpdateVirtualMachineCommand(updateVmCommand);
    }

    private ServiceOfferingVO getSvcoffering(int ramSize) {
        String name = "name";
        String displayText = "displayText";
        int cpu = 1;
        int speed = 128;

        boolean ha = false;
        boolean useLocalStorage = false;

        ServiceOfferingVO serviceOffering = new ServiceOfferingVO(name, cpu, ramSize, speed, null, null, ha, displayText, false, null,
                false);
        serviceOffering.setDiskOfferingId(1l);
        return serviceOffering;
    }

    @Test
    @PrepareForTest(CallContext.class)
    public void validateInputsAndPermissionForUpdateVirtualMachineCommandTest() {
        Mockito.doNothing().when(userVmManagerImpl).validateGuestOsIdForUpdateVirtualMachineCommand(updateVmCommand);

        CallContext callContextMock = Mockito.mock(CallContext.class);

        Mockito.lenient().doReturn(accountMock).when(callContextMock).getCallingAccount();

        ServiceOffering offering = getSvcoffering(512);
        Mockito.lenient().when(_serviceOfferingDao.findById(Mockito.anyLong(), Mockito.anyLong())).thenReturn((ServiceOfferingVO) offering);
        Mockito.lenient().doNothing().when(accountManager).checkAccess(accountMock, null, true, userVmVoMock);
        userVmManagerImpl.validateInputsAndPermissionForUpdateVirtualMachineCommand(updateVmCommand);

        Mockito.verify(userVmManagerImpl).validateGuestOsIdForUpdateVirtualMachineCommand(updateVmCommand);
        Mockito.verify(accountManager).checkAccess(callerAccount, null, true, userVmVoMock);
    }

    @Test
    public void updateVirtualMachineTestDisplayChanged() throws ResourceUnavailableException, InsufficientCapacityException {
        configureDoNothingForMethodsThatWeDoNotWantToTest();
        ServiceOffering offering = getSvcoffering(512);
        Mockito.when(_serviceOfferingDao.findById(Mockito.anyLong(), Mockito.anyLong())).thenReturn((ServiceOfferingVO) offering);
        Mockito.when(userVmVoMock.isDisplay()).thenReturn(true);
        Mockito.doNothing().when(userVmManagerImpl).updateDisplayVmFlag(false, vmId, userVmVoMock);
        Mockito.when(updateVmCommand.getUserdataId()).thenReturn(null);
        userVmManagerImpl.updateVirtualMachine(updateVmCommand);
        verifyMethodsThatAreAlwaysExecuted();

        Mockito.verify(userVmManagerImpl).updateDisplayVmFlag(false, vmId, userVmVoMock);
        Mockito.verify(userVmDetailVO, Mockito.times(0)).removeDetails(vmId);
    }

    @Test
    public void updateVirtualMachineTestCleanUpTrue() throws ResourceUnavailableException, InsufficientCapacityException {
        configureDoNothingForMethodsThatWeDoNotWantToTest();
        ServiceOffering offering = getSvcoffering(512);
        Mockito.when(_serviceOfferingDao.findById(Mockito.anyLong(), Mockito.anyLong())).thenReturn((ServiceOfferingVO) offering);
        Mockito.when(updateVmCommand.isCleanupDetails()).thenReturn(true);
        Mockito.lenient().doNothing().when(userVmManagerImpl).updateDisplayVmFlag(false, vmId, userVmVoMock);
        Mockito.doNothing().when(userVmDetailVO).removeDetails(vmId);
        Mockito.when(updateVmCommand.getUserdataId()).thenReturn(null);

        userVmManagerImpl.updateVirtualMachine(updateVmCommand);
        verifyMethodsThatAreAlwaysExecuted();
        Mockito.verify(userVmDetailVO).removeDetails(vmId);
        Mockito.verify(userVmManagerImpl, Mockito.times(0)).updateDisplayVmFlag(false, vmId, userVmVoMock);
    }

    @Test
    public void updateVirtualMachineTestCleanUpTrueAndDetailEmpty() throws ResourceUnavailableException, InsufficientCapacityException {
        prepareAndExecuteMethodDealingWithDetails(true, true);
    }

    @Test
    public void updateVirtualMachineTestCleanUpTrueAndDetailsNotEmpty() throws ResourceUnavailableException, InsufficientCapacityException {
        prepareAndExecuteMethodDealingWithDetails(true, false);
    }

    @Test
    public void updateVirtualMachineTestCleanUpFalseAndDetailsNotEmpty() throws ResourceUnavailableException, InsufficientCapacityException {
        prepareAndExecuteMethodDealingWithDetails(false, true);
    }

    @Test
    public void updateVirtualMachineTestCleanUpFalseAndDetailsEmpty() throws ResourceUnavailableException, InsufficientCapacityException {
        Mockito.when(accountDao.findById(Mockito.anyLong())).thenReturn(callerAccount);
        prepareAndExecuteMethodDealingWithDetails(false, false);
    }

    private void prepareAndExecuteMethodDealingWithDetails(boolean cleanUpDetails, boolean isDetailsEmpty) throws ResourceUnavailableException, InsufficientCapacityException {
        configureDoNothingForMethodsThatWeDoNotWantToTest();

        ServiceOffering offering = getSvcoffering(512);
        Mockito.when(_serviceOfferingDao.findById(Mockito.anyLong(), Mockito.anyLong())).thenReturn((ServiceOfferingVO) offering);
        Mockito.when(_serviceOfferingDao.findByIdIncludingRemoved(Mockito.anyLong(), Mockito.anyLong())).thenReturn((ServiceOfferingVO) offering);
        ServiceOfferingVO currentServiceOffering = Mockito.mock(ServiceOfferingVO.class);
        Mockito.lenient().when(currentServiceOffering.getCpu()).thenReturn(1);
        Mockito.lenient().when(currentServiceOffering.getRamSize()).thenReturn(512);

        List<NicVO> nics = new ArrayList<>();
        NicVO nic1 = mock(NicVO.class);
        NicVO nic2 = mock(NicVO.class);
        nics.add(nic1);
        nics.add(nic2);
        when(this.nicDao.listByVmId(Mockito.anyLong())).thenReturn(nics);
        when(_networkDao.findById(anyLong())).thenReturn(_networkMock);
        lenient().doNothing().when(_networkMgr).saveExtraDhcpOptions(anyString(), anyLong(), anyMap());
        HashMap<String, String> details = new HashMap<>();
        if(!isDetailsEmpty) {
            details.put("", "");
        }
        Mockito.when(updateVmCommand.getUserdataId()).thenReturn(null);
        Mockito.when(updateVmCommand.getDetails()).thenReturn(details);
        Mockito.when(updateVmCommand.isCleanupDetails()).thenReturn(cleanUpDetails);
        configureDoNothingForDetailsMethod();

        userVmManagerImpl.updateVirtualMachine(updateVmCommand);
        verifyMethodsThatAreAlwaysExecuted();

        Mockito.verify(userVmVoMock, Mockito.times(cleanUpDetails || isDetailsEmpty ? 0 : 1)).setDetails(details);
        Mockito.verify(userVmDetailVO, Mockito.times(cleanUpDetails ? 1: 0)).removeDetails(vmId);
        Mockito.verify(userVmDao, Mockito.times(cleanUpDetails || isDetailsEmpty ? 0 : 1)).saveDetails(userVmVoMock);
        Mockito.verify(userVmManagerImpl, Mockito.times(0)).updateDisplayVmFlag(false, vmId, userVmVoMock);
    }

    private void configureDoNothingForDetailsMethod() {
        Mockito.lenient().doNothing().when(userVmManagerImpl).updateDisplayVmFlag(false, vmId, userVmVoMock);
        Mockito.doNothing().when(userVmDetailVO).removeDetails(vmId);
        Mockito.doNothing().when(userVmDao).saveDetails(userVmVoMock);
    }

    @SuppressWarnings("unchecked")
    private void verifyMethodsThatAreAlwaysExecuted() throws ResourceUnavailableException, InsufficientCapacityException {
        Mockito.verify(userVmManagerImpl).validateInputsAndPermissionForUpdateVirtualMachineCommand(updateVmCommand);
        Mockito.verify(userVmManagerImpl).getSecurityGroupIdList(updateVmCommand);

        Mockito.verify(userVmManagerImpl).updateVirtualMachine(nullable(Long.class), nullable(String.class), nullable(String.class), nullable(Boolean.class),
                nullable(Boolean.class), nullable(Long.class),
                nullable(String.class), nullable(Long.class), nullable(String.class), nullable(Boolean.class), nullable(HTTPMethod.class), nullable(String.class), nullable(String.class), nullable(String.class), nullable(List.class),
                nullable(Map.class));

    }

    @SuppressWarnings("unchecked")
    private void configureDoNothingForMethodsThatWeDoNotWantToTest() throws ResourceUnavailableException, InsufficientCapacityException {
        Mockito.doNothing().when(userVmManagerImpl).validateInputsAndPermissionForUpdateVirtualMachineCommand(updateVmCommand);
        Mockito.doReturn(new ArrayList<Long>()).when(userVmManagerImpl).getSecurityGroupIdList(updateVmCommand);
        Mockito.lenient().doReturn(Mockito.mock(UserVm.class)).when(userVmManagerImpl).updateVirtualMachine(Mockito.anyLong(), Mockito.anyString(), Mockito.anyString(), Mockito.anyBoolean(),
                Mockito.anyBoolean(), Mockito.anyLong(),
                Mockito.anyString(), Mockito.anyLong(), Mockito.anyString(), Mockito.anyBoolean(), Mockito.any(HTTPMethod.class), Mockito.anyString(), Mockito.anyString(), Mockito.anyString(), Mockito.anyListOf(Long.class),
                Mockito.anyMap());
    }

    @Test
    public void validateOrReplaceMacAddressTestMacAddressValid() throws InsufficientAddressCapacityException {
        configureValidateOrReplaceMacAddressTest(0, "01:23:45:67:89:ab", "01:23:45:67:89:ab");
    }

    @Test
    public void validateOrReplaceMacAddressTestMacAddressNull() throws InsufficientAddressCapacityException {
        configureValidateOrReplaceMacAddressTest(1, null, "01:23:45:67:89:ab");
    }

    @Test
    public void validateOrReplaceMacAddressTestMacAddressBlank() throws InsufficientAddressCapacityException {
        configureValidateOrReplaceMacAddressTest(1, " ", "01:23:45:67:89:ab");
    }

    @Test
    public void validateOrReplaceMacAddressTestMacAddressEmpty() throws InsufficientAddressCapacityException {
        configureValidateOrReplaceMacAddressTest(1, "", "01:23:45:67:89:ab");
    }

    @Test
    public void validateOrReplaceMacAddressTestMacAddressNotValidOption1() throws InsufficientAddressCapacityException {
        configureValidateOrReplaceMacAddressTest(1, "abcdef:gh:ij:kl", "01:23:45:67:89:ab");
    }

    @Test
    public void validateOrReplaceMacAddressTestMacAddressNotValidOption2() throws InsufficientAddressCapacityException {
        configureValidateOrReplaceMacAddressTest(1, "01:23:45:67:89:", "01:23:45:67:89:ab");
    }

    @Test
    public void validateOrReplaceMacAddressTestMacAddressNotValidOption3() throws InsufficientAddressCapacityException {
        configureValidateOrReplaceMacAddressTest(1, "01:23:45:67:89:az", "01:23:45:67:89:ab");
    }

    @Test
    public void validateOrReplaceMacAddressTestMacAddressNotValidOption4() throws InsufficientAddressCapacityException {
        configureValidateOrReplaceMacAddressTest(1, "@1:23:45:67:89:ab", "01:23:45:67:89:ab");
    }

    private void configureValidateOrReplaceMacAddressTest(int times, String macAddress, String expectedMacAddress) throws InsufficientAddressCapacityException {
        Mockito.when(networkModel.getNextAvailableMacAddressInNetwork(Mockito.anyLong())).thenReturn(expectedMacAddress);

        String returnedMacAddress = userVmManagerImpl.validateOrReplaceMacAddress(macAddress, 1l);

        Mockito.verify(networkModel, Mockito.times(times)).getNextAvailableMacAddressInNetwork(Mockito.anyLong());
        assertEquals(expectedMacAddress, returnedMacAddress);
    }

    @Test
    public void testValidatekeyValuePair() throws Exception {
        assertTrue(userVmManagerImpl.isValidKeyValuePair("is-a-template=true\nHVM-boot-policy=\nPV-bootloader=pygrub\nPV-args=hvc0"));
        assertTrue(userVmManagerImpl.isValidKeyValuePair("is-a-template=true HVM-boot-policy= PV-bootloader=pygrub PV-args=hvc0"));
        assertTrue(userVmManagerImpl.isValidKeyValuePair("nvp.vm-uuid=34b3d5ea-1c25-4bb0-9250-8dc3388bfa9b"));
        assertFalse(userVmManagerImpl.isValidKeyValuePair("key"));
        //key-1=value1, param:key-2=value2, my.config.v0=False"
        assertTrue(userVmManagerImpl.isValidKeyValuePair("key-1=value1"));
        assertTrue(userVmManagerImpl.isValidKeyValuePair("param:key-2=value2"));
        assertTrue(userVmManagerImpl.isValidKeyValuePair("my.config.v0=False"));
    }

    @Test
    public void configureCustomRootDiskSizeTest() {
        String vmDetailsRootDiskSize = "123";
        Map<String, String> customParameters = new HashMap<>();
        customParameters.put(VmDetailConstants.ROOT_DISK_SIZE, vmDetailsRootDiskSize);
        long expectedRootDiskSize = 123l * GiB_TO_BYTES;
        long offeringRootDiskSize = 0l;
        prepareAndRunConfigureCustomRootDiskSizeTest(customParameters, expectedRootDiskSize, 1, offeringRootDiskSize);
    }

    @Test(expected = InvalidParameterValueException.class)
    public void configureCustomRootDiskSizeTestExpectExceptionZero() {
        String vmDetailsRootDiskSize = "0";
        Map<String, String> customParameters = new HashMap<>();
        customParameters.put(VmDetailConstants.ROOT_DISK_SIZE, vmDetailsRootDiskSize);
        long expectedRootDiskSize = 0l;
        long offeringRootDiskSize = 0l;
        prepareAndRunConfigureCustomRootDiskSizeTest(customParameters, expectedRootDiskSize, 1, offeringRootDiskSize);
    }

    @Test(expected = InvalidParameterValueException.class)
    public void configureCustomRootDiskSizeTestExpectExceptionNegativeNum() {
        String vmDetailsRootDiskSize = "-123";
        Map<String, String> customParameters = new HashMap<>();
        customParameters.put(VmDetailConstants.ROOT_DISK_SIZE, vmDetailsRootDiskSize);
        long expectedRootDiskSize = -123l * GiB_TO_BYTES;
        long offeringRootDiskSize = 0l;
        prepareAndRunConfigureCustomRootDiskSizeTest(customParameters, expectedRootDiskSize, 1, offeringRootDiskSize);
    }

    @Test
    public void configureCustomRootDiskSizeTestEmptyParameters() {
        Map<String, String> customParameters = new HashMap<>();
        long expectedRootDiskSize = 99l * GiB_TO_BYTES;
        long offeringRootDiskSize = 0l;
        prepareAndRunConfigureCustomRootDiskSizeTest(customParameters, expectedRootDiskSize, 1, offeringRootDiskSize);
    }

    @Test
    public void configureCustomRootDiskSizeTestEmptyParametersAndOfferingRootSize() {
        Map<String, String> customParameters = new HashMap<>();
        long expectedRootDiskSize = 10l * GiB_TO_BYTES;
        long offeringRootDiskSize = 10l * GiB_TO_BYTES;;

        prepareAndRunConfigureCustomRootDiskSizeTest(customParameters, expectedRootDiskSize, 1, offeringRootDiskSize);
    }

    private void prepareAndRunConfigureCustomRootDiskSizeTest(Map<String, String> customParameters, long expectedRootDiskSize, int timesVerifyIfHypervisorSupports, Long offeringRootDiskSize) {
        VMTemplateVO template = Mockito.mock(VMTemplateVO.class);
        Mockito.when(template.getId()).thenReturn(1l);
        Mockito.when(template.getSize()).thenReturn(99L * GiB_TO_BYTES);
        Mockito.when(templateDao.findById(Mockito.anyLong())).thenReturn(template);

        DiskOfferingVO diskfferingVo = Mockito.mock(DiskOfferingVO.class);

        Mockito.when(diskfferingVo.getDiskSize()).thenReturn(offeringRootDiskSize);

        Mockito.when(volumeApiService.validateVolumeSizeInBytes(Mockito.anyLong())).thenReturn(true);
        long rootDiskSize = userVmManagerImpl.configureCustomRootDiskSize(customParameters, template, Hypervisor.HypervisorType.KVM, diskfferingVo);

        Assert.assertEquals(expectedRootDiskSize, rootDiskSize);
        Mockito.verify(userVmManagerImpl, Mockito.times(timesVerifyIfHypervisorSupports)).verifyIfHypervisorSupportsRootdiskSizeOverride(Mockito.any());
    }

    @Test
    public void verifyIfHypervisorSupportRootdiskSizeOverrideTest() {
        Hypervisor.HypervisorType[] hypervisorTypeArray = Hypervisor.HypervisorType.values();
        int exceptionCounter = 0;
        int expectedExceptionCounter = hypervisorTypeArray.length - 4;

        for(int i = 0; i < hypervisorTypeArray.length; i++) {
            if (Hypervisor.HypervisorType.KVM == hypervisorTypeArray[i]
                    || Hypervisor.HypervisorType.XenServer == hypervisorTypeArray[i]
                    || Hypervisor.HypervisorType.VMware == hypervisorTypeArray[i]
                    || Hypervisor.HypervisorType.Simulator == hypervisorTypeArray[i]) {
                userVmManagerImpl.verifyIfHypervisorSupportsRootdiskSizeOverride(hypervisorTypeArray[i]);
            } else {
                try {
                    userVmManagerImpl.verifyIfHypervisorSupportsRootdiskSizeOverride(hypervisorTypeArray[i]);
                } catch (InvalidParameterValueException e) {
                    exceptionCounter ++;
                }
            }
        }

        Assert.assertEquals(expectedExceptionCounter, exceptionCounter);
    }

    @Test (expected = InvalidParameterValueException.class)
    public void prepareResizeVolumeCmdTestRootVolumeNull() {
        DiskOfferingVO newRootDiskOffering = Mockito.mock(DiskOfferingVO.class);
        DiskOfferingVO currentRootDiskOffering = Mockito.mock(DiskOfferingVO.class);
        userVmManagerImpl.prepareResizeVolumeCmd(null, currentRootDiskOffering, newRootDiskOffering);
    }

    @Test (expected = InvalidParameterValueException.class)
    public void prepareResizeVolumeCmdTestCurrentRootDiskOffering() {
        DiskOfferingVO newRootDiskOffering = Mockito.mock(DiskOfferingVO.class);
        VolumeVO rootVolumeOfVm = Mockito.mock(VolumeVO.class);
        userVmManagerImpl.prepareResizeVolumeCmd(rootVolumeOfVm, null, newRootDiskOffering);
    }

    @Test (expected = InvalidParameterValueException.class)
    public void prepareResizeVolumeCmdTestNewRootDiskOffering() {
        VolumeVO rootVolumeOfVm = Mockito.mock(VolumeVO.class);
        DiskOfferingVO currentRootDiskOffering = Mockito.mock(DiskOfferingVO.class);
        userVmManagerImpl.prepareResizeVolumeCmd(rootVolumeOfVm, currentRootDiskOffering, null);
    }

    @Test
    public void prepareResizeVolumeCmdTestNewOfferingLarger() {
        prepareAndRunResizeVolumeTest(2L, 10L, 20L, smallerDisdkOffering, largerDisdkOffering);
    }

    @Test
    public void prepareResizeVolumeCmdTestSameOfferingSize() {
        prepareAndRunResizeVolumeTest(null, 1L, 2L, smallerDisdkOffering, smallerDisdkOffering);
    }

    @Test
    public void prepareResizeVolumeCmdTestOfferingRootSizeZero() {
        DiskOfferingVO rootSizeZero = prepareDiskOffering(0l, 3l, 100L, 200L);
        prepareAndRunResizeVolumeTest(null, 100L, 200L, smallerDisdkOffering, rootSizeZero);
    }

    @Test (expected = InvalidParameterValueException.class)
    public void prepareResizeVolumeCmdTestNewOfferingSmaller() {
        prepareAndRunResizeVolumeTest(2L, 10L, 20L, largerDisdkOffering, smallerDisdkOffering);
    }

    @Test
    public void validateDiskOfferingCheckForEncryption1Test() {
        ServiceOfferingVO currentOffering = prepareOfferingsForEncryptionValidation(1L, true);
        ServiceOfferingVO newOffering = prepareOfferingsForEncryptionValidation(2L, true);
        userVmManagerImpl.validateDiskOfferingChecks(currentOffering, newOffering);
    }

    @Test
    public void validateDiskOfferingCheckForEncryption2Test() {
        ServiceOfferingVO currentOffering = prepareOfferingsForEncryptionValidation(1L, false);
        ServiceOfferingVO newOffering = prepareOfferingsForEncryptionValidation(2L, false);
        userVmManagerImpl.validateDiskOfferingChecks(currentOffering, newOffering);
    }

    @Test (expected = InvalidParameterValueException.class)
    public void validateDiskOfferingCheckForEncryptionFail1Test() {
        ServiceOfferingVO currentOffering = prepareOfferingsForEncryptionValidation(1L, false);
        ServiceOfferingVO newOffering = prepareOfferingsForEncryptionValidation(2L, true);
        userVmManagerImpl.validateDiskOfferingChecks(currentOffering, newOffering);
    }

    @Test (expected = InvalidParameterValueException.class)
    public void validateDiskOfferingCheckForEncryptionFail2Test() {
        ServiceOfferingVO currentOffering = prepareOfferingsForEncryptionValidation(1L, true);
        ServiceOfferingVO newOffering = prepareOfferingsForEncryptionValidation(2L, false);
        userVmManagerImpl.validateDiskOfferingChecks(currentOffering, newOffering);
    }

    private void prepareAndRunResizeVolumeTest(Long expectedOfferingId, long expectedMinIops, long expectedMaxIops, DiskOfferingVO currentRootDiskOffering, DiskOfferingVO newRootDiskOffering) {
        long rootVolumeId = 1l;
        VolumeVO rootVolumeOfVm = Mockito.mock(VolumeVO.class);
        Mockito.when(rootVolumeOfVm.getId()).thenReturn(rootVolumeId);

        ResizeVolumeCmd resizeVolumeCmd = userVmManagerImpl.prepareResizeVolumeCmd(rootVolumeOfVm, currentRootDiskOffering, newRootDiskOffering);

        Assert.assertEquals(rootVolumeId, resizeVolumeCmd.getId().longValue());
        Assert.assertEquals(expectedOfferingId, resizeVolumeCmd.getNewDiskOfferingId());
        Assert.assertEquals(expectedMinIops, resizeVolumeCmd.getMinIops().longValue());
        Assert.assertEquals(expectedMaxIops, resizeVolumeCmd.getMaxIops().longValue());
    }

    private DiskOfferingVO prepareDiskOffering(long rootSize, long diskOfferingId, long offeringMinIops, long offeringMaxIops) {
        DiskOfferingVO newRootDiskOffering = Mockito.mock(DiskOfferingVO.class);
        Mockito.when(newRootDiskOffering.getDiskSize()).thenReturn(rootSize);
        Mockito.when(newRootDiskOffering.getId()).thenReturn(diskOfferingId);
        Mockito.when(newRootDiskOffering.getMinIops()).thenReturn(offeringMinIops);
        Mockito.when(newRootDiskOffering.getMaxIops()).thenReturn(offeringMaxIops);
        Mockito.when(newRootDiskOffering.getName()).thenReturn("OfferingName");
        return newRootDiskOffering;
    }

<<<<<<< HEAD
    private ServiceOfferingVO prepareOfferingsForEncryptionValidation(long diskOfferingId, boolean encryption) {
        ServiceOfferingVO svcOffering = Mockito.mock(ServiceOfferingVO.class);
        DiskOfferingVO diskOffering = Mockito.mock(DiskOfferingVO.class);

        Mockito.when(svcOffering.getDiskOfferingId()).thenReturn(diskOfferingId);
        Mockito.when(diskOffering.getEncrypt()).thenReturn(encryption);

        // Be aware - Multiple calls with the same disk offering ID could conflict
        Mockito.when(diskOfferingDao.findByIdIncludingRemoved(diskOfferingId)).thenReturn(diskOffering);
        Mockito.when(diskOfferingDao.findById(diskOfferingId)).thenReturn(diskOffering);

        return svcOffering;
=======
    @Test (expected = CloudRuntimeException.class)
    public void testUserDataDenyOverride() {
        Long userDataId = 1L;

        VirtualMachineTemplate template = Mockito.mock(VirtualMachineTemplate.class);
        when(template.getUserDataId()).thenReturn(2L);
        when(template.getUserDataOverridePolicy()).thenReturn(UserData.UserDataOverridePolicy.DENYOVERRIDE);

        userVmManagerImpl.finalizeUserData(null, userDataId, template);
    }

    @Test
    public void testUserDataAllowOverride() {
        String templateUserData = "testTemplateUserdata";
        Long userDataId = 1L;

        VirtualMachineTemplate template = Mockito.mock(VirtualMachineTemplate.class);
        when(template.getUserDataId()).thenReturn(2L);
        when(template.getUserDataOverridePolicy()).thenReturn(UserData.UserDataOverridePolicy.ALLOWOVERRIDE);

        UserDataVO apiUserDataVO = Mockito.mock(UserDataVO.class);
        doReturn(apiUserDataVO).when(userDataDao).findById(userDataId);
        when(apiUserDataVO.getUserData()).thenReturn(templateUserData);

        String finalUserdata = userVmManagerImpl.finalizeUserData(null, userDataId, template);

        Assert.assertEquals(finalUserdata, templateUserData);
    }

    @Test
    public void testUserDataAppend() {
        String userData = "testUserdata";
        String templateUserData = "testTemplateUserdata";
        Long userDataId = 1L;

        VirtualMachineTemplate template = Mockito.mock(VirtualMachineTemplate.class);
        when(template.getUserDataId()).thenReturn(2L);
        when(template.getUserDataOverridePolicy()).thenReturn(UserData.UserDataOverridePolicy.APPEND);

        UserDataVO templateUserDataVO = Mockito.mock(UserDataVO.class);
        doReturn(templateUserDataVO).when(userDataDao).findById(2L);
        when(templateUserDataVO.getUserData()).thenReturn(templateUserData);

        UserDataVO apiUserDataVO = Mockito.mock(UserDataVO.class);
        doReturn(apiUserDataVO).when(userDataDao).findById(userDataId);
        when(apiUserDataVO.getUserData()).thenReturn(userData);

        String finalUserdata = userVmManagerImpl.finalizeUserData(null, userDataId, template);

        Assert.assertEquals(finalUserdata, templateUserData+userData);
    }

    @Test
    public void testUserDataWithoutTemplate() {
        String userData = "testUserdata";
        Long userDataId = 1L;

        UserDataVO apiUserDataVO = Mockito.mock(UserDataVO.class);
        doReturn(apiUserDataVO).when(userDataDao).findById(userDataId);
        when(apiUserDataVO.getUserData()).thenReturn(userData);

        VirtualMachineTemplate template = Mockito.mock(VirtualMachineTemplate.class);
        when(template.getUserDataId()).thenReturn(null);

        String finalUserdata = userVmManagerImpl.finalizeUserData(null, userDataId, template);

        Assert.assertEquals(finalUserdata, userData);
    }

    @Test
    public void testUserDataAllowOverrideWithoutAPIuserdata() {
        String templateUserData = "testTemplateUserdata";

        VirtualMachineTemplate template = Mockito.mock(VirtualMachineTemplate.class);
        when(template.getUserDataId()).thenReturn(2L);
        when(template.getUserDataOverridePolicy()).thenReturn(UserData.UserDataOverridePolicy.ALLOWOVERRIDE);
        UserDataVO templateUserDataVO = Mockito.mock(UserDataVO.class);
        doReturn(templateUserDataVO).when(userDataDao).findById(2L);
        when(templateUserDataVO.getUserData()).thenReturn(templateUserData);

        String finalUserdata = userVmManagerImpl.finalizeUserData(null, null, template);

        Assert.assertEquals(finalUserdata, templateUserData);
    }

    @Test
    public void testUserDataAllowOverrideWithUserdataText() {
        String userData = "testUserdata";
        VirtualMachineTemplate template = Mockito.mock(VirtualMachineTemplate.class);
        when(template.getUserDataId()).thenReturn(null);

        String finalUserdata = userVmManagerImpl.finalizeUserData(userData, null, template);

        Assert.assertEquals(finalUserdata, userData);
    }

    @Test(expected = InvalidParameterValueException.class)
    @PrepareForTest(CallContext.class)
    public void testResetVMUserDataVMStateNotStopped() {
        CallContext callContextMock = Mockito.mock(CallContext.class);
        Mockito.lenient().doReturn(accountMock).when(callContextMock).getCallingAccount();

        ResetVMUserDataCmd cmd = Mockito.mock(ResetVMUserDataCmd.class);
        when(cmd.getId()).thenReturn(1L);
        when(userVmDao.findById(1L)).thenReturn(userVmVoMock);

        VMTemplateVO template = Mockito.mock(VMTemplateVO.class);
        when(userVmVoMock.getTemplateId()).thenReturn(2L);
        when(templateDao.findByIdIncludingRemoved(2L)).thenReturn(template);


        when(userVmVoMock.getState()).thenReturn(VirtualMachine.State.Running);

        try {
            userVmManagerImpl.resetVMUserData(cmd);
        } catch (ResourceUnavailableException e) {
            throw new RuntimeException(e);
        } catch (InsufficientCapacityException e) {
            throw new RuntimeException(e);
        }
    }

    @Test(expected = InvalidParameterValueException.class)
    @PrepareForTest(CallContext.class)
    public void testResetVMUserDataDontAcceptBothUserdataAndUserdataId() {
        CallContext callContextMock = Mockito.mock(CallContext.class);
        Mockito.lenient().doReturn(accountMock).when(callContextMock).getCallingAccount();

        ResetVMUserDataCmd cmd = Mockito.mock(ResetVMUserDataCmd.class);
        when(cmd.getId()).thenReturn(1L);
        when(userVmDao.findById(1L)).thenReturn(userVmVoMock);

        VMTemplateVO template = Mockito.mock(VMTemplateVO.class);
        when(userVmVoMock.getTemplateId()).thenReturn(2L);
        when(templateDao.findByIdIncludingRemoved(2L)).thenReturn(template);


        when(userVmVoMock.getState()).thenReturn(VirtualMachine.State.Stopped);

        when(cmd.getUserData()).thenReturn("testUserdata");
        when(cmd.getUserdataId()).thenReturn(1L);

        try {
            userVmManagerImpl.resetVMUserData(cmd);
        } catch (ResourceUnavailableException e) {
            throw new RuntimeException(e);
        } catch (InsufficientCapacityException e) {
            throw new RuntimeException(e);
        }
    }

    @Test
    @PrepareForTest(CallContext.class)
    public void testResetVMUserDataSuccessResetWithUserdata() {
        CallContext callContextMock = Mockito.mock(CallContext.class);
        Mockito.lenient().doReturn(accountMock).when(callContextMock).getCallingAccount();

        UserVmVO userVmVO = new UserVmVO();
        userVmVO.setTemplateId(2L);
        userVmVO.setState(VirtualMachine.State.Stopped);
        userVmVO.setUserDataId(100L);
        userVmVO.setUserData("RandomUserdata");

        ResetVMUserDataCmd cmd = Mockito.mock(ResetVMUserDataCmd.class);
        when(cmd.getId()).thenReturn(1L);
        when(userVmDao.findById(1L)).thenReturn(userVmVO);

        VMTemplateVO template = Mockito.mock(VMTemplateVO.class);
        when(templateDao.findByIdIncludingRemoved(2L)).thenReturn(template);
        when(template.getUserDataId()).thenReturn(null);

        when(cmd.getUserData()).thenReturn("testUserdata");
        when(cmd.getUserdataId()).thenReturn(null);
        when(cmd.getHttpMethod()).thenReturn(HTTPMethod.GET);

        try {
            doNothing().when(userVmManagerImpl).updateUserData(userVmVO);
            userVmManagerImpl.resetVMUserData(cmd);
        } catch (ResourceUnavailableException e) {
            throw new RuntimeException(e);
        } catch (InsufficientCapacityException e) {
            throw new RuntimeException(e);
        }

        Assert.assertEquals("testUserdata", userVmVO.getUserData());
        Assert.assertEquals(null, userVmVO.getUserDataId());
    }

    @Test
    @PrepareForTest(CallContext.class)
    public void testResetVMUserDataSuccessResetWithUserdataId() {
        CallContext callContextMock = Mockito.mock(CallContext.class);
        Mockito.lenient().doReturn(accountMock).when(callContextMock).getCallingAccount();

        UserVmVO userVmVO = new UserVmVO();
        userVmVO.setTemplateId(2L);
        userVmVO.setState(VirtualMachine.State.Stopped);
        userVmVO.setUserDataId(100L);
        userVmVO.setUserData("RandomUserdata");

        ResetVMUserDataCmd cmd = Mockito.mock(ResetVMUserDataCmd.class);
        when(cmd.getId()).thenReturn(1L);
        when(userVmDao.findById(1L)).thenReturn(userVmVO);

        VMTemplateVO template = Mockito.mock(VMTemplateVO.class);
        when(templateDao.findByIdIncludingRemoved(2L)).thenReturn(template);
        when(template.getUserDataId()).thenReturn(null);

        when(cmd.getUserdataId()).thenReturn(1L);
        UserDataVO apiUserDataVO = Mockito.mock(UserDataVO.class);
        when(userDataDao.findById(1L)).thenReturn(apiUserDataVO);
        when(apiUserDataVO.getUserData()).thenReturn("testUserdata");
        when(cmd.getHttpMethod()).thenReturn(HTTPMethod.GET);

        try {
            doNothing().when(userVmManagerImpl).updateUserData(userVmVO);
            userVmManagerImpl.resetVMUserData(cmd);
        } catch (ResourceUnavailableException e) {
            throw new RuntimeException(e);
        } catch (InsufficientCapacityException e) {
            throw new RuntimeException(e);
        }

        Assert.assertEquals("testUserdata", userVmVO.getUserData());
        Assert.assertEquals(1L, (long)userVmVO.getUserDataId());
>>>>>>> 713a2368
    }
}<|MERGE_RESOLUTION|>--- conflicted
+++ resolved
@@ -616,7 +616,6 @@
         return newRootDiskOffering;
     }
 
-<<<<<<< HEAD
     private ServiceOfferingVO prepareOfferingsForEncryptionValidation(long diskOfferingId, boolean encryption) {
         ServiceOfferingVO svcOffering = Mockito.mock(ServiceOfferingVO.class);
         DiskOfferingVO diskOffering = Mockito.mock(DiskOfferingVO.class);
@@ -629,7 +628,8 @@
         Mockito.when(diskOfferingDao.findById(diskOfferingId)).thenReturn(diskOffering);
 
         return svcOffering;
-=======
+    }
+
     @Test (expected = CloudRuntimeException.class)
     public void testUserDataDenyOverride() {
         Long userDataId = 1L;
@@ -855,6 +855,5 @@
 
         Assert.assertEquals("testUserdata", userVmVO.getUserData());
         Assert.assertEquals(1L, (long)userVmVO.getUserDataId());
->>>>>>> 713a2368
     }
 }