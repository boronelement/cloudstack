--- conflicted
+++ resolved
@@ -1398,7 +1398,6 @@
     }
 
     @Test
-<<<<<<< HEAD
     public void testGetDiskOfferingSuitabilityForVm() {
         Map<Long, Boolean> response = new HashMap<>();
         response.put(1L, true);
@@ -1406,7 +1405,9 @@
         Mockito.when(virtualMachineManager.getDiskOfferingSuitabilityForVm(Mockito.anyLong(), Mockito.anyList())).thenReturn(response);
         Map<Long, Boolean> result = userVmManagerImpl.getDiskOfferingSuitabilityForVm(1L, List.of(1L, 2L));
         Assert.assertEquals(response, result);
-=======
+    }
+
+    @Test
     public void testCheckVolumesLimits() {
         userVmManagerImpl.resourceLimitService = resourceLimitMgr;
         long diskOffId1 = 1L;
@@ -1462,6 +1463,5 @@
         } catch (ResourceAllocationException e) {
             Assert.fail(e.getMessage());
         }
->>>>>>> 20a5555e
     }
 }