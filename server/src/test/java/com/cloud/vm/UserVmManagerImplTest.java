--- conflicted
+++ resolved
@@ -1566,7 +1566,6 @@
     }
 
     @Test
-<<<<<<< HEAD
     public void testValidateStrictHostTagCheckPass() {
         ServiceOfferingVO serviceOffering = Mockito.mock(ServiceOfferingVO.class);
         VMTemplateVO template = Mockito.mock(VMTemplateVO.class);
@@ -1605,7 +1604,8 @@
 
         Mockito.when(destinationHostVO.checkHostServiceOfferingAndTemplateTags(Mockito.any(ServiceOffering.class), Mockito.any(VirtualMachineTemplate.class), Mockito.anySet())).thenReturn(false);
         userVmManagerImpl.validateStrictHostTagCheck(vm, destinationHostVO);
-=======
+    }
+
     public void testGetRootVolumeSizeForVmRestore() {
         VMTemplateVO template = Mockito.mock(VMTemplateVO.class);
         Mockito.when(template.getSize()).thenReturn(10L * GiB_TO_BYTES);
@@ -1636,6 +1636,5 @@
         Mockito.when(userVmDetailsDao.findDetail(1L, VmDetailConstants.ROOT_DISK_SIZE)).thenReturn(vmRootDiskSizeDetail);
         Long actualSize = userVmManagerImpl.getRootVolumeSizeForVmRestore(null, template, userVm, diskOffering, details, false);
         Assert.assertEquals(20 * GiB_TO_BYTES, actualSize.longValue());
->>>>>>> 21af1340
     }
 }