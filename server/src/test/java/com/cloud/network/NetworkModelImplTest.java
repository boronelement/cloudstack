// Licensed to the Apache Software Foundation (ASF) under one
// or more contributor license agreements.  See the NOTICE file
// distributed with this work for additional information
// regarding copyright ownership.  The ASF licenses this file
// to you under the Apache License, Version 2.0 (the
// "License"); you may not use this file except in compliance
// with the License.  You may obtain a copy of the License at
//
//   http://www.apache.org/licenses/LICENSE-2.0
//
// Unless required by applicable law or agreed to in writing,
// software distributed under the License is distributed on an
// "AS IS" BASIS, WITHOUT WARRANTIES OR CONDITIONS OF ANY
// KIND, either express or implied.  See the License for the
// specific language governing permissions and limitations
// under the License.
package com.cloud.network;

import com.cloud.dc.DataCenter;
import com.cloud.dc.VlanVO;
import com.cloud.exception.InvalidParameterValueException;
<<<<<<< HEAD
import com.cloud.network.addr.PublicIp;
import com.cloud.network.dao.IPAddressVO;
import com.cloud.network.dao.NetworkServiceMapDao;
import com.cloud.network.dao.NetworkServiceMapVO;
import com.cloud.network.dao.NetworkVO;
import com.cloud.network.element.NetworkElement;
import com.cloud.network.element.VpcVirtualRouterElement;
import com.cloud.offerings.NetworkOfferingVO;
import com.cloud.offerings.dao.NetworkOfferingDao;
=======
>>>>>>> 0514caed
import com.cloud.network.vpc.VpcVO;
import com.cloud.network.vpc.dao.VpcDao;
import com.cloud.utils.Pair;
import com.cloud.utils.net.Ip;
import org.junit.Assert;
import org.junit.Before;
import org.junit.Test;
<<<<<<< HEAD

import org.mockito.ArgumentMatchers;
import org.junit.runner.RunWith;
import org.mockito.InjectMocks;
import org.mockito.Mock;
import org.mockito.Mockito;
import org.springframework.test.util.ReflectionTestUtils;

import java.util.ArrayList;
import java.util.HashMap;
import java.util.HashSet;
import java.util.List;
import java.util.Map;
import java.util.Set;
=======
import org.junit.runner.RunWith;
import org.mockito.ArgumentMatchers;
import org.mockito.InjectMocks;
import org.mockito.Mock;
import org.mockito.Mockito;
>>>>>>> 0514caed
import org.mockito.junit.MockitoJUnitRunner;

@RunWith(MockitoJUnitRunner.class)
public class NetworkModelImplTest {
    final String[] ip4Dns1 = {"5.5.5.5", "6.6.6.6", "9.9.9.9"};
    final String[] ip4Dns2 = {"7.7.7.7", "8.8.8.8", "10.10.10.10"};
    final String[] ip6Dns1 = {"2001:4860:4860::5555", "2001:4860:4860::6666", "2001:4860:4860::9999"};
    final String[] ip6Dns2 = {"2001:4860:4860::7777", "2001:4860:4860::8888", "2001:4860:4860::AAAA"};

    @Mock
    private VpcDao vpcDao;

    @InjectMocks
    private NetworkModelImpl networkModel = new NetworkModelImpl();

<<<<<<< HEAD
    private NetworkOfferingDao networkOfferingDao;
    private NetworkServiceMapDao networkServiceMapDao;
    @Before
    public void setUp() {
        networkOfferingDao = Mockito.mock(NetworkOfferingDao.class);
        networkServiceMapDao = Mockito.mock(NetworkServiceMapDao.class);
        networkModel._networkOfferingDao = networkOfferingDao;
        networkModel._ntwkSrvcDao = networkServiceMapDao;
    }

=======
>>>>>>> 0514caed
    private void prepareMocks(boolean isIp6, Network network, DataCenter zone, VpcVO vpc,
                              String networkDns1, String zoneDns1, String networkDns2, String zoneDns2,
                              String vpcDns1, String vpcDns2) {
        if (isIp6) {
            Mockito.when(network.getIp6Dns1()).thenReturn(networkDns1);
            Mockito.when(zone.getIp6Dns1()).thenReturn(zoneDns1);
            Mockito.when(network.getIp6Dns2()).thenReturn(networkDns2);
            Mockito.when(zone.getIp6Dns2()).thenReturn(zoneDns2);
            Mockito.when(vpc.getIp6Dns1()).thenReturn(vpcDns1);
            Mockito.when(vpc.getIp6Dns2()).thenReturn(vpcDns2);
        } else {
            Mockito.when(network.getDns1()).thenReturn(networkDns1);
            Mockito.when(zone.getDns1()).thenReturn(zoneDns1);
            Mockito.when(network.getDns2()).thenReturn(networkDns2);
            Mockito.when(zone.getDns2()).thenReturn(zoneDns2);
            Mockito.when(vpc.getIp4Dns1()).thenReturn(vpcDns1);
            Mockito.when(vpc.getIp4Dns2()).thenReturn(vpcDns2);
        }
    }

    private void testDnsCases(boolean isIp6) {
        String[] dns1 = isIp6 ? ip6Dns1 : ip4Dns1;
        String[] dns2 = isIp6 ? ip6Dns2 : ip4Dns2;
        Network network = Mockito.mock(Network.class);
        DataCenter zone = Mockito.mock(DataCenter.class);
        VpcVO vpc = Mockito.mock(VpcVO.class);
        Mockito.when(network.getVpcId()).thenReturn(1L);
        Mockito.doReturn(vpc).when(vpcDao).findById(ArgumentMatchers.anyLong());
        // network, vpc and zone have valid dns
        prepareMocks(isIp6, network, zone, vpc, dns1[0], dns1[1], dns2[0], dns2[1], dns1[2], dns2[2]);
        Pair<String, String> result = isIp6 ? networkModel.getNetworkIp6Dns(network, zone) :
                networkModel.getNetworkIp4Dns(network, zone);
        Assert.assertEquals(dns1[0], result.first());
        Assert.assertEquals(dns2[0], result.second());
        // Network has valid dns and vpc/zone don't
        prepareMocks(isIp6, network, zone, vpc, dns1[0], null, dns2[0], null, null, null);
        result = isIp6 ? networkModel.getNetworkIp6Dns(network, zone) :
                networkModel.getNetworkIp4Dns(network, zone);
        Assert.assertEquals(dns1[0], result.first());
        Assert.assertEquals(dns2[0], result.second());
        // Vpc has valid dns and network/zone don't
        prepareMocks(isIp6, network, zone, vpc, null, null, null, null, dns1[2], dns2[2]);
        result = isIp6 ? networkModel.getNetworkIp6Dns(network, zone) :
                networkModel.getNetworkIp4Dns(network, zone);
        Assert.assertEquals(dns1[2], result.first());
        Assert.assertEquals(dns2[2], result.second());
        // Zone has a valid dns and network/vpc don't
        prepareMocks(isIp6, network, zone, vpc, null, dns1[1],  null, dns2[1], null, null);
        result = isIp6 ? networkModel.getNetworkIp6Dns(network, zone) :
                networkModel.getNetworkIp4Dns(network, zone);
        Assert.assertEquals(dns1[1], result.first());
        Assert.assertEquals(dns2[1], result.second());
        // Zone/vpc has a valid dns and network has only first dns
        prepareMocks(isIp6, network, zone, vpc, dns1[0], dns1[1],  null, dns2[1], dns1[2], dns2[2]);
        result = isIp6 ? networkModel.getNetworkIp6Dns(network, zone) :
                networkModel.getNetworkIp4Dns(network, zone);
        Assert.assertEquals(dns1[0], result.first());
        Assert.assertNull(result.second());
        // network don't have a valid dns, vpc has only first dns, Zone has a valid dns
        prepareMocks(isIp6, network, zone, vpc, null, dns1[1], null, dns2[1], dns1[2], null);
        result = isIp6 ? networkModel.getNetworkIp6Dns(network, zone) :
                networkModel.getNetworkIp4Dns(network, zone);
        Assert.assertEquals(dns1[2], result.first());
        Assert.assertNull(result.second());
        // network/vpc/zone only have the first dns
        prepareMocks(isIp6, network, zone, vpc, dns1[0], dns1[1],  null, null, dns1[2], null);
        result = isIp6 ? networkModel.getNetworkIp6Dns(network, zone) :
                networkModel.getNetworkIp4Dns(network, zone);
        Assert.assertEquals(dns1[0], result.first());
        Assert.assertNull(result.second());
        // network/vpc and zone dns are null
        prepareMocks(isIp6, network, zone, vpc, null, null,  null, null, null, null);
        result = isIp6 ? networkModel.getNetworkIp6Dns(network, zone) :
                networkModel.getNetworkIp4Dns(network, zone);
        Assert.assertNull(result.first());
        Assert.assertNull(result.second());
    }

    @Test
    public void testGetNetworkIp4Dns() {
        testDnsCases(false);
    }

    @Test
    public void testGetNetworkIp6Dns() {
        testDnsCases(true);
    }

    @Test(expected = InvalidParameterValueException.class)
    public void testVerifyIp4DnsPairDns1NullFailure() {
        networkModel.verifyIp4DnsPair(null, ip4Dns1[1]);
    }

    @Test(expected = InvalidParameterValueException.class)
    public void testVerifyIp4DnsPairInvalidDns1Failure() {
        networkModel.verifyIp4DnsPair("invalid", ip4Dns1[1]);
    }

    @Test(expected = InvalidParameterValueException.class)
    public void testVerifyIp4DnsPairInvalidDns2Failure() {
        networkModel.verifyIp4DnsPair(ip4Dns1[0], "invalid");
    }

    @Test
    public void testVerifyIp4DnsPairValid() {
        networkModel.verifyIp4DnsPair(ip4Dns1[0], ip4Dns1[1]);
    }

    @Test(expected = InvalidParameterValueException.class)
    public void testVerifyIp6DnsPairDns1NullFailure() {
        networkModel.verifyIp6DnsPair(null, ip6Dns1[1]);
    }

    @Test(expected = InvalidParameterValueException.class)
    public void testVerifyIp6DnsPairInvalidDns1Failure() {
        networkModel.verifyIp6DnsPair("invalid", ip6Dns1[1]);
    }

    @Test(expected = InvalidParameterValueException.class)
    public void testVerifyIp6DnsPairInvalidDns2Failure() {
        networkModel.verifyIp6DnsPair(ip6Dns1[0], "invalid");
    }

    @Test
    public void testVerifyIp6DnsPairValid() {
        networkModel.verifyIp6DnsPair(ip6Dns1[0], ip6Dns1[1]);
    }

    @Test
    public void testGetProviderToIpList() {
        Set<Network.Service> services1 = new HashSet<>(List.of(Network.Service.Firewall));
        Set<Network.Service> services2 = new HashSet<>(List.of(Network.Service.SourceNat));
        Ip ip1 = new Ip("10.10.10.10");
        Ip ip2 = new Ip("10.10.10.10");
        IPAddressVO ipAddressVO1 = new IPAddressVO(ip1, 1L, 0x0ac00000L, 2L, true);
        IPAddressVO ipAddressVO2 = new IPAddressVO(ip2, 1L, 0x0ac00000L, 2L, true);
        VlanVO vlanVO = new VlanVO();
        vlanVO.setNetworkId(15L);
        PublicIpAddress publicIpAddress1 = new PublicIp(ipAddressVO1, vlanVO, 0x0ac00000L);
        PublicIpAddress publicIpAddress2 = new PublicIp(ipAddressVO2, vlanVO, 0x0ac00000L);
        NetworkOfferingVO networkOfferingVO = new NetworkOfferingVO();
        networkOfferingVO.setForVpc(true);
        networkOfferingVO.setForNsx(false);
        Network network = new NetworkVO();
        List<NetworkServiceMapVO> networkServiceMapVOs = new ArrayList<>();
        networkServiceMapVOs.add(new NetworkServiceMapVO(15L, Network.Service.Firewall, Network.Provider.VPCVirtualRouter));
        networkServiceMapVOs.add(new NetworkServiceMapVO(15L, Network.Service.SourceNat, Network.Provider.VPCVirtualRouter));
        NetworkElement element = new VpcVirtualRouterElement();

        ReflectionTestUtils.setField(networkModel, "networkElements", List.of(element));
        Mockito.when(networkOfferingDao.findById(ArgumentMatchers.anyLong())).thenReturn(networkOfferingVO);
        Mockito.when(networkServiceMapDao.getServicesInNetwork(ArgumentMatchers.anyLong())).thenReturn(networkServiceMapVOs);
        Map<PublicIpAddress, Set<Network.Service>> ipToServices = new HashMap<>();
        ipToServices.put(publicIpAddress1, services1);
        ipToServices.put(publicIpAddress2, services2);
        Map<Network.Provider, ArrayList<PublicIpAddress>> result = networkModel.getProviderToIpList(network, ipToServices);
        Assert.assertNotNull(result);
    }
}<|MERGE_RESOLUTION|>--- conflicted
+++ resolved
@@ -19,7 +19,6 @@
 import com.cloud.dc.DataCenter;
 import com.cloud.dc.VlanVO;
 import com.cloud.exception.InvalidParameterValueException;
-<<<<<<< HEAD
 import com.cloud.network.addr.PublicIp;
 import com.cloud.network.dao.IPAddressVO;
 import com.cloud.network.dao.NetworkServiceMapDao;
@@ -29,8 +28,6 @@
 import com.cloud.network.element.VpcVirtualRouterElement;
 import com.cloud.offerings.NetworkOfferingVO;
 import com.cloud.offerings.dao.NetworkOfferingDao;
-=======
->>>>>>> 0514caed
 import com.cloud.network.vpc.VpcVO;
 import com.cloud.network.vpc.dao.VpcDao;
 import com.cloud.utils.Pair;
@@ -38,13 +35,13 @@
 import org.junit.Assert;
 import org.junit.Before;
 import org.junit.Test;
-<<<<<<< HEAD
 
 import org.mockito.ArgumentMatchers;
 import org.junit.runner.RunWith;
 import org.mockito.InjectMocks;
 import org.mockito.Mock;
 import org.mockito.Mockito;
+import org.mockito.junit.MockitoJUnitRunner;
 import org.springframework.test.util.ReflectionTestUtils;
 
 import java.util.ArrayList;
@@ -53,14 +50,6 @@
 import java.util.List;
 import java.util.Map;
 import java.util.Set;
-=======
-import org.junit.runner.RunWith;
-import org.mockito.ArgumentMatchers;
-import org.mockito.InjectMocks;
-import org.mockito.Mock;
-import org.mockito.Mockito;
->>>>>>> 0514caed
-import org.mockito.junit.MockitoJUnitRunner;
 
 @RunWith(MockitoJUnitRunner.class)
 public class NetworkModelImplTest {
@@ -75,7 +64,6 @@
     @InjectMocks
     private NetworkModelImpl networkModel = new NetworkModelImpl();
 
-<<<<<<< HEAD
     private NetworkOfferingDao networkOfferingDao;
     private NetworkServiceMapDao networkServiceMapDao;
     @Before
@@ -86,8 +74,6 @@
         networkModel._ntwkSrvcDao = networkServiceMapDao;
     }
 
-=======
->>>>>>> 0514caed
     private void prepareMocks(boolean isIp6, Network network, DataCenter zone, VpcVO vpc,
                               String networkDns1, String zoneDns1, String networkDns2, String zoneDns2,
                               String vpcDns1, String vpcDns2) {
