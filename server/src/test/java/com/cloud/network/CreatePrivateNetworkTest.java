// Licensed to the Apache Software Foundation (ASF) under one
// or more contributor license agreements.  See the NOTICE file
// distributed with this work for additional information
// regarding copyright ownership.  The ASF licenses this file
// to you under the Apache License, Version 2.0 (the
// "License"); you may not use this file except in compliance
// with the License.  You may obtain a copy of the License at
//
//   http://www.apache.org/licenses/LICENSE-2.0
//
// Unless required by applicable law or agreed to in writing,
// software distributed under the License is distributed on an
// "AS IS" BASIS, WITHOUT WARRANTIES OR CONDITIONS OF ANY
// KIND, either express or implied.  See the License for the
// specific language governing permissions and limitations
// under the License.

package com.cloud.network;

import static org.junit.Assert.fail;
import static org.mockito.ArgumentMatchers.nullable;
import static org.mockito.Matchers.anyBoolean;
import static org.mockito.Matchers.anyLong;
import static org.mockito.Matchers.anyString;
import static org.mockito.Matchers.eq;
import static org.mockito.Mockito.when;

import java.util.ArrayList;
import java.util.List;
import java.util.UUID;

import org.apache.cloudstack.acl.ControlledEntity.ACLType;
import org.apache.cloudstack.engine.orchestration.service.NetworkOrchestrationService;
import org.apache.log4j.Logger;
import org.junit.Before;
import org.junit.Test;
import org.mockito.Matchers;
import org.mockito.Mock;
import org.mockito.MockitoAnnotations;

import com.cloud.dc.DataCenter.NetworkType;
import com.cloud.dc.DataCenterVO;
import com.cloud.dc.dao.DataCenterDao;
import com.cloud.exception.ConcurrentOperationException;
import com.cloud.exception.InsufficientCapacityException;
import com.cloud.exception.InvalidParameterValueException;
import com.cloud.exception.ResourceAllocationException;
import com.cloud.network.Network.GuestType;
import com.cloud.network.Networks.BroadcastDomainType;
import com.cloud.network.Networks.Mode;
import com.cloud.network.Networks.TrafficType;
import com.cloud.network.dao.NetworkDao;
import com.cloud.network.dao.NetworkVO;
import com.cloud.network.dao.PhysicalNetworkDao;
import com.cloud.network.dao.PhysicalNetworkVO;
import com.cloud.network.vpc.dao.PrivateIpDao;
import com.cloud.offerings.NetworkOfferingVO;
import com.cloud.offerings.dao.NetworkOfferingDao;
import com.cloud.user.Account;
import com.cloud.user.AccountManager;
import com.cloud.user.AccountVO;
import com.cloud.utils.db.DB;
import com.cloud.utils.db.TransactionLegacy;
import com.cloud.utils.exception.CloudRuntimeException;

import junit.framework.Assert;

//@Ignore("Requires database to be set up")
public class CreatePrivateNetworkTest {

    private static final Logger s_logger = Logger.getLogger(CreatePrivateNetworkTest.class);

    NetworkServiceImpl networkService = new NetworkServiceImpl();

    @Mock
    AccountManager _accountMgr;
    @Mock
    NetworkOfferingDao _networkOfferingDao;
    @Mock
    PhysicalNetworkDao _physicalNetworkDao;
    @Mock
    DataCenterDao _dcDao;
    @Mock
    NetworkDao _networkDao;
    @Mock
    NetworkOrchestrationService _networkMgr;
    @Mock
    PrivateIpDao _privateIpDao;

    @Before
    public void setup() throws Exception {
        MockitoAnnotations.initMocks(this);

        networkService._accountMgr = _accountMgr;
        networkService._networkOfferingDao = _networkOfferingDao;
        networkService._physicalNetworkDao = _physicalNetworkDao;
        networkService._dcDao = _dcDao;
        networkService._networksDao = _networkDao;
        networkService._networkMgr = _networkMgr;
        networkService._privateIpDao = _privateIpDao;

        Account account = new AccountVO("testaccount", 1, "networkdomain", (short)0, UUID.randomUUID().toString());
        when(networkService._accountMgr.getAccount(anyLong())).thenReturn(account);

        NetworkOfferingVO ntwkOff =
            new NetworkOfferingVO("offer", "fakeOffer", TrafficType.Guest, true, true, null, null, false, null, null, GuestType.Isolated, false, false, false, false,
                false, false, false, false, false, false, false, false, false, false, false, false);

        when(networkService._networkOfferingDao.findById(anyLong())).thenReturn(ntwkOff);
        List<NetworkOfferingVO> netofferlist = new ArrayList<NetworkOfferingVO>();
        netofferlist.add(ntwkOff);
        when(networkService._networkOfferingDao.listSystemNetworkOfferings()).thenReturn(netofferlist);

        PhysicalNetworkVO physicalNetwork = new PhysicalNetworkVO(1L, 1L, "2-5", "200", 1L, null, "testphysicalnetwork");
        when(networkService._physicalNetworkDao.findById(anyLong())).thenReturn(physicalNetwork);

        DataCenterVO dc = new DataCenterVO(1L, "hut", "op de hei", null, null, null, null, "10.1.1.0/24", "unreal.net", 1L, NetworkType.Advanced, null, null);
        when(networkService._dcDao.lockRow(anyLong(), anyBoolean())).thenReturn(dc);

        when(networkService._networksDao.getPrivateNetwork(anyString(), anyString(), eq(1L), eq(1L), anyLong())).thenReturn(null);

        Network net =
            new NetworkVO(1L, TrafficType.Guest, Mode.None, BroadcastDomainType.Vlan, 1L, 1L, 1L, 1L, "bla", "fake", "eet.net", GuestType.Isolated, 1L, 1L,
                ACLType.Account, false, 1L, false);
        when(
<<<<<<< HEAD
                networkService._networkMgr.createGuestNetwork(eq(ntwkOff.getId()), eq("bla"), eq("fake"), eq("10.1.1.1"), eq("10.1.1.0/24"), nullable(String.class), nullable(Boolean.class), nullable(String.class),
                        eq(account), nullable(Long.class), eq(physicalNetwork), eq(physicalNetwork.getDataCenterId()), eq(ACLType.Account), nullable(Boolean.class), eq(1L), nullable(String.class), nullable(String.class),
                        nullable(Boolean.class), nullable(String.class), nullable(String.class))).thenReturn(net);
=======
            networkService._networkMgr.createGuestNetwork(eq(ntwkOff.getId()), eq("bla"), eq("fake"), eq("10.1.1.1"), eq("10.1.1.0/24"), anyString(), anyBoolean(), anyString(),
                                                          eq(account), anyLong(), eq(physicalNetwork), eq(physicalNetwork.getDataCenterId()), eq(ACLType.Account), anyBoolean(), eq(1L), anyString(), anyString(),
                                                          anyBoolean(), anyString(), Matchers.any(), anyString())).thenReturn(net);
>>>>>>> ce896a47

        when(networkService._privateIpDao.findByIpAndSourceNetworkId(net.getId(), "10.1.1.2")).thenReturn(null);
        when(networkService._privateIpDao.findByIpAndSourceNetworkIdAndVpcId(eq(1L), anyString(), eq(1L))).thenReturn(null);
    }

    @Test
    @DB
    public void createInvalidlyHostedPrivateNetwork() {
        TransactionLegacy __txn;
        __txn = TransactionLegacy.open("createInvalidlyHostedPrivateNetworkTest");
        /* Network nw; */
        try {
            /* nw = */
            networkService.createPrivateNetwork("bla", "fake", 1L, "vlan:1", "10.1.1.2", null, "10.1.1.1", "255.255.255.0", 1L, 1L, true, 1L);
            /* nw = */
            networkService.createPrivateNetwork("bla", "fake", 1L, "lswitch:3", "10.1.1.2", null, "10.1.1.1", "255.255.255.0", 1L, 1L, false, 1L);
            boolean invalid = false;
            boolean unsupported = false;
            try {
                /* nw = */
                networkService.createPrivateNetwork("bla", "fake", 1, "bla:2", "10.1.1.2", null, "10.1.1.1", "255.255.255.0", 1, 1L, true, 1L);
            } catch (CloudRuntimeException e) {
                Assert.assertEquals("unexpected parameter exception", "string 'bla:2' has an unknown BroadcastDomainType.", e.getMessage());
                invalid = true;
            }
            try {
                /* nw = */
                networkService.createPrivateNetwork("bla", "fake", 1, "mido://4", "10.1.1.2", null, "10.1.1.1", "255.255.255.0", 1, 1L, false, 1L);
            } catch (InvalidParameterValueException e) {
                Assert.assertEquals("unexpected parameter exception", "unsupported type of broadcastUri specified: mido://4", e.getMessage());
                unsupported = true;
            }
            Assert.assertEquals("'bla' should not be accepted as scheme", true, invalid);
            Assert.assertEquals("'mido' should not yet be supported as scheme", true, unsupported);
        } catch (ResourceAllocationException e) {
            s_logger.error("no resources", e);
            fail("no resources");
        } catch (ConcurrentOperationException e) {
            s_logger.error("another one is in the way", e);
            fail("another one is in the way");
        } catch (InsufficientCapacityException e) {
            s_logger.error("no capacity", e);
            fail("no capacity");
        } finally {
            __txn.close("createInvalidlyHostedPrivateNetworkTest");
        }
    }

}<|MERGE_RESOLUTION|>--- conflicted
+++ resolved
@@ -34,7 +34,6 @@
 import org.apache.log4j.Logger;
 import org.junit.Before;
 import org.junit.Test;
-import org.mockito.Matchers;
 import org.mockito.Mock;
 import org.mockito.MockitoAnnotations;
 
@@ -122,16 +121,9 @@
         Network net =
             new NetworkVO(1L, TrafficType.Guest, Mode.None, BroadcastDomainType.Vlan, 1L, 1L, 1L, 1L, "bla", "fake", "eet.net", GuestType.Isolated, 1L, 1L,
                 ACLType.Account, false, 1L, false);
-        when(
-<<<<<<< HEAD
-                networkService._networkMgr.createGuestNetwork(eq(ntwkOff.getId()), eq("bla"), eq("fake"), eq("10.1.1.1"), eq("10.1.1.0/24"), nullable(String.class), nullable(Boolean.class), nullable(String.class),
+        when(networkService._networkMgr.createGuestNetwork(eq(ntwkOff.getId()), eq("bla"), eq("fake"), eq("10.1.1.1"), eq("10.1.1.0/24"), nullable(String.class), nullable(Boolean.class), nullable(String.class),
                         eq(account), nullable(Long.class), eq(physicalNetwork), eq(physicalNetwork.getDataCenterId()), eq(ACLType.Account), nullable(Boolean.class), eq(1L), nullable(String.class), nullable(String.class),
-                        nullable(Boolean.class), nullable(String.class), nullable(String.class))).thenReturn(net);
-=======
-            networkService._networkMgr.createGuestNetwork(eq(ntwkOff.getId()), eq("bla"), eq("fake"), eq("10.1.1.1"), eq("10.1.1.0/24"), anyString(), anyBoolean(), anyString(),
-                                                          eq(account), anyLong(), eq(physicalNetwork), eq(physicalNetwork.getDataCenterId()), eq(ACLType.Account), anyBoolean(), eq(1L), anyString(), anyString(),
-                                                          anyBoolean(), anyString(), Matchers.any(), anyString())).thenReturn(net);
->>>>>>> ce896a47
+                        nullable(Boolean.class), nullable(String.class), nullable(Network.PVlanType.class), nullable(String.class))).thenReturn(net);
 
         when(networkService._privateIpDao.findByIpAndSourceNetworkId(net.getId(), "10.1.1.2")).thenReturn(null);
         when(networkService._privateIpDao.findByIpAndSourceNetworkIdAndVpcId(eq(1L), anyString(), eq(1L))).thenReturn(null);
