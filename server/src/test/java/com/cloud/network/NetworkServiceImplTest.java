--- conflicted
+++ resolved
@@ -16,96 +16,52 @@
 // under the License.
 package com.cloud.network;
 
-<<<<<<< HEAD
+import java.lang.reflect.Field;
+import java.lang.reflect.Modifier;
+import java.util.ArrayList;
+import java.util.HashMap;
+import java.util.List;
+import java.util.Map;
+import java.util.UUID;
+
 import com.cloud.agent.api.to.IpAddressTO;
 import com.cloud.alert.AlertManager;
 import com.cloud.configuration.ConfigurationManager;
-import com.cloud.dc.DataCenterVO;
-import com.cloud.dc.dao.DataCenterDao;
-import com.cloud.exception.InsufficientCapacityException;
-import com.cloud.exception.ResourceAllocationException;
 import com.cloud.network.dao.IPAddressDao;
 import com.cloud.network.dao.IPAddressVO;
 import com.cloud.network.dao.NetworkDao;
-import com.cloud.network.dao.NetworkVO;
-import com.cloud.network.dao.PhysicalNetworkDao;
-import com.cloud.network.dao.PhysicalNetworkVO;
 import com.cloud.network.router.CommandSetupHelper;
 import com.cloud.network.router.NetworkHelper;
 import com.cloud.network.vpc.VpcManager;
 import com.cloud.network.vpc.VpcVO;
 import com.cloud.network.vpc.dao.VpcDao;
-import com.cloud.offering.NetworkOffering;
-import com.cloud.offerings.NetworkOfferingVO;
-import com.cloud.offerings.dao.NetworkOfferingDao;
 import com.cloud.org.Grouping;
-import com.cloud.user.Account;
-import com.cloud.user.AccountManager;
 import com.cloud.user.AccountManagerImpl;
 import com.cloud.user.AccountService;
-import com.cloud.user.User;
-import com.cloud.user.UserVO;
 import com.cloud.user.dao.UserDao;
-import com.cloud.utils.Pair;
 import com.cloud.utils.db.EntityManager;
-import com.cloud.utils.exception.CloudRuntimeException;
 import com.cloud.vm.DomainRouterVO;
 import com.cloud.vm.NicVO;
 import com.cloud.vm.VirtualMachine;
 import com.cloud.vm.dao.DomainRouterDao;
 import com.cloud.vm.dao.NicDao;
-import org.apache.cloudstack.acl.ControlledEntity;
 import org.apache.cloudstack.alert.AlertService;
 import org.apache.cloudstack.api.command.user.network.CreateNetworkCmd;
 import org.apache.cloudstack.api.command.user.network.UpdateNetworkCmd;
 import org.apache.cloudstack.context.CallContext;
 import org.apache.cloudstack.engine.orchestration.service.NetworkOrchestrationService;
 import org.apache.cloudstack.framework.config.ConfigKey;
-=======
-import java.lang.reflect.Field;
-import java.util.HashMap;
-import java.util.UUID;
-
-import org.apache.cloudstack.api.command.user.network.CreateNetworkCmd;
-import org.apache.cloudstack.context.CallContext;
-import org.apache.cloudstack.engine.orchestration.service.NetworkOrchestrationService;
->>>>>>> bbc12605
 import org.junit.Assert;
 import org.junit.Before;
 import org.junit.Test;
 import org.junit.runner.RunWith;
+import org.mockito.ArgumentMatchers;
 import org.mockito.InjectMocks;
 import org.mockito.Mock;
 import org.mockito.Mockito;
-<<<<<<< HEAD
 import org.mockito.MockitoAnnotations;
 import org.powermock.api.mockito.PowerMockito;
 import org.powermock.core.classloader.annotations.PowerMockIgnore;
-import org.powermock.core.classloader.annotations.PrepareForTest;
-import org.powermock.modules.junit4.PowerMockRunner;
-import org.springframework.test.util.ReflectionTestUtils;
-
-import java.lang.reflect.Field;
-import java.lang.reflect.Modifier;
-import java.util.ArrayList;
-import java.util.HashMap;
-import java.util.List;
-import java.util.Map;
-
-import static org.mockito.ArgumentMatchers.any;
-import static org.mockito.ArgumentMatchers.anyBoolean;
-import static org.mockito.ArgumentMatchers.anyLong;
-import static org.mockito.ArgumentMatchers.anyString;
-import static org.mockito.ArgumentMatchers.nullable;
-import static org.mockito.Mockito.lenient;
-import static org.mockito.Mockito.mock;
-import static org.mockito.Mockito.times;
-import static org.mockito.Mockito.when;
-
-@RunWith(PowerMockRunner.class)
-@PrepareForTest(CallContext.class)
-@PowerMockIgnore({"javax.xml.*", "org.w3c.dom.*", "org.apache.xerces.*", "org.xml.*", "javax.management.*"})
-=======
 import org.powermock.core.classloader.annotations.PrepareForTest;
 import org.powermock.modules.junit4.PowerMockRunner;
 
@@ -130,10 +86,21 @@
 import com.cloud.utils.Pair;
 import com.cloud.utils.component.ComponentContext;
 import com.cloud.utils.exception.CloudRuntimeException;
-
+import org.springframework.test.util.ReflectionTestUtils;
+
+import static org.mockito.ArgumentMatchers.any;
+import static org.mockito.ArgumentMatchers.anyLong;
+import static org.mockito.ArgumentMatchers.anyString;
+import static org.mockito.ArgumentMatchers.nullable;
+import static org.mockito.Mockito.lenient;
+import static org.mockito.Mockito.mock;
+import static org.mockito.Mockito.times;
+import static org.mockito.Mockito.when;
+
+
+@PowerMockIgnore("javax.management.*")
 @RunWith(PowerMockRunner.class)
-@PrepareForTest(ComponentContext.class)
->>>>>>> bbc12605
+@PrepareForTest({ComponentContext.class, CallContext.class})
 public class NetworkServiceImplTest {
     @Mock
     AccountManager accountManager;
@@ -151,7 +118,58 @@
     NetworkModel networkModel;
     @Mock
     NetworkOfferingServiceMapDao networkOfferingServiceMapDao;
-
+    @Mock
+    AccountManager accountMgr;
+    @Mock
+    EntityManager entityMgr;
+    @Mock
+    NetworkService networkService;
+    @Mock
+    VpcManager vpcMgr;
+    @Mock
+    NetworkOrchestrationService networkManager;
+    @Mock
+    AlertManager alertManager;
+    @Mock
+    DataCenterDao dcDao;
+    @Mock
+    UserDao userDao;
+    @Mock
+    NetworkDao networkDao;
+    @Mock
+    NicDao nicDao;
+    @Mock
+    IPAddressDao ipAddressDao;
+    @Mock
+    ConfigurationManager configMgr;
+    @Mock
+    ConfigKey<Integer> publicMtuKey;
+    @Mock
+    ConfigKey<Boolean> userChangeMtuKey;
+    @Mock
+    VpcDao vpcDao;
+    @Mock
+    DomainRouterDao routerDao;
+    @Mock
+    AccountService accountService;
+    @Mock
+    NetworkHelper networkHelper;
+
+    @InjectMocks
+    AccountManagerImpl accountManagerImpl;
+    @Mock
+    ConfigKey<Integer> privateMtuKey;
+    @Mock
+    private CallContext callContextMock;
+    @InjectMocks
+    CreateNetworkCmd createNetworkCmd = new CreateNetworkCmd();
+
+    @InjectMocks
+    UpdateNetworkCmd updateNetworkCmd = new UpdateNetworkCmd();
+    @Mock
+    CommandSetupHelper commandSetupHelper;
+    @Mock
+    private Account accountMock;
     @InjectMocks
     private NetworkServiceImpl service = new NetworkServiceImpl();
     private static final String VLAN_ID_900 = "900";
@@ -168,6 +186,11 @@
 
     private AccountVO account;
     private UserVO user;
+    private NetworkOfferingVO offering;
+    private DataCenterVO dc;
+    private Network network;
+    private  PhysicalNetworkVO phyNet;
+    private VpcVO vpc;
 
     private void registerCallContext() {
         account = new AccountVO("testaccount", 1L, "networkdomain", Account.Type.NORMAL, "uuid");
@@ -177,73 +200,11 @@
         CallContext.register(user, account);
     }
 
-    private NetworkOfferingVO offering;
-    private DataCenterVO dc;
-    private Network network;
-    private  PhysicalNetworkVO phyNet;
-    private VpcVO vpc;
-
-    @Mock
-    NetworkOfferingDao networkOfferingDao;
-    @Mock
-    AccountManager accountMgr;
-    @Mock
-    PhysicalNetworkDao physicalNetworkDao;
-    @Mock
-    EntityManager entityMgr;
-    @Mock
-    NetworkService networkService;
-    @Mock
-    VpcManager vpcMgr;
-    @Mock
-    NetworkOrchestrationService networkManager;
-    @Mock
-    AlertManager alertManager;
-    @Mock
-    DataCenterDao dcDao;
-    @Mock
-    UserDao userDao;
-    @Mock
-    NetworkDao networkDao;
-    @Mock
-    NicDao nicDao;
-    @Mock
-    IPAddressDao ipAddressDao;
-    @Mock
-    ConfigurationManager configMgr;
-    @Mock
-    ConfigKey<Integer> publicMtuKey;
-    @Mock
-    ConfigKey<Boolean> userChangeMtuKey;
-    @Mock
-    VpcDao vpcDao;
-    @Mock
-    DomainRouterDao routerDao;
-    @Mock
-    AccountService accountService;
-    @Mock
-    NetworkHelper networkHelper;
-
-    @InjectMocks
-    AccountManagerImpl accountManagerImpl;
-    @Mock
-    ConfigKey<Integer> privateMtuKey;
-    @Mock
-    private CallContext callContextMock;
-    @InjectMocks
-    CreateNetworkCmd createNetworkCmd = new CreateNetworkCmd();
-
-    @InjectMocks
-    UpdateNetworkCmd updateNetworkCmd = new UpdateNetworkCmd();
-    @Mock
-    CommandSetupHelper commandSetupHelper;
-
     @Before
     public void setup() throws Exception {
         MockitoAnnotations.initMocks(this);
-        CallContext.register(Mockito.mock(User.class), Mockito.mock(Account.class));
         replaceUserChangeMtuField();
-        when(userChangeMtuKey.valueIn(1L)).thenReturn(Boolean.TRUE);
+        Mockito.when(userChangeMtuKey.valueIn(anyLong())).thenReturn(Boolean.TRUE);
         offering = Mockito.mock(NetworkOfferingVO.class);
         network = Mockito.mock(Network.class);
         dc = Mockito.mock(DataCenterVO.class);
@@ -268,15 +229,16 @@
         PowerMockito.mockStatic(CallContext.class);
         CallContext callContextMock = PowerMockito.mock(CallContext.class);
         PowerMockito.when(CallContext.current()).thenReturn(callContextMock);
-        Account accountMock = PowerMockito.mock(Account.class);
+        accountMock = PowerMockito.mock(Account.class);
+        Mockito.when(service._accountMgr.finalizeOwner(any(Account.class), nullable(String.class), nullable(Long.class), nullable(Long.class))).thenReturn(accountMock);
         PowerMockito.when(callContextMock.getCallingAccount()).thenReturn(accountMock);
         NetworkOffering networkOffering = Mockito.mock(NetworkOffering.class);
         Mockito.when(entityMgr.findById(NetworkOffering.class, 1L)).thenReturn(networkOffering);
-        Mockito.when(networkService.findPhysicalNetworkId(Mockito.anyLong(), nullable(String.class), Mockito.any(Networks.TrafficType.class))).thenReturn(1L);
+        Mockito.when(networkService.findPhysicalNetworkId(Mockito.anyLong(), ArgumentMatchers.nullable(String.class), Mockito.any(Networks.TrafficType.class))).thenReturn(1L);
         Mockito.when(networkOfferingDao.findById(1L)).thenReturn(offering);
         Mockito.when(physicalNetworkDao.findById(Mockito.anyLong())).thenReturn(phyNet);
         Mockito.when(dcDao.findById(Mockito.anyLong())).thenReturn(dc);
-        lenient().doNothing().when(accountMgr).checkAccess(accountMock, networkOffering, dc);
+        Mockito.lenient().doNothing().when(accountMgr).checkAccess(accountMock, networkOffering, dc);
         Mockito.when(accountMgr.isRootAdmin(accountMock.getId())).thenReturn(true);
     }
     @Test
@@ -367,7 +329,6 @@
         service.performBasicPrivateVlanChecks(VLAN_ID_900, VLAN_ID_901, Network.PVlanType.Promiscuous);
     }
 
-<<<<<<< HEAD
     @Test
     public void testCreateGuestNetwork() throws InsufficientCapacityException, ResourceAllocationException {
         Integer publicMtu = 2450;
@@ -382,20 +343,17 @@
         Mockito.when(offering.isSystemOnly()).thenReturn(false);
         Mockito.when(dc.getAllocationState()).thenReturn(Grouping.AllocationState.Enabled);
         Map<String, String> networkProvidersMap = new HashMap<String, String>();
-        Mockito.when(networkManager.finalizeServicesAndProvidersForNetwork(any(NetworkOffering.class), anyLong())).thenReturn(networkProvidersMap);
+        Mockito.when(networkManager.finalizeServicesAndProvidersForNetwork(ArgumentMatchers.any(NetworkOffering.class), anyLong())).thenReturn(networkProvidersMap);
         lenient().doNothing().when(alertManager).sendAlert(any(AlertService.AlertType.class), anyLong(), anyLong(), anyString(), anyString());
         Mockito.when(configMgr.isOfferingForVpc(offering)).thenReturn(false);
         Mockito.when(offering.isInternalLb()).thenReturn(false);
-        Mockito.when(networkManager.createGuestNetwork(anyLong(), anyString(), anyString(), anyString(), anyString(), anyString(),
-        anyBoolean(), anyString(), any(Account.class), anyLong(), any(PhysicalNetworkVO.class), anyLong(), any(ControlledEntity.ACLType.class),
-        anyBoolean(), anyLong(), anyString(), anyString(), anyBoolean(), anyString(), any(Network.PVlanType.class), anyString(),
-                anyString(), anyString(), any(Pair.class))).thenReturn(network);
+
         service.createGuestNetwork(createNetworkCmd);
-
-        Mockito.verify(networkManager, times(1)).createGuestNetwork(anyLong(), anyString(), anyString(), nullable(String.class),
-                nullable(String.class), nullable(String.class), anyBoolean(), nullable(String.class), any(Account.class), nullable(Long.class), any(PhysicalNetwork.class),
-                anyLong(), nullable(ControlledEntity.ACLType.class), nullable(Boolean.class), nullable(Long.class), nullable(String.class), nullable(String.class),
-                anyBoolean(), nullable(String.class), nullable(Network.PVlanType.class), nullable(String.class), nullable(String.class), nullable(String.class), any(Pair.class));
+        Mockito.verify(networkManager, times(1)).createGuestNetwork(1L, "testNetwork", "Test Network", null,
+                null, null, false, null, accountMock, null, phyNet,
+                1L, null, null, null, null, null,
+                true, null, null, null, null, null,
+                null, null, null, null, new Pair<>(1500, privateMtu));
     }
     @Test
     public void testValidateMtuConfigWhenMtusExceedThreshold() {
@@ -442,16 +400,12 @@
         ReflectionTestUtils.setField(createNetworkCmd, "vpcId", 1L);
         Mockito.when(configMgr.isOfferingForVpc(offering)).thenReturn(true);
         Mockito.when(vpcDao.findById(anyLong())).thenReturn(vpc);
-        Mockito.when(vpcMgr.createVpcGuestNetwork(anyLong(), anyString(), anyString(), anyString(),
-                anyString(), anyString(), anyString(), any(Account.class), anyLong(), any(PhysicalNetwork.class),
-                anyLong(), any(ControlledEntity.ACLType.class), anyBoolean(), anyLong(), anyLong(), any(Account.class),
-                anyBoolean(), anyString(), anyString(), anyString(), any(Pair.class))).thenReturn(network);
 
         service.createGuestNetwork(createNetworkCmd);
-        Mockito.verify(vpcMgr, times(1)).createVpcGuestNetwork(anyLong(), anyString(), anyString(), nullable(String.class),
-                nullable(String.class), nullable(String.class), nullable(String.class), any(Account.class), nullable(Long.class), any(PhysicalNetwork.class),
-                anyLong(), nullable(ControlledEntity.ACLType.class), nullable(Boolean.class), anyLong(), nullable(Long.class), any(Account.class),
-                anyBoolean(), nullable(String.class), nullable(String.class), nullable(String.class), any(Pair.class));
+        Mockito.verify(vpcMgr, times(1)).createVpcGuestNetwork(1L, "testNetwork", "Test Network", null,
+                null, null, null, accountMock, null, phyNet,
+                1L, null, null, 1L, null, accountMock,
+                true, null, null, null, null, null, null, null, new Pair<>(0, 1000));
 
     }
 
@@ -531,7 +485,8 @@
         modifiersField.setAccessible(true);
         modifiersField.setInt(field, field.getModifiers() & ~Modifier.FINAL);
         field.set(null, userChangeMtuKey);
-=======
+    }
+
     private void prepareCreateNetworkDnsMocks(CreateNetworkCmd cmd, Network.GuestType guestType, boolean ipv6, boolean isVpc, boolean dnsServiceSupported) {
         long networkOfferingId = 1L;
         Mockito.when(cmd.getNetworkOfferingId()).thenReturn(networkOfferingId);
@@ -541,7 +496,6 @@
         Mockito.when(networkOfferingVO.getTrafficType()).thenReturn(Networks.TrafficType.Guest);
         Mockito.when(networkOfferingVO.isSpecifyIpRanges()).thenReturn(true);
         Mockito.when(networkOfferingDao.findById(networkOfferingId)).thenReturn(networkOfferingVO);
-        Mockito.when(accountManager.finalizeOwner(Mockito.any(), Mockito.any(), Mockito.anyLong(), Mockito.anyLong())).thenReturn(account);
         if (Network.GuestType.Shared.equals(guestType)) {
             Mockito.when(networkModel.isProviderForNetworkOffering(Mockito.any(), Mockito.anyLong())).thenReturn(true);
             Mockito.when(cmd.getGateway()).thenReturn(IP4_GATEWAY);
@@ -584,11 +538,11 @@
         }
     }
 
-    @Test(expected = InvalidParameterValueException.class)
+    @Test
     public void testCreateNetworkDnsVpcFailure() {
         registerCallContext();
         CreateNetworkCmd cmd = Mockito.mock(CreateNetworkCmd.class);
-        prepareCreateNetworkDnsMocks(cmd, Network.GuestType.Isolated, false, true, true);
+        prepareCreateNetworkDnsMocks(cmd, Network.GuestType.Isolated, false, false, true);
         Mockito.when(cmd.getIp4Dns1()).thenReturn(ip4Dns[0]);
         try {
             service.createGuestNetwork(cmd);
@@ -601,6 +555,8 @@
     public void testCreateNetworkDnsOfferingServiceFailure() {
         registerCallContext();
         CreateNetworkCmd cmd = Mockito.mock(CreateNetworkCmd.class);
+        Mockito.when(cmd.getDomainId()).thenReturn(null);
+        Mockito.when(cmd.getProjectId()).thenReturn(null);
         prepareCreateNetworkDnsMocks(cmd, Network.GuestType.Isolated, false, false, false);
         Mockito.when(cmd.getIp4Dns1()).thenReturn(ip4Dns[0]);
         try {
@@ -756,6 +712,5 @@
         Assert.assertNull(networkVO.getDns2());
         Assert.assertNull(networkVO.getIp6Dns1());
         Assert.assertNull(networkVO.getIp6Dns2());
->>>>>>> bbc12605
     }
 }