--- conflicted
+++ resolved
@@ -38,7 +38,6 @@
 import java.util.Map;
 import java.util.UUID;
 
-<<<<<<< HEAD
 import com.cloud.domain.Domain;
 import com.cloud.domain.DomainVO;
 import com.cloud.domain.dao.DomainDao;
@@ -46,9 +45,7 @@
 import com.cloud.network.vo.PublicIpQuarantineVO;
 import com.cloud.user.dao.AccountDao;
 import com.cloud.utils.net.Ip;
-=======
 import com.cloud.exception.InsufficientAddressCapacityException;
->>>>>>> 27b0a64b
 import org.apache.cloudstack.alert.AlertService;
 import org.apache.cloudstack.api.command.user.address.UpdateQuarantinedIpCmd;
 import org.apache.cloudstack.api.command.user.network.CreateNetworkCmd;
@@ -840,7 +837,6 @@
     }
 
     @Test
-<<<<<<< HEAD
     public void updatePublicIpAddressInQuarantineTestQuarantineIsAlreadyExpiredShouldThrowCloudRuntimeException() {
         Mockito.when(updateQuarantinedIpCmdMock.getId()).thenReturn(publicIpId);
         Mockito.when(updateQuarantinedIpCmdMock.getEndDate()).thenReturn(afterDate);
@@ -895,7 +891,8 @@
         Mockito.when(actualPublicIpQuarantine.getEndDate()).thenReturn(expectedNewEndDate);
 
         Assert.assertEquals(expectedNewEndDate , actualPublicIpQuarantine.getEndDate());
-=======
+    }
+    @Test
     public void validateNotSharedNetworkRouterIPv4() {
         NetworkOffering ntwkOff = Mockito.mock(NetworkOffering.class);
         when(ntwkOff.getGuestType()).thenReturn(Network.GuestType.L2);
@@ -1032,6 +1029,5 @@
         } catch (InsufficientAddressCapacityException | ResourceAllocationException e) {
             Assert.fail(e.getMessage());
         }
->>>>>>> 27b0a64b
     }
 }