// Licensed to the Apache Software Foundation (ASF) under one
// or more contributor license agreements.  See the NOTICE file
// distributed with this work for additional information
// regarding copyright ownership.  The ASF licenses this file
// to you under the Apache License, Version 2.0 (the
// "License"); you may not use this file except in compliance
// with the License.  You may obtain a copy of the License at
//
//   http://www.apache.org/licenses/LICENSE-2.0
//
// Unless required by applicable law or agreed to in writing,
// software distributed under the License is distributed on an
// "AS IS" BASIS, WITHOUT WARRANTIES OR CONDITIONS OF ANY
// KIND, either express or implied.  See the License for the
// specific language governing permissions and limitations
// under the License.

package com.cloud.network;

import static org.junit.Assert.assertFalse;
import static org.junit.Assert.assertTrue;
import static org.mockito.Matchers.anyLong;
import static org.mockito.Mockito.doReturn;
import static org.mockito.Mockito.lenient;
import static org.mockito.Mockito.mock;
import static org.mockito.Mockito.verify;
import static org.mockito.Mockito.when;

import java.util.ArrayList;
import java.util.Collections;
import java.util.Date;
import java.util.List;
import java.util.Vector;

import com.cloud.network.dao.PublicIpQuarantineDao;
import com.cloud.network.vo.PublicIpQuarantineVO;
import com.cloud.user.Account;
import com.cloud.user.AccountManager;
import org.junit.Assert;
import org.junit.Before;
import org.junit.Test;
import org.junit.runner.RunWith;
import org.mockito.InjectMocks;
import org.mockito.Mock;
import org.mockito.Mockito;
import org.mockito.Spy;
import org.mockito.runners.MockitoJUnitRunner;

import com.cloud.exception.ResourceUnavailableException;
import com.cloud.network.Network.Service;
import com.cloud.network.dao.IPAddressDao;
import com.cloud.network.dao.IPAddressVO;
import com.cloud.network.dao.NetworkDao;
import com.cloud.network.dao.NetworkVO;
import com.cloud.network.rules.StaticNat;
import com.cloud.network.rules.StaticNatImpl;
import com.cloud.offerings.NetworkOfferingVO;
import com.cloud.offerings.dao.NetworkOfferingDao;
import com.cloud.user.AccountVO;
import com.cloud.utils.net.Ip;

@RunWith(MockitoJUnitRunner.class)
public class IpAddressManagerTest {

    @Mock
    IPAddressDao ipAddressDao;

    @Mock
    NetworkDao networkDao;

    @Mock
    NetworkOfferingDao networkOfferingDao;

    @Spy
    @InjectMocks
    IpAddressManagerImpl ipAddressManager;

    @InjectMocks
    NetworkModelImpl networkModel = Mockito.spy(new NetworkModelImpl());

    IPAddressVO ipAddressVO;

    AccountVO account;

    @Mock
    PublicIpQuarantineVO publicIpQuarantineVOMock;

    @Mock
    PublicIpQuarantineDao publicIpQuarantineDaoMock;

    @Mock
    IpAddress ipAddressMock;

    @Mock
    AccountVO newOwnerMock;

    @Mock
    AccountVO previousOwnerMock;

    @Mock
    AccountManager accountManagerMock;

    final long dummyID = 1L;

    final String UUID = "uuid";

    private static final Date currentDate = new Date(100L);

    private static final Date beforeCurrentDate = new Date(99L);

    private static final Date afterCurrentDate = new Date(101L);

    @Before
    public void setup() throws ResourceUnavailableException {

        ipAddressVO = new IPAddressVO(new Ip("192.0.0.1"), 1L, 1L, 1L,false);
        ipAddressVO.setAllocatedToAccountId(1L);

        account = new AccountVO("admin", 1L, null, Account.Type.ADMIN, 1L, "c65a73d5-ebbd-11e7-8f45-107b44277808");
        account.setId(1L);

        NetworkOfferingVO networkOfferingVO = Mockito.mock(NetworkOfferingVO.class);
        networkOfferingVO.setSharedSourceNat(false);

        Mockito.when(networkOfferingDao.findById(Mockito.anyLong())).thenReturn(networkOfferingVO);
    }

    @Test
    public void testGetStaticNatSourceIps() {
        String publicIpAddress = "192.168.1.3";
        IPAddressVO vo = mock(IPAddressVO.class);
        lenient().when(vo.getAddress()).thenReturn(new Ip(publicIpAddress));
        lenient().when(vo.getId()).thenReturn(1l);

        when(ipAddressDao.findById(anyLong())).thenReturn(vo);
        StaticNat snat = new StaticNatImpl(1, 1, 1, 1, publicIpAddress, false);

        List<IPAddressVO> ips = ipAddressManager.getStaticNatSourceIps(Collections.singletonList(snat));
        Assert.assertNotNull(ips);
        Assert.assertEquals(1, ips.size());

        IPAddressVO returnedVO = ips.get(0);
        Assert.assertEquals(vo, returnedVO);
    }

    @Test
    public void isIpEqualsGatewayOrNetworkOfferingsEmptyTestRequestedIpEqualsIp6Gateway() {
        Network network = setTestIsIpEqualsGatewayOrNetworkOfferingsEmpty(0l, "gateway", "ip6Gateway", null, new ArrayList<Service>());

        boolean result = ipAddressManager.isIpEqualsGatewayOrNetworkOfferingsEmpty(network, "ip6Gateway");

        Mockito.verify(networkModel, Mockito.times(0)).listNetworkOfferingServices(Mockito.anyLong());
        Assert.assertTrue(result);
    }

    @Test
    public void isIpEqualsGatewayOrNetworkOfferingsEmptyTestRequestedIpEqualsGateway() {
        Network network = setTestIsIpEqualsGatewayOrNetworkOfferingsEmpty(0l, "gateway", "ip6Gateway", null, new ArrayList<Service>());

        boolean result = ipAddressManager.isIpEqualsGatewayOrNetworkOfferingsEmpty(network, "gateway");

        Mockito.verify(networkModel, Mockito.times(0)).listNetworkOfferingServices(Mockito.anyLong());
        Assert.assertTrue(result);
    }

    @Test
    public void isIpEqualsGatewayOrNetworkOfferingsEmptyTestExpectFalseServicesNotEmpty() {
        List<Service> services = new ArrayList<Service>();
        Service serviceGateway = new Service("Gateway");
        services.add(serviceGateway);
        Network network = setTestIsIpEqualsGatewayOrNetworkOfferingsEmpty(0l, "gateway", "ip6Gateway", null, services);

        boolean result = ipAddressManager.isIpEqualsGatewayOrNetworkOfferingsEmpty(network, "requestedIp");

        Mockito.verify(networkModel).listNetworkOfferingServices(Mockito.anyLong());
        Assert.assertFalse(result);
    }

    @Test
    public void isIpEqualsGatewayOrNetworkOfferingsEmptyTestExpectFalseServicesCidrNotNull() {
        Network network = setTestIsIpEqualsGatewayOrNetworkOfferingsEmpty(0l, "gateway", "ip6Gateway", "cidr", new ArrayList<Service>());

        boolean result = ipAddressManager.isIpEqualsGatewayOrNetworkOfferingsEmpty(network, "requestedIp");

        Mockito.verify(networkModel).listNetworkOfferingServices(Mockito.anyLong());
        Assert.assertFalse(result);
    }

    @Test
    public void assertSourceNatImplementedNetwork() {

        NetworkVO networkImplemented = Mockito.mock(NetworkVO.class);
        lenient().when(networkImplemented.getTrafficType()).thenReturn(Networks.TrafficType.Guest);
        lenient().when(networkImplemented.getNetworkOfferingId()).thenReturn(8L);
        lenient().when(networkImplemented.getState()).thenReturn(Network.State.Implemented);
        when(networkImplemented.getGuestType()).thenReturn(Network.GuestType.Isolated);
        when(networkImplemented.getVpcId()).thenReturn(null);
        when(networkImplemented.getId()).thenReturn(1L);

        Mockito.lenient().when(networkDao.findById(1L)).thenReturn(networkImplemented);
        doReturn(null).when(ipAddressManager).getExistingSourceNatInNetwork(1L, 1L);

        boolean isSourceNat = ipAddressManager.isSourceNatAvailableForNetwork(account, ipAddressVO, networkImplemented);

        assertTrue("Source NAT should be true", isSourceNat);
    }

    @Test
    public void assertSourceNatAllocatedNetwork() {

        NetworkVO networkAllocated = Mockito.mock(NetworkVO.class);
        lenient().when(networkAllocated.getTrafficType()).thenReturn(Networks.TrafficType.Guest);
        when(networkAllocated.getNetworkOfferingId()).thenReturn(8L);
        lenient().when(networkAllocated.getState()).thenReturn(Network.State.Allocated);
        when(networkAllocated.getGuestType()).thenReturn(Network.GuestType.Isolated);
        when(networkAllocated.getVpcId()).thenReturn(null);
        when(networkAllocated.getId()).thenReturn(2L);

        Mockito.lenient().when(networkDao.findById(2L)).thenReturn(networkAllocated);
        doReturn(null).when(ipAddressManager).getExistingSourceNatInNetwork(1L, 2L);

        assertTrue(ipAddressManager.isSourceNatAvailableForNetwork(account, ipAddressVO, networkAllocated));
    }

    @Test
    public void assertExistingSourceNatAllocatedNetwork() {

        NetworkVO networkNat = Mockito.mock(NetworkVO.class);
        lenient().when(networkNat.getTrafficType()).thenReturn(Networks.TrafficType.Guest);
        when(networkNat.getNetworkOfferingId()).thenReturn(8L);
        lenient().when(networkNat.getState()).thenReturn(Network.State.Implemented);
        lenient().when(networkNat.getGuestType()).thenReturn(Network.GuestType.Isolated);
        when(networkNat.getId()).thenReturn(3L);
        lenient().when(networkNat.getVpcId()).thenReturn(null);
        when(networkNat.getId()).thenReturn(3L);

        IPAddressVO sourceNat = new IPAddressVO(new Ip("192.0.0.2"), 1L, 1L, 1L,true);

        Mockito.lenient().when(networkDao.findById(3L)).thenReturn(networkNat);
        doReturn(sourceNat).when(ipAddressManager).getExistingSourceNatInNetwork(1L, 3L);

        boolean isSourceNat = ipAddressManager.isSourceNatAvailableForNetwork(account, ipAddressVO, networkNat);

        assertFalse("Source NAT should be false", isSourceNat);
    }

    @Test
    public void isIpEqualsGatewayOrNetworkOfferingsEmptyTestNetworkOfferingsEmptyAndCidrNull() {
        Network network = setTestIsIpEqualsGatewayOrNetworkOfferingsEmpty(0l, "gateway", "ip6Gateway", null, new ArrayList<Service>());

        boolean result = ipAddressManager.isIpEqualsGatewayOrNetworkOfferingsEmpty(network, "requestedIp");

        Mockito.verify(networkModel).listNetworkOfferingServices(Mockito.anyLong());
        Assert.assertTrue(result);
    }

    private Network setTestIsIpEqualsGatewayOrNetworkOfferingsEmpty(long networkOfferingId, String gateway, String ip6Gateway, String cidr, List<Service> services) {
        Network network = mock(Network.class);
        Mockito.when(network.getNetworkOfferingId()).thenReturn(networkOfferingId);
        Mockito.when(network.getGateway()).thenReturn(gateway);
        Mockito.when(network.getIp6Gateway()).thenReturn(ip6Gateway);
        Mockito.when(network.getCidr()).thenReturn(cidr);
        Mockito.doReturn(services).when(networkModel).listNetworkOfferingServices(Mockito.anyLong());
        return network;
    }

    @Test
<<<<<<< HEAD
    public void isPublicIpAddressStillInQuarantineTestRemovedDateIsNullAndCurrentDateIsEqualToEndDateShouldReturnFalse() {
        Date endDate = currentDate;

        Mockito.when(publicIpQuarantineVOMock.getRemoved()).thenReturn(null);
        Mockito.when(publicIpQuarantineVOMock.getEndDate()).thenReturn(endDate);

        boolean result = ipAddressManager.isPublicIpAddressStillInQuarantine(publicIpQuarantineVOMock, currentDate);

        Assert.assertFalse(result);
    }

    @Test
    public void isPublicIpAddressStillInQuarantineTestRemovedDateIsNullAndEndDateIsBeforeCurrentDateShouldReturnFalse() {
        Date endDate = beforeCurrentDate;

        Mockito.when(publicIpQuarantineVOMock.getRemoved()).thenReturn(null);
        Mockito.when(publicIpQuarantineVOMock.getEndDate()).thenReturn(endDate);

        boolean result = ipAddressManager.isPublicIpAddressStillInQuarantine(publicIpQuarantineVOMock, currentDate);

        Assert.assertFalse(result);
    }

    @Test
    public void isPublicIpAddressStillInQuarantineTestRemovedDateIsNullAndEndDateIsAfterCurrentDateShouldReturnTrue() {
        Date endDate = afterCurrentDate;

        Mockito.when(publicIpQuarantineVOMock.getRemoved()).thenReturn(null);
        Mockito.when(publicIpQuarantineVOMock.getEndDate()).thenReturn(endDate);

        boolean result = ipAddressManager.isPublicIpAddressStillInQuarantine(publicIpQuarantineVOMock, currentDate);

        Assert.assertTrue(result);
    }

    @Test
    public void isPublicIpAddressStillInQuarantineTestRemovedDateIsEqualCurrentDateShouldReturnFalse() {
        Date removedDate = currentDate;

        Mockito.when(publicIpQuarantineVOMock.getEndDate()).thenReturn(currentDate);
        Mockito.when(publicIpQuarantineVOMock.getRemoved()).thenReturn(removedDate);

        boolean result = ipAddressManager.isPublicIpAddressStillInQuarantine(publicIpQuarantineVOMock, currentDate);

        Assert.assertFalse(result);
    }

    @Test
    public void isPublicIpAddressStillInQuarantineTestRemovedDateIsBeforeCurrentDateShouldReturnFalse() {
        Date removedDate = beforeCurrentDate;

        Mockito.when(publicIpQuarantineVOMock.getRemoved()).thenReturn(removedDate);
        Mockito.when(publicIpQuarantineVOMock.getEndDate()).thenReturn(null);

        boolean result = ipAddressManager.isPublicIpAddressStillInQuarantine(publicIpQuarantineVOMock, currentDate);

        Assert.assertFalse(result);
    }

    @Test
    public void isPublicIpAddressStillInQuarantineTestRemovedDateIsAfterCurrentDateShouldReturnTrue() {
        Date removedDate = afterCurrentDate;

        Mockito.when(publicIpQuarantineVOMock.getRemoved()).thenReturn(removedDate);
        Mockito.when(publicIpQuarantineVOMock.getEndDate()).thenReturn(null);

        boolean result = ipAddressManager.isPublicIpAddressStillInQuarantine(publicIpQuarantineVOMock, currentDate);

        Assert.assertTrue(result);
    }

    @Test
    public void checkIfPublicIpAddressIsNotInQuarantineAndCanBeAllocatedTestIpIsNotInQuarantineShouldReturnTrue() {
        Mockito.when(ipAddressMock.getId()).thenReturn(dummyID);
        Mockito.when(publicIpQuarantineDaoMock.findByPublicIpAddressId(Mockito.anyLong())).thenReturn(null);

        boolean result = ipAddressManager.canPublicIpAddressBeAllocated(ipAddressMock, account);

        Assert.assertTrue(result);
    }

    @Test
    public void checkIfPublicIpAddressIsNotInQuarantineAndCanBeAllocatedTestIpIsNoLongerInQuarantineShouldReturnTrue() {
        Mockito.when(ipAddressMock.getId()).thenReturn(dummyID);
        Mockito.when(publicIpQuarantineDaoMock.findByPublicIpAddressId(Mockito.anyLong())).thenReturn(publicIpQuarantineVOMock);
        Mockito.doReturn(false).when(ipAddressManager).isPublicIpAddressStillInQuarantine(Mockito.any(PublicIpQuarantineVO.class), Mockito.any(Date.class));

        boolean result = ipAddressManager.canPublicIpAddressBeAllocated(ipAddressMock, newOwnerMock);

        Assert.assertTrue(result);
    }

    @Test
    public void checkIfPublicIpAddressIsNotInQuarantineAndCanBeAllocatedTestIpIsInQuarantineAndThePreviousOwnerIsTheSameAsTheNewOwnerShouldReturnTrue() {
        Mockito.when(ipAddressMock.getId()).thenReturn(dummyID);
        Mockito.when(publicIpQuarantineDaoMock.findByPublicIpAddressId(Mockito.anyLong())).thenReturn(publicIpQuarantineVOMock);

        Mockito.doReturn(true).when(ipAddressManager).isPublicIpAddressStillInQuarantine(Mockito.any(PublicIpQuarantineVO.class), Mockito.any(Date.class));
        Mockito.doNothing().when(ipAddressManager).removePublicIpAddressFromQuarantine(Mockito.anyLong(), Mockito.anyString());

        Mockito.when(publicIpQuarantineVOMock.getPreviousOwnerId()).thenReturn(dummyID);
        Mockito.when(accountManagerMock.getAccount(Mockito.anyLong())).thenReturn(previousOwnerMock);
        Mockito.when(previousOwnerMock.getUuid()).thenReturn(UUID);
        Mockito.when(newOwnerMock.getUuid()).thenReturn(UUID);

        boolean result = ipAddressManager.canPublicIpAddressBeAllocated(ipAddressMock, newOwnerMock);

        Assert.assertTrue(result);
    }

    @Test
    public void checkIfPublicIpAddressIsNotInQuarantineAndCanBeAllocatedTestIpIsInQuarantineAndThePreviousOwnerIsDifferentFromTheNewOwnerShouldReturnFalse() {
        final String UUID_2 = "uuid_2";

        Mockito.when(ipAddressMock.getId()).thenReturn(dummyID);
        Mockito.when(publicIpQuarantineDaoMock.findByPublicIpAddressId(Mockito.anyLong())).thenReturn(publicIpQuarantineVOMock);

        Mockito.doReturn(true).when(ipAddressManager).isPublicIpAddressStillInQuarantine(Mockito.any(PublicIpQuarantineVO.class), Mockito.any(Date.class));

        Mockito.when(publicIpQuarantineVOMock.getPreviousOwnerId()).thenReturn(dummyID);
        Mockito.when(accountManagerMock.getAccount(Mockito.anyLong())).thenReturn(previousOwnerMock);
        Mockito.when(previousOwnerMock.getUuid()).thenReturn(UUID);
        Mockito.when(newOwnerMock.getUuid()).thenReturn(UUID_2);

        boolean result = ipAddressManager.canPublicIpAddressBeAllocated(ipAddressMock, newOwnerMock);

        Assert.assertFalse(result);
=======
    public void updateSourceNatIpAddress() throws Exception {
        IPAddressVO requestedIp = Mockito.mock(IPAddressVO.class);
        IPAddressVO oldIp = Mockito.mock(IPAddressVO.class);
        List<IPAddressVO> userIps = new Vector<>();
        userIps.add(oldIp);
        ipAddressManager.updateSourceNatIpAddress(requestedIp, userIps);
        verify(requestedIp).setSourceNat(true);
        verify(oldIp).setSourceNat(false);
>>>>>>> 27b0a64b
    }
}<|MERGE_RESOLUTION|>--- conflicted
+++ resolved
@@ -265,7 +265,6 @@
     }
 
     @Test
-<<<<<<< HEAD
     public void isPublicIpAddressStillInQuarantineTestRemovedDateIsNullAndCurrentDateIsEqualToEndDateShouldReturnFalse() {
         Date endDate = currentDate;
 
@@ -393,7 +392,9 @@
         boolean result = ipAddressManager.canPublicIpAddressBeAllocated(ipAddressMock, newOwnerMock);
 
         Assert.assertFalse(result);
-=======
+    }
+
+    @Test
     public void updateSourceNatIpAddress() throws Exception {
         IPAddressVO requestedIp = Mockito.mock(IPAddressVO.class);
         IPAddressVO oldIp = Mockito.mock(IPAddressVO.class);
@@ -402,6 +403,5 @@
         ipAddressManager.updateSourceNatIpAddress(requestedIp, userIps);
         verify(requestedIp).setSourceNat(true);
         verify(oldIp).setSourceNat(false);
->>>>>>> 27b0a64b
     }
 }