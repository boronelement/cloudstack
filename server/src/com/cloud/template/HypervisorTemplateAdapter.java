// Licensed to the Apache Software Foundation (ASF) under one
// or more contributor license agreements.  See the NOTICE file
// distributed with this work for additional information
// regarding copyright ownership.  The ASF licenses this file
// to you under the Apache License, Version 2.0 (the
// "License"); you may not use this file except in compliance
// with the License.  You may obtain a copy of the License at
//
//   http://www.apache.org/licenses/LICENSE-2.0
//
// Unless required by applicable law or agreed to in writing,
// software distributed under the License is distributed on an
// "AS IS" BASIS, WITHOUT WARRANTIES OR CONDITIONS OF ANY
// KIND, either express or implied.  See the License for the
// specific language governing permissions and limitations
// under the License.
package com.cloud.template;

import java.net.Inet6Address;
import java.net.InetAddress;
import java.net.URI;
import java.net.URISyntaxException;
import java.net.UnknownHostException;
import java.util.List;
import java.util.concurrent.ExecutionException;

import javax.ejb.Local;
import javax.inject.Inject;

import org.apache.cloudstack.api.command.user.iso.DeleteIsoCmd;
import org.apache.cloudstack.api.command.user.iso.RegisterIsoCmd;
import org.apache.cloudstack.api.command.user.template.DeleteTemplateCmd;
import org.apache.cloudstack.api.command.user.template.ExtractTemplateCmd;
import com.cloud.agent.api.storage.PrepareOVAPackingCommand;
import com.cloud.agent.api.storage.PrepareOVAPackingAnswer;
import org.apache.cloudstack.api.command.user.template.RegisterTemplateCmd;
import org.apache.cloudstack.engine.subsystem.api.storage.DataStore;
import org.apache.cloudstack.engine.subsystem.api.storage.DataStoreManager;
import org.apache.cloudstack.engine.subsystem.api.storage.TemplateDataFactory;
import org.apache.cloudstack.engine.subsystem.api.storage.TemplateInfo;
import org.apache.cloudstack.engine.subsystem.api.storage.TemplateService;
import org.apache.cloudstack.engine.subsystem.api.storage.TemplateService.TemplateApiResult;
import org.apache.cloudstack.engine.subsystem.api.storage.ZoneScope;
import org.apache.cloudstack.framework.async.AsyncCallFuture;
import org.apache.cloudstack.framework.async.AsyncCallbackDispatcher;
import org.apache.cloudstack.framework.async.AsyncCompletionCallback;
import org.apache.cloudstack.framework.async.AsyncRpcConext;
import org.apache.cloudstack.storage.datastore.db.TemplateDataStoreVO;
import org.apache.log4j.Logger;

import com.cloud.agent.AgentManager;
import com.cloud.alert.AlertManager;
import com.cloud.configuration.Resource.ResourceType;
import com.cloud.exception.InvalidParameterValueException;
import com.cloud.exception.ResourceAllocationException;
import com.cloud.storage.Storage.TemplateType;
import com.cloud.storage.TemplateProfile;
import com.cloud.storage.VMTemplateStorageResourceAssoc.Status;
import com.cloud.storage.VMTemplateVO;
import com.cloud.storage.download.DownloadMonitor;
import com.cloud.user.Account;
import com.cloud.utils.UriUtils;
import com.cloud.utils.db.DB;
import com.cloud.utils.exception.CloudRuntimeException;
<<<<<<< HEAD
=======
import com.cloud.vm.UserVmVO;
import com.cloud.hypervisor.Hypervisor.HypervisorType;
import com.cloud.exception.AgentUnavailableException;
import com.cloud.exception.OperationTimedoutException;

>>>>>>> 3c597476

@Local(value=TemplateAdapter.class)
public class HypervisorTemplateAdapter extends TemplateAdapterBase {
	private final static Logger s_logger = Logger.getLogger(HypervisorTemplateAdapter.class);
	@Inject DownloadMonitor _downloadMonitor;
	@Inject AgentManager _agentMgr;

    @Inject DataStoreManager storeMgr;
    @Inject TemplateService imageService;
    @Inject TemplateDataFactory imageFactory;
    @Inject TemplateManager templateMgr;
    @Inject AlertManager alertMgr;

    @Override
    public String getName() {
        return TemplateAdapterType.Hypervisor.getName();
    }

	private String validateUrl(String url) {
		try {
			URI uri = new URI(url);
			if ((uri.getScheme() == null) || (!uri.getScheme().equalsIgnoreCase("http")
				&& !uri.getScheme().equalsIgnoreCase("https") && !uri.getScheme().equalsIgnoreCase("file"))) {
				throw new IllegalArgumentException("Unsupported scheme for url: " + url);
			}

			int port = uri.getPort();
			if (!(port == 80 || port == 8080 || port == 443 || port == -1)) {
				throw new IllegalArgumentException("Only ports 80, 8080 and 443 are allowed");
			}
			String host = uri.getHost();
			try {
				InetAddress hostAddr = InetAddress.getByName(host);
				if (hostAddr.isAnyLocalAddress() || hostAddr.isLinkLocalAddress() || hostAddr.isLoopbackAddress() || hostAddr.isMulticastAddress()) {
					throw new IllegalArgumentException("Illegal host specified in url");
				}
				if (hostAddr instanceof Inet6Address) {
					throw new IllegalArgumentException("IPV6 addresses not supported (" + hostAddr.getHostAddress() + ")");
				}
			} catch (UnknownHostException uhe) {
				throw new IllegalArgumentException("Unable to resolve " + host);
			}

			return uri.toString();
		} catch (URISyntaxException e) {
			throw new IllegalArgumentException("Invalid URL " + url);
		}
	}

	@Override
	public TemplateProfile prepare(RegisterIsoCmd cmd) throws ResourceAllocationException {
		TemplateProfile profile = super.prepare(cmd);
		String url = profile.getUrl();

		if((!url.toLowerCase().endsWith("iso"))&&(!url.toLowerCase().endsWith("iso.zip"))&&(!url.toLowerCase().endsWith("iso.bz2"))
        		&&(!url.toLowerCase().endsWith("iso.gz"))){
        	throw new InvalidParameterValueException("Please specify a valid iso");
        }

		profile.setUrl(validateUrl(url));
		// Check that the resource limit for secondary storage won't be exceeded
		_resourceLimitMgr.checkResourceLimit(_accountMgr.getAccount(cmd.getEntityOwnerId()),
		        ResourceType.secondary_storage, UriUtils.getRemoteSize(url));
		return profile;
	}

	@Override
	public TemplateProfile prepare(RegisterTemplateCmd cmd) throws ResourceAllocationException {
		TemplateProfile profile = super.prepare(cmd);
		String url = profile.getUrl();

		if((!url.toLowerCase().endsWith("vhd"))&&(!url.toLowerCase().endsWith("vhd.zip"))
	        &&(!url.toLowerCase().endsWith("vhd.bz2"))&&(!url.toLowerCase().endsWith("vhd.gz"))
	        &&(!url.toLowerCase().endsWith("qcow2"))&&(!url.toLowerCase().endsWith("qcow2.zip"))
	        &&(!url.toLowerCase().endsWith("qcow2.bz2"))&&(!url.toLowerCase().endsWith("qcow2.gz"))
	        &&(!url.toLowerCase().endsWith("ova"))&&(!url.toLowerCase().endsWith("ova.zip"))
	        &&(!url.toLowerCase().endsWith("ova.bz2"))&&(!url.toLowerCase().endsWith("ova.gz"))
	        &&(!url.toLowerCase().endsWith("tar"))&&(!url.toLowerCase().endsWith("tar.zip"))
	        &&(!url.toLowerCase().endsWith("tar.bz2"))&&(!url.toLowerCase().endsWith("tar.gz"))
	        &&(!url.toLowerCase().endsWith("img"))&&(!url.toLowerCase().endsWith("raw"))){
	        throw new InvalidParameterValueException("Please specify a valid "+ cmd.getFormat().toLowerCase());
	    }

		if ((cmd.getFormat().equalsIgnoreCase("vhd") && (!url.toLowerCase().endsWith("vhd") && !url.toLowerCase().endsWith("vhd.zip") && !url.toLowerCase().endsWith("vhd.bz2") && !url.toLowerCase().endsWith("vhd.gz") ))
			|| (cmd.getFormat().equalsIgnoreCase("qcow2") && (!url.toLowerCase().endsWith("qcow2") && !url.toLowerCase().endsWith("qcow2.zip") && !url.toLowerCase().endsWith("qcow2.bz2") && !url.toLowerCase().endsWith("qcow2.gz") ))
			|| (cmd.getFormat().equalsIgnoreCase("ova") && (!url.toLowerCase().endsWith("ova") && !url.toLowerCase().endsWith("ova.zip") && !url.toLowerCase().endsWith("ova.bz2") && !url.toLowerCase().endsWith("ova.gz")))
			|| (cmd.getFormat().equalsIgnoreCase("tar") && (!url.toLowerCase().endsWith("tar") && !url.toLowerCase().endsWith("tar.zip") && !url.toLowerCase().endsWith("tar.bz2") && !url.toLowerCase().endsWith("tar.gz")))
			|| (cmd.getFormat().equalsIgnoreCase("raw") && (!url.toLowerCase().endsWith("img") && !url.toLowerCase().endsWith("raw")))) {
	        throw new InvalidParameterValueException("Please specify a valid URL. URL:" + url + " is an invalid for the format " + cmd.getFormat().toLowerCase());
		}

		profile.setUrl(validateUrl(url));
		// Check that the resource limit for secondary storage won't be exceeded
		_resourceLimitMgr.checkResourceLimit(_accountMgr.getAccount(cmd.getEntityOwnerId()),
		        ResourceType.secondary_storage, UriUtils.getRemoteSize(url));
		return profile;
	}

	@Override
	public VMTemplateVO create(TemplateProfile profile) {
	    // persist entry in vm_template, vm_template_details and template_zone_ref tables
		VMTemplateVO template = persistTemplate(profile);

		if (template == null) {
			throw new CloudRuntimeException("Unable to persist the template " + profile.getTemplate());
		}

		// find all eligible image stores for this zone scope
		List<DataStore> imageStores = this.storeMgr.getImageStoresByScope(new ZoneScope(profile.getZoneId()));
		if ( imageStores == null || imageStores.size() == 0 ){
		    throw new CloudRuntimeException("Unable to find image store to download template "+ profile.getTemplate());
		}
        for (DataStore imageStore : imageStores) {
        	TemplateInfo tmpl = this.imageFactory.getTemplate(template.getId(), imageStore);
        	CreateTemplateContext<TemplateApiResult> context = new CreateTemplateContext<TemplateApiResult>(null, tmpl);
        	AsyncCallbackDispatcher<HypervisorTemplateAdapter, TemplateApiResult> caller = AsyncCallbackDispatcher.create(this);
        	caller.setCallback(caller.getTarget().createTemplateAsyncCallBack(null, null));
        	caller.setContext(context);
           this.imageService
                    .createTemplateAsync(tmpl, imageStore, caller);
        }
        _resourceLimitMgr.incrementResourceCount(profile.getAccountId(), ResourceType.template);

        return template;
    }

<<<<<<< HEAD
	private class CreateTemplateContext<T> extends AsyncRpcConext<T> {
		final TemplateInfo template;
		public CreateTemplateContext(AsyncCompletionCallback<T> callback, TemplateInfo template) {
			super(callback);
			this.template = template;
=======
	@Override
	public TemplateProfile prepareExtractTemplate(ExtractTemplateCmd extractcmd) {
             TemplateProfile profile = super.prepareExtractTemplate(extractcmd);
             VMTemplateVO template = (VMTemplateVO)profile.getTemplate();
             Long zoneId = profile.getZoneId();
             Long templateId = template.getId();

             if (template.getHypervisorType() == HypervisorType.VMware) {
                PrepareOVAPackingCommand cmd = null;
                String zoneName="";
                List<HostVO> secondaryStorageHosts;
                if (!template.isCrossZones() && zoneId != null) {
                        DataCenterVO zone = _dcDao.findById(zoneId);
                        zoneName = zone.getName();
                        secondaryStorageHosts = _ssvmMgr.listSecondaryStorageHostsInOneZone(zoneId);

                    s_logger.debug("Attempting to mark template host refs for template: " + template.getName() + " as destroyed in zone: " + zoneName);

                // Make sure the template is downloaded to all the necessary secondary storage hosts

                for (HostVO secondaryStorageHost : secondaryStorageHosts) {
                        long hostId = secondaryStorageHost.getId();
                        List<VMTemplateHostVO> templateHostVOs = _tmpltHostDao.listByHostTemplate(hostId, templateId);
                        for (VMTemplateHostVO templateHostVO : templateHostVOs) {
                        if (templateHostVO.getDownloadState() == Status.DOWNLOAD_IN_PROGRESS) {
                                 String errorMsg = "Please specify a template that is not currently being downloaded.";
                                 s_logger.debug("Template: " + template.getName() + " is currently being downloaded to secondary storage host: " + secondaryStorageHost.getName() + ".");
                                 throw new CloudRuntimeException(errorMsg);
                        }
                        String installPath = templateHostVO.getInstallPath();
                        if (installPath != null) {
                              HostVO ssvmhost = _ssvmMgr.pickSsvmHost(secondaryStorageHost);
                              if( ssvmhost == null ) {
                                 s_logger.warn("prepareOVAPacking (hyervisorTemplateAdapter): There is no secondary storage VM for secondary storage host " + secondaryStorageHost.getName());
                                 throw new CloudRuntimeException("PrepareExtractTemplate: can't locate ssvm for SecStorage Host.");
                              }
                           //Answer answer = _agentMgr.sendToSecStorage(secondaryStorageHost, new PrepareOVAPackingCommand(secondaryStorageHost.getStorageUrl(), installPath));
                              cmd = new PrepareOVAPackingCommand(secondaryStorageHost.getStorageUrl(), installPath);

                              if (cmd == null) {
                                    s_logger.debug("Fang: PrepareOVAPacking cmd can't created. cmd is null .");
                                    throw new CloudRuntimeException("PrepareExtractTemplate: can't create a new cmd to packing ova.");
                              } else {
                                    cmd.setContextParam("hypervisor", HypervisorType.VMware.toString());
                              }
                              Answer answer = null;
                              s_logger.debug("Fang: PrepareOVAPAcking cmd, before send out. cmd: " + cmd.toString());
                              try {
                                   answer = _agentMgr.send(ssvmhost.getId(), cmd);
                                } catch (AgentUnavailableException e) {
                                    s_logger.warn("Unable to packOVA for template: id: " + templateId + ", name " + ssvmhost.getName(), e);
                                } catch (OperationTimedoutException e) {
                                    s_logger.warn("Unable to packOVA for template timeout. template id: " + templateId);
                                    e.printStackTrace();
                                }

                                  if (answer == null || !answer.getResult()) {
                                      s_logger.debug("Failed to create OVA for template " + templateHostVO + " due to " + ((answer == null) ? "answer is null" : answer.getDetails()));
                                      throw new CloudRuntimeException("PrepareExtractTemplate: Failed to create OVA for template extraction. ");
                                  }
                       }
              }
           }
         }  else {
			s_logger.debug("Failed to create OVA for template " + template + " due to zone non-existing.");
                        throw new CloudRuntimeException("PrepareExtractTemplate: Failed to create OVA for template extraction. ");
		}
         }
		return profile;
        }

	@Override @DB
	public boolean delete(TemplateProfile profile) {
		boolean success = true;

    	VMTemplateVO template = (VMTemplateVO)profile.getTemplate();
    	Long zoneId = profile.getZoneId();
    	Long templateId = template.getId();

    	String zoneName;
    	List<HostVO> secondaryStorageHosts;
    	if (!template.isCrossZones() && zoneId != null) {
    		DataCenterVO zone = _dcDao.findById(zoneId);
    		zoneName = zone.getName();
    		secondaryStorageHosts = _ssvmMgr.listSecondaryStorageHostsInOneZone(zoneId);
    	} else {
    		zoneName = "(all zones)";
    		secondaryStorageHosts = _ssvmMgr.listSecondaryStorageHostsInAllZones();
    	}

    	s_logger.debug("Attempting to mark template host refs for template: " + template.getName() + " as destroyed in zone: " + zoneName);

		// Make sure the template is downloaded to all the necessary secondary storage hosts
		for (HostVO secondaryStorageHost : secondaryStorageHosts) {
			long hostId = secondaryStorageHost.getId();
			List<VMTemplateHostVO> templateHostVOs = _tmpltHostDao.listByHostTemplate(hostId, templateId);
			for (VMTemplateHostVO templateHostVO : templateHostVOs) {
				if (templateHostVO.getDownloadState() == Status.DOWNLOAD_IN_PROGRESS) {
					String errorMsg = "Please specify a template that is not currently being downloaded.";
					s_logger.debug("Template: " + template.getName() + " is currently being downloaded to secondary storage host: " + secondaryStorageHost.getName() + "; cant' delete it.");
					throw new CloudRuntimeException(errorMsg);
				}
			}
>>>>>>> 3c597476
		}
	}

    protected Void createTemplateAsyncCallBack(AsyncCallbackDispatcher<HypervisorTemplateAdapter, TemplateApiResult> callback,
            CreateTemplateContext<TemplateApiResult> context) {
        TemplateApiResult result = callback.getResult();
        TemplateInfo template = context.template;
        if (result.isFailed()) {
            // failed in creating template, we need to remove those already
            // populated template entry
            _tmpltDao.remove(template.getId());
        } else {
            VMTemplateVO tmplt = this._tmpltDao.findById(template.getId());
            long accountId = tmplt.getAccountId();
            if (template.getSize() != null) {
                _resourceLimitMgr.incrementResourceCount(accountId, ResourceType.secondary_storage, template.getSize());
            }
        }

		return null;
	}

	@Override @DB
	public boolean delete(TemplateProfile profile) {
		boolean success = true;

    	VMTemplateVO template = (VMTemplateVO)profile.getTemplate();

        // find all eligible image stores for this template
        List<DataStore> imageStores = this.templateMgr.getImageStoreByTemplate(template.getId(), profile.getZoneId());
        if ( imageStores == null || imageStores.size() == 0 ){
            throw new CloudRuntimeException("Unable to find image store to delete template "+ profile.getTemplate());
        }

        // Make sure the template is downloaded to all found image stores
        for (DataStore store : imageStores) {
            long storeId = store.getId();
            List<TemplateDataStoreVO> templateStores = _tmpltStoreDao.listByTemplateStore(template.getId(), storeId);
            for (TemplateDataStoreVO templateStore : templateStores) {
                if (templateStore.getDownloadState() == Status.DOWNLOAD_IN_PROGRESS) {
                    String errorMsg = "Please specify a template that is not currently being downloaded.";
                    s_logger.debug("Template: " + template.getName() + " is currently being downloaded to secondary storage host: " + store.getName() + "; cant' delete it.");
                    throw new CloudRuntimeException(errorMsg);
                }
            }
        }


        for (DataStore imageStore : imageStores) {
            s_logger.info("Delete template from image store: " + imageStore.getName());
            AsyncCallFuture<TemplateApiResult> future = this.imageService
                    .deleteTemplateAsync(this.imageFactory.getTemplate(template.getId(), imageStore));
            try {
                TemplateApiResult result = future.get();
                success = result.isSuccess();
                if ( !success )
                    break;
            } catch (InterruptedException e) {
                s_logger.debug("delete template Failed", e);
                throw new CloudRuntimeException("delete template Failed", e);
            } catch (ExecutionException e) {
                s_logger.debug("delete template Failed", e);
                throw new CloudRuntimeException("delete template Failed", e);
            }
        }

        if (success) {
            s_logger.info("Delete template from template table");
            // remove template from vm_templates table
            if (_tmpltDao.remove(template.getId())) {
                // Decrement the number of templates and total secondary storage
                // space used by the account
                Account account = _accountDao.findByIdIncludingRemoved(template.getAccountId());
                _resourceLimitMgr.decrementResourceCount(template.getAccountId(), ResourceType.template);
                _resourceLimitMgr.recalculateResourceCount(template.getAccountId(), account.getDomainId(),
                        ResourceType.secondary_storage.getOrdinal());
            }
        }
        return success;


	}

	@Override
    public TemplateProfile prepareDelete(DeleteTemplateCmd cmd) {
		TemplateProfile profile = super.prepareDelete(cmd);
		VMTemplateVO template = (VMTemplateVO)profile.getTemplate();
		Long zoneId = profile.getZoneId();

		if (template.getTemplateType() == TemplateType.SYSTEM) {
			throw new InvalidParameterValueException("The DomR template cannot be deleted.");
		}

		if (zoneId != null && (this.storeMgr.getImageStore(zoneId) == null)) {
			throw new InvalidParameterValueException("Failed to find a secondary storage in the specified zone.");
		}

		return profile;
	}

	@Override
    public TemplateProfile prepareDelete(DeleteIsoCmd cmd) {
		TemplateProfile profile = super.prepareDelete(cmd);
		Long zoneId = profile.getZoneId();

		if (zoneId != null && (this.storeMgr.getImageStore(zoneId) == null)) {
    		throw new InvalidParameterValueException("Failed to find a secondary storage in the specified zone.");
    	}

		return profile;
	}
}<|MERGE_RESOLUTION|>--- conflicted
+++ resolved
@@ -31,11 +31,11 @@
 import org.apache.cloudstack.api.command.user.iso.RegisterIsoCmd;
 import org.apache.cloudstack.api.command.user.template.DeleteTemplateCmd;
 import org.apache.cloudstack.api.command.user.template.ExtractTemplateCmd;
-import com.cloud.agent.api.storage.PrepareOVAPackingCommand;
-import com.cloud.agent.api.storage.PrepareOVAPackingAnswer;
 import org.apache.cloudstack.api.command.user.template.RegisterTemplateCmd;
 import org.apache.cloudstack.engine.subsystem.api.storage.DataStore;
 import org.apache.cloudstack.engine.subsystem.api.storage.DataStoreManager;
+import org.apache.cloudstack.engine.subsystem.api.storage.EndPoint;
+import org.apache.cloudstack.engine.subsystem.api.storage.EndPointSelector;
 import org.apache.cloudstack.engine.subsystem.api.storage.TemplateDataFactory;
 import org.apache.cloudstack.engine.subsystem.api.storage.TemplateInfo;
 import org.apache.cloudstack.engine.subsystem.api.storage.TemplateService;
@@ -49,10 +49,15 @@
 import org.apache.log4j.Logger;
 
 import com.cloud.agent.AgentManager;
+import com.cloud.agent.api.Answer;
+import com.cloud.agent.api.storage.PrepareOVAPackingCommand;
 import com.cloud.alert.AlertManager;
 import com.cloud.configuration.Resource.ResourceType;
+import com.cloud.dc.DataCenterVO;
 import com.cloud.exception.InvalidParameterValueException;
 import com.cloud.exception.ResourceAllocationException;
+import com.cloud.host.HostVO;
+import com.cloud.hypervisor.Hypervisor.HypervisorType;
 import com.cloud.storage.Storage.TemplateType;
 import com.cloud.storage.TemplateProfile;
 import com.cloud.storage.VMTemplateStorageResourceAssoc.Status;
@@ -62,14 +67,6 @@
 import com.cloud.utils.UriUtils;
 import com.cloud.utils.db.DB;
 import com.cloud.utils.exception.CloudRuntimeException;
-<<<<<<< HEAD
-=======
-import com.cloud.vm.UserVmVO;
-import com.cloud.hypervisor.Hypervisor.HypervisorType;
-import com.cloud.exception.AgentUnavailableException;
-import com.cloud.exception.OperationTimedoutException;
-
->>>>>>> 3c597476
 
 @Local(value=TemplateAdapter.class)
 public class HypervisorTemplateAdapter extends TemplateAdapterBase {
@@ -82,6 +79,8 @@
     @Inject TemplateDataFactory imageFactory;
     @Inject TemplateManager templateMgr;
     @Inject AlertManager alertMgr;
+    @Inject
+    EndPointSelector _epSelector;
 
     @Override
     public String getName() {
@@ -196,117 +195,11 @@
         return template;
     }
 
-<<<<<<< HEAD
 	private class CreateTemplateContext<T> extends AsyncRpcConext<T> {
 		final TemplateInfo template;
 		public CreateTemplateContext(AsyncCompletionCallback<T> callback, TemplateInfo template) {
 			super(callback);
 			this.template = template;
-=======
-	@Override
-	public TemplateProfile prepareExtractTemplate(ExtractTemplateCmd extractcmd) {
-             TemplateProfile profile = super.prepareExtractTemplate(extractcmd);
-             VMTemplateVO template = (VMTemplateVO)profile.getTemplate();
-             Long zoneId = profile.getZoneId();
-             Long templateId = template.getId();
-
-             if (template.getHypervisorType() == HypervisorType.VMware) {
-                PrepareOVAPackingCommand cmd = null;
-                String zoneName="";
-                List<HostVO> secondaryStorageHosts;
-                if (!template.isCrossZones() && zoneId != null) {
-                        DataCenterVO zone = _dcDao.findById(zoneId);
-                        zoneName = zone.getName();
-                        secondaryStorageHosts = _ssvmMgr.listSecondaryStorageHostsInOneZone(zoneId);
-
-                    s_logger.debug("Attempting to mark template host refs for template: " + template.getName() + " as destroyed in zone: " + zoneName);
-
-                // Make sure the template is downloaded to all the necessary secondary storage hosts
-
-                for (HostVO secondaryStorageHost : secondaryStorageHosts) {
-                        long hostId = secondaryStorageHost.getId();
-                        List<VMTemplateHostVO> templateHostVOs = _tmpltHostDao.listByHostTemplate(hostId, templateId);
-                        for (VMTemplateHostVO templateHostVO : templateHostVOs) {
-                        if (templateHostVO.getDownloadState() == Status.DOWNLOAD_IN_PROGRESS) {
-                                 String errorMsg = "Please specify a template that is not currently being downloaded.";
-                                 s_logger.debug("Template: " + template.getName() + " is currently being downloaded to secondary storage host: " + secondaryStorageHost.getName() + ".");
-                                 throw new CloudRuntimeException(errorMsg);
-                        }
-                        String installPath = templateHostVO.getInstallPath();
-                        if (installPath != null) {
-                              HostVO ssvmhost = _ssvmMgr.pickSsvmHost(secondaryStorageHost);
-                              if( ssvmhost == null ) {
-                                 s_logger.warn("prepareOVAPacking (hyervisorTemplateAdapter): There is no secondary storage VM for secondary storage host " + secondaryStorageHost.getName());
-                                 throw new CloudRuntimeException("PrepareExtractTemplate: can't locate ssvm for SecStorage Host.");
-                              }
-                           //Answer answer = _agentMgr.sendToSecStorage(secondaryStorageHost, new PrepareOVAPackingCommand(secondaryStorageHost.getStorageUrl(), installPath));
-                              cmd = new PrepareOVAPackingCommand(secondaryStorageHost.getStorageUrl(), installPath);
-
-                              if (cmd == null) {
-                                    s_logger.debug("Fang: PrepareOVAPacking cmd can't created. cmd is null .");
-                                    throw new CloudRuntimeException("PrepareExtractTemplate: can't create a new cmd to packing ova.");
-                              } else {
-                                    cmd.setContextParam("hypervisor", HypervisorType.VMware.toString());
-                              }
-                              Answer answer = null;
-                              s_logger.debug("Fang: PrepareOVAPAcking cmd, before send out. cmd: " + cmd.toString());
-                              try {
-                                   answer = _agentMgr.send(ssvmhost.getId(), cmd);
-                                } catch (AgentUnavailableException e) {
-                                    s_logger.warn("Unable to packOVA for template: id: " + templateId + ", name " + ssvmhost.getName(), e);
-                                } catch (OperationTimedoutException e) {
-                                    s_logger.warn("Unable to packOVA for template timeout. template id: " + templateId);
-                                    e.printStackTrace();
-                                }
-
-                                  if (answer == null || !answer.getResult()) {
-                                      s_logger.debug("Failed to create OVA for template " + templateHostVO + " due to " + ((answer == null) ? "answer is null" : answer.getDetails()));
-                                      throw new CloudRuntimeException("PrepareExtractTemplate: Failed to create OVA for template extraction. ");
-                                  }
-                       }
-              }
-           }
-         }  else {
-			s_logger.debug("Failed to create OVA for template " + template + " due to zone non-existing.");
-                        throw new CloudRuntimeException("PrepareExtractTemplate: Failed to create OVA for template extraction. ");
-		}
-         }
-		return profile;
-        }
-
-	@Override @DB
-	public boolean delete(TemplateProfile profile) {
-		boolean success = true;
-
-    	VMTemplateVO template = (VMTemplateVO)profile.getTemplate();
-    	Long zoneId = profile.getZoneId();
-    	Long templateId = template.getId();
-
-    	String zoneName;
-    	List<HostVO> secondaryStorageHosts;
-    	if (!template.isCrossZones() && zoneId != null) {
-    		DataCenterVO zone = _dcDao.findById(zoneId);
-    		zoneName = zone.getName();
-    		secondaryStorageHosts = _ssvmMgr.listSecondaryStorageHostsInOneZone(zoneId);
-    	} else {
-    		zoneName = "(all zones)";
-    		secondaryStorageHosts = _ssvmMgr.listSecondaryStorageHostsInAllZones();
-    	}
-
-    	s_logger.debug("Attempting to mark template host refs for template: " + template.getName() + " as destroyed in zone: " + zoneName);
-
-		// Make sure the template is downloaded to all the necessary secondary storage hosts
-		for (HostVO secondaryStorageHost : secondaryStorageHosts) {
-			long hostId = secondaryStorageHost.getId();
-			List<VMTemplateHostVO> templateHostVOs = _tmpltHostDao.listByHostTemplate(hostId, templateId);
-			for (VMTemplateHostVO templateHostVO : templateHostVOs) {
-				if (templateHostVO.getDownloadState() == Status.DOWNLOAD_IN_PROGRESS) {
-					String errorMsg = "Please specify a template that is not currently being downloaded.";
-					s_logger.debug("Template: " + template.getName() + " is currently being downloaded to secondary storage host: " + secondaryStorageHost.getName() + "; cant' delete it.");
-					throw new CloudRuntimeException(errorMsg);
-				}
-			}
->>>>>>> 3c597476
 		}
 	}
 
@@ -333,7 +226,7 @@
 	public boolean delete(TemplateProfile profile) {
 		boolean success = true;
 
-    	VMTemplateVO template = (VMTemplateVO)profile.getTemplate();
+    	VMTemplateVO template = profile.getTemplate();
 
         // find all eligible image stores for this template
         List<DataStore> imageStores = this.templateMgr.getImageStoreByTemplate(template.getId(), profile.getZoneId());
@@ -393,7 +286,7 @@
 	@Override
     public TemplateProfile prepareDelete(DeleteTemplateCmd cmd) {
 		TemplateProfile profile = super.prepareDelete(cmd);
-		VMTemplateVO template = (VMTemplateVO)profile.getTemplate();
+		VMTemplateVO template = profile.getTemplate();
 		Long zoneId = profile.getZoneId();
 
 		if (template.getTemplateType() == TemplateType.SYSTEM) {
@@ -418,4 +311,63 @@
 
 		return profile;
 	}
+
+    @Override
+    public TemplateProfile prepareExtractTemplate(ExtractTemplateCmd extractcmd) {
+             TemplateProfile profile = super.prepareExtractTemplate(extractcmd);
+             VMTemplateVO template = profile.getTemplate();
+             Long zoneId = profile.getZoneId();
+             Long templateId = template.getId();
+
+             if (template.getHypervisorType() == HypervisorType.VMware) {
+                PrepareOVAPackingCommand cmd = null;
+                String zoneName="";
+                List<HostVO> secondaryStorageHosts;
+                if (!template.isCrossZones() && zoneId != null) {
+                        DataCenterVO zone = _dcDao.findById(zoneId);
+                        zoneName = zone.getName();
+                List<DataStore> imageStores = this.storeMgr.getImageStoresByScope(new ZoneScope(profile.getZoneId()));
+                if (imageStores == null || imageStores.size() == 0) {
+                    throw new CloudRuntimeException("Unable to find image store to download template " + profile.getTemplate());
+                }
+
+                    s_logger.debug("Attempting to mark template host refs for template: " + template.getName() + " as destroyed in zone: " + zoneName);
+
+                // Make sure the template is downloaded to all the necessary secondary storage hosts
+
+                for (DataStore store : imageStores) {
+                    long storeId = store.getId();
+                    List<TemplateDataStoreVO> templateStoreVOs = _tmpltStoreDao.listByTemplateStore(templateId, storeId);
+                    for (TemplateDataStoreVO templateStoreVO : templateStoreVOs) {
+                        if (templateStoreVO.getDownloadState() == Status.DOWNLOAD_IN_PROGRESS) {
+                                 String errorMsg = "Please specify a template that is not currently being downloaded.";
+                            s_logger.debug("Template: " + template.getName() + " is currently being downloaded to secondary storage host: " + store.getName() + ".");
+                                 throw new CloudRuntimeException(errorMsg);
+                        }
+                        String installPath = templateStoreVO.getInstallPath();
+                        if (installPath != null) {
+                            EndPoint ep = _epSelector.select(store);
+                            if (ep == null) {
+                                s_logger.warn("prepareOVAPacking (hyervisorTemplateAdapter): There is no secondary storage VM for secondary storage host " + store.getName());
+                                 throw new CloudRuntimeException("PrepareExtractTemplate: can't locate ssvm for SecStorage Host.");
+                              }
+                           //Answer answer = _agentMgr.sendToSecStorage(secondaryStorageHost, new PrepareOVAPackingCommand(secondaryStorageHost.getStorageUrl(), installPath));
+                            cmd = new PrepareOVAPackingCommand(store.getUri(), installPath);
+                            cmd.setContextParam("hypervisor", HypervisorType.VMware.toString());
+                            Answer answer = ep.sendMessage(cmd);
+
+                                  if (answer == null || !answer.getResult()) {
+                                      s_logger.debug("Failed to create OVA for template " + templateStoreVO + " due to " + ((answer == null) ? "answer is null" : answer.getDetails()));
+                                      throw new CloudRuntimeException("PrepareExtractTemplate: Failed to create OVA for template extraction. ");
+                                  }
+                       }
+              }
+           }
+         }  else {
+            s_logger.debug("Failed to create OVA for template " + template + " due to zone non-existing.");
+                        throw new CloudRuntimeException("PrepareExtractTemplate: Failed to create OVA for template extraction. ");
+        }
+         }
+        return profile;
+        }
 }