// Licensed to the Apache Software Foundation (ASF) under one
// or more contributor license agreements.  See the NOTICE file
// distributed with this work for additional information
// regarding copyright ownership.  The ASF licenses this file
// to you under the Apache License, Version 2.0 (the
// "License"); you may not use this file except in compliance
// with the License.  You may obtain a copy of the License at
//
//   http://www.apache.org/licenses/LICENSE-2.0
//
// Unless required by applicable law or agreed to in writing,
// software distributed under the License is distributed on an
// "AS IS" BASIS, WITHOUT WARRANTIES OR CONDITIONS OF ANY
// KIND, either express or implied.  See the License for the
// specific language governing permissions and limitations
// under the License.
package com.cloud.template;

import java.util.Map;

import org.apache.cloudstack.api.command.user.iso.DeleteIsoCmd;
import org.apache.cloudstack.api.command.user.iso.RegisterIsoCmd;
import org.apache.cloudstack.api.command.user.template.DeleteTemplateCmd;
import org.apache.cloudstack.api.command.user.template.RegisterTemplateCmd;
import org.apache.cloudstack.api.command.user.template.ExtractTemplateCmd;

import com.cloud.exception.ResourceAllocationException;
import com.cloud.hypervisor.Hypervisor.HypervisorType;
import com.cloud.storage.TemplateProfile;
import com.cloud.storage.VMTemplateVO;
import com.cloud.user.Account;
import com.cloud.utils.component.Adapter;

public interface TemplateAdapter extends Adapter {
	public static class TemplateAdapterType {
		String _name;

		public static final TemplateAdapterType Hypervisor = new TemplateAdapterType("HypervisorAdapter");
		public static final TemplateAdapterType BareMetal = new TemplateAdapterType("BareMetalAdapter");

		public TemplateAdapterType(String name) {
			_name = name;
		}

		public String getName() {
			return _name;
		}
	}

	public TemplateProfile prepare(RegisterTemplateCmd cmd) throws ResourceAllocationException;

	public TemplateProfile prepare(RegisterIsoCmd cmd) throws ResourceAllocationException;

	public VMTemplateVO create(TemplateProfile profile);

	public TemplateProfile prepareDelete(DeleteTemplateCmd cmd);

	public TemplateProfile prepareDelete(DeleteIsoCmd cmd);

	public TemplateProfile prepareExtractTemplate(ExtractTemplateCmd cmd);

	public boolean delete(TemplateProfile profile);

	public TemplateProfile prepare(boolean isIso, Long userId, String name, String displayText, Integer bits,
            Boolean passwordEnabled, Boolean requiresHVM, String url, Boolean isPublic, Boolean featured,
            Boolean isExtractable, String format, Long guestOSId, Long zoneId, HypervisorType hypervisorType,
            String accountName, Long domainId, String chksum, Boolean bootable, Map details) throws ResourceAllocationException;

    public TemplateProfile prepare(boolean isIso, long userId, String name, String displayText, Integer bits,
            Boolean passwordEnabled, Boolean requiresHVM, String url, Boolean isPublic, Boolean featured,
            Boolean isExtractable, String format, Long guestOSId, Long zoneId, HypervisorType hypervisorType,
<<<<<<< HEAD
            String chksum, Boolean bootable, String templateTag, Account templateOwner, Map details, Boolean sshKeyEnabled, String imageStoreUuid, Boolean isDynamicallyScalable) throws ResourceAllocationException;
=======
            String chksum, Boolean bootable, String templateTag, Account templateOwner, Map details, Boolean sshKeyEnabled) throws ResourceAllocationException;
>>>>>>> 5f28dcc6
}<|MERGE_RESOLUTION|>--- conflicted
+++ resolved
@@ -69,9 +69,6 @@
     public TemplateProfile prepare(boolean isIso, long userId, String name, String displayText, Integer bits,
             Boolean passwordEnabled, Boolean requiresHVM, String url, Boolean isPublic, Boolean featured,
             Boolean isExtractable, String format, Long guestOSId, Long zoneId, HypervisorType hypervisorType,
-<<<<<<< HEAD
             String chksum, Boolean bootable, String templateTag, Account templateOwner, Map details, Boolean sshKeyEnabled, String imageStoreUuid, Boolean isDynamicallyScalable) throws ResourceAllocationException;
-=======
-            String chksum, Boolean bootable, String templateTag, Account templateOwner, Map details, Boolean sshKeyEnabled) throws ResourceAllocationException;
->>>>>>> 5f28dcc6
+
 }