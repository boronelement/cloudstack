// Licensed to the Apache Software Foundation (ASF) under one
// or more contributor license agreements.  See the NOTICE file
// distributed with this work for additional information
// regarding copyright ownership.  The ASF licenses this file
// to you under the Apache License, Version 2.0 (the
// "License"); you may not use this file except in compliance
// with the License.  You may obtain a copy of the License at
//
//   http://www.apache.org/licenses/LICENSE-2.0
//
// Unless required by applicable law or agreed to in writing,
// software distributed under the License is distributed on an
// "AS IS" BASIS, WITHOUT WARRANTIES OR CONDITIONS OF ANY
// KIND, either express or implied.  See the License for the
// specific language governing permissions and limitations
// under the License.
package com.cloud.template;

import java.util.List;
import java.util.Map;

import javax.inject.Inject;

import org.apache.cloudstack.api.ApiConstants;
import org.apache.cloudstack.api.command.user.iso.DeleteIsoCmd;
import org.apache.cloudstack.api.command.user.iso.RegisterIsoCmd;
import org.apache.cloudstack.api.command.user.template.DeleteTemplateCmd;
import org.apache.cloudstack.api.command.user.template.RegisterTemplateCmd;
import org.apache.cloudstack.api.command.user.template.ExtractTemplateCmd;
import org.apache.cloudstack.context.CallContext;
import org.apache.cloudstack.engine.subsystem.api.storage.DataStore;
import org.apache.cloudstack.engine.subsystem.api.storage.DataStoreManager;
import org.apache.cloudstack.storage.datastore.db.TemplateDataStoreDao;
import org.apache.log4j.Logger;

import com.cloud.api.ApiDBUtils;
import com.cloud.configuration.Config;
import com.cloud.configuration.Resource.ResourceType;
import com.cloud.configuration.dao.ConfigurationDao;
import com.cloud.dc.DataCenterVO;
import com.cloud.dc.dao.DataCenterDao;
import com.cloud.domain.dao.DomainDao;
import com.cloud.event.dao.UsageEventDao;
import com.cloud.exception.InvalidParameterValueException;
import com.cloud.exception.PermissionDeniedException;
import com.cloud.exception.ResourceAllocationException;
import com.cloud.host.dao.HostDao;
import com.cloud.hypervisor.Hypervisor.HypervisorType;
import com.cloud.org.Grouping;
import com.cloud.server.ConfigurationServer;
import com.cloud.storage.GuestOS;
import com.cloud.storage.Storage.ImageFormat;
import com.cloud.storage.Storage.TemplateType;
import com.cloud.storage.TemplateProfile;
import com.cloud.storage.VMTemplateVO;
import com.cloud.storage.dao.GuestOSHypervisorDao;
import com.cloud.storage.dao.VMTemplateDao;
import com.cloud.storage.dao.VMTemplateZoneDao;
import com.cloud.user.Account;
import com.cloud.user.AccountManager;
import com.cloud.user.ResourceLimitService;
import com.cloud.user.UserVO;
import com.cloud.user.dao.AccountDao;
import com.cloud.user.dao.UserDao;
import com.cloud.utils.EnumUtils;
import com.cloud.utils.component.AdapterBase;
import com.cloud.utils.exception.CloudRuntimeException;
import com.cloud.vm.UserVmVO;
import com.cloud.vm.dao.UserVmDao;

public abstract class TemplateAdapterBase extends AdapterBase implements TemplateAdapter {
	private final static Logger s_logger = Logger.getLogger(TemplateAdapterBase.class);
	protected @Inject DomainDao _domainDao;
	protected @Inject AccountDao _accountDao;
	protected @Inject ConfigurationDao _configDao;
	protected @Inject UserDao _userDao;
	protected @Inject AccountManager _accountMgr;
	protected @Inject DataCenterDao _dcDao;
	protected @Inject VMTemplateDao _tmpltDao;
	protected @Inject TemplateDataStoreDao _tmpltStoreDao;
	protected @Inject VMTemplateZoneDao _tmpltZoneDao;
	protected @Inject UsageEventDao _usageEventDao;
	protected @Inject HostDao _hostDao;
	protected @Inject UserVmDao _userVmDao;
	protected @Inject GuestOSHypervisorDao _osHyperDao;
	protected @Inject ResourceLimitService _resourceLimitMgr;
	protected @Inject DataStoreManager storeMgr;
	@Inject TemplateManager templateMgr;
    @Inject ConfigurationServer _configServer;
	
	@Override
	public boolean stop() {
		return true;
	}
	
	private static boolean isAdmin(short accountType) {
	    return ((accountType == Account.ACCOUNT_TYPE_ADMIN) ||
	    		(accountType == Account.ACCOUNT_TYPE_RESOURCE_DOMAIN_ADMIN) ||
	            (accountType == Account.ACCOUNT_TYPE_DOMAIN_ADMIN) ||
	            (accountType == Account.ACCOUNT_TYPE_READ_ONLY_ADMIN));
	}

	@Override
	public TemplateProfile prepare(boolean isIso, Long userId, String name, String displayText, Integer bits,
            Boolean passwordEnabled, Boolean requiresHVM, String url, Boolean isPublic, Boolean featured,
            Boolean isExtractable, String format, Long guestOSId, Long zoneId, HypervisorType hypervisorType,
            String accountName, Long domainId, String chksum, Boolean bootable, Map details) throws ResourceAllocationException {
	    return prepare(isIso, userId, name, displayText, bits, passwordEnabled, requiresHVM, url, isPublic, featured, isExtractable, format, guestOSId, zoneId, hypervisorType,
	            chksum, bootable, null, null, details, false, null, false, TemplateType.USER);
	}
	
	@Override
	public TemplateProfile prepare(boolean isIso, long userId, String name, String displayText, Integer bits,
			Boolean passwordEnabled, Boolean requiresHVM, String url, Boolean isPublic, Boolean featured,
			Boolean isExtractable, String format, Long guestOSId, Long zoneId, HypervisorType hypervisorType,
			String chksum, Boolean bootable, String templateTag, Account templateOwner, Map details, Boolean sshkeyEnabled,
			String imageStoreUuid, Boolean isDynamicallyScalable, TemplateType templateType) throws ResourceAllocationException {
		//Long accountId = null;
		// parameters verification
		
		if (isPublic == null) {
			isPublic = Boolean.FALSE;
		}
		
		if (zoneId.longValue() == -1) {
			zoneId = null;
		}
		
		if (isIso) {
	        if (bootable == null) {
	        	bootable = Boolean.TRUE;
	        }
	        GuestOS noneGuestOs = ApiDBUtils.findGuestOSByDisplayName(ApiConstants.ISO_GUEST_OS_NONE);
	        if ((guestOSId == null || guestOSId == noneGuestOs.getId()) && bootable == true){
	        	throw new InvalidParameterValueException("Please pass a valid GuestOS Id");
	        }
	        if (bootable == false){
	        	guestOSId = noneGuestOs.getId(); //Guest os id of None.
	        }
		} else {
			if (bits == null) {
				bits = Integer.valueOf(64);
			}
			if (passwordEnabled == null) {
				passwordEnabled = false;
			}
			if (requiresHVM == null) {
				requiresHVM = true;
			}	
		}
		
        if (isExtractable == null) {
            isExtractable = Boolean.FALSE;
        }
        if (sshkeyEnabled == null) {
            sshkeyEnabled = Boolean.FALSE;
        }

		boolean isAdmin = _accountDao.findById(templateOwner.getId()).getType() == Account.ACCOUNT_TYPE_ADMIN;

		if (!isAdmin && zoneId == null) {
			throw new InvalidParameterValueException("Please specify a valid zone Id.");
		}

		if (url.toLowerCase().contains("file://")) {
			throw new InvalidParameterValueException("File:// type urls are currently unsupported");
		}

		// check whether owner can create public templates
		boolean allowPublicUserTemplates = Boolean.parseBoolean(_configServer.getConfigValue(Config.AllowPublicUserTemplates.key(), Config.ConfigurationParameterScope.account.toString(), templateOwner.getId()));
		if (!isAdmin && !allowPublicUserTemplates && isPublic) {
			throw new InvalidParameterValueException("Only private templates/ISO can be created.");
		}

		if (!isAdmin || featured == null) {
			featured = Boolean.FALSE;
		}
		
		ImageFormat imgfmt = ImageFormat.valueOf(format.toUpperCase());
		if (imgfmt == null) {
			throw new IllegalArgumentException("Image format is incorrect " + format + ". Supported formats are " + EnumUtils.listValues(ImageFormat.values()));
		}
         
        // Check that the resource limit for templates/ISOs won't be exceeded
        UserVO user = _userDao.findById(userId);
        if (user == null) {
            throw new IllegalArgumentException("Unable to find user with id " + userId);
        }
        
        _resourceLimitMgr.checkResourceLimit(templateOwner, ResourceType.template);
        
        if (templateOwner.getType() != Account.ACCOUNT_TYPE_ADMIN && zoneId == null) {
        	throw new IllegalArgumentException("Only admins can create templates in all zones");
        }
        
        // If a zoneId is specified, make sure it is valid
        if (zoneId != null) {
        	DataCenterVO zone = _dcDao.findById(zoneId);
        	if (zone == null) {
        		throw new IllegalArgumentException("Please specify a valid zone.");
        	}
    		Account caller = CallContext.current().getCallingAccount();
    		if(Grouping.AllocationState.Disabled == zone.getAllocationState() && !_accountMgr.isRootAdmin(caller.getType())){
    			throw new PermissionDeniedException("Cannot perform this operation, Zone is currently disabled: "+ zoneId );
    		}
        }
       
        List<VMTemplateVO> systemvmTmplts = _tmpltDao.listAllSystemVMTemplates();
        for (VMTemplateVO template : systemvmTmplts) {
            if (template.getName().equalsIgnoreCase(name) || template.getDisplayText().equalsIgnoreCase(displayText)) {
                throw new IllegalArgumentException("Cannot use reserved names for templates");
            }
        }
        
        Long id = _tmpltDao.getNextInSequence(Long.class, "id");
        CallContext.current().setEventDetails("Id: " +id+ " name: " + name);
		return new TemplateProfile(id, userId, name, displayText, bits, passwordEnabled, requiresHVM, url, isPublic,
                featured, isExtractable, imgfmt, guestOSId, zoneId, hypervisorType, templateOwner.getAccountName(), templateOwner.getDomainId(),
                templateOwner.getAccountId(), chksum, bootable, templateTag, details, sshkeyEnabled, null, isDynamicallyScalable, templateType);

	}
	
	@Override
	public TemplateProfile prepare(RegisterTemplateCmd cmd) throws ResourceAllocationException {
	    //check if the caller can operate with the template owner
        Account caller = CallContext.current().getCallingAccount();
        Account owner = _accountMgr.getAccount(cmd.getEntityOwnerId());
        _accountMgr.checkAccess(caller, null, true, owner);
	    

<<<<<<< HEAD
        
		return prepare(false, CallContext.current().getCallingUserId(), cmd.getTemplateName(), cmd.getDisplayText(),
				cmd.getBits(), cmd.isPasswordEnabled(), cmd.getRequiresHvm(), cmd.getUrl(), cmd.isPublic(), cmd.isFeatured(),
				cmd.isExtractable(), cmd.getFormat(), cmd.getOsTypeId(), cmd.getZoneId(), HypervisorType.getType(cmd.getHypervisor()),
=======
    boolean isRouting = (cmd.isRoutingType() == null) ? false : cmd.isRoutingType();

    return prepare(false, UserContext.current().getCallerUserId(), cmd.getTemplateName(), cmd.getDisplayText(),
                cmd.getBits(), cmd.isPasswordEnabled(), cmd.getRequiresHvm(), cmd.getUrl(), cmd.isPublic(), cmd.isFeatured(),
                cmd.isExtractable(), cmd.getFormat(), cmd.getOsTypeId(), cmd.getZoneId(), HypervisorType.getType(cmd.getHypervisor()),
>>>>>>> 16b7509a
                cmd.getChecksum(), true, cmd.getTemplateTag(), owner, cmd.getDetails(), cmd.isSshKeyEnabled(), null, cmd.isDynamicallyScalable(),
                isRouting ? TemplateType.ROUTING : TemplateType.USER);

	}

	@Override
	public TemplateProfile prepare(RegisterIsoCmd cmd) throws ResourceAllocationException {
	    //check if the caller can operate with the template owner
	    Account caller = CallContext.current().getCallingAccount();
	    Account owner = _accountMgr.getAccount(cmd.getEntityOwnerId());
	    _accountMgr.checkAccess(caller, null, true, owner);
	   
		return prepare(true, CallContext.current().getCallingUserId(), cmd.getIsoName(), cmd.getDisplayText(), 64, false,
					true, cmd.getUrl(), cmd.isPublic(), cmd.isFeatured(), cmd.isExtractable(), ImageFormat.ISO.toString(), cmd.getOsTypeId(),
                cmd.getZoneId(), HypervisorType.None, cmd.getChecksum(), cmd.isBootable(), null, owner, null, false, cmd.getImageStoreUuid(), cmd.isDynamicallyScalable(),
                TemplateType.USER);
	}
	
	protected VMTemplateVO persistTemplate(TemplateProfile profile) {
		Long zoneId = profile.getZoneId();
		VMTemplateVO template = new VMTemplateVO(profile.getTemplateId(), profile.getName(), profile.getFormat(), profile.getIsPublic(),
				profile.getFeatured(), profile.getIsExtractable(), profile.getTemplateType(), profile.getUrl(), profile.getRequiresHVM(),
				profile.getBits(), profile.getAccountId(), profile.getCheckSum(), profile.getDisplayText(),
				profile.getPasswordEnabled(), profile.getGuestOsId(), profile.getBootable(), profile.getHypervisorType(), profile.getTemplateTag(), 
				profile.getDetails(), profile.getSshKeyEnabled());


		if (zoneId == null || zoneId.longValue() == -1) {
            List<DataCenterVO> dcs = _dcDao.listAll();
            
            if (dcs.isEmpty()) {
            	throw new CloudRuntimeException("No zones are present in the system, can't add template");
            }

            template.setCrossZones(true);
        	for (DataCenterVO dc: dcs) {
    			_tmpltDao.addTemplateToZone(template, dc.getId());
    		}
        	
        } else {
			_tmpltDao.addTemplateToZone(template, zoneId);
        }
		return _tmpltDao.findById(template.getId());
	}
	

	private Long accountAndUserValidation(Account account, long userId, UserVmVO vmInstanceCheck, VMTemplateVO template, String msg)
			throws PermissionDeniedException {

		if (account != null) {
			if (!isAdmin(account.getType())) {
				if ((vmInstanceCheck != null) && (account.getId() != vmInstanceCheck.getAccountId())) {
					throw new PermissionDeniedException(msg + ". Permission denied.");
				}

				if ((template != null)
						&& (!template.isPublicTemplate() && (account.getId() != template.getAccountId()) && (template.getTemplateType() != TemplateType.PERHOST))) {
					throw new PermissionDeniedException(msg + ". Permission denied.");
				}

			} else {
				if ((vmInstanceCheck != null) && !_domainDao.isChildDomain(account.getDomainId(), vmInstanceCheck.getDomainId())) {
					throw new PermissionDeniedException(msg + ". Permission denied.");
				}
				// FIXME: if template/ISO owner is null we probably need to
				// throw some kind of exception

				if (template != null) {
					Account templateOwner = _accountDao.findById(template.getAccountId());
					if ((templateOwner != null) && !_domainDao.isChildDomain(account.getDomainId(), templateOwner.getDomainId())) {
						throw new PermissionDeniedException(msg + ". Permission denied.");
					}
				}
			}
		}

		return userId;
	}
	
	@Override
	public TemplateProfile prepareDelete(DeleteTemplateCmd cmd) {
		Long templateId = cmd.getId();
		Long userId = CallContext.current().getCallingUserId();
		Account account = CallContext.current().getCallingAccount();
		Long zoneId = cmd.getZoneId();

		VMTemplateVO template = _tmpltDao.findById(templateId.longValue());
		if (template == null) {
			throw new InvalidParameterValueException("unable to find template with id " + templateId);
		}

		userId = accountAndUserValidation(account, userId, null, template, "Unable to delete template ");

		UserVO user = _userDao.findById(userId);
		if (user == null) {
			throw new InvalidParameterValueException("Please specify a valid user.");
		}

		if (template.getFormat() == ImageFormat.ISO) {
			throw new InvalidParameterValueException("Please specify a valid template.");
		}

		return new TemplateProfile(userId, template, zoneId);
	}

	public TemplateProfile prepareExtractTemplate(ExtractTemplateCmd cmd) {
		Long templateId = cmd.getId();
		Long userId = CallContext.current().getCallingUserId();
	        Long zoneId = cmd.getZoneId();

		VMTemplateVO template = _tmpltDao.findById(templateId.longValue());
		if (template == null) {
			throw new InvalidParameterValueException("unable to find template with id " + templateId);
		}
		return new TemplateProfile(userId, template, zoneId);
	}

	public TemplateProfile prepareDelete(DeleteIsoCmd cmd) {
		Long templateId = cmd.getId();
        Long userId = CallContext.current().getCallingUserId();
        Account account = CallContext.current().getCallingAccount();
        Long zoneId = cmd.getZoneId();
        
        VMTemplateVO template = _tmpltDao.findById(templateId.longValue());
        if (template == null) {
            throw new InvalidParameterValueException("unable to find iso with id " + templateId);
        }
        
        userId = accountAndUserValidation(account, userId, null, template, "Unable to delete iso " );
        
    	UserVO user = _userDao.findById(userId);
    	if (user == null) {
    		throw new InvalidParameterValueException("Please specify a valid user.");
    	}
    	
    	if (template.getFormat() != ImageFormat.ISO) {
    		throw new InvalidParameterValueException("Please specify a valid iso.");
    	}
 	
    	return new TemplateProfile(userId, template, zoneId);
	}

	@Override
	abstract public VMTemplateVO create(TemplateProfile profile);
	@Override
	abstract public boolean delete(TemplateProfile profile);
}<|MERGE_RESOLUTION|>--- conflicted
+++ resolved
@@ -227,19 +227,11 @@
         Account owner = _accountMgr.getAccount(cmd.getEntityOwnerId());
         _accountMgr.checkAccess(caller, null, true, owner);
 	    
-
-<<<<<<< HEAD
+    boolean isRouting = (cmd.isRoutingType() == null) ? false : cmd.isRoutingType();
         
 		return prepare(false, CallContext.current().getCallingUserId(), cmd.getTemplateName(), cmd.getDisplayText(),
 				cmd.getBits(), cmd.isPasswordEnabled(), cmd.getRequiresHvm(), cmd.getUrl(), cmd.isPublic(), cmd.isFeatured(),
 				cmd.isExtractable(), cmd.getFormat(), cmd.getOsTypeId(), cmd.getZoneId(), HypervisorType.getType(cmd.getHypervisor()),
-=======
-    boolean isRouting = (cmd.isRoutingType() == null) ? false : cmd.isRoutingType();
-
-    return prepare(false, UserContext.current().getCallerUserId(), cmd.getTemplateName(), cmd.getDisplayText(),
-                cmd.getBits(), cmd.isPasswordEnabled(), cmd.getRequiresHvm(), cmd.getUrl(), cmd.isPublic(), cmd.isFeatured(),
-                cmd.isExtractable(), cmd.getFormat(), cmd.getOsTypeId(), cmd.getZoneId(), HypervisorType.getType(cmd.getHypervisor()),
->>>>>>> 16b7509a
                 cmd.getChecksum(), true, cmd.getTemplateTag(), owner, cmd.getDetails(), cmd.isSshKeyEnabled(), null, cmd.isDynamicallyScalable(),
                 isRouting ? TemplateType.ROUTING : TemplateType.USER);
 
