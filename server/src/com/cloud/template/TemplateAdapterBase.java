--- conflicted
+++ resolved
@@ -86,13 +86,13 @@
 	protected @Inject ResourceLimitService _resourceLimitMgr;
 	protected @Inject DataStoreManager storeMgr;
 	@Inject TemplateManager templateMgr;
-	@Inject ConfigurationServer _configServer;
-
+    @Inject ConfigurationServer _configServer;
+	
 	@Override
 	public boolean stop() {
 		return true;
 	}
-
+	
 	private static boolean isAdmin(short accountType) {
 	    return ((accountType == Account.ACCOUNT_TYPE_ADMIN) ||
 	    		(accountType == Account.ACCOUNT_TYPE_RESOURCE_DOMAIN_ADMIN) ||
@@ -101,31 +101,31 @@
 	}
 
 	@Override
-    public TemplateProfile prepare(boolean isIso, Long userId, String name, String displayText, Integer bits,
+	public TemplateProfile prepare(boolean isIso, Long userId, String name, String displayText, Integer bits,
             Boolean passwordEnabled, Boolean requiresHVM, String url, Boolean isPublic, Boolean featured,
             Boolean isExtractable, String format, Long guestOSId, Long zoneId, HypervisorType hypervisorType,
             String accountName, Long domainId, String chksum, Boolean bootable, Map details) throws ResourceAllocationException {
 	    return prepare(isIso, userId, name, displayText, bits, passwordEnabled, requiresHVM, url, isPublic, featured, isExtractable, format, guestOSId, zoneId, hypervisorType,
 	            chksum, bootable, null, null, details, false, null, false);
 	}
-
-	@Override
-    public TemplateProfile prepare(boolean isIso, long userId, String name, String displayText, Integer bits,
+	
+	@Override
+	public TemplateProfile prepare(boolean isIso, long userId, String name, String displayText, Integer bits,
 			Boolean passwordEnabled, Boolean requiresHVM, String url, Boolean isPublic, Boolean featured,
 			Boolean isExtractable, String format, Long guestOSId, Long zoneId, HypervisorType hypervisorType,
 			String chksum, Boolean bootable, String templateTag, Account templateOwner, Map details, Boolean sshkeyEnabled,
 			String imageStoreUuid, Boolean isDynamicallyScalable) throws ResourceAllocationException {
 		//Long accountId = null;
 		// parameters verification
-
+		
 		if (isPublic == null) {
 			isPublic = Boolean.FALSE;
 		}
-
+		
 		if (zoneId.longValue() == -1) {
 			zoneId = null;
 		}
-
+		
 		if (isIso) {
 	        if (bootable == null) {
 	        	bootable = Boolean.TRUE;
@@ -146,9 +146,9 @@
 			}
 			if (requiresHVM == null) {
 				requiresHVM = true;
-			}
-		}
-
+			}	
+		}
+		
         if (isExtractable == null) {
             isExtractable = Boolean.FALSE;
         }
@@ -175,24 +175,24 @@
 		if (!isAdmin || featured == null) {
 			featured = Boolean.FALSE;
 		}
-
+		
 		ImageFormat imgfmt = ImageFormat.valueOf(format.toUpperCase());
 		if (imgfmt == null) {
 			throw new IllegalArgumentException("Image format is incorrect " + format + ". Supported formats are " + EnumUtils.listValues(ImageFormat.values()));
 		}
-
+         
         // Check that the resource limit for templates/ISOs won't be exceeded
         UserVO user = _userDao.findById(userId);
         if (user == null) {
             throw new IllegalArgumentException("Unable to find user with id " + userId);
         }
-
+        
         _resourceLimitMgr.checkResourceLimit(templateOwner, ResourceType.template);
-
+        
         if (templateOwner.getType() != Account.ACCOUNT_TYPE_ADMIN && zoneId == null) {
         	throw new IllegalArgumentException("Only admins can create templates in all zones");
         }
-
+        
         // If a zoneId is specified, make sure it is valid
         if (zoneId != null) {
         	DataCenterVO zone = _dcDao.findById(zoneId);
@@ -204,36 +204,31 @@
     			throw new PermissionDeniedException("Cannot perform this operation, Zone is currently disabled: "+ zoneId );
     		}
         }
-
+       
         List<VMTemplateVO> systemvmTmplts = _tmpltDao.listAllSystemVMTemplates();
         for (VMTemplateVO template : systemvmTmplts) {
             if (template.getName().equalsIgnoreCase(name) || template.getDisplayText().equalsIgnoreCase(displayText)) {
                 throw new IllegalArgumentException("Cannot use reserved names for templates");
             }
         }
-
+        
         Long id = _tmpltDao.getNextInSequence(Long.class, "id");
         CallContext.current().setEventDetails("Id: " +id+ " name: " + name);
 		return new TemplateProfile(id, userId, name, displayText, bits, passwordEnabled, requiresHVM, url, isPublic,
 				featured, isExtractable, imgfmt, guestOSId, zoneId, hypervisorType, templateOwner.getAccountName(), templateOwner.getDomainId(), templateOwner.getAccountId(), chksum, bootable, templateTag, details, sshkeyEnabled, null, isDynamicallyScalable);
 
 	}
-
+	
 	@Override
 	public TemplateProfile prepare(RegisterTemplateCmd cmd) throws ResourceAllocationException {
 	    //check if the caller can operate with the template owner
         Account caller = CallContext.current().getCallingAccount();
         Account owner = _accountMgr.getAccount(cmd.getEntityOwnerId());
         _accountMgr.checkAccess(caller, null, true, owner);
-
-<<<<<<< HEAD
+	    
+
         
 		return prepare(false, CallContext.current().getCallingUserId(), cmd.getTemplateName(), cmd.getDisplayText(),
-=======
-
-
-		return prepare(false, UserContext.current().getCallerUserId(), cmd.getTemplateName(), cmd.getDisplayText(),
->>>>>>> f7b1d3d8
 				cmd.getBits(), cmd.isPasswordEnabled(), cmd.getRequiresHvm(), cmd.getUrl(), cmd.isPublic(), cmd.isFeatured(),
 				cmd.isExtractable(), cmd.getFormat(), cmd.getOsTypeId(), cmd.getZoneId(), HypervisorType.getType(cmd.getHypervisor()),
 				cmd.getChecksum(), true, cmd.getTemplateTag(), owner, cmd.getDetails(), cmd.isSshKeyEnabled(), null, cmd.isDynamicallyScalable());
@@ -241,34 +236,29 @@
 	}
 
 	@Override
-    public TemplateProfile prepare(RegisterIsoCmd cmd) throws ResourceAllocationException {
+	public TemplateProfile prepare(RegisterIsoCmd cmd) throws ResourceAllocationException {
 	    //check if the caller can operate with the template owner
 	    Account caller = CallContext.current().getCallingAccount();
 	    Account owner = _accountMgr.getAccount(cmd.getEntityOwnerId());
 	    _accountMgr.checkAccess(caller, null, true, owner);
-<<<<<<< HEAD
 	   
 		return prepare(true, CallContext.current().getCallingUserId(), cmd.getIsoName(), cmd.getDisplayText(), 64, false,
-=======
-
-		return prepare(true, UserContext.current().getCallerUserId(), cmd.getIsoName(), cmd.getDisplayText(), 64, false,
->>>>>>> f7b1d3d8
 					true, cmd.getUrl(), cmd.isPublic(), cmd.isFeatured(), cmd.isExtractable(), ImageFormat.ISO.toString(), cmd.getOsTypeId(),
 					cmd.getZoneId(), HypervisorType.None, cmd.getChecksum(), cmd.isBootable(), null, owner, null, false, cmd.getImageStoreUuid(), cmd.isDynamicallyScalable());
 	}
-
+	
 	protected VMTemplateVO persistTemplate(TemplateProfile profile) {
 		Long zoneId = profile.getZoneId();
 		VMTemplateVO template = new VMTemplateVO(profile.getTemplateId(), profile.getName(), profile.getFormat(), profile.getIsPublic(),
 				profile.getFeatured(), profile.getIsExtractable(), TemplateType.USER, profile.getUrl(), profile.getRequiresHVM(),
 				profile.getBits(), profile.getAccountId(), profile.getCheckSum(), profile.getDisplayText(),
-				profile.getPasswordEnabled(), profile.getGuestOsId(), profile.getBootable(), profile.getHypervisorType(), profile.getTemplateTag(),
+				profile.getPasswordEnabled(), profile.getGuestOsId(), profile.getBootable(), profile.getHypervisorType(), profile.getTemplateTag(), 
 				profile.getDetails(), profile.getSshKeyEnabled());
 
 
 		if (zoneId == null || zoneId.longValue() == -1) {
             List<DataCenterVO> dcs = _dcDao.listAll();
-
+            
             if (dcs.isEmpty()) {
             	throw new CloudRuntimeException("No zones are present in the system, can't add template");
             }
@@ -277,13 +267,13 @@
         	for (DataCenterVO dc: dcs) {
     			_tmpltDao.addTemplateToZone(template, dc.getId());
     		}
-
+        	
         } else {
 			_tmpltDao.addTemplateToZone(template, zoneId);
         }
 		return _tmpltDao.findById(template.getId());
 	}
-
+	
 
 	private Long accountAndUserValidation(Account account, long userId, UserVmVO vmInstanceCheck, VMTemplateVO template, String msg)
 			throws PermissionDeniedException {
@@ -317,9 +307,9 @@
 
 		return userId;
 	}
-
-	@Override
-    public TemplateProfile prepareDelete(DeleteTemplateCmd cmd) {
+	
+	@Override
+	public TemplateProfile prepareDelete(DeleteTemplateCmd cmd) {
 		Long templateId = cmd.getId();
 		Long userId = CallContext.current().getCallingUserId();
 		Account account = CallContext.current().getCallingAccount();
@@ -361,28 +351,28 @@
         Long userId = CallContext.current().getCallingUserId();
         Account account = CallContext.current().getCallingAccount();
         Long zoneId = cmd.getZoneId();
-
+        
         VMTemplateVO template = _tmpltDao.findById(templateId.longValue());
         if (template == null) {
             throw new InvalidParameterValueException("unable to find iso with id " + templateId);
         }
-
+        
         userId = accountAndUserValidation(account, userId, null, template, "Unable to delete iso " );
-
+        
     	UserVO user = _userDao.findById(userId);
     	if (user == null) {
     		throw new InvalidParameterValueException("Please specify a valid user.");
     	}
-
+    	
     	if (template.getFormat() != ImageFormat.ISO) {
     		throw new InvalidParameterValueException("Please specify a valid iso.");
     	}
-
+ 	
     	return new TemplateProfile(userId, template, zoneId);
 	}
 
 	@Override
-    abstract public VMTemplateVO create(TemplateProfile profile);
-	@Override
-    abstract public boolean delete(TemplateProfile profile);
+	abstract public VMTemplateVO create(TemplateProfile profile);
+	@Override
+	abstract public boolean delete(TemplateProfile profile);
 }