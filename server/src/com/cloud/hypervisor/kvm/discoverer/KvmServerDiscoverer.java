--- conflicted
+++ resolved
@@ -53,7 +53,6 @@
 import com.cloud.host.dao.HostDao;
 import com.cloud.hypervisor.Hypervisor;
 import com.cloud.hypervisor.Hypervisor.HypervisorType;
-import com.cloud.hypervisor.kvm.discoverer.KvmDummyResourceBase;
 import com.cloud.network.NetworkManager;
 import com.cloud.network.PhysicalNetworkSetupInfo;
 import com.cloud.resource.Discoverer;
@@ -62,327 +61,321 @@
 import com.cloud.resource.ResourceStateAdapter;
 import com.cloud.resource.ServerResource;
 import com.cloud.resource.UnableDeleteHostException;
-import com.cloud.utils.component.ComponentLocator;
-import com.cloud.utils.script.Script;
 import com.cloud.utils.ssh.SSHCmdHelper;
 
 @Component
 @Local(value=Discoverer.class)
 public class KvmServerDiscoverer extends DiscovererBase implements Discoverer,
-		Listener, ResourceStateAdapter {
-	 private static final Logger s_logger = Logger.getLogger(KvmServerDiscoverer.class);
-	 private ConfigurationDao _configDao;
-	 private String _hostIp;
-	 private int _waitTime = 5; /*wait for 5 minutes*/
-	 private String _kvmPrivateNic;
-	 private String _kvmPublicNic;
-	 private String _kvmGuestNic;
-	 @Inject HostDao _hostDao = null;
-	 @Inject ClusterDao _clusterDao;
-	 @Inject ResourceManager _resourceMgr;
-	 @Inject AgentManager _agentMgr;
-	 @Inject NetworkManager _networkMgr;
-	 
-	@Override
-	public boolean processAnswers(long agentId, long seq, Answer[] answers) {
-		// TODO Auto-generated method stub
-		return false;
-	}
-
-	@Override
-	public boolean processCommands(long agentId, long seq, Command[] commands) {
-		// TODO Auto-generated method stub
-		return false;
-	}
-
-	@Override
-	public AgentControlAnswer processControlCommand(long agentId,
-			AgentControlCommand cmd) {
-		// TODO Auto-generated method stub
-		return null;
-	}
-
-	@Override
-	public void processConnect(HostVO host, StartupCommand cmd, boolean forRebalance) {
-	}
-
-	@Override
-	public boolean processDisconnect(long agentId, Status state) {
-		// TODO Auto-generated method stub
-		return false;
-	}
-
-	@Override
-	public boolean isRecurring() {
-		// TODO Auto-generated method stub
-		return false;
-	}
-
-	@Override
-	public int getTimeout() {
-		// TODO Auto-generated method stub
-		return 0;
-	}
-
-	@Override
-	public boolean processTimeout(long agentId, long seq) {
-		// TODO Auto-generated method stub
-		return false;
-	}
-
-	@Override
-	public Map<? extends ServerResource, Map<String, String>> find(long dcId,
-			Long podId, Long clusterId, URI uri, String username,
-			String password, List<String> hostTags) throws DiscoveryException {
-		
+Listener, ResourceStateAdapter {
+    private static final Logger s_logger = Logger.getLogger(KvmServerDiscoverer.class);
+    private String _hostIp;
+    private final int _waitTime = 5; /*wait for 5 minutes*/
+    private String _kvmPrivateNic;
+    private String _kvmPublicNic;
+    private String _kvmGuestNic;
+    @Inject HostDao _hostDao = null;
+    @Inject ClusterDao _clusterDao;
+    @Inject ResourceManager _resourceMgr;
+    @Inject AgentManager _agentMgr;
+    @Inject NetworkManager _networkMgr;
+    @Inject ConfigurationDao _configDao;
+
+    @Override
+    public boolean processAnswers(long agentId, long seq, Answer[] answers) {
+        // TODO Auto-generated method stub
+        return false;
+    }
+
+    @Override
+    public boolean processCommands(long agentId, long seq, Command[] commands) {
+        // TODO Auto-generated method stub
+        return false;
+    }
+
+    @Override
+    public AgentControlAnswer processControlCommand(long agentId,
+            AgentControlCommand cmd) {
+        // TODO Auto-generated method stub
+        return null;
+    }
+
+    @Override
+    public void processConnect(HostVO host, StartupCommand cmd, boolean forRebalance) {
+    }
+
+    @Override
+    public boolean processDisconnect(long agentId, Status state) {
+        // TODO Auto-generated method stub
+        return false;
+    }
+
+    @Override
+    public boolean isRecurring() {
+        // TODO Auto-generated method stub
+        return false;
+    }
+
+    @Override
+    public int getTimeout() {
+        // TODO Auto-generated method stub
+        return 0;
+    }
+
+    @Override
+    public boolean processTimeout(long agentId, long seq) {
+        // TODO Auto-generated method stub
+        return false;
+    }
+
+    @Override
+    public Map<? extends ServerResource, Map<String, String>> find(long dcId,
+            Long podId, Long clusterId, URI uri, String username,
+            String password, List<String> hostTags) throws DiscoveryException {
+
         ClusterVO cluster = _clusterDao.findById(clusterId);
         if(cluster == null || cluster.getHypervisorType() != HypervisorType.KVM) {
-        	if(s_logger.isInfoEnabled())
-        		s_logger.info("invalid cluster id or cluster is not for KVM hypervisors"); 
-    		return null;
-        }
-		
-		 Map<KvmDummyResourceBase, Map<String, String>> resources = new HashMap<KvmDummyResourceBase, Map<String, String>>();
-		 Map<String, String> details = new HashMap<String, String>();
-		if (!uri.getScheme().equals("http")) {
+            if(s_logger.isInfoEnabled())
+                s_logger.info("invalid cluster id or cluster is not for KVM hypervisors"); 
+            return null;
+        }
+
+        Map<KvmDummyResourceBase, Map<String, String>> resources = new HashMap<KvmDummyResourceBase, Map<String, String>>();
+        Map<String, String> details = new HashMap<String, String>();
+        if (!uri.getScheme().equals("http")) {
             String msg = "urlString is not http so we're not taking care of the discovery for this: " + uri;
             s_logger.debug(msg);
             return null;
-		}
-		com.trilead.ssh2.Connection sshConnection = null;
-		String agentIp = null;
-		try {
-			
-			String hostname = uri.getHost();
-			InetAddress ia = InetAddress.getByName(hostname);
-			agentIp = ia.getHostAddress();
-			String guid = UUID.nameUUIDFromBytes(agentIp.getBytes()).toString();
-			String guidWithTail = guid + "-LibvirtComputingResource";/*tail added by agent.java*/
-			if (_resourceMgr.findHostByGuid(guidWithTail) != null) {
-				s_logger.debug("Skipping " + agentIp + " because " + guidWithTail + " is already in the database.");
-				return null;
-			}       
-			
-			sshConnection = new com.trilead.ssh2.Connection(agentIp, 22);
-
-			sshConnection.connect(null, 60000, 60000);
-			if (!sshConnection.authenticateWithPassword(username, password)) {
-				s_logger.debug("Failed to authenticate");
-				throw new DiscoveredWithErrorException("Authentication error");
-			}
-			
-			if (!SSHCmdHelper.sshExecuteCmd(sshConnection, "lsmod|grep kvm", 3)) {
-				s_logger.debug("It's not a KVM enabled machine");
-				return null;
-			}
-			
-			List <PhysicalNetworkSetupInfo> netInfos = _networkMgr.getPhysicalNetworkInfo(dcId, HypervisorType.KVM);
-			String kvmPrivateNic = null;
-			String kvmPublicNic = null;
-			String kvmGuestNic = null;
-
-			for (PhysicalNetworkSetupInfo info : netInfos) {
-			    if (info.getPrivateNetworkName() != null) {
-			        kvmPrivateNic = info.getPrivateNetworkName();
-			    }
-			    if (info.getPublicNetworkName() != null) {
-			        kvmPublicNic = info.getPublicNetworkName();
-			    }
-			    if (info.getGuestNetworkName() != null) {
-			        kvmGuestNic = info.getGuestNetworkName();
-			    }
-			}
-
-			if (kvmPrivateNic == null && kvmPublicNic == null && kvmGuestNic == null) {
-				kvmPrivateNic = _kvmPrivateNic;
-				kvmPublicNic = _kvmPublicNic;
-				kvmGuestNic = _kvmGuestNic;
-			} 
-			
-			if (kvmPublicNic == null) {
-				kvmPublicNic = (kvmGuestNic != null) ? kvmGuestNic : kvmPrivateNic;
-			}
-			
-			if (kvmPrivateNic == null) {
-				kvmPrivateNic = (kvmPublicNic != null) ? kvmPublicNic : kvmGuestNic;
-			}
-			
-			if (kvmGuestNic == null) {
-				kvmGuestNic = (kvmPublicNic != null) ? kvmPublicNic : kvmPrivateNic;
-			}
-		
+        }
+        com.trilead.ssh2.Connection sshConnection = null;
+        String agentIp = null;
+        try {
+
+            String hostname = uri.getHost();
+            InetAddress ia = InetAddress.getByName(hostname);
+            agentIp = ia.getHostAddress();
+            String guid = UUID.nameUUIDFromBytes(agentIp.getBytes()).toString();
+            String guidWithTail = guid + "-LibvirtComputingResource";/*tail added by agent.java*/
+            if (_resourceMgr.findHostByGuid(guidWithTail) != null) {
+                s_logger.debug("Skipping " + agentIp + " because " + guidWithTail + " is already in the database.");
+                return null;
+            }       
+
+            sshConnection = new com.trilead.ssh2.Connection(agentIp, 22);
+
+            sshConnection.connect(null, 60000, 60000);
+            if (!sshConnection.authenticateWithPassword(username, password)) {
+                s_logger.debug("Failed to authenticate");
+                throw new DiscoveredWithErrorException("Authentication error");
+            }
+
+            if (!SSHCmdHelper.sshExecuteCmd(sshConnection, "lsmod|grep kvm", 3)) {
+                s_logger.debug("It's not a KVM enabled machine");
+                return null;
+            }
+
+            List <PhysicalNetworkSetupInfo> netInfos = _networkMgr.getPhysicalNetworkInfo(dcId, HypervisorType.KVM);
+            String kvmPrivateNic = null;
+            String kvmPublicNic = null;
+            String kvmGuestNic = null;
+
+            for (PhysicalNetworkSetupInfo info : netInfos) {
+                if (info.getPrivateNetworkName() != null) {
+                    kvmPrivateNic = info.getPrivateNetworkName();
+                }
+                if (info.getPublicNetworkName() != null) {
+                    kvmPublicNic = info.getPublicNetworkName();
+                }
+                if (info.getGuestNetworkName() != null) {
+                    kvmGuestNic = info.getGuestNetworkName();
+                }
+            }
+
+            if (kvmPrivateNic == null && kvmPublicNic == null && kvmGuestNic == null) {
+                kvmPrivateNic = _kvmPrivateNic;
+                kvmPublicNic = _kvmPublicNic;
+                kvmGuestNic = _kvmGuestNic;
+            } 
+
+            if (kvmPublicNic == null) {
+                kvmPublicNic = (kvmGuestNic != null) ? kvmGuestNic : kvmPrivateNic;
+            }
+
+            if (kvmPrivateNic == null) {
+                kvmPrivateNic = (kvmPublicNic != null) ? kvmPublicNic : kvmGuestNic;
+            }
+
+            if (kvmGuestNic == null) {
+                kvmGuestNic = (kvmPublicNic != null) ? kvmPublicNic : kvmPrivateNic;
+            }
+
             String parameters = " -m " + _hostIp + " -z " + dcId + " -p " + podId + " -c " + clusterId + " -g " + guid + " -a";
 
             parameters += " --pubNic=" + kvmPublicNic;
             parameters += " --prvNic=" + kvmPrivateNic;
             parameters += " --guestNic=" + kvmGuestNic;
 
-			SSHCmdHelper.sshExecuteCmd(sshConnection, "cloud-setup-agent " + parameters, 3);
-			
-			KvmDummyResourceBase kvmResource = new KvmDummyResourceBase();
-			Map<String, Object> params = new HashMap<String, Object>();
-						
-			params.put("zone", Long.toString(dcId));
-			params.put("pod", Long.toString(podId));
-			params.put("cluster",  Long.toString(clusterId));
-			params.put("guid", guid); 
-			params.put("agentIp", agentIp);
-			kvmResource.configure("kvm agent", params);
-			resources.put(kvmResource, details);
-			
-			HostVO connectedHost = waitForHostConnect(dcId, podId, clusterId, guidWithTail);
-			if (connectedHost == null)
-				return null;
-			
-			details.put("guid", guidWithTail);
-			
-			 // place a place holder guid derived from cluster ID
-			if (cluster.getGuid() == null) {
-			    cluster.setGuid(UUID.nameUUIDFromBytes(String.valueOf(clusterId).getBytes()).toString());
-			    _clusterDao.update(clusterId, cluster);
-			}
-			
-			//save user name and password
-			_hostDao.loadDetails(connectedHost);
-			Map<String, String> hostDetails = connectedHost.getDetails();
-			hostDetails.put("password", password);
-			hostDetails.put("username", username);
-			_hostDao.saveDetails(connectedHost);
-			return resources;
-		} catch (DiscoveredWithErrorException e){ 
-			throw e;
-		}catch (Exception e) {
-			String msg = " can't setup agent, due to " + e.toString() + " - " + e.getMessage();
-			s_logger.warn(msg);
-		} finally {
-			if (sshConnection != null)
-				sshConnection.close();
-		}
-		
-		return null;
-	}
-
-	private HostVO waitForHostConnect(long dcId, long podId, long clusterId, String guid) {
-		for (int i = 0; i < _waitTime *2; i++) {
-			List<HostVO> hosts = _resourceMgr.listAllUpAndEnabledHosts(Host.Type.Routing, clusterId, podId, dcId);
-			for (HostVO host : hosts) {
-				if (host.getGuid().equalsIgnoreCase(guid)) {
-					return host;
-				}
-			}
-			try {
-				Thread.sleep(30000);
-			} catch (InterruptedException e) {
-				s_logger.debug("Failed to sleep: " + e.toString());
-			}
-		}
-		s_logger.debug("Timeout, to wait for the host connecting to mgt svr, assuming it is failed");
-		List<HostVO> hosts = _resourceMgr.findHostByGuid(dcId, guid);
-		if (hosts.size() == 1) {
-			return hosts.get(0);
-		} else {
-			return null;
-		}
-	}
-	
-	@Override
+            SSHCmdHelper.sshExecuteCmd(sshConnection, "cloud-setup-agent " + parameters, 3);
+
+            KvmDummyResourceBase kvmResource = new KvmDummyResourceBase();
+            Map<String, Object> params = new HashMap<String, Object>();
+
+            params.put("zone", Long.toString(dcId));
+            params.put("pod", Long.toString(podId));
+            params.put("cluster",  Long.toString(clusterId));
+            params.put("guid", guid); 
+            params.put("agentIp", agentIp);
+            kvmResource.configure("kvm agent", params);
+            resources.put(kvmResource, details);
+
+            HostVO connectedHost = waitForHostConnect(dcId, podId, clusterId, guidWithTail);
+            if (connectedHost == null)
+                return null;
+
+            details.put("guid", guidWithTail);
+
+            // place a place holder guid derived from cluster ID
+            if (cluster.getGuid() == null) {
+                cluster.setGuid(UUID.nameUUIDFromBytes(String.valueOf(clusterId).getBytes()).toString());
+                _clusterDao.update(clusterId, cluster);
+            }
+
+            //save user name and password
+            _hostDao.loadDetails(connectedHost);
+            Map<String, String> hostDetails = connectedHost.getDetails();
+            hostDetails.put("password", password);
+            hostDetails.put("username", username);
+            _hostDao.saveDetails(connectedHost);
+            return resources;
+        } catch (DiscoveredWithErrorException e){ 
+            throw e;
+        }catch (Exception e) {
+            String msg = " can't setup agent, due to " + e.toString() + " - " + e.getMessage();
+            s_logger.warn(msg);
+        } finally {
+            if (sshConnection != null)
+                sshConnection.close();
+        }
+
+        return null;
+    }
+
+    private HostVO waitForHostConnect(long dcId, long podId, long clusterId, String guid) {
+        for (int i = 0; i < _waitTime *2; i++) {
+            List<HostVO> hosts = _resourceMgr.listAllUpAndEnabledHosts(Host.Type.Routing, clusterId, podId, dcId);
+            for (HostVO host : hosts) {
+                if (host.getGuid().equalsIgnoreCase(guid)) {
+                    return host;
+                }
+            }
+            try {
+                Thread.sleep(30000);
+            } catch (InterruptedException e) {
+                s_logger.debug("Failed to sleep: " + e.toString());
+            }
+        }
+        s_logger.debug("Timeout, to wait for the host connecting to mgt svr, assuming it is failed");
+        List<HostVO> hosts = _resourceMgr.findHostByGuid(dcId, guid);
+        if (hosts.size() == 1) {
+            return hosts.get(0);
+        } else {
+            return null;
+        }
+    }
+
+    @Override
     public boolean configure(String name, Map<String, Object> params) throws ConfigurationException {
-<<<<<<< HEAD
-		ComponentLocator locator = ComponentLocator.getCurrentLocator();
-        _configDao = locator.getDao(ConfigurationDao.class);
-=======
-		_setupAgentPath = Script.findScript(getPatchPath(), "setup_agent.sh");
->>>>>>> ff26a42e
-		_kvmPrivateNic = _configDao.getValue(Config.KvmPrivateNetwork.key());
-		if (_kvmPrivateNic == null) {
-		    _kvmPrivateNic = "cloudbr0";
-		}
-		
-		_kvmPublicNic = _configDao.getValue(Config.KvmPublicNetwork.key());
-		if (_kvmPublicNic == null) {
-		    _kvmPublicNic = _kvmPrivateNic;
-		}
-		
-		_kvmGuestNic = _configDao.getValue(Config.KvmGuestNetwork.key());
-		if (_kvmGuestNic == null) {
-		    _kvmGuestNic = _kvmPrivateNic;
-		}
-		
-		_hostIp = _configDao.getValue("host");
-		if (_hostIp == null) {
-			throw new ConfigurationException("Can't get host IP");
-		}
-    	_resourceMgr.registerResourceStateAdapter(this.getClass().getSimpleName(), this);
-		return true;
-	}
-	
-	protected String getPatchPath() {
+//        _setupAgentPath = Script.findScript(getPatchPath(), "setup_agent.sh");
+        _kvmPrivateNic = _configDao.getValue(Config.KvmPrivateNetwork.key());
+        if (_kvmPrivateNic == null) {
+            _kvmPrivateNic = "cloudbr0";
+        }
+
+        _kvmPublicNic = _configDao.getValue(Config.KvmPublicNetwork.key());
+        if (_kvmPublicNic == null) {
+            _kvmPublicNic = _kvmPrivateNic;
+        }
+
+        _kvmGuestNic = _configDao.getValue(Config.KvmGuestNetwork.key());
+        if (_kvmGuestNic == null) {
+            _kvmGuestNic = _kvmPrivateNic;
+        }
+
+        _hostIp = _configDao.getValue("host");
+        if (_hostIp == null) {
+            throw new ConfigurationException("Can't get host IP");
+        }
+        _resourceMgr.registerResourceStateAdapter(this.getClass().getSimpleName(), this);
+        return true;
+    }
+
+    protected String getPatchPath() {
         return "scripts/vm/hypervisor/kvm/";
     }
 
-	@Override
-	public void postDiscovery(List<HostVO> hosts, long msId)
-			throws DiscoveryException {
-		// TODO Auto-generated method stub
-	}
-	
-	public Hypervisor.HypervisorType getHypervisorType() {
-		return Hypervisor.HypervisorType.KVM;
-	}
-	
-    @Override
-	public boolean matchHypervisor(String hypervisor) {
-    	// for backwards compatibility, if not supplied, always let to try it
-    	if(hypervisor == null)
-    		return true;
-    	
-    	return Hypervisor.HypervisorType.KVM.toString().equalsIgnoreCase(hypervisor);
-    }
-
-	@Override
+    @Override
+    public void postDiscovery(List<HostVO> hosts, long msId)
+            throws DiscoveryException {
+        // TODO Auto-generated method stub
+    }
+
+    @Override
+    public Hypervisor.HypervisorType getHypervisorType() {
+        return Hypervisor.HypervisorType.KVM;
+    }
+
+    @Override
+    public boolean matchHypervisor(String hypervisor) {
+        // for backwards compatibility, if not supplied, always let to try it
+        if(hypervisor == null)
+            return true;
+
+        return Hypervisor.HypervisorType.KVM.toString().equalsIgnoreCase(hypervisor);
+    }
+
+    @Override
     public HostVO createHostVOForConnectedAgent(HostVO host, StartupCommand[] cmd) {
-		StartupCommand firstCmd = cmd[0];
-		if (!(firstCmd instanceof StartupRoutingCommand)) {
-			return null;
-		}
-
-		StartupRoutingCommand ssCmd = ((StartupRoutingCommand) firstCmd);
-		if (ssCmd.getHypervisorType() != HypervisorType.KVM) {
-			return null;
-		}
-
-		/* KVM requires host are the same in cluster */
-		ClusterVO clusterVO = _clusterDao.findById(host.getClusterId());
-		List<HostVO> hostsInCluster = _resourceMgr.listAllHostsInCluster(clusterVO.getId());
-		if (!hostsInCluster.isEmpty()) {
-			HostVO oneHost = hostsInCluster.get(0);
-			_hostDao.loadDetails(oneHost);
-			String hostOsInCluster = oneHost.getDetail("Host.OS");
-			String hostOs = ssCmd.getHostDetails().get("Host.OS");
-			if (!hostOsInCluster.equalsIgnoreCase(hostOs)) {
-				throw new IllegalArgumentException("Can't add host: " + firstCmd.getPrivateIpAddress() + " with hostOS: " + hostOs + " into a cluster,"
-				        + "in which there are " + hostOsInCluster + " hosts added");
-			}
-		}
-		
-		_hostDao.loadDetails(host);
-		
-		return _resourceMgr.fillRoutingHostVO(host, ssCmd, HypervisorType.KVM, host.getDetails(), null);
-    }
-
-	@Override
+        StartupCommand firstCmd = cmd[0];
+        if (!(firstCmd instanceof StartupRoutingCommand)) {
+            return null;
+        }
+
+        StartupRoutingCommand ssCmd = ((StartupRoutingCommand) firstCmd);
+        if (ssCmd.getHypervisorType() != HypervisorType.KVM) {
+            return null;
+        }
+
+        /* KVM requires host are the same in cluster */
+        ClusterVO clusterVO = _clusterDao.findById(host.getClusterId());
+        List<HostVO> hostsInCluster = _resourceMgr.listAllHostsInCluster(clusterVO.getId());
+        if (!hostsInCluster.isEmpty()) {
+            HostVO oneHost = hostsInCluster.get(0);
+            _hostDao.loadDetails(oneHost);
+            String hostOsInCluster = oneHost.getDetail("Host.OS");
+            String hostOs = ssCmd.getHostDetails().get("Host.OS");
+            if (!hostOsInCluster.equalsIgnoreCase(hostOs)) {
+                throw new IllegalArgumentException("Can't add host: " + firstCmd.getPrivateIpAddress() + " with hostOS: " + hostOs + " into a cluster,"
+                        + "in which there are " + hostOsInCluster + " hosts added");
+            }
+        }
+
+        _hostDao.loadDetails(host);
+
+        return _resourceMgr.fillRoutingHostVO(host, ssCmd, HypervisorType.KVM, host.getDetails(), null);
+    }
+
+    @Override
     public HostVO createHostVOForDirectConnectAgent(HostVO host, StartupCommand[] startup, ServerResource resource, Map<String, String> details,
             List<String> hostTags) {
-	    // TODO Auto-generated method stub
-	    return null;
-    }
-
-	@Override
+        // TODO Auto-generated method stub
+        return null;
+    }
+
+    @Override
     public DeleteHostAnswer deleteHost(HostVO host, boolean isForced, boolean isForceDeleteStorage) throws UnableDeleteHostException {
         if (host.getType() != Host.Type.Routing || host.getHypervisorType() != HypervisorType.KVM) {
             return null;
         }
-        
+
         _resourceMgr.deleteRoutingHost(host, isForced, isForceDeleteStorage);
         try {
             ShutdownCommand cmd = new ShutdownCommand(ShutdownCommand.DeleteHost, null);
@@ -392,15 +385,15 @@
         } catch (OperationTimedoutException e) {
             s_logger.warn("Sending ShutdownCommand failed: ", e);
         }
-        
+
         return new DeleteHostAnswer(true);
     }
-	
+
     @Override
     public boolean stop() {
-    	_resourceMgr.unregisterResourceStateAdapter(this.getClass().getSimpleName());
+        _resourceMgr.unregisterResourceStateAdapter(this.getClass().getSimpleName());
         return super.stop();
     }
-    
-    
+
+
 }