/**
 *  Copyright (C) 2010 Cloud.com, Inc.  All rights reserved.
 * 
 * This software is licensed under the GNU General Public License v3 or later.
 * 
 * It is free software: you can redistribute it and/or modify
 * it under the terms of the GNU General Public License as published by
 * the Free Software Foundation, either version 3 of the License, or any later version.
 * This program is distributed in the hope that it will be useful,
 * but WITHOUT ANY WARRANTY; without even the implied warranty of
 * MERCHANTABILITY or FITNESS FOR A PARTICULAR PURPOSE.  See the
 * GNU General Public License for more details.
 * 
 * You should have received a copy of the GNU General Public License
 * along with this program.  If not, see <http://www.gnu.org/licenses/>.
 * 
 */
package com.cloud.hypervisor.xen.discoverer;

import java.net.InetAddress;
import java.net.URI;
import java.net.UnknownHostException;
import java.util.HashMap;
import java.util.LinkedList;
import java.util.List;
import java.util.Map;
import java.util.Queue;
import java.util.Set;

import javax.ejb.Local;
import javax.naming.ConfigurationException;

import org.apache.log4j.Logger;
import org.apache.xmlrpc.XmlRpcException;

import com.cloud.agent.AgentManager;
import com.cloud.agent.Listener;
import com.cloud.agent.api.AgentControlAnswer;
import com.cloud.agent.api.AgentControlCommand;
import com.cloud.agent.api.Answer;
import com.cloud.agent.api.Command;
import com.cloud.agent.api.StartupCommand;
import com.cloud.agent.api.StartupRoutingCommand;
import com.cloud.alert.AlertManager;
import com.cloud.configuration.Config;
import com.cloud.dc.ClusterVO;
import com.cloud.dc.dao.ClusterDao;
import com.cloud.exception.AgentUnavailableException;
import com.cloud.exception.ConnectionException;
import com.cloud.exception.DiscoveredWithErrorException;
import com.cloud.exception.DiscoveryException;
import com.cloud.exception.OperationTimedoutException;
import com.cloud.host.HostEnvironment;
import com.cloud.host.HostInfo;
import com.cloud.host.HostVO;
import com.cloud.host.Status;
import com.cloud.host.dao.HostDao;
import com.cloud.hypervisor.Hypervisor;
import com.cloud.hypervisor.Hypervisor.HypervisorType;
import com.cloud.hypervisor.xen.resource.CitrixResourceBase;
import com.cloud.hypervisor.xen.resource.XcpServerResource;
import com.cloud.hypervisor.xen.resource.XenServer56FP1Resource;
import com.cloud.hypervisor.xen.resource.XenServer56Resource;
import com.cloud.hypervisor.xen.resource.XenServer56SP2Resource;
<<<<<<< HEAD
import com.cloud.hypervisor.xen.resource.XenServer60Resource;
=======
>>>>>>> b93c7bc6
import com.cloud.hypervisor.xen.resource.XenServerConnectionPool;
import com.cloud.resource.Discoverer;
import com.cloud.resource.DiscovererBase;
import com.cloud.resource.ServerResource;
import com.cloud.storage.Storage.ImageFormat;
import com.cloud.storage.Storage.TemplateType;
import com.cloud.storage.VMTemplateVO;
import com.cloud.storage.dao.VMTemplateDao;
import com.cloud.storage.dao.VMTemplateHostDao;
import com.cloud.user.Account;
import com.cloud.utils.NumbersUtil;
import com.cloud.utils.component.Inject;
import com.cloud.utils.exception.CloudRuntimeException;
import com.cloud.utils.exception.HypervisorVersionChangedException;
import com.xensource.xenapi.Connection;
import com.xensource.xenapi.Host;
import com.xensource.xenapi.Pool;
import com.xensource.xenapi.Session;
import com.xensource.xenapi.Types.SessionAuthenticationFailed;
import com.xensource.xenapi.Types.XenAPIException;
import com.cloud.agent.api.SetupCommand;
import com.cloud.agent.api.SetupAnswer;

@Local(value=Discoverer.class)
public class XcpServerDiscoverer extends DiscovererBase implements Discoverer, Listener {
    private static final Logger s_logger = Logger.getLogger(XcpServerDiscoverer.class);
    protected String _publicNic;
    protected String _privateNic;
    protected String _storageNic1;
    protected String _storageNic2;
    protected int _wait;
    protected XenServerConnectionPool _connPool;
    protected boolean _checkHvm;
    protected String _guestNic;
    protected boolean _setupMultipath;
    protected String _instance;

    @Inject protected AlertManager _alertMgr;
    @Inject protected AgentManager _agentMgr;
    @Inject protected HostDao _hostDao;
    @Inject VMTemplateDao _tmpltDao;
    @Inject VMTemplateHostDao _vmTemplateHostDao;
    @Inject ClusterDao _clusterDao;
    
    protected XcpServerDiscoverer() {
    }
    
    @Override
    public Map<? extends ServerResource, Map<String, String>> find(long dcId, Long podId, Long clusterId, URI url, String username, String password, List<String> hostTags) throws DiscoveryException {
        Map<CitrixResourceBase, Map<String, String>> resources = new HashMap<CitrixResourceBase, Map<String, String>>();
        Connection conn = null;
        if (!url.getScheme().equals("http")) {
            String msg = "urlString is not http so we're not taking care of the discovery for this: " + url;
            s_logger.debug(msg);
            return null;
        }
        if (clusterId == null) {
            String msg = "must specify cluster Id when add host";
            s_logger.debug(msg);
            throw new RuntimeException(msg);
        } 
        
		if (podId == null) {
			String msg = "must specify pod Id when add host";
			s_logger.debug(msg);
			throw new RuntimeException(msg);
		}
		
        ClusterVO cluster = _clusterDao.findById(clusterId);
        if(cluster == null || (cluster.getHypervisorType() != HypervisorType.XenServer && cluster.getHypervisorType() != HypervisorType.Xen)) {
        	if(s_logger.isInfoEnabled())
        		s_logger.info("invalid cluster id or cluster is not for Xen/XenServer hypervisors"); 
    		return null;
        }
		
        try {
            List<HostVO> eHosts = _hostDao.listByCluster(clusterId);
            if( eHosts.size() > 0 ) {
            	HostVO eHost = eHosts.get(0);
            	_hostDao.loadDetails(eHost);
            }         
            String hostname = url.getHost();
            InetAddress ia = InetAddress.getByName(hostname);
            String hostIp = ia.getHostAddress(); 
            Queue<String> pass=new LinkedList<String>();
            pass.add(password);
            String masterIp = _connPool.getMasterIp(hostIp, username, pass);          
            conn = _connPool.masterConnect(masterIp, username, pass);
            if (conn == null) {
                String msg = "Unable to get a connection to " + url;
                s_logger.debug(msg);
                throw new DiscoveryException(msg);
            }
           
            Set<Pool> pools = Pool.getAll(conn);
            Pool pool = pools.iterator().next();
            Pool.Record pr = pool.getRecord(conn);           
            String poolUuid = pr.uuid;
            Map<Host, Host.Record> hosts = Host.getAllRecords(conn);

            /*set cluster hypervisor type to xenserver*/
            ClusterVO clu = _clusterDao.findById(clusterId);
            if ( clu.getGuid()== null ) {
            	clu.setGuid(poolUuid);
            } else {
                if( !clu.getGuid().equals(poolUuid)) {
                    if (hosts.size() == 1 ) { 
                        if( !addHostsToPool(conn, hostIp, clusterId)){
                            String msg = "Unable to add host(" + hostIp + ") to cluster " + clusterId;
                            s_logger.warn(msg);
                            throw new DiscoveryException(msg);                           
                        }
                    } else {
                        String msg = "Host (" + hostIp + ") is already in pool(" + poolUuid +"), can to join pool(" + clu.getGuid() + ")";
                        s_logger.warn(msg);
                        throw new DiscoveryException(msg);
                    }
                }
            }
            // can not use this conn after this point, because this host may join a pool, this conn is retired
            if (conn != null) {
                try{
                    Session.logout(conn);
                } catch (Exception e ) {
                }
                conn.dispose();
                conn = null;
            }
            
            poolUuid = clu.getGuid();
            _clusterDao.update(clusterId, clu);
            
                    
            if (_checkHvm) {
                for (Map.Entry<Host, Host.Record> entry : hosts.entrySet()) {
                    Host.Record record = entry.getValue();
                    
                    boolean support_hvm = false;
                    for ( String capability : record.capabilities ) {
                        if(capability.contains("hvm")) {
                           support_hvm = true;
                           break;
                        }
                    } 
                    if( !support_hvm ) {
                        String msg = "Unable to add host " + record.address + " because it doesn't support hvm";
                        _alertMgr.sendAlert(AlertManager.ALERT_TYPE_HOST, dcId, podId, msg, msg);
                        s_logger.debug(msg);
                        throw new RuntimeException(msg);
                    }
                }
            }

            for (Map.Entry<Host, Host.Record> entry : hosts.entrySet()) {
                Host.Record record = entry.getValue();
                String hostAddr = record.address;
                
                String prodVersion = record.softwareVersion.get("product_version");
                String xenVersion = record.softwareVersion.get("xen");
                String hostOS = record.softwareVersion.get("product_brand");
                String hostOSVer = prodVersion;
                String hostKernelVer = record.softwareVersion.get("linux");

                if (_hostDao.findByGuid(record.uuid) != null) {
                    s_logger.debug("Skipping " + record.address + " because " + record.uuid + " is already in the database.");
                    continue;
                }                

                CitrixResourceBase resource = createServerResource(dcId, podId, record);
                s_logger.info("Found host " + record.hostname + " ip=" + record.address + " product version=" + prodVersion);
                            
                Map<String, String> details = new HashMap<String, String>();
                Map<String, Object> params = new HashMap<String, Object>();
                details.put("url", hostAddr);
                details.put("username", username);
                params.put("username", username);
                details.put("password", password);
                params.put("password", password);
                params.put("zone", Long.toString(dcId));
                params.put("guid", record.uuid);
                params.put("pod", podId.toString());
                params.put("cluster", clusterId.toString());
                params.put("pool", poolUuid);
                params.put("ipaddress", record.address);
                
                details.put(HostInfo.HOST_OS, hostOS);
                details.put(HostInfo.HOST_OS_VERSION, hostOSVer);
                details.put(HostInfo.HOST_OS_KERNEL_VERSION, hostKernelVer);
                details.put(HostInfo.HYPERVISOR_VERSION, xenVersion);

                if (!params.containsKey("public.network.device") && _publicNic != null) {
                    params.put("public.network.device", _publicNic);
                    details.put("public.network.device", _publicNic);
                }
                
                if (!params.containsKey("guest.network.device") && _guestNic != null) {
                    params.put("guest.network.device", _guestNic);
                    details.put("guest.network.device", _guestNic);
                }
                
                if (!params.containsKey("private.network.device") && _privateNic != null) {
                    params.put("private.network.device", _privateNic);
                    details.put("private.network.device", _privateNic);
                }
                
                if (!params.containsKey("storage.network.device1") && _storageNic1 != null) {
                    params.put("storage.network.device1", _storageNic1);
                    details.put("storage.network.device1", _storageNic1);
                }
                
                if (!params.containsKey("storage.network.device2") && _storageNic2 != null) {
                    params.put("storage.network.device2", _storageNic2);
                    details.put("storage.network.device2", _storageNic2);
                }                             
                params.put(Config.Wait.toString().toLowerCase(), Integer.toString(_wait));
                details.put(Config.Wait.toString().toLowerCase(), Integer.toString(_wait));
                params.put(Config.InstanceName.toString().toLowerCase(), _instance);
                details.put(Config.InstanceName.toString().toLowerCase(), _instance);
                try {
                    resource.configure("Xen Server", params);
                } catch (ConfigurationException e) {
                    _alertMgr.sendAlert(AlertManager.ALERT_TYPE_HOST, dcId, podId, "Unable to add " + record.address, "Error is " + e.getMessage());
                    s_logger.warn("Unable to instantiate " + record.address, e);
                    continue;
                }
                resource.start();
                resources.put(resource, details);
            }                        
        } catch (SessionAuthenticationFailed e) {       
            throw new DiscoveredWithErrorException("Authetication error");
        } catch (XenAPIException e) {
            s_logger.warn("XenAPI exception", e);
            return null;
        } catch (XmlRpcException e) {
            s_logger.warn("Xml Rpc Exception", e);
            return null;
        } catch (UnknownHostException e) {
            s_logger.warn("Unable to resolve the host name", e);
            return null;
        } catch (Exception e) {
        	s_logger.debug("other exceptions: " + e.toString(), e);
        	return null;
        }
        return resources;
    }
    
    String getPoolUuid(Connection conn) throws XenAPIException, XmlRpcException {
        Map<Pool, Pool.Record> pools = Pool.getAllRecords(conn);
        assert pools.size() == 1 : "Pools size is " + pools.size();
        return pools.values().iterator().next().uuid;
    }
    
    protected void addSamePool(Connection conn, Map<CitrixResourceBase, Map<String, String>> resources) throws XenAPIException, XmlRpcException {
        Map<Pool, Pool.Record> hps = Pool.getAllRecords(conn);
        assert (hps.size() == 1) : "How can it be more than one but it's actually " + hps.size();
        
        // This is the pool.
        String poolUuid = hps.values().iterator().next().uuid;
        
        for (Map<String, String> details : resources.values()) {
            details.put("pool", poolUuid);
        }
    }
    
    protected boolean addHostsToPool(Connection conn, String hostIp, Long clusterId) throws XenAPIException, XmlRpcException, DiscoveryException {
        
        List<HostVO> hosts;
        hosts = _hostDao.listByCluster(clusterId);

        String masterIp = null;
        String username = null;
        String password = null;
        Queue<String> pass=new LinkedList<String>();
        for (HostVO host : hosts) {
            _hostDao.loadDetails(host);
            username = host.getDetail("username");
            password = host.getDetail("password");
            pass.add(password);
            String address = host.getPrivateIpAddress();
            Connection hostConn = _connPool.slaveConnect(address, username, pass);
            if (hostConn == null) {
                continue;
            }
            try {
                Set<Pool> pools = Pool.getAll(hostConn);
                Pool pool = pools.iterator().next();
                masterIp = pool.getMaster(hostConn).getAddress(hostConn);
                break;

            } catch (Exception e ) {
                s_logger.warn("Can not get master ip address from host " + address);
            } finally {
                try{
                    Session.localLogout(hostConn);
                } catch (Exception e ) {
                }
                hostConn.dispose();
                hostConn = null;
            }
        }
        
        if (masterIp == null) {
            s_logger.warn("Unable to reach the pool master of the existing cluster");
            throw new CloudRuntimeException("Unable to reach the pool master of the existing cluster");
        }
        
        if( !_connPool.joinPool(conn, hostIp, masterIp, username, pass) ){
            s_logger.warn("Unable to join the pool");
            throw new DiscoveryException("Unable to join the pool");
        }   
        return true;
    }
    
    protected CitrixResourceBase createServerResource(long dcId, Long podId, Host.Record record) {
        String prodBrand = record.softwareVersion.get("product_brand").trim();
        String prodVersion = record.softwareVersion.get("product_version").trim();
        
        if(prodBrand.equals("XCP") && prodVersion.equals("1.0.0")) 
        	return new XcpServerResource();
        
        if(prodBrand.equals("XenServer") && prodVersion.equals("5.6.0")) 
        	return new XenServer56Resource();
        
<<<<<<< HEAD
        if(prodBrand.equals("XenServer") && prodVersion.equals("5.9.960")) 
            return new XenServer60Resource();
        
        if(prodBrand.equals("XenServer") && prodVersion.equals("5.6.100"))  {
            String prodVersionTextShort = record.softwareVersion.get("product_version_text_short").trim();
            if("5.6 SP2".equals(prodVersionTextShort)) {
                return new XenServer56SP2Resource();
            } else if("5.6 FP1".equals(prodVersionTextShort)) {
                return new XenServer56FP1Resource();
            }
        }
        
=======
        if(prodBrand.equals("XenServer") && prodVersion.equals("5.6.100"))  {
            String prodVersionTextShort = record.softwareVersion.get("product_version_text_short").trim();
            if("5.6 SP2".equals(prodVersionTextShort)) {
                return new XenServer56SP2Resource();
            } else if("5.6 FP1".equals(prodVersionTextShort)) {
                return new XenServer56FP1Resource();
            }
        }
        
>>>>>>> b93c7bc6
        String msg = "Only support XCP 1.0.0, XenServer 5.6,  XenServer 5.6 FP1 and XenServer 5.6 SP2, but this one is " + prodBrand + " " + prodVersion;
        _alertMgr.sendAlert(AlertManager.ALERT_TYPE_HOST, dcId, podId, msg, msg);
        s_logger.debug(msg);
        throw new RuntimeException(msg);
    }
    
    protected void serverConfig() {      
        String value = _params.get(Config.XenSetupMultipath.key());
        _setupMultipath = Boolean.parseBoolean(value);
    }
    
    @Override
    public boolean configure(String name, Map<String, Object> params) throws ConfigurationException {
        super.configure(name, params);
        serverConfig();
        
        _publicNic = _params.get(Config.XenPublicNetwork.key());
        _privateNic = _params.get(Config.XenPrivateNetwork.key());
        
        _storageNic1 = _params.get(Config.XenStorageNetwork1.key());
        _storageNic2 = _params.get(Config.XenStorageNetwork2.key());
        
        _guestNic = _params.get(Config.XenGuestNetwork.key());
               
        String value = _params.get(Config.XapiWait.toString());
        _wait = NumbersUtil.parseInt(value, Integer.parseInt(Config.XapiWait.getDefaultValue()));
        
        _instance = _params.get(Config.InstanceName.key());
        
        value = _params.get(Config.XenSetupMultipath.key());
        Boolean.parseBoolean(value);

        value = _params.get("xen.check.hvm");
        _checkHvm = value == null ? true : Boolean.parseBoolean(value);
        
        _connPool = XenServerConnectionPool.getInstance();
        
        _agentMgr.registerForHostEvents(this, true, false, true);
        
        createXsToolsISO();
        return true;
    }
    
    @Override
	public boolean matchHypervisor(String hypervisor) {
    	if(hypervisor == null)
    		return true;
    	return Hypervisor.HypervisorType.XenServer.toString().equalsIgnoreCase(hypervisor);
    }
    
    @Override
	public Hypervisor.HypervisorType getHypervisorType() {
    	return Hypervisor.HypervisorType.XenServer;
    }
    
    @Override
    public void postDiscovery(List<HostVO> hosts, long msId)  throws DiscoveryException{
        //do nothing
    }

    @Override
    public int getTimeout() {
        return 0;
    }

    @Override
    public boolean isRecurring() {
        return false;
    }

    @Override
    public boolean processAnswers(long agentId, long seq, Answer[] answers) {
        return false;
    }

    @Override
    public boolean processCommands(long agentId, long seq, Command[] commands) {
        return false;
    }
  
    private void createXsToolsISO() {
        String isoName = "xs-tools.iso";
        VMTemplateVO tmplt = _tmpltDao.findByTemplateName(isoName);
        Long id;
        if (tmplt == null) {
            id = _tmpltDao.getNextInSequence(Long.class, "id");
            VMTemplateVO template = new VMTemplateVO(id, isoName, isoName, ImageFormat.ISO, true, true,
                    TemplateType.PERHOST, null, null, true, 64,
                    Account.ACCOUNT_ID_SYSTEM, null, "xen-pv-drv-iso", false, 1, false, HypervisorType.Xen);
            _tmpltDao.persist(template);
        } else {
            id = tmplt.getId();
            tmplt.setTemplateType(TemplateType.PERHOST);
            tmplt.setUrl(null);
            _tmpltDao.update(id, tmplt);
        }
    }

    @Override
    public void processConnect(HostVO agent, StartupCommand cmd, boolean forRebalance) throws ConnectionException {
        if (!(cmd instanceof StartupRoutingCommand )) {
            return;
        }       
        long agentId = agent.getId();
        
        StartupRoutingCommand startup = (StartupRoutingCommand)cmd;
        if (startup.getHypervisorType() != HypervisorType.XenServer) {
            s_logger.debug("Not XenServer so moving on.");
            return;
        }
        
        HostVO host = _hostDao.findById(agentId);
        
        ClusterVO cluster = _clusterDao.findById(host.getClusterId());
        if ( cluster.getGuid() == null) {
            cluster.setGuid(startup.getPool());
            _clusterDao.update(cluster.getId(), cluster);
        } else if (! cluster.getGuid().equals(startup.getPool()) ) {
            String msg = "pool uuid for cluster " + cluster.getId() + " changed from " + cluster.getGuid() + " to " + cmd.getPod();
            s_logger.warn(msg);
            throw new CloudRuntimeException(msg);
        }
        String resource = null;
        Map<String, String> details = startup.getHostDetails();
        String prodBrand = details.get("product_brand").trim();
        String prodVersion = details.get("product_version").trim();
        
        if(prodBrand.equals("XCP") && prodVersion.equals("1.0.0")) {
            resource = XcpServerResource.class.getName();
        } else if(prodBrand.equals("XenServer") && prodVersion.equals("5.6.0")) {
            resource = XenServer56Resource.class.getName();
<<<<<<< HEAD
        } else if(prodBrand.equals("XenServer") && prodVersion.equals("5.9.960")) {
            resource = XenServer60Resource.class.getName();
=======
>>>>>>> b93c7bc6
        } else if(prodBrand.equals("XenServer") && prodVersion.equals("5.6.100"))  {
            String prodVersionTextShort = details.get("product_version_text_short").trim();
            if("5.6 SP2".equals(prodVersionTextShort)) {
                resource = XenServer56SP2Resource.class.getName();
            } else if("5.6 FP1".equals(prodVersionTextShort)) {
                resource = XenServer56FP1Resource.class.getName();
            }
<<<<<<< HEAD
        }
        if( resource == null ){
            String msg = "Only support XCP 1.0.0, XenServer 5.6,  XenServer 5.6 FP1 and XenServer 5.6 SP2, but this one is " + prodBrand + " " + prodVersion;
            s_logger.debug(msg);
            throw new RuntimeException(msg);
        }
=======
        }
        if( resource == null ){
            String msg = "Only support XCP 1.0.0, XenServer 5.6,  XenServer 5.6 FP1 and XenServer 5.6 SP2, but this one is " + prodBrand + " " + prodVersion;
            s_logger.debug(msg);
            throw new RuntimeException(msg);
        }
>>>>>>> b93c7bc6
        if (! resource.equals(host.getResource()) ) {
            host.setResource(resource);
            host.setSetup(false);
            _hostDao.update(agentId, host);
            String msg = "host " + host.getPrivateIpAddress() + " changed from " + host.getResource() + " to " + resource;
            s_logger.debug(msg);
            throw new HypervisorVersionChangedException(msg);
        }
        
        
        if (s_logger.isDebugEnabled()) {
            s_logger.debug("Setting up host " + agentId);
        }
        HostEnvironment env = new HostEnvironment();
        
        SetupCommand setup = new SetupCommand(env);
        if (_setupMultipath) {
            setup.setMultipathOn();
        }
        if (!host.isSetup()) {
            setup.setNeedSetup(true);
        }
        
        try {
            SetupAnswer answer = (SetupAnswer)_agentMgr.send(agentId, setup);
            if (answer != null && answer.getResult()) {
                host.setSetup(true);
                host.setLastPinged((System.currentTimeMillis()>>10) - 5 * 60 );
                _hostDao.update(host.getId(), host);
                if ( answer.needReconnect() ) {
                    throw new ConnectionException(false, "Reinitialize agent after setup.");
                }
                return;
            } else {
                s_logger.warn("Unable to setup agent " + agentId + " due to " + ((answer != null)?answer.getDetails():"return null"));
            }
        } catch (AgentUnavailableException e) {
            s_logger.warn("Unable to setup agent " + agentId + " because it became unavailable.", e);
        } catch (OperationTimedoutException e) {
            s_logger.warn("Unable to setup agent " + agentId + " because it timed out", e);
        }
        throw new ConnectionException(true, "Reinitialize agent after setup.");
    }

    @Override
    public AgentControlAnswer processControlCommand(long agentId, AgentControlCommand cmd) {
        return null;
    }

    @Override
    public boolean processDisconnect(long agentId, Status state) {
        return false;
    }

    @Override
    public boolean processTimeout(long agentId, long seq) {
        return false;
    }    
}<|MERGE_RESOLUTION|>--- conflicted
+++ resolved
@@ -39,6 +39,8 @@
 import com.cloud.agent.api.AgentControlCommand;
 import com.cloud.agent.api.Answer;
 import com.cloud.agent.api.Command;
+import com.cloud.agent.api.SetupAnswer;
+import com.cloud.agent.api.SetupCommand;
 import com.cloud.agent.api.StartupCommand;
 import com.cloud.agent.api.StartupRoutingCommand;
 import com.cloud.alert.AlertManager;
@@ -62,10 +64,7 @@
 import com.cloud.hypervisor.xen.resource.XenServer56FP1Resource;
 import com.cloud.hypervisor.xen.resource.XenServer56Resource;
 import com.cloud.hypervisor.xen.resource.XenServer56SP2Resource;
-<<<<<<< HEAD
 import com.cloud.hypervisor.xen.resource.XenServer60Resource;
-=======
->>>>>>> b93c7bc6
 import com.cloud.hypervisor.xen.resource.XenServerConnectionPool;
 import com.cloud.resource.Discoverer;
 import com.cloud.resource.DiscovererBase;
@@ -86,8 +85,6 @@
 import com.xensource.xenapi.Session;
 import com.xensource.xenapi.Types.SessionAuthenticationFailed;
 import com.xensource.xenapi.Types.XenAPIException;
-import com.cloud.agent.api.SetupCommand;
-import com.cloud.agent.api.SetupAnswer;
 
 @Local(value=Discoverer.class)
 public class XcpServerDiscoverer extends DiscovererBase implements Discoverer, Listener {
@@ -389,7 +386,6 @@
         if(prodBrand.equals("XenServer") && prodVersion.equals("5.6.0")) 
         	return new XenServer56Resource();
         
-<<<<<<< HEAD
         if(prodBrand.equals("XenServer") && prodVersion.equals("5.9.960")) 
             return new XenServer60Resource();
         
@@ -402,17 +398,6 @@
             }
         }
         
-=======
-        if(prodBrand.equals("XenServer") && prodVersion.equals("5.6.100"))  {
-            String prodVersionTextShort = record.softwareVersion.get("product_version_text_short").trim();
-            if("5.6 SP2".equals(prodVersionTextShort)) {
-                return new XenServer56SP2Resource();
-            } else if("5.6 FP1".equals(prodVersionTextShort)) {
-                return new XenServer56FP1Resource();
-            }
-        }
-        
->>>>>>> b93c7bc6
         String msg = "Only support XCP 1.0.0, XenServer 5.6,  XenServer 5.6 FP1 and XenServer 5.6 SP2, but this one is " + prodBrand + " " + prodVersion;
         _alertMgr.sendAlert(AlertManager.ALERT_TYPE_HOST, dcId, podId, msg, msg);
         s_logger.debug(msg);
@@ -544,11 +529,8 @@
             resource = XcpServerResource.class.getName();
         } else if(prodBrand.equals("XenServer") && prodVersion.equals("5.6.0")) {
             resource = XenServer56Resource.class.getName();
-<<<<<<< HEAD
         } else if(prodBrand.equals("XenServer") && prodVersion.equals("5.9.960")) {
             resource = XenServer60Resource.class.getName();
-=======
->>>>>>> b93c7bc6
         } else if(prodBrand.equals("XenServer") && prodVersion.equals("5.6.100"))  {
             String prodVersionTextShort = details.get("product_version_text_short").trim();
             if("5.6 SP2".equals(prodVersionTextShort)) {
@@ -556,21 +538,12 @@
             } else if("5.6 FP1".equals(prodVersionTextShort)) {
                 resource = XenServer56FP1Resource.class.getName();
             }
-<<<<<<< HEAD
         }
         if( resource == null ){
             String msg = "Only support XCP 1.0.0, XenServer 5.6,  XenServer 5.6 FP1 and XenServer 5.6 SP2, but this one is " + prodBrand + " " + prodVersion;
             s_logger.debug(msg);
             throw new RuntimeException(msg);
         }
-=======
-        }
-        if( resource == null ){
-            String msg = "Only support XCP 1.0.0, XenServer 5.6,  XenServer 5.6 FP1 and XenServer 5.6 SP2, but this one is " + prodBrand + " " + prodVersion;
-            s_logger.debug(msg);
-            throw new RuntimeException(msg);
-        }
->>>>>>> b93c7bc6
         if (! resource.equals(host.getResource()) ) {
             host.setResource(resource);
             host.setSetup(false);
