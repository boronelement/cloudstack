/**
 *  Copyright (C) 2010 Cloud.com, Inc.  All rights reserved.
 * 
 * This software is licensed under the GNU General Public License v3 or later.
 * 
 * It is free software: you can redistribute it and/or modify
 * it under the terms of the GNU General Public License as published by
 * the Free Software Foundation, either version 3 of the License, or any later version.
 * This program is distributed in the hope that it will be useful,
 * but WITHOUT ANY WARRANTY; without even the implied warranty of
 * MERCHANTABILITY or FITNESS FOR A PARTICULAR PURPOSE.  See the
 * GNU General Public License for more details.
 * 
 * You should have received a copy of the GNU General Public License
 * along with this program.  If not, see <http://www.gnu.org/licenses/>.
 * 
 */
package com.cloud.upgrade;

import java.io.File;
import java.io.FileNotFoundException;
import java.io.FileReader;
import java.io.IOException;
import java.sql.Connection;
import java.sql.PreparedStatement;
import java.sql.ResultSet;
import java.sql.SQLException;
import java.util.ArrayList;
import java.util.Date;
import java.util.HashMap;
import java.util.List;
import java.util.TreeMap;

import javax.ejb.Local;

import org.apache.log4j.Logger;

import com.cloud.cluster.ClusterManagerImpl;
import com.cloud.maint.Version;
import com.cloud.upgrade.dao.DbUpgrade;
import com.cloud.upgrade.dao.Upgrade217to218;
import com.cloud.upgrade.dao.Upgrade218to22;
import com.cloud.upgrade.dao.Upgrade218to224DomainVlans;
import com.cloud.upgrade.dao.Upgrade221to222;
import com.cloud.upgrade.dao.Upgrade222to224;
import com.cloud.upgrade.dao.Upgrade224to225;
import com.cloud.upgrade.dao.Upgrade225to226;
import com.cloud.upgrade.dao.Upgrade227to228;
import com.cloud.upgrade.dao.Upgrade228to229;
import com.cloud.upgrade.dao.Upgrade229to2210;
import com.cloud.upgrade.dao.UpgradeSnapshot217to224;
import com.cloud.upgrade.dao.UpgradeSnapshot223to224;
import com.cloud.upgrade.dao.VersionDao;
import com.cloud.upgrade.dao.VersionDaoImpl;
import com.cloud.upgrade.dao.VersionVO;
import com.cloud.upgrade.dao.VersionVO.Step;
import com.cloud.utils.component.ComponentLocator;
import com.cloud.utils.component.SystemIntegrityChecker;
import com.cloud.utils.db.GlobalLock;
import com.cloud.utils.db.ScriptRunner;
import com.cloud.utils.db.Transaction;
import com.cloud.utils.exception.CloudRuntimeException;

@Local(value = {SystemIntegrityChecker.class})
public class DatabaseUpgradeChecker implements SystemIntegrityChecker {
    private final Logger s_logger = Logger.getLogger(DatabaseUpgradeChecker.class);

    protected HashMap<String, DbUpgrade[]> _upgradeMap = new HashMap<String, DbUpgrade[]>();

    VersionDao _dao;

    public DatabaseUpgradeChecker() {
        _dao = ComponentLocator.inject(VersionDaoImpl.class);
<<<<<<< HEAD
=======

>>>>>>> b93c7bc6
        _upgradeMap.put("2.1.7", new DbUpgrade[] { new Upgrade217to218(), new Upgrade218to22(), new Upgrade221to222(), new UpgradeSnapshot217to224(), new Upgrade222to224(), new Upgrade224to225(), new Upgrade225to226(), new Upgrade227to228(), new Upgrade228to229(), new Upgrade229to2210()});
        _upgradeMap.put("2.1.8", new DbUpgrade[] { new Upgrade218to22(), new Upgrade221to222(), new UpgradeSnapshot217to224(), new Upgrade222to224(), new Upgrade218to224DomainVlans(), new Upgrade224to225(), new Upgrade225to226(), new Upgrade227to228(), new Upgrade228to229(), new Upgrade229to2210()});
        _upgradeMap.put("2.1.9", new DbUpgrade[] { new Upgrade218to22(), new Upgrade221to222(), new UpgradeSnapshot217to224(), new Upgrade222to224(), new Upgrade218to224DomainVlans(), new Upgrade224to225(), new Upgrade225to226(), new Upgrade227to228(), new Upgrade228to229(), new Upgrade229to2210()});
        _upgradeMap.put("2.2.1", new DbUpgrade[] { new Upgrade221to222(), new UpgradeSnapshot223to224(), new Upgrade222to224(), new Upgrade224to225(), new Upgrade225to226(), new Upgrade227to228(), new Upgrade228to229(), new Upgrade229to2210()});
        _upgradeMap.put("2.2.2", new DbUpgrade[] { new Upgrade222to224(), new UpgradeSnapshot223to224(), new Upgrade224to225(), new Upgrade225to226(), new Upgrade227to228(), new Upgrade228to229(), new Upgrade229to2210()});
        _upgradeMap.put("2.2.3", new DbUpgrade[] { new Upgrade222to224(), new UpgradeSnapshot223to224(), new Upgrade224to225(), new Upgrade225to226(), new Upgrade227to228(), new Upgrade228to229(), new Upgrade229to2210()});
        _upgradeMap.put("2.2.4", new DbUpgrade[] { new Upgrade224to225(), new Upgrade225to226(), new Upgrade227to228(), new Upgrade228to229(), new Upgrade229to2210()});
        _upgradeMap.put("2.2.5", new DbUpgrade[] { new Upgrade225to226(), new Upgrade227to228(),new Upgrade228to229(), new Upgrade229to2210() });
        _upgradeMap.put("2.2.6", new DbUpgrade[] { new Upgrade227to228(), new Upgrade228to229(), new Upgrade229to2210()});
        _upgradeMap.put("2.2.7", new DbUpgrade[] { new Upgrade227to228(), new Upgrade228to229(), new Upgrade229to2210()});
        _upgradeMap.put("2.2.8", new DbUpgrade[] { new Upgrade228to229(), new Upgrade229to2210()});
        _upgradeMap.put("2.2.9", new DbUpgrade[] { new Upgrade229to2210()});
    }

    protected void runScript(Connection conn, File file) {
        try {
            FileReader reader = new FileReader(file);
            ScriptRunner runner = new ScriptRunner(conn, false, true);
            runner.runScript(reader);
        } catch (FileNotFoundException e) {
            s_logger.error("Unable to find upgrade script: " + file.getAbsolutePath(), e);
            throw new CloudRuntimeException("Unable to find upgrade script: " + file.getAbsolutePath(), e);
        } catch (IOException e) {
            s_logger.error("Unable to read upgrade script: " + file.getAbsolutePath(), e);
            throw new CloudRuntimeException("Unable to read upgrade script: " + file.getAbsolutePath(), e);
        } catch (SQLException e) {
            s_logger.error("Unable to execute upgrade script: " + file.getAbsolutePath(), e);
            throw new CloudRuntimeException("Unable to execute upgrade script: " + file.getAbsolutePath(), e);
        }
    }

    protected void upgrade(String dbVersion, String currentVersion) {
        s_logger.info("Database upgrade must be performed from " + dbVersion + " to " + currentVersion);

        String trimmedDbVersion = Version.trimToPatch(dbVersion);
        String trimmedCurrentVersion = Version.trimToPatch(currentVersion);

        DbUpgrade[] upgrades = _upgradeMap.get(trimmedDbVersion);
        if (upgrades == null) {
            s_logger.error("There is no upgrade path from " + dbVersion + " to " + currentVersion);
            throw new CloudRuntimeException("There is no upgrade path from " + dbVersion + " to " + currentVersion);
        }
        
        if (Version.compare(trimmedCurrentVersion, upgrades[upgrades.length - 1].getUpgradedVersion()) != 0) {
            s_logger.error("The end upgrade version is actually at " + upgrades[upgrades.length - 1].getUpgradedVersion() + " but our management server code version is at " + currentVersion);
            throw new CloudRuntimeException("The end upgrade version is actually at " + upgrades[upgrades.length - 1].getUpgradedVersion() + " but our management server code version is at "
                    + currentVersion);
        }
        
        

        boolean supportsRollingUpgrade = true;
        for (DbUpgrade upgrade : upgrades) {
            if (!upgrade.supportsRollingUpgrade()) {
                supportsRollingUpgrade = false;
                break;
            }
        }

        if (!supportsRollingUpgrade && ClusterManagerImpl.arePeersRunning(null)) {
            s_logger.error("Unable to run upgrade because the upgrade sequence does not support rolling update and there are other management server nodes running");
            throw new CloudRuntimeException("Unable to run upgrade because the upgrade sequence does not support rolling update and there are other management server nodes running");
        }

        for (DbUpgrade upgrade : upgrades) {
            s_logger.debug("Running upgrade " + upgrade.getClass().getSimpleName() + " to upgrade from " + upgrade.getUpgradableVersionRange()[0] + "-" + upgrade.getUpgradableVersionRange()[1]
                                                                                                                                                                                             + " to " + upgrade.getUpgradedVersion());
            Transaction txn = Transaction.open("Upgrade");
            txn.start();
            try {
                Connection conn;
                try {
                    conn = txn.getConnection();
                } catch (SQLException e) {
                    s_logger.error("Unable to upgrade the database", e);
                    throw new CloudRuntimeException("Unable to upgrade the database", e);
                }
                File[] scripts = upgrade.getPrepareScripts();
                if (scripts != null) {
                    for (File script : scripts) {
                        runScript(conn, script);
                    }
                }

                upgrade.performDataMigration(conn);
                boolean upgradeVersion = true;

                if (upgrade.getUpgradedVersion().equals("2.1.8")) {
                    // we don't have VersionDao in 2.1.x
                    upgradeVersion = false;
                } else if (upgrade.getUpgradedVersion().equals("2.2.4")) {
                    try {
                        // specifically for domain vlan update from 2.1.8 to 2.2.4
                        PreparedStatement pstmt = conn.prepareStatement("SELECT * FROM version WHERE version='2.2.4'");
                        ResultSet rs = pstmt.executeQuery();
                        if (rs.next()) {
                            upgradeVersion = false;
                        }
                    } catch (SQLException e) {
                        throw new CloudRuntimeException("Unable to update the version table", e);
                    }
                }

                if (upgradeVersion) {
                    VersionVO version = new VersionVO(upgrade.getUpgradedVersion());
                    _dao.persist(version);
                }

                txn.commit();
            } finally {
                txn.close();
            }
        }

        if (!ClusterManagerImpl.arePeersRunning(trimmedCurrentVersion)) {
            s_logger.info("Cleaning upgrades because all management server are now at the same version");
            TreeMap<String, List<DbUpgrade>> upgradedVersions = new TreeMap<String, List<DbUpgrade>>();

            for (DbUpgrade upgrade : upgrades) {
                String upgradedVerson = upgrade.getUpgradedVersion();
                List<DbUpgrade> upgradeList = upgradedVersions.get(upgradedVerson);
                if (upgradeList == null) {
                    upgradeList = new ArrayList<DbUpgrade>();
                }
                upgradeList.add(upgrade);
                upgradedVersions.put(upgradedVerson, upgradeList);
            }

            for (String upgradedVersion : upgradedVersions.keySet()) {
                List<DbUpgrade> versionUpgrades = upgradedVersions.get(upgradedVersion);
                VersionVO version = _dao.findByVersion(upgradedVersion, Step.Upgrade);
                s_logger.debug("Upgrading to version " + upgradedVersion + "...");

                Transaction txn = Transaction.open("Cleanup");
                try {
                    if (version != null) {
                        for (DbUpgrade upgrade : versionUpgrades) {
                            s_logger.info("Cleanup upgrade " + upgrade.getClass().getSimpleName() + " to upgrade from " + upgrade.getUpgradableVersionRange()[0] + "-"
                                    + upgrade.getUpgradableVersionRange()[1] + " to " + upgrade.getUpgradedVersion());

                            txn.start();
                            
                            Connection conn;
                            try {
                                conn = txn.getConnection();
                            } catch (SQLException e) {
                                s_logger.error("Unable to cleanup the database", e);
                                throw new CloudRuntimeException("Unable to cleanup the database", e);
                            }

                            File[] scripts = upgrade.getCleanupScripts();
                            if (scripts != null) {
                                for (File script : scripts) {
                                    runScript(conn, script);
                                    s_logger.debug("Cleanup script " + script.getAbsolutePath() + " is executed successfully");
                                }
                            }
                            txn.commit();
                        }

                        txn.start();
                        version.setStep(Step.Complete);
                        s_logger.debug("Upgrade completed for version " + upgradedVersion);
                        version.setUpdated(new Date());
                        _dao.update(version.getId(), version);
                        txn.commit();
                    }
                } finally {
                    txn.close();
                }
            }
        }

    }

    @Override
    public void check() {
        GlobalLock lock = GlobalLock.getInternLock("DatabaseUpgrade");
        try {
            s_logger.info("Grabbing lock to check for database upgrade.");
            if (!lock.lock(20 * 60)) {
                throw new CloudRuntimeException("Unable to acquire lock to check for database integrity.");
            }

            try {
                String dbVersion = _dao.getCurrentVersion();
                String currentVersion = this.getClass().getPackage().getImplementationVersion();
                if (currentVersion == null) {
                    currentVersion = this.getClass().getSuperclass().getPackage().getImplementationVersion();
                }

                s_logger.info("DB version = " + dbVersion + " Code Version = " + currentVersion);

                if (Version.compare(Version.trimToPatch(dbVersion), Version.trimToPatch(currentVersion)) > 0) {
                    throw new CloudRuntimeException("Database version " + dbVersion + " is higher than management software version " + currentVersion);
                }

                if (Version.compare(Version.trimToPatch(dbVersion), Version.trimToPatch(currentVersion)) == 0) {
                    s_logger.info("DB version and code version matches so no upgrade needed.");
                    return;
                }

                upgrade(dbVersion, currentVersion);
            } finally {
                lock.unlock();
            }
        } finally {
            lock.releaseRef();
        }
    }
}<|MERGE_RESOLUTION|>--- conflicted
+++ resolved
@@ -71,10 +71,7 @@
 
     public DatabaseUpgradeChecker() {
         _dao = ComponentLocator.inject(VersionDaoImpl.class);
-<<<<<<< HEAD
-=======
-
->>>>>>> b93c7bc6
+
         _upgradeMap.put("2.1.7", new DbUpgrade[] { new Upgrade217to218(), new Upgrade218to22(), new Upgrade221to222(), new UpgradeSnapshot217to224(), new Upgrade222to224(), new Upgrade224to225(), new Upgrade225to226(), new Upgrade227to228(), new Upgrade228to229(), new Upgrade229to2210()});
         _upgradeMap.put("2.1.8", new DbUpgrade[] { new Upgrade218to22(), new Upgrade221to222(), new UpgradeSnapshot217to224(), new Upgrade222to224(), new Upgrade218to224DomainVlans(), new Upgrade224to225(), new Upgrade225to226(), new Upgrade227to228(), new Upgrade228to229(), new Upgrade229to2210()});
         _upgradeMap.put("2.1.9", new DbUpgrade[] { new Upgrade218to22(), new Upgrade221to222(), new UpgradeSnapshot217to224(), new Upgrade222to224(), new Upgrade218to224DomainVlans(), new Upgrade224to225(), new Upgrade225to226(), new Upgrade227to228(), new Upgrade228to229(), new Upgrade229to2210()});
