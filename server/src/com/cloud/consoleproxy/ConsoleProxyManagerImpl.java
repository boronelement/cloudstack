--- conflicted
+++ resolved
@@ -31,12 +31,9 @@
 import javax.naming.ConfigurationException;
 import javax.persistence.Table;
 
-<<<<<<< HEAD
 import org.apache.cloudstack.api.ServerApiException;
-=======
 import com.cloud.offering.DiskOffering;
 import com.cloud.storage.dao.DiskOfferingDao;
->>>>>>> ad063ed6
 import org.apache.log4j.Logger;
 import org.springframework.context.annotation.Primary;
 import org.springframework.stereotype.Component;
@@ -1514,20 +1511,8 @@
         boolean useLocalStorage = Boolean.parseBoolean(configs.get(Config.SystemVMUseLocalStorage.key()));
 
         //check if there is a default service offering configured
-        String cpvmSrvcOffIdStr = configs.get(Config.ConsoleProxyServiceOffering.key()); 
+        String cpvmSrvcOffIdStr = configs.get(Config.ConsoleProxyServiceOffering.key());
         if (cpvmSrvcOffIdStr != null) {
-<<<<<<< HEAD
-
-            Long cpvmSrvcOffId = null;
-            try {
-                cpvmSrvcOffId = _identityDao.getIdentityId(DiskOfferingVO.class.getAnnotation(Table.class).name(),cpvmSrvcOffIdStr);
-            } catch (Exception e) {
-                String msg = "Can't find system service offering specified by global config, uuid=" + cpvmSrvcOffIdStr + " for console proxy vm";
-                s_logger.warn(msg);
-            }
-            if(cpvmSrvcOffId != null){
-                _serviceOffering = _offeringDao.findById(cpvmSrvcOffId);
-=======
             DiskOffering diskOffering = _diskOfferingDao.findByUuid(cpvmSrvcOffIdStr);
             if (diskOffering == null)
                 diskOffering = _diskOfferingDao.findById(Long.parseLong(cpvmSrvcOffIdStr));
@@ -1535,9 +1520,8 @@
                 _serviceOffering = _offeringDao.findById(diskOffering.getId());
             } else {
                 s_logger.warn("Can't find system service offering specified by global config, uuid=" + cpvmSrvcOffIdStr + " for console proxy vm");
->>>>>>> ad063ed6
-            }
-        } 
+            }
+        }
 
         if(_serviceOffering == null || !_serviceOffering.getSystemUse()){
             int ramSize = NumbersUtil.parseInt(_configDao.getValue("console.ram.size"), DEFAULT_PROXY_VM_RAMSIZE);
