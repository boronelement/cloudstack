--- conflicted
+++ resolved
@@ -2540,17 +2540,10 @@
         }
 
         NicProfile nicProfile = new NicProfile(nic, network, nic.getBroadcastUri(), nic.getIsolationUri(), 
-<<<<<<< HEAD
-                _networkMgr.getNetworkRate(network.getId(), vm.getId()), 
-                _networkMgr.isSecurityGroupSupportedInNetwork(network), 
-                _networkMgr.getNetworkTag(vmProfile.getVirtualMachine().getHypervisorType(), network));
-
-=======
                 _networkModel.getNetworkRate(network.getId(), vm.getId()), 
                 _networkModel.isSecurityGroupSupportedInNetwork(network), 
                 _networkModel.getNetworkTag(vmProfile.getVirtualMachine().getHypervisorType(), network));
-        
->>>>>>> ce4b49d3
+
         //1) Unplug the nic
         NicTO nicTO = toNicTO(nicProfile, vmProfile.getVirtualMachine().getHypervisorType());
         s_logger.debug("Un-plugging nic for vm " + vm + " from network " + network);
