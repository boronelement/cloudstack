--- conflicted
+++ resolved
@@ -1172,13 +1172,7 @@
         }
 
         vmGuru.prepareStop(profile);
-<<<<<<< HEAD
-        
-        StopCommand stop = new StopCommand(vm);
-=======
-
         StopCommand stop = new StopCommand(vm, _mgmtServer.getExecuteInSequence());
->>>>>>> 0a4e6512
         boolean stopped = false;
         StopAnswer answer = null;
         try {
