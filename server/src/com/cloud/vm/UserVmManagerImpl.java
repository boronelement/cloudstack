// Licensed to the Apache Software Foundation (ASF) under one
// or more contributor license agreements.  See the NOTICE file
// distributed with this work for additional information
// regarding copyright ownership.  The ASF licenses this file
// to you under the Apache License, Version 2.0 (the
// "License"); you may not use this file except in compliance
// with the License.  You may obtain a copy of the License at
//
//   http://www.apache.org/licenses/LICENSE-2.0
//
// Unless required by applicable law or agreed to in writing,
// software distributed under the License is distributed on an
// "AS IS" BASIS, WITHOUT WARRANTIES OR CONDITIONS OF ANY
// KIND, either express or implied.  See the License for the
// specific language governing permissions and limitations
// under the License.
package com.cloud.vm;

import java.util.ArrayList;
import java.util.Date;
import java.util.HashMap;
import java.util.HashSet;
import java.util.List;
import java.util.Map;
import java.util.Set;
import java.util.UUID;
import java.util.concurrent.Executors;
import java.util.concurrent.ScheduledExecutorService;
import java.util.concurrent.TimeUnit;

import javax.ejb.Local;
import javax.inject.Inject;
import javax.naming.ConfigurationException;

import org.apache.commons.codec.binary.Base64;
import org.apache.log4j.Logger;

import org.apache.cloudstack.acl.ControlledEntity.ACLType;
import org.apache.cloudstack.acl.SecurityChecker.AccessType;
import org.apache.cloudstack.affinity.AffinityGroupVO;
import org.apache.cloudstack.affinity.dao.AffinityGroupDao;
import org.apache.cloudstack.affinity.dao.AffinityGroupVMMapDao;
import org.apache.cloudstack.api.BaseCmd.HTTPMethod;
import org.apache.cloudstack.api.command.admin.vm.AssignVMCmd;
import org.apache.cloudstack.api.command.admin.vm.RecoverVMCmd;
import org.apache.cloudstack.api.command.user.vm.AddNicToVMCmd;
import org.apache.cloudstack.api.command.user.vm.DeployVMCmd;
import org.apache.cloudstack.api.command.user.vm.DestroyVMCmd;
import org.apache.cloudstack.api.command.user.vm.RebootVMCmd;
import org.apache.cloudstack.api.command.user.vm.RemoveNicFromVMCmd;
import org.apache.cloudstack.api.command.user.vm.ResetVMPasswordCmd;
import org.apache.cloudstack.api.command.user.vm.ResetVMSSHKeyCmd;
import org.apache.cloudstack.api.command.user.vm.RestoreVMCmd;
import org.apache.cloudstack.api.command.user.vm.ScaleVMCmd;
import org.apache.cloudstack.api.command.user.vm.StartVMCmd;
import org.apache.cloudstack.api.command.user.vm.UpdateDefaultNicForVMCmd;
import org.apache.cloudstack.api.command.user.vm.UpdateVMCmd;
import org.apache.cloudstack.api.command.user.vm.UpgradeVMCmd;
import org.apache.cloudstack.api.command.user.vmgroup.CreateVMGroupCmd;
import org.apache.cloudstack.api.command.user.vmgroup.DeleteVMGroupCmd;
import org.apache.cloudstack.context.CallContext;
import org.apache.cloudstack.engine.cloud.entity.api.VirtualMachineEntity;
import org.apache.cloudstack.engine.service.api.OrchestrationService;
import org.apache.cloudstack.engine.subsystem.api.storage.TemplateDataFactory;
import org.apache.cloudstack.engine.subsystem.api.storage.TemplateInfo;
import org.apache.cloudstack.framework.jobs.AsyncJobManager;
import org.apache.cloudstack.framework.jobs.Outcome;
import org.apache.cloudstack.storage.datastore.db.PrimaryDataStoreDao;
import org.apache.cloudstack.storage.datastore.db.StoragePoolVO;
import org.apache.cloudstack.storage.to.TemplateObjectTO;

import com.cloud.agent.AgentManager;
import com.cloud.agent.api.Answer;
import com.cloud.agent.api.GetVmDiskStatsAnswer;
import com.cloud.agent.api.GetVmDiskStatsCommand;
import com.cloud.agent.api.GetVmStatsAnswer;
import com.cloud.agent.api.GetVmStatsCommand;
import com.cloud.agent.api.PvlanSetupCommand;
import com.cloud.agent.api.StartAnswer;
import com.cloud.agent.api.StopAnswer;
import com.cloud.agent.api.VmDiskStatsEntry;
import com.cloud.agent.api.VmStatsEntry;
import com.cloud.agent.api.to.DiskTO;
import com.cloud.agent.api.to.NicTO;
import com.cloud.agent.api.to.VirtualMachineTO;
import com.cloud.agent.manager.Commands;
import com.cloud.alert.AlertManager;
import com.cloud.api.ApiDBUtils;
import com.cloud.api.query.dao.UserVmJoinDao;
import com.cloud.api.query.vo.UserVmJoinVO;
import com.cloud.capacity.CapacityManager;
import com.cloud.configuration.Config;
import com.cloud.configuration.ConfigurationManager;
import com.cloud.configuration.Resource.ResourceType;
import com.cloud.configuration.dao.ConfigurationDao;
import com.cloud.dc.DataCenter;
import com.cloud.dc.DataCenter.NetworkType;
import com.cloud.dc.DataCenterVO;
import com.cloud.dc.DedicatedResourceVO;
import com.cloud.dc.HostPodVO;
import com.cloud.dc.dao.ClusterDao;
import com.cloud.dc.dao.DataCenterDao;
import com.cloud.dc.dao.DedicatedResourceDao;
import com.cloud.dc.dao.HostPodDao;
import com.cloud.deploy.DataCenterDeployment;
import com.cloud.deploy.DeployDestination;
import com.cloud.deploy.DeploymentPlanner.ExcludeList;
import com.cloud.domain.DomainVO;
import com.cloud.domain.dao.DomainDao;
import com.cloud.event.ActionEvent;
import com.cloud.event.EventTypes;
import com.cloud.event.UsageEventUtils;
import com.cloud.event.dao.UsageEventDao;
import com.cloud.exception.AgentUnavailableException;
import com.cloud.exception.CloudException;
import com.cloud.exception.ConcurrentOperationException;
import com.cloud.exception.InsufficientCapacityException;
import com.cloud.exception.InvalidParameterValueException;
import com.cloud.exception.ManagementServerException;
import com.cloud.exception.OperationTimedoutException;
import com.cloud.exception.PermissionDeniedException;
import com.cloud.exception.ResourceAllocationException;
import com.cloud.exception.ResourceUnavailableException;
import com.cloud.exception.StorageUnavailableException;
import com.cloud.exception.VirtualMachineMigrationException;
import com.cloud.ha.HighAvailabilityManager;
import com.cloud.host.Host;
import com.cloud.host.HostVO;
import com.cloud.host.dao.HostDao;
import com.cloud.hypervisor.Hypervisor.HypervisorType;
import com.cloud.hypervisor.HypervisorCapabilitiesVO;
import com.cloud.hypervisor.dao.HypervisorCapabilitiesDao;
import com.cloud.network.Network;
import com.cloud.network.Network.IpAddresses;
import com.cloud.network.Network.Provider;
import com.cloud.network.Network.Service;
import com.cloud.network.NetworkManager;
import com.cloud.network.NetworkModel;
import com.cloud.network.Networks.TrafficType;
import com.cloud.network.PhysicalNetwork;
import com.cloud.network.dao.FirewallRulesDao;
import com.cloud.network.dao.IPAddressDao;
import com.cloud.network.dao.IPAddressVO;
import com.cloud.network.dao.LoadBalancerVMMapDao;
import com.cloud.network.dao.LoadBalancerVMMapVO;
import com.cloud.network.dao.NetworkDao;
import com.cloud.network.dao.NetworkServiceMapDao;
import com.cloud.network.dao.NetworkVO;
import com.cloud.network.dao.PhysicalNetworkDao;
import com.cloud.network.element.UserDataServiceProvider;
import com.cloud.network.guru.NetworkGuru;
import com.cloud.network.lb.LoadBalancingRulesManager;
import com.cloud.network.rules.FirewallManager;
import com.cloud.network.rules.FirewallRuleVO;
import com.cloud.network.rules.PortForwardingRuleVO;
import com.cloud.network.rules.RulesManager;
import com.cloud.network.rules.dao.PortForwardingRulesDao;
import com.cloud.network.security.SecurityGroup;
import com.cloud.network.security.SecurityGroupManager;
import com.cloud.network.security.dao.SecurityGroupDao;
import com.cloud.network.security.dao.SecurityGroupVMMapDao;
import com.cloud.network.vpc.VpcManager;
import com.cloud.network.vpc.dao.VpcDao;
import com.cloud.offering.NetworkOffering;
import com.cloud.offering.NetworkOffering.Availability;
import com.cloud.offering.ServiceOffering;
import com.cloud.offerings.NetworkOfferingVO;
import com.cloud.offerings.dao.NetworkOfferingDao;
import com.cloud.org.Cluster;
import com.cloud.org.Grouping;
import com.cloud.projects.Project.ListProjectResourcesCriteria;
import com.cloud.projects.ProjectManager;
import com.cloud.resource.ResourceManager;
import com.cloud.resource.ResourceState;
import com.cloud.server.ConfigurationServer;
import com.cloud.server.Criteria;
import com.cloud.service.ServiceOfferingVO;
import com.cloud.service.dao.ServiceOfferingDao;
import com.cloud.storage.DiskOfferingVO;
import com.cloud.storage.GuestOSCategoryVO;
import com.cloud.storage.GuestOSVO;
import com.cloud.storage.SnapshotVO;
import com.cloud.storage.Storage;
import com.cloud.storage.Storage.ImageFormat;
import com.cloud.storage.Storage.TemplateType;
import com.cloud.storage.StorageManager;
import com.cloud.storage.StoragePool;
import com.cloud.storage.StoragePoolStatus;
import com.cloud.storage.VMTemplateVO;
import com.cloud.storage.VMTemplateZoneVO;
import com.cloud.storage.Volume;
import com.cloud.storage.VolumeManager;
import com.cloud.storage.VolumeVO;
import com.cloud.storage.dao.DiskOfferingDao;
import com.cloud.storage.dao.GuestOSCategoryDao;
import com.cloud.storage.dao.GuestOSDao;
import com.cloud.storage.dao.SnapshotDao;
import com.cloud.storage.dao.VMTemplateDao;
import com.cloud.storage.dao.VMTemplateDetailsDao;
import com.cloud.storage.dao.VMTemplateZoneDao;
import com.cloud.storage.dao.VolumeDao;
import com.cloud.storage.snapshot.SnapshotManager;
import com.cloud.tags.dao.ResourceTagDao;
import com.cloud.template.TemplateManager;
import com.cloud.template.VirtualMachineTemplate;
import com.cloud.template.VirtualMachineTemplate.BootloaderType;
import com.cloud.user.Account;
import com.cloud.user.AccountManager;
import com.cloud.user.AccountService;
import com.cloud.user.AccountVO;
import com.cloud.user.ResourceLimitService;
import com.cloud.user.SSHKeyPair;
import com.cloud.user.SSHKeyPairVO;
import com.cloud.user.User;
import com.cloud.user.UserVO;
import com.cloud.user.VmDiskStatisticsVO;
import com.cloud.user.dao.AccountDao;
import com.cloud.user.dao.SSHKeyPairDao;
import com.cloud.user.dao.UserDao;
import com.cloud.user.dao.VmDiskStatisticsDao;
import com.cloud.uservm.UserVm;
import com.cloud.utils.Journal;
import com.cloud.utils.NumbersUtil;
import com.cloud.utils.Pair;
import com.cloud.utils.PasswordGenerator;
import com.cloud.utils.component.ManagerBase;
import com.cloud.utils.concurrency.NamedThreadFactory;
import com.cloud.utils.crypt.RSAHelper;
import com.cloud.utils.db.DB;
import com.cloud.utils.db.Filter;
import com.cloud.utils.db.GlobalLock;
import com.cloud.utils.db.SearchBuilder;
import com.cloud.utils.db.SearchCriteria;
import com.cloud.utils.db.SearchCriteria.Func;
import com.cloud.utils.db.Transaction;
import com.cloud.utils.exception.CloudRuntimeException;
import com.cloud.utils.exception.ExecutionException;
import com.cloud.utils.fsm.NoTransitionException;
import com.cloud.utils.net.NetUtils;
import com.cloud.vm.VirtualMachine.State;
import com.cloud.vm.dao.InstanceGroupDao;
import com.cloud.vm.dao.InstanceGroupVMMapDao;
import com.cloud.vm.dao.NicDao;
import com.cloud.vm.dao.SecondaryStorageVmDao;
import com.cloud.vm.dao.UserVmCloneSettingDao;
import com.cloud.vm.dao.UserVmDao;
import com.cloud.vm.dao.UserVmDetailsDao;
import com.cloud.vm.dao.VMInstanceDao;
import com.cloud.vm.snapshot.VMSnapshot;
import com.cloud.vm.snapshot.VMSnapshotManager;
import com.cloud.vm.snapshot.VMSnapshotVO;
import com.cloud.vm.snapshot.dao.VMSnapshotDao;

@Local(value = { UserVmManager.class, UserVmService.class })
public class UserVmManagerImpl extends ManagerBase implements UserVmManager, UserVmService, VirtualMachineGuru {
    private static final Logger s_logger = Logger
            .getLogger(UserVmManagerImpl.class);

    private static final int ACQUIRE_GLOBAL_LOCK_TIMEOUT_FOR_COOPERATION = 3; // 3
    // seconds

    public enum UserVmCloneType {
        full,
        linked
    }

    @Inject
    protected HostDao _hostDao = null;
    @Inject
    protected ServiceOfferingDao _offeringDao = null;
    @Inject
    protected DiskOfferingDao _diskOfferingDao = null;
    @Inject
    protected VMTemplateDao _templateDao = null;
    @Inject
    protected VMTemplateDetailsDao _templateDetailsDao = null;
    @Inject
    protected VMTemplateZoneDao _templateZoneDao = null;
    @Inject
    protected DomainDao _domainDao = null;
    @Inject
    protected UserVmCloneSettingDao _vmCloneSettingDao = null;
    @Inject
    protected UserVmDao _vmDao = null;
    @Inject
    protected UserVmJoinDao _vmJoinDao = null;
    @Inject
    protected VolumeDao _volsDao = null;
    @Inject
    protected DataCenterDao _dcDao = null;
    @Inject
    protected FirewallRulesDao _rulesDao = null;
    @Inject
    protected LoadBalancerVMMapDao _loadBalancerVMMapDao = null;
    @Inject
    protected PortForwardingRulesDao _portForwardingDao;
    @Inject
    protected IPAddressDao _ipAddressDao = null;
    @Inject
    protected HostPodDao _podDao = null;
    @Inject
    protected NetworkModel _networkModel = null;
    @Inject
    protected NetworkManager _networkMgr = null;
    @Inject
    protected StorageManager _storageMgr = null;
    @Inject
    protected SnapshotManager _snapshotMgr = null;
    @Inject
    protected AgentManager _agentMgr = null;
    @Inject
    protected ConfigurationManager _configMgr = null;
    @Inject
    protected AccountDao _accountDao = null;
    @Inject
    protected UserDao _userDao = null;
    @Inject
    protected SnapshotDao _snapshotDao = null;
    @Inject
    protected GuestOSDao _guestOSDao = null;
    @Inject
    protected HighAvailabilityManager _haMgr = null;
    @Inject
    protected AlertManager _alertMgr = null;
    @Inject
    protected AccountManager _accountMgr;
    @Inject
    protected AccountService _accountService;
    @Inject
    protected AsyncJobManager _asyncMgr;
    @Inject
    protected ClusterDao _clusterDao;
    @Inject
    protected PrimaryDataStoreDao _storagePoolDao;
    @Inject
    protected SecurityGroupManager _securityGroupMgr;
    @Inject
    protected ServiceOfferingDao _serviceOfferingDao;
    @Inject
    protected NetworkOfferingDao _networkOfferingDao;
    @Inject
    protected InstanceGroupDao _vmGroupDao;
    @Inject
    protected InstanceGroupVMMapDao _groupVMMapDao;
    @Inject
    protected VirtualMachineManager _itMgr;
    @Inject
    protected NetworkDao _networkDao;
    @Inject
    protected NicDao _nicDao;
    @Inject
    protected VpcDao _vpcDao;
    @Inject
    protected RulesManager _rulesMgr;
    @Inject
    protected LoadBalancingRulesManager _lbMgr;
    @Inject
    protected SSHKeyPairDao _sshKeyPairDao;
    @Inject
    protected UserVmDetailsDao _vmDetailsDao;
    @Inject
    protected HypervisorCapabilitiesDao _hypervisorCapabilitiesDao;
    @Inject
    protected SecurityGroupDao _securityGroupDao;
    @Inject
    protected CapacityManager _capacityMgr;
    @Inject
    protected VMInstanceDao _vmInstanceDao;
    @Inject
    protected ResourceLimitService _resourceLimitMgr;
    @Inject
    protected FirewallManager _firewallMgr;
    @Inject
    protected ProjectManager _projectMgr;
    @Inject
    protected ResourceManager _resourceMgr;

    @Inject
    protected NetworkServiceMapDao _ntwkSrvcDao;
    @Inject
    SecurityGroupVMMapDao _securityGroupVMMapDao;
    @Inject
    protected ItWorkDao _workDao;
    @Inject
    ResourceTagDao _resourceTagDao;
    @Inject
    PhysicalNetworkDao _physicalNetworkDao;
    @Inject
    VpcManager _vpcMgr;
    @Inject
    TemplateManager templateMgr;
    @Inject
    protected GuestOSCategoryDao _guestOSCategoryDao;
    @Inject
    UsageEventDao _usageEventDao;

    @Inject
    SecondaryStorageVmDao _secondaryDao;
    @Inject
    VmDiskStatisticsDao _vmDiskStatsDao;

    @Inject
    protected VMSnapshotDao _vmSnapshotDao;
    @Inject
    protected VMSnapshotManager _vmSnapshotMgr;

    @Inject
    AffinityGroupVMMapDao _affinityGroupVMMapDao;
    @Inject
    AffinityGroupDao _affinityGroupDao;
    @Inject
    TemplateDataFactory templateFactory;
    @Inject
    DedicatedResourceDao _dedicatedDao;
    @Inject
    ConfigurationServer _configServer;

    protected ScheduledExecutorService _executor = null;
    protected int _expungeInterval;
    protected int _expungeDelay;
    protected boolean _dailyOrHourly = false;

    protected String _name;
    protected String _instance;
    protected String _zone;
    protected boolean _instanceNameFlag;
    protected int _scaleRetry;

    @Inject ConfigurationDao _configDao;
    private int _createprivatetemplatefromvolumewait;
    private int _createprivatetemplatefromsnapshotwait;
    private final int MAX_VM_NAME_LEN = 80;
    private final int MAX_HTTP_GET_LENGTH = 2 * MAX_USER_DATA_LENGTH_BYTES;
    private final int MAX_HTTP_POST_LENGTH = 16 * MAX_USER_DATA_LENGTH_BYTES;

    @Inject
    protected OrchestrationService _orchSrvc;

    @Inject VolumeManager volumeMgr;

    @Override
    public UserVmVO getVirtualMachine(long vmId) {
        return _vmDao.findById(vmId);
    }

    @Override
    public List<? extends UserVm> getVirtualMachines(long hostId) {
        return _vmDao.listByHostId(hostId);
    }

    protected void resourceLimitCheck (Account owner, Long cpu, Long memory) throws ResourceAllocationException {
        _resourceLimitMgr.checkResourceLimit(owner, ResourceType.user_vm);
        _resourceLimitMgr.checkResourceLimit(owner, ResourceType.cpu, cpu);
        _resourceLimitMgr.checkResourceLimit(owner, ResourceType.memory, memory);
    }

    protected void resourceCountIncrement (long accountId, Long cpu, Long memory) {
        _resourceLimitMgr.incrementResourceCount(accountId, ResourceType.user_vm);
        _resourceLimitMgr.incrementResourceCount(accountId, ResourceType.cpu, cpu);
        _resourceLimitMgr.incrementResourceCount(accountId, ResourceType.memory, memory);
    }

    protected void resourceCountDecrement (long accountId, Long cpu, Long memory) {
        _resourceLimitMgr.decrementResourceCount(accountId, ResourceType.user_vm);
        _resourceLimitMgr.decrementResourceCount(accountId, ResourceType.cpu, cpu);
        _resourceLimitMgr.decrementResourceCount(accountId, ResourceType.memory, memory);
    }

    @Override
    @ActionEvent(eventType = EventTypes.EVENT_VM_RESETPASSWORD, eventDescription = "resetting Vm password", async = true)
    public UserVm resetVMPassword(ResetVMPasswordCmd cmd, String password)
            throws ResourceUnavailableException, InsufficientCapacityException {
        Account caller = CallContext.current().getCallingAccount();
        Long vmId = cmd.getId();
        UserVmVO userVm = _vmDao.findById(cmd.getId());
        _vmDao.loadDetails(userVm);

        // Do parameters input validation
        if (userVm == null) {
            throw new InvalidParameterValueException(
                    "unable to find a virtual machine with id " + cmd.getId());
        }

        VMTemplateVO template = _templateDao.findByIdIncludingRemoved(userVm
                .getTemplateId());
        if (template == null || !template.getEnablePassword()) {
            throw new InvalidParameterValueException(
                    "Fail to reset password for the virtual machine, the template is not password enabled");
        }

        if (userVm.getState() == State.Error
                || userVm.getState() == State.Expunging) {
            s_logger.error("vm is not in the right state: " + vmId);
            throw new InvalidParameterValueException("Vm with id " + vmId
                    + " is not in the right state");
        }

        _accountMgr.checkAccess(caller, null, true, userVm);

        boolean result = resetVMPasswordInternal(vmId, password);

        if (result) {
            userVm.setPassword(password);
            // update the password in vm_details table too
            // Check if an SSH key pair was selected for the instance and if so
            // use it to encrypt & save the vm password
            encryptAndStorePassword(userVm, password);
        } else {
            throw new CloudRuntimeException(
                    "Failed to reset password for the virtual machine ");
        }

        return userVm;
    }

    private boolean resetVMPasswordInternal(Long vmId,
            String password) throws ResourceUnavailableException,
            InsufficientCapacityException {
        Long userId = CallContext.current().getCallingUserId();
        VMInstanceVO vmInstance = _vmDao.findById(vmId);

        if (password == null || password.equals("")) {
            return false;
        }

        VMTemplateVO template = _templateDao
                .findByIdIncludingRemoved(vmInstance.getTemplateId());
        if (template.getEnablePassword()) {
            Nic defaultNic = _networkModel.getDefaultNic(vmId);
            if (defaultNic == null) {
                s_logger.error("Unable to reset password for vm " + vmInstance
                        + " as the instance doesn't have default nic");
                return false;
            }

            Network defaultNetwork = _networkDao.findById(defaultNic.getNetworkId());
            NicProfile defaultNicProfile = new NicProfile(defaultNic, defaultNetwork, null, null, null, _networkModel.isSecurityGroupSupportedInNetwork(defaultNetwork), _networkModel.getNetworkTag(template.getHypervisorType(), defaultNetwork));
            VirtualMachineProfile vmProfile = new VirtualMachineProfileImpl(vmInstance);
            vmProfile.setParameter(VirtualMachineProfile.Param.VmPassword, password);

            UserDataServiceProvider element = _networkMgr.getPasswordResetProvider(defaultNetwork);
            if (element == null) {
                throw new CloudRuntimeException(
                        "Can't find network element for "
                                + Service.UserData.getName()
                                + " provider needed for password reset");
            }

            boolean result = element.savePassword(defaultNetwork,
                    defaultNicProfile, vmProfile);

            // Need to reboot the virtual machine so that the password gets
            // redownloaded from the DomR, and reset on the VM
            if (!result) {
                s_logger.debug("Failed to reset password for the virutal machine; no need to reboot the vm");
                return false;
            } else {
                if (vmInstance.getState() == State.Stopped) {
                    s_logger.debug("Vm "
                            + vmInstance
                            + " is stopped, not rebooting it as a part of password reset");
                    return true;
                }

                if (rebootVirtualMachine(userId, vmId) == null) {
                    s_logger.warn("Failed to reboot the vm " + vmInstance);
                    return false;
                } else {
                    s_logger.debug("Vm "
                            + vmInstance
                            + " is rebooted successfully as a part of password reset");
                    return true;
                }
            }
        } else {
            if (s_logger.isDebugEnabled()) {
                s_logger.debug("Reset password called for a vm that is not using a password enabled template");
            }
            return false;
        }
    }

    @Override
    @ActionEvent(eventType = EventTypes.EVENT_VM_RESETSSHKEY, eventDescription = "resetting Vm SSHKey", async = true)
    public UserVm resetVMSSHKey(ResetVMSSHKeyCmd cmd)
            throws ResourceUnavailableException, InsufficientCapacityException {

        Account caller = CallContext.current().getCallingAccount();
        Account owner = _accountMgr.finalizeOwner(caller, cmd.getAccountName(), cmd.getDomainId(), cmd.getProjectId());
        Long vmId = cmd.getId();

        UserVmVO userVm = _vmDao.findById(cmd.getId());
        _vmDao.loadDetails(userVm);
        VMTemplateVO template = _templateDao.findByIdIncludingRemoved(userVm.getTemplateId());

        // Do parameters input validation

        if (userVm == null) {
            throw new InvalidParameterValueException("unable to find a virtual machine by id" + cmd.getId());
        }

        if (userVm.getState() == State.Error || userVm.getState() == State.Expunging) {
            s_logger.error("vm is not in the right state: " + vmId);
            throw new InvalidParameterValueException("Vm with specified id is not in the right state");
        }
        if (userVm.getState() != State.Stopped) {
            s_logger.error("vm is not in the right state: " + vmId);
            throw new InvalidParameterValueException("Vm " + userVm + " should be stopped to do SSH Key reset");
        }

        SSHKeyPairVO s = _sshKeyPairDao.findByName(owner.getAccountId(), owner.getDomainId(), cmd.getName());
        if (s == null) {
            throw new InvalidParameterValueException("A key pair with name '" + cmd.getName() + "' does not exist for account " + owner.getAccountName() + " in specified domain id");
        }

        _accountMgr.checkAccess(caller, null, true, userVm);
        String password = null;
        String sshPublicKey = s.getPublicKey();
        if (template != null && template.getEnablePassword()) {
            password = generateRandomPassword();
        }

        boolean result = resetVMSSHKeyInternal(vmId, sshPublicKey, password);

        if (result) {
            userVm.setDetail("SSH.PublicKey", sshPublicKey);
            if (template != null && template.getEnablePassword()) {
                userVm.setPassword(password);
                //update the encrypted password in vm_details table too
                encryptAndStorePassword(userVm, password);
            }
            _vmDao.saveDetails(userVm);
        } else {
            throw new CloudRuntimeException("Failed to reset SSH Key for the virtual machine ");
        }
        return userVm;
    }

    private boolean resetVMSSHKeyInternal(Long vmId, String SSHPublicKey, String password) throws ResourceUnavailableException, InsufficientCapacityException {
        Long userId = CallContext.current().getCallingUserId();
        VMInstanceVO vmInstance = _vmDao.findById(vmId);

        VMTemplateVO template = _templateDao.findByIdIncludingRemoved(vmInstance.getTemplateId());
        Nic defaultNic = _networkModel.getDefaultNic(vmId);
        if (defaultNic == null) {
            s_logger.error("Unable to reset SSH Key for vm " + vmInstance + " as the instance doesn't have default nic");
            return false;
        }

        Network defaultNetwork = _networkDao.findById(defaultNic.getNetworkId());
        NicProfile defaultNicProfile = new NicProfile(defaultNic, defaultNetwork, null, null, null,
                _networkModel.isSecurityGroupSupportedInNetwork(defaultNetwork),
                _networkModel.getNetworkTag(template.getHypervisorType(), defaultNetwork));

        VirtualMachineProfile vmProfile = new VirtualMachineProfileImpl(vmInstance);

        if (template != null && template.getEnablePassword()) {
            vmProfile.setParameter(VirtualMachineProfile.Param.VmPassword, password);
        }

        UserDataServiceProvider element = _networkMgr.getSSHKeyResetProvider(defaultNetwork);
        if (element == null) {
            throw new CloudRuntimeException("Can't find network element for " + Service.UserData.getName() + " provider needed for SSH Key reset");
        }
        boolean result = element.saveSSHKey(defaultNetwork, defaultNicProfile, vmProfile, SSHPublicKey);

        // Need to reboot the virtual machine so that the password gets redownloaded from the DomR, and reset on the VM
        if (!result) {
            s_logger.debug("Failed to reset SSH Key for the virutal machine; no need to reboot the vm");
            return false;
        } else {
            if (vmInstance.getState() == State.Stopped) {
                s_logger.debug("Vm " + vmInstance + " is stopped, not rebooting it as a part of SSH Key reset");
                return true;
            }
            if (rebootVirtualMachine(userId, vmId) == null) {
                s_logger.warn("Failed to reboot the vm " + vmInstance);
                return false;
            } else {
                s_logger.debug("Vm " + vmInstance + " is rebooted successfully as a part of SSH Key reset");
                return true;
            }
        }
    }


    @Override
    public boolean stopVirtualMachine(long userId, long vmId) {
        boolean status = false;
        if (s_logger.isDebugEnabled()) {
            s_logger.debug("Stopping vm=" + vmId);
        }
        UserVmVO vm = _vmDao.findById(vmId);
        if (vm == null || vm.getRemoved() != null) {
            if (s_logger.isDebugEnabled()) {
                s_logger.debug("VM is either removed or deleted.");
            }
            return true;
        }

        User user = _userDao.findById(userId);
        Account account = _accountDao.findById(user.getAccountId());

        try {
            VirtualMachineEntity vmEntity = _orchSrvc.getVirtualMachine(vm.getUuid());
            status = vmEntity.stop(new Long(userId).toString());
        } catch (ResourceUnavailableException e) {
            s_logger.debug("Unable to stop due to ", e);
            status = false;
        } catch (CloudException e) {
            throw new CloudRuntimeException(
                    "Unable to contact the agent to stop the virtual machine "
                            + vm, e);
        }

        if (status) {
            return status;
        } else {
            return status;
        }
    }

    private UserVm rebootVirtualMachine(long userId, long vmId) {
        UserVmVO vm = _vmDao.findById(vmId);

        if (vm == null || vm.getState() == State.Destroyed
                || vm.getState() == State.Expunging || vm.getRemoved() != null) {
            s_logger.warn("Vm id=" + vmId + " doesn't exist");
            return null;
        }

        if (vm.getState() == State.Running && vm.getHostId() != null) {
            collectVmDiskStatistics(vm);
            _itMgr.reboot(vm.getUuid());
            return _vmDao.findById(vmId);
        } else {
            s_logger.error("Vm id=" + vmId
                    + " is not in Running state, failed to reboot");
            return null;
        }
    }

    @Override
    @ActionEvent(eventType = EventTypes.EVENT_VM_UPGRADE, eventDescription = "upgrading Vm")
    /*
     * TODO: cleanup eventually - Refactored API call
     */
    public UserVm upgradeVirtualMachine(UpgradeVMCmd cmd) throws ResourceAllocationException {
        Long vmId = cmd.getId();
        Long svcOffId = cmd.getServiceOfferingId();
        return upgradeStoppedVirtualMachine(vmId, svcOffId);
    }


    private UserVm upgradeStoppedVirtualMachine(Long vmId, Long svcOffId) throws ResourceAllocationException {
        Account caller = CallContext.current().getCallingAccount();

        // Verify input parameters
        UserVmVO vmInstance = _vmDao.findById(vmId);
        if (vmInstance == null) {
            throw new InvalidParameterValueException(
                    "unable to find a virtual machine with id " + vmId);
        }

        _accountMgr.checkAccess(caller, null, true, vmInstance);

        // Check resource limits for CPU and Memory.
        ServiceOfferingVO newServiceOffering = _offeringDao.findById(svcOffId);
        ServiceOfferingVO currentServiceOffering = _offeringDao.findByIdIncludingRemoved(vmInstance.getServiceOfferingId());

        int newCpu = newServiceOffering.getCpu();
        int newMemory = newServiceOffering.getRamSize();
        int currentCpu = currentServiceOffering.getCpu();
        int currentMemory = currentServiceOffering.getRamSize();

        if (newCpu > currentCpu) {
            _resourceLimitMgr.checkResourceLimit(caller, ResourceType.cpu,
                    newCpu - currentCpu);
        }
        if (newMemory > currentMemory) {
            _resourceLimitMgr.checkResourceLimit(caller, ResourceType.memory,
                    newMemory - currentMemory);
        }

        // Check that the specified service offering ID is valid
        _itMgr.checkIfCanUpgrade(vmInstance, svcOffId);

        // remove diskAndMemory VM snapshots
        List<VMSnapshotVO> vmSnapshots = _vmSnapshotDao.findByVm(vmId);
        for (VMSnapshotVO vmSnapshotVO : vmSnapshots) {
            if(vmSnapshotVO.getType() == VMSnapshot.Type.DiskAndMemory){
                if(!_vmSnapshotMgr.deleteAllVMSnapshots(vmId, VMSnapshot.Type.DiskAndMemory)){
                    String errMsg = "Failed to remove VM snapshot during upgrading, snapshot id " + vmSnapshotVO.getId();
                    s_logger.debug(errMsg);
                    throw new CloudRuntimeException(errMsg);
                }

            }
        }

        _itMgr.upgradeVmDb(vmId, svcOffId);

        // Increment or decrement CPU and Memory count accordingly.
        if (newCpu > currentCpu) {
            _resourceLimitMgr.incrementResourceCount(caller.getAccountId(), ResourceType.cpu, new Long (newCpu - currentCpu));
        } else if (currentCpu > newCpu) {
            _resourceLimitMgr.decrementResourceCount(caller.getAccountId(), ResourceType.cpu, new Long (currentCpu - newCpu));
        }
        if (newMemory > currentMemory) {
            _resourceLimitMgr.incrementResourceCount(caller.getAccountId(), ResourceType.memory, new Long (newMemory - currentMemory));
        } else if (currentMemory > newMemory) {
            _resourceLimitMgr.decrementResourceCount(caller.getAccountId(), ResourceType.memory, new Long (currentMemory - newMemory));
        }

        return _vmDao.findById(vmInstance.getId());

    }


    @Override
    public UserVm addNicToVirtualMachine(AddNicToVMCmd cmd) throws InvalidParameterValueException, PermissionDeniedException, CloudRuntimeException {
        Long vmId = cmd.getVmId();
        Long networkId = cmd.getNetworkId();
        String ipAddress = cmd.getIpAddress();
        Account caller = CallContext.current().getCallingAccount();

        UserVmVO vmInstance = _vmDao.findById(vmId);
        if(vmInstance == null) {
            throw new InvalidParameterValueException("unable to find a virtual machine with id " + vmId);
        }
        NetworkVO network = _networkDao.findById(networkId);
        if(network == null) {
            throw new InvalidParameterValueException("unable to find a network with id " + networkId);
        }
        List<NicVO> allNics = _nicDao.listByVmId(vmInstance.getId());
        for(NicVO nic : allNics){
            if(nic.getNetworkId() == network.getId())
                throw new CloudRuntimeException("A NIC already exists for VM:" + vmInstance.getInstanceName() + " in network: " + network.getUuid());
        }

        NicProfile profile = new NicProfile(null, null);
        if(ipAddress != null) {
            profile = new NicProfile(ipAddress, null);
        }

        // Perform permission check on VM
        _accountMgr.checkAccess(caller, null, true, vmInstance);

        // Verify that zone is not Basic
        DataCenterVO dc = _dcDao.findById(vmInstance.getDataCenterId());
        if (dc.getNetworkType() == DataCenter.NetworkType.Basic) {
            throw new CloudRuntimeException("Zone " + vmInstance.getDataCenterId() + ", has a NetworkType of Basic. Can't add a new NIC to a VM on a Basic Network");
        }

        // Perform account permission check on network
        if (network.getGuestType() != Network.GuestType.Shared) {
            // Check account permissions
            List<NetworkVO> networkMap = _networkDao.listBy(caller.getId(), network.getId());
            if ((networkMap == null || networkMap.isEmpty() ) && caller.getType() != Account.ACCOUNT_TYPE_ADMIN) {
                throw new PermissionDeniedException("Unable to modify a vm using network with id " + network.getId() + ", permission denied");
            }
        }

        //ensure network belongs in zone
        if (network.getDataCenterId() != vmInstance.getDataCenterId()) {
            throw new CloudRuntimeException(vmInstance + " is in zone:" + vmInstance.getDataCenterId() + " but " + network + " is in zone:" + network.getDataCenterId());
        }

        if(_networkModel.getNicInNetwork(vmInstance.getId(),network.getId()) != null){
            s_logger.debug(vmInstance + " already in " + network + " going to add another NIC");
        } else {
            //* get all vms hostNames in the network
            List<String> hostNames = _vmInstanceDao.listDistinctHostNames(network.getId());
            //* verify that there are no duplicates
            if (hostNames.contains(vmInstance.getHostName())) {
                throw new CloudRuntimeException(network + " already has a vm with host name: '" + vmInstance.getHostName());
            }
        }

        NicProfile guestNic = null;

        try {
            guestNic = _itMgr.addVmToNetwork(vmInstance, network, profile);
        } catch (ResourceUnavailableException e) {
            throw new CloudRuntimeException("Unable to add NIC to " + vmInstance + ": " + e);
        } catch (InsufficientCapacityException e) {
            throw new CloudRuntimeException("Insufficient capacity when adding NIC to " + vmInstance + ": " + e);
        } catch (ConcurrentOperationException e) {
            throw new CloudRuntimeException("Concurrent operations on adding NIC to " + vmInstance + ": " +e);
        }
        if (guestNic == null) {
            throw new CloudRuntimeException("Unable to add NIC to " + vmInstance);
        }

        s_logger.debug("Successful addition of " + network + " from " + vmInstance);
        return _vmDao.findById(vmInstance.getId());
    }

    @Override
    public UserVm removeNicFromVirtualMachine(RemoveNicFromVMCmd cmd) throws InvalidParameterValueException, PermissionDeniedException, CloudRuntimeException {
        Long vmId = cmd.getVmId();
        Long nicId = cmd.getNicId();
        Account caller = CallContext.current().getCallingAccount();

        UserVmVO vmInstance = _vmDao.findById(vmId);
        if(vmInstance == null) {
            throw new InvalidParameterValueException("unable to find a virtual machine with id " + vmId);
        }
        NicVO nic = _nicDao.findById(nicId);
        if (nic == null){
            throw new InvalidParameterValueException("unable to find a nic with id " + nicId);
        }
        NetworkVO network = _networkDao.findById(nic.getNetworkId());
        if(network == null) {
            throw new InvalidParameterValueException("unable to find a network with id " + nic.getNetworkId());
        }

        // Perform permission check on VM
        _accountMgr.checkAccess(caller, null, true, vmInstance);

        // Verify that zone is not Basic
        DataCenterVO dc = _dcDao.findById(vmInstance.getDataCenterId());
        if (dc.getNetworkType() == DataCenter.NetworkType.Basic) {
            throw new CloudRuntimeException("Zone " + vmInstance.getDataCenterId() + ", has a NetworkType of Basic. Can't remove a NIC from a VM on a Basic Network");
        }

        //check to see if nic is attached to VM
        if (nic.getInstanceId() != vmId) {
            throw new InvalidParameterValueException(nic + " is not a nic on  " + vmInstance);
        }

        // Perform account permission check on network
        if (network.getGuestType() != Network.GuestType.Shared) {
            // Check account permissions
            List<NetworkVO> networkMap = _networkDao.listBy(caller.getId(), network.getId());
            if ((networkMap == null || networkMap.isEmpty() ) && caller.getType() != Account.ACCOUNT_TYPE_ADMIN) {
                throw new PermissionDeniedException("Unable to modify a vm using network with id " + network.getId() + ", permission denied");
            }
        }

        boolean nicremoved = false;

        try {
            nicremoved = _itMgr.removeNicFromVm(vmInstance, nic);
        } catch (ResourceUnavailableException e) {
            throw new CloudRuntimeException("Unable to remove " + network + " from " + vmInstance +": " + e);

        } catch (ConcurrentOperationException e) {
            throw new CloudRuntimeException("Concurrent operations on removing " + network + " from " + vmInstance + ": " + e);
        }

        if (!nicremoved) {
            throw new CloudRuntimeException("Unable to remove " + network +  " from " + vmInstance );
        }

        s_logger.debug("Successful removal of " + network + " from " + vmInstance);
        return _vmDao.findById(vmInstance.getId());


    }

    @Override
    public UserVm updateDefaultNicForVirtualMachine(UpdateDefaultNicForVMCmd cmd) throws InvalidParameterValueException, CloudRuntimeException {
        Long vmId = cmd.getVmId();
        Long nicId = cmd.getNicId();
        Account caller = CallContext.current().getCallingAccount();

        UserVmVO vmInstance = _vmDao.findById(vmId);
        if (vmInstance == null){
            throw new InvalidParameterValueException("unable to find a virtual machine with id " + vmId);
        }
        NicVO nic = _nicDao.findById(nicId);
        if (nic == null){
            throw new InvalidParameterValueException("unable to find a nic with id " + nicId);
        }
        NetworkVO network = _networkDao.findById(nic.getNetworkId());
        if (network == null){
            throw new InvalidParameterValueException("unable to find a network with id " + nic.getNetworkId());
        }

        // Perform permission check on VM
        _accountMgr.checkAccess(caller, null, true, vmInstance);

        // Verify that zone is not Basic
        DataCenterVO dc = _dcDao.findById(vmInstance.getDataCenterId());
        if (dc.getNetworkType() == DataCenter.NetworkType.Basic) {
            throw new CloudRuntimeException("Zone " + vmInstance.getDataCenterId() + ", has a NetworkType of Basic. Can't change default NIC on a Basic Network");
        }

        // no need to check permissions for network, we'll enumerate the ones they already have access to
        Network existingdefaultnet = _networkModel.getDefaultNetworkForVm(vmId);

        //check to see if nic is attached to VM
        if (nic.getInstanceId() != vmId) {
            throw new InvalidParameterValueException(nic + " is not a nic on  " + vmInstance);
        }
        // if current default equals chosen new default, Throw an exception
        if (nic.isDefaultNic()){
            throw new CloudRuntimeException("refusing to set default nic because chosen nic is already the default");
        }

        //make sure the VM is Running or Stopped
        if ((vmInstance.getState() != State.Running) && (vmInstance.getState() != State.Stopped)) {
            throw new CloudRuntimeException("refusing to set default " + vmInstance + " is not Running or Stopped");
        }

        NicProfile existing = null;
        List<NicProfile> nicProfiles = _networkMgr.getNicProfiles(vmInstance);
        for (NicProfile nicProfile : nicProfiles) {
            if(nicProfile.isDefaultNic() && nicProfile.getNetworkId() == existingdefaultnet.getId()){
                existing = nicProfile;
                continue;
            }
        }

        if (existing == null){
            s_logger.warn("Failed to update default nic, no nic profile found for existing default network");
            throw new CloudRuntimeException("Failed to find a nic profile for the existing default network. This is bad and probably means some sort of configuration corruption");
        }

        Network oldDefaultNetwork = null;
        oldDefaultNetwork = _networkModel.getDefaultNetworkForVm(vmId);
        String oldNicIdString = Long.toString(_networkModel.getDefaultNic(vmId).getId());
        long oldNetworkOfferingId = -1L;

        if(oldDefaultNetwork!=null) {
            oldNetworkOfferingId = oldDefaultNetwork.getNetworkOfferingId();
        }
        NicVO existingVO = _nicDao.findById(existing.id);
        Integer chosenID = nic.getDeviceId();
        Integer existingID = existing.getDeviceId();

        nic.setDefaultNic(true);
        nic.setDeviceId(existingID);
        existingVO.setDefaultNic(false);
        existingVO.setDeviceId(chosenID);

        nic = _nicDao.persist(nic);
        existingVO = _nicDao.persist(existingVO);

        Network newdefault = null;
        newdefault = _networkModel.getDefaultNetworkForVm(vmId);

        if (newdefault == null){
            nic.setDefaultNic(false);
            nic.setDeviceId(chosenID);
            existingVO.setDefaultNic(true);
            existingVO.setDeviceId(existingID);

            nic = _nicDao.persist(nic);
            existingVO = _nicDao.persist(existingVO);

            newdefault = _networkModel.getDefaultNetworkForVm(vmId);
            if (newdefault.getId() == existingdefaultnet.getId()) {
                throw new CloudRuntimeException("Setting a default nic failed, and we had no default nic, but we were able to set it back to the original");
            }
            throw new CloudRuntimeException("Failed to change default nic to " + nic + " and now we have no default");
        } else if (newdefault.getId() == nic.getNetworkId()) {
            s_logger.debug("successfully set default network to " + network + " for " + vmInstance);
            String nicIdString = Long.toString(nic.getId());
            long newNetworkOfferingId = network.getNetworkOfferingId();
            UsageEventUtils.publishUsageEvent(EventTypes.EVENT_NETWORK_OFFERING_REMOVE, vmInstance.getAccountId(), vmInstance.getDataCenterId(),
                    vmInstance.getId(), oldNicIdString, oldNetworkOfferingId, null, 1L, VirtualMachine.class.getName(), vmInstance.getUuid());
            UsageEventUtils.publishUsageEvent(EventTypes.EVENT_NETWORK_OFFERING_ASSIGN, vmInstance.getAccountId(), vmInstance.getDataCenterId(),
                     vmInstance.getId(), nicIdString, newNetworkOfferingId, null, 1L, VirtualMachine.class.getName(), vmInstance.getUuid());
            UsageEventUtils.publishUsageEvent(EventTypes.EVENT_NETWORK_OFFERING_REMOVE, vmInstance.getAccountId(), vmInstance.getDataCenterId(),
                    vmInstance.getId(), nicIdString, newNetworkOfferingId, null, 0L, VirtualMachine.class.getName(), vmInstance.getUuid());
            UsageEventUtils.publishUsageEvent(EventTypes.EVENT_NETWORK_OFFERING_ASSIGN, vmInstance.getAccountId(), vmInstance.getDataCenterId(),
                     vmInstance.getId(), oldNicIdString, oldNetworkOfferingId, null, 0L, VirtualMachine.class.getName(), vmInstance.getUuid());
            return _vmDao.findById(vmInstance.getId());
        }

        throw new CloudRuntimeException("something strange happened, new default network(" + newdefault.getId() + ") is not null, and is not equal to the network(" + nic.getNetworkId() + ") of the chosen nic");
    }

    @Override
    @ActionEvent(eventType = EventTypes.EVENT_VM_SCALE, eventDescription = "scaling Vm")
    public UserVm
    upgradeVirtualMachine(ScaleVMCmd cmd) throws ResourceUnavailableException, ConcurrentOperationException, ManagementServerException, VirtualMachineMigrationException{

        Long vmId = cmd.getId();
        Long newServiceOfferingId = cmd.getServiceOfferingId();
        boolean  result = upgradeVirtualMachine(vmId, newServiceOfferingId);
        if(result){
            return _vmDao.findById(vmId);
        }else{
            return null;
        }

    }

    @Override
    public HashMap<Long, List<VmDiskStatsEntry>> getVmDiskStatistics(long hostId, String hostName, List<Long> vmIds) throws CloudRuntimeException {
        HashMap<Long, List<VmDiskStatsEntry>> vmDiskStatsById = new HashMap<Long, List<VmDiskStatsEntry>>();

        if (vmIds.isEmpty()) {
            return vmDiskStatsById;
        }

        List<String> vmNames = new ArrayList<String>();

        for (Long vmId : vmIds) {
            UserVmVO vm = _vmDao.findById(vmId);
            vmNames.add(vm.getInstanceName());
        }

        Answer answer = _agentMgr.easySend(hostId, new GetVmDiskStatsCommand(vmNames, _hostDao.findById(hostId).getGuid(), hostName));
        if (answer == null || !answer.getResult()) {
            s_logger.warn("Unable to obtain VM disk statistics.");
            return null;
        } else {
            HashMap<String, List<VmDiskStatsEntry>> vmDiskStatsByName = ((GetVmDiskStatsAnswer)answer).getVmDiskStatsMap();

            if (vmDiskStatsByName == null) {
                s_logger.warn("Unable to obtain VM disk statistics.");
                return null;
            }

            for (String vmName : vmDiskStatsByName.keySet()) {
                vmDiskStatsById.put(vmIds.get(vmNames.indexOf(vmName)), vmDiskStatsByName.get(vmName));
            }
        }

        return vmDiskStatsById;
    }

    @Override
    public boolean upgradeVirtualMachine(Long vmId, Long newServiceOfferingId) throws ResourceUnavailableException, ConcurrentOperationException, ManagementServerException, VirtualMachineMigrationException{
        Account caller = CallContext.current().getCallingAccount();

        // Verify input parameters
        VirtualMachine vmInstance = _vmInstanceDao.findById(vmId);
        if(vmInstance.getHypervisorType() != HypervisorType.XenServer && vmInstance.getHypervisorType() != HypervisorType.VMware){
            throw new InvalidParameterValueException("This operation not permitted for this hypervisor of the vm");
        }

        if(vmInstance.getState().equals(State.Stopped)){
            upgradeStoppedVirtualMachine(vmId, newServiceOfferingId);
            return true;
        }

        _accountMgr.checkAccess(caller, null, true, vmInstance);

        // Check that the specified service offering ID is valid
        _itMgr.checkIfCanUpgrade(vmInstance, newServiceOfferingId);

        //Check if its a scale "up"
        ServiceOffering newServiceOffering = _configMgr.getServiceOffering(newServiceOfferingId);
        ServiceOffering currentServiceOffering = _configMgr.getServiceOffering(vmInstance.getServiceOfferingId());
        int newCpu = newServiceOffering.getCpu();
        int newMemory = newServiceOffering.getRamSize();
        int newSpeed = newServiceOffering.getSpeed();
        int currentCpu = currentServiceOffering.getCpu();
        int currentMemory = currentServiceOffering.getRamSize();
        int currentSpeed = currentServiceOffering.getSpeed();

        // Don't allow to scale when (Any of the new values less than current values) OR (All current and new values are same)
        if( (newSpeed < currentSpeed || newMemory < currentMemory || newCpu < currentCpu)
                ||  ( newSpeed == currentSpeed && newMemory == currentMemory && newCpu == currentCpu)){
            throw new InvalidParameterValueException("Only scaling up the vm is supported, new service offering should have both cpu and memory greater than the old values");
        }

        // Check resource limits
        if (newCpu > currentCpu) {
            _resourceLimitMgr.checkResourceLimit(caller, ResourceType.cpu,
                    newCpu - currentCpu);
        }
        if (newMemory > currentMemory) {
            _resourceLimitMgr.checkResourceLimit(caller, ResourceType.memory,
                    newMemory - currentMemory);
        }

        // Dynamically upgrade the running vms
            boolean success = false;
        if(vmInstance.getState().equals(State.Running)){
            int retry = _scaleRetry;
            boolean enableDynamicallyScaleVm = Boolean.parseBoolean(_configServer.getConfigValue(Config.EnableDynamicallyScaleVm.key(), Config.ConfigurationParameterScope.zone.toString(), vmInstance.getDataCenterId()));
            if(!enableDynamicallyScaleVm){
               throw new PermissionDeniedException("Dynamically scaling virtual machines is disabled for this zone, please contact your admin");
            }

            // Increment CPU and Memory count accordingly.
            if (newCpu > currentCpu) {
                _resourceLimitMgr.incrementResourceCount(caller.getAccountId(), ResourceType.cpu, new Long (newCpu - currentCpu));
            }
            if (newMemory > currentMemory) {
                _resourceLimitMgr.incrementResourceCount(caller.getAccountId(), ResourceType.memory, new Long (newMemory - currentMemory));
            }

            while (retry-- != 0) { // It's != so that it can match -1.
                try{
                    // #1 Check existing host has capacity
                    boolean existingHostHasCapacity = _capacityMgr.checkIfHostHasCapacity(vmInstance.getHostId(), newServiceOffering.getSpeed() - currentServiceOffering.getSpeed(),
                            (newServiceOffering.getRamSize() - currentServiceOffering.getRamSize()) * 1024L * 1024L, false, ApiDBUtils.getCpuOverprovisioningFactor(), 1f, false); // TO DO fill it with mem.

                    // #2 migrate the vm if host doesn't have capacity
                    if (!existingHostHasCapacity){
                        _itMgr.findHostAndMigrate(vmInstance.getUuid(), newServiceOfferingId);
                    }

                    // #3 scale the vm now
                    _itMgr.upgradeVmDb(vmId, newServiceOfferingId);
                    vmInstance = _vmInstanceDao.findById(vmId);
                    return _itMgr.reConfigureVm(vmInstance, currentServiceOffering, existingHostHasCapacity);
                }catch(InsufficientCapacityException e ){
                    s_logger.warn("Received exception while scaling ",e);
                } catch (ResourceUnavailableException e) {
                    s_logger.warn("Received exception while scaling ",e);
                } catch (ConcurrentOperationException e) {
                    s_logger.warn("Received exception while scaling ",e);
                } catch (VirtualMachineMigrationException e) {
                    s_logger.warn("Received exception while scaling ",e);
                } catch (ManagementServerException e) {
                    s_logger.warn("Received exception while scaling ",e);
                }finally{
                    if(!success){
                        _itMgr.upgradeVmDb(vmId, currentServiceOffering.getId()); // rollback
                        // Decrement CPU and Memory count accordingly.
                        if (newCpu > currentCpu) {
                            _resourceLimitMgr.decrementResourceCount(caller.getAccountId(), ResourceType.cpu, new Long (newCpu - currentCpu));
                    }
                        if (newMemory > currentMemory) {
                            _resourceLimitMgr.decrementResourceCount(caller.getAccountId(), ResourceType.memory, new Long (newMemory - currentMemory));
                        }
                    }


                }
            }
        }

        return success;
    }


    @Override
    public HashMap<Long, VmStatsEntry> getVirtualMachineStatistics(long hostId,
            String hostName, List<Long> vmIds) throws CloudRuntimeException {
        HashMap<Long, VmStatsEntry> vmStatsById = new HashMap<Long, VmStatsEntry>();

        if (vmIds.isEmpty()) {
            return vmStatsById;
        }

        List<String> vmNames = new ArrayList<String>();

        for (Long vmId : vmIds) {
            UserVmVO vm = _vmDao.findById(vmId);
            vmNames.add(vm.getInstanceName());
        }

        Answer answer = _agentMgr.easySend(hostId, new GetVmStatsCommand(
                vmNames, _hostDao.findById(hostId).getGuid(), hostName));
        if (answer == null || !answer.getResult()) {
            s_logger.warn("Unable to obtain VM statistics.");
            return null;
        } else {
            HashMap<String, VmStatsEntry> vmStatsByName = ((GetVmStatsAnswer) answer)
                    .getVmStatsMap();

            if (vmStatsByName == null) {
                s_logger.warn("Unable to obtain VM statistics.");
                return null;
            }

            for (String vmName : vmStatsByName.keySet()) {
                vmStatsById.put(vmIds.get(vmNames.indexOf(vmName)),
                        vmStatsByName.get(vmName));
            }
        }

        return vmStatsById;
    }

    @Override
    @DB
    public UserVm recoverVirtualMachine(RecoverVMCmd cmd)
            throws ResourceAllocationException, CloudRuntimeException {

        Long vmId = cmd.getId();
        Account caller = CallContext.current().getCallingAccount();

        // Verify input parameters
        UserVmVO vm = _vmDao.findById(vmId.longValue());

        if (vm == null) {
            throw new InvalidParameterValueException(
                    "unable to find a virtual machine with id " + vmId);
        }

        // check permissions
        _accountMgr.checkAccess(caller, null, true, vm);

        if (vm.getRemoved() != null) {
            if (s_logger.isDebugEnabled()) {
                s_logger.debug("Unable to find vm or vm is removed: " + vmId);
            }
            throw new InvalidParameterValueException("Unable to find vm by id "
                    + vmId);
        }

        if (vm.getState() != State.Destroyed) {
            if (s_logger.isDebugEnabled()) {
                s_logger.debug("vm is not in the right state: " + vmId);
            }
            throw new InvalidParameterValueException("Vm with id " + vmId
                    + " is not in the right state");
        }

        if (s_logger.isDebugEnabled()) {
            s_logger.debug("Recovering vm " + vmId);
        }

        Transaction txn = Transaction.currentTxn();
        AccountVO account = null;
        txn.start();

        account = _accountDao.lockRow(vm.getAccountId(), true);

        // if the account is deleted, throw error
        if (account.getRemoved() != null) {
            throw new CloudRuntimeException(
                    "Unable to recover VM as the account is deleted");
        }

        // Get serviceOffering for Virtual Machine
        ServiceOfferingVO serviceOffering = _serviceOfferingDao.findById(vm.getServiceOfferingId());

        // First check that the maximum number of UserVMs, CPU and Memory limit for the given
        // accountId will not be exceeded
        resourceLimitCheck(account, new Long(serviceOffering.getCpu()), new Long(serviceOffering.getRamSize()));

        _haMgr.cancelDestroy(vm, vm.getHostId());

        try {
            if (!_itMgr.stateTransitTo(vm,
                    VirtualMachine.Event.RecoveryRequested, null)) {
                s_logger.debug("Unable to recover the vm because it is not in the correct state: "
                        + vmId);
                throw new InvalidParameterValueException(
                        "Unable to recover the vm because it is not in the correct state: "
                                + vmId);
            }
        } catch (NoTransitionException e) {
            throw new InvalidParameterValueException(
                    "Unable to recover the vm because it is not in the correct state: "
                            + vmId);
        }

        // Recover the VM's disks
        List<VolumeVO> volumes = _volsDao.findByInstance(vmId);
        for (VolumeVO volume : volumes) {
            if (volume.getVolumeType().equals(Volume.Type.ROOT)) {
                // Create an event
                Long templateId = volume.getTemplateId();
                Long diskOfferingId = volume.getDiskOfferingId();
                Long offeringId = null;
                if (diskOfferingId != null) {
                    DiskOfferingVO offering = _diskOfferingDao
                            .findById(diskOfferingId);
                    if (offering != null
                            && (offering.getType() == DiskOfferingVO.Type.Disk)) {
                        offeringId = offering.getId();
                    }
                }
                UsageEventUtils.publishUsageEvent(EventTypes.EVENT_VOLUME_CREATE, volume.getAccountId(),
                        volume.getDataCenterId(), volume.getId(), volume.getName(), offeringId, templateId,
                        volume.getSize(), Volume.class.getName(), volume.getUuid());
            }
        }

        //Update Resource Count for the given account
        _resourceLimitMgr.incrementResourceCount(account.getId(),
                ResourceType.volume, new Long(volumes.size()));
        resourceCountIncrement(account.getId(), new Long(serviceOffering.getCpu()),
                new Long(serviceOffering.getRamSize()));
        txn.commit();

        return _vmDao.findById(vmId);
    }

    @Override
    public boolean configure(String name, Map<String, Object> params)
            throws ConfigurationException {
        _name = name;

        if (_configDao == null) {
            throw new ConfigurationException(
                    "Unable to get the configuration dao.");
        }

        Map<String, String> configs = _configDao.getConfiguration(
                "AgentManager", params);

        _instance = configs.get("instance.name");
        if (_instance == null) {
            _instance = "DEFAULT";
        }

        String value = _configDao
                .getValue(Config.CreatePrivateTemplateFromVolumeWait.toString());
        _createprivatetemplatefromvolumewait = NumbersUtil.parseInt(value,
                Integer.parseInt(Config.CreatePrivateTemplateFromVolumeWait
                        .getDefaultValue()));

        value = _configDao
                .getValue(Config.CreatePrivateTemplateFromSnapshotWait
                        .toString());
        _createprivatetemplatefromsnapshotwait = NumbersUtil.parseInt(value,
                Integer.parseInt(Config.CreatePrivateTemplateFromSnapshotWait
                        .getDefaultValue()));

        String workers = configs.get("expunge.workers");
        int wrks = NumbersUtil.parseInt(workers, 10);

        String time = configs.get("expunge.interval");
        _expungeInterval = NumbersUtil.parseInt(time, 86400);
        time = configs.get("expunge.delay");
        _expungeDelay = NumbersUtil.parseInt(time, _expungeInterval);

        _executor = Executors.newScheduledThreadPool(wrks, new NamedThreadFactory("UserVm-Scavenger"));

        String aggregationRange = configs.get("usage.stats.job.aggregation.range");
        int _usageAggregationRange  = NumbersUtil.parseInt(aggregationRange, 1440);
        int HOURLY_TIME = 60;
        final int DAILY_TIME = 60 * 24;
        if (_usageAggregationRange == DAILY_TIME) {
            _dailyOrHourly = true;
        } else if (_usageAggregationRange == HOURLY_TIME) {
            _dailyOrHourly = true;
        } else {
            _dailyOrHourly = false;
        }

        _itMgr.registerGuru(VirtualMachine.Type.User, this);

        VirtualMachine.State.getStateMachine().registerListener(
                new UserVmStateListener(_usageEventDao, _networkDao, _nicDao));

        value = _configDao.getValue(Config.SetVmInternalNameUsingDisplayName.key());

        if(value == null) {
            _instanceNameFlag = false;
        }
        else
        {
            _instanceNameFlag = Boolean.parseBoolean(value);
        }

       _scaleRetry = NumbersUtil.parseInt(configs.get(Config.ScaleRetry.key()), 2);

        s_logger.info("User VM Manager is configured.");

        return true;
    }

    @Override
    public String getName() {
        return _name;
    }

    @Override
    public boolean start() {
        _executor.scheduleWithFixedDelay(new ExpungeTask(), _expungeInterval,
                _expungeInterval, TimeUnit.SECONDS);
        return true;
    }

    @Override
    public boolean stop() {
        _executor.shutdown();
        return true;
    }

    protected UserVmManagerImpl() {
    }

    public String getRandomPrivateTemplateName() {
        return UUID.randomUUID().toString();
    }

//    @Override
//    public Long convertToId(String vmName) {
//        if (!VirtualMachineName.isValidVmName(vmName, _instance)) {
//            return null;
//        }
//        return VirtualMachineName.getVmId(vmName);
//    }

    @Override
    public boolean expunge(UserVmVO vm, long callerUserId, Account caller) {
        try {
            List<VolumeVO> rootVol = _volsDao.findByInstanceAndType(vm.getId(), Volume.Type.ROOT);
            // expunge the vm
            _itMgr.advanceExpunge(vm.getUuid());

            // Update Resource count
            if (vm.getAccountId() != Account.ACCOUNT_ID_SYSTEM && !rootVol.isEmpty()) {
                _resourceLimitMgr.decrementResourceCount(vm.getAccountId(), ResourceType.volume);
                _resourceLimitMgr.decrementResourceCount(vm.getAccountId(), ResourceType.primary_storage,
                        new Long(rootVol.get(0).getSize()));
            }

            // Only if vm is not expunged already, cleanup it's resources
            if (vm != null && vm.getRemoved() == null) {
                // Cleanup vm resources - all the PF/LB/StaticNat rules
                // associated with vm
                s_logger.debug("Starting cleaning up vm " + vm
                        + " resources...");
                if (cleanupVmResources(vm.getId())) {
                    s_logger.debug("Successfully cleaned up vm " + vm
                            + " resources as a part of expunge process");
                } else {
                    s_logger.warn("Failed to cleanup resources as a part of vm "
                            + vm + " expunge");
                    return false;
                }
            }

            return true;

        } catch (ResourceUnavailableException e) {
            s_logger.warn("Unable to expunge  " + vm, e);
            return false;
        } catch (OperationTimedoutException e) {
            s_logger.warn("Operation time out on expunging " + vm, e);
            return false;
        } catch (ConcurrentOperationException e) {
            s_logger.warn("Concurrent operations on expunging " + vm, e);
            return false;
        }
    }

    private boolean cleanupVmResources(long vmId) {
        boolean success = true;
        // Remove vm from security groups
        _securityGroupMgr.removeInstanceFromGroups(vmId);

        // Remove vm from instance group
        removeInstanceFromInstanceGroup(vmId);

        // cleanup firewall rules
        if (_firewallMgr.revokeFirewallRulesForVm(vmId)) {
            s_logger.debug("Firewall rules are removed successfully as a part of vm id="
                    + vmId + " expunge");
        } else {
            success = false;
            s_logger.warn("Fail to remove firewall rules as a part of vm id="
                    + vmId + " expunge");
        }

        // cleanup port forwarding rules
        if (_rulesMgr.revokePortForwardingRulesForVm(vmId)) {
            s_logger.debug("Port forwarding rules are removed successfully as a part of vm id="
                    + vmId + " expunge");
        } else {
            success = false;
            s_logger.warn("Fail to remove port forwarding rules as a part of vm id="
                    + vmId + " expunge");
        }

        // cleanup load balancer rules
        if (_lbMgr.removeVmFromLoadBalancers(vmId)) {
            s_logger.debug("Removed vm id=" + vmId
                    + " from all load balancers as a part of expunge process");
        } else {
            success = false;
            s_logger.warn("Fail to remove vm id=" + vmId
                    + " from load balancers as a part of expunge process");
        }

        // If vm is assigned to static nat, disable static nat for the ip
        // address and disassociate ip if elasticIP is enabled
        IPAddressVO ip = _ipAddressDao.findByAssociatedVmId(vmId);
        try {
            if (ip != null) {
                if (_rulesMgr.disableStaticNat(ip.getId(),
                        _accountMgr.getAccount(Account.ACCOUNT_ID_SYSTEM),
                        User.UID_SYSTEM, true)) {
                    s_logger.debug("Disabled 1-1 nat for ip address " + ip
                            + " as a part of vm id=" + vmId + " expunge");
                } else {
                    s_logger.warn("Failed to disable static nat for ip address "
                            + ip + " as a part of vm id=" + vmId + " expunge");
                    success = false;
                }
            }
        } catch (ResourceUnavailableException e) {
            success = false;
            s_logger.warn("Failed to disable static nat for ip address " + ip
                    + " as a part of vm id=" + vmId
                    + " expunge because resource is unavailable", e);
        }

        return success;
    }

    @Override
    public void deletePrivateTemplateRecord(Long templateId) {
        if (templateId != null) {
            _templateDao.remove(templateId);
        }
    }

    // used for vm transitioning to error state
    private void updateVmStateForFailedVmCreation(Long vmId, Long hostId) {

        UserVmVO vm = _vmDao.findById(vmId);

        if (vm != null) {
            if (vm.getState().equals(State.Stopped)) {
                s_logger.debug("Destroying vm " + vm + " as it failed to create on Host with Id:" + hostId);
                try {
                    _itMgr.stateTransitTo(vm,
                            VirtualMachine.Event.OperationFailedToError, null);
                } catch (NoTransitionException e1) {
                    s_logger.warn(e1.getMessage());
                }
                // destroy associated volumes for vm in error state
                // get all volumes in non destroyed state
                List<VolumeVO> volumesForThisVm = _volsDao
                        .findUsableVolumesForInstance(vm.getId());
                for (VolumeVO volume : volumesForThisVm) {
                    if (volume.getState() != Volume.State.Destroy) {
                        volumeMgr.destroyVolume(volume);
                    }
                }
                String msg = "Failed to deploy Vm with Id: " + vmId + ", on Host with Id: " + hostId;
                _alertMgr.sendAlert(AlertManager.ALERT_TYPE_USERVM, vm.getDataCenterId(), vm.getPodIdToDeployIn(), msg, msg);

                // Get serviceOffering for Virtual Machine
                ServiceOfferingVO offering = _serviceOfferingDao.findById(vm.getServiceOfferingId());

                // Update Resource Count for the given account
                resourceCountDecrement(vm.getAccountId(), new Long(offering.getCpu()),
                        new Long(offering.getRamSize()));
            }
        }
    }

    protected class ExpungeTask implements Runnable {
        public ExpungeTask() {
        }

        @Override
        public void run() {
            CallContext.register(_accountMgr.getSystemUser().getId(), _accountMgr.getSystemAccount(), null, false);
            GlobalLock scanLock = GlobalLock.getInternLock("UserVMExpunge");
            try {
                if (scanLock.lock(ACQUIRE_GLOBAL_LOCK_TIMEOUT_FOR_COOPERATION)) {
                    try {
                        List<UserVmVO> vms = _vmDao.findDestroyedVms(new Date(
                                System.currentTimeMillis()
                                - ((long) _expungeDelay << 10)));
                        if (s_logger.isInfoEnabled()) {
                            if (vms.size() == 0) {
                                s_logger.trace("Found " + vms.size()
                                        + " vms to expunge.");
                            } else {
                                s_logger.info("Found " + vms.size()
                                        + " vms to expunge.");
                            }
                        }
                        for (UserVmVO vm : vms) {
                            try {
                                expunge(vm,
                                        _accountMgr.getSystemUser().getId(),
                                        _accountMgr.getSystemAccount());
                            } catch (Exception e) {
                                s_logger.warn("Unable to expunge " + vm, e);
                            }
                        }
                    } catch (Exception e) {
                        s_logger.error("Caught the following Exception", e);
                    } finally {
                        scanLock.unlock();
                    }
                }
            } finally {
                scanLock.releaseRef();
                CallContext.unregister();
            }
        }
    }

    private static boolean isAdmin(short accountType) {
        return ((accountType == Account.ACCOUNT_TYPE_ADMIN)
                || (accountType == Account.ACCOUNT_TYPE_RESOURCE_DOMAIN_ADMIN)
                || (accountType == Account.ACCOUNT_TYPE_DOMAIN_ADMIN) || (accountType == Account.ACCOUNT_TYPE_READ_ONLY_ADMIN));
    }

    @Override
    @ActionEvent(eventType = EventTypes.EVENT_VM_UPDATE, eventDescription = "updating Vm")
    public UserVm updateVirtualMachine(UpdateVMCmd cmd)
            throws ResourceUnavailableException, InsufficientCapacityException {
        String displayName = cmd.getDisplayName();
        String group = cmd.getGroup();
        Boolean ha = cmd.getHaEnable();
        Boolean isDisplayVmEnabled = cmd.getDisplayVm();
        Long id = cmd.getId();
        Long osTypeId = cmd.getOsTypeId();
        String userData = cmd.getUserData();
        Account caller = CallContext.current().getCallingAccount();
        Boolean isDynamicallyScalable = cmd.isDynamicallyScalable();

        // Input validation
        UserVmVO vmInstance = null;

        // Verify input parameters
        vmInstance = _vmDao.findById(id.longValue());

        if (vmInstance == null) {
            throw new InvalidParameterValueException(
                    "unable to find virtual machine with id " + id);
        }

        ServiceOffering offering = _serviceOfferingDao.findById(vmInstance
                .getServiceOfferingId());
        if (!offering.getOfferHA() && ha != null && ha) {
            throw new InvalidParameterValueException(
                    "Can't enable ha for the vm as it's created from the Service offering having HA disabled");
        }

        _accountMgr.checkAccess(CallContext.current().getCallingAccount(), null, true,
                vmInstance);

        if (displayName == null) {
            displayName = vmInstance.getDisplayName();
        }

        if (ha == null) {
            ha = vmInstance.isHaEnabled();
        }

        if (isDisplayVmEnabled == null) {
            isDisplayVmEnabled = vmInstance.isDisplayVm();
        } else{
            if(!_accountMgr.isRootAdmin(caller.getType())){
                throw new PermissionDeniedException( "Cannot update parameter displayvm, only admin permitted ");
            }
        }

        UserVmVO vm = _vmDao.findById(id);
        if (vm == null) {
            throw new CloudRuntimeException(
                    "Unable to find virual machine with id " + id);
        }

        if (vm.getState() == State.Error || vm.getState() == State.Expunging) {
            s_logger.error("vm is not in the right state: " + id);
            throw new InvalidParameterValueException("Vm with id " + id
                    + " is not in the right state");
        }

        boolean updateUserdata = false;
        if (userData != null) {
            // check and replace newlines
            userData = userData.replace("\\n", "");
            validateUserData(userData, cmd.getHttpMethod());
            // update userData on domain router.
            updateUserdata = true;
        } else {
            userData = vmInstance.getUserData();
        }

        String description = "";

        if (!displayName.equals(vmInstance.getDisplayName())) {
            description += "New display name: " + displayName + ". ";
        }

        if (ha != vmInstance.isHaEnabled()) {
            if (ha) {
                description += "Enabled HA. ";
            } else {
                description += "Disabled HA. ";
            }
        }
        if (osTypeId == null) {
            osTypeId = vmInstance.getGuestOSId();
        } else {
            description += "Changed Guest OS Type to " + osTypeId + ". ";
        }

        if (group != null) {
            if (addInstanceToGroup(id, group)) {
                description += "Added to group: " + group + ".";
            }
        }

        if (isDynamicallyScalable != null) {
            UserVmDetailVO vmDetailVO = _vmDetailsDao.findDetail(vm.getId(), VirtualMachine.IsDynamicScalingEnabled);
            if (vmDetailVO == null) {
                vmDetailVO = new UserVmDetailVO(vm.getId(), VirtualMachine.IsDynamicScalingEnabled, isDynamicallyScalable.toString());
                _vmDetailsDao.persist(vmDetailVO);
            } else {
                vmDetailVO.setValue(isDynamicallyScalable.toString());
                _vmDetailsDao.update(vmDetailVO.getId(), vmDetailVO);
            }
        }

        _vmDao.updateVM(id, displayName, ha, osTypeId, userData, isDisplayVmEnabled);

        if (updateUserdata) {
            boolean result = updateUserDataInternal(_vmDao.findById(id));
            if (result) {
                s_logger.debug("User data successfully updated for vm id="+id);
            } else {
                throw new CloudRuntimeException("Failed to reset userdata for the virtual machine ");
            }
        }

        return _vmDao.findById(id);
    }

    private boolean updateUserDataInternal(UserVm vm)
            throws ResourceUnavailableException, InsufficientCapacityException {
        VMTemplateVO template = _templateDao.findByIdIncludingRemoved(vm.getTemplateId());
        Nic defaultNic = _networkModel.getDefaultNic(vm.getId());
        if (defaultNic == null) {
            s_logger.error("Unable to update userdata for vm id=" + vm.getId() + " as the instance doesn't have default nic");
            return false;
        }

        Network defaultNetwork = _networkDao.findById(defaultNic.getNetworkId());
        NicProfile defaultNicProfile = new NicProfile(defaultNic, defaultNetwork, null, null, null,
                _networkModel.isSecurityGroupSupportedInNetwork(defaultNetwork),
                _networkModel.getNetworkTag(template.getHypervisorType(), defaultNetwork));

        VirtualMachineProfile vmProfile = new VirtualMachineProfileImpl((VMInstanceVO)vm);

        UserDataServiceProvider element = _networkModel.getUserDataUpdateProvider(defaultNetwork);
        if (element == null) {
            throw new CloudRuntimeException("Can't find network element for " + Service.UserData.getName() + " provider needed for UserData update");
        }
        boolean result = element.saveUserData(defaultNetwork, defaultNicProfile, vmProfile);

        return true;
    }

    @Override
    @ActionEvent(eventType = EventTypes.EVENT_VM_START, eventDescription = "starting Vm", async = true)
    public UserVm startVirtualMachine(StartVMCmd cmd)
            throws ExecutionException, ConcurrentOperationException,
            ResourceUnavailableException, InsufficientCapacityException {
        return startVirtualMachine(cmd.getId(), cmd.getHostId(), null).first();
    }

    @Override
    @ActionEvent(eventType = EventTypes.EVENT_VM_REBOOT, eventDescription = "rebooting Vm", async = true)
    public UserVm rebootVirtualMachine(RebootVMCmd cmd)
            throws InsufficientCapacityException, ResourceUnavailableException {
        Account caller = CallContext.current().getCallingAccount();
        Long vmId = cmd.getId();

        // Verify input parameters
        UserVmVO vmInstance = _vmDao.findById(vmId.longValue());
        if (vmInstance == null) {
            throw new InvalidParameterValueException(
                    "unable to find a virtual machine with id " + vmId);
        }

        _accountMgr.checkAccess(caller, null, true, vmInstance);

        // If the VM is Volatile in nature, on reboot discard the VM's root disk and create a new root disk for it: by calling restoreVM
        long serviceOfferingId = vmInstance.getServiceOfferingId();
        ServiceOfferingVO offering = _serviceOfferingDao.findById(serviceOfferingId);
        if(offering != null && offering.getRemoved() == null) {
            if(offering.getVolatileVm()){
                return restoreVMInternal(caller, vmInstance, null);
            }
        } else {
            throw new InvalidParameterValueException("Unable to find service offering: " + serviceOfferingId + " corresponding to the vm");
        }

        return rebootVirtualMachine(CallContext.current().getCallingUserId(),
                vmId);
    }

    @Override
    @ActionEvent(eventType = EventTypes.EVENT_VM_DESTROY, eventDescription = "destroying Vm", async = true)
    public UserVm destroyVm(DestroyVMCmd cmd)
            throws ResourceUnavailableException, ConcurrentOperationException {
        return destroyVm(cmd.getId());
    }

    @Override
    @DB
    public InstanceGroupVO createVmGroup(CreateVMGroupCmd cmd) {
        Account caller = CallContext.current().getCallingAccount();
        Long domainId = cmd.getDomainId();
        String accountName = cmd.getAccountName();
        String groupName = cmd.getGroupName();
        Long projectId = cmd.getProjectId();

        Account owner = _accountMgr.finalizeOwner(caller, accountName,
                domainId, projectId);
        long accountId = owner.getId();

        // Check if name is already in use by this account
        boolean isNameInUse = _vmGroupDao.isNameInUse(accountId, groupName);

        if (isNameInUse) {
            throw new InvalidParameterValueException(
                    "Unable to create vm group, a group with name " + groupName
                    + " already exisits for account " + accountId);
        }

        return createVmGroup(groupName, accountId);
    }

    @DB
    protected InstanceGroupVO createVmGroup(String groupName, long accountId) {
        Account account = null;
        final Transaction txn = Transaction.currentTxn();
        txn.start();
        try {
            account = _accountDao.acquireInLockTable(accountId); // to ensure
            // duplicate
            // vm group
            // names are
            // not
            // created.
            if (account == null) {
                s_logger.warn("Failed to acquire lock on account");
                return null;
            }
            InstanceGroupVO group = _vmGroupDao.findByAccountAndName(accountId,
                    groupName);
            if (group == null) {
                group = new InstanceGroupVO(groupName, accountId);
                group = _vmGroupDao.persist(group);
            }
            return group;
        } finally {
            if (account != null) {
                _accountDao.releaseFromLockTable(accountId);
            }
            txn.commit();
        }
    }

    @Override
    public boolean deleteVmGroup(DeleteVMGroupCmd cmd) {
        Account caller = CallContext.current().getCallingAccount();
        Long groupId = cmd.getId();

        // Verify input parameters
        InstanceGroupVO group = _vmGroupDao.findById(groupId);
        if ((group == null) || (group.getRemoved() != null)) {
            throw new InvalidParameterValueException(
                    "unable to find a vm group with id " + groupId);
        }

        _accountMgr.checkAccess(caller, null, true, group);

        return deleteVmGroup(groupId);
    }

    @Override
    public boolean deleteVmGroup(long groupId) {
        // delete all the mappings from group_vm_map table
        List<InstanceGroupVMMapVO> groupVmMaps = _groupVMMapDao
                .listByGroupId(groupId);
        for (InstanceGroupVMMapVO groupMap : groupVmMaps) {
            SearchCriteria<InstanceGroupVMMapVO> sc = _groupVMMapDao
                    .createSearchCriteria();
            sc.addAnd("instanceId", SearchCriteria.Op.EQ,
                    groupMap.getInstanceId());
            _groupVMMapDao.expunge(sc);
        }

        if (_vmGroupDao.remove(groupId)) {
            return true;
        } else {
            return false;
        }
    }

    @Override
    @DB
    public boolean addInstanceToGroup(long userVmId, String groupName) {
        UserVmVO vm = _vmDao.findById(userVmId);

        InstanceGroupVO group = _vmGroupDao.findByAccountAndName(
                vm.getAccountId(), groupName);
        // Create vm group if the group doesn't exist for this account
        if (group == null) {
            group = createVmGroup(groupName, vm.getAccountId());
        }

        if (group != null) {
            final Transaction txn = Transaction.currentTxn();
            txn.start();
            UserVm userVm = _vmDao.acquireInLockTable(userVmId);
            if (userVm == null) {
                s_logger.warn("Failed to acquire lock on user vm id="
                        + userVmId);
            }
            try {
                // don't let the group be deleted when we are assigning vm to
                // it.
                InstanceGroupVO ngrpLock = _vmGroupDao.lockRow(group.getId(),
                        false);
                if (ngrpLock == null) {
                    s_logger.warn("Failed to acquire lock on vm group id="
                            + group.getId() + " name=" + group.getName());
                    txn.rollback();
                    return false;
                }

                // Currently don't allow to assign a vm to more than one group
                if (_groupVMMapDao.listByInstanceId(userVmId) != null) {
                    // Delete all mappings from group_vm_map table
                    List<InstanceGroupVMMapVO> groupVmMaps = _groupVMMapDao
                            .listByInstanceId(userVmId);
                    for (InstanceGroupVMMapVO groupMap : groupVmMaps) {
                        SearchCriteria<InstanceGroupVMMapVO> sc = _groupVMMapDao
                                .createSearchCriteria();
                        sc.addAnd("instanceId", SearchCriteria.Op.EQ,
                                groupMap.getInstanceId());
                        _groupVMMapDao.expunge(sc);
                    }
                }
                InstanceGroupVMMapVO groupVmMapVO = new InstanceGroupVMMapVO(
                        group.getId(), userVmId);
                _groupVMMapDao.persist(groupVmMapVO);

                txn.commit();
                return true;
            } finally {
                if (userVm != null) {
                    _vmDao.releaseFromLockTable(userVmId);
                }
            }
        }
        return false;
    }

    @Override
    public InstanceGroupVO getGroupForVm(long vmId) {
        // TODO - in future releases vm can be assigned to multiple groups; but
        // currently return just one group per vm
        try {
            List<InstanceGroupVMMapVO> groupsToVmMap = _groupVMMapDao
                    .listByInstanceId(vmId);

            if (groupsToVmMap != null && groupsToVmMap.size() != 0) {
                InstanceGroupVO group = _vmGroupDao.findById(groupsToVmMap.get(
                        0).getGroupId());
                return group;
            } else {
                return null;
            }
        } catch (Exception e) {
            s_logger.warn("Error trying to get group for a vm: ", e);
            return null;
        }
    }

    @Override
    public void removeInstanceFromInstanceGroup(long vmId) {
        try {
            List<InstanceGroupVMMapVO> groupVmMaps = _groupVMMapDao
                    .listByInstanceId(vmId);
            for (InstanceGroupVMMapVO groupMap : groupVmMaps) {
                SearchCriteria<InstanceGroupVMMapVO> sc = _groupVMMapDao
                        .createSearchCriteria();
                sc.addAnd("instanceId", SearchCriteria.Op.EQ,
                        groupMap.getInstanceId());
                _groupVMMapDao.expunge(sc);
            }
        } catch (Exception e) {
            s_logger.warn("Error trying to remove vm from group: ", e);
        }
    }

    protected boolean validPassword(String password) {
        if (password == null || password.length() == 0) {
            return false;
        }
        for (int i = 0; i < password.length(); i++) {
            if (password.charAt(i) == ' ') {
                return false;
            }
        }
        return true;
    }

    @Override
    public UserVm createBasicSecurityGroupVirtualMachine(DataCenter zone, ServiceOffering serviceOffering, VirtualMachineTemplate template, List<Long> securityGroupIdList, Account owner,
            String hostName, String displayName, Long diskOfferingId, Long diskSize, String group,
	    HypervisorType hypervisor, HTTPMethod httpmethod, String userData, String sshKeyPair,
	    Map<Long, IpAddresses> requestedIps, IpAddresses defaultIps, Boolean displayVm, String keyboard,
	    List<Long> affinityGroupIdList)
                    throws InsufficientCapacityException, ConcurrentOperationException, ResourceUnavailableException, StorageUnavailableException, ResourceAllocationException {

        Account caller = CallContext.current().getCallingAccount();
        List<NetworkVO> networkList = new ArrayList<NetworkVO>();

        // Verify that caller can perform actions in behalf of vm owner
        _accountMgr.checkAccess(caller, null, true, owner);

        // Get default guest network in Basic zone
        Network defaultNetwork = _networkModel.getExclusiveGuestNetwork(zone.getId());

        if (defaultNetwork == null) {
            throw new InvalidParameterValueException(
                    "Unable to find a default network to start a vm");
        } else {
            networkList.add(_networkDao.findById(defaultNetwork.getId()));
        }

        boolean isVmWare = (template.getHypervisorType() == HypervisorType.VMware || (hypervisor != null && hypervisor == HypervisorType.VMware));

        if (securityGroupIdList != null && isVmWare) {
            throw new InvalidParameterValueException("Security group feature is not supported for vmWare hypervisor");
        } else if (!isVmWare && _networkModel.isSecurityGroupSupportedInNetwork(defaultNetwork) && _networkModel.canAddDefaultSecurityGroup()) {
            //add the default securityGroup only if no security group is specified
            if (securityGroupIdList == null || securityGroupIdList.isEmpty()) {
                if (securityGroupIdList == null) {
                    securityGroupIdList = new ArrayList<Long>();
                }
                SecurityGroup defaultGroup = _securityGroupMgr
                        .getDefaultSecurityGroup(owner.getId());
                if (defaultGroup != null) {
                    securityGroupIdList.add(defaultGroup.getId());
                } else {
                    // create default security group for the account
                    if (s_logger.isDebugEnabled()) {
                        s_logger.debug("Couldn't find default security group for the account "
                                + owner + " so creating a new one");
                    }
                    defaultGroup = _securityGroupMgr.createSecurityGroup(
                            SecurityGroupManager.DEFAULT_GROUP_NAME,
                            SecurityGroupManager.DEFAULT_GROUP_DESCRIPTION,
                            owner.getDomainId(), owner.getId(),
                            owner.getAccountName());
                    securityGroupIdList.add(defaultGroup.getId());
                }
            }
        }

        return createVirtualMachine(zone, serviceOffering, template, hostName, displayName, owner, diskOfferingId,
                diskSize, networkList, securityGroupIdList, group, httpmethod, userData, sshKeyPair, hypervisor,
		caller, requestedIps, defaultIps, displayVm, keyboard, affinityGroupIdList);

    }

    @Override
    public UserVm createAdvancedSecurityGroupVirtualMachine(DataCenter zone, ServiceOffering serviceOffering, VirtualMachineTemplate template, List<Long> networkIdList,
            List<Long> securityGroupIdList, Account owner, String hostName, String displayName, Long diskOfferingId,
	    Long diskSize, String group, HypervisorType hypervisor, HTTPMethod httpmethod, String userData,
            String sshKeyPair, Map<Long, IpAddresses> requestedIps, IpAddresses defaultIps, Boolean displayVm, String keyboard,
	    List<Long> affinityGroupIdList) throws InsufficientCapacityException, ConcurrentOperationException,
	    ResourceUnavailableException, StorageUnavailableException, ResourceAllocationException {

        Account caller = CallContext.current().getCallingAccount();
        List<NetworkVO> networkList = new ArrayList<NetworkVO>();
        boolean isSecurityGroupEnabledNetworkUsed = false;
        boolean isVmWare = (template.getHypervisorType() == HypervisorType.VMware || (hypervisor != null && hypervisor == HypervisorType.VMware));

        // Verify that caller can perform actions in behalf of vm owner
        _accountMgr.checkAccess(caller, null, true, owner);

        // If no network is specified, find system security group enabled network
        if (networkIdList == null || networkIdList.isEmpty()) {
            Network networkWithSecurityGroup = _networkModel.getNetworkWithSecurityGroupEnabled(zone.getId());
            if (networkWithSecurityGroup == null) {
                throw new InvalidParameterValueException("No network with security enabled is found in zone id=" + zone.getId());
            }

            networkList.add(_networkDao.findById(networkWithSecurityGroup.getId()));
            isSecurityGroupEnabledNetworkUsed = true;

        } else if (securityGroupIdList != null && !securityGroupIdList.isEmpty()) {
            if (isVmWare) {
                throw new InvalidParameterValueException("Security group feature is not supported for vmWare hypervisor");
            }
            // Only one network can be specified, and it should be security group enabled
            if (networkIdList.size() > 1) {
                throw new InvalidParameterValueException("Only support one network per VM if security group enabled");
            }

            NetworkVO network = _networkDao.findById(networkIdList.get(0).longValue());

            if (network == null) {
                throw new InvalidParameterValueException(
                        "Unable to find network by id "
                                + networkIdList.get(0).longValue());
            }

            if (!_networkModel.isSecurityGroupSupportedInNetwork(network)) {
                throw new InvalidParameterValueException("Network is not security group enabled: " + network.getId());
            }

            networkList.add(network);
            isSecurityGroupEnabledNetworkUsed = true;

        } else {
            // Verify that all the networks are Shared/Guest; can't create combination of SG enabled and disabled networks
            for (Long networkId : networkIdList) {
                NetworkVO network = _networkDao.findById(networkId);

                if (network == null) {
                    throw new InvalidParameterValueException("Unable to find network by id " + networkIdList.get(0).longValue());
                }

                boolean isSecurityGroupEnabled = _networkModel.isSecurityGroupSupportedInNetwork(network);
                if (isSecurityGroupEnabled) {
                    if (networkIdList.size() > 1) {
                        throw new InvalidParameterValueException("Can't create a vm with multiple networks one of" +
                                " which is Security Group enabled");
                    }

                    isSecurityGroupEnabledNetworkUsed = true;
                }

                if (!(network.getTrafficType() == TrafficType.Guest && network.getGuestType() == Network.GuestType.Shared)) {
                    throw new InvalidParameterValueException("Can specify only Shared Guest networks when" +
                            " deploy vm in Advance Security Group enabled zone");
                }

                // Perform account permission check
                if (network.getAclType() == ACLType.Account) {
                    _accountMgr.checkAccess(caller, AccessType.UseNetwork, false, network);
                }
                networkList.add(network);
            }
        }

        // if network is security group enabled, and no security group is specified, then add the default security group automatically
        if (isSecurityGroupEnabledNetworkUsed && !isVmWare && _networkModel.canAddDefaultSecurityGroup()) {

            //add the default securityGroup only if no security group is specified
            if(securityGroupIdList == null || securityGroupIdList.isEmpty()){
                if (securityGroupIdList == null) {
                    securityGroupIdList = new ArrayList<Long>();
                }

                SecurityGroup defaultGroup = _securityGroupMgr
                        .getDefaultSecurityGroup(owner.getId());
                if (defaultGroup != null) {
                    securityGroupIdList.add(defaultGroup.getId());
                } else {
                    // create default security group for the account
                    if (s_logger.isDebugEnabled()) {
                        s_logger.debug("Couldn't find default security group for the account "
                                + owner + " so creating a new one");
                    }
                    defaultGroup = _securityGroupMgr.createSecurityGroup(
                            SecurityGroupManager.DEFAULT_GROUP_NAME,
                            SecurityGroupManager.DEFAULT_GROUP_DESCRIPTION,
                            owner.getDomainId(), owner.getId(),
                            owner.getAccountName());
                    securityGroupIdList.add(defaultGroup.getId());
                }
            }
        }

        return createVirtualMachine(zone, serviceOffering, template, hostName, displayName, owner, diskOfferingId,
                diskSize, networkList, securityGroupIdList, group, httpmethod, userData, sshKeyPair, hypervisor,
		        caller, requestedIps, defaultIps, displayVm, keyboard, affinityGroupIdList);
    }

    @Override
    public UserVm createAdvancedVirtualMachine(DataCenter zone, ServiceOffering serviceOffering, VirtualMachineTemplate template, List<Long> networkIdList, Account owner, String hostName,
            String displayName, Long diskOfferingId, Long diskSize, String group, HypervisorType hypervisor,
	    HTTPMethod httpmethod, String userData, String sshKeyPair, Map<Long, IpAddresses> requestedIps,
	    IpAddresses defaultIps, Boolean displayvm, String keyboard, List<Long> affinityGroupIdList)
                    throws InsufficientCapacityException, ConcurrentOperationException, ResourceUnavailableException, StorageUnavailableException, ResourceAllocationException {

        Account caller = CallContext.current().getCallingAccount();
        List<NetworkVO> networkList = new ArrayList<NetworkVO>();

        // Verify that caller can perform actions in behalf of vm owner
        _accountMgr.checkAccess(caller, null, true, owner);

        List<HypervisorType> vpcSupportedHTypes = _vpcMgr
                .getSupportedVpcHypervisors();
        if (networkIdList == null || networkIdList.isEmpty()) {
            NetworkVO defaultNetwork = null;

            // if no network is passed in
            // Check if default virtual network offering has
            // Availability=Required. If it's true, search for corresponding
            // network
            // * if network is found, use it. If more than 1 virtual network is
            // found, throw an error
            // * if network is not found, create a new one and use it

            List<NetworkOfferingVO> requiredOfferings = _networkOfferingDao
                    .listByAvailability(Availability.Required, false);
            if (requiredOfferings.size() < 1) {
                throw new InvalidParameterValueException(
                        "Unable to find network offering with availability="
                                + Availability.Required
                                + " to automatically create the network as a part of vm creation");
            }

            if (requiredOfferings.get(0).getState() == NetworkOffering.State.Enabled) {
                // get Virtual networks
                List<? extends Network> virtualNetworks = _networkModel.listNetworksForAccount(owner.getId(), zone.getId(), Network.GuestType.Isolated);
                if (virtualNetworks.isEmpty()) {
                    long physicalNetworkId = _networkModel.findPhysicalNetworkId(zone.getId(), requiredOfferings.get(0).getTags(), requiredOfferings.get(0).getTrafficType());
                    // Validate physical network
                    PhysicalNetwork physicalNetwork = _physicalNetworkDao
                            .findById(physicalNetworkId);
                    if (physicalNetwork == null) {
                        throw new InvalidParameterValueException("Unable to find physical network with id: "+physicalNetworkId   + " and tag: " +requiredOfferings.get(0).getTags());
                    }
                    s_logger.debug("Creating network for account " + owner + " from the network offering id=" +requiredOfferings.get(0).getId() + " as a part of deployVM process");
                    Network newNetwork = _networkMgr.createGuestNetwork(requiredOfferings.get(0).getId(),
                            owner.getAccountName() + "-network", owner.getAccountName() + "-network", null, null,
                            null, null, owner, null, physicalNetwork, zone.getId(), ACLType.Account, null, null, null, null, true, null);
                    defaultNetwork = _networkDao.findById(newNetwork.getId());
                } else if (virtualNetworks.size() > 1) {
                    throw new InvalidParameterValueException(
                            "More than 1 default Isolated networks are found for account "
                                    + owner + "; please specify networkIds");
                } else {
                    defaultNetwork = _networkDao.findById(virtualNetworks.get(0).getId());
                }
            } else {
                throw new InvalidParameterValueException(
                        "Required network offering id="
                                + requiredOfferings.get(0).getId()
                                + " is not in " + NetworkOffering.State.Enabled);
            }

            networkList.add(defaultNetwork);

        } else {
            for (Long networkId : networkIdList) {
                NetworkVO network = _networkDao.findById(networkId);
                if (network == null) {
                    throw new InvalidParameterValueException(
                            "Unable to find network by id "
                                    + networkIdList.get(0).longValue());
                }
                if (network.getVpcId() != null) {
                    // Only ISOs, XenServer, KVM, and VmWare template types are
                    // supported for vpc networks
                    if (template.getFormat() != ImageFormat.ISO
                            && !vpcSupportedHTypes.contains(template
                                    .getHypervisorType())) {
                        throw new InvalidParameterValueException(
                                "Can't create vm from template with hypervisor "
                                        + template.getHypervisorType()
                                        + " in vpc network " + network);
                    }

                    // Only XenServer, KVM, and VMware hypervisors are supported
                    // for vpc networks
                    if (!vpcSupportedHTypes.contains(hypervisor)) {
                        throw new InvalidParameterValueException(
                                "Can't create vm of hypervisor type "
                                        + hypervisor + " in vpc network");
                    }

                }

                _networkModel.checkNetworkPermissions(owner, network);

                // don't allow to use system networks
                NetworkOffering networkOffering = _configMgr
                        .getNetworkOffering(network.getNetworkOfferingId());
                if (networkOffering.isSystemOnly()) {
                    throw new InvalidParameterValueException(
                            "Network id="
                                    + networkId
                                    + " is system only and can't be used for vm deployment");
                }
                networkList.add(network);
            }
        }

        return createVirtualMachine(zone, serviceOffering, template, hostName, displayName, owner, diskOfferingId,
		diskSize, networkList, null, group, httpmethod, userData, sshKeyPair, hypervisor, caller, requestedIps,
		defaultIps, displayvm, keyboard, affinityGroupIdList);
    }


    public void checkNameForRFCCompliance(String name) {
        if (!NetUtils.verifyDomainNameLabel(name, true)) {
            throw new InvalidParameterValueException("Invalid name. Vm name can contain ASCII letters 'a' through 'z', the digits '0' through '9', "
                    + "and the hyphen ('-'), must be between 1 and 63 characters long, and can't start or end with \"-\" and can't start with digit");
        }
    }

    @DB @ActionEvent(eventType = EventTypes.EVENT_VM_CREATE, eventDescription = "deploying Vm", create = true)
    protected UserVm createVirtualMachine(DataCenter zone, ServiceOffering serviceOffering, VirtualMachineTemplate template, String hostName, String displayName, Account owner, Long diskOfferingId,
            Long diskSize, List<NetworkVO> networkList, List<Long> securityGroupIdList, String group, HTTPMethod httpmethod,
	    String userData, String sshKeyPair, HypervisorType hypervisor, Account caller, Map<Long, IpAddresses> requestedIps,
	    IpAddresses defaultIps, Boolean isDisplayVmEnabled, String keyboard, List<Long> affinityGroupIdList)
                    throws InsufficientCapacityException, ResourceUnavailableException, ConcurrentOperationException, StorageUnavailableException, ResourceAllocationException {

        _accountMgr.checkAccess(caller, null, true, owner);

        if (owner.getState() == Account.State.disabled) {
            throw new PermissionDeniedException(
                    "The owner of vm to deploy is disabled: " + owner);
        }

        long accountId = owner.getId();

        assert !(requestedIps != null && (defaultIps.getIp4Address() != null || defaultIps.getIp6Address() != null)) : "requestedIp list and defaultNetworkIp should never be specified together";

        if (Grouping.AllocationState.Disabled == zone.getAllocationState()
                && !_accountMgr.isRootAdmin(caller.getType())) {
            throw new PermissionDeniedException(
                    "Cannot perform this operation, Zone is currently disabled: "
                            + zone.getId());
        }

        boolean isExplicit = false;
        // check affinity group type Explicit dedication
        if (affinityGroupIdList != null) {
            for (Long affinityGroupId : affinityGroupIdList) {
                AffinityGroupVO ag = _affinityGroupDao.findById(affinityGroupId);
                String agType = ag.getType();
                if (agType.equals("ExplicitDedication")) {
                    isExplicit = true;
                }
            }
        }
        // check if zone is dedicated
        DedicatedResourceVO dedicatedZone = _dedicatedDao.findByZoneId(zone.getId());
        if (isExplicit && dedicatedZone != null) {
            DomainVO domain = _domainDao.findById(dedicatedZone.getDomainId());
            if (domain == null) {
                throw new CloudRuntimeException("Unable to find the domain "
                        + zone.getDomainId() + " for the zone: " + zone);
            }
            // check that caller can operate with domain
            _configMgr.checkZoneAccess(caller, zone);
            // check that vm owner can create vm in the domain
            _configMgr.checkZoneAccess(owner, zone);
        }

        ServiceOfferingVO offering = _serviceOfferingDao.findById(serviceOffering.getId());

        // check if account/domain is with in resource limits to create a new vm
        boolean isIso = Storage.ImageFormat.ISO == template.getFormat();
        // For baremetal, size can be null
        Long tmp = _templateDao.findById(template.getId()).getSize();
        long size = 0;
        if (tmp != null) {
        	size = tmp;
        }
        if (diskOfferingId != null) {
            size += _diskOfferingDao.findById(diskOfferingId).getDiskSize();
        }
        resourceLimitCheck(owner, new Long(offering.getCpu()), new Long(offering.getRamSize()));
        _resourceLimitMgr.checkResourceLimit(owner, ResourceType.volume, (isIso
                || diskOfferingId == null ? 1 : 2));
        _resourceLimitMgr.checkResourceLimit(owner, ResourceType.primary_storage, new Long (size));

        // verify security group ids
        if (securityGroupIdList != null) {
            for (Long securityGroupId : securityGroupIdList) {
                SecurityGroup sg = _securityGroupDao.findById(securityGroupId);
                if (sg == null) {
                    throw new InvalidParameterValueException(
                            "Unable to find security group by id "
                                    + securityGroupId);
                } else {
                    // verify permissions
                    _accountMgr.checkAccess(caller, null, true, owner, sg);
                }
            }
        }

        // check that the affinity groups exist
        if (affinityGroupIdList != null) {
            for (Long affinityGroupId : affinityGroupIdList) {
                AffinityGroupVO ag = _affinityGroupDao.findById(affinityGroupId);
                if (ag == null) {
                    throw new InvalidParameterValueException("Unable to find affinity group by id " + affinityGroupId);
                } else {
                    // verify permissions
                    _accountMgr.checkAccess(caller, null, true, owner, ag);
                    // Root admin has access to both VM and AG by default, but
                    // make sure the owner of these entities is same
                    if (caller.getId() == Account.ACCOUNT_ID_SYSTEM || _accountMgr.isRootAdmin(caller.getType())) {
                        if (ag.getAccountId() != owner.getAccountId()) {
                            throw new PermissionDeniedException("Affinity Group " + ag
                                    + " does not belong to the VM's account");
                        }
                    }
                }
            }
        }

        if (template.getHypervisorType() != null && template.getHypervisorType() != HypervisorType.BareMetal) {
            // check if we have available pools for vm deployment
            long availablePools = _storagePoolDao.countPoolsByStatus(StoragePoolStatus.Up);
            if (availablePools < 1) {
                throw new StorageUnavailableException("There are no available pools in the UP state for vm deployment", -1);
            }
        }

        if (template.getTemplateType().equals(TemplateType.SYSTEM)) {
            throw new InvalidParameterValueException(
                    "Unable to use system template " + template.getId()
                    + " to deploy a user vm");
        }
        List<VMTemplateZoneVO> listZoneTemplate = _templateZoneDao
                .listByZoneTemplate(zone.getId(), template.getId());
        if (listZoneTemplate == null || listZoneTemplate.isEmpty()) {
            throw new InvalidParameterValueException("The template "
                    + template.getId() + " is not available for use");
        }

        if (isIso && !template.isBootable()) {
            throw new InvalidParameterValueException(
                    "Installing from ISO requires an ISO that is bootable: "
                            + template.getId());
        }

        // Check templates permissions
        if (!template.isPublicTemplate()) {
            Account templateOwner = _accountMgr.getAccount(template
                    .getAccountId());
            _accountMgr.checkAccess(owner, null, true, templateOwner);
        }

        // check if the user data is correct
        validateUserData(userData, httpmethod);

        // Find an SSH public key corresponding to the key pair name, if one is
        // given
        String sshPublicKey = null;
        if (sshKeyPair != null && !sshKeyPair.equals("")) {
            SSHKeyPair pair = _sshKeyPairDao.findByName(owner.getAccountId(),
                    owner.getDomainId(), sshKeyPair);
            if (pair == null) {
                throw new InvalidParameterValueException(
                        "A key pair with name '" + sshKeyPair
                        + "' was not found.");
            }

            sshPublicKey = pair.getPublicKey();
        }

        List<Pair<NetworkVO, NicProfile>> networks = new ArrayList<Pair<NetworkVO, NicProfile>>();

        Map<String, NicProfile> networkNicMap = new HashMap<String, NicProfile>();

        short defaultNetworkNumber = 0;
        boolean securityGroupEnabled = false;
        boolean vpcNetwork = false;
        for (NetworkVO network : networkList) {
            if (network.getDataCenterId() != zone.getId()) {
                throw new InvalidParameterValueException("Network id="
                        + network.getId() + " doesn't belong to zone "
                        + zone.getId());
            }

            IpAddresses requestedIpPair = null;
            if (requestedIps != null && !requestedIps.isEmpty()) {
                requestedIpPair = requestedIps.get(network.getId());
            }

            if (requestedIpPair == null) {
                requestedIpPair = new IpAddresses(null, null);
            } else {
                _networkModel.checkRequestedIpAddresses(network.getId(), requestedIpPair.getIp4Address(), requestedIpPair.getIp6Address());
            }

            NicProfile profile = new NicProfile(requestedIpPair.getIp4Address(), requestedIpPair.getIp6Address());

            if (defaultNetworkNumber == 0) {
                defaultNetworkNumber++;
                // if user requested specific ip for default network, add it
                if (defaultIps.getIp4Address() != null || defaultIps.getIp6Address() != null) {
                    _networkModel.checkRequestedIpAddresses(network.getId(), defaultIps.getIp4Address(), defaultIps.getIp6Address());
                    profile = new NicProfile(defaultIps.getIp4Address(), defaultIps.getIp6Address());
                }

                profile.setDefaultNic(true);
            }

            networks.add(new Pair<NetworkVO, NicProfile>(network, profile));

            if (_networkModel.isSecurityGroupSupportedInNetwork(network)) {
                securityGroupEnabled = true;
            }

            // vm can't be a part of more than 1 VPC network
            if (network.getVpcId() != null) {
                if (vpcNetwork) {
                    throw new InvalidParameterValueException(
                            "Vm can't be a part of more than 1 VPC network");
                }
                vpcNetwork = true;
            }

            networkNicMap.put(network.getUuid(), profile);
        }

        if (securityGroupIdList != null && !securityGroupIdList.isEmpty()
                && !securityGroupEnabled) {
            throw new InvalidParameterValueException(
                    "Unable to deploy vm with security groups as SecurityGroup service is not enabled for the vm's network");
        }

        // Verify network information - network default network has to be set;
        // and vm can't have more than one default network
        // This is a part of business logic because default network is required
        // by Agent Manager in order to configure default
        // gateway for the vm
        if (defaultNetworkNumber == 0) {
            throw new InvalidParameterValueException(
                    "At least 1 default network has to be specified for the vm");
        } else if (defaultNetworkNumber > 1) {
            throw new InvalidParameterValueException(
                    "Only 1 default network per vm is supported");
        }

        long id = _vmDao.getNextInSequence(Long.class, "id");

        String instanceName;
        if (_instanceNameFlag && displayName != null) {
            // Check if the displayName conforms to RFC standards.
            checkNameForRFCCompliance(displayName);
            instanceName = VirtualMachineName.getVmName(id, owner.getId(), displayName);
            if (instanceName.length() > MAX_VM_NAME_LEN) {
                throw new InvalidParameterValueException("Specified display name " + displayName + " causes VM name to exceed 80 characters in length");
            }
            // Search whether there is already an instance with the same instance name
            // that is not in the destroyed or expunging state.
            VMInstanceVO vm = _vmInstanceDao.findVMByInstanceName(instanceName);
            if (vm != null && vm.getState() != VirtualMachine.State.Expunging) {
                throw new InvalidParameterValueException("There already exists a VM by the display name supplied");
            }
        } else {
            instanceName = VirtualMachineName.getVmName(id, owner.getId(), _instance);
        }

        String uuidName = UUID.randomUUID().toString();

        // verify hostname information
        if (hostName == null) {
            hostName = uuidName;
        } else {
            //1) check is hostName is RFC compliant
            checkNameForRFCCompliance(hostName);
            // 2) hostName has to be unique in the network domain
            Map<String, List<Long>> ntwkDomains = new HashMap<String, List<Long>>();
            for (NetworkVO network : networkList) {
                String ntwkDomain = network.getNetworkDomain();
                if (!ntwkDomains.containsKey(ntwkDomain)) {
                    List<Long> ntwkIds = new ArrayList<Long>();
                    ntwkIds.add(network.getId());
                    ntwkDomains.put(ntwkDomain, ntwkIds);
                } else {
                    List<Long> ntwkIds = ntwkDomains.get(ntwkDomain);
                    ntwkIds.add(network.getId());
                    ntwkDomains.put(ntwkDomain, ntwkIds);
                }
            }

            for (String ntwkDomain : ntwkDomains.keySet()) {
                for (Long ntwkId : ntwkDomains.get(ntwkDomain)) {
                    // * get all vms hostNames in the network
                    List<String> hostNames = _vmInstanceDao
                            .listDistinctHostNames(ntwkId);
                    // * verify that there are no duplicates
                    if (hostNames.contains(hostName)) {
                        throw new InvalidParameterValueException("The vm with hostName " + hostName
                                + " already exists in the network domain: " + ntwkDomain + "; network="
                                + _networkModel.getNetwork(ntwkId));
                    }
                }
            }
        }

        HypervisorType hypervisorType = null;
        if (template == null || template.getHypervisorType() == null
                || template.getHypervisorType() == HypervisorType.None) {
            hypervisorType = hypervisor;
        } else {
            hypervisorType = template.getHypervisorType();
        }

        Transaction txn = Transaction.currentTxn();
        txn.start();
        UserVmVO vm = new UserVmVO(id, instanceName, displayName,
                template.getId(), hypervisorType, template.getGuestOSId(),
                offering.getOfferHA(), offering.getLimitCpuUse(),
                owner.getDomainId(), owner.getId(), offering.getId(), userData,
                hostName, diskOfferingId);
        vm.setUuid(uuidName);
        vm.setDetail(VirtualMachine.IsDynamicScalingEnabled, template.isDynamicallyScalable().toString());

        if (sshPublicKey != null) {
            vm.setDetail("SSH.PublicKey", sshPublicKey);
        }

        if (keyboard != null && !keyboard.isEmpty())
            vm.setDetail(VmDetailConstants.KEYBOARD, keyboard);

        if (isIso) {
            vm.setIsoId(template.getId());
        }

        if(isDisplayVmEnabled != null){
            if(!_accountMgr.isRootAdmin(caller.getType())){
                throw new PermissionDeniedException( "Cannot update parameter displayvm, only admin permitted ");
            }
            vm.setDisplayVm(isDisplayVmEnabled);
        }else {
            vm.setDisplayVm(true);
        }

        // If hypervisor is vSphere, check for clone type setting.
        if (hypervisorType.equals(HypervisorType.VMware)) {
            // retrieve clone flag.
            UserVmCloneType cloneType = UserVmCloneType.linked;
            String value = _configDao.getValue(Config.VmwareCreateFullClone.key());
            if (value != null) {
                if (Boolean.parseBoolean(value) == true)
                    cloneType = UserVmCloneType.full;
            }
            UserVmCloneSettingVO vmCloneSettingVO = new UserVmCloneSettingVO(id, cloneType.toString());
            _vmCloneSettingDao.persist(vmCloneSettingVO);
        }

        long guestOSId = template.getGuestOSId();
        GuestOSVO guestOS = _guestOSDao.findById(guestOSId);
        long guestOSCategoryId = guestOS.getCategoryId();
        GuestOSCategoryVO guestOSCategory = _guestOSCategoryDao.findById(guestOSCategoryId);


        // If hypervisor is vSphere and OS is OS X, set special settings.
        if (hypervisorType.equals(HypervisorType.VMware)) {
            if (guestOS.getDisplayName().toLowerCase().contains("apple mac os")){
                vm.setDetail("smc.present", "TRUE");
                vm.setDetail(VmDetailConstants.ROOK_DISK_CONTROLLER, "scsi");
                vm.setDetail("firmware", "efi");
                s_logger.info("guestOS is OSX : overwrite root disk controller to scsi, use smc and efi");
            }
       }

        _vmDao.persist(vm);
        _vmDao.saveDetails(vm);

        s_logger.debug("Allocating in the DB for vm");
        DataCenterDeployment plan = new DataCenterDeployment(zone.getId());

        List<String> computeTags = new ArrayList<String>();
        computeTags.add(offering.getHostTag());

        List<String> rootDiskTags =	new ArrayList<String>();
        rootDiskTags.add(offering.getTags());

        if(isIso){
            VirtualMachineEntity vmEntity = _orchSrvc.createVirtualMachineFromScratch(vm.getUuid(), new Long(owner.getAccountId()).toString(), vm.getIsoId().toString(), hostName, displayName, hypervisor.name(), guestOSCategory.getName(), offering.getCpu(), offering.getSpeed(), offering.getRamSize(), diskSize,  computeTags, rootDiskTags, networkNicMap, plan);
        }else {
            VirtualMachineEntity vmEntity = _orchSrvc.createVirtualMachine(vm.getUuid(), new Long(owner.getAccountId()).toString(), new Long(template.getId()).toString(), hostName, displayName, hypervisor.name(), offering.getCpu(),  offering.getSpeed(), offering.getRamSize(), diskSize, computeTags, rootDiskTags, networkNicMap, plan);
        }



        if (s_logger.isDebugEnabled()) {
            s_logger.debug("Successfully allocated DB entry for " + vm);
        }
        CallContext.current().setEventDetails("Vm Id: " + vm.getId());

        UsageEventUtils.publishUsageEvent(EventTypes.EVENT_VM_CREATE, accountId, zone.getId(), vm.getId(),
                vm.getHostName(), offering.getId(), template.getId(), hypervisorType.toString(),
                VirtualMachine.class.getName(), vm.getUuid());

        //Update Resource Count for the given account
        resourceCountIncrement(accountId, new Long(offering.getCpu()),
                new Long(offering.getRamSize()));

        txn.commit();

        // Assign instance to the group
        try {
            if (group != null) {
                boolean addToGroup = addInstanceToGroup(Long.valueOf(id), group);
                if (!addToGroup) {
                    throw new CloudRuntimeException(
                            "Unable to assign Vm to the group " + group);
                }
            }
        } catch (Exception ex) {
            throw new CloudRuntimeException("Unable to assign Vm to the group "
                    + group);
        }

        _securityGroupMgr.addInstanceToGroups(vm.getId(), securityGroupIdList);

        if (affinityGroupIdList != null && !affinityGroupIdList.isEmpty()) {
            _affinityGroupVMMapDao.updateMap(vm.getId(), affinityGroupIdList);
        }

        return vm;
    }

    private void validateUserData(String userData, HTTPMethod httpmethod) {
        byte[] decodedUserData = null;
        if (userData != null) {
            if (!Base64.isBase64(userData)) {
                throw new InvalidParameterValueException(
                        "User data is not base64 encoded");
            }
            // If GET, use 4K. If POST, support upto 32K.
            if (httpmethod.equals(HTTPMethod.GET)) {
                if (userData.length() >= MAX_HTTP_GET_LENGTH) {
                    throw new InvalidParameterValueException(
                            "User data is too long for an http GET request");
                }
                decodedUserData = Base64.decodeBase64(userData.getBytes());
                if (decodedUserData.length > MAX_HTTP_GET_LENGTH) {
                    throw new InvalidParameterValueException(
                        "User data is too long for GET request");
                }
            } else if (httpmethod.equals(HTTPMethod.POST)) {
                if (userData.length() >= MAX_HTTP_POST_LENGTH) {
                throw new InvalidParameterValueException(
                            "User data is too long for an http POST request");
            }
            decodedUserData = Base64.decodeBase64(userData.getBytes());
                if (decodedUserData.length > MAX_HTTP_POST_LENGTH) {
                throw new InvalidParameterValueException(
                        "User data is too long for POST request");
            }
            }

            if (decodedUserData.length < 1) {
                throw new InvalidParameterValueException(
                        "User data is too short");
            }
        }
    }

    @Override
    @ActionEvent(eventType = EventTypes.EVENT_VM_CREATE, eventDescription = "starting Vm", async = true)
    public UserVm startVirtualMachine(DeployVMCmd cmd)
            throws ResourceUnavailableException, InsufficientCapacityException,
            ConcurrentOperationException {
        return startVirtualMachine(cmd, null);
    }

    protected UserVm startVirtualMachine(DeployVMCmd cmd,
            Map<VirtualMachineProfile.Param, Object> additonalParams)
                    throws ResourceUnavailableException, InsufficientCapacityException,
                    ConcurrentOperationException {

        long vmId = cmd.getEntityId();
        Long hostId = cmd.getHostId();
        UserVmVO vm = _vmDao.findById(vmId);

        Pair<UserVmVO, Map<VirtualMachineProfile.Param, Object>> vmParamPair = null;
        try {
            vmParamPair = startVirtualMachine(vmId, hostId, additonalParams);
            vm = vmParamPair.first();
        } finally {
            updateVmStateForFailedVmCreation(vm.getId(), hostId);
        }

        // Check that the password was passed in and is valid
        VMTemplateVO template = _templateDao.findByIdIncludingRemoved(vm
                .getTemplateId());
        if (template.getEnablePassword()) {
            // this value is not being sent to the backend; need only for api
            // display purposes
            vm.setPassword((String) vmParamPair.second().get(
                    VirtualMachineProfile.Param.VmPassword));
        }

        return vm;
    }

    @Override
    public boolean finalizeVirtualMachineProfile(
            VirtualMachineProfile profile, DeployDestination dest,
            ReservationContext context) {
        UserVmVO vm = _vmDao.findById(profile.getId());
        Map<String, String> details = _vmDetailsDao.findDetails(vm.getId());
        vm.setDetails(details);

        if (vm.getIsoId() != null) {
            TemplateInfo template = templateMgr.prepareIso(vm.getIsoId(), vm.getDataCenterId());
            if (template == null){
                s_logger.error("Failed to prepare ISO on secondary or cache storage");
                throw new CloudRuntimeException("Failed to prepare ISO on secondary or cache storage");
                }
            if (template.isBootable()) {
                profile.setBootLoaderType(BootloaderType.CD);
            }

            GuestOSVO guestOS = _guestOSDao.findById(template.getGuestOSId());
            String displayName = null;
            if (guestOS != null) {
                displayName = guestOS.getDisplayName();
            }

            TemplateObjectTO iso = (TemplateObjectTO)template.getTO();
            iso.setGuestOsType(displayName);
            DiskTO disk = new DiskTO(iso, 3L, Volume.Type.ISO);
            profile.addDisk(disk);
        } else {
            TemplateObjectTO iso = new TemplateObjectTO();
            iso.setFormat(ImageFormat.ISO);
            DiskTO disk = new DiskTO(iso, 3L, Volume.Type.ISO);
            profile.addDisk(disk);
        }

        return true;
    }

    @Override
    public boolean setupVmForPvlan(boolean add, Long hostId, NicProfile nic) {
        if (!nic.getBroadCastUri().getScheme().equals("pvlan")) {
    		return false;
    	}
        String op = "add";
        if (!add) {
        	// "delete" would remove all the rules(if using ovs) related to this vm
        	op = "delete";
        }
        Network network = _networkDao.findById(nic.getNetworkId());
        Host host = _hostDao.findById(hostId);
        String networkTag = _networkModel.getNetworkTag(host.getHypervisorType(), network);
    	PvlanSetupCommand cmd = PvlanSetupCommand.createVmSetup(op, nic.getBroadCastUri(), networkTag, nic.getMacAddress());
        Answer answer = null;
        try {
            answer = _agentMgr.send(hostId, cmd);
        } catch (OperationTimedoutException e) {
            s_logger.warn("Timed Out", e);
            return false;
        } catch (AgentUnavailableException e) {
            s_logger.warn("Agent Unavailable ", e);
            return false;
        }

        boolean result = true;
        if (answer == null || !answer.getResult()) {
        	result = false;
        }
        return result;
    }

    @Override
    public boolean finalizeDeployment(Commands cmds,
            VirtualMachineProfile profile, DeployDestination dest,
            ReservationContext context) {
        UserVmVO userVm = _vmDao.findById(profile.getId());
        List<NicVO> nics = _nicDao.listByVmId(userVm.getId());
        for (NicVO nic : nics) {
            NetworkVO network = _networkDao.findById(nic.getNetworkId());
            if (network.getTrafficType() == TrafficType.Guest
                    || network.getTrafficType() == TrafficType.Public) {
                userVm.setPrivateIpAddress(nic.getIp4Address());
                userVm.setPrivateMacAddress(nic.getMacAddress());
            }
        }

        List<VolumeVO> volumes = _volsDao.findByInstance(userVm.getId());
        VmDiskStatisticsVO diskstats = null;
        for (VolumeVO volume : volumes) {
               diskstats = _vmDiskStatsDao.findBy(userVm.getAccountId(), userVm.getDataCenterId(),userVm.getId(), volume.getId());
            if (diskstats == null) {
               diskstats = new VmDiskStatisticsVO(userVm.getAccountId(), userVm.getDataCenterId(),userVm.getId(), volume.getId());
               _vmDiskStatsDao.persist(diskstats);
            }
        }

        return true;
    }

    @Override
    public boolean finalizeStart(VirtualMachineProfile profile,
            long hostId, Commands cmds, ReservationContext context) {
        UserVmVO vm = _vmDao.findById(profile.getId());

        Answer[] answersToCmds = cmds.getAnswers();
        if (answersToCmds == null) {
            if (s_logger.isDebugEnabled()) {
                s_logger.debug("Returning from finalizeStart() since there are no answers to read");
            }
            return true;
        }
        Answer startAnswer = cmds.getAnswer(StartAnswer.class);
        String returnedIp = null;
        String originalIp = null;
        if (startAnswer != null) {
            StartAnswer startAns = (StartAnswer) startAnswer;
            VirtualMachineTO vmTO = startAns.getVirtualMachine();
            for (NicTO nicTO : vmTO.getNics()) {
                if (nicTO.getType() == TrafficType.Guest) {
                    returnedIp = nicTO.getIp();
                }
            }
        }

        List<NicVO> nics = _nicDao.listByVmId(vm.getId());
        NicVO guestNic = null;
        NetworkVO guestNetwork = null;
        for (NicVO nic : nics) {
            NetworkVO network = _networkDao.findById(nic.getNetworkId());
            long isDefault = (nic.isDefaultNic()) ? 1 : 0;
            UsageEventUtils.publishUsageEvent(EventTypes.EVENT_NETWORK_OFFERING_ASSIGN, vm.getAccountId(),
                    vm.getDataCenterId(), vm.getId(), Long.toString(nic.getId()), network.getNetworkOfferingId(),
                    null, isDefault, VirtualMachine.class.getName(), vm.getUuid());
            if (network.getTrafficType() == TrafficType.Guest) {
                originalIp = nic.getIp4Address();
                guestNic = nic;
                guestNetwork = network;
                // In vmware, we will be effecting pvlan settings in portgroups in StartCommand.
                if (profile.getHypervisorType() != HypervisorType.VMware) {
                if (nic.getBroadcastUri().getScheme().equals("pvlan")) {
                	NicProfile nicProfile = new NicProfile(nic, network, nic.getBroadcastUri(), nic.getIsolationUri(), 0, false, "pvlan-nic");
                	if (!setupVmForPvlan(true, hostId, nicProfile)) {
                		return false;
                	}
                }
            }
            }
        }
        boolean ipChanged = false;
        if (originalIp != null && !originalIp.equalsIgnoreCase(returnedIp)) {
            if (returnedIp != null && guestNic != null) {
                guestNic.setIp4Address(returnedIp);
                ipChanged = true;
            }
        }
        if (returnedIp != null && !returnedIp.equalsIgnoreCase(originalIp)) {
            if (guestNic != null) {
                guestNic.setIp4Address(returnedIp);
                ipChanged = true;
            }
        }
        if (ipChanged) {
            DataCenterVO dc = _dcDao.findById(vm.getDataCenterId());
            UserVmVO userVm = _vmDao.findById(profile.getId());
            // dc.getDhcpProvider().equalsIgnoreCase(Provider.ExternalDhcpServer.getName())
            if (_ntwkSrvcDao.canProviderSupportServiceInNetwork(
                    guestNetwork.getId(), Service.Dhcp,
                    Provider.ExternalDhcpServer)) {
                _nicDao.update(guestNic.getId(), guestNic);
                userVm.setPrivateIpAddress(guestNic.getIp4Address());
                _vmDao.update(userVm.getId(), userVm);

                s_logger.info("Detected that ip changed in the answer, updated nic in the db with new ip "
                        + returnedIp);
            }
        }

        // get system ip and create static nat rule for the vm
        try {
            _rulesMgr.getSystemIpAndEnableStaticNatForVm(
                    profile.getVirtualMachine(), false);
        } catch (Exception ex) {
            s_logger.warn(
                    "Failed to get system ip and enable static nat for the vm "
                            + profile.getVirtualMachine()
                            + " due to exception ", ex);
            return false;
        }

        return true;
    }

    @Override
    public void finalizeExpunge(VirtualMachine vm) {
    }

//    @Override
//    public UserVmVO persist(UserVmVO vm) {
//        return _vmDao.persist(vm);
//    }
//
//    @Override
//    public UserVmVO findById(long id) {
//        return _vmDao.findById(id);
//    }
//
//    @Override
//    public UserVmVO findByName(String name) {
//        if (!VirtualMachineName.isValidVmName(name)) {
//            return null;
//        }
//        return findById(VirtualMachineName.getVmId(name));
//    }

    @Override
    @ActionEvent(eventType = EventTypes.EVENT_VM_STOP, eventDescription = "stopping Vm", async = true)
    public UserVm stopVirtualMachine(long vmId, boolean forced)
            throws ConcurrentOperationException {
        // Input validation
        Account caller = CallContext.current().getCallingAccount();
        Long userId = CallContext.current().getCallingUserId();

        // if account is removed, return error
        if (caller != null && caller.getRemoved() != null) {
            throw new PermissionDeniedException("The account " + caller.getId()
                    + " is removed");
        }

        UserVmVO vm = _vmDao.findById(vmId);
        if (vm == null) {
            throw new InvalidParameterValueException(
                    "unable to find a virtual machine with id " + vmId);
        }

        UserVO user = _userDao.findById(userId);
        boolean status = false;
        try {
            VirtualMachineEntity vmEntity = _orchSrvc.getVirtualMachine(vm.getUuid());
            status = vmEntity.stop(new Long(userId).toString());
            if (status) {
               return _vmDao.findById(vmId);
            } else {
               return null;
            }
        } catch (ResourceUnavailableException e) {
            throw new CloudRuntimeException(
                    "Unable to contact the agent to stop the virtual machine "
                            + vm, e);
        } catch (CloudException e) {
            throw new CloudRuntimeException(
                    "Unable to contact the agent to stop the virtual machine "
                            + vm, e);
        }
    }

    @Override
    public void finalizeStop(VirtualMachineProfile profile,
            StopAnswer answer) {
        // release elastic IP here
        IPAddressVO ip = _ipAddressDao.findByAssociatedVmId(profile.getId());
        if (ip != null && ip.getSystem()) {
            CallContext ctx = CallContext.current();
            try {
                long networkId = ip.getAssociatedWithNetworkId();
                Network guestNetwork = _networkDao.findById(networkId);
                NetworkOffering offering = _configMgr.getNetworkOffering(guestNetwork.getNetworkOfferingId());
                assert (offering.getAssociatePublicIP() == true) : "User VM should not have system owned public IP associated with it when offering configured not to associate public IP.";
                _rulesMgr.disableStaticNat(ip.getId(), ctx.getCallingAccount(), ctx.getCallingUserId(), true);
            } catch (Exception ex) {
                s_logger.warn(
                        "Failed to disable static nat and release system ip "
                                + ip + " as a part of vm "
                                + profile.getVirtualMachine()
                                + " stop due to exception ", ex);
            }
        }

        VMInstanceVO vm = _vmDao.findById(profile.getId());
        List<NicVO> nics = _nicDao.listByVmId(vm.getId());
        for (NicVO nic : nics) {
            NetworkVO network = _networkDao.findById(nic.getNetworkId());
            if (network.getTrafficType() == TrafficType.Guest) {
                if (nic.getBroadcastUri() != null && nic.getBroadcastUri().getScheme().equals("pvlan")) {
                	NicProfile nicProfile = new NicProfile(nic, network, nic.getBroadcastUri(), nic.getIsolationUri(), 0, false, "pvlan-nic");
                	setupVmForPvlan(false, vm.getHostId(), nicProfile);
                }
            }
        }
    }

    public String generateRandomPassword() {
        return PasswordGenerator.generateRandomPassword(6);
    }

    @Override
    public Pair<UserVmVO, Map<VirtualMachineProfile.Param, Object>> startVirtualMachine(
            long vmId, Long hostId,
            Map<VirtualMachineProfile.Param, Object> additionalParams)
                    throws ConcurrentOperationException, ResourceUnavailableException,
                    InsufficientCapacityException {
        // Input validation
        Account callerAccount = CallContext.current().getCallingAccount();
        UserVO callerUser = _userDao.findById(CallContext.current()
                .getCallingUserId());

        // if account is removed, return error
        if (callerAccount != null && callerAccount.getRemoved() != null) {
            throw new InvalidParameterValueException("The account "
                    + callerAccount.getId() + " is removed");
        }

        UserVmVO vm = _vmDao.findById(vmId);
        if (vm == null) {
            throw new InvalidParameterValueException(
                    "unable to find a virtual machine with id " + vmId);
        }

        _accountMgr.checkAccess(callerAccount, null, true, vm);

        Account owner = _accountDao.findById(vm.getAccountId());

        if (owner == null) {
            throw new InvalidParameterValueException("The owner of " + vm
                    + " does not exist: " + vm.getAccountId());
        }

        if (owner.getState() == Account.State.disabled) {
            throw new PermissionDeniedException("The owner of " + vm
                    + " is disabled: " + vm.getAccountId());
        }

        Host destinationHost = null;
        if (hostId != null) {
            Account account = CallContext.current().getCallingAccount();
            if (!_accountService.isRootAdmin(account.getType())) {
                throw new PermissionDeniedException(
                        "Parameter hostid can only be specified by a Root Admin, permission denied");
            }
            destinationHost = _hostDao.findById(hostId);
            if (destinationHost == null) {
                throw new InvalidParameterValueException(
                        "Unable to find the host to deploy the VM, host id="
                                + hostId);
            }
        }

        // check if vm is security group enabled
        if (_securityGroupMgr.isVmSecurityGroupEnabled(vmId) && _securityGroupMgr.getSecurityGroupsForVm(vmId).isEmpty() && !_securityGroupMgr.isVmMappedToDefaultSecurityGroup(vmId) && _networkModel.canAddDefaultSecurityGroup()) {
            // if vm is not mapped to security group, create a mapping
            if (s_logger.isDebugEnabled()) {
                s_logger.debug("Vm "
                        + vm
                        + " is security group enabled, but not mapped to default security group; creating the mapping automatically");
            }

            SecurityGroup defaultSecurityGroup = _securityGroupMgr
                    .getDefaultSecurityGroup(vm.getAccountId());
            if (defaultSecurityGroup != null) {
                List<Long> groupList = new ArrayList<Long>();
                groupList.add(defaultSecurityGroup.getId());
                _securityGroupMgr.addInstanceToGroups(vmId, groupList);
            }
        }

        DataCenterDeployment plan = null;
        if (destinationHost != null) {
            s_logger.debug("Destination Host to deploy the VM is specified, specifying a deployment plan to deploy the VM");
            plan = new DataCenterDeployment(vm.getDataCenterId(),
                    destinationHost.getPodId(), destinationHost.getClusterId(),
                    destinationHost.getId(), null, null);
        }

        // Set parameters
        Map<VirtualMachineProfile.Param, Object> params = null;
        VMTemplateVO template = null;
        if (vm.isUpdateParameters()) {
            _vmDao.loadDetails(vm);
            // Check that the password was passed in and is valid
            template = _templateDao
                    .findByIdIncludingRemoved(vm.getTemplateId());

            String password = "saved_password";
            if (template.getEnablePassword()) {
                password = generateRandomPassword();
            }

            if (!validPassword(password)) {
                throw new InvalidParameterValueException(
                        "A valid password for this virtual machine was not provided.");
            }

            // Check if an SSH key pair was selected for the instance and if so
            // use it to encrypt & save the vm password
            encryptAndStorePassword(vm, password);

            params = new HashMap<VirtualMachineProfile.Param, Object>();
            if (additionalParams != null) {
                params.putAll(additionalParams);
            }
            params.put(VirtualMachineProfile.Param.VmPassword, password);
        }

        VirtualMachineEntity vmEntity = _orchSrvc.getVirtualMachine(vm.getUuid());

        // Get serviceOffering for Virtual Machine
        ServiceOfferingVO offering = _serviceOfferingDao.findByIdIncludingRemoved(vm.getServiceOfferingId());
        String plannerName = offering.getDeploymentPlanner();
        if (plannerName == null) {
            if (vm.getHypervisorType() == HypervisorType.BareMetal) {
                plannerName = "BareMetalPlanner";
            } else {
                plannerName = _configDao.getValue(Config.VmDeploymentPlanner.key());
            }
        }

        String reservationId = vmEntity.reserve(plannerName, plan, new ExcludeList(), new Long(callerUser.getId()).toString());
        vmEntity.deploy(reservationId, new Long(callerUser.getId()).toString(), params);

        Pair<UserVmVO, Map<VirtualMachineProfile.Param, Object>> vmParamPair = new Pair(vm, params);
        if (vm != null && vm.isUpdateParameters()) {
            // this value is not being sent to the backend; need only for api
            // display purposes
            if (template.getEnablePassword()) {
                vm.setPassword((String) vmParamPair.second().get(VirtualMachineProfile.Param.VmPassword));
                vm.setUpdateParameters(false);
                _vmDao.update(vm.getId(), vm);
            }
        }

        return vmParamPair;
    }

    @Override
    public UserVm destroyVm(long vmId) throws ResourceUnavailableException,
    ConcurrentOperationException {
        Account caller = CallContext.current().getCallingAccount();
        Long userId = CallContext.current().getCallingUserId();

        // Verify input parameters
        UserVmVO vm = _vmDao.findById(vmId);
        if (vm == null || vm.getRemoved() != null) {
            InvalidParameterValueException ex = new InvalidParameterValueException(
                    "Unable to find a virtual machine with specified vmId");
            throw ex;
        }

        if (vm.getState() == State.Destroyed
                || vm.getState() == State.Expunging) {
            s_logger.trace("Vm id=" + vmId + " is already destroyed");
            return vm;
        }

        _accountMgr.checkAccess(caller, null, true, vm);
        User userCaller = _userDao.findById(userId);

        boolean status;
        State vmState = vm.getState();

        try {
            VirtualMachineEntity vmEntity = _orchSrvc.getVirtualMachine(vm.getUuid());
            status = vmEntity.destroy(new Long(userId).toString());
        } catch (CloudException e) {
            CloudRuntimeException ex = new CloudRuntimeException(
                    "Unable to destroy with specified vmId", e);
            ex.addProxyObject(vm.getUuid(), "vmId");
            throw ex;
        }

        if (status) {
            // Mark the account's volumes as destroyed
            List<VolumeVO> volumes = _volsDao.findByInstance(vmId);
            for (VolumeVO volume : volumes) {
                if (volume.getVolumeType().equals(Volume.Type.ROOT)) {
                    UsageEventUtils.publishUsageEvent(EventTypes.EVENT_VOLUME_DELETE, volume.getAccountId(),
                            volume.getDataCenterId(), volume.getId(), volume.getName(), Volume.class.getName(),
                            volume.getUuid());
                }
            }

            if (vmState != State.Error) {
                // Get serviceOffering for Virtual Machine
                ServiceOfferingVO offering = _serviceOfferingDao.findByIdIncludingRemoved(vm.getServiceOfferingId());

                //Update Resource Count for the given account
                resourceCountDecrement(vm.getAccountId(), new Long(offering.getCpu()),
                        new Long(offering.getRamSize()));
            }
            return _vmDao.findById(vmId);
        } else {
            CloudRuntimeException ex = new CloudRuntimeException(
                    "Failed to destroy vm with specified vmId");
            ex.addProxyObject(vm.getUuid(), "vmId");
            throw ex;
        }

    }

    @Override
    public void collectVmDiskStatistics (UserVmVO userVm) {
<<<<<<< HEAD
        // support KVM and XenServer only
        if (!userVm.getHypervisorType().equals(HypervisorType.XenServer)
                && !userVm.getHypervisorType().equals(HypervisorType.KVM))
            return;
=======
        // support KVM only util 2013.06.25
        if (!userVm.getHypervisorType().equals(HypervisorType.KVM))
            return;        
>>>>>>> 6ea38bff
    	// Collect vm disk statistics from host before stopping Vm
    	long hostId = userVm.getHostId();
    	List<String> vmNames = new ArrayList<String>();
    	vmNames.add(userVm.getInstanceName());
    	HostVO host = _hostDao.findById(hostId);
    	
    	GetVmDiskStatsAnswer diskStatsAnswer = null;
    	try {
    		diskStatsAnswer = (GetVmDiskStatsAnswer) _agentMgr.easySend(hostId, new GetVmDiskStatsCommand(vmNames, host.getGuid(), host.getName()));
    	} catch (Exception e) {
            s_logger.warn("Error while collecting disk stats for vm: " + userVm.getHostName() + " from host: " + host.getName(), e);
            return;
        }
        if (diskStatsAnswer != null) {
            if (!diskStatsAnswer.getResult()) {
                s_logger.warn("Error while collecting disk stats vm: " + userVm.getHostName() + " from host: " + host.getName() + "; details: " + diskStatsAnswer.getDetails());
                return;
            }
            Transaction txn = Transaction.open(Transaction.CLOUD_DB);
            try {
                txn.start();
                HashMap<String, List<VmDiskStatsEntry>> vmDiskStatsByName = diskStatsAnswer.getVmDiskStatsMap();
                List<VmDiskStatsEntry> vmDiskStats = vmDiskStatsByName.get(userVm.getInstanceName());
                
                if (vmDiskStats == null)
		    return;
	        	
	        for (VmDiskStatsEntry vmDiskStat:vmDiskStats) {
                    SearchCriteria<VolumeVO> sc_volume = _volsDao.createSearchCriteria();
                    sc_volume.addAnd("path", SearchCriteria.Op.EQ, vmDiskStat.getPath());
                    VolumeVO volume = _volsDao.search(sc_volume, null).get(0);
	            VmDiskStatisticsVO previousVmDiskStats = _vmDiskStatsDao.findBy(userVm.getAccountId(), userVm.getDataCenterId(), userVm.getId(), volume.getId());
	            VmDiskStatisticsVO vmDiskStat_lock = _vmDiskStatsDao.lock(userVm.getAccountId(), userVm.getDataCenterId(), userVm.getId(), volume.getId());
	                
	                if ((vmDiskStat.getIORead() == 0) && (vmDiskStat.getIOWrite() == 0) && (vmDiskStat.getBytesRead() == 0) && (vmDiskStat.getBytesWrite() == 0)) {
	                    s_logger.debug("Read/Write of IO and Bytes are both 0. Not updating vm_disk_statistics");
	                    continue;
	                }
	                
	                if (vmDiskStat_lock == null) {
	                    s_logger.warn("unable to find vm disk stats from host for account: " + userVm.getAccountId() + " with vmId: " + userVm.getId()+ " and volumeId:" + volume.getId());
	                    continue;
	                }
	
	                if (previousVmDiskStats != null
	                        && ((previousVmDiskStats.getCurrentIORead() != vmDiskStat_lock.getCurrentIORead())
	                        || ((previousVmDiskStats.getCurrentIOWrite() != vmDiskStat_lock.getCurrentIOWrite())
	                        || (previousVmDiskStats.getCurrentBytesRead() != vmDiskStat_lock.getCurrentBytesRead())
	    	                || (previousVmDiskStats.getCurrentBytesWrite() != vmDiskStat_lock.getCurrentBytesWrite())))) {
	                    s_logger.debug("vm disk stats changed from the time GetVmDiskStatsCommand was sent. " +
	                            "Ignoring current answer. Host: " + host.getName() + " . VM: " + vmDiskStat.getVmName() +
	                            " IO Read: " + vmDiskStat.getIORead() + " IO Write: " + vmDiskStat.getIOWrite() +
	                            " Bytes Read: " + vmDiskStat.getBytesRead() + " Bytes Write: " + vmDiskStat.getBytesWrite());
	                    continue;
	                }
	
	                if (vmDiskStat_lock.getCurrentIORead() > vmDiskStat.getIORead()) {
	                    if (s_logger.isDebugEnabled()) {
	                        s_logger.debug("Read # of IO that's less than the last one.  " +
	                                "Assuming something went wrong and persisting it. Host: " + host.getName() + " . VM: " + vmDiskStat.getVmName() +
	                                " Reported: " + vmDiskStat.getIORead() + " Stored: " + vmDiskStat_lock.getCurrentIORead());
	                    }
	                    vmDiskStat_lock.setNetIORead(vmDiskStat_lock.getNetIORead() + vmDiskStat_lock.getCurrentIORead());
	                }
	                vmDiskStat_lock.setCurrentIORead(vmDiskStat.getIORead());
	                if (vmDiskStat_lock.getCurrentIOWrite() > vmDiskStat.getIOWrite()) {
	                    if (s_logger.isDebugEnabled()) {
	                        s_logger.debug("Write # of IO that's less than the last one.  " +
	                                "Assuming something went wrong and persisting it. Host: " + host.getName() + " . VM: " + vmDiskStat.getVmName() +
	                                " Reported: " + vmDiskStat.getIOWrite() + " Stored: " + vmDiskStat_lock.getCurrentIOWrite());
	                    }
	                    vmDiskStat_lock.setNetIOWrite(vmDiskStat_lock.getNetIOWrite() + vmDiskStat_lock.getCurrentIOWrite());
	                }
	                vmDiskStat_lock.setCurrentIOWrite(vmDiskStat.getIOWrite());
	                if (vmDiskStat_lock.getCurrentBytesRead() > vmDiskStat.getBytesRead()) {
	                    if (s_logger.isDebugEnabled()) {
	                        s_logger.debug("Read # of Bytes that's less than the last one.  " +
	                                "Assuming something went wrong and persisting it. Host: " + host.getName() + " . VM: " + vmDiskStat.getVmName() +
	                                " Reported: " + vmDiskStat.getBytesRead() + " Stored: " + vmDiskStat_lock.getCurrentBytesRead());
	                    }
	                    vmDiskStat_lock.setNetBytesRead(vmDiskStat_lock.getNetBytesRead() + vmDiskStat_lock.getCurrentBytesRead());
	                }
	                vmDiskStat_lock.setCurrentBytesRead(vmDiskStat.getBytesRead());
	                if (vmDiskStat_lock.getCurrentBytesWrite() > vmDiskStat.getBytesWrite()) {
	                    if (s_logger.isDebugEnabled()) {
	                        s_logger.debug("Write # of Bytes that's less than the last one.  " +
	                                "Assuming something went wrong and persisting it. Host: " + host.getName() + " . VM: " + vmDiskStat.getVmName() +
	                                " Reported: " + vmDiskStat.getBytesWrite() + " Stored: " + vmDiskStat_lock.getCurrentBytesWrite());
	                    }
	                    vmDiskStat_lock.setNetBytesWrite(vmDiskStat_lock.getNetBytesWrite() + vmDiskStat_lock.getCurrentBytesWrite());
	                }
	                vmDiskStat_lock.setCurrentBytesWrite(vmDiskStat.getBytesWrite());
	                
	                if (! _dailyOrHourly) {
	                    //update agg bytes
	                	vmDiskStat_lock.setAggIORead(vmDiskStat_lock.getNetIORead() + vmDiskStat_lock.getCurrentIORead());
	                	vmDiskStat_lock.setAggIOWrite(vmDiskStat_lock.getNetIOWrite() + vmDiskStat_lock.getCurrentIOWrite());
	                	vmDiskStat_lock.setAggBytesRead(vmDiskStat_lock.getNetBytesRead() + vmDiskStat_lock.getCurrentBytesRead());
	                	vmDiskStat_lock.setAggBytesWrite(vmDiskStat_lock.getNetBytesWrite() + vmDiskStat_lock.getCurrentBytesWrite());
	                }
	
	                _vmDiskStatsDao.update(vmDiskStat_lock.getId(), vmDiskStat_lock);
	        	}
	        	txn.commit();
            } catch (Exception e) {
                txn.rollback();
                s_logger.warn("Unable to update vm disk statistics for vm: " + userVm.getId() + " from host: " + hostId, e);
            } finally {
                txn.close();
            }
        }
    }



    @Override
    public Pair<List<UserVmJoinVO>, Integer> searchForUserVMs(Criteria c, Account caller, Long domainId, boolean isRecursive,
            List<Long> permittedAccounts, boolean listAll, ListProjectResourcesCriteria listProjectResourcesCriteria, Map<String, String> tags) {
        Filter searchFilter = new Filter(UserVmJoinVO.class, c.getOrderBy(), c.getAscending(), c.getOffset(), c.getLimit());

        //first search distinct vm id by using query criteria and pagination
        SearchBuilder<UserVmJoinVO> sb = _vmJoinDao.createSearchBuilder();
        sb.select(null, Func.DISTINCT, sb.entity().getId()); // select distinct ids
        _accountMgr.buildACLViewSearchBuilder(sb, domainId, isRecursive, permittedAccounts, listProjectResourcesCriteria);

        Object id = c.getCriteria(Criteria.ID);
        Object name = c.getCriteria(Criteria.NAME);
        Object state = c.getCriteria(Criteria.STATE);
        Object notState = c.getCriteria(Criteria.NOTSTATE);
        Object zone = c.getCriteria(Criteria.DATACENTERID);
        Object pod = c.getCriteria(Criteria.PODID);
        Object hostId = c.getCriteria(Criteria.HOSTID);
        Object hostName = c.getCriteria(Criteria.HOSTNAME);
        Object keyword = c.getCriteria(Criteria.KEYWORD);
        Object isAdmin = c.getCriteria(Criteria.ISADMIN);
        assert c.getCriteria(Criteria.IPADDRESS) == null : "We don't support search by ip address on VM any more.  If you see this assert, it means we have to find a different way to search by the nic table.";
        Object groupId = c.getCriteria(Criteria.GROUPID);
        Object networkId = c.getCriteria(Criteria.NETWORKID);
        Object hypervisor = c.getCriteria(Criteria.HYPERVISOR);
        Object storageId = c.getCriteria(Criteria.STORAGE_ID);
        Object templateId = c.getCriteria(Criteria.TEMPLATE_ID);
        Object isoId = c.getCriteria(Criteria.ISO_ID);
        Object vpcId = c.getCriteria(Criteria.VPC_ID);

        sb.and("displayName", sb.entity().getDisplayName(),
                SearchCriteria.Op.LIKE);
        sb.and("id", sb.entity().getId(), SearchCriteria.Op.EQ);
        sb.and("name", sb.entity().getHostName(), SearchCriteria.Op.LIKE);
        sb.and("stateEQ", sb.entity().getState(), SearchCriteria.Op.EQ);
        sb.and("stateNEQ", sb.entity().getState(), SearchCriteria.Op.NEQ);
        sb.and("stateNIN", sb.entity().getState(), SearchCriteria.Op.NIN);
        sb.and("dataCenterId", sb.entity().getDataCenterId(), SearchCriteria.Op.EQ);
        sb.and("podId", sb.entity().getPodId(), SearchCriteria.Op.EQ);
        sb.and("hypervisorType", sb.entity().getHypervisorType(), SearchCriteria.Op.EQ);
        sb.and("hostIdEQ", sb.entity().getHostId(), SearchCriteria.Op.EQ);
        sb.and("hostName", sb.entity().getHostName(), SearchCriteria.Op.LIKE);
        sb.and("templateId", sb.entity().getTemplateId(), SearchCriteria.Op.EQ);
        sb.and("isoId", sb.entity().getIsoId(), SearchCriteria.Op.EQ);
        sb.and("instanceGroupId", sb.entity().getInstanceGroupId(), SearchCriteria.Op.EQ);

        if (groupId != null && (Long) groupId != -1) {
            sb.and("instanceGroupId", sb.entity().getInstanceGroupId(), SearchCriteria.Op.EQ);
        }

        if (tags != null && !tags.isEmpty()) {
            for (int count=0; count < tags.size(); count++) {
                sb.or().op("key" + String.valueOf(count), sb.entity().getTagKey(), SearchCriteria.Op.EQ);
                sb.and("value" + String.valueOf(count), sb.entity().getTagValue(), SearchCriteria.Op.EQ);
                sb.cp();
            }
        }

        if (networkId != null) {
            sb.and("networkId", sb.entity().getNetworkId(), SearchCriteria.Op.EQ);
        }

        if(vpcId != null && networkId == null){
            sb.and("vpcId", sb.entity().getVpcId(), SearchCriteria.Op.EQ);
        }

        if (storageId != null) {
            sb.and("poolId", sb.entity().getPoolId(), SearchCriteria.Op.EQ);
        }

        // populate the search criteria with the values passed in
        SearchCriteria<UserVmJoinVO> sc = sb.create();

        // building ACL condition
        _accountMgr.buildACLViewSearchCriteria(sc, domainId, isRecursive, permittedAccounts, listProjectResourcesCriteria);

        if (tags != null && !tags.isEmpty()) {
            int count = 0;
            for (String key : tags.keySet()) {
                sc.setParameters("key" + String.valueOf(count), key);
                sc.setParameters("value" + String.valueOf(count), tags.get(key));
                count++;
            }
        }

        if (groupId != null && (Long)groupId != -1) {
            sc.setParameters("instanceGroupId", groupId);
        }

        if (keyword != null) {
            SearchCriteria<UserVmJoinVO> ssc = _vmJoinDao.createSearchCriteria();
            ssc.addOr("displayName", SearchCriteria.Op.LIKE, "%" + keyword + "%");
            ssc.addOr("hostName", SearchCriteria.Op.LIKE, "%" + keyword + "%");
            ssc.addOr("instanceName", SearchCriteria.Op.LIKE, "%" + keyword
                    + "%");
            ssc.addOr("state", SearchCriteria.Op.EQ, keyword);

            sc.addAnd("displayName", SearchCriteria.Op.SC, ssc);
        }

        if (id != null) {
            sc.setParameters("id", id);
        }

        if (templateId != null) {
            sc.setParameters("templateId", templateId);
        }

        if (isoId != null) {
            sc.setParameters("isoId", isoId);
        }

        if (networkId != null) {
            sc.setParameters("networkId", networkId);
        }

        if(vpcId != null && networkId == null){
            sc.setParameters("vpcId", vpcId);
        }

        if (name != null) {
            sc.setParameters("name", "%" + name + "%");
        }

        if (state != null) {
            if (notState != null && (Boolean) notState == true) {
                sc.setParameters("stateNEQ", state);
            } else {
                sc.setParameters("stateEQ", state);
            }
        }

        if (hypervisor != null) {
            sc.setParameters("hypervisorType", hypervisor);
        }

        // Don't show Destroyed and Expunging vms to the end user
        if ((isAdmin != null) && ((Boolean) isAdmin != true)) {
            sc.setParameters("stateNIN", "Destroyed", "Expunging");
        }

        if (zone != null) {
            sc.setParameters("dataCenterId", zone);
        }
        if (pod != null) {
            sc.setParameters("podId", pod);

            if (state == null) {
                sc.setParameters("stateNEQ", "Destroyed");
            }
        }

        if (hostId != null) {
            sc.setParameters("hostIdEQ", hostId);
        } else {
            if (hostName != null) {
                sc.setParameters("hostName", hostName);
            }
        }

        if (storageId != null) {
            sc.setParameters("poolId", storageId);
        }

        // search vm details by ids
        Pair<List<UserVmJoinVO>, Integer> uniqueVmPair =  _vmJoinDao.searchAndCount(sc, searchFilter);
        Integer count = uniqueVmPair.second();
        if ( count.intValue() == 0 ){
            // handle empty result cases
            return uniqueVmPair;
        }
        List<UserVmJoinVO> uniqueVms = uniqueVmPair.first();
        Long[] vmIds = new Long[uniqueVms.size()];
        int i = 0;
        for (UserVmJoinVO v : uniqueVms ){
            vmIds[i++] = v.getId();
        }
        List<UserVmJoinVO> vms = _vmJoinDao.searchByIds(vmIds);
        return new Pair<List<UserVmJoinVO>, Integer>(vms, count);
    }

    @Override
    public HypervisorType getHypervisorTypeOfUserVM(long vmId) {
        UserVmVO userVm = _vmDao.findById(vmId);
        if (userVm == null) {
            InvalidParameterValueException ex = new InvalidParameterValueException(
                    "unable to find a virtual machine with specified id");
            ex.addProxyObject(String.valueOf(vmId), "vmId");
            throw ex;
        }

        return userVm.getHypervisorType();
    }

    @Override
    public UserVm createVirtualMachine(DeployVMCmd cmd)
            throws InsufficientCapacityException, ResourceUnavailableException,
            ConcurrentOperationException, StorageUnavailableException,
            ResourceAllocationException {
        // TODO Auto-generated method stub
        return null;
    }

    @Override
    public UserVm getUserVm(long vmId) {
        return _vmDao.findById(vmId);
    }

    @Override
    public VirtualMachine vmStorageMigration(Long vmId, StoragePool destPool) {
        // access check - only root admin can migrate VM
        Account caller = CallContext.current().getCallingAccount();
        if (caller.getType() != Account.ACCOUNT_TYPE_ADMIN) {
            if (s_logger.isDebugEnabled()) {
                s_logger.debug("Caller is not a root admin, permission denied to migrate the VM");
            }
            throw new PermissionDeniedException(
                    "No permission to migrate VM, Only Root Admin can migrate a VM!");
        }

        VMInstanceVO vm = _vmInstanceDao.findById(vmId);
        if (vm == null) {
            throw new InvalidParameterValueException(
                    "Unable to find the VM by id=" + vmId);
        }

        if (vm.getState() != State.Stopped) {
            InvalidParameterValueException ex = new InvalidParameterValueException(
                    "VM is not Stopped, unable to migrate the vm having the specified id");
            ex.addProxyObject(vm.getUuid(), "vmId");
            throw ex;
        }

        if (vm.getType() != VirtualMachine.Type.User) {
            throw new InvalidParameterValueException(
                    "can only do storage migration on user vm");
        }

        List<VolumeVO> vols = _volsDao.findByInstance(vm.getId());
        if (vols.size() > 1) {
            throw new InvalidParameterValueException(
                    "Data disks attached to the vm, can not migrate. Need to dettach data disks at first");
        }

        HypervisorType destHypervisorType = _clusterDao.findById(
                destPool.getClusterId()).getHypervisorType();
        if (vm.getHypervisorType() != destHypervisorType) {
            throw new InvalidParameterValueException(
                    "hypervisor is not compatible: dest: "
                            + destHypervisorType.toString() + ", vm: "
                            + vm.getHypervisorType().toString());
        }
        VirtualMachine migratedVm = _itMgr.storageMigration(vm.getUuid(), destPool);
        return migratedVm;

    }

    private boolean isVMUsingLocalStorage(VMInstanceVO vm) {
        boolean usesLocalStorage = false;
        ServiceOfferingVO svcOffering = _serviceOfferingDao.findById(vm
                .getServiceOfferingId());
        if (svcOffering.getUseLocalStorage()) {
            usesLocalStorage = true;
        } else {
            List<VolumeVO> volumes = _volsDao.findByInstanceAndType(vm.getId(),
                    Volume.Type.DATADISK);
            for (VolumeVO vol : volumes) {
                DiskOfferingVO diskOffering = _diskOfferingDao.findById(vol
                        .getDiskOfferingId());
                if (diskOffering.getUseLocalStorage()) {
                    usesLocalStorage = true;
                    break;
                }
            }
        }
        return usesLocalStorage;
    }

    @Override
    @ActionEvent(eventType = EventTypes.EVENT_VM_MIGRATE, eventDescription = "migrating VM", async = true)
    public VirtualMachine migrateVirtualMachine(Long vmId, Host destinationHost)
            throws ResourceUnavailableException, ConcurrentOperationException,
            ManagementServerException, VirtualMachineMigrationException {
        // access check - only root admin can migrate VM
        Account caller = CallContext.current().getCallingAccount();
        if (caller.getType() != Account.ACCOUNT_TYPE_ADMIN) {
            if (s_logger.isDebugEnabled()) {
                s_logger.debug("Caller is not a root admin, permission denied to migrate the VM");
            }
            throw new PermissionDeniedException(
                    "No permission to migrate VM, Only Root Admin can migrate a VM!");
        }

        VMInstanceVO vm = _vmInstanceDao.findById(vmId);
        if (vm == null) {
            throw new InvalidParameterValueException(
                    "Unable to find the VM by id=" + vmId);
        }
        // business logic
        if (vm.getState() != State.Running) {
            if (s_logger.isDebugEnabled()) {
                s_logger.debug("VM is not Running, unable to migrate the vm "
                        + vm);
            }
            InvalidParameterValueException ex = new InvalidParameterValueException(
                    "VM is not Running, unable to migrate the vm with specified id");
            ex.addProxyObject(vm.getUuid(), "vmId");
            throw ex;
        }
        if (!vm.getHypervisorType().equals(HypervisorType.XenServer)
                && !vm.getHypervisorType().equals(HypervisorType.VMware)
                && !vm.getHypervisorType().equals(HypervisorType.KVM)
                && !vm.getHypervisorType().equals(HypervisorType.Ovm)) {
            if (s_logger.isDebugEnabled()) {
                s_logger.debug(vm
                        + " is not XenServer/VMware/KVM/Ovm, cannot migrate this VM.");
            }
            throw new InvalidParameterValueException(
                    "Unsupported Hypervisor Type for VM migration, we support XenServer/VMware/KVM only");
        }

        if (isVMUsingLocalStorage(vm)) {
            if (s_logger.isDebugEnabled()) {
                s_logger.debug(vm
                        + " is using Local Storage, cannot migrate this VM.");
            }
            throw new InvalidParameterValueException(
                    "Unsupported operation, VM uses Local storage, cannot migrate");
        }

        // check if migrating to same host
        long srcHostId = vm.getHostId();
        if (destinationHost.getId() == srcHostId) {
            throw new InvalidParameterValueException(
                    "Cannot migrate VM, VM is already presnt on this host, please specify valid destination host to migrate the VM");
        }

        // check if host is UP
        if (destinationHost.getStatus() != com.cloud.host.Status.Up
                || destinationHost.getResourceState() != ResourceState.Enabled) {
            throw new InvalidParameterValueException(
                    "Cannot migrate VM, destination host is not in correct state, has status: "
                            + destinationHost.getStatus() + ", state: "
                            + destinationHost.getResourceState());
        }

        HostVO srcHost = _hostDao.findById(srcHostId);
        HostVO destHost = _hostDao.findById(destinationHost.getId());
        //if srcHost is dedicated and destination Host is not
        if (checkIfHostIsDedicated(srcHost) && !checkIfHostIsDedicated(destHost)) {
            //raise an alert
            String msg = "VM is migrated on a non-dedicated host " + destinationHost.getName();
            _alertMgr.sendAlert(AlertManager.ALERT_TYPE_USERVM, vm.getDataCenterId(), vm.getPodIdToDeployIn(), msg, msg);
        }
        //if srcHost is non dedicated but destination Host is.
        if (!checkIfHostIsDedicated(srcHost) && checkIfHostIsDedicated(destHost)) {
            //raise an alert
            String msg = "VM is migrated on a dedicated host " + destinationHost.getName();
            _alertMgr.sendAlert(AlertManager.ALERT_TYPE_USERVM, vm.getDataCenterId(), vm.getPodIdToDeployIn(), msg, msg);
        }

        // call to core process
        DataCenterVO dcVO = _dcDao.findById(destinationHost.getDataCenterId());
        HostPodVO pod = _podDao.findById(destinationHost.getPodId());
        Cluster cluster = _clusterDao.findById(destinationHost.getClusterId());
        DeployDestination dest = new DeployDestination(dcVO, pod, cluster,
                destinationHost);

        // check max guest vm limit for the destinationHost
        HostVO destinationHostVO = _hostDao.findById(destinationHost.getId());
        if (_capacityMgr.checkIfHostReachMaxGuestLimit(destinationHostVO)) {
            if (s_logger.isDebugEnabled()) {
                s_logger.debug("Host name: "
                        + destinationHost.getName()
                        + ", hostId: "
                        + destinationHost.getId()
                        + " already has max Running VMs(count includes system VMs), cannot migrate to this host");
            }
            throw new VirtualMachineMigrationException(
                    "Destination host, hostId: "
                            + destinationHost.getId()
                            + " already has max Running VMs(count includes system VMs), cannot migrate to this host");
        }

        UserVmVO uservm = _vmDao.findById(vmId);
        if (uservm != null) {
            collectVmDiskStatistics(uservm);
        }
        Outcome<VirtualMachine> outcome = _itMgr.migrate(vm.getUuid(), srcHostId, dest);
        try {
            return outcome.get();
        } catch (InterruptedException e) {
            throw new CloudRuntimeException("Interrupted while waiting for the outcome of " + outcome.getJob());
        } catch (java.util.concurrent.ExecutionException e) {
            throw new CloudRuntimeException("Unable to start virtual machine", e.getCause());
        }
    }

    private boolean checkIfHostIsDedicated(HostVO host) {
        long hostId = host.getId();
        DedicatedResourceVO dedicatedHost = _dedicatedDao.findByHostId(hostId);
        DedicatedResourceVO dedicatedClusterOfHost = _dedicatedDao.findByClusterId(host.getClusterId());
        DedicatedResourceVO dedicatedPodOfHost = _dedicatedDao.findByPodId(host.getPodId());
        if(dedicatedHost != null || dedicatedClusterOfHost != null || dedicatedPodOfHost != null) {
            return true;
        } else {
            return false;
        }
    }

    @Override
    @ActionEvent(eventType = EventTypes.EVENT_VM_MIGRATE, eventDescription = "migrating VM", async = true)
    public VirtualMachine migrateVirtualMachineWithVolume(Long vmId, Host destinationHost,
            Map<String, String> volumeToPool) throws ResourceUnavailableException, ConcurrentOperationException,
            ManagementServerException, VirtualMachineMigrationException {
        // Access check - only root administrator can migrate VM.
        Account caller = CallContext.current().getCallingAccount();
        if (caller.getType() != Account.ACCOUNT_TYPE_ADMIN) {
            if (s_logger.isDebugEnabled()) {
                s_logger.debug("Caller is not a root admin, permission denied to migrate the VM");
            }
            throw new PermissionDeniedException("No permission to migrate VM, Only Root Admin can migrate a VM!");
        }

        VMInstanceVO vm = _vmInstanceDao.findById(vmId);
        if (vm == null) {
            throw new InvalidParameterValueException("Unable to find the vm by id " + vmId);
        }

        if (vm.getState() != State.Running) {
            if (s_logger.isDebugEnabled()) {
                s_logger.debug("VM is not Running, unable to migrate the vm " + vm);
            }
            CloudRuntimeException ex = new CloudRuntimeException("VM is not Running, unable to migrate the vm with" +
                    " specified id");
            ex.addProxyObject(vm.getUuid(), "vmId");
            throw ex;
        }

        if (!vm.getHypervisorType().equals(HypervisorType.XenServer) &&
                !vm.getHypervisorType().equals(HypervisorType.VMware) &&
                !vm.getHypervisorType().equals(HypervisorType.KVM) &&
                !vm.getHypervisorType().equals(HypervisorType.Ovm)) {
            throw new InvalidParameterValueException("Unsupported hypervisor type for vm migration, we support" +
                    " XenServer/VMware/KVM only");
        }

        long srcHostId = vm.getHostId();
        Host srcHost = _resourceMgr.getHost(srcHostId);
        // Check if src and destination hosts are valid and migrating to same host
        if (destinationHost.getId() == srcHostId) {
            throw new InvalidParameterValueException("Cannot migrate VM, VM is already present on this host, please" +
                    " specify valid destination host to migrate the VM");
        }

        // Check if the source and destination hosts are of the same type and support storage motion.
        if (!(srcHost.getHypervisorType().equals(destinationHost.getHypervisorType()) &&
            srcHost.getHypervisorVersion().equals(destinationHost.getHypervisorVersion()))) {
            throw new CloudRuntimeException("The source and destination hosts are not of the same type and version. " +
                "Source hypervisor type and version: " + srcHost.getHypervisorType().toString() + " " +
                srcHost.getHypervisorVersion() + ", Destination hypervisor type and version: " +
                destinationHost.getHypervisorType().toString() + " " + destinationHost.getHypervisorVersion());
        }

        HypervisorCapabilitiesVO capabilities = _hypervisorCapabilitiesDao.findByHypervisorTypeAndVersion(
                srcHost.getHypervisorType(), srcHost.getHypervisorVersion());
        if (!capabilities.isStorageMotionSupported()) {
            throw new CloudRuntimeException("Migration with storage isn't supported on hypervisor " +
                    srcHost.getHypervisorType() + " of version " + srcHost.getHypervisorVersion());
        }

        // Check if destination host is up.
        if (destinationHost.getStatus() != com.cloud.host.Status.Up ||
                destinationHost.getResourceState() != ResourceState.Enabled){
            throw new CloudRuntimeException("Cannot migrate VM, destination host is not in correct state, has " +
                    "status: " + destinationHost.getStatus() + ", state: " + destinationHost.getResourceState());
        }

        List<VolumeVO> vmVolumes = _volsDao.findUsableVolumesForInstance(vm.getId());
        Map<Volume, StoragePool> volToPoolObjectMap = new HashMap<Volume, StoragePool>();
        if (!isVMUsingLocalStorage(vm) && destinationHost.getClusterId().equals(srcHost.getClusterId())) {
            if (volumeToPool.isEmpty()) {
                // If the destination host is in the same cluster and volumes do not have to be migrated across pools
                // then fail the call. migrateVirtualMachine api should have been used.
                throw new InvalidParameterValueException("Migration of the vm " + vm + "from host " + srcHost +
                        " to destination host " + destinationHost + " doesn't involve migrating the volumes.");
            }
        }

        if (!volumeToPool.isEmpty()) {
            // Check if all the volumes and pools passed as parameters are valid.
            for (Map.Entry<String, String> entry : volumeToPool.entrySet()) {
                VolumeVO volume = _volsDao.findByUuid(entry.getKey());
                StoragePoolVO pool = _storagePoolDao.findByUuid(entry.getValue());
                if (volume == null) {
                    throw new InvalidParameterValueException("There is no volume present with the given id " +
                            entry.getKey());
                } else if (pool == null) {
                    throw new InvalidParameterValueException("There is no storage pool present with the given id " +
                            entry.getValue());
                } else {
                    // Verify the volume given belongs to the vm.
                    if (!vmVolumes.contains(volume)) {
                        throw new InvalidParameterValueException("There volume " + volume + " doesn't belong to " +
                                "the virtual machine "+ vm + " that has to be migrated");
                    }
                    volToPoolObjectMap.put(volume, pool);
                }
            }
        }

        // Check if all the volumes are in the correct state.
        for (VolumeVO volume : vmVolumes) {
            if (volume.getState() != Volume.State.Ready) {
                throw new CloudRuntimeException("Volume " + volume + " of the VM is not in Ready state. Cannot " +
                        "migrate the vm with its volumes.");
            }
        }

        // Check max guest vm limit for the destinationHost.
        HostVO destinationHostVO = _hostDao.findById(destinationHost.getId());
        if(_capacityMgr.checkIfHostReachMaxGuestLimit(destinationHostVO)){
            throw new VirtualMachineMigrationException("Host name: " + destinationHost.getName() + ", hostId: " +
                    destinationHost.getId() + " already has max running vms (count includes system VMs). Cannot" +
                    " migrate to this host");
        }

        return _itMgr.migrateWithStorage(vm.getUuid(), srcHostId, destinationHost.getId(), volToPoolObjectMap);
    }

    @DB
    @Override
    @ActionEvent(eventType = EventTypes.EVENT_VM_MOVE, eventDescription = "move VM to another user", async = false)
    public UserVm moveVMToUser(AssignVMCmd cmd)
            throws ResourceAllocationException, ConcurrentOperationException,
            ResourceUnavailableException, InsufficientCapacityException {
        // VERIFICATIONS and VALIDATIONS

        // VV 1: verify the two users
        Account caller = CallContext.current().getCallingAccount();
        if (caller.getType() != Account.ACCOUNT_TYPE_ADMIN
                && caller.getType() != Account.ACCOUNT_TYPE_DOMAIN_ADMIN) { // only
            // root
            // admin
            // can
            // assign
            // VMs
            throw new InvalidParameterValueException(
                    "Only domain admins are allowed to assign VMs and not "
                            + caller.getType());
        }

        // get and check the valid VM
        UserVmVO vm = _vmDao.findById(cmd.getVmId());
        if (vm == null) {
            throw new InvalidParameterValueException(
                    "There is no vm by that id " + cmd.getVmId());
        } else if (vm.getState() == State.Running) { // VV 3: check if vm is
            // running
            if (s_logger.isDebugEnabled()) {
                s_logger.debug("VM is Running, unable to move the vm " + vm);
            }
            InvalidParameterValueException ex = new InvalidParameterValueException(
                    "VM is Running, unable to move the vm with specified vmId");
            ex.addProxyObject(vm.getUuid(), "vmId");
            throw ex;
        }

        Account oldAccount = _accountService.getActiveAccountById(vm
                .getAccountId());
        if (oldAccount == null) {
            throw new InvalidParameterValueException("Invalid account for VM "
                    + vm.getAccountId() + " in domain.");
        }
        // don't allow to move the vm from the project
        if (oldAccount.getType() == Account.ACCOUNT_TYPE_PROJECT) {
            InvalidParameterValueException ex = new InvalidParameterValueException(
                    "Specified Vm id belongs to the project and can't be moved");
            ex.addProxyObject(vm.getUuid(), "vmId");
            throw ex;
        }
        Account newAccount = _accountService.getActiveAccountByName(
                cmd.getAccountName(), cmd.getDomainId());
        if (newAccount == null
                || newAccount.getType() == Account.ACCOUNT_TYPE_PROJECT) {
            throw new InvalidParameterValueException("Invalid accountid="
                    + cmd.getAccountName() + " in domain " + cmd.getDomainId());
        }

        if (newAccount.getState() == Account.State.disabled) {
            throw new InvalidParameterValueException("The new account owner "
                    + cmd.getAccountName() + " is disabled.");
        }

        //check caller has access to both the old and new account
        _accountMgr.checkAccess(caller, null, true, oldAccount);
        _accountMgr.checkAccess(caller, null, true, newAccount);

        // make sure the accounts are not same
        if (oldAccount.getAccountId() == newAccount.getAccountId()) {
            throw new InvalidParameterValueException(
                    "The new account is the same as the old account. Account id ="
                            + oldAccount.getAccountId());
        }

        // don't allow to move the vm if there are existing PF/LB/Static Nat
        // rules, or vm is assigned to static Nat ip
        List<PortForwardingRuleVO> pfrules = _portForwardingDao.listByVm(cmd
                .getVmId());
        if (pfrules != null && pfrules.size() > 0) {
            throw new InvalidParameterValueException(
                    "Remove the Port forwarding rules for this VM before assigning to another user.");
        }
        List<FirewallRuleVO> snrules = _rulesDao
                .listStaticNatByVmId(vm.getId());
        if (snrules != null && snrules.size() > 0) {
            throw new InvalidParameterValueException(
                    "Remove the StaticNat rules for this VM before assigning to another user.");
        }
        List<LoadBalancerVMMapVO> maps = _loadBalancerVMMapDao
                .listByInstanceId(vm.getId());
        if (maps != null && maps.size() > 0) {
            throw new InvalidParameterValueException(
                    "Remove the load balancing rules for this VM before assigning to another user.");
        }
        // check for one on one nat
        IPAddressVO ip = _ipAddressDao.findByAssociatedVmId(cmd.getVmId());
        if (ip != null) {
            if (ip.isOneToOneNat()) {
                throw new InvalidParameterValueException(
                        "Remove the one to one nat rule for this VM for ip "
                                + ip.toString());
            }
        }

        DataCenterVO zone = _dcDao.findById(vm.getDataCenterId());

        // Get serviceOffering and Volumes for Virtual Machine
        ServiceOfferingVO offering = _serviceOfferingDao.findByIdIncludingRemoved(vm.getServiceOfferingId());
        List<VolumeVO> volumes = _volsDao.findByInstance(cmd.getVmId());

        //Remove vm from instance group
        removeInstanceFromInstanceGroup(cmd.getVmId());

        // VV 2: check if account/domain is with in resource limits to create a new vm
        resourceLimitCheck(newAccount, new Long(offering.getCpu()), new Long(offering.getRamSize()));

        // VV 3: check if volumes and primary storage space are with in resource limits
        _resourceLimitMgr.checkResourceLimit(newAccount, ResourceType.volume,
                _volsDao.findByInstance(cmd.getVmId()).size());
        Long totalVolumesSize = (long) 0;
        for (VolumeVO volume : volumes) {
            totalVolumesSize += volume.getSize();
        }
        _resourceLimitMgr.checkResourceLimit(newAccount, ResourceType.primary_storage, totalVolumesSize);

        // VV 4: Check if new owner can use the vm template
        VirtualMachineTemplate template = _templateDao.findById(vm
                .getTemplateId());
        if (!template.isPublicTemplate()) {
            Account templateOwner = _accountMgr.getAccount(template
                    .getAccountId());
            _accountMgr.checkAccess(newAccount, null, true, templateOwner);
        }

        // VV 5: check the new account can create vm in the domain
        DomainVO domain = _domainDao.findById(cmd.getDomainId());
        _accountMgr.checkAccess(newAccount, domain);

        Transaction txn = Transaction.currentTxn();
        txn.start();
        //generate destroy vm event for usage
        UsageEventUtils.publishUsageEvent(EventTypes.EVENT_VM_DESTROY, vm.getAccountId(), vm.getDataCenterId(), vm.getId(),
                vm.getHostName(), vm.getServiceOfferingId(), vm.getTemplateId(), vm.getHypervisorType().toString(),
                VirtualMachine.class.getName(), vm.getUuid());

        // update resource counts for old account
        resourceCountDecrement(oldAccount.getAccountId(), new Long(offering.getCpu()),
                new Long(offering.getRamSize()));

        // OWNERSHIP STEP 1: update the vm owner
        vm.setAccountId(newAccount.getAccountId());
        vm.setDomainId(cmd.getDomainId());
        _vmDao.persist(vm);

        // OS 2: update volume
        for (VolumeVO volume : volumes) {
            UsageEventUtils.publishUsageEvent(EventTypes.EVENT_VOLUME_DELETE, volume.getAccountId(),
                    volume.getDataCenterId(), volume.getId(), volume.getName(), Volume.class.getName(), volume.getUuid());
            _resourceLimitMgr.decrementResourceCount(oldAccount.getAccountId(), ResourceType.volume);
            _resourceLimitMgr.decrementResourceCount(oldAccount.getAccountId(), ResourceType.primary_storage,
                    new Long(volume.getSize()));
            volume.setAccountId(newAccount.getAccountId());
            volume.setDomainId(newAccount.getDomainId());
            _volsDao.persist(volume);
            _resourceLimitMgr.incrementResourceCount(newAccount.getAccountId(), ResourceType.volume);
            _resourceLimitMgr.incrementResourceCount(newAccount.getAccountId(), ResourceType.primary_storage,
                    new Long(volume.getSize()));
            UsageEventUtils.publishUsageEvent(EventTypes.EVENT_VOLUME_CREATE, volume.getAccountId(),
                    volume.getDataCenterId(), volume.getId(), volume.getName(),
                    volume.getDiskOfferingId(), volume.getTemplateId(), volume.getSize(), Volume.class.getName(),
                    volume.getUuid());
            //snapshots: mark these removed in db
            List<SnapshotVO> snapshots = _snapshotDao.listByVolumeIdIncludingRemoved(volume.getId());
            for (SnapshotVO snapshot: snapshots){
                _snapshotDao.remove(snapshot.getId());
            }
        }

        //update resource count of new account
        resourceCountIncrement(newAccount.getAccountId(), new Long(offering.getCpu()), new Long(offering.getRamSize()));

        //generate usage events to account for this change
        UsageEventUtils.publishUsageEvent(EventTypes.EVENT_VM_CREATE, vm.getAccountId(), vm.getDataCenterId(), vm.getId(),
                vm.getHostName(), vm.getServiceOfferingId(), vm.getTemplateId(), vm.getHypervisorType().toString(),
                VirtualMachine.class.getName(), vm.getUuid());

        txn.commit();

        VMInstanceVO vmoi = _vmInstanceDao.findById(vm.getId());
        VirtualMachineProfileImpl vmOldProfile = new VirtualMachineProfileImpl(vmoi);

        // OS 3: update the network
        List<Long> networkIdList = cmd.getNetworkIds();
        List<Long> securityGroupIdList = cmd.getSecurityGroupIdList();

        if (zone.getNetworkType() == NetworkType.Basic) {
            if (networkIdList != null && !networkIdList.isEmpty()) {
                throw new InvalidParameterValueException(
                        "Can't move vm with network Ids; this is a basic zone VM");
            }
            // cleanup the old security groups
            _securityGroupMgr.removeInstanceFromGroups(cmd.getVmId());
            // cleanup the network for the oldOwner
            _networkMgr.cleanupNics(vmOldProfile);
            _networkMgr.expungeNics(vmOldProfile);
            // security groups will be recreated for the new account, when the
            // VM is started
            List<NetworkVO> networkList = new ArrayList<NetworkVO>();

            // Get default guest network in Basic zone
            Network defaultNetwork = _networkModel.getExclusiveGuestNetwork(zone.getId());

            if (defaultNetwork == null) {
                throw new InvalidParameterValueException(
                        "Unable to find a default network to start a vm");
            } else {
                networkList.add(_networkDao.findById(defaultNetwork.getId()));
            }

            boolean isVmWare = (template.getHypervisorType() == HypervisorType.VMware);

            if (securityGroupIdList != null && isVmWare) {
                throw new InvalidParameterValueException("Security group feature is not supported for vmWare hypervisor");
            } else if (!isVmWare && _networkModel.isSecurityGroupSupportedInNetwork(defaultNetwork) && _networkModel.canAddDefaultSecurityGroup()) {
                if (securityGroupIdList == null) {
                    securityGroupIdList = new ArrayList<Long>();
                }
                SecurityGroup defaultGroup = _securityGroupMgr
                        .getDefaultSecurityGroup(newAccount.getId());
                if (defaultGroup != null) {
                    // check if security group id list already contains Default
                    // security group, and if not - add it
                    boolean defaultGroupPresent = false;
                    for (Long securityGroupId : securityGroupIdList) {
                        if (securityGroupId.longValue() == defaultGroup.getId()) {
                            defaultGroupPresent = true;
                            break;
                        }
                    }

                    if (!defaultGroupPresent) {
                        securityGroupIdList.add(defaultGroup.getId());
                    }

                } else {
                    // create default security group for the account
                    if (s_logger.isDebugEnabled()) {
                        s_logger.debug("Couldn't find default security group for the account "
                                + newAccount + " so creating a new one");
                    }
                    defaultGroup = _securityGroupMgr.createSecurityGroup(
                            SecurityGroupManager.DEFAULT_GROUP_NAME,
                            SecurityGroupManager.DEFAULT_GROUP_DESCRIPTION,
                            newAccount.getDomainId(), newAccount.getId(),
                            newAccount.getAccountName());
                    securityGroupIdList.add(defaultGroup.getId());
                }
            }

            List<Pair<NetworkVO, NicProfile>> networks = new ArrayList<Pair<NetworkVO, NicProfile>>();
            NicProfile profile = new NicProfile();
            profile.setDefaultNic(true);
            networks.add(new Pair<NetworkVO, NicProfile>(networkList.get(0),
                    profile));

            VMInstanceVO vmi = _vmInstanceDao.findById(vm.getId());
            VirtualMachineProfileImpl vmProfile = new VirtualMachineProfileImpl(vmi);
            _networkMgr.allocate(vmProfile, networks);

            _securityGroupMgr.addInstanceToGroups(vm.getId(),
                    securityGroupIdList);

            s_logger.debug("AssignVM: Basic zone, adding security groups no "
                    + securityGroupIdList.size() + " to "
                    + vm.getInstanceName());
        } else {
            if (zone.isSecurityGroupEnabled())  {
                throw new InvalidParameterValueException(
                        "Not yet implemented for SecurityGroupEnabled advanced networks.");
            } else {
                if (securityGroupIdList != null
                        && !securityGroupIdList.isEmpty()) {
                    throw new InvalidParameterValueException(
                            "Can't move vm with security groups; security group feature is not enabled in this zone");
                }
                // cleanup the network for the oldOwner
                _networkMgr.cleanupNics(vmOldProfile);
                _networkMgr.expungeNics(vmOldProfile);

                Set<NetworkVO> applicableNetworks = new HashSet<NetworkVO>();

                if (networkIdList != null && !networkIdList.isEmpty()) {
                    // add any additional networks
                    for (Long networkId : networkIdList) {
                        NetworkVO network = _networkDao.findById(networkId);
                        if (network == null) {
                            InvalidParameterValueException ex = new InvalidParameterValueException(
                                    "Unable to find specified network id");
                            ex.addProxyObject(networkId.toString(), "networkId");
                            throw ex;
                        }

                        _networkModel.checkNetworkPermissions(newAccount, network);

                        // don't allow to use system networks
                        NetworkOffering networkOffering = _configMgr
                                .getNetworkOffering(network
                                        .getNetworkOfferingId());
                        if (networkOffering.isSystemOnly()) {
                            InvalidParameterValueException ex = new InvalidParameterValueException(
                                    "Specified Network id is system only and can't be used for vm deployment");
                            ex.addProxyObject(network.getUuid(), "networkId");
                            throw ex;
                        }
                        applicableNetworks.add(network);
                    }
                } else {
                    NetworkVO defaultNetwork = null;
                    List<NetworkOfferingVO> requiredOfferings = _networkOfferingDao
                            .listByAvailability(Availability.Required, false);
                    if (requiredOfferings.size() < 1) {
                        throw new InvalidParameterValueException(
                                "Unable to find network offering with availability="
                                        + Availability.Required
                                        + " to automatically create the network as a part of vm creation");
                    }
                    if (requiredOfferings.get(0).getState() == NetworkOffering.State.Enabled) {
                        // get Virtual networks
                        List<? extends Network> virtualNetworks = _networkModel.listNetworksForAccount(newAccount.getId(), zone.getId(), Network.GuestType.Isolated);
                        if (virtualNetworks.isEmpty()) {
                            long physicalNetworkId = _networkModel.findPhysicalNetworkId(zone.getId(), requiredOfferings.get(0).getTags(), requiredOfferings.get(0).getTrafficType());
                            // Validate physical network
                            PhysicalNetwork physicalNetwork = _physicalNetworkDao
                                    .findById(physicalNetworkId);
                            if (physicalNetwork == null) {
                                throw new InvalidParameterValueException("Unable to find physical network with id: "+physicalNetworkId   + " and tag: " +requiredOfferings.get(0).getTags());
                            }
                            s_logger.debug("Creating network for account " + newAccount + " from the network offering id=" +
                                    requiredOfferings.get(0).getId() + " as a part of deployVM process");
                            Network newNetwork = _networkMgr.createGuestNetwork(requiredOfferings.get(0).getId(),
                                    newAccount.getAccountName() + "-network", newAccount.getAccountName() + "-network", null, null,
                                    null, null, newAccount, null, physicalNetwork, zone.getId(), ACLType.Account, null, null, null, null, true, null);
                            // if the network offering has persistent set to true, implement the network
                            if (requiredOfferings.get(0).getIsPersistent()) {
                                DeployDestination dest = new DeployDestination(zone, null, null, null);
                                UserVO callerUser = _userDao.findById(CallContext.current().getCallingUserId());
                                Journal journal = new Journal.LogJournal("Implementing " + newNetwork, s_logger);
                                ReservationContext context = new ReservationContextImpl(UUID.randomUUID().toString(),
                                        journal, callerUser, caller);
                                s_logger.debug("Implementing the network for account" + newNetwork + " as a part of" +
                                        " network provision for persistent networks");
                                try {
                                    Pair<NetworkGuru, NetworkVO> implementedNetwork = _networkMgr.implementNetwork(newNetwork.getId(), dest, context);
                                    if (implementedNetwork.first() == null) {
                                        s_logger.warn("Failed to implement the network " + newNetwork);
                                    }
                                    newNetwork = implementedNetwork.second();
                                } catch (Exception ex) {
                                    s_logger.warn("Failed to implement network " + newNetwork + " elements and" +
                                            " resources as a part of network provision for persistent network due to ", ex);
                                    CloudRuntimeException e = new CloudRuntimeException("Failed to implement network" +
                                            " (with specified id) elements and resources as a part of network provision");
                                    e.addProxyObject(newNetwork.getUuid(), "networkId");
                                    throw e;
                                }
                            }
                            defaultNetwork = _networkDao.findById(newNetwork.getId());
                        } else if (virtualNetworks.size() > 1) {
                            throw new InvalidParameterValueException(
                                    "More than 1 default Isolated networks are found "
                                            + "for account " + newAccount
                                            + "; please specify networkIds");
                        } else {
                            defaultNetwork = _networkDao.findById(virtualNetworks.get(0).getId());
                        }
                    } else {
                        throw new InvalidParameterValueException(
                                "Required network offering id="
                                        + requiredOfferings.get(0).getId()
                                        + " is not in "
                                        + NetworkOffering.State.Enabled);
                    }

                    applicableNetworks.add(defaultNetwork);
                }

                // add the new nics
                List<Pair<NetworkVO, NicProfile>> networks = new ArrayList<Pair<NetworkVO, NicProfile>>();
                int toggle = 0;
                for (NetworkVO appNet : applicableNetworks) {
                    NicProfile defaultNic = new NicProfile();
                    if (toggle == 0) {
                        defaultNic.setDefaultNic(true);
                        toggle++;
                    }
                    networks.add(new Pair<NetworkVO, NicProfile>(appNet,
                            defaultNic));
                }
                VMInstanceVO vmi = _vmInstanceDao.findById(vm.getId());
                VirtualMachineProfileImpl vmProfile = new VirtualMachineProfileImpl(vmi);
                _networkMgr.allocate(vmProfile, networks);
                s_logger.debug("AssignVM: Advance virtual, adding networks no "
                        + networks.size() + " to " + vm.getInstanceName());
            } // END IF NON SEC GRP ENABLED
        } // END IF ADVANCED
        s_logger.info("AssignVM: vm " + vm.getInstanceName()
                + " now belongs to account " + cmd.getAccountName());
        return vm;
    }

    @Override
    public UserVm restoreVM(RestoreVMCmd cmd) throws InsufficientCapacityException, ResourceUnavailableException {
        // Input validation
        Account caller = CallContext.current().getCallingAccount();

        long vmId = cmd.getVmId();
        Long newTemplateId = cmd.getTemplateId();

        UserVmVO vm = _vmDao.findById(vmId);
        if (vm == null) {
            InvalidParameterValueException ex = new InvalidParameterValueException("Cannot find VM with ID " + vmId);
            ex.addProxyObject(String.valueOf(vmId), "vmId");
            throw ex;
        }

        _accountMgr.checkAccess(caller, null, true, vm);

        return restoreVMInternal(caller, vm, newTemplateId);
    }

    public UserVm restoreVMInternal(Account caller, UserVmVO vm, Long newTemplateId) throws InsufficientCapacityException, ResourceUnavailableException {

        Long userId = caller.getId();
        Account owner = _accountDao.findById(vm.getAccountId());
        UserVO user = _userDao.findById(userId);
        long vmId = vm.getId();
        boolean needRestart = false;

        // Input validation
        if (owner == null) {
            throw new InvalidParameterValueException("The owner of " + vm
                    + " does not exist: " + vm.getAccountId());
        }

        if (owner.getState() == Account.State.disabled) {
            throw new PermissionDeniedException("The owner of " + vm
                    + " is disabled: " + vm.getAccountId());
        }

        if (vm.getState() != VirtualMachine.State.Running
                && vm.getState() != VirtualMachine.State.Stopped) {
            throw new CloudRuntimeException(
                    "Vm "
                            + vm.getUuid()
                            + " currently in "
                            + vm.getState()
                            + " state, restore vm can only execute when VM in Running or Stopped");
        }

        if (vm.getState() == VirtualMachine.State.Running) {
            needRestart = true;
        }

        List<VolumeVO> rootVols = _volsDao.findByInstanceAndType(vmId, Volume.Type.ROOT);
        if (rootVols.isEmpty()) {
            InvalidParameterValueException ex = new InvalidParameterValueException(
                    "Can not find root volume for VM " + vm.getUuid());
            ex.addProxyObject(vm.getUuid(), "vmId");
            throw ex;
        }

        VolumeVO root = rootVols.get(0);
        Long templateId = root.getTemplateId();
        boolean isISO = false;
        if(templateId == null) {
        // Assuming that for a vm deployed using ISO, template ID is set to NULL
            isISO = true;
            templateId = vm.getIsoId();
        }

        VMTemplateVO template = null;
        //newTemplateId can be either template or ISO id. In the following snippet based on the vm deployment (from template or ISO) it is handled accordingly
        if(newTemplateId != null) {
            template = _templateDao.findById(newTemplateId);
            _accountMgr.checkAccess(caller, null, true, template);
            if (isISO) {
                if (!template.getFormat().equals(ImageFormat.ISO)) {
                    throw new InvalidParameterValueException("Invalid ISO id provided to restore the VM ");
                }
            } else {
                if (template.getFormat().equals(ImageFormat.ISO)) {
                    throw new InvalidParameterValueException("Invalid template id provided to restore the VM ");
                }
            }
        } else {
            if (isISO && templateId == null) {
                throw new CloudRuntimeException("Cannot restore the VM since there is no ISO attached to VM");
            }
            template = _templateDao.findById(templateId);
            if (template == null) {
                InvalidParameterValueException ex = new InvalidParameterValueException(
                        "Cannot find template/ISO for specified volumeid and vmId");
                ex.addProxyObject(vm.getUuid(), "vmId");
                ex.addProxyObject(root.getUuid(), "volumeId");
                throw ex;
            }
        }

        if (needRestart) {
            try {
                _itMgr.easyStop(vm.getUuid());
            } catch (CloudRuntimeException e) {
                s_logger.debug("Stop vm " + vm.getUuid() + " failed");
                CloudRuntimeException ex = new CloudRuntimeException("Stop vm failed for specified vmId");
                ex.addProxyObject(vm.getUuid(), "vmId");
                throw ex;
            }
        }

        /* If new template/ISO is provided allocate a new volume from new template/ISO otherwise allocate new volume from original template/ISO */
        VolumeVO newVol = null;
        if (newTemplateId != null) {
            if (isISO) {
                newVol = volumeMgr.allocateDuplicateVolume(root, null);
                vm.setIsoId(newTemplateId);
                vm.setGuestOSId(template.getGuestOSId());
                vm.setTemplateId(newTemplateId);
                _vmDao.update(vmId, vm);
            } else {
            newVol = volumeMgr.allocateDuplicateVolume(root, newTemplateId);
            vm.setGuestOSId(template.getGuestOSId());
            vm.setTemplateId(newTemplateId);
            _vmDao.update(vmId, vm);
            }
        } else {
            newVol = volumeMgr.allocateDuplicateVolume(root, null);
        }

        _volsDao.attachVolume(newVol.getId(), vmId, newVol.getDeviceId());

        /* Detach and destory the old root volume */

        _volsDao.detachVolume(root.getId());
        volumeMgr.destroyVolume(root);

        if (template.getEnablePassword()) {
            String password = generateRandomPassword();
            boolean result = resetVMPasswordInternal(vmId, password);
            if (result) {
                vm.setPassword(password);
                _vmDao.loadDetails(vm);
                // update the password in vm_details table too
                // Check if an SSH key pair was selected for the instance and if so
                // use it to encrypt & save the vm password
                encryptAndStorePassword(vm, password);
            } else {
                throw new CloudRuntimeException("VM reset is completed but failed to reset password for the virtual machine ");
            }
        }

        if (needRestart) {
            try {
                _itMgr.easyStart(vm.getUuid(), null);
            } catch (Exception e) {
                s_logger.debug("Unable to start VM " + vm.getUuid(), e);
                CloudRuntimeException ex = new CloudRuntimeException(
                        "Unable to start VM with specified id" + e.getMessage());
                ex.addProxyObject(vm.getUuid(), "vmId");
                throw ex;
            }
        }

        s_logger.debug("Restore VM " + vmId + " with template "
                + template.getUuid() + " done successfully");
        return vm;

    }

    @Override
    public void prepareStop(VirtualMachineProfile profile) {
        UserVmVO vm = _vmDao.findById(profile.getId());
        if (vm.getState() == State.Running)
            collectVmDiskStatistics(vm);
    }
    
    private void encryptAndStorePassword(UserVmVO vm, String password) {
        String sshPublicKey = vm.getDetail("SSH.PublicKey");
        if (sshPublicKey != null && !sshPublicKey.equals("")
                && password != null && !password.equals("saved_password")) {
            if (!sshPublicKey.startsWith("ssh-rsa")) {
                s_logger.warn("Only RSA public keys can be used to encrypt a vm password.");
                return;
            }
            String encryptedPasswd = RSAHelper.encryptWithSSHPublicKey(
                    sshPublicKey, password);
            if (encryptedPasswd == null) {
                throw new CloudRuntimeException("Error encrypting password");
            }

            vm.setDetail("Encrypted.Password", encryptedPasswd);
            _vmDao.saveDetails(vm);
        }
    }
}<|MERGE_RESOLUTION|>--- conflicted
+++ resolved
@@ -3374,16 +3374,9 @@
 
     @Override
     public void collectVmDiskStatistics (UserVmVO userVm) {
-<<<<<<< HEAD
-        // support KVM and XenServer only
-        if (!userVm.getHypervisorType().equals(HypervisorType.XenServer)
-                && !userVm.getHypervisorType().equals(HypervisorType.KVM))
-            return;
-=======
         // support KVM only util 2013.06.25
         if (!userVm.getHypervisorType().equals(HypervisorType.KVM))
-            return;        
->>>>>>> 6ea38bff
+            return;
     	// Collect vm disk statistics from host before stopping Vm
     	long hostId = userVm.getHostId();
     	List<String> vmNames = new ArrayList<String>();
