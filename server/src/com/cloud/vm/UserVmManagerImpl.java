// Licensed to the Apache Software Foundation (ASF) under one
// or more contributor license agreements.  See the NOTICE file
// distributed with this work for additional information
// regarding copyright ownership.  The ASF licenses this file
// to you under the Apache License, Version 2.0 (the
// "License"); you may not use this file except in compliance
// with the License.  You may obtain a copy of the License at
//
//   http://www.apache.org/licenses/LICENSE-2.0
//
// Unless required by applicable law or agreed to in writing,
// software distributed under the License is distributed on an
// "AS IS" BASIS, WITHOUT WARRANTIES OR CONDITIONS OF ANY
// KIND, either express or implied.  See the License for the
// specific language governing permissions and limitations
// under the License.
package com.cloud.vm;

import java.util.ArrayList;
import java.util.Arrays;
import java.util.Date;
import java.util.HashMap;
import java.util.HashSet;
import java.util.LinkedHashMap;
import java.util.List;
import java.util.Map;
import java.util.Map.Entry;
import java.util.Set;
import java.util.UUID;
import java.util.concurrent.ConcurrentHashMap;
import java.util.concurrent.ExecutorService;
import java.util.concurrent.Executors;
import java.util.concurrent.ScheduledExecutorService;
import java.util.concurrent.TimeUnit;
import java.util.stream.Collectors;

import javax.inject.Inject;
import javax.naming.ConfigurationException;

import org.apache.commons.codec.binary.Base64;
import org.apache.commons.lang.StringUtils;
import org.apache.log4j.Logger;

import org.apache.cloudstack.acl.ControlledEntity.ACLType;
import org.apache.cloudstack.acl.SecurityChecker.AccessType;
import org.apache.cloudstack.affinity.AffinityGroupService;
import org.apache.cloudstack.affinity.AffinityGroupVO;
import org.apache.cloudstack.affinity.dao.AffinityGroupDao;
import org.apache.cloudstack.affinity.dao.AffinityGroupVMMapDao;
import org.apache.cloudstack.api.ApiConstants;
import org.apache.cloudstack.api.BaseCmd.HTTPMethod;
import org.apache.cloudstack.api.command.admin.vm.AssignVMCmd;
import org.apache.cloudstack.api.command.admin.vm.RecoverVMCmd;
import org.apache.cloudstack.api.command.user.vm.AddNicToVMCmd;
import org.apache.cloudstack.api.command.user.vm.DeployVMCmd;
import org.apache.cloudstack.api.command.user.vm.DestroyVMCmd;
import org.apache.cloudstack.api.command.user.vm.RebootVMCmd;
import org.apache.cloudstack.api.command.user.vm.RemoveNicFromVMCmd;
import org.apache.cloudstack.api.command.user.vm.ResetVMPasswordCmd;
import org.apache.cloudstack.api.command.user.vm.ResetVMSSHKeyCmd;
import org.apache.cloudstack.api.command.user.vm.RestoreVMCmd;
import org.apache.cloudstack.api.command.user.vm.ScaleVMCmd;
import org.apache.cloudstack.api.command.user.vm.SecurityGroupAction;
import org.apache.cloudstack.api.command.user.vm.StartVMCmd;
import org.apache.cloudstack.api.command.user.vm.UpdateDefaultNicForVMCmd;
import org.apache.cloudstack.api.command.user.vm.UpdateVMCmd;
import org.apache.cloudstack.api.command.user.vm.UpdateVmNicIpCmd;
import org.apache.cloudstack.api.command.user.vm.UpgradeVMCmd;
import org.apache.cloudstack.api.command.user.vmgroup.CreateVMGroupCmd;
import org.apache.cloudstack.api.command.user.vmgroup.DeleteVMGroupCmd;
import org.apache.cloudstack.context.CallContext;
import org.apache.cloudstack.engine.cloud.entity.api.VirtualMachineEntity;
import org.apache.cloudstack.engine.cloud.entity.api.db.dao.VMNetworkMapDao;
import org.apache.cloudstack.engine.orchestration.service.NetworkOrchestrationService;
import org.apache.cloudstack.engine.orchestration.service.VolumeOrchestrationService;
import org.apache.cloudstack.engine.service.api.OrchestrationService;
import org.apache.cloudstack.engine.subsystem.api.storage.DataStore;
import org.apache.cloudstack.engine.subsystem.api.storage.DataStoreManager;
import org.apache.cloudstack.engine.subsystem.api.storage.PrimaryDataStore;
import org.apache.cloudstack.engine.subsystem.api.storage.TemplateDataFactory;
import org.apache.cloudstack.engine.subsystem.api.storage.VolumeDataFactory;
import org.apache.cloudstack.engine.subsystem.api.storage.VolumeInfo;
import org.apache.cloudstack.engine.subsystem.api.storage.VolumeService;
import org.apache.cloudstack.engine.subsystem.api.storage.VolumeService.VolumeApiResult;
import org.apache.cloudstack.framework.async.AsyncCallFuture;
import org.apache.cloudstack.framework.config.ConfigKey;
import org.apache.cloudstack.framework.config.Configurable;
import org.apache.cloudstack.framework.config.dao.ConfigurationDao;
import org.apache.cloudstack.framework.jobs.AsyncJobManager;
import org.apache.cloudstack.managed.context.ManagedContextRunnable;
import org.apache.cloudstack.storage.command.DeleteCommand;
import org.apache.cloudstack.storage.command.DettachCommand;
import org.apache.cloudstack.storage.datastore.db.PrimaryDataStoreDao;
import org.apache.cloudstack.storage.datastore.db.StoragePoolVO;
import org.apache.cloudstack.storage.datastore.db.TemplateDataStoreDao;
import org.apache.cloudstack.storage.datastore.db.TemplateDataStoreVO;

import com.cloud.agent.AgentManager;
import com.cloud.agent.api.Answer;
import com.cloud.agent.api.Command;
import com.cloud.agent.api.GetVmDiskStatsAnswer;
import com.cloud.agent.api.GetVmDiskStatsCommand;
import com.cloud.agent.api.GetVmIpAddressCommand;
import com.cloud.agent.api.GetVmNetworkStatsAnswer;
import com.cloud.agent.api.GetVmNetworkStatsCommand;
import com.cloud.agent.api.GetVmStatsAnswer;
import com.cloud.agent.api.GetVmStatsCommand;
import com.cloud.agent.api.GetVolumeStatsAnswer;
import com.cloud.agent.api.GetVolumeStatsCommand;
import com.cloud.agent.api.PvlanSetupCommand;
import com.cloud.agent.api.RestoreVMSnapshotAnswer;
import com.cloud.agent.api.RestoreVMSnapshotCommand;
import com.cloud.agent.api.StartAnswer;
import com.cloud.agent.api.VmDiskStatsEntry;
import com.cloud.agent.api.VmNetworkStatsEntry;
import com.cloud.agent.api.VmStatsEntry;
import com.cloud.agent.api.VolumeStatsEntry;
import com.cloud.agent.api.to.DiskTO;
import com.cloud.agent.api.to.NicTO;
import com.cloud.agent.api.to.VirtualMachineTO;
import com.cloud.agent.manager.Commands;
import com.cloud.alert.AlertManager;
import com.cloud.api.ApiDBUtils;
import com.cloud.api.query.dao.UserVmJoinDao;
import com.cloud.capacity.Capacity;
import com.cloud.capacity.CapacityManager;
import com.cloud.configuration.Config;
import com.cloud.configuration.ConfigurationManager;
import com.cloud.configuration.Resource.ResourceType;
import com.cloud.dc.DataCenter;
import com.cloud.dc.DataCenter.NetworkType;
import com.cloud.dc.DataCenterVO;
import com.cloud.dc.DedicatedResourceVO;
import com.cloud.dc.HostPodVO;
import com.cloud.dc.dao.ClusterDao;
import com.cloud.dc.dao.DataCenterDao;
import com.cloud.dc.dao.DedicatedResourceDao;
import com.cloud.dc.dao.HostPodDao;
import com.cloud.dc.dao.VlanDao;
import com.cloud.dc.Vlan.VlanType;
import com.cloud.dc.VlanVO;
import com.cloud.deploy.DataCenterDeployment;
import com.cloud.deploy.DeployDestination;
import com.cloud.deploy.DeploymentPlanner;
import com.cloud.deploy.DeploymentPlanner.ExcludeList;
import com.cloud.deploy.DeploymentPlanningManager;
import com.cloud.deploy.PlannerHostReservationVO;
import com.cloud.deploy.dao.PlannerHostReservationDao;
import com.cloud.domain.Domain;
import com.cloud.domain.DomainVO;
import com.cloud.domain.dao.DomainDao;
import com.cloud.event.ActionEvent;
import com.cloud.event.ActionEventUtils;
import com.cloud.event.EventTypes;
import com.cloud.event.UsageEventUtils;
import com.cloud.event.UsageEventVO;
import com.cloud.event.dao.UsageEventDao;
import com.cloud.exception.AgentUnavailableException;
import com.cloud.exception.CloudException;
import com.cloud.exception.ConcurrentOperationException;
import com.cloud.exception.InsufficientAddressCapacityException;
import com.cloud.exception.InsufficientCapacityException;
import com.cloud.exception.InvalidParameterValueException;
import com.cloud.exception.ManagementServerException;
import com.cloud.exception.OperationTimedoutException;
import com.cloud.exception.PermissionDeniedException;
import com.cloud.exception.ResourceAllocationException;
import com.cloud.exception.ResourceUnavailableException;
import com.cloud.exception.StorageUnavailableException;
import com.cloud.exception.VirtualMachineMigrationException;
import com.cloud.gpu.GPU;
import com.cloud.ha.HighAvailabilityManager;
import com.cloud.host.Host;
import com.cloud.host.HostVO;
import com.cloud.host.Status;
import com.cloud.host.dao.HostDao;
import com.cloud.hypervisor.Hypervisor.HypervisorType;
import com.cloud.hypervisor.HypervisorCapabilitiesVO;
import com.cloud.hypervisor.dao.HypervisorCapabilitiesDao;
import com.cloud.network.IpAddressManager;
import com.cloud.network.Network;
import com.cloud.network.Network.IpAddresses;
import com.cloud.network.Network.Provider;
import com.cloud.network.Network.Service;
import com.cloud.network.NetworkModel;
import com.cloud.network.Networks.TrafficType;
import com.cloud.network.PhysicalNetwork;
import com.cloud.network.dao.FirewallRulesDao;
import com.cloud.network.dao.IPAddressDao;
import com.cloud.network.dao.IPAddressVO;
import com.cloud.network.dao.LoadBalancerVMMapDao;
import com.cloud.network.dao.LoadBalancerVMMapVO;
import com.cloud.network.dao.NetworkDao;
import com.cloud.network.dao.NetworkServiceMapDao;
import com.cloud.network.dao.NetworkVO;
import com.cloud.network.dao.PhysicalNetworkDao;
import com.cloud.network.element.UserDataServiceProvider;
import com.cloud.network.guru.NetworkGuru;
import com.cloud.network.lb.LoadBalancingRulesManager;
import com.cloud.network.router.VpcVirtualNetworkApplianceManager;
import com.cloud.network.rules.FirewallManager;
import com.cloud.network.rules.FirewallRuleVO;
import com.cloud.network.rules.PortForwardingRuleVO;
import com.cloud.network.rules.RulesManager;
import com.cloud.network.rules.dao.PortForwardingRulesDao;
import com.cloud.network.security.SecurityGroup;
import com.cloud.network.security.SecurityGroupManager;
import com.cloud.network.security.dao.SecurityGroupDao;
import com.cloud.network.security.dao.SecurityGroupVMMapDao;
import com.cloud.network.vpc.VpcManager;
import com.cloud.network.vpc.dao.VpcDao;
import com.cloud.offering.DiskOffering;
import com.cloud.offering.NetworkOffering;
import com.cloud.offering.NetworkOffering.Availability;
import com.cloud.offering.ServiceOffering;
import com.cloud.offerings.NetworkOfferingVO;
import com.cloud.offerings.dao.NetworkOfferingDao;
import com.cloud.org.Cluster;
import com.cloud.org.Grouping;
import com.cloud.projects.ProjectManager;
import com.cloud.resource.ResourceManager;
import com.cloud.resource.ResourceState;
import com.cloud.server.ConfigurationServer;
import com.cloud.server.ManagementService;
import com.cloud.service.ServiceOfferingVO;
import com.cloud.service.dao.ServiceOfferingDao;
import com.cloud.service.dao.ServiceOfferingDetailsDao;
import com.cloud.storage.DataStoreRole;
import com.cloud.storage.DiskOfferingVO;
import com.cloud.storage.GuestOSCategoryVO;
import com.cloud.storage.GuestOSVO;
import com.cloud.storage.SnapshotVO;
import com.cloud.storage.Storage;
import com.cloud.storage.Snapshot;
import com.cloud.storage.Storage.ImageFormat;
import com.cloud.storage.Storage.StoragePoolType;
import com.cloud.storage.Storage.TemplateType;
import com.cloud.storage.StorageManager;
import com.cloud.storage.StoragePool;
import com.cloud.storage.StoragePoolStatus;
import com.cloud.storage.VMTemplateVO;
import com.cloud.storage.VMTemplateZoneVO;
import com.cloud.storage.Volume;
import com.cloud.storage.VolumeApiService;
import com.cloud.storage.VolumeVO;
import com.cloud.storage.dao.DiskOfferingDao;
import com.cloud.storage.dao.GuestOSCategoryDao;
import com.cloud.storage.dao.GuestOSDao;
import com.cloud.storage.dao.SnapshotDao;
import com.cloud.storage.dao.VMTemplateDao;
import com.cloud.storage.dao.VMTemplateDetailsDao;
import com.cloud.storage.dao.VMTemplateZoneDao;
import com.cloud.storage.dao.VolumeDao;
import com.cloud.storage.snapshot.SnapshotManager;
import com.cloud.tags.dao.ResourceTagDao;
import com.cloud.template.TemplateManager;
import com.cloud.template.VirtualMachineTemplate;
import com.cloud.user.Account;
import com.cloud.user.AccountManager;
import com.cloud.user.AccountService;
import com.cloud.user.ResourceLimitService;
import com.cloud.user.SSHKeyPair;
import com.cloud.user.SSHKeyPairVO;
import com.cloud.user.User;
import com.cloud.user.UserStatisticsVO;
import com.cloud.user.UserVO;
import com.cloud.user.VmDiskStatisticsVO;
import com.cloud.user.dao.AccountDao;
import com.cloud.user.dao.SSHKeyPairDao;
import com.cloud.user.dao.UserDao;
import com.cloud.user.dao.UserStatisticsDao;
import com.cloud.user.dao.VmDiskStatisticsDao;
import com.cloud.uservm.UserVm;
import com.cloud.utils.DateUtil;
import com.cloud.utils.Journal;
import com.cloud.utils.NumbersUtil;
import com.cloud.utils.Pair;
import com.cloud.utils.component.ManagerBase;
import com.cloud.utils.concurrency.NamedThreadFactory;
import com.cloud.utils.crypt.DBEncryptionUtil;
import com.cloud.utils.crypt.RSAHelper;
import com.cloud.utils.db.DB;
import com.cloud.utils.db.EntityManager;
import com.cloud.utils.db.GlobalLock;
import com.cloud.utils.db.SearchCriteria;
import com.cloud.utils.db.Transaction;
import com.cloud.utils.db.TransactionCallbackNoReturn;
import com.cloud.utils.db.TransactionCallbackWithException;
import com.cloud.utils.db.TransactionCallbackWithExceptionNoReturn;
import com.cloud.utils.db.TransactionStatus;
import com.cloud.utils.db.UUIDManager;
import com.cloud.utils.exception.CloudRuntimeException;
import com.cloud.utils.exception.ExecutionException;
import com.cloud.utils.fsm.NoTransitionException;
import com.cloud.utils.net.NetUtils;
import com.cloud.vm.VirtualMachine.State;
import com.cloud.vm.dao.DomainRouterDao;
import com.cloud.vm.dao.InstanceGroupDao;
import com.cloud.vm.dao.InstanceGroupVMMapDao;
import com.cloud.vm.dao.NicDao;
import com.cloud.vm.dao.NicExtraDhcpOptionDao;
import com.cloud.vm.dao.SecondaryStorageVmDao;
import com.cloud.vm.dao.UserVmDao;
import com.cloud.vm.dao.UserVmDetailsDao;
import com.cloud.vm.dao.VMInstanceDao;
import com.cloud.vm.snapshot.VMSnapshotManager;
import com.cloud.vm.snapshot.VMSnapshotVO;
import com.cloud.vm.snapshot.dao.VMSnapshotDao;
import com.cloud.storage.snapshot.SnapshotApiService;

public class UserVmManagerImpl extends ManagerBase implements UserVmManager, VirtualMachineGuru, UserVmService, Configurable {
    private static final Logger s_logger = Logger.getLogger(UserVmManagerImpl.class);

    private static final int ACQUIRE_GLOBAL_LOCK_TIMEOUT_FOR_COOPERATION = 3; // 3 seconds
    private static final long GB_TO_BYTES = 1024 * 1024 * 1024;

    @Inject
    EntityManager _entityMgr;
    @Inject
    protected HostDao _hostDao = null;
    @Inject
    protected ServiceOfferingDao _offeringDao = null;
    @Inject
    protected DiskOfferingDao _diskOfferingDao = null;
    @Inject
    protected VMTemplateDao _templateDao = null;
    @Inject
    protected VMTemplateDetailsDao _templateDetailsDao = null;
    @Inject
    protected VMTemplateZoneDao _templateZoneDao = null;
    @Inject
    protected TemplateDataStoreDao _templateStoreDao;
    @Inject
    protected DomainDao _domainDao = null;
    @Inject
    protected UserVmDao _vmDao = null;
    @Inject
    protected UserVmJoinDao _vmJoinDao = null;
    @Inject
    protected VolumeDao _volsDao = null;
    @Inject
    protected DataCenterDao _dcDao = null;
    @Inject
    protected FirewallRulesDao _rulesDao = null;
    @Inject
    protected LoadBalancerVMMapDao _loadBalancerVMMapDao = null;
    @Inject
    protected PortForwardingRulesDao _portForwardingDao;
    @Inject
    protected IPAddressDao _ipAddressDao = null;
    @Inject
    protected HostPodDao _podDao = null;
    @Inject
    protected NetworkModel _networkModel = null;
    @Inject
    protected NetworkOrchestrationService _networkMgr = null;
    @Inject
    protected StorageManager _storageMgr = null;
    @Inject
    protected SnapshotManager _snapshotMgr = null;
    @Inject
    protected AgentManager _agentMgr = null;
    @Inject
    protected ConfigurationManager _configMgr = null;
    @Inject
    protected AccountDao _accountDao = null;
    @Inject
    protected UserDao _userDao = null;
    @Inject
    protected SnapshotDao _snapshotDao = null;
    @Inject
    protected GuestOSDao _guestOSDao = null;
    @Inject
    protected HighAvailabilityManager _haMgr = null;
    @Inject
    protected AlertManager _alertMgr = null;
    @Inject
    protected AccountManager _accountMgr;
    @Inject
    protected AccountService _accountService;
    @Inject
    protected AsyncJobManager _asyncMgr;
    @Inject
    protected ClusterDao _clusterDao;
    @Inject
    protected PrimaryDataStoreDao _storagePoolDao;
    @Inject
    protected SecurityGroupManager _securityGroupMgr;
    @Inject
    protected ServiceOfferingDao _serviceOfferingDao;
    @Inject
    protected NetworkOfferingDao _networkOfferingDao;
    @Inject
    protected InstanceGroupDao _vmGroupDao;
    @Inject
    protected InstanceGroupVMMapDao _groupVMMapDao;
    @Inject
    protected VirtualMachineManager _itMgr;
    @Inject
    protected NetworkDao _networkDao;
    @Inject
    protected NicDao _nicDao;
    @Inject
    protected ServiceOfferingDao _offerringDao;
    @Inject
    protected VpcDao _vpcDao;
    @Inject
    protected RulesManager _rulesMgr;
    @Inject
    protected LoadBalancingRulesManager _lbMgr;
    @Inject
    protected SSHKeyPairDao _sshKeyPairDao;
    @Inject
    protected UserVmDetailsDao _vmDetailsDao;
    @Inject
    protected HypervisorCapabilitiesDao _hypervisorCapabilitiesDao;
    @Inject
    protected SecurityGroupDao _securityGroupDao;
    @Inject
    protected CapacityManager _capacityMgr;
    @Inject
    protected VMInstanceDao _vmInstanceDao;
    @Inject
    protected ResourceLimitService _resourceLimitMgr;
    @Inject
    protected FirewallManager _firewallMgr;
    @Inject
    protected ProjectManager _projectMgr;
    @Inject
    protected ResourceManager _resourceMgr;
    @Inject
    protected NetworkServiceMapDao _ntwkSrvcDao;
    @Inject
    SecurityGroupVMMapDao _securityGroupVMMapDao;
    @Inject
    protected ItWorkDao _workDao;
    @Inject
    ResourceTagDao _resourceTagDao;
    @Inject
    PhysicalNetworkDao _physicalNetworkDao;
    @Inject
    VpcManager _vpcMgr;
    @Inject
    TemplateManager _templateMgr;
    @Inject
    protected GuestOSCategoryDao _guestOSCategoryDao;
    @Inject
    UsageEventDao _usageEventDao;
    @Inject
    SecondaryStorageVmDao _secondaryDao;
    @Inject
    VmDiskStatisticsDao _vmDiskStatsDao;
    @Inject
    protected VMSnapshotDao _vmSnapshotDao;
    @Inject
    protected VMSnapshotManager _vmSnapshotMgr;
    @Inject
    AffinityGroupVMMapDao _affinityGroupVMMapDao;
    @Inject
    AffinityGroupDao _affinityGroupDao;
    @Inject
    TemplateDataFactory templateFactory;
    @Inject
    DedicatedResourceDao _dedicatedDao;
    @Inject
    ConfigurationServer _configServer;
    @Inject
    AffinityGroupService _affinityGroupService;
    @Inject
    PlannerHostReservationDao _plannerHostReservationDao;
    @Inject
    private ServiceOfferingDetailsDao serviceOfferingDetailsDao;
    @Inject
    private UserStatisticsDao _userStatsDao;
    @Inject
    private VlanDao _vlanDao;
    @Inject
    VolumeService _volService;
    @Inject
    VolumeDataFactory volFactory;
    @Inject
    UserVmDetailsDao _uservmDetailsDao;
    @Inject
    UUIDManager _uuidMgr;
    @Inject
    DeploymentPlanningManager _planningMgr;
    @Inject
    VolumeApiService _volumeService;
    @Inject
    DataStoreManager _dataStoreMgr;
    @Inject
    VpcVirtualNetworkApplianceManager _virtualNetAppliance;
    @Inject
    DomainRouterDao _routerDao;
    @Inject
    protected VMNetworkMapDao _vmNetworkMapDao;
    @Inject
    protected IpAddressManager _ipAddrMgr;
    @Inject
    private SnapshotApiService _snapshotService;
    @Inject
    NicExtraDhcpOptionDao _nicExtraDhcpOptionDao;

    protected ScheduledExecutorService _executor = null;
    protected ScheduledExecutorService _vmIpFetchExecutor = null;
    protected int _expungeInterval;
    protected int _expungeDelay;
    protected boolean _dailyOrHourly = false;
    private int capacityReleaseInterval;
    ExecutorService _vmIpFetchThreadExecutor;


    protected String _instance;
    protected String _zone;
    protected boolean _instanceNameFlag;
    protected int _scaleRetry;
    protected  Map<Long, VmAndCountDetails> vmIdCountMap = new ConcurrentHashMap<>();

    @Inject
    ConfigurationDao _configDao;
    private static final int MAX_VM_NAME_LEN = 80;
    private static final int MAX_HTTP_GET_LENGTH = 2 * MAX_USER_DATA_LENGTH_BYTES;
    private static final int MAX_HTTP_POST_LENGTH = 16 * MAX_USER_DATA_LENGTH_BYTES;

    @Inject
    protected OrchestrationService _orchSrvc;

    @Inject
    VolumeOrchestrationService volumeMgr;

    @Inject
    ManagementService _mgr;

    static final ConfigKey<Integer> VmIpFetchWaitInterval = new ConfigKey<Integer>("Advanced", Integer.class, "externaldhcp.vmip.retrieval.interval", "180",
            "Wait Interval (in seconds) for shared network vm dhcp ip addr fetch for next iteration ", true);

    static final ConfigKey<Integer> VmIpFetchTrialMax = new ConfigKey<Integer>("Advanced", Integer.class, "externaldhcp.vmip.max.retry", "10",
            "The max number of retrieval times for shared entwork vm dhcp ip fetch, in case of failures", true);

    static final ConfigKey<Integer> VmIpFetchThreadPoolMax = new ConfigKey<Integer>("Advanced", Integer.class, "externaldhcp.vmipFetch.threadPool.max", "10",
            "number of threads for fetching vms ip address", true);

    static final ConfigKey<Integer> VmIpFetchTaskWorkers = new ConfigKey<Integer>("Advanced", Integer.class, "externaldhcp.vmipfetchtask.workers", "10",
                        "number of worker threads for vm ip fetch task ", true);

    static final ConfigKey<Boolean> AllowDeployVmIfGivenHostFails = new ConfigKey<Boolean>("Advanced", Boolean.class, "allow.deploy.vm.if.deploy.on.given.host.fails", "false",
            "allow vm to deploy on different host if vm fails to deploy on the given host ", true);


    @Override
    public UserVmVO getVirtualMachine(long vmId) {
        return _vmDao.findById(vmId);
    }

    @Override
    public List<? extends UserVm> getVirtualMachines(long hostId) {
        return _vmDao.listByHostId(hostId);
    }

    protected void resourceLimitCheck(Account owner, Boolean displayVm, Long cpu, Long memory) throws ResourceAllocationException {
        _resourceLimitMgr.checkResourceLimit(owner, ResourceType.user_vm, displayVm);
        _resourceLimitMgr.checkResourceLimit(owner, ResourceType.cpu, displayVm, cpu);
        _resourceLimitMgr.checkResourceLimit(owner, ResourceType.memory, displayVm, memory);
    }

    protected void resourceCountIncrement(long accountId, Boolean displayVm, Long cpu, Long memory) {
        _resourceLimitMgr.incrementResourceCount(accountId, ResourceType.user_vm, displayVm);
        _resourceLimitMgr.incrementResourceCount(accountId, ResourceType.cpu, displayVm, cpu);
        _resourceLimitMgr.incrementResourceCount(accountId, ResourceType.memory, displayVm, memory);
    }

    protected void resourceCountDecrement(long accountId, Boolean displayVm, Long cpu, Long memory) {
        _resourceLimitMgr.decrementResourceCount(accountId, ResourceType.user_vm, displayVm);
        _resourceLimitMgr.decrementResourceCount(accountId, ResourceType.cpu, displayVm, cpu);
        _resourceLimitMgr.decrementResourceCount(accountId, ResourceType.memory, displayVm, memory);
    }

    public class VmAndCountDetails {
        long vmId;
        int  retrievalCount = VmIpFetchTrialMax.value();


        public VmAndCountDetails() {
        }

        public VmAndCountDetails (long vmId, int retrievalCount) {
            this.vmId = vmId;
            this.retrievalCount = retrievalCount;
        }

        public VmAndCountDetails (long vmId) {
            this.vmId = vmId;
        }

        public int getRetrievalCount() {
            return retrievalCount;
        }

        public void setRetrievalCount(int retrievalCount) {
            this.retrievalCount = retrievalCount;
        }

        public long getVmId() {
            return vmId;
        }

        public void setVmId(long vmId) {
            this.vmId = vmId;
        }

        public void decrementCount() {
            this.retrievalCount--;

        }
    }

    protected class VmIpAddrFetchThread extends ManagedContextRunnable {


        long nicId;
        long vmId;
        String vmName;
        boolean isWindows;
        Long hostId;
        String networkCidr;

        public VmIpAddrFetchThread() {
        }

        public VmIpAddrFetchThread(long vmId, long nicId, String instanceName, boolean windows, Long hostId, String networkCidr) {
            this.vmId = vmId;
            this.nicId = nicId;
            this.vmName = instanceName;
            this.isWindows = windows;
            this.hostId = hostId;
            this.networkCidr = networkCidr;
        }

        @Override
        protected void runInContext() {
            GetVmIpAddressCommand cmd = new GetVmIpAddressCommand(vmName, networkCidr, isWindows);
            boolean decrementCount = true;

            try {
                s_logger.debug("Trying for vm "+ vmId +" nic Id "+nicId +" ip retrieval ...");
                Answer answer = _agentMgr.send(hostId, cmd);
                NicVO nic = _nicDao.findById(nicId);
                if (answer.getResult()) {
                    String vmIp = answer.getDetails();

                    if (NetUtils.isValidIp4(vmIp)) {
                        // set this vm ip addr in vm nic.
                        if (nic != null) {
                            nic.setIPv4Address(vmIp);
                            _nicDao.update(nicId, nic);
                            s_logger.debug("Vm "+ vmId +" IP "+vmIp +" got retrieved successfully");
                            vmIdCountMap.remove(nicId);
                            decrementCount = false;
                            ActionEventUtils.onActionEvent(User.UID_SYSTEM, Account.ACCOUNT_ID_SYSTEM,
                                    Domain.ROOT_DOMAIN, EventTypes.EVENT_NETWORK_EXTERNAL_DHCP_VM_IPFETCH,
                                    "VM " + vmId + " nic id " + nicId + " ip address " + vmIp + " got fetched successfully");
                        }
                    }
                } else {
                    //previously vm has ip and nic table has ip address. After vm restart or stop/start
                    //if vm doesnot get the ip then set the ip in nic table to null
                    if (nic.getIPv4Address() != null) {
                        nic.setIPv4Address(null);
                        _nicDao.update(nicId, nic);
                    }
                    if (answer.getDetails() != null) {
                        s_logger.debug("Failed to get vm ip for Vm "+ vmId + answer.getDetails());
                    }
                }
            } catch (OperationTimedoutException e) {
                s_logger.warn("Timed Out", e);
            } catch (AgentUnavailableException e) {
                s_logger.warn("Agent Unavailable ", e);
            } finally {
                if (decrementCount) {
                    VmAndCountDetails vmAndCount = vmIdCountMap.get(nicId);
                    vmAndCount.decrementCount();
                    s_logger.debug("Ip is not retrieved for VM " + vmId +" nic "+nicId + " ... decremented count to "+vmAndCount.getRetrievalCount());
                    vmIdCountMap.put(nicId, vmAndCount);
                }
            }
        }
    }





    @Override
    @ActionEvent(eventType = EventTypes.EVENT_VM_RESETPASSWORD, eventDescription = "resetting Vm password", async = true)
    public UserVm resetVMPassword(ResetVMPasswordCmd cmd, String password) throws ResourceUnavailableException, InsufficientCapacityException {
        Account caller = CallContext.current().getCallingAccount();
        Long vmId = cmd.getId();
        UserVmVO userVm = _vmDao.findById(cmd.getId());

        // Do parameters input validation
        if (userVm == null) {
            throw new InvalidParameterValueException("unable to find a virtual machine with id " + cmd.getId());
        }

        _vmDao.loadDetails(userVm);

        VMTemplateVO template = _templateDao.findByIdIncludingRemoved(userVm.getTemplateId());
        if (template == null || !template.getEnablePassword()) {
            throw new InvalidParameterValueException("Fail to reset password for the virtual machine, the template is not password enabled");
        }

        if (userVm.getState() == State.Error || userVm.getState() == State.Expunging) {
            s_logger.error("vm is not in the right state: " + vmId);
            throw new InvalidParameterValueException("Vm with id " + vmId + " is not in the right state");
        }

        _accountMgr.checkAccess(caller, null, true, userVm);

        boolean result = resetVMPasswordInternal(vmId, password);

        if (result) {
            userVm.setPassword(password);
            // update the password in vm_details table too
            // Check if an SSH key pair was selected for the instance and if so
            // use it to encrypt & save the vm password
            encryptAndStorePassword(userVm, password);
        } else {
            throw new CloudRuntimeException("Failed to reset password for the virtual machine ");
        }

        return userVm;
    }

    private boolean resetVMPasswordInternal(Long vmId, String password) throws ResourceUnavailableException, InsufficientCapacityException {
        Long userId = CallContext.current().getCallingUserId();
        VMInstanceVO vmInstance = _vmDao.findById(vmId);

        if (password == null || password.equals("")) {
            return false;
        }

        VMTemplateVO template = _templateDao.findByIdIncludingRemoved(vmInstance.getTemplateId());
        if (template.getEnablePassword()) {
            Nic defaultNic = _networkModel.getDefaultNic(vmId);
            if (defaultNic == null) {
                s_logger.error("Unable to reset password for vm " + vmInstance + " as the instance doesn't have default nic");
                return false;
            }

            Network defaultNetwork = _networkDao.findById(defaultNic.getNetworkId());
            NicProfile defaultNicProfile = new NicProfile(defaultNic, defaultNetwork, null, null, null, _networkModel.isSecurityGroupSupportedInNetwork(defaultNetwork),
                    _networkModel.getNetworkTag(template.getHypervisorType(), defaultNetwork));
            VirtualMachineProfile vmProfile = new VirtualMachineProfileImpl(vmInstance);
            vmProfile.setParameter(VirtualMachineProfile.Param.VmPassword, password);

            UserDataServiceProvider element = _networkMgr.getPasswordResetProvider(defaultNetwork);
            if (element == null) {
                throw new CloudRuntimeException("Can't find network element for " + Service.UserData.getName() + " provider needed for password reset");
            }

            boolean result = element.savePassword(defaultNetwork, defaultNicProfile, vmProfile);

            // Need to reboot the virtual machine so that the password gets
            // redownloaded from the DomR, and reset on the VM
            if (!result) {
                s_logger.debug("Failed to reset password for the virtual machine; no need to reboot the vm");
                return false;
            } else {
                if (vmInstance.getState() == State.Stopped) {
                    s_logger.debug("Vm " + vmInstance + " is stopped, not rebooting it as a part of password reset");
                    return true;
                }

                if (rebootVirtualMachine(userId, vmId) == null) {
                    s_logger.warn("Failed to reboot the vm " + vmInstance);
                    return false;
                } else {
                    s_logger.debug("Vm " + vmInstance + " is rebooted successfully as a part of password reset");
                    return true;
                }
            }
        } else {
            if (s_logger.isDebugEnabled()) {
                s_logger.debug("Reset password called for a vm that is not using a password enabled template");
            }
            return false;
        }
    }

    @Override
    @ActionEvent(eventType = EventTypes.EVENT_VM_RESETSSHKEY, eventDescription = "resetting Vm SSHKey", async = true)
    public UserVm resetVMSSHKey(ResetVMSSHKeyCmd cmd) throws ResourceUnavailableException, InsufficientCapacityException {

        Account caller = CallContext.current().getCallingAccount();
        Account owner = _accountMgr.finalizeOwner(caller, cmd.getAccountName(), cmd.getDomainId(), cmd.getProjectId());
        Long vmId = cmd.getId();

        UserVmVO userVm = _vmDao.findById(cmd.getId());
        if (userVm == null) {
            throw new InvalidParameterValueException("unable to find a virtual machine by id" + cmd.getId());
        }

        _vmDao.loadDetails(userVm);
        VMTemplateVO template = _templateDao.findByIdIncludingRemoved(userVm.getTemplateId());

        // Do parameters input validation

        if (userVm.getState() == State.Error || userVm.getState() == State.Expunging) {
            s_logger.error("vm is not in the right state: " + vmId);
            throw new InvalidParameterValueException("Vm with specified id is not in the right state");
        }
        if (userVm.getState() != State.Stopped) {
            s_logger.error("vm is not in the right state: " + vmId);
            throw new InvalidParameterValueException("Vm " + userVm + " should be stopped to do SSH Key reset");
        }

        SSHKeyPairVO s = _sshKeyPairDao.findByName(owner.getAccountId(), owner.getDomainId(), cmd.getName());
        if (s == null) {
            throw new InvalidParameterValueException("A key pair with name '" + cmd.getName() + "' does not exist for account " + owner.getAccountName()
                    + " in specified domain id");
        }

        _accountMgr.checkAccess(caller, null, true, userVm);
        String password = null;
        String sshPublicKey = s.getPublicKey();
        if (template != null && template.getEnablePassword()) {
            password = _mgr.generateRandomPassword();
        }

        boolean result = resetVMSSHKeyInternal(vmId, sshPublicKey, password);

        if (result) {
            userVm.setDetail("SSH.PublicKey", sshPublicKey);
            if (template != null && template.getEnablePassword()) {
                userVm.setPassword(password);
                //update the encrypted password in vm_details table too
                encryptAndStorePassword(userVm, password);
            }
            _vmDao.saveDetails(userVm);
        } else {
            throw new CloudRuntimeException("Failed to reset SSH Key for the virtual machine ");
        }
        return userVm;
    }

    private boolean resetVMSSHKeyInternal(Long vmId, String sshPublicKey, String password) throws ResourceUnavailableException, InsufficientCapacityException {
        Long userId = CallContext.current().getCallingUserId();
        VMInstanceVO vmInstance = _vmDao.findById(vmId);

        VMTemplateVO template = _templateDao.findByIdIncludingRemoved(vmInstance.getTemplateId());
        Nic defaultNic = _networkModel.getDefaultNic(vmId);
        if (defaultNic == null) {
            s_logger.error("Unable to reset SSH Key for vm " + vmInstance + " as the instance doesn't have default nic");
            return false;
        }

        Network defaultNetwork = _networkDao.findById(defaultNic.getNetworkId());
        NicProfile defaultNicProfile = new NicProfile(defaultNic, defaultNetwork, null, null, null, _networkModel.isSecurityGroupSupportedInNetwork(defaultNetwork),
                _networkModel.getNetworkTag(template.getHypervisorType(), defaultNetwork));

        VirtualMachineProfile vmProfile = new VirtualMachineProfileImpl(vmInstance);

        if (template.getEnablePassword()) {
            vmProfile.setParameter(VirtualMachineProfile.Param.VmPassword, password);
        }

        UserDataServiceProvider element = _networkMgr.getSSHKeyResetProvider(defaultNetwork);
        if (element == null) {
            throw new CloudRuntimeException("Can't find network element for " + Service.UserData.getName() + " provider needed for SSH Key reset");
        }
        boolean result = element.saveSSHKey(defaultNetwork, defaultNicProfile, vmProfile, sshPublicKey);

        // Need to reboot the virtual machine so that the password gets redownloaded from the DomR, and reset on the VM
        if (!result) {
            s_logger.debug("Failed to reset SSH Key for the virtual machine; no need to reboot the vm");
            return false;
        } else {
            if (vmInstance.getState() == State.Stopped) {
                s_logger.debug("Vm " + vmInstance + " is stopped, not rebooting it as a part of SSH Key reset");
                return true;
            }
            if (rebootVirtualMachine(userId, vmId) == null) {
                s_logger.warn("Failed to reboot the vm " + vmInstance);
                return false;
            } else {
                s_logger.debug("Vm " + vmInstance + " is rebooted successfully as a part of SSH Key reset");
                return true;
            }
        }
    }

    @Override
    public boolean stopVirtualMachine(long userId, long vmId) {
        boolean status = false;
        if (s_logger.isDebugEnabled()) {
            s_logger.debug("Stopping vm=" + vmId);
        }
        UserVmVO vm = _vmDao.findById(vmId);
        if (vm == null || vm.getRemoved() != null) {
            if (s_logger.isDebugEnabled()) {
                s_logger.debug("VM is either removed or deleted.");
            }
            return true;
        }

        _userDao.findById(userId);
        try {
            VirtualMachineEntity vmEntity = _orchSrvc.getVirtualMachine(vm.getUuid());
            status = vmEntity.stop(Long.toString(userId));
        } catch (ResourceUnavailableException e) {
            s_logger.debug("Unable to stop due to ", e);
            status = false;
        } catch (CloudException e) {
            throw new CloudRuntimeException("Unable to contact the agent to stop the virtual machine " + vm, e);
        }
        return status;
    }

    private UserVm rebootVirtualMachine(long userId, long vmId) throws InsufficientCapacityException, ResourceUnavailableException {
        UserVmVO vm = _vmDao.findById(vmId);

        if (vm == null || vm.getState() == State.Destroyed || vm.getState() == State.Expunging || vm.getRemoved() != null) {
            s_logger.warn("Vm id=" + vmId + " doesn't exist");
            return null;
        }

        if (vm.getState() == State.Running && vm.getHostId() != null) {
            collectVmDiskStatistics(vm);
            collectVmNetworkStatistics(vm);
            DataCenterVO dc = _dcDao.findById(vm.getDataCenterId());
            try {
                if (dc.getNetworkType() == DataCenter.NetworkType.Advanced) {
                    //List all networks of vm
                    List<Long> vmNetworks = _vmNetworkMapDao.getNetworks(vmId);
                    List<DomainRouterVO> routers = new ArrayList<DomainRouterVO>();
                    //List the stopped routers
                    for(long vmNetworkId : vmNetworks) {
                        List<DomainRouterVO> router = _routerDao.listStopped(vmNetworkId);
                        routers.addAll(router);
                    }
                    //A vm may not have many nics attached and even fewer routers might be stopped (only in exceptional cases)
                    //Safe to start the stopped router serially, this is consistent with the way how multiple networks are added to vm during deploy
                    //and routers are started serially ,may revisit to make this process parallel
                    for(DomainRouterVO routerToStart : routers) {
                        s_logger.warn("Trying to start router " + routerToStart.getInstanceName() + " as part of vm: " + vm.getInstanceName() + " reboot");
                        _virtualNetAppliance.startRouter(routerToStart.getId(),true);
                    }
                }
            } catch (ConcurrentOperationException e) {
                throw new CloudRuntimeException("Concurrent operations on starting router. " + e);
            } catch (Exception ex){
                throw new CloudRuntimeException("Router start failed due to" + ex);
            }finally {
                s_logger.info("Rebooting vm " + vm.getInstanceName());
                _itMgr.reboot(vm.getUuid(), null);
            }
            return _vmDao.findById(vmId);
        } else {
            s_logger.error("Vm id=" + vmId + " is not in Running state, failed to reboot");
            return null;
        }
    }

    @Override
    @ActionEvent(eventType = EventTypes.EVENT_VM_UPGRADE, eventDescription = "upgrading Vm")
    /*
     * TODO: cleanup eventually - Refactored API call
     */
    // This method will be deprecated as we use ScaleVMCmd for both stopped VMs and running VMs
    public UserVm upgradeVirtualMachine(UpgradeVMCmd cmd) throws ResourceAllocationException {
        Long vmId = cmd.getId();
        Long svcOffId = cmd.getServiceOfferingId();
        Account caller = CallContext.current().getCallingAccount();

        // Verify input parameters
        //UserVmVO vmInstance = _vmDao.findById(vmId);
        VMInstanceVO vmInstance = _vmInstanceDao.findById(vmId);
        if (vmInstance == null) {
            throw new InvalidParameterValueException("unable to find a virtual machine with id " + vmId);
        } else if (!(vmInstance.getState().equals(State.Stopped))) {
            throw new InvalidParameterValueException("Unable to upgrade virtual machine " + vmInstance.toString() + " " + " in state " + vmInstance.getState()
                    + "; make sure the virtual machine is stopped");
        }

        _accountMgr.checkAccess(caller, null, true, vmInstance);

        // Check resource limits for CPU and Memory.
        Map<String, String> customParameters = cmd.getDetails();
        ServiceOfferingVO newServiceOffering = _offeringDao.findById(svcOffId);
        if (newServiceOffering.isDynamic()) {
            newServiceOffering.setDynamicFlag(true);
            validateCustomParameters(newServiceOffering, cmd.getDetails());
            newServiceOffering = _offeringDao.getcomputeOffering(newServiceOffering, customParameters);
        }
        ServiceOfferingVO currentServiceOffering = _offeringDao.findByIdIncludingRemoved(vmInstance.getId(), vmInstance.getServiceOfferingId());

        int newCpu = newServiceOffering.getCpu();
        int newMemory = newServiceOffering.getRamSize();
        int currentCpu = currentServiceOffering.getCpu();
        int currentMemory = currentServiceOffering.getRamSize();

        if (newCpu > currentCpu) {
            _resourceLimitMgr.checkResourceLimit(caller, ResourceType.cpu, newCpu - currentCpu);
        }
        if (newMemory > currentMemory) {
            _resourceLimitMgr.checkResourceLimit(caller, ResourceType.memory, newMemory - currentMemory);
        }

        // Check that the specified service offering ID is valid
        _itMgr.checkIfCanUpgrade(vmInstance, newServiceOffering);

        _itMgr.upgradeVmDb(vmId, svcOffId);
        if (newServiceOffering.isDynamic()) {
            //save the custom values to the database.
            saveCustomOfferingDetails(vmId, newServiceOffering);
        }
        if (currentServiceOffering.isDynamic() && !newServiceOffering.isDynamic()) {
            removeCustomOfferingDetails(vmId);
        }

        // Increment or decrement CPU and Memory count accordingly.
        if (newCpu > currentCpu) {
            _resourceLimitMgr.incrementResourceCount(caller.getAccountId(), ResourceType.cpu, new Long(newCpu - currentCpu));
        } else if (currentCpu > newCpu) {
            _resourceLimitMgr.decrementResourceCount(caller.getAccountId(), ResourceType.cpu, new Long(currentCpu - newCpu));
        }
        if (newMemory > currentMemory) {
            _resourceLimitMgr.incrementResourceCount(caller.getAccountId(), ResourceType.memory, new Long(newMemory - currentMemory));
        } else if (currentMemory > newMemory) {
            _resourceLimitMgr.decrementResourceCount(caller.getAccountId(), ResourceType.memory, new Long(currentMemory - newMemory));
        }

        // Generate usage event for VM upgrade
        UserVmVO userVm = _vmDao.findById(vmId);
        generateUsageEvent( userVm, userVm.isDisplayVm(), EventTypes.EVENT_VM_UPGRADE);

        return userVm;
    }

    @Override
    public void validateCustomParameters(ServiceOfferingVO serviceOffering, Map<String, String> customParameters) {
        if (customParameters.size() != 0) {
            if (serviceOffering.getCpu() == null) {
                String cpuNumber = customParameters.get(UsageEventVO.DynamicParameters.cpuNumber.name());
                if ((cpuNumber == null) || (NumbersUtil.parseInt(cpuNumber, -1) <= 0)) {
                    throw new InvalidParameterValueException("Invalid cpu cores value, specify a value between 1 and " + Integer.MAX_VALUE);
                }
            } else if (customParameters.containsKey(UsageEventVO.DynamicParameters.cpuNumber.name())) {
                throw new InvalidParameterValueException("The cpu cores of this offering id:" + serviceOffering.getId()
                        + " is not customizable. This is predefined in the template.");
            }

            if (serviceOffering.getSpeed() == null) {
                String cpuSpeed = customParameters.get(UsageEventVO.DynamicParameters.cpuSpeed.name());
                if ((cpuSpeed == null) || (NumbersUtil.parseInt(cpuSpeed, -1) <= 0)) {
                    throw new InvalidParameterValueException("Invalid cpu speed value, specify a value between 1 and " + Integer.MAX_VALUE);
                }
            } else if (customParameters.containsKey(UsageEventVO.DynamicParameters.cpuSpeed.name())) {
                throw new InvalidParameterValueException("The cpu speed of this offering id:" + serviceOffering.getId()
                        + " is not customizable. This is predefined in the template.");
            }

            if (serviceOffering.getRamSize() == null) {
                String memory = customParameters.get(UsageEventVO.DynamicParameters.memory.name());
                if (memory == null || (NumbersUtil.parseInt(memory, -1) < 32)) {
                    throw new InvalidParameterValueException("Invalid memory value, specify a value between 32 and " + Integer.MAX_VALUE + " MB");
                }
            } else if (customParameters.containsKey(UsageEventVO.DynamicParameters.memory.name())) {
                throw new InvalidParameterValueException("The memory of this offering id:" + serviceOffering.getId() + " is not customizable. This is predefined in the template.");
            }
        } else {
            throw new InvalidParameterValueException("Need to specify custom parameter values cpu, cpu speed and memory when using custom offering");
        }
    }

    private UserVm upgradeStoppedVirtualMachine(Long vmId, Long svcOffId, Map<String, String> customParameters) throws ResourceAllocationException {
        Account caller = CallContext.current().getCallingAccount();

        // Verify input parameters
        //UserVmVO vmInstance = _vmDao.findById(vmId);
        VMInstanceVO vmInstance = _vmInstanceDao.findById(vmId);
        if (vmInstance == null) {
            throw new InvalidParameterValueException("unable to find a virtual machine with id " + vmId);
        }

        _accountMgr.checkAccess(caller, null, true, vmInstance);

        // Check resource limits for CPU and Memory.
        ServiceOfferingVO newServiceOffering = _offeringDao.findById(svcOffId);
        if (newServiceOffering.isDynamic()) {
            newServiceOffering.setDynamicFlag(true);
            validateCustomParameters(newServiceOffering, customParameters);
            newServiceOffering = _offeringDao.getcomputeOffering(newServiceOffering, customParameters);
        }
        ServiceOfferingVO currentServiceOffering = _offeringDao.findByIdIncludingRemoved(vmInstance.getId(), vmInstance.getServiceOfferingId());

        int newCpu = newServiceOffering.getCpu();
        int newMemory = newServiceOffering.getRamSize();
        int currentCpu = currentServiceOffering.getCpu();
        int currentMemory = currentServiceOffering.getRamSize();

        if (newCpu > currentCpu) {
            _resourceLimitMgr.checkResourceLimit(caller, ResourceType.cpu, newCpu - currentCpu);
        }
        if (newMemory > currentMemory) {
            _resourceLimitMgr.checkResourceLimit(caller, ResourceType.memory, newMemory - currentMemory);
        }

        // Check that the specified service offering ID is valid
        _itMgr.checkIfCanUpgrade(vmInstance, newServiceOffering);

        // Check if the new service offering can be applied to vm instance
        ServiceOffering newSvcOffering = _offeringDao.findById(svcOffId);
        Account owner = _accountMgr.getActiveAccountById(vmInstance.getAccountId());
        _accountMgr.checkAccess(owner, newSvcOffering);

        _itMgr.upgradeVmDb(vmId, svcOffId);
        if (newServiceOffering.isDynamic()) {
            //save the custom values to the database.
            saveCustomOfferingDetails(vmId, newServiceOffering);
        }
        if (currentServiceOffering.isDynamic() && !newServiceOffering.isDynamic()) {
            removeCustomOfferingDetails(vmId);
        }

        // Increment or decrement CPU and Memory count accordingly.
        if (newCpu > currentCpu) {
            _resourceLimitMgr.incrementResourceCount(caller.getAccountId(), ResourceType.cpu, new Long(newCpu - currentCpu));
        } else if (currentCpu > newCpu) {
            _resourceLimitMgr.decrementResourceCount(caller.getAccountId(), ResourceType.cpu, new Long(currentCpu - newCpu));
        }
        if (newMemory > currentMemory) {
            _resourceLimitMgr.incrementResourceCount(caller.getAccountId(), ResourceType.memory, new Long(newMemory - currentMemory));
        } else if (currentMemory > newMemory) {
            _resourceLimitMgr.decrementResourceCount(caller.getAccountId(), ResourceType.memory, new Long(currentMemory - newMemory));
        }

        return _vmDao.findById(vmInstance.getId());

    }

    @Override
    @ActionEvent(eventType = EventTypes.EVENT_NIC_CREATE, eventDescription = "Creating Nic", async = true)
    public UserVm addNicToVirtualMachine(AddNicToVMCmd cmd) throws InvalidParameterValueException, PermissionDeniedException, CloudRuntimeException {
        Long vmId = cmd.getVmId();
        Long networkId = cmd.getNetworkId();
        String ipAddress = cmd.getIpAddress();
        String macAddress = cmd.getMacAddress();
        Account caller = CallContext.current().getCallingAccount();

        UserVmVO vmInstance = _vmDao.findById(vmId);
        if (vmInstance == null) {
            throw new InvalidParameterValueException("unable to find a virtual machine with id " + vmId);
        }

        // Check that Vm does not have VM Snapshots
        if (_vmSnapshotDao.findByVm(vmId).size() > 0) {
            throw new InvalidParameterValueException("NIC cannot be added to VM with VM Snapshots");
        }

        NetworkVO network = _networkDao.findById(networkId);
        if (network == null) {
            throw new InvalidParameterValueException("unable to find a network with id " + networkId);
        }

        if (caller.getType() != Account.ACCOUNT_TYPE_ADMIN) {
            if (!(network.getGuestType() == Network.GuestType.Shared && network.getAclType() == ACLType.Domain)
                    && !(network.getAclType() == ACLType.Account && network.getAccountId() == vmInstance.getAccountId())) {
                throw new InvalidParameterValueException("only shared network or isolated network with the same account_id can be added to vmId: " + vmId);
            }
        }

        List<NicVO> allNics = _nicDao.listByVmId(vmInstance.getId());
        for (NicVO nic : allNics) {
            if (nic.getNetworkId() == network.getId())
                throw new CloudRuntimeException("A NIC already exists for VM:" + vmInstance.getInstanceName() + " in network: " + network.getUuid());
        }

        if(_nicDao.findByNetworkIdAndMacAddress(networkId, macAddress) != null) {
            throw new CloudRuntimeException("A NIC with this MAC address exists for network: " + network.getUuid());
        }

        NicProfile profile = new NicProfile(ipAddress, null, macAddress);
        if (ipAddress != null) {
            if (!(NetUtils.isValidIp4(ipAddress) || NetUtils.isValidIp6(ipAddress))) {
                throw new InvalidParameterValueException("Invalid format for IP address parameter: " + ipAddress);
            }
        }

        // Perform permission check on VM
        _accountMgr.checkAccess(caller, null, true, vmInstance);

        // Verify that zone is not Basic
        DataCenterVO dc = _dcDao.findById(vmInstance.getDataCenterId());
        if (dc.getNetworkType() == DataCenter.NetworkType.Basic) {
            throw new CloudRuntimeException("Zone " + vmInstance.getDataCenterId() + ", has a NetworkType of Basic. Can't add a new NIC to a VM on a Basic Network");
        }

        // Perform account permission check on network
        _accountMgr.checkAccess(caller, AccessType.UseEntry, false, network);

        //ensure network belongs in zone
        if (network.getDataCenterId() != vmInstance.getDataCenterId()) {
            throw new CloudRuntimeException(vmInstance + " is in zone:" + vmInstance.getDataCenterId() + " but " + network + " is in zone:" + network.getDataCenterId());
        }

        // Get all vms hostNames in the network
        List<String> hostNames = _vmInstanceDao.listDistinctHostNames(network.getId());
        // verify that there are no duplicates, listDistictHostNames could return hostNames even if the NIC
        //in the network is removed, so also check if the NIC is present and then throw an exception.
        //This will also check if there are multiple nics of same vm in the network
        if (hostNames.contains(vmInstance.getHostName())) {
            for (String hostName : hostNames) {
                VMInstanceVO vm = _vmInstanceDao.findVMByHostName(hostName);
                if (_networkModel.getNicInNetwork(vm.getId(), network.getId()) != null && vm.getHostName().equals(vmInstance.getHostName())) {
                    throw new CloudRuntimeException(network + " already has a vm with host name: " + vmInstance.getHostName());
                }
            }
        }

        NicProfile guestNic = null;
        boolean cleanUp = true;

        try {
            guestNic = _itMgr.addVmToNetwork(vmInstance, network, profile);
            saveExtraDhcpOptions(guestNic.getId(), cmd.getDhcpOptionsMap());
            _networkMgr.configureExtraDhcpOptions(network, guestNic.getId(), cmd.getDhcpOptionsMap());
            cleanUp = false;
        } catch (ResourceUnavailableException e) {
            throw new CloudRuntimeException("Unable to add NIC to " + vmInstance + ": " + e);
        } catch (InsufficientCapacityException e) {
            throw new CloudRuntimeException("Insufficient capacity when adding NIC to " + vmInstance + ": " + e);
        } catch (ConcurrentOperationException e) {
            throw new CloudRuntimeException("Concurrent operations on adding NIC to " + vmInstance + ": " + e);
        } finally {
            if(cleanUp) {
                try {
                    _itMgr.removeVmFromNetwork(vmInstance, network, null);
                } catch (ResourceUnavailableException e) {
                    throw new CloudRuntimeException("Error while cleaning up NIC " + e);
                }
            }
        }

        if (guestNic == null) {
            throw new CloudRuntimeException("Unable to add NIC to " + vmInstance);
        }
        CallContext.current().putContextParameter(Nic.class, guestNic.getUuid());
        s_logger.debug("Successful addition of " + network + " from " + vmInstance);
        return _vmDao.findById(vmInstance.getId());
    }


    private void saveExtraDhcpOptions(long nicId, Map<Integer, String> dhcpOptions) {
        List<NicExtraDhcpOptionVO> nicExtraDhcpOptionVOList = dhcpOptions
                .entrySet()
                .stream()
                .map(entry -> new NicExtraDhcpOptionVO(nicId, entry.getKey(), entry.getValue()))
                .collect(Collectors.toList());

        _nicExtraDhcpOptionDao.saveExtraDhcpOptions(nicExtraDhcpOptionVOList);
    }

    @Override
    @ActionEvent(eventType = EventTypes.EVENT_NIC_DELETE, eventDescription = "Removing Nic", async = true)
    public UserVm removeNicFromVirtualMachine(RemoveNicFromVMCmd cmd) throws InvalidParameterValueException, PermissionDeniedException, CloudRuntimeException {
        Long vmId = cmd.getVmId();
        Long nicId = cmd.getNicId();
        Account caller = CallContext.current().getCallingAccount();

        UserVmVO vmInstance = _vmDao.findById(vmId);
        if (vmInstance == null) {
            throw new InvalidParameterValueException("Unable to find a virtual machine with id " + vmId);
        }

        // Check that Vm does not have VM Snapshots
        if (_vmSnapshotDao.findByVm(vmId).size() > 0) {
            throw new InvalidParameterValueException("NIC cannot be removed from VM with VM Snapshots");
        }

        NicVO nic = _nicDao.findById(nicId);
        if (nic == null) {
            throw new InvalidParameterValueException("Unable to find a nic with id " + nicId);
        }

        NetworkVO network = _networkDao.findById(nic.getNetworkId());
        if (network == null) {
            throw new InvalidParameterValueException("Unable to find a network with id " + nic.getNetworkId());
        }

        // Perform permission check on VM
        _accountMgr.checkAccess(caller, null, true, vmInstance);

        // Verify that zone is not Basic
        DataCenterVO dc = _dcDao.findById(vmInstance.getDataCenterId());
        if (dc.getNetworkType() == DataCenter.NetworkType.Basic) {
            throw new InvalidParameterValueException("Zone " + vmInstance.getDataCenterId() + ", has a NetworkType of Basic. Can't remove a NIC from a VM on a Basic Network");
        }

        // check to see if nic is attached to VM
        if (nic.getInstanceId() != vmId) {
            throw new InvalidParameterValueException(nic + " is not a nic on " + vmInstance);
        }

        // Perform account permission check on network
        _accountMgr.checkAccess(caller, AccessType.UseEntry, false, network);

        // don't delete default NIC on a user VM
        if (nic.isDefaultNic() && vmInstance.getType() == VirtualMachine.Type.User) {
            throw new InvalidParameterValueException("Unable to remove nic from " + vmInstance + " in " + network + ", nic is default.");
        }

        // if specified nic is associated with PF/LB/Static NAT
        if (_rulesMgr.listAssociatedRulesForGuestNic(nic).size() > 0) {
            throw new InvalidParameterValueException("Unable to remove nic from " + vmInstance + " in " + network + ", nic has associated Port forwarding or Load balancer or Static NAT rules.");
        }

        boolean nicremoved = false;
        try {
            nicremoved = _itMgr.removeNicFromVm(vmInstance, nic);
        } catch (ResourceUnavailableException e) {
            throw new CloudRuntimeException("Unable to remove " + network + " from " + vmInstance + ": " + e);

        } catch (ConcurrentOperationException e) {
            throw new CloudRuntimeException("Concurrent operations on removing " + network + " from " + vmInstance + ": " + e);
        }

        if (!nicremoved) {
            throw new CloudRuntimeException("Unable to remove " + network + " from " + vmInstance);
        }

        s_logger.debug("Successful removal of " + network + " from " + vmInstance);
        return _vmDao.findById(vmInstance.getId());
    }

    @Override
    @ActionEvent(eventType = EventTypes.EVENT_NIC_UPDATE, eventDescription = "Creating Nic", async = true)
    public UserVm updateDefaultNicForVirtualMachine(UpdateDefaultNicForVMCmd cmd) throws InvalidParameterValueException, CloudRuntimeException {
        Long vmId = cmd.getVmId();
        Long nicId = cmd.getNicId();
        Account caller = CallContext.current().getCallingAccount();

        UserVmVO vmInstance = _vmDao.findById(vmId);
        if (vmInstance == null) {
            throw new InvalidParameterValueException("unable to find a virtual machine with id " + vmId);
        }

        // Check that Vm does not have VM Snapshots
        if (_vmSnapshotDao.findByVm(vmId).size() > 0) {
            throw new InvalidParameterValueException("NIC cannot be updated for VM with VM Snapshots");
        }

        NicVO nic = _nicDao.findById(nicId);
        if (nic == null) {
            throw new InvalidParameterValueException("unable to find a nic with id " + nicId);
        }
        NetworkVO network = _networkDao.findById(nic.getNetworkId());
        if (network == null) {
            throw new InvalidParameterValueException("unable to find a network with id " + nic.getNetworkId());
        }

        // Perform permission check on VM
        _accountMgr.checkAccess(caller, null, true, vmInstance);

        // Verify that zone is not Basic
        DataCenterVO dc = _dcDao.findById(vmInstance.getDataCenterId());
        if (dc.getNetworkType() == DataCenter.NetworkType.Basic) {
            throw new CloudRuntimeException("Zone " + vmInstance.getDataCenterId() + ", has a NetworkType of Basic. Can't change default NIC on a Basic Network");
        }

        // no need to check permissions for network, we'll enumerate the ones they already have access to
        Network existingdefaultnet = _networkModel.getDefaultNetworkForVm(vmId);

        //check to see if nic is attached to VM
        if (nic.getInstanceId() != vmId) {
            throw new InvalidParameterValueException(nic + " is not a nic on  " + vmInstance);
        }
        // if current default equals chosen new default, Throw an exception
        if (nic.isDefaultNic()) {
            throw new CloudRuntimeException("refusing to set default nic because chosen nic is already the default");
        }

        //make sure the VM is Running or Stopped
        if ((vmInstance.getState() != State.Running) && (vmInstance.getState() != State.Stopped)) {
            throw new CloudRuntimeException("refusing to set default " + vmInstance + " is not Running or Stopped");
        }

        NicProfile existing = null;
        List<NicProfile> nicProfiles = _networkMgr.getNicProfiles(vmInstance);
        for (NicProfile nicProfile : nicProfiles) {
            if (nicProfile.isDefaultNic() && existingdefaultnet != null && nicProfile.getNetworkId() == existingdefaultnet.getId()) {
                existing = nicProfile;
            }
        }

        if (existing == null) {
            s_logger.warn("Failed to update default nic, no nic profile found for existing default network");
            throw new CloudRuntimeException("Failed to find a nic profile for the existing default network. This is bad and probably means some sort of configuration corruption");
        }

        Network oldDefaultNetwork = null;
        oldDefaultNetwork = _networkModel.getDefaultNetworkForVm(vmId);
        String oldNicIdString = Long.toString(_networkModel.getDefaultNic(vmId).getId());
        long oldNetworkOfferingId = -1L;

        if (oldDefaultNetwork != null) {
            oldNetworkOfferingId = oldDefaultNetwork.getNetworkOfferingId();
        }
        NicVO existingVO = _nicDao.findById(existing.id);
        Integer chosenID = nic.getDeviceId();
        Integer existingID = existing.getDeviceId();

        nic.setDefaultNic(true);
        nic.setDeviceId(existingID);
        existingVO.setDefaultNic(false);
        existingVO.setDeviceId(chosenID);

        nic = _nicDao.persist(nic);
        existingVO = _nicDao.persist(existingVO);

        Network newdefault = null;
        newdefault = _networkModel.getDefaultNetworkForVm(vmId);

        if (newdefault == null) {
            nic.setDefaultNic(false);
            nic.setDeviceId(chosenID);
            existingVO.setDefaultNic(true);
            existingVO.setDeviceId(existingID);

            nic = _nicDao.persist(nic);
            _nicDao.persist(existingVO);

            newdefault = _networkModel.getDefaultNetworkForVm(vmId);
            if (newdefault.getId() == existingdefaultnet.getId()) {
                throw new CloudRuntimeException("Setting a default nic failed, and we had no default nic, but we were able to set it back to the original");
            }
            throw new CloudRuntimeException("Failed to change default nic to " + nic + " and now we have no default");
        } else if (newdefault.getId() == nic.getNetworkId()) {
            s_logger.debug("successfully set default network to " + network + " for " + vmInstance);
            String nicIdString = Long.toString(nic.getId());
            long newNetworkOfferingId = network.getNetworkOfferingId();
            UsageEventUtils.publishUsageEvent(EventTypes.EVENT_NETWORK_OFFERING_REMOVE, vmInstance.getAccountId(), vmInstance.getDataCenterId(), vmInstance.getId(),
                    oldNicIdString, oldNetworkOfferingId, null, 1L, VirtualMachine.class.getName(), vmInstance.getUuid(), vmInstance.isDisplay());
            UsageEventUtils.publishUsageEvent(EventTypes.EVENT_NETWORK_OFFERING_ASSIGN, vmInstance.getAccountId(), vmInstance.getDataCenterId(), vmInstance.getId(), nicIdString,
                    newNetworkOfferingId, null, 1L, VirtualMachine.class.getName(), vmInstance.getUuid(), vmInstance.isDisplay());
            UsageEventUtils.publishUsageEvent(EventTypes.EVENT_NETWORK_OFFERING_REMOVE, vmInstance.getAccountId(), vmInstance.getDataCenterId(), vmInstance.getId(), nicIdString,
                    newNetworkOfferingId, null, 0L, VirtualMachine.class.getName(), vmInstance.getUuid(), vmInstance.isDisplay());
            UsageEventUtils.publishUsageEvent(EventTypes.EVENT_NETWORK_OFFERING_ASSIGN, vmInstance.getAccountId(), vmInstance.getDataCenterId(), vmInstance.getId(),
                    oldNicIdString, oldNetworkOfferingId, null, 0L, VirtualMachine.class.getName(), vmInstance.getUuid(), vmInstance.isDisplay());
            return _vmDao.findById(vmInstance.getId());
        }

        throw new CloudRuntimeException("something strange happened, new default network(" + newdefault.getId() + ") is not null, and is not equal to the network("
                + nic.getNetworkId() + ") of the chosen nic");
    }

    @Override
    public UserVm updateNicIpForVirtualMachine(UpdateVmNicIpCmd cmd) {
        Long nicId = cmd.getNicId();
        String ipaddr = cmd.getIpaddress();
        Account caller = CallContext.current().getCallingAccount();

        //check whether the nic belongs to user vm.
        NicVO nicVO = _nicDao.findById(nicId);
        if (nicVO == null) {
            throw new InvalidParameterValueException("There is no nic for the " + nicId);
        }

        if (nicVO.getVmType() != VirtualMachine.Type.User) {
            throw new InvalidParameterValueException("The nic is not belongs to user vm");
        }

        UserVm vm = _vmDao.findById(nicVO.getInstanceId());
        if (vm == null) {
            throw new InvalidParameterValueException("There is no vm with the nic");
        }

        Network network = _networkDao.findById(nicVO.getNetworkId());
        if (network == null) {
            throw new InvalidParameterValueException("There is no network with the nic");
        }
        // Don't allow to update vm nic ip if network is not in Implemented/Setup/Allocated state
        if (!(network.getState() == Network.State.Allocated || network.getState() == Network.State.Implemented || network.getState() == Network.State.Setup)) {
            throw new InvalidParameterValueException("Network is not in the right state to update vm nic ip. Correct states are: " + Network.State.Allocated + ", " + Network.State.Implemented + ", "
                    + Network.State.Setup);
        }

        NetworkOfferingVO offering = _networkOfferingDao.findByIdIncludingRemoved(network.getNetworkOfferingId());
        if (offering == null) {
            throw new InvalidParameterValueException("There is no network offering with the network");
        }
        if (!_networkModel.listNetworkOfferingServices(offering.getId()).isEmpty() && vm.getState() != State.Stopped) {
            InvalidParameterValueException ex = new InvalidParameterValueException(
                    "VM is not Stopped, unable to update the vm nic having the specified id");
            ex.addProxyObject(vm.getUuid(), "vmId");
            throw ex;
        }

        // verify permissions
        _accountMgr.checkAccess(caller, null, true, vm);
        Account ipOwner = _accountDao.findByIdIncludingRemoved(vm.getAccountId());

        // verify ip address
        s_logger.debug("Calling the ip allocation ...");
        DataCenter dc = _dcDao.findById(network.getDataCenterId());
        if (dc == null) {
            throw new InvalidParameterValueException("There is no dc with the nic");
        }
        if (dc.getNetworkType() == NetworkType.Advanced && network.getGuestType() == Network.GuestType.Isolated) {
            try {
                ipaddr = _ipAddrMgr.allocateGuestIP(network, ipaddr);
            } catch (InsufficientAddressCapacityException e) {
                throw new InvalidParameterValueException("Allocating ip to guest nic " + nicVO.getUuid() + " failed, for insufficient address capacity");
            }
            if (ipaddr == null) {
                throw new InvalidParameterValueException("Allocating ip to guest nic " + nicVO.getUuid() + " failed, please choose another ip");
            }

            if (_networkModel.areServicesSupportedInNetwork(network.getId(), Service.StaticNat)) {
                IPAddressVO oldIP = _ipAddressDao.findByAssociatedVmId(vm.getId());
                if (oldIP != null) {
                    oldIP.setVmIp(ipaddr);
                    _ipAddressDao.persist(oldIP);
                }
            }
            // implementing the network elements and resources as a part of vm nic ip update if network has services and it is in Implemented state
            if (!_networkModel.listNetworkOfferingServices(offering.getId()).isEmpty() && network.getState() == Network.State.Implemented) {
                User callerUser = _accountMgr.getActiveUser(CallContext.current().getCallingUserId());
                ReservationContext context = new ReservationContextImpl(null, null, callerUser, caller);
                DeployDestination dest = new DeployDestination(_dcDao.findById(network.getDataCenterId()), null, null, null);

                s_logger.debug("Implementing the network " + network + " elements and resources as a part of vm nic ip update");
                try {
                    // implement the network elements and rules again
                    _networkMgr.implementNetworkElementsAndResources(dest, context, network, offering);
                } catch (Exception ex) {
                    s_logger.warn("Failed to implement network " + network + " elements and resources as a part of vm nic ip update due to ", ex);
                    CloudRuntimeException e = new CloudRuntimeException("Failed to implement network (with specified id) elements and resources as a part of vm nic ip update");
                    e.addProxyObject(network.getUuid(), "networkId");
                    // restore to old ip address
                    if (_networkModel.areServicesSupportedInNetwork(network.getId(), Service.StaticNat)) {
                        IPAddressVO oldIP = _ipAddressDao.findByAssociatedVmId(vm.getId());
                        if (oldIP != null) {
                            oldIP.setVmIp(nicVO.getIPv4Address());
                            _ipAddressDao.persist(oldIP);
                        }
                    }
                    throw e;
                }
            }
        } else if (dc.getNetworkType() == NetworkType.Basic || network.getGuestType()  == Network.GuestType.Shared) {
            //handle the basic networks here
            //for basic zone, need to provide the podId to ensure proper ip alloation
            Long podId = null;
            if (dc.getNetworkType() == NetworkType.Basic) {
                podId = vm.getPodIdToDeployIn();
                if (podId == null) {
                    throw new InvalidParameterValueException("vm pod id is null in Basic zone; can't decide the range for ip allocation");
                }
            }

            try {
                ipaddr = _ipAddrMgr.allocatePublicIpForGuestNic(network, podId, ipOwner, ipaddr);
                if (ipaddr == null) {
                    throw new InvalidParameterValueException("Allocating ip to guest nic " + nicVO.getUuid() + " failed, please choose another ip");
                }
                final IPAddressVO ip = _ipAddressDao.findByIpAndSourceNetworkId(nicVO.getNetworkId(), nicVO.getIPv4Address());
                if (ip != null) {
                    Transaction.execute(new TransactionCallbackNoReturn() {
                        @Override
                        public void doInTransactionWithoutResult(TransactionStatus status) {
                            _ipAddrMgr.markIpAsUnavailable(ip.getId());
                            _ipAddressDao.unassignIpAddress(ip.getId());
                        }
                    });
                }
            } catch (InsufficientAddressCapacityException e) {
                s_logger.error("Allocating ip to guest nic " + nicVO.getUuid() + " failed, for insufficient address capacity");
                return null;
            }
        } else {
            s_logger.error("UpdateVmNicIpCmd is not supported in this network...");
            return null;
        }

        // update nic ipaddress
        nicVO.setIPv4Address(ipaddr);
        _nicDao.persist(nicVO);

        return vm;
    }

    @Override
    @ActionEvent(eventType = EventTypes.EVENT_VM_UPGRADE, eventDescription = "Upgrading VM", async = true)
    public UserVm upgradeVirtualMachine(ScaleVMCmd cmd) throws ResourceUnavailableException, ConcurrentOperationException, ManagementServerException,
            VirtualMachineMigrationException {

        Long vmId = cmd.getId();
        Long newServiceOfferingId = cmd.getServiceOfferingId();
        CallContext.current().setEventDetails("Vm Id: " + vmId);

        boolean result = upgradeVirtualMachine(vmId, newServiceOfferingId, cmd.getDetails());
        if (result) {
            UserVmVO vmInstance = _vmDao.findById(vmId);
            if (vmInstance.getState().equals(State.Stopped)) {
                // Generate usage event for VM upgrade
                generateUsageEvent(vmInstance, vmInstance.isDisplayVm(), EventTypes.EVENT_VM_UPGRADE);
            }
            if (vmInstance.getState().equals(State.Running)) {
                // Generate usage event for Dynamic scaling of VM
                generateUsageEvent( vmInstance, vmInstance.isDisplayVm(), EventTypes.EVENT_VM_DYNAMIC_SCALE);
            }
            return vmInstance;
        } else {
            throw new CloudRuntimeException("Failed to scale the VM");
        }
    }

    @Override
    public HashMap<Long, List<VmDiskStatsEntry>> getVmDiskStatistics(long hostId, String hostName, List<Long> vmIds) throws CloudRuntimeException {
        HashMap<Long, List<VmDiskStatsEntry>> vmDiskStatsById = new HashMap<Long, List<VmDiskStatsEntry>>();

        if (vmIds.isEmpty()) {
            return vmDiskStatsById;
        }

        List<String> vmNames = new ArrayList<String>();

        for (Long vmId : vmIds) {
            UserVmVO vm = _vmDao.findById(vmId);
            vmNames.add(vm.getInstanceName());
        }

        Answer answer = _agentMgr.easySend(hostId, new GetVmDiskStatsCommand(vmNames, _hostDao.findById(hostId).getGuid(), hostName));
        if (answer == null || !answer.getResult()) {
            s_logger.warn("Unable to obtain VM disk statistics.");
            return null;
        } else {
            HashMap<String, List<VmDiskStatsEntry>> vmDiskStatsByName = ((GetVmDiskStatsAnswer)answer).getVmDiskStatsMap();

            if (vmDiskStatsByName == null) {
                s_logger.warn("Unable to obtain VM disk statistics.");
                return null;
            }

            for (Map.Entry<String, List<VmDiskStatsEntry>> entry: vmDiskStatsByName.entrySet()) {
                vmDiskStatsById.put(vmIds.get(vmNames.indexOf(entry.getKey())), entry.getValue());
            }
        }

        return vmDiskStatsById;
    }

    @Override
    public boolean upgradeVirtualMachine(Long vmId, Long newServiceOfferingId, Map<String, String> customParameters) throws ResourceUnavailableException,
            ConcurrentOperationException, ManagementServerException, VirtualMachineMigrationException {

        // Verify input parameters
        VMInstanceVO vmInstance = _vmInstanceDao.findById(vmId);

        if (vmInstance != null) {
            if (vmInstance.getState().equals(State.Stopped)) {
                upgradeStoppedVirtualMachine(vmId, newServiceOfferingId, customParameters);
                return true;
            }
            if (vmInstance.getState().equals(State.Running)) {
                return upgradeRunningVirtualMachine(vmId, newServiceOfferingId, customParameters);
            }
        }
    return false;
    }

    private boolean upgradeRunningVirtualMachine(Long vmId, Long newServiceOfferingId, Map<String, String> customParameters) throws ResourceUnavailableException,
            ConcurrentOperationException, ManagementServerException, VirtualMachineMigrationException {

        Account caller = CallContext.current().getCallingAccount();
        VMInstanceVO vmInstance = _vmInstanceDao.findById(vmId);
        if (vmInstance.getHypervisorType() != HypervisorType.XenServer && vmInstance.getHypervisorType() != HypervisorType.VMware && vmInstance.getHypervisorType() != HypervisorType.Simulator) {
            s_logger.info("Scaling the VM dynamically is not supported for VMs running on Hypervisor "+vmInstance.getHypervisorType());
            throw new InvalidParameterValueException("Scaling the VM dynamically is not supported for VMs running on Hypervisor "+vmInstance.getHypervisorType());
        }

        _accountMgr.checkAccess(caller, null, true, vmInstance);

        //Check if its a scale "up"
        ServiceOfferingVO newServiceOffering = _offeringDao.findById(newServiceOfferingId);
        if (newServiceOffering.isDynamic()) {
            newServiceOffering.setDynamicFlag(true);
            validateCustomParameters(newServiceOffering, customParameters);
            newServiceOffering = _offeringDao.getcomputeOffering(newServiceOffering, customParameters);
        }

        // Check that the specified service offering ID is valid
        _itMgr.checkIfCanUpgrade(vmInstance, newServiceOffering);

        ServiceOfferingVO currentServiceOffering = _offeringDao.findByIdIncludingRemoved(vmInstance.getId(), vmInstance.getServiceOfferingId());
        int newCpu = newServiceOffering.getCpu();
        int newMemory = newServiceOffering.getRamSize();
        int newSpeed = newServiceOffering.getSpeed();
        int currentCpu = currentServiceOffering.getCpu();
        int currentMemory = currentServiceOffering.getRamSize();
        int currentSpeed = currentServiceOffering.getSpeed();
        int memoryDiff = newMemory - currentMemory;
        int cpuDiff = newCpu * newSpeed - currentCpu * currentSpeed;

        // Don't allow to scale when (Any of the new values less than current values) OR (All current and new values are same)
        if ((newSpeed < currentSpeed || newMemory < currentMemory || newCpu < currentCpu) || (newSpeed == currentSpeed && newMemory == currentMemory && newCpu == currentCpu)) {
            throw new InvalidParameterValueException("Only scaling up the vm is supported, new service offering(speed=" + newSpeed + ",cpu=" + newCpu + ",memory=," + newMemory
                    + ")" + " should have at least one value(cpu/ram) greater than old value and no resource value less than older(speed=" + currentSpeed + ",cpu=" + currentCpu
                    + ",memory=," + currentMemory + ")");
        }

        _offeringDao.loadDetails(currentServiceOffering);
        _offeringDao.loadDetails(newServiceOffering);

        Map<String, String> currentDetails = currentServiceOffering.getDetails();
        Map<String, String> newDetails = newServiceOffering.getDetails();
        String currentVgpuType = currentDetails.get("vgpuType");
        String newVgpuType = newDetails.get("vgpuType");
        if(currentVgpuType != null) {
            if(newVgpuType == null || !newVgpuType.equalsIgnoreCase(currentVgpuType)) {
                throw new InvalidParameterValueException("Dynamic scaling of vGPU type is not supported. VM has vGPU Type: " + currentVgpuType);
            }
        }

        // Check resource limits
        if (newCpu > currentCpu) {
            _resourceLimitMgr.checkResourceLimit(caller, ResourceType.cpu, newCpu - currentCpu);
        }
        if (newMemory > currentMemory) {
            _resourceLimitMgr.checkResourceLimit(caller, ResourceType.memory, newMemory - currentMemory);
        }

        // Dynamically upgrade the running vms
        boolean success = false;
        if (vmInstance.getState().equals(State.Running)) {
            int retry = _scaleRetry;
            ExcludeList excludes = new ExcludeList();

            // Check zone wide flag
            boolean enableDynamicallyScaleVm = EnableDynamicallyScaleVm.valueIn(vmInstance.getDataCenterId());
            if (!enableDynamicallyScaleVm) {
               throw new PermissionDeniedException("Dynamically scaling virtual machines is disabled for this zone, please contact your admin");
            }

            // Check vm flag
            if (!vmInstance.isDynamicallyScalable()) {
                throw new CloudRuntimeException("Unable to Scale the vm: " + vmInstance.getUuid() + " as vm does not have tools to support dynamic scaling");
            }

            // Check disable threshold for cluster is not crossed
            HostVO host = _hostDao.findById(vmInstance.getHostId());
            if (_capacityMgr.checkIfClusterCrossesThreshold(host.getClusterId(), cpuDiff, memoryDiff)) {
                throw new CloudRuntimeException("Unable to scale vm: " + vmInstance.getUuid() + " due to insufficient resources");
            }

            while (retry-- != 0) { // It's != so that it can match -1.
                try {
                    boolean existingHostHasCapacity = false;

                    // Increment CPU and Memory count accordingly.
                    if (newCpu > currentCpu) {
                        _resourceLimitMgr.incrementResourceCount(caller.getAccountId(), ResourceType.cpu, new Long(newCpu - currentCpu));
                    }

                    if (memoryDiff > 0) {
                        _resourceLimitMgr.incrementResourceCount(caller.getAccountId(), ResourceType.memory, new Long(memoryDiff));
                    }

                    // #1 Check existing host has capacity
                    if (!excludes.shouldAvoid(ApiDBUtils.findHostById(vmInstance.getHostId()))) {
                        existingHostHasCapacity = _capacityMgr.checkIfHostHasCpuCapability(vmInstance.getHostId(), newCpu, newSpeed)
                                && _capacityMgr.checkIfHostHasCapacity(vmInstance.getHostId(), cpuDiff, (memoryDiff) * 1024L * 1024L, false,
                                        _capacityMgr.getClusterOverProvisioningFactor(host.getClusterId(), Capacity.CAPACITY_TYPE_CPU),
                                        _capacityMgr.getClusterOverProvisioningFactor(host.getClusterId(), Capacity.CAPACITY_TYPE_MEMORY), false);
                        excludes.addHost(vmInstance.getHostId());
                    }

                    // #2 migrate the vm if host doesn't have capacity or is in avoid set
                    if (!existingHostHasCapacity) {
                        _itMgr.findHostAndMigrate(vmInstance.getUuid(), newServiceOfferingId, excludes);
                    }

                    // #3 scale the vm now
                    _itMgr.upgradeVmDb(vmId, newServiceOfferingId);
                    if (newServiceOffering.isDynamic()) {
                        //save the custom values to the database.
                        saveCustomOfferingDetails(vmId, newServiceOffering);
                    }
                    vmInstance = _vmInstanceDao.findById(vmId);
                    _itMgr.reConfigureVm(vmInstance.getUuid(), currentServiceOffering, existingHostHasCapacity);
                    success = true;
                    if (currentServiceOffering.isDynamic() && !newServiceOffering.isDynamic()) {
                        removeCustomOfferingDetails(vmId);
                    }
                    return success;
                } catch (InsufficientCapacityException e) {
                    s_logger.warn("Received exception while scaling ", e);
                } catch (ResourceUnavailableException e) {
                    s_logger.warn("Received exception while scaling ", e);
                } catch (ConcurrentOperationException e) {
                    s_logger.warn("Received exception while scaling ", e);
                } catch (Exception e) {
                    s_logger.warn("Received exception while scaling ", e);
                } finally {
                    if (!success) {
                        _itMgr.upgradeVmDb(vmId, currentServiceOffering.getId()); // rollback

                        // Decrement CPU and Memory count accordingly.
                        if (newCpu > currentCpu) {
                            _resourceLimitMgr.decrementResourceCount(caller.getAccountId(), ResourceType.cpu, new Long(newCpu - currentCpu));
                        }
                        //restoring old service offering will take care of removing new SO.
                        if(currentServiceOffering.isDynamic()){
                            saveCustomOfferingDetails(vmId, currentServiceOffering);
                        }

                        if (memoryDiff > 0) {
                            _resourceLimitMgr.decrementResourceCount(caller.getAccountId(), ResourceType.memory, new Long(memoryDiff));
                        }
                    }
                }
            }
        }
        return success;
    }

    @Override
    public void saveCustomOfferingDetails(long vmId, ServiceOffering serviceOffering) {
        //save the custom values to the database.
        Map<String, String> details = _uservmDetailsDao.listDetailsKeyPairs(vmId);
        details.put(UsageEventVO.DynamicParameters.cpuNumber.name(), serviceOffering.getCpu().toString());
        details.put(UsageEventVO.DynamicParameters.cpuSpeed.name(), serviceOffering.getSpeed().toString());
        details.put(UsageEventVO.DynamicParameters.memory.name(), serviceOffering.getRamSize().toString());
        List<UserVmDetailVO> detailList = new ArrayList<UserVmDetailVO>();
        for (Map.Entry<String, String> entry: details.entrySet()) {
            UserVmDetailVO detailVO = new UserVmDetailVO(vmId, entry.getKey(), entry.getValue(), true);
            detailList.add(detailVO);
        }
        _uservmDetailsDao.saveDetails(detailList);
    }

    @Override
    public void removeCustomOfferingDetails(long vmId) {
        Map<String, String> details = _uservmDetailsDao.listDetailsKeyPairs(vmId);
        details.remove(UsageEventVO.DynamicParameters.cpuNumber.name());
        details.remove(UsageEventVO.DynamicParameters.cpuSpeed.name());
        details.remove(UsageEventVO.DynamicParameters.memory.name());
        List<UserVmDetailVO> detailList = new ArrayList<UserVmDetailVO>();
        for(Map.Entry<String, String> entry: details.entrySet()) {
            UserVmDetailVO detailVO = new UserVmDetailVO(vmId, entry.getKey(), entry.getValue(), true);
            detailList.add(detailVO);
        }
        _uservmDetailsDao.saveDetails(detailList);
    }

    @Override
    public HashMap<Long, VmStatsEntry> getVirtualMachineStatistics(long hostId, String hostName, List<Long> vmIds) throws CloudRuntimeException {
        HashMap<Long, VmStatsEntry> vmStatsById = new HashMap<Long, VmStatsEntry>();

        if (vmIds.isEmpty()) {
            return vmStatsById;
        }

        List<String> vmNames = new ArrayList<String>();

        for (Long vmId : vmIds) {
            UserVmVO vm = _vmDao.findById(vmId);
            vmNames.add(vm.getInstanceName());
        }

        Answer answer = _agentMgr.easySend(hostId, new GetVmStatsCommand(vmNames, _hostDao.findById(hostId).getGuid(), hostName));
        if (answer == null || !answer.getResult()) {
            s_logger.warn("Unable to obtain VM statistics.");
            return null;
        } else {
            HashMap<String, VmStatsEntry> vmStatsByName = ((GetVmStatsAnswer)answer).getVmStatsMap();

            if (vmStatsByName == null) {
                s_logger.warn("Unable to obtain VM statistics.");
                return null;
            }

            for (Map.Entry<String, VmStatsEntry> entry : vmStatsByName.entrySet()) {
                vmStatsById.put(vmIds.get(vmNames.indexOf(entry.getKey())), entry.getValue());
            }
        }

        return vmStatsById;
    }

    @Override
    public HashMap<String, VolumeStatsEntry> getVolumeStatistics(long clusterId, String poolUuid, StoragePoolType poolType, List<String> volumeLocator, int timeout) {
        List<HostVO> neighbors = _resourceMgr.listHostsInClusterByStatus(clusterId, Status.Up);
        for (HostVO neighbor : neighbors) {
            GetVolumeStatsCommand cmd = new GetVolumeStatsCommand(poolType, poolUuid, volumeLocator);
            if (timeout > 0) {
                cmd.setWait(timeout/1000);
            }
            Answer answer = _agentMgr.easySend(neighbor.getId(), cmd);
            if (answer instanceof GetVolumeStatsAnswer){
                GetVolumeStatsAnswer volstats = (GetVolumeStatsAnswer)answer;
                return volstats.getVolumeStats();
            }
        }
        return null;
    }

    @Override
    @DB
    public UserVm recoverVirtualMachine(RecoverVMCmd cmd) throws ResourceAllocationException, CloudRuntimeException {

        final Long vmId = cmd.getId();
        Account caller = CallContext.current().getCallingAccount();
        final Long userId = caller.getAccountId();

        // Verify input parameters
        final UserVmVO vm = _vmDao.findById(vmId);

        if (vm == null) {
            throw new InvalidParameterValueException("unable to find a virtual machine with id " + vmId);
        }

        // When trying to expunge, permission is denied when the caller is not an admin and the AllowUserExpungeRecoverVm is false for the caller.
        if (!_accountMgr.isAdmin(userId) && !AllowUserExpungeRecoverVm.valueIn(userId)) {
            throw new PermissionDeniedException("Recovering a vm can only be done by an Admin. Or when the allow.user.expunge.recover.vm key is set.");
        }

        if (vm.getRemoved() != null) {
            if (s_logger.isDebugEnabled()) {
                s_logger.debug("Unable to find vm or vm is removed: " + vmId);
            }
            throw new InvalidParameterValueException("Unable to find vm by id " + vmId);
        }

        if (vm.getState() != State.Destroyed) {
            if (s_logger.isDebugEnabled()) {
                s_logger.debug("vm is not in the right state: " + vmId);
            }
            throw new InvalidParameterValueException("Vm with id " + vmId + " is not in the right state");
        }

        if (s_logger.isDebugEnabled()) {
            s_logger.debug("Recovering vm " + vmId);
        }

        Transaction.execute(new TransactionCallbackWithExceptionNoReturn<ResourceAllocationException>() {
            @Override public void doInTransactionWithoutResult(TransactionStatus status) throws ResourceAllocationException {

                Account account = _accountDao.lockRow(vm.getAccountId(), true);

                // if the account is deleted, throw error
                if (account.getRemoved() != null) {
                    throw new CloudRuntimeException("Unable to recover VM as the account is deleted");
                }

                // Get serviceOffering for Virtual Machine
                ServiceOfferingVO serviceOffering = _serviceOfferingDao.findById(vm.getId(), vm.getServiceOfferingId());

                // First check that the maximum number of UserVMs, CPU and Memory limit for the given
                // accountId will not be exceeded
                resourceLimitCheck(account, vm.isDisplayVm(), new Long(serviceOffering.getCpu()), new Long(serviceOffering.getRamSize()));

                _haMgr.cancelDestroy(vm, vm.getHostId());

                try {
                    if (!_itMgr.stateTransitTo(vm, VirtualMachine.Event.RecoveryRequested, null)) {
                        s_logger.debug("Unable to recover the vm because it is not in the correct state: " + vmId);
                        throw new InvalidParameterValueException("Unable to recover the vm because it is not in the correct state: " + vmId);
                    }
                } catch (NoTransitionException e) {
                    throw new InvalidParameterValueException("Unable to recover the vm because it is not in the correct state: " + vmId);
                }

                // Recover the VM's disks
                List<VolumeVO> volumes = _volsDao.findByInstance(vmId);
                for (VolumeVO volume : volumes) {
                    if (volume.getVolumeType().equals(Volume.Type.ROOT)) {
                        // Create an event
                        Long templateId = volume.getTemplateId();
                        Long diskOfferingId = volume.getDiskOfferingId();
                        Long offeringId = null;
                        if (diskOfferingId != null) {
                            DiskOfferingVO offering = _diskOfferingDao.findById(diskOfferingId);
                            if (offering != null && (offering.getType() == DiskOfferingVO.Type.Disk)) {
                                offeringId = offering.getId();
                            }
                        }
                        UsageEventUtils
                                .publishUsageEvent(EventTypes.EVENT_VOLUME_CREATE, volume.getAccountId(), volume.getDataCenterId(), volume.getId(), volume.getName(), offeringId,
                                        templateId, volume.getSize(), Volume.class.getName(), volume.getUuid(), volume.isDisplayVolume());
                    }
                }

                //Update Resource Count for the given account
                resourceCountIncrement(account.getId(), vm.isDisplayVm(), new Long(serviceOffering.getCpu()), new Long(serviceOffering.getRamSize()));
            }
        });

        return _vmDao.findById(vmId);
    }

    @Override
    public boolean configure(String name, Map<String, Object> params) throws ConfigurationException {
        _name = name;

        if (_configDao == null) {
            throw new ConfigurationException("Unable to get the configuration dao.");
        }

        Map<String, String> configs = _configDao.getConfiguration("AgentManager", params);

        _instance = configs.get("instance.name");
        if (_instance == null) {
            _instance = "DEFAULT";
        }

        String workers = configs.get("expunge.workers");
        int wrks = NumbersUtil.parseInt(workers, 10);
        capacityReleaseInterval = NumbersUtil.parseInt(_configDao.getValue(Config.CapacitySkipcountingHours.key()), 3600);

        String time = configs.get("expunge.interval");
        _expungeInterval = NumbersUtil.parseInt(time, 86400);
        time = configs.get("expunge.delay");
        _expungeDelay = NumbersUtil.parseInt(time, _expungeInterval);

        _executor = Executors.newScheduledThreadPool(wrks, new NamedThreadFactory("UserVm-Scavenger"));

        String vmIpWorkers = configs.get(VmIpFetchTaskWorkers.value());
        int vmipwrks = NumbersUtil.parseInt(vmIpWorkers, 10);

        _vmIpFetchExecutor =   Executors.newScheduledThreadPool(vmipwrks, new NamedThreadFactory("UserVm-ipfetch"));

        String aggregationRange = configs.get("usage.stats.job.aggregation.range");
        int _usageAggregationRange  = NumbersUtil.parseInt(aggregationRange, 1440);
        int HOURLY_TIME = 60;
        final int DAILY_TIME = 60 * 24;
        if (_usageAggregationRange == DAILY_TIME) {
            _dailyOrHourly = true;
        } else if (_usageAggregationRange == HOURLY_TIME) {
            _dailyOrHourly = true;
        } else {
            _dailyOrHourly = false;
        }

        _itMgr.registerGuru(VirtualMachine.Type.User, this);

        VirtualMachine.State.getStateMachine().registerListener(new UserVmStateListener(_usageEventDao, _networkDao, _nicDao, _offeringDao, _vmDao, this, _configDao));

        String value = _configDao.getValue(Config.SetVmInternalNameUsingDisplayName.key());
        _instanceNameFlag = (value == null) ? false : Boolean.parseBoolean(value);

        _scaleRetry = NumbersUtil.parseInt(configs.get(Config.ScaleRetry.key()), 2);

        _vmIpFetchThreadExecutor = Executors.newFixedThreadPool(VmIpFetchThreadPoolMax.value(), new NamedThreadFactory("vmIpFetchThread"));

        s_logger.info("User VM Manager is configured.");

        return true;
    }

    @Override
    public String getName() {
        return _name;
    }

    @Override
    public boolean start() {
        _executor.scheduleWithFixedDelay(new ExpungeTask(), _expungeInterval, _expungeInterval, TimeUnit.SECONDS);
        _vmIpFetchExecutor.scheduleWithFixedDelay(new VmIpFetchTask(), VmIpFetchWaitInterval.value(), VmIpFetchWaitInterval.value(), TimeUnit.SECONDS);
        loadVmDetailsInMapForExternalDhcpIp();
        return true;
    }

    private void loadVmDetailsInMapForExternalDhcpIp() {

        List<NetworkVO> networks = _networkDao.listByGuestType(Network.GuestType.Shared);

        for (NetworkVO network: networks) {
            if(_networkModel.isSharedNetworkWithoutServices(network.getId())) {
                List<NicVO> nics = _nicDao.listByNetworkId(network.getId());

                for (NicVO nic : nics) {

                    if (nic.getIPv4Address() == null) {
                        long nicId = nic.getId();
                        long vmId = nic.getInstanceId();
                        VMInstanceVO vmInstance = _vmInstanceDao.findById(vmId);

                        // only load running vms. For stopped vms get loaded on starting
                        if (vmInstance.getState() == State.Running) {
                            VmAndCountDetails vmAndCount = new VmAndCountDetails(vmId, VmIpFetchTrialMax.value());
                            vmIdCountMap.put(nicId, vmAndCount);
                        }
                    }
                }
            }
        }
    }

    @Override
    public boolean stop() {
        _executor.shutdown();
        _vmIpFetchExecutor.shutdown();
        return true;
    }

    protected UserVmManagerImpl() {
    }

    public String getRandomPrivateTemplateName() {
        return UUID.randomUUID().toString();
    }

    @Override
    public boolean expunge(UserVmVO vm, long callerUserId, Account caller) {
        vm = _vmDao.acquireInLockTable(vm.getId());
        if (vm == null) {
            return false;
        }
        try {

            releaseNetworkResourcesOnExpunge(vm.getId());

            List<VolumeVO> rootVol = _volsDao.findByInstanceAndType(vm.getId(), Volume.Type.ROOT);
            // expunge the vm
            _itMgr.advanceExpunge(vm.getUuid());
            // Update Resource count
            if (vm.getAccountId() != Account.ACCOUNT_ID_SYSTEM && !rootVol.isEmpty()) {
                _resourceLimitMgr.decrementResourceCount(vm.getAccountId(), ResourceType.volume);
                _resourceLimitMgr.decrementResourceCount(vm.getAccountId(), ResourceType.primary_storage, new Long(rootVol.get(0).getSize()));
            }

            // Only if vm is not expunged already, cleanup it's resources
            if (vm.getRemoved() == null) {
                // Cleanup vm resources - all the PF/LB/StaticNat rules
                // associated with vm
                s_logger.debug("Starting cleaning up vm " + vm + " resources...");
                if (cleanupVmResources(vm.getId())) {
                    s_logger.debug("Successfully cleaned up vm " + vm + " resources as a part of expunge process");
                } else {
                    s_logger.warn("Failed to cleanup resources as a part of vm " + vm + " expunge");
                    return false;
                }

                _vmDao.remove(vm.getId());
            }

            return true;

        } catch (ResourceUnavailableException e) {
            s_logger.warn("Unable to expunge  " + vm, e);
            return false;
        } catch (OperationTimedoutException e) {
            s_logger.warn("Operation time out on expunging " + vm, e);
            return false;
        } catch (ConcurrentOperationException e) {
            s_logger.warn("Concurrent operations on expunging " + vm, e);
            return false;
        } finally {
            _vmDao.releaseFromLockTable(vm.getId());
        }
    }

    /**
     * Release network resources, it was done on vm stop previously.
     * @param id vm id
     * @throws ConcurrentOperationException
     * @throws ResourceUnavailableException
     */
    private void releaseNetworkResourcesOnExpunge(long id) throws ConcurrentOperationException, ResourceUnavailableException {
        final VMInstanceVO vmInstance = _vmDao.findById(id);
        if (vmInstance != null){
            final VirtualMachineProfile profile = new VirtualMachineProfileImpl(vmInstance);
            _networkMgr.release(profile, false);
        }
        else {
            s_logger.error("Couldn't find vm with id = " + id + ", unable to release network resources");
        }
    }

    private boolean cleanupVmResources(long vmId) {
        boolean success = true;
        // Remove vm from security groups
        _securityGroupMgr.removeInstanceFromGroups(vmId);

        // Remove vm from instance group
        removeInstanceFromInstanceGroup(vmId);

        // cleanup firewall rules
        if (_firewallMgr.revokeFirewallRulesForVm(vmId)) {
            s_logger.debug("Firewall rules are removed successfully as a part of vm id=" + vmId + " expunge");
        } else {
            success = false;
            s_logger.warn("Fail to remove firewall rules as a part of vm id=" + vmId + " expunge");
        }

        // cleanup port forwarding rules
        if (_rulesMgr.revokePortForwardingRulesForVm(vmId)) {
            s_logger.debug("Port forwarding rules are removed successfully as a part of vm id=" + vmId + " expunge");
        } else {
            success = false;
            s_logger.warn("Fail to remove port forwarding rules as a part of vm id=" + vmId + " expunge");
        }

        // cleanup load balancer rules
        if (_lbMgr.removeVmFromLoadBalancers(vmId)) {
            s_logger.debug("Removed vm id=" + vmId + " from all load balancers as a part of expunge process");
        } else {
            success = false;
            s_logger.warn("Fail to remove vm id=" + vmId + " from load balancers as a part of expunge process");
        }

        // If vm is assigned to static nat, disable static nat for the ip
        // address and disassociate ip if elasticIP is enabled
        List<IPAddressVO> ips = _ipAddressDao.findAllByAssociatedVmId(vmId);

        for (IPAddressVO ip : ips) {
            try {
                if (_rulesMgr.disableStaticNat(ip.getId(), _accountMgr.getAccount(Account.ACCOUNT_ID_SYSTEM), User.UID_SYSTEM, true)) {
                    s_logger.debug("Disabled 1-1 nat for ip address " + ip + " as a part of vm id=" + vmId + " expunge");
                } else {
                    s_logger.warn("Failed to disable static nat for ip address " + ip + " as a part of vm id=" + vmId + " expunge");
                    success = false;
                }
            } catch (ResourceUnavailableException e) {
                success = false;
                s_logger.warn("Failed to disable static nat for ip address " + ip + " as a part of vm id=" + vmId + " expunge because resource is unavailable", e);
            }
        }

        return success;
    }

    @Override
    public void deletePrivateTemplateRecord(Long templateId) {
        if (templateId != null) {
            _templateDao.remove(templateId);
        }
    }

    // used for vm transitioning to error state
    private void updateVmStateForFailedVmCreation(Long vmId, Long hostId) {

        UserVmVO vm = _vmDao.findById(vmId);

        if (vm != null) {
            if (vm.getState().equals(State.Stopped)) {
                s_logger.debug("Destroying vm " + vm + " as it failed to create on Host with Id:" + hostId);
                try {
                    _itMgr.stateTransitTo(vm, VirtualMachine.Event.OperationFailedToError, null);
                } catch (NoTransitionException e1) {
                    s_logger.warn(e1.getMessage());
                }
                // destroy associated volumes for vm in error state
                // get all volumes in non destroyed state
                List<VolumeVO> volumesForThisVm = _volsDao.findUsableVolumesForInstance(vm.getId());
                for (VolumeVO volume : volumesForThisVm) {
                    if (volume.getState() != Volume.State.Destroy) {
                        volumeMgr.destroyVolume(volume);
                    }
                }
                String msg = "Failed to deploy Vm with Id: " + vmId + ", on Host with Id: " + hostId;
                _alertMgr.sendAlert(AlertManager.AlertType.ALERT_TYPE_USERVM, vm.getDataCenterId(), vm.getPodIdToDeployIn(), msg, msg);

                // Get serviceOffering for Virtual Machine
                ServiceOfferingVO offering = _serviceOfferingDao.findById(vm.getId(), vm.getServiceOfferingId());

                // Update Resource Count for the given account
                resourceCountDecrement(vm.getAccountId(), vm.isDisplayVm(), new Long(offering.getCpu()), new Long(offering.getRamSize()));
            }
        }
    }



    protected class VmIpFetchTask extends ManagedContextRunnable {

        public VmIpFetchTask() {
            GlobalLock scanLock = GlobalLock.getInternLock("vmIpFetch");
        }

        @Override
        protected void runInContext() {
            GlobalLock scanLock = GlobalLock.getInternLock("vmIpFetch");

            try {
                if (scanLock.lock(ACQUIRE_GLOBAL_LOCK_TIMEOUT_FOR_COOPERATION)) {
                    try {

                        for (Entry<Long, VmAndCountDetails> entry:   vmIdCountMap.entrySet()) {
                            long nicId = entry.getKey();
                            VmAndCountDetails vmIdAndCount = entry.getValue();
                            long vmId = vmIdAndCount.getVmId();

                            if (vmIdAndCount.getRetrievalCount() <= 0) {
                                vmIdCountMap.remove(nicId);
                                s_logger.debug("Vm " + vmId +" nic "+nicId + " count is zero .. removing vm nic from map ");

                                ActionEventUtils.onActionEvent(User.UID_SYSTEM, Account.ACCOUNT_ID_SYSTEM,
                                        Domain.ROOT_DOMAIN, EventTypes.EVENT_NETWORK_EXTERNAL_DHCP_VM_IPFETCH,
                                        "VM " + vmId + " nic id "+ nicId + " ip addr fetch failed ");

                                continue;
                            }


                            UserVm userVm = _vmDao.findById(vmId);
                            VMInstanceVO vmInstance = _vmInstanceDao.findById(vmId);
                            NicVO nicVo = _nicDao.findById(nicId);
                            NetworkVO network = _networkDao.findById(nicVo.getNetworkId());

                            VirtualMachineProfile vmProfile = new VirtualMachineProfileImpl(userVm);
                            VirtualMachine vm = vmProfile.getVirtualMachine();
                            boolean isWindows = _guestOSCategoryDao.findById(_guestOSDao.findById(vm.getGuestOSId()).getCategoryId()).getName().equalsIgnoreCase("Windows");

                            _vmIpFetchThreadExecutor.execute(new VmIpAddrFetchThread(vmId, nicId, vmInstance.getInstanceName(),
                                    isWindows, vm.getHostId(), network.getCidr()));

                        }
                    } catch (Exception e) {
                        s_logger.error("Caught the Exception in VmIpFetchTask", e);
                    } finally {
                        scanLock.unlock();
                    }
                }
            } finally {
                scanLock.releaseRef();
            }

        }
    }


    protected class ExpungeTask extends ManagedContextRunnable {
        public ExpungeTask() {
        }

        @Override
        protected void runInContext() {
            GlobalLock scanLock = GlobalLock.getInternLock("UserVMExpunge");
            try {
                if (scanLock.lock(ACQUIRE_GLOBAL_LOCK_TIMEOUT_FOR_COOPERATION)) {
                    try {
                        List<UserVmVO> vms = _vmDao.findDestroyedVms(new Date(System.currentTimeMillis() - ((long)_expungeDelay << 10)));
                        if (s_logger.isInfoEnabled()) {
                            if (vms.size() == 0) {
                                s_logger.trace("Found " + vms.size() + " vms to expunge.");
                            } else {
                                s_logger.info("Found " + vms.size() + " vms to expunge.");
                            }
                        }
                        for (UserVmVO vm : vms) {
                            try {
                                expungeVm(vm.getId());
                            } catch (Exception e) {
                                s_logger.warn("Unable to expunge " + vm, e);
                            }
                        }
                    } catch (Exception e) {
                        s_logger.error("Caught the following Exception", e);
                    } finally {
                        scanLock.unlock();
                    }
                }
            } finally {
                scanLock.releaseRef();
            }
        }

    }

    @Override
    @ActionEvent(eventType = EventTypes.EVENT_VM_UPDATE, eventDescription = "updating Vm")
    public UserVm updateVirtualMachine(UpdateVMCmd cmd) throws ResourceUnavailableException, InsufficientCapacityException {
        String displayName = cmd.getDisplayName();
        String group = cmd.getGroup();
        Boolean ha = cmd.getHaEnable();
        Boolean isDisplayVm = cmd.getDisplayVm();
        Long id = cmd.getId();
        Long osTypeId = cmd.getOsTypeId();
        String userData = cmd.getUserData();
        Boolean isDynamicallyScalable = cmd.isDynamicallyScalable();
        String hostName = cmd.getHostName();
        Map<String,String> details = cmd.getDetails();
        Account caller = CallContext.current().getCallingAccount();
        List<Long> securityGroupIdList = getSecurityGroupIdList(cmd);
        boolean cleanupDetails = cmd.isCleanupDetails();

        // Input validation and permission checks
        UserVmVO vmInstance = _vmDao.findById(id);
        if (vmInstance == null) {
            throw new InvalidParameterValueException("unable to find virtual machine with id " + id);
        }

        _accountMgr.checkAccess(caller, null, true, vmInstance);

        //If the flag is specified and is changed
        if (isDisplayVm != null && isDisplayVm != vmInstance.isDisplayVm()) {

            //update vm
            vmInstance.setDisplayVm(isDisplayVm);

            // Resource limit changes
            ServiceOffering offering = _serviceOfferingDao.findByIdIncludingRemoved(vmInstance.getServiceOfferingId());
            _resourceLimitMgr.changeResourceCount(vmInstance.getAccountId(), ResourceType.user_vm, isDisplayVm);
            _resourceLimitMgr.changeResourceCount(vmInstance.getAccountId(), ResourceType.cpu, isDisplayVm, new Long(offering.getCpu()));
            _resourceLimitMgr.changeResourceCount(vmInstance.getAccountId(), ResourceType.memory, isDisplayVm, new Long(offering.getRamSize()));

            // Usage
            saveUsageEvent(vmInstance);

            // take care of the root volume as well.
            List<VolumeVO> rootVols = _volsDao.findByInstanceAndType(id, Volume.Type.ROOT);
            if(!rootVols.isEmpty()){
                _volumeService.updateDisplay(rootVols.get(0), isDisplayVm);
            }

            // take care of the data volumes as well.
            List<VolumeVO> dataVols = _volsDao.findByInstanceAndType(id, Volume.Type.DATADISK);
            for(Volume dataVol : dataVols){
                _volumeService.updateDisplay(dataVol, isDisplayVm);
            }

        }

        if (cleanupDetails){
            _vmDetailsDao.removeDetails(id);
        }
        else if (details != null && !details.isEmpty()) {
            vmInstance.setDetails(details);
            _vmDao.saveDetails(vmInstance);
        }

        return updateVirtualMachine(id, displayName, group, ha, isDisplayVm, osTypeId, userData, isDynamicallyScalable,
                cmd.getHttpMethod(), cmd.getCustomId(), hostName, cmd.getInstanceName(), securityGroupIdList, cmd.getDhcpOptionsMap());
    }

    private void saveUsageEvent(UserVmVO vm) {

        // If vm not destroyed
        if( vm.getState() != State.Destroyed && vm.getState() != State.Expunging && vm.getState() != State.Error){

            if(vm.isDisplayVm()){
                //1. Allocated VM Usage Event
                generateUsageEvent(vm, true, EventTypes.EVENT_VM_CREATE);

                if(vm.getState() == State.Running || vm.getState() == State.Stopping){
                    //2. Running VM Usage Event
                    generateUsageEvent(vm, true, EventTypes.EVENT_VM_START);

                    // 3. Network offering usage
                    generateNetworkUsageForVm(vm, true, EventTypes.EVENT_NETWORK_OFFERING_ASSIGN);
                }

            }else {
                //1. Allocated VM Usage Event
                generateUsageEvent(vm, true, EventTypes.EVENT_VM_DESTROY);

                if(vm.getState() == State.Running || vm.getState() == State.Stopping){
                    //2. Running VM Usage Event
                    generateUsageEvent(vm, true, EventTypes.EVENT_VM_STOP);

                    // 3. Network offering usage
                    generateNetworkUsageForVm(vm, true, EventTypes.EVENT_NETWORK_OFFERING_REMOVE);
                }
            }
        }

    }

    private void generateNetworkUsageForVm(VirtualMachine vm, boolean isDisplay, String eventType){

        List<NicVO> nics = _nicDao.listByVmId(vm.getId());
        for (NicVO nic : nics) {
            NetworkVO network = _networkDao.findById(nic.getNetworkId());
            long isDefault = (nic.isDefaultNic()) ? 1 : 0;
            UsageEventUtils.publishUsageEvent(eventType, vm.getAccountId(), vm.getDataCenterId(), vm.getId(),
                    Long.toString(nic.getId()), network.getNetworkOfferingId(), null, isDefault, vm.getClass().getName(), vm.getUuid(), isDisplay);
        }

    }

    @Override
    public UserVm updateVirtualMachine(long id, String displayName, String group, Boolean ha, Boolean isDisplayVmEnabled, Long osTypeId, String userData,
            Boolean isDynamicallyScalable, HTTPMethod httpMethod, String customId, String hostName, String instanceName, List<Long> securityGroupIdList, Map<String, Map<Integer, String>> extraDhcpOptionsMap)
                    throws ResourceUnavailableException, InsufficientCapacityException {
        UserVmVO vm = _vmDao.findById(id);
        if (vm == null) {
            throw new CloudRuntimeException("Unable to find virtual machine with id " + id);
        }

        if(instanceName != null){
            VMInstanceVO vmInstance = _vmInstanceDao.findVMByInstanceName(instanceName);
            if(vmInstance != null && vmInstance.getId() != id){
                throw new CloudRuntimeException("Instance name : " + instanceName + " is not unique");
            }
        }

        if (vm.getState() == State.Error || vm.getState() == State.Expunging) {
            s_logger.error("vm is not in the right state: " + id);
            throw new InvalidParameterValueException("Vm with id " + id + " is not in the right state");
        }

        if (displayName == null) {
            displayName = vm.getDisplayName();
        }

        if (ha == null) {
            ha = vm.isHaEnabled();
        }

        ServiceOffering offering = _serviceOfferingDao.findById(vm.getId(), vm.getServiceOfferingId());
        if (!offering.getOfferHA() && ha) {
            throw new InvalidParameterValueException("Can't enable ha for the vm as it's created from the Service offering having HA disabled");
        }

        if (isDisplayVmEnabled == null) {
            isDisplayVmEnabled = vm.isDisplayVm();
        }

        boolean updateUserdata = false;
        if (userData != null) {
            // check and replace newlines
            userData = userData.replace("\\n", "");
            userData = validateUserData(userData, httpMethod);
            // update userData on domain router.
            updateUserdata = true;
        } else {
            userData = vm.getUserData();
        }

        if (isDynamicallyScalable == null) {
            isDynamicallyScalable = vm.isDynamicallyScalable();
        }

        if (osTypeId == null) {
            osTypeId = vm.getGuestOSId();
        }

        if (group != null) {
            addInstanceToGroup(id, group);
        }

        if (isDynamicallyScalable == null) {
            isDynamicallyScalable = vm.isDynamicallyScalable();
        }

        boolean isVMware = (vm.getHypervisorType() == HypervisorType.VMware);

        if (securityGroupIdList != null && isVMware) {
            throw new InvalidParameterValueException("Security group feature is not supported for vmWare hypervisor");
        } else {
            // Get default guest network in Basic zone
            Network defaultNetwork = null;
            try {
                DataCenterVO zone = _dcDao.findById(vm.getDataCenterId());

                if (zone.getNetworkType() == NetworkType.Basic) {
                    // Get default guest network in Basic zone
                    defaultNetwork = _networkModel.getExclusiveGuestNetwork(zone.getId());
                } else if (zone.isSecurityGroupEnabled()) {
                    NicVO defaultNic = _nicDao.findDefaultNicForVM(vm.getId());
                    if (defaultNic != null) {
                        defaultNetwork = _networkDao.findById(defaultNic.getNetworkId());
                    }
                }
            } catch (InvalidParameterValueException e) {
                if(s_logger.isDebugEnabled()) {
                    s_logger.debug(e.getMessage(),e);
                }
                defaultNetwork = _networkModel.getDefaultNetworkForVm(id);
            }

            if (securityGroupIdList != null && _networkModel.isSecurityGroupSupportedInNetwork(defaultNetwork) && _networkModel.canAddDefaultSecurityGroup()) {
                if (vm.getState() == State.Stopped) {
                    // Remove instance from security groups
                    _securityGroupMgr.removeInstanceFromGroups(id);
                    // Add instance in provided groups
                    _securityGroupMgr.addInstanceToGroups(id, securityGroupIdList);
                } else {
                    throw new InvalidParameterValueException("Virtual machine must be stopped prior to update security groups ");
                }
            }
        }
        List<? extends Nic> nics = _nicDao.listByVmId(vm.getId());
        if (hostName != null) {
            // Check is hostName is RFC compliant
            checkNameForRFCCompliance(hostName);

            if (vm.getHostName().equalsIgnoreCase(hostName)) {
                s_logger.debug("Vm " + vm + " is already set with the hostName specified: " + hostName);
                hostName = null;
            }

            // Verify that vm's hostName is unique

            List<NetworkVO> vmNtwks = new ArrayList<NetworkVO>(nics.size());
            for (Nic nic : nics) {
                vmNtwks.add(_networkDao.findById(nic.getNetworkId()));
            }
            checkIfHostNameUniqueInNtwkDomain(hostName, vmNtwks);
        }

        List<NetworkVO> networks = nics.stream()
                .map(nic -> _networkDao.findById(nic.getNetworkId()))
                .collect(Collectors.toList());

        verifyExtraDhcpOptionsNetwork(extraDhcpOptionsMap, networks);
        for (Nic nic : nics) {
            _networkMgr.saveExtraDhcpOptions(networks.stream()
                    .filter(network -> network.getId() == nic.getNetworkId())
                    .findFirst()
                    .get()
                    .getUuid(), nic.getId(), extraDhcpOptionsMap);
        }

        _vmDao.updateVM(id, displayName, ha, osTypeId, userData, isDisplayVmEnabled, isDynamicallyScalable, customId, hostName, instanceName);

        if (updateUserdata) {
            boolean result = updateUserDataInternal(_vmDao.findById(id));
            if (result) {
                s_logger.debug("User data successfully updated for vm id=" + id);
            } else {
                throw new CloudRuntimeException("Failed to reset userdata for the virtual machine ");
            }
        }

        return _vmDao.findById(id);
    }

    private boolean updateUserDataInternal(UserVm vm) throws ResourceUnavailableException, InsufficientCapacityException {
        VMTemplateVO template = _templateDao.findByIdIncludingRemoved(vm.getTemplateId());

        List<? extends Nic> nics = _nicDao.listByVmId(vm.getId());
        if (nics == null || nics.isEmpty()) {
           s_logger.error("unable to find any nics for vm " + vm.getUuid());
           return false;
        }

        boolean userDataApplied = false;
        for (Nic nic : nics) {
            userDataApplied |= applyUserData(template.getHypervisorType(), vm, nic);
        }
        return userDataApplied;
    }

    protected boolean applyUserData(HypervisorType hyperVisorType, UserVm vm, Nic nic) throws ResourceUnavailableException, InsufficientCapacityException {
        Network network = _networkDao.findById(nic.getNetworkId());
        NicProfile nicProfile = new NicProfile(nic, network, null, null, null, _networkModel.isSecurityGroupSupportedInNetwork(network), _networkModel.getNetworkTag(
                hyperVisorType, network));
        VirtualMachineProfile vmProfile = new VirtualMachineProfileImpl(vm);

        if (_networkModel.areServicesSupportedByNetworkOffering(network.getNetworkOfferingId(), Service.UserData)) {
            UserDataServiceProvider element = _networkModel.getUserDataUpdateProvider(network);
            if (element == null) {
                throw new CloudRuntimeException("Can't find network element for " + Service.UserData.getName() + " provider needed for UserData update");
            }
            boolean result = element.saveUserData(network, nicProfile, vmProfile);
            if (!result) {
                s_logger.error("Failed to update userdata for vm " + vm + " and nic " + nic);
            } else {
                return true;
            }
        } else {
            s_logger.debug("Not applying userdata for nic id=" + nic.getId() + " in vm id=" + vmProfile.getId() + " because it is not supported in network id=" + network.getId());
        }
        return false;
    }

    @Override
    @ActionEvent(eventType = EventTypes.EVENT_VM_START, eventDescription = "starting Vm", async = true)
    public UserVm startVirtualMachine(StartVMCmd cmd) throws ExecutionException, ConcurrentOperationException, ResourceUnavailableException, InsufficientCapacityException {
        return startVirtualMachine(cmd.getId(), cmd.getHostId(), null, cmd.getDeploymentPlanner()).first();
    }

    @Override
    @ActionEvent(eventType = EventTypes.EVENT_VM_REBOOT, eventDescription = "rebooting Vm", async = true)
    public UserVm rebootVirtualMachine(RebootVMCmd cmd) throws InsufficientCapacityException, ResourceUnavailableException {
        Account caller = CallContext.current().getCallingAccount();
        Long vmId = cmd.getId();

        // Verify input parameters
        UserVmVO vmInstance = _vmDao.findById(vmId);
        if (vmInstance == null) {
            throw new InvalidParameterValueException("unable to find a virtual machine with id " + vmId);
        }

        _accountMgr.checkAccess(caller, null, true, vmInstance);

        checkIfHostOfVMIsInPrepareForMaintenanceState(vmInstance.getHostId(), vmId, "Reboot");

        // If the VM is Volatile in nature, on reboot discard the VM's root disk and create a new root disk for it: by calling restoreVM
        long serviceOfferingId = vmInstance.getServiceOfferingId();
        ServiceOfferingVO offering = _serviceOfferingDao.findById(vmInstance.getId(), serviceOfferingId);
        if (offering != null && offering.getRemoved() == null) {
            if (offering.getVolatileVm()) {
                return restoreVMInternal(caller, vmInstance, null);
            }
        } else {
            throw new InvalidParameterValueException("Unable to find service offering: " + serviceOfferingId + " corresponding to the vm");
        }

        UserVm userVm = rebootVirtualMachine(CallContext.current().getCallingUserId(), vmId);
        if (userVm != null ) {
            // update the vmIdCountMap if the vm is in advanced shared network with out services
            final List<NicVO> nics = _nicDao.listByVmId(vmId);
            for (NicVO nic : nics) {
                Network network = _networkModel.getNetwork(nic.getNetworkId());
                if (_networkModel.isSharedNetworkWithoutServices(network.getId())) {
                    s_logger.debug("Adding vm " +vmId +" nic id "+ nic.getId() +" into vmIdCountMap as part of vm " +
                            "reboot for vm ip fetch ");
                    vmIdCountMap.put(nic.getId(), new VmAndCountDetails(nic.getInstanceId(), VmIpFetchTrialMax.value()));
                }
            }
            return  userVm;
        }
        return  null;
    }

    @Override
    @ActionEvent(eventType = EventTypes.EVENT_VM_DESTROY, eventDescription = "destroying Vm", async = true)
    public UserVm destroyVm(DestroyVMCmd cmd) throws ResourceUnavailableException, ConcurrentOperationException {
        CallContext ctx = CallContext.current();
        long vmId = cmd.getId();
        boolean expunge = cmd.getExpunge();

        // When trying to expunge, permission is denied when the caller is not an admin and the AllowUserExpungeRecoverVm is false for the caller.
        if (expunge && !_accountMgr.isAdmin(ctx.getCallingAccount().getId()) && !AllowUserExpungeRecoverVm.valueIn(cmd.getEntityOwnerId())) {
            throw new PermissionDeniedException("Parameter " + ApiConstants.EXPUNGE + " can be passed by Admin only. Or when the allow.user.expunge.recover.vm key is set.");
        }
        // check if VM exists
        UserVmVO vm = _vmDao.findById(vmId);

        if (vm == null) {
            throw new InvalidParameterValueException("unable to find a virtual machine with id " + vmId);
        }

        // check if there are active volume snapshots tasks
        s_logger.debug("Checking if there are any ongoing snapshots on the ROOT volumes associated with VM with ID " + vmId);
        if (checkStatusOfVolumeSnapshots(vmId, Volume.Type.ROOT)) {
            throw new CloudRuntimeException("There is/are unbacked up snapshot(s) on ROOT volume, vm destroy is not permitted, please try again later.");
        }
        s_logger.debug("Found no ongoing snapshots on volume of type ROOT, for the vm with id " + vmId);

        UserVm destroyedVm = destroyVm(vmId, expunge);
        if (expunge) {
            if (!expunge(vm, ctx.getCallingUserId(), ctx.getCallingAccount())) {
                throw new CloudRuntimeException("Failed to expunge vm " + destroyedVm);
            }
        }

        return destroyedVm;
    }

    @Override
    @DB
    public InstanceGroupVO createVmGroup(CreateVMGroupCmd cmd) {
        Account caller = CallContext.current().getCallingAccount();
        Long domainId = cmd.getDomainId();
        String accountName = cmd.getAccountName();
        String groupName = cmd.getGroupName();
        Long projectId = cmd.getProjectId();

        Account owner = _accountMgr.finalizeOwner(caller, accountName, domainId, projectId);
        long accountId = owner.getId();

        // Check if name is already in use by this account
        boolean isNameInUse = _vmGroupDao.isNameInUse(accountId, groupName);

        if (isNameInUse) {
            throw new InvalidParameterValueException("Unable to create vm group, a group with name " + groupName + " already exists for account " + accountId);
        }

        return createVmGroup(groupName, accountId);
    }

    @DB
    protected InstanceGroupVO createVmGroup(String groupName, long accountId) {
        Account account = null;
        try {
            account = _accountDao.acquireInLockTable(accountId); // to ensure
            // duplicate
            // vm group
            // names are
            // not
            // created.
            if (account == null) {
                s_logger.warn("Failed to acquire lock on account");
                return null;
            }
            InstanceGroupVO group = _vmGroupDao.findByAccountAndName(accountId, groupName);
            if (group == null) {
                group = new InstanceGroupVO(groupName, accountId);
                group = _vmGroupDao.persist(group);
            }
            return group;
        } finally {
            if (account != null) {
                _accountDao.releaseFromLockTable(accountId);
            }
        }
    }

    @Override
    public boolean deleteVmGroup(DeleteVMGroupCmd cmd) {
        Account caller = CallContext.current().getCallingAccount();
        Long groupId = cmd.getId();

        // Verify input parameters
        InstanceGroupVO group = _vmGroupDao.findById(groupId);
        if ((group == null) || (group.getRemoved() != null)) {
            throw new InvalidParameterValueException("unable to find a vm group with id " + groupId);
        }

        _accountMgr.checkAccess(caller, null, true, group);

        return deleteVmGroup(groupId);
    }

    @Override
    public boolean deleteVmGroup(long groupId) {
        // delete all the mappings from group_vm_map table
        List<InstanceGroupVMMapVO> groupVmMaps = _groupVMMapDao.listByGroupId(groupId);
        for (InstanceGroupVMMapVO groupMap : groupVmMaps) {
            SearchCriteria<InstanceGroupVMMapVO> sc = _groupVMMapDao.createSearchCriteria();
            sc.addAnd("instanceId", SearchCriteria.Op.EQ, groupMap.getInstanceId());
            _groupVMMapDao.expunge(sc);
        }

        if (_vmGroupDao.remove(groupId)) {
            return true;
        } else {
            return false;
        }
    }

    @Override
    @DB
    public boolean addInstanceToGroup(final long userVmId, String groupName) {
        UserVmVO vm = _vmDao.findById(userVmId);

        InstanceGroupVO group = _vmGroupDao.findByAccountAndName(vm.getAccountId(), groupName);
        // Create vm group if the group doesn't exist for this account
        if (group == null) {
            group = createVmGroup(groupName, vm.getAccountId());
        }

        if (group != null) {
            UserVm userVm = _vmDao.acquireInLockTable(userVmId);
            if (userVm == null) {
                s_logger.warn("Failed to acquire lock on user vm id=" + userVmId);
            }
            try {
                final InstanceGroupVO groupFinal = group;
                Transaction.execute(new TransactionCallbackNoReturn() {
                    @Override
                    public void doInTransactionWithoutResult(TransactionStatus status) {
                // don't let the group be deleted when we are assigning vm to
                // it.
                        InstanceGroupVO ngrpLock = _vmGroupDao.lockRow(groupFinal.getId(), false);
                if (ngrpLock == null) {
                            s_logger.warn("Failed to acquire lock on vm group id=" + groupFinal.getId() + " name=" + groupFinal.getName());
                            throw new CloudRuntimeException("Failed to acquire lock on vm group id=" + groupFinal.getId() + " name=" + groupFinal.getName());
                }

                // Currently don't allow to assign a vm to more than one group
                if (_groupVMMapDao.listByInstanceId(userVmId) != null) {
                    // Delete all mappings from group_vm_map table
                            List<InstanceGroupVMMapVO> groupVmMaps = _groupVMMapDao.listByInstanceId(userVmId);
                    for (InstanceGroupVMMapVO groupMap : groupVmMaps) {
                                SearchCriteria<InstanceGroupVMMapVO> sc = _groupVMMapDao.createSearchCriteria();
                                sc.addAnd("instanceId", SearchCriteria.Op.EQ, groupMap.getInstanceId());
                        _groupVMMapDao.expunge(sc);
                    }
                }
                        InstanceGroupVMMapVO groupVmMapVO = new InstanceGroupVMMapVO(groupFinal.getId(), userVmId);
                _groupVMMapDao.persist(groupVmMapVO);

                    }
                });

                return true;
            } finally {
                if (userVm != null) {
                    _vmDao.releaseFromLockTable(userVmId);
                }
            }
        }
        return false;
    }

    @Override
    public InstanceGroupVO getGroupForVm(long vmId) {
        // TODO - in future releases vm can be assigned to multiple groups; but
        // currently return just one group per vm
        try {
            List<InstanceGroupVMMapVO> groupsToVmMap = _groupVMMapDao.listByInstanceId(vmId);

            if (groupsToVmMap != null && groupsToVmMap.size() != 0) {
                InstanceGroupVO group = _vmGroupDao.findById(groupsToVmMap.get(0).getGroupId());
                return group;
            } else {
                return null;
            }
        } catch (Exception e) {
            s_logger.warn("Error trying to get group for a vm: ", e);
            return null;
        }
    }

    @Override
    public void removeInstanceFromInstanceGroup(long vmId) {
        try {
            List<InstanceGroupVMMapVO> groupVmMaps = _groupVMMapDao.listByInstanceId(vmId);
            for (InstanceGroupVMMapVO groupMap : groupVmMaps) {
                SearchCriteria<InstanceGroupVMMapVO> sc = _groupVMMapDao.createSearchCriteria();
                sc.addAnd("instanceId", SearchCriteria.Op.EQ, groupMap.getInstanceId());
                _groupVMMapDao.expunge(sc);
            }
        } catch (Exception e) {
            s_logger.warn("Error trying to remove vm from group: ", e);
        }
    }

    protected boolean validPassword(String password) {
        if (password == null || password.length() == 0) {
            return false;
        }
        for (int i = 0; i < password.length(); i++) {
            if (password.charAt(i) == ' ') {
                return false;
            }
        }
        return true;
    }

    @Override
    @ActionEvent(eventType = EventTypes.EVENT_VM_CREATE, eventDescription = "deploying Vm", create = true)
    public UserVm createBasicSecurityGroupVirtualMachine(DataCenter zone, ServiceOffering serviceOffering, VirtualMachineTemplate template, List<Long> securityGroupIdList,
            Account owner, String hostName, String displayName, Long diskOfferingId, Long diskSize, String group, HypervisorType hypervisor, HTTPMethod httpmethod,
            String userData, String sshKeyPair, Map<Long, IpAddresses> requestedIps, IpAddresses defaultIps, Boolean displayVm, String keyboard, List<Long> affinityGroupIdList,
            Map<String, String> customParametes, String customId, Map<String, Map<Integer, String>> dhcpOptionMap) throws InsufficientCapacityException, ConcurrentOperationException, ResourceUnavailableException,
            StorageUnavailableException, ResourceAllocationException {

        Account caller = CallContext.current().getCallingAccount();
        List<NetworkVO> networkList = new ArrayList<NetworkVO>();

        // Verify that caller can perform actions in behalf of vm owner
        _accountMgr.checkAccess(caller, null, true, owner);

        // Verify that owner can use the service offering
        _accountMgr.checkAccess(owner, serviceOffering);
        _accountMgr.checkAccess(owner, _diskOfferingDao.findById(diskOfferingId));

        // Get default guest network in Basic zone
        Network defaultNetwork = _networkModel.getExclusiveGuestNetwork(zone.getId());

        if (defaultNetwork == null) {
            throw new InvalidParameterValueException("Unable to find a default network to start a vm");
        } else {
            networkList.add(_networkDao.findById(defaultNetwork.getId()));
        }

        boolean isVmWare = (template.getHypervisorType() == HypervisorType.VMware || (hypervisor != null && hypervisor == HypervisorType.VMware));

        if (securityGroupIdList != null && isVmWare) {
            throw new InvalidParameterValueException("Security group feature is not supported for vmWare hypervisor");
        } else if (!isVmWare && _networkModel.isSecurityGroupSupportedInNetwork(defaultNetwork) && _networkModel.canAddDefaultSecurityGroup()) {
            //add the default securityGroup only if no security group is specified
            if (securityGroupIdList == null || securityGroupIdList.isEmpty()) {
                if (securityGroupIdList == null) {
                    securityGroupIdList = new ArrayList<Long>();
                }
                SecurityGroup defaultGroup = _securityGroupMgr.getDefaultSecurityGroup(owner.getId());
                if (defaultGroup != null) {
                    securityGroupIdList.add(defaultGroup.getId());
                } else {
                    // create default security group for the account
                    if (s_logger.isDebugEnabled()) {
                        s_logger.debug("Couldn't find default security group for the account " + owner + " so creating a new one");
                    }
                    defaultGroup = _securityGroupMgr.createSecurityGroup(SecurityGroupManager.DEFAULT_GROUP_NAME, SecurityGroupManager.DEFAULT_GROUP_DESCRIPTION,
                            owner.getDomainId(), owner.getId(), owner.getAccountName());
                    securityGroupIdList.add(defaultGroup.getId());
                }
            }
        }

        return createVirtualMachine(zone, serviceOffering, template, hostName, displayName, owner, diskOfferingId, diskSize, networkList, securityGroupIdList, group, httpmethod,
                userData, sshKeyPair, hypervisor, caller, requestedIps, defaultIps, displayVm, keyboard, affinityGroupIdList, customParametes, customId, dhcpOptionMap);

    }

    @Override
    @ActionEvent(eventType = EventTypes.EVENT_VM_CREATE, eventDescription = "deploying Vm", create = true)
    public UserVm createAdvancedSecurityGroupVirtualMachine(DataCenter zone, ServiceOffering serviceOffering, VirtualMachineTemplate template, List<Long> networkIdList,
            List<Long> securityGroupIdList, Account owner, String hostName, String displayName, Long diskOfferingId, Long diskSize, String group, HypervisorType hypervisor,
            HTTPMethod httpmethod, String userData, String sshKeyPair, Map<Long, IpAddresses> requestedIps, IpAddresses defaultIps, Boolean displayVm, String keyboard,
            List<Long> affinityGroupIdList, Map<String, String> customParameters, String customId, Map<String, Map<Integer, String>> dhcpOptionMap) throws InsufficientCapacityException, ConcurrentOperationException,
            ResourceUnavailableException, StorageUnavailableException, ResourceAllocationException {

        Account caller = CallContext.current().getCallingAccount();
        List<NetworkVO> networkList = new ArrayList<NetworkVO>();
        boolean isSecurityGroupEnabledNetworkUsed = false;
        boolean isVmWare = (template.getHypervisorType() == HypervisorType.VMware || (hypervisor != null && hypervisor == HypervisorType.VMware));

        // Verify that caller can perform actions in behalf of vm owner
        _accountMgr.checkAccess(caller, null, true, owner);

        // Verify that owner can use the service offering
        _accountMgr.checkAccess(owner, serviceOffering);
        _accountMgr.checkAccess(owner, _diskOfferingDao.findById(diskOfferingId));

        // If no network is specified, find system security group enabled network
        if (networkIdList == null || networkIdList.isEmpty()) {
            Network networkWithSecurityGroup = _networkModel.getNetworkWithSGWithFreeIPs(zone.getId());
            if (networkWithSecurityGroup == null) {
                throw new InvalidParameterValueException("No network with security enabled is found in zone id=" + zone.getUuid());
            }

            networkList.add(_networkDao.findById(networkWithSecurityGroup.getId()));
            isSecurityGroupEnabledNetworkUsed = true;

        } else if (securityGroupIdList != null && !securityGroupIdList.isEmpty()) {
            if (isVmWare) {
                throw new InvalidParameterValueException("Security group feature is not supported for vmWare hypervisor");
            }
            // Only one network can be specified, and it should be security group enabled
            if (networkIdList.size() > 1) {
                throw new InvalidParameterValueException("Only support one network per VM if security group enabled");
            }

            NetworkVO network = _networkDao.findById(networkIdList.get(0));

            if (network == null) {
                throw new InvalidParameterValueException("Unable to find network by id " + networkIdList.get(0).longValue());
            }

            if (!_networkModel.isSecurityGroupSupportedInNetwork(network)) {
                throw new InvalidParameterValueException("Network is not security group enabled: " + network.getId());
            }

            networkList.add(network);
            isSecurityGroupEnabledNetworkUsed = true;

        } else {
            // Verify that all the networks are Shared/Guest; can't create combination of SG enabled and disabled networks
            for (Long networkId : networkIdList) {
                NetworkVO network = _networkDao.findById(networkId);

                if (network == null) {
                    throw new InvalidParameterValueException("Unable to find network by id " + networkIdList.get(0).longValue());
                }

                boolean isSecurityGroupEnabled = _networkModel.isSecurityGroupSupportedInNetwork(network);
                if (isSecurityGroupEnabled) {
                    if (networkIdList.size() > 1) {
                        throw new InvalidParameterValueException("Can't create a vm with multiple networks one of" + " which is Security Group enabled");
                    }

                    isSecurityGroupEnabledNetworkUsed = true;
                }

                if (!(network.getTrafficType() == TrafficType.Guest && network.getGuestType() == Network.GuestType.Shared)) {
                    throw new InvalidParameterValueException("Can specify only Shared Guest networks when" + " deploy vm in Advance Security Group enabled zone");
                }

                // Perform account permission check
                if (network.getAclType() == ACLType.Account) {
                    _accountMgr.checkAccess(caller, AccessType.UseEntry, false, network);
                }
                networkList.add(network);
            }
        }

        // if network is security group enabled, and no security group is specified, then add the default security group automatically
        if (isSecurityGroupEnabledNetworkUsed && !isVmWare && _networkModel.canAddDefaultSecurityGroup()) {

            //add the default securityGroup only if no security group is specified
            if (securityGroupIdList == null || securityGroupIdList.isEmpty()) {
                if (securityGroupIdList == null) {
                    securityGroupIdList = new ArrayList<Long>();
                }

                SecurityGroup defaultGroup = _securityGroupMgr.getDefaultSecurityGroup(owner.getId());
                if (defaultGroup != null) {
                    securityGroupIdList.add(defaultGroup.getId());
                } else {
                    // create default security group for the account
                    if (s_logger.isDebugEnabled()) {
                        s_logger.debug("Couldn't find default security group for the account " + owner + " so creating a new one");
                    }
                    defaultGroup = _securityGroupMgr.createSecurityGroup(SecurityGroupManager.DEFAULT_GROUP_NAME, SecurityGroupManager.DEFAULT_GROUP_DESCRIPTION,
                            owner.getDomainId(), owner.getId(), owner.getAccountName());
                    securityGroupIdList.add(defaultGroup.getId());
                }
            }
        }

        return createVirtualMachine(zone, serviceOffering, template, hostName, displayName, owner, diskOfferingId, diskSize, networkList, securityGroupIdList, group, httpmethod,
                userData, sshKeyPair, hypervisor, caller, requestedIps, defaultIps, displayVm, keyboard, affinityGroupIdList, customParameters, customId, dhcpOptionMap);
    }

    @Override
    @ActionEvent(eventType = EventTypes.EVENT_VM_CREATE, eventDescription = "deploying Vm", create = true)
    public UserVm createAdvancedVirtualMachine(DataCenter zone, ServiceOffering serviceOffering, VirtualMachineTemplate template, List<Long> networkIdList, Account owner,
            String hostName, String displayName, Long diskOfferingId, Long diskSize, String group, HypervisorType hypervisor, HTTPMethod httpmethod, String userData,
            String sshKeyPair, Map<Long, IpAddresses> requestedIps, IpAddresses defaultIps, Boolean displayvm, String keyboard, List<Long> affinityGroupIdList,
            Map<String, String> customParametrs, String customId, Map<String, Map<Integer, String>> dhcpOptionsMap) throws InsufficientCapacityException, ConcurrentOperationException, ResourceUnavailableException,
            StorageUnavailableException, ResourceAllocationException {

        Account caller = CallContext.current().getCallingAccount();
        List<NetworkVO> networkList = new ArrayList<NetworkVO>();

        // Verify that caller can perform actions in behalf of vm owner
        _accountMgr.checkAccess(caller, null, true, owner);

        // Verify that owner can use the service offering
        _accountMgr.checkAccess(owner, serviceOffering);
        _accountMgr.checkAccess(owner, _diskOfferingDao.findById(diskOfferingId));

        List<HypervisorType> vpcSupportedHTypes = _vpcMgr.getSupportedVpcHypervisors();
        if (networkIdList == null || networkIdList.isEmpty()) {
            NetworkVO defaultNetwork = null;

            // if no network is passed in
            // Check if default virtual network offering has
            // Availability=Required. If it's true, search for corresponding
            // network
            // * if network is found, use it. If more than 1 virtual network is
            // found, throw an error
            // * if network is not found, create a new one and use it

            List<NetworkOfferingVO> requiredOfferings = _networkOfferingDao.listByAvailability(Availability.Required, false);
            if (requiredOfferings.size() < 1) {
                throw new InvalidParameterValueException("Unable to find network offering with availability=" + Availability.Required
                                + " to automatically create the network as a part of vm creation");
            }

            if (requiredOfferings.get(0).getState() == NetworkOffering.State.Enabled) {
                // get Virtual networks
                List<? extends Network> virtualNetworks = _networkModel.listNetworksForAccount(owner.getId(), zone.getId(), Network.GuestType.Isolated);
                if (virtualNetworks == null) {
                    throw new InvalidParameterValueException("No (virtual) networks are found for account " + owner);
                }
                if (virtualNetworks.isEmpty()) {
                    long physicalNetworkId = _networkModel.findPhysicalNetworkId(zone.getId(), requiredOfferings.get(0).getTags(), requiredOfferings.get(0).getTrafficType());
                    // Validate physical network
                    PhysicalNetwork physicalNetwork = _physicalNetworkDao.findById(physicalNetworkId);
                    if (physicalNetwork == null) {
                        throw new InvalidParameterValueException("Unable to find physical network with id: " + physicalNetworkId + " and tag: "
                                + requiredOfferings.get(0).getTags());
                    }
                    s_logger.debug("Creating network for account " + owner + " from the network offering id=" + requiredOfferings.get(0).getId() + " as a part of deployVM process");
                    Network newNetwork = _networkMgr.createGuestNetwork(requiredOfferings.get(0).getId(), owner.getAccountName() + "-network", owner.getAccountName() + "-network",
                                                                        null, null, null, false, null, owner, null, physicalNetwork, zone.getId(), ACLType.Account, null, null, null, null, true, null,
                                                                        null);
                    if (newNetwork != null) {
                        defaultNetwork = _networkDao.findById(newNetwork.getId());
                    }
                } else if (virtualNetworks.size() > 1) {
                    throw new InvalidParameterValueException("More than 1 default Isolated networks are found for account " + owner + "; please specify networkIds");
                } else {
                    defaultNetwork = _networkDao.findById(virtualNetworks.get(0).getId());
                }
            } else {
                throw new InvalidParameterValueException("Required network offering id=" + requiredOfferings.get(0).getId() + " is not in " + NetworkOffering.State.Enabled);
            }

            if (defaultNetwork != null) {
                networkList.add(defaultNetwork);
            }

        } else {
            for (Long networkId : networkIdList) {
                NetworkVO network = _networkDao.findById(networkId);
                if (network == null) {
                    throw new InvalidParameterValueException("Unable to find network by id " + networkIdList.get(0).longValue());
                }
                if (network.getVpcId() != null) {
                    // Only ISOs, XenServer, KVM, and VmWare template types are
                    // supported for vpc networks
                    if (template.getFormat() != ImageFormat.ISO && !vpcSupportedHTypes.contains(template.getHypervisorType())) {
                        throw new InvalidParameterValueException("Can't create vm from template with hypervisor " + template.getHypervisorType() + " in vpc network " + network);
                    } else if (template.getFormat() == ImageFormat.ISO && !vpcSupportedHTypes.contains(hypervisor)) {
                        // Only XenServer, KVM, and VMware hypervisors are supported
                        // for vpc networks
                        throw new InvalidParameterValueException("Can't create vm of hypervisor type " + hypervisor + " in vpc network");

                    }
                }

                _networkModel.checkNetworkPermissions(owner, network);

                // don't allow to use system networks
                NetworkOffering networkOffering = _entityMgr.findById(NetworkOffering.class, network.getNetworkOfferingId());
                if (networkOffering.isSystemOnly()) {
                    throw new InvalidParameterValueException("Network id=" + networkId + " is system only and can't be used for vm deployment");
                }
                networkList.add(network);
            }
        }
        verifyExtraDhcpOptionsNetwork(dhcpOptionsMap, networkList);

        return createVirtualMachine(zone, serviceOffering, template, hostName, displayName, owner, diskOfferingId, diskSize, networkList, null, group, httpmethod, userData,
                sshKeyPair, hypervisor, caller, requestedIps, defaultIps, displayvm, keyboard, affinityGroupIdList, customParametrs, customId, dhcpOptionsMap);
    }

    private void verifyExtraDhcpOptionsNetwork(Map<String, Map<Integer, String>> dhcpOptionsMap, List<NetworkVO> networkList) throws InvalidParameterValueException {
        if (dhcpOptionsMap != null) {
            for (String networkUuid : dhcpOptionsMap.keySet()) {
                boolean networkFound = false;
                for (NetworkVO network : networkList) {
                    if (network.getUuid().equals(networkUuid)) {
                        networkFound = true;
                        break;
                    }
                }

                if (!networkFound) {
                    throw new InvalidParameterValueException("VM does not has a nic in the Network (" + networkUuid + ") that is specified in the extra dhcp options.");
                }
            }
        }
    }

    public void checkNameForRFCCompliance(String name) {
        if (!NetUtils.verifyDomainNameLabel(name, true)) {
            throw new InvalidParameterValueException("Invalid name. Vm name can contain ASCII letters 'a' through 'z', the digits '0' through '9', "
                    + "and the hyphen ('-'), must be between 1 and 63 characters long, and can't start or end with \"-\" and can't start with digit");
        }
    }

    @DB
    protected UserVm createVirtualMachine(DataCenter zone, ServiceOffering serviceOffering, VirtualMachineTemplate tmplt, String hostName, String displayName, Account owner,
            Long diskOfferingId, Long diskSize, List<NetworkVO> networkList, List<Long> securityGroupIdList, String group, HTTPMethod httpmethod, String userData,
            String sshKeyPair, HypervisorType hypervisor, Account caller, Map<Long, IpAddresses> requestedIps, IpAddresses defaultIps, Boolean isDisplayVm, String keyboard,
            List<Long> affinityGroupIdList, Map<String, String> customParameters, String customId, Map<String, Map<Integer, String>> dhcpOptionMap) throws InsufficientCapacityException, ResourceUnavailableException,
            ConcurrentOperationException, StorageUnavailableException, ResourceAllocationException {

        _accountMgr.checkAccess(caller, null, true, owner);

        if (owner.getState() == Account.State.disabled) {
            throw new PermissionDeniedException("The owner of vm to deploy is disabled: " + owner);
        }
        VMTemplateVO template = _templateDao.findById(tmplt.getId());
        if (template != null) {
            _templateDao.loadDetails(template);
        }

        HypervisorType hypervisorType = null;
        if (template.getHypervisorType() == null || template.getHypervisorType() == HypervisorType.None) {
            if (hypervisor == null || hypervisor == HypervisorType.None) {
                throw new InvalidParameterValueException("hypervisor parameter is needed to deploy VM or the hypervisor parameter value passed is invalid");
            }
            hypervisorType = hypervisor;
        } else {
            if (hypervisor != null && hypervisor != HypervisorType.None && hypervisor != template.getHypervisorType()) {
                throw new InvalidParameterValueException("Hypervisor passed to the deployVm call, is different from the hypervisor type of the template");
            }
            hypervisorType = template.getHypervisorType();
        }

        long accountId = owner.getId();

        assert !(requestedIps != null && (defaultIps.getIp4Address() != null || defaultIps.getIp6Address() != null)) : "requestedIp list and defaultNetworkIp should never be specified together";

        if (Grouping.AllocationState.Disabled == zone.getAllocationState()
                && !_accountMgr.isRootAdmin(caller.getId())) {
            throw new PermissionDeniedException(
                    "Cannot perform this operation, Zone is currently disabled: "
                            + zone.getId());
        }

        // check if zone is dedicated
        DedicatedResourceVO dedicatedZone = _dedicatedDao.findByZoneId(zone.getId());
        if (dedicatedZone != null) {
            DomainVO domain = _domainDao.findById(dedicatedZone.getDomainId());
            if (domain == null) {
                throw new CloudRuntimeException("Unable to find the domain " + zone.getDomainId() + " for the zone: " + zone);
            }
            // check that caller can operate with domain
            _configMgr.checkZoneAccess(caller, zone);
            // check that vm owner can create vm in the domain
            _configMgr.checkZoneAccess(owner, zone);
        }

        ServiceOfferingVO offering = _serviceOfferingDao.findById(serviceOffering.getId());
        if (offering.isDynamic()) {
            offering.setDynamicFlag(true);
            validateCustomParameters(offering, customParameters);
            offering = _offeringDao.getcomputeOffering(offering, customParameters);
        }
        // check if account/domain is with in resource limits to create a new vm
        boolean isIso = Storage.ImageFormat.ISO == template.getFormat();
        long size = 0;
        // custom root disk size, resizes base template to larger size
        if (customParameters.containsKey("rootdisksize")) {
            // only KVM, XenServer and VMware supports rootdisksize override
            if (!(hypervisorType == HypervisorType.KVM || hypervisorType == HypervisorType.XenServer || hypervisorType == HypervisorType.VMware || hypervisorType == HypervisorType.Simulator)) {
                throw new InvalidParameterValueException("Hypervisor " + hypervisorType + " does not support rootdisksize override");
            }

            Long rootDiskSize = NumbersUtil.parseLong(customParameters.get("rootdisksize"), -1);
            if (rootDiskSize <= 0) {
                throw new InvalidParameterValueException("Root disk size should be a positive number.");
            }
            size = rootDiskSize * GB_TO_BYTES;
        } else {
            // For baremetal, size can be null
            Long templateSize = _templateDao.findById(template.getId()).getSize();
            if (templateSize != null) {
                size = templateSize;
            }
        }
        if (diskOfferingId != null) {
            DiskOfferingVO diskOffering = _diskOfferingDao.findById(diskOfferingId);
            if (diskOffering != null && diskOffering.isCustomized()) {
                if (diskSize == null) {
                    throw new InvalidParameterValueException("This disk offering requires a custom size specified");
                }
                Long customDiskOfferingMaxSize = VolumeOrchestrationService.CustomDiskOfferingMaxSize.value();
                Long customDiskOfferingMinSize = VolumeOrchestrationService.CustomDiskOfferingMinSize.value();
                if ((diskSize < customDiskOfferingMinSize) || (diskSize > customDiskOfferingMaxSize)) {
                    throw new InvalidParameterValueException("VM Creation failed. Volume size: " + diskSize + "GB is out of allowed range. Max: " + customDiskOfferingMaxSize
                            + " Min:" + customDiskOfferingMinSize);
                }
                size += diskSize * GB_TO_BYTES;
            }
            size += _diskOfferingDao.findById(diskOfferingId).getDiskSize();
        }
        resourceLimitCheck(owner, isDisplayVm, new Long(offering.getCpu()), new Long(offering.getRamSize()));

        _resourceLimitMgr.checkResourceLimit(owner, ResourceType.volume, (isIso || diskOfferingId == null ? 1 : 2));
        _resourceLimitMgr.checkResourceLimit(owner, ResourceType.primary_storage, size);

        // verify security group ids
        if (securityGroupIdList != null) {
            for (Long securityGroupId : securityGroupIdList) {
                SecurityGroup sg = _securityGroupDao.findById(securityGroupId);
                if (sg == null) {
                    throw new InvalidParameterValueException("Unable to find security group by id " + securityGroupId);
                } else {
                    // verify permissions
                    _accountMgr.checkAccess(caller, null, true, owner, sg);
                }
            }
        }

        // check that the affinity groups exist
        if (affinityGroupIdList != null) {
            for (Long affinityGroupId : affinityGroupIdList) {
                AffinityGroupVO ag = _affinityGroupDao.findById(affinityGroupId);
                if (ag == null) {
                    throw new InvalidParameterValueException("Unable to find affinity group " + ag);
                } else if (!_affinityGroupService.isAffinityGroupProcessorAvailable(ag.getType())) {
                    throw new InvalidParameterValueException("Affinity group type is not supported for group: " + ag + " ,type: " + ag.getType()
                            + " , Please try again after removing the affinity group");
                } else {
                    // verify permissions
                    if (ag.getAclType() == ACLType.Domain) {
                        _accountMgr.checkAccess(caller, null, false, owner, ag);
                        // Root admin has access to both VM and AG by default,
                        // but
                        // make sure the owner of these entities is same
                        if (caller.getId() == Account.ACCOUNT_ID_SYSTEM || _accountMgr.isRootAdmin(caller.getId())) {
                            if (!_affinityGroupService.isAffinityGroupAvailableInDomain(ag.getId(), owner.getDomainId())) {
                                throw new PermissionDeniedException("Affinity Group " + ag + " does not belong to the VM's domain");
                            }
                        }
                    } else {
                        _accountMgr.checkAccess(caller, null, true, owner, ag);
                        // Root admin has access to both VM and AG by default,
                        // but
                        // make sure the owner of these entities is same
                        if (caller.getId() == Account.ACCOUNT_ID_SYSTEM || _accountMgr.isRootAdmin(caller.getId())) {
                            if (ag.getAccountId() != owner.getAccountId()) {
                                throw new PermissionDeniedException("Affinity Group " + ag + " does not belong to the VM's account");
                            }
                        }
                    }
                }
            }
        }

        if (hypervisorType != HypervisorType.BareMetal) {
            // check if we have available pools for vm deployment
            long availablePools = _storagePoolDao.countPoolsByStatus(StoragePoolStatus.Up);
            if (availablePools < 1) {
                throw new StorageUnavailableException("There are no available pools in the UP state for vm deployment", -1);
            }
        }

        if (template.getTemplateType().equals(TemplateType.SYSTEM)) {
            throw new InvalidParameterValueException("Unable to use system template " + template.getId() + " to deploy a user vm");
        }
        List<VMTemplateZoneVO> listZoneTemplate = _templateZoneDao.listByZoneTemplate(zone.getId(), template.getId());
        if (listZoneTemplate == null || listZoneTemplate.isEmpty()) {
            throw new InvalidParameterValueException("The template " + template.getId() + " is not available for use");
        }

        if (isIso && !template.isBootable()) {
            throw new InvalidParameterValueException("Installing from ISO requires an ISO that is bootable: " + template.getId());
        }

        // Check templates permissions
        _accountMgr.checkAccess(owner, AccessType.UseEntry, false, template);

        // check if the user data is correct
        userData = validateUserData(userData, httpmethod);

        // Find an SSH public key corresponding to the key pair name, if one is
        // given
        String sshPublicKey = null;
        if (sshKeyPair != null && !sshKeyPair.equals("")) {
            SSHKeyPair pair = _sshKeyPairDao.findByName(owner.getAccountId(), owner.getDomainId(), sshKeyPair);
            if (pair == null) {
                throw new InvalidParameterValueException("A key pair with name '" + sshKeyPair + "' was not found.");
            }

            sshPublicKey = pair.getPublicKey();
        }

        List<Pair<NetworkVO, NicProfile>> networks = new ArrayList<Pair<NetworkVO, NicProfile>>();

        LinkedHashMap<String, NicProfile> networkNicMap = new LinkedHashMap<String, NicProfile>();

        short defaultNetworkNumber = 0;
        boolean securityGroupEnabled = false;
        boolean vpcNetwork = false;
        for (NetworkVO network : networkList) {
            if ((network.getDataCenterId() != zone.getId())) {
                if (!network.isStrechedL2Network()) {
                    throw new InvalidParameterValueException("Network id=" + network.getId() +
                            " doesn't belong to zone " + zone.getId());
                }

                NetworkOffering ntwkOffering = _networkOfferingDao.findById(network.getNetworkOfferingId());
                Long physicalNetworkId = _networkModel.findPhysicalNetworkId(zone.getId(), ntwkOffering.getTags(),
                        ntwkOffering.getTrafficType());
                if (physicalNetworkId == null) {
                    throw new InvalidParameterValueException("Network in which is VM getting deployed could not be" +
                            " streched to the zone, as we could not find a valid physical network");
                }

                String provider = _ntwkSrvcDao.getProviderForServiceInNetwork(network.getId(), Service.Connectivity);
                if (!_networkModel.isProviderEnabledInPhysicalNetwork(physicalNetworkId, provider)) {
                    throw new InvalidParameterValueException("Network in which is VM getting deployed could not be" +
                            " streched to the zone, as we could not find a valid physical network");
                }
            }

            //relax the check if the caller is admin account
            if (caller.getType() != Account.ACCOUNT_TYPE_ADMIN) {
            if (!(network.getGuestType() == Network.GuestType.Shared && network.getAclType() == ACLType.Domain)
                    && !(network.getAclType() == ACLType.Account && network.getAccountId() == accountId)) {
                throw new InvalidParameterValueException("only shared network or isolated network with the same account_id can be added to vm");
            }
            }

            IpAddresses requestedIpPair = null;
            if (requestedIps != null && !requestedIps.isEmpty()) {
                requestedIpPair = requestedIps.get(network.getId());
            }

            if (requestedIpPair == null) {
                requestedIpPair = new IpAddresses(null, null);
            } else {
                _networkModel.checkRequestedIpAddresses(network.getId(), requestedIpPair);
            }

            NicProfile profile = new NicProfile(requestedIpPair.getIp4Address(), requestedIpPair.getIp6Address(), requestedIpPair.getMacAddress());

            if (defaultNetworkNumber == 0) {
                defaultNetworkNumber++;
                // if user requested specific ip for default network, add it
                if (defaultIps.getIp4Address() != null || defaultIps.getIp6Address() != null) {
                    _networkModel.checkRequestedIpAddresses(network.getId(), defaultIps);
                    profile = new NicProfile(defaultIps.getIp4Address(), defaultIps.getIp6Address());
                } else if (defaultIps.getMacAddress() != null) {
                    profile = new NicProfile(null, null, defaultIps.getMacAddress());
                }

                profile.setDefaultNic(true);
                if (!_networkModel.areServicesSupportedInNetwork(network.getId(), new Service[]{Service.UserData})) {
                    if ((userData != null) && (!userData.isEmpty())) {
                        throw new InvalidParameterValueException("Unable to deploy VM as UserData is provided while deploying the VM, but there is no support for " + Network.Service.UserData.getName() + " service in the default network " + network.getId());
                    }

                    if ((sshPublicKey != null) && (!sshPublicKey.isEmpty())) {
                        throw new InvalidParameterValueException("Unable to deploy VM as SSH keypair is provided while deploying the VM, but there is no support for " + Network.Service.UserData.getName() + " service in the default network " + network.getId());
                    }

                    if (template.getEnablePassword()) {
                        throw new InvalidParameterValueException("Unable to deploy VM as template " + template.getId() + " is password enabled, but there is no support for " + Network.Service.UserData.getName() + " service in the default network " + network.getId());
                    }
                }
            }

            networks.add(new Pair<NetworkVO, NicProfile>(network, profile));

            if (_networkModel.isSecurityGroupSupportedInNetwork(network)) {
                securityGroupEnabled = true;
            }

            // vm can't be a part of more than 1 VPC network
            if (network.getVpcId() != null) {
                if (vpcNetwork) {
                    throw new InvalidParameterValueException("Vm can't be a part of more than 1 VPC network");
                }
                vpcNetwork = true;
            }

            networkNicMap.put(network.getUuid(), profile);
        }

        if (securityGroupIdList != null && !securityGroupIdList.isEmpty() && !securityGroupEnabled) {
            throw new InvalidParameterValueException("Unable to deploy vm with security groups as SecurityGroup service is not enabled for the vm's network");
        }

        // Verify network information - network default network has to be set;
        // and vm can't have more than one default network
        // This is a part of business logic because default network is required
        // by Agent Manager in order to configure default
        // gateway for the vm
        if (defaultNetworkNumber == 0) {
            throw new InvalidParameterValueException("At least 1 default network has to be specified for the vm");
        } else if (defaultNetworkNumber > 1) {
            throw new InvalidParameterValueException("Only 1 default network per vm is supported");
        }

        long id = _vmDao.getNextInSequence(Long.class, "id");

        if (hostName != null) {
            // Check is hostName is RFC compliant
            checkNameForRFCCompliance(hostName);
        }

        String instanceName = null;
        String uuidName = _uuidMgr.generateUuid(UserVm.class, customId);
        if (_instanceNameFlag && hypervisor.equals(HypervisorType.VMware)) {
            if (hostName == null) {
                if (displayName != null) {
                    hostName = displayName;
                } else {
                    hostName = generateHostName(uuidName);
                }
            }
            // If global config vm.instancename.flag is set to true, then CS will set guest VM's name as it appears on the hypervisor, to its hostname.
            // In case of VMware since VM name must be unique within a DC, check if VM with the same hostname already exists in the zone.
            VMInstanceVO vmByHostName = _vmInstanceDao.findVMByHostNameInZone(hostName, zone.getId());
            if (vmByHostName != null && vmByHostName.getState() != VirtualMachine.State.Expunging) {
                 throw new InvalidParameterValueException("There already exists a VM by the name: " + hostName + ".");
            }
        } else {
            if (hostName == null) {
                //Generate name using uuid and instance.name global config
                hostName = generateHostName(uuidName);
            }
        }

        if (hostName != null) {
            // Check is hostName is RFC compliant
            checkNameForRFCCompliance(hostName);
        }
        instanceName = VirtualMachineName.getVmName(id, owner.getId(), _instance);

        // Check if VM with instanceName already exists.
        VMInstanceVO vmObj = _vmInstanceDao.findVMByInstanceName(instanceName);
        if (vmObj != null && vmObj.getState() != VirtualMachine.State.Expunging) {
            throw new InvalidParameterValueException("There already exists a VM by the display name supplied");
        }

        checkIfHostNameUniqueInNtwkDomain(hostName, networkList);

        long userId = CallContext.current().getCallingUserId();
        if (CallContext.current().getCallingAccount().getId() != owner.getId()) {
            List<UserVO> userVOs = _userDao.listByAccount(owner.getAccountId());
            if (!userVOs.isEmpty()) {
                userId =  userVOs.get(0).getId();
            }
        }

        UserVmVO vm = commitUserVm(zone, template, hostName, displayName, owner, diskOfferingId, diskSize, userData, caller, isDisplayVm, keyboard, accountId, userId, offering,
                isIso, sshPublicKey, networkNicMap, id, instanceName, uuidName, hypervisorType, customParameters, dhcpOptionMap);

        // Assign instance to the group
        try {
            if (group != null) {
                boolean addToGroup = addInstanceToGroup(Long.valueOf(id), group);
                if (!addToGroup) {
                    throw new CloudRuntimeException("Unable to assign Vm to the group " + group);
                }
            }
        } catch (Exception ex) {
            throw new CloudRuntimeException("Unable to assign Vm to the group " + group);
        }

        _securityGroupMgr.addInstanceToGroups(vm.getId(), securityGroupIdList);

        if (affinityGroupIdList != null && !affinityGroupIdList.isEmpty()) {
            _affinityGroupVMMapDao.updateMap(vm.getId(), affinityGroupIdList);
        }

        CallContext.current().putContextParameter(VirtualMachine.class, vm.getUuid());
        return vm;
    }

    private void checkIfHostNameUniqueInNtwkDomain(String hostName, List<? extends Network> networkList) {
        // Check that hostName is unique in the network domain
        Map<String, List<Long>> ntwkDomains = new HashMap<String, List<Long>>();
        for (Network network : networkList) {
            String ntwkDomain = network.getNetworkDomain();
            if (!ntwkDomains.containsKey(ntwkDomain)) {
                List<Long> ntwkIds = new ArrayList<Long>();
                ntwkIds.add(network.getId());
                ntwkDomains.put(ntwkDomain, ntwkIds);
            } else {
                List<Long> ntwkIds = ntwkDomains.get(ntwkDomain);
                ntwkIds.add(network.getId());
                ntwkDomains.put(ntwkDomain, ntwkIds);
            }
        }

        for (Entry<String, List<Long>> ntwkDomain : ntwkDomains.entrySet()) {
            for (Long ntwkId : ntwkDomain.getValue()) {
                // * get all vms hostNames in the network
                List<String> hostNames = _vmInstanceDao.listDistinctHostNames(ntwkId);
                // * verify that there are no duplicates
                if (hostNames.contains(hostName)) {
                    throw new InvalidParameterValueException("The vm with hostName " + hostName + " already exists in the network domain: " + ntwkDomain.getKey() + "; network="
                            + _networkModel.getNetwork(ntwkId));
                }
            }
        }
    }

    private String generateHostName(String uuidName) {
        return _instance + "-" + uuidName;
    }

    private UserVmVO commitUserVm(final DataCenter zone, final VirtualMachineTemplate template, final String hostName, final String displayName, final Account owner,
                                  final Long diskOfferingId, final Long diskSize, final String userData, final Account caller, final Boolean isDisplayVm, final String keyboard,
                                  final long accountId, final long userId, final ServiceOfferingVO offering, final boolean isIso, final String sshPublicKey, final LinkedHashMap<String, NicProfile> networkNicMap,
                                  final long id, final String instanceName, final String uuidName, final HypervisorType hypervisorType, final Map<String, String> customParameters, final Map<String, Map<Integer, String>> extraDhcpOptionMap) throws InsufficientCapacityException {
        return Transaction.execute(new TransactionCallbackWithException<UserVmVO, InsufficientCapacityException>() {
            @Override
            public UserVmVO doInTransaction(TransactionStatus status) throws InsufficientCapacityException {
                UserVmVO vm = new UserVmVO(id, instanceName, displayName, template.getId(), hypervisorType, template.getGuestOSId(), offering.getOfferHA(),
                        offering.getLimitCpuUse(), owner.getDomainId(), owner.getId(), userId, offering.getId(), userData, hostName, diskOfferingId);
                vm.setUuid(uuidName);
                vm.setDynamicallyScalable(template.isDynamicallyScalable());

                Map<String, String> details = template.getDetails();
                if (details != null && !details.isEmpty()) {
                    vm.details.putAll(details);
                }

                if (sshPublicKey != null) {
                    vm.setDetail("SSH.PublicKey", sshPublicKey);
                }

                if (keyboard != null && !keyboard.isEmpty())
                    vm.setDetail(VmDetailConstants.KEYBOARD, keyboard);

                if (isIso) {
                    vm.setIsoId(template.getId());
                }
                Long rootDiskSize = null;
                // custom root disk size, resizes base template to larger size
                if (customParameters.containsKey("rootdisksize")) {
                    // already verified for positive number
                    rootDiskSize = Long.parseLong(customParameters.get("rootdisksize"));

                    VMTemplateVO templateVO = _templateDao.findById(template.getId());
                    if (templateVO == null) {
                        throw new InvalidParameterValueException("Unable to look up template by id " + template.getId());
                    }

                    validateRootDiskResize(hypervisorType, rootDiskSize, templateVO, vm, customParameters);
                }

                if (isDisplayVm != null) {
                    vm.setDisplayVm(isDisplayVm);
                } else {
                    vm.setDisplayVm(true);
                }

                long guestOSId = template.getGuestOSId();
                GuestOSVO guestOS = _guestOSDao.findById(guestOSId);
                long guestOSCategoryId = guestOS.getCategoryId();
                GuestOSCategoryVO guestOSCategory = _guestOSCategoryDao.findById(guestOSCategoryId);

                // If hypervisor is vSphere and OS is OS X, set special settings.
                if (hypervisorType.equals(HypervisorType.VMware)) {
                    if (guestOS.getDisplayName().toLowerCase().contains("apple mac os")) {
                        vm.setDetail("smc.present", "TRUE");
                        vm.setDetail(VmDetailConstants.ROOT_DISK_CONTROLLER, "scsi");
                        vm.setDetail(VmDetailConstants.DATA_DISK_CONTROLLER, "scsi");
                        vm.setDetail("firmware", "efi");
                        s_logger.info("guestOS is OSX : overwrite root disk controller to scsi, use smc and efi");
                    } else {
                        String controllerSetting = _configDao.getValue("vmware.root.disk.controller");
                        // Don't override if VM already has root/data disk controller detail
                        if (vm.getDetail(VmDetailConstants.ROOT_DISK_CONTROLLER) == null) {
                            vm.setDetail(VmDetailConstants.ROOT_DISK_CONTROLLER, controllerSetting);
                        }
                        if (vm.getDetail(VmDetailConstants.DATA_DISK_CONTROLLER) == null) {
                            if (controllerSetting.equalsIgnoreCase("scsi")) {
                                vm.setDetail(VmDetailConstants.DATA_DISK_CONTROLLER, "scsi");
                            } else {
                                vm.setDetail(VmDetailConstants.DATA_DISK_CONTROLLER, "osdefault");
                            }
                        }
                    }
                }

                _vmDao.persist(vm);
                for (String key : customParameters.keySet()) {
                    if( key.equalsIgnoreCase(VmDetailConstants.CPU_NUMBER) ||
                            key.equalsIgnoreCase(VmDetailConstants.CPU_SPEED) ||
                            key.equalsIgnoreCase(VmDetailConstants.MEMORY)) {
                        // handle double byte strings.
                        vm.setDetail(key, Integer.toString(Integer.parseInt(customParameters.get(key))));
                    } else {
                        vm.setDetail(key, customParameters.get(key));
                    }
                }
                vm.setDetail("deployvm", "true");
                _vmDao.saveDetails(vm);

                s_logger.debug("Allocating in the DB for vm");
                DataCenterDeployment plan = new DataCenterDeployment(zone.getId());

                List<String> computeTags = new ArrayList<String>();
                computeTags.add(offering.getHostTag());

                List<String> rootDiskTags = new ArrayList<String>();
                rootDiskTags.add(offering.getTags());

                if (isIso) {
                    _orchSrvc.createVirtualMachineFromScratch(vm.getUuid(), Long.toString(owner.getAccountId()), vm.getIsoId().toString(), hostName, displayName,
                            hypervisorType.name(), guestOSCategory.getName(), offering.getCpu(), offering.getSpeed(), offering.getRamSize(), diskSize, computeTags, rootDiskTags,
                            networkNicMap, plan, extraDhcpOptionMap);
                } else {
                    _orchSrvc.createVirtualMachine(vm.getUuid(), Long.toString(owner.getAccountId()), Long.toString(template.getId()), hostName, displayName, hypervisorType.name(),
                            offering.getCpu(), offering.getSpeed(), offering.getRamSize(), diskSize, computeTags, rootDiskTags, networkNicMap, plan, rootDiskSize, extraDhcpOptionMap);
                }

                if (s_logger.isDebugEnabled()) {
                    s_logger.debug("Successfully allocated DB entry for " + vm);
                }
                CallContext.current().setEventDetails("Vm Id: " + vm.getId());

                if (!offering.isDynamic()) {
                    UsageEventUtils.publishUsageEvent(EventTypes.EVENT_VM_CREATE, accountId, zone.getId(), vm.getId(), vm.getHostName(), offering.getId(), template.getId(),
                            hypervisorType.toString(), VirtualMachine.class.getName(), vm.getUuid(), vm.isDisplayVm());
                } else {
                    UsageEventUtils.publishUsageEvent(EventTypes.EVENT_VM_CREATE, accountId, zone.getId(), vm.getId(), vm.getHostName(), offering.getId(), template.getId(),
                            hypervisorType.toString(), VirtualMachine.class.getName(), vm.getUuid(), customParameters, vm.isDisplayVm());
                }

                //Update Resource Count for the given account
                resourceCountIncrement(accountId, isDisplayVm, new Long(offering.getCpu()), new Long(offering.getRamSize()));
                return vm;
            }
        });
    }

    public void validateRootDiskResize(final HypervisorType hypervisorType, Long rootDiskSize, VMTemplateVO templateVO, UserVmVO vm, final Map<String, String> customParameters) throws InvalidParameterValueException
    {
        // rootdisksize must be larger than template.
        if ((rootDiskSize << 30) < templateVO.getSize()) {
            Long templateVOSizeGB = templateVO.getSize() / GB_TO_BYTES;
            String error = "Unsupported: rootdisksize override is smaller than template size " + templateVO.getSize() + "B (" + templateVOSizeGB + "GB)";
            s_logger.error(error);
            throw new InvalidParameterValueException(error);
        } else if ((rootDiskSize << 30) > templateVO.getSize()) {
            if (hypervisorType == HypervisorType.VMware && (vm.getDetails() == null || vm.getDetails().get("rootDiskController") == null)) {
                s_logger.warn("If Root disk controller parameter is not overridden, then Root disk resize may fail because current Root disk controller value is NULL.");
            } else if (hypervisorType == HypervisorType.VMware && !vm.getDetails().get("rootDiskController").toLowerCase().contains("scsi")) {
                String error = "Found unsupported root disk controller: " + vm.getDetails().get("rootDiskController");
                s_logger.error(error);
                throw new InvalidParameterValueException(error);
            } else {
                s_logger.debug("Rootdisksize override validation successful. Template root disk size " + (templateVO.getSize() / GB_TO_BYTES) + "GB Root disk size specified " + rootDiskSize + "GB");
            }
        } else {
            s_logger.debug("Root disk size specified is " + (rootDiskSize << 30) + "B and Template root disk size is " + templateVO.getSize() + "B. Both are equal so no need to override");
            customParameters.remove("rootdisksize");
        }
    }


    @Override
    public void generateUsageEvent(VirtualMachine vm, boolean isDisplay, String eventType){
        ServiceOfferingVO serviceOffering = _offeringDao.findById(vm.getId(), vm.getServiceOfferingId());
        if (!serviceOffering.isDynamic()) {
            UsageEventUtils.publishUsageEvent(eventType, vm.getAccountId(), vm.getDataCenterId(), vm.getId(),
                    vm.getHostName(), serviceOffering.getId(), vm.getTemplateId(), vm.getHypervisorType().toString(),
                    VirtualMachine.class.getName(), vm.getUuid(), isDisplay);
        }
        else {
            Map<String, String> customParameters = new HashMap<String, String>();
            customParameters.put(UsageEventVO.DynamicParameters.cpuNumber.name(), serviceOffering.getCpu().toString());
            customParameters.put(UsageEventVO.DynamicParameters.cpuSpeed.name(), serviceOffering.getSpeed().toString());
            customParameters.put(UsageEventVO.DynamicParameters.memory.name(), serviceOffering.getRamSize().toString());
            UsageEventUtils.publishUsageEvent(eventType, vm.getAccountId(), vm.getDataCenterId(), vm.getId(),
                    vm.getHostName(), serviceOffering.getId(), vm.getTemplateId(), vm.getHypervisorType().toString(),
                    VirtualMachine.class.getName(), vm.getUuid(), customParameters, isDisplay);
        }
    }

    @Override
    public HashMap<Long, List<VmNetworkStatsEntry>> getVmNetworkStatistics(long hostId, String hostName, List<Long> vmIds) {
        HashMap<Long, List<VmNetworkStatsEntry>> vmNetworkStatsById = new HashMap<Long, List<VmNetworkStatsEntry>>();

        if (vmIds.isEmpty()) {
            return vmNetworkStatsById;
        }

        List<String> vmNames = new ArrayList<String>();

        for (Long vmId : vmIds) {
            UserVmVO vm = _vmDao.findById(vmId);
            vmNames.add(vm.getInstanceName());
        }

        Answer answer = _agentMgr.easySend(hostId, new GetVmNetworkStatsCommand(vmNames, _hostDao.findById(hostId).getGuid(), hostName));
        if (answer == null || !answer.getResult()) {
            s_logger.warn("Unable to obtain VM network statistics.");
            return null;
        } else {
            HashMap<String, List<VmNetworkStatsEntry>> vmNetworkStatsByName = ((GetVmNetworkStatsAnswer)answer).getVmNetworkStatsMap();

            if (vmNetworkStatsByName == null) {
                s_logger.warn("Unable to obtain VM network statistics.");
                return null;
            }

            for (String vmName : vmNetworkStatsByName.keySet()) {
                vmNetworkStatsById.put(vmIds.get(vmNames.indexOf(vmName)), vmNetworkStatsByName.get(vmName));
            }
        }

        return vmNetworkStatsById;
    }

    @Override
    public void collectVmNetworkStatistics (final UserVm userVm) {
       if (!userVm.getHypervisorType().equals(HypervisorType.KVM))
            return;
       s_logger.debug("Collect vm network statistics from host before stopping Vm");
       long hostId = userVm.getHostId();
       List<String> vmNames = new ArrayList<String>();
       vmNames.add(userVm.getInstanceName());
       final HostVO host = _hostDao.findById(hostId);

       GetVmNetworkStatsAnswer networkStatsAnswer = null;
       try {
            networkStatsAnswer = (GetVmNetworkStatsAnswer) _agentMgr.easySend(hostId, new GetVmNetworkStatsCommand(vmNames, host.getGuid(), host.getName()));
       } catch (Exception e) {
            s_logger.warn("Error while collecting network stats for vm: " + userVm.getHostName() + " from host: " + host.getName(), e);
            return;
        }
        if (networkStatsAnswer != null) {
            if (!networkStatsAnswer.getResult()) {
                s_logger.warn("Error while collecting network stats vm: " + userVm.getHostName() + " from host: " + host.getName() + "; details: " + networkStatsAnswer.getDetails());
                return;
            }
            try {
                final GetVmNetworkStatsAnswer networkStatsAnswerFinal = networkStatsAnswer;
                Transaction.execute(new TransactionCallbackNoReturn() {
                    @Override
                    public void doInTransactionWithoutResult(TransactionStatus status) {
                        HashMap<String, List<VmNetworkStatsEntry>> vmNetworkStatsByName = networkStatsAnswerFinal.getVmNetworkStatsMap();
                        if (vmNetworkStatsByName == null)
                           return;
                        List<VmNetworkStatsEntry> vmNetworkStats = vmNetworkStatsByName.get(userVm.getInstanceName());
                        if (vmNetworkStats == null)
                           return;

                        for (VmNetworkStatsEntry vmNetworkStat:vmNetworkStats) {
                            SearchCriteria<NicVO> sc_nic = _nicDao.createSearchCriteria();
                            sc_nic.addAnd("macAddress", SearchCriteria.Op.EQ, vmNetworkStat.getMacAddress());
                            NicVO nic = _nicDao.search(sc_nic, null).get(0);
                            List<VlanVO> vlan = _vlanDao.listVlansByNetworkId(nic.getNetworkId());
                            if (vlan == null || vlan.size() == 0 || vlan.get(0).getVlanType() != VlanType.DirectAttached)
                                break; // only get network statistics for DirectAttached network (shared networks in Basic zone and Advanced zone with/without SG)
                            UserStatisticsVO previousvmNetworkStats = _userStatsDao.findBy(userVm.getAccountId(), userVm.getDataCenterId(), nic.getNetworkId(), nic.getIPv4Address(), userVm.getId(), "UserVm");
                            if (previousvmNetworkStats == null) {
                                previousvmNetworkStats = new UserStatisticsVO(userVm.getAccountId(), userVm.getDataCenterId(),nic.getIPv4Address(), userVm.getId(), "UserVm", nic.getNetworkId());
                                _userStatsDao.persist(previousvmNetworkStats);
                            }
                            UserStatisticsVO vmNetworkStat_lock = _userStatsDao.lock(userVm.getAccountId(), userVm.getDataCenterId(), nic.getNetworkId(), nic.getIPv4Address(), userVm.getId(), "UserVm");

                            if ((vmNetworkStat.getBytesSent() == 0) && (vmNetworkStat.getBytesReceived() == 0)) {
                                s_logger.debug("bytes sent and received are all 0. Not updating user_statistics");
                                continue;
                            }

                            if (vmNetworkStat_lock == null) {
                                s_logger.warn("unable to find vm network stats from host for account: " + userVm.getAccountId() + " with vmId: " + userVm.getId()+ " and nicId:" + nic.getId());
                                continue;
                            }

                            if (previousvmNetworkStats != null
                                    && ((previousvmNetworkStats.getCurrentBytesSent() != vmNetworkStat_lock.getCurrentBytesSent())
                                    || (previousvmNetworkStats.getCurrentBytesReceived() != vmNetworkStat_lock.getCurrentBytesReceived()))) {
                                s_logger.debug("vm network stats changed from the time GetNmNetworkStatsCommand was sent. " +
                                        "Ignoring current answer. Host: " + host.getName()  + " . VM: " + vmNetworkStat.getVmName() +
                                        " Sent(Bytes): " + vmNetworkStat.getBytesSent() + " Received(Bytes): " + vmNetworkStat.getBytesReceived());
                                continue;
                            }

                            if (vmNetworkStat_lock.getCurrentBytesSent() > vmNetworkStat.getBytesSent()) {
                                if (s_logger.isDebugEnabled()) {
                                    s_logger.debug("Sent # of bytes that's less than the last one.  " +
                                            "Assuming something went wrong and persisting it. Host: " + host.getName() + " . VM: " + vmNetworkStat.getVmName() +
                                            " Reported: " + vmNetworkStat.getBytesSent() + " Stored: " + vmNetworkStat_lock.getCurrentBytesSent());
                                }
                                vmNetworkStat_lock.setNetBytesSent(vmNetworkStat_lock.getNetBytesSent() + vmNetworkStat_lock.getCurrentBytesSent());
                            }
                            vmNetworkStat_lock.setCurrentBytesSent(vmNetworkStat.getBytesSent());

                            if (vmNetworkStat_lock.getCurrentBytesReceived() > vmNetworkStat.getBytesReceived()) {
                                if (s_logger.isDebugEnabled()) {
                                    s_logger.debug("Received # of bytes that's less than the last one.  " +
                                            "Assuming something went wrong and persisting it. Host: " + host.getName() + " . VM: " + vmNetworkStat.getVmName() +
                                            " Reported: " + vmNetworkStat.getBytesReceived() + " Stored: " + vmNetworkStat_lock.getCurrentBytesReceived());
                                }
                                vmNetworkStat_lock.setNetBytesReceived(vmNetworkStat_lock.getNetBytesReceived() + vmNetworkStat_lock.getCurrentBytesReceived());
                            }
                            vmNetworkStat_lock.setCurrentBytesReceived(vmNetworkStat.getBytesReceived());

                            if (! _dailyOrHourly) {
                                //update agg bytes
                                vmNetworkStat_lock.setAggBytesReceived(vmNetworkStat_lock.getNetBytesReceived() + vmNetworkStat_lock.getCurrentBytesReceived());
                                vmNetworkStat_lock.setAggBytesSent(vmNetworkStat_lock.getNetBytesSent() + vmNetworkStat_lock.getCurrentBytesSent());
                            }

                            _userStatsDao.update(vmNetworkStat_lock.getId(), vmNetworkStat_lock);
                        }
                    }
                });
            } catch (Exception e) {
                s_logger.warn("Unable to update vm network statistics for vm: " + userVm.getId() + " from host: " + hostId, e);
            }
        }
    }

    protected String validateUserData(String userData, HTTPMethod httpmethod) {
        byte[] decodedUserData = null;
        if (userData != null) {
            if (!Base64.isBase64(userData)) {
                throw new InvalidParameterValueException("User data is not base64 encoded");
            }
            // If GET, use 4K. If POST, support upto 32K.
            if (httpmethod.equals(HTTPMethod.GET)) {
                if (userData.length() >= MAX_HTTP_GET_LENGTH) {
                    throw new InvalidParameterValueException("User data is too long for an http GET request");
                }
                decodedUserData = Base64.decodeBase64(userData.getBytes());
                if (decodedUserData.length > MAX_HTTP_GET_LENGTH) {
                    throw new InvalidParameterValueException("User data is too long for GET request");
                }
            } else if (httpmethod.equals(HTTPMethod.POST)) {
                if (userData.length() >= MAX_HTTP_POST_LENGTH) {
                    throw new InvalidParameterValueException("User data is too long for an http POST request");
                }
                decodedUserData = Base64.decodeBase64(userData.getBytes());
                if (decodedUserData.length > MAX_HTTP_POST_LENGTH) {
                    throw new InvalidParameterValueException("User data is too long for POST request");
                }
            }

            if (decodedUserData == null || decodedUserData.length < 1) {
                throw new InvalidParameterValueException("User data is too short");
            }
            // Re-encode so that the '=' paddings are added if necessary since 'isBase64' does not require it, but python does on the VR.
            return Base64.encodeBase64String(decodedUserData);
        }
        return null;
    }

    @Override
    @ActionEvent(eventType = EventTypes.EVENT_VM_CREATE, eventDescription = "starting Vm", async = true)
    public UserVm startVirtualMachine(DeployVMCmd cmd) throws ResourceUnavailableException, InsufficientCapacityException, ConcurrentOperationException {
        return startVirtualMachine(cmd, null, cmd.getDeploymentPlanner());
    }

    protected UserVm startVirtualMachine(DeployVMCmd cmd, Map<VirtualMachineProfile.Param, Object> additonalParams, String deploymentPlannerToUse) throws ResourceUnavailableException,
            InsufficientCapacityException, ConcurrentOperationException {

        long vmId = cmd.getEntityId();
        Long hostId = cmd.getHostId();
        UserVmVO vm = _vmDao.findById(vmId);

        Pair<UserVmVO, Map<VirtualMachineProfile.Param, Object>> vmParamPair = null;
        try {
            vmParamPair = startVirtualMachine(vmId, hostId, additonalParams, deploymentPlannerToUse);
            vm = vmParamPair.first();

            // At this point VM should be in "Running" state
            UserVmVO tmpVm = _vmDao.findById(vm.getId());
            if (!tmpVm.getState().equals(State.Running)) {
                // Some other thread changed state of VM, possibly vmsync
                s_logger.error("VM " + tmpVm + " unexpectedly went to " + tmpVm.getState() + " state");
                throw new ConcurrentOperationException("Failed to deploy VM "+vm);
            }
        } finally {
            updateVmStateForFailedVmCreation(vm.getId(), hostId);
        }

        // Check that the password was passed in and is valid
        VMTemplateVO template = _templateDao.findByIdIncludingRemoved(vm.getTemplateId());
        if (template.getEnablePassword()) {
            // this value is not being sent to the backend; need only for api
            // display purposes
            vm.setPassword((String)vmParamPair.second().get(VirtualMachineProfile.Param.VmPassword));
        }

        return vm;
    }

    @Override
    public boolean finalizeVirtualMachineProfile(VirtualMachineProfile profile, DeployDestination dest, ReservationContext context) {
        UserVmVO vm = _vmDao.findById(profile.getId());
        Map<String, String> details = _vmDetailsDao.listDetailsKeyPairs(vm.getId());
        vm.setDetails(details);


        // add userdata info into vm profile
        Nic defaultNic = _networkModel.getDefaultNic(vm.getId());
        if(defaultNic != null) {
            Network network = _networkModel.getNetwork(defaultNic.getNetworkId());
            if (_networkModel.isSharedNetworkWithoutServices(network.getId())) {
                final String serviceOffering = _serviceOfferingDao.findByIdIncludingRemoved(vm.getId(), vm.getServiceOfferingId()).getDisplayText();
                final String zoneName = _dcDao.findById(vm.getDataCenterId()).getName();
                boolean isWindows = _guestOSCategoryDao.findById(_guestOSDao.findById(vm.getGuestOSId()).getCategoryId()).getName().equalsIgnoreCase("Windows");

                List<String[]> vmData = _networkModel.generateVmData(vm.getUserData(), serviceOffering, zoneName, vm.getInstanceName(), vm.getId(),
                        (String) profile.getParameter(VirtualMachineProfile.Param.VmSshPubKey), (String) profile.getParameter(VirtualMachineProfile.Param.VmPassword), isWindows);
                String vmName = vm.getInstanceName();
                String configDriveIsoRootFolder = "/tmp";
                String isoFile = configDriveIsoRootFolder + "/" + vmName + "/configDrive/" + vmName + ".iso";
                profile.setVmData(vmData);
                profile.setConfigDriveLabel(VirtualMachineManager.VmConfigDriveLabel.value());
                profile.setConfigDriveIsoRootFolder(configDriveIsoRootFolder);
                profile.setConfigDriveIsoFile(isoFile);
            }
        }



        _templateMgr.prepareIsoForVmProfile(profile);
        return true;
    }

    @Override
    public boolean setupVmForPvlan(boolean add, Long hostId, NicProfile nic) {
        if (!nic.getBroadCastUri().getScheme().equals("pvlan")) {
            return false;
        }
        String op = "add";
        if (!add) {
            // "delete" would remove all the rules(if using ovs) related to this vm
            op = "delete";
        }
        Network network = _networkDao.findById(nic.getNetworkId());
        Host host = _hostDao.findById(hostId);
        String networkTag = _networkModel.getNetworkTag(host.getHypervisorType(), network);
        PvlanSetupCommand cmd = PvlanSetupCommand.createVmSetup(op, nic.getBroadCastUri(), networkTag, nic.getMacAddress());
        Answer answer = null;
        try {
            answer = _agentMgr.send(hostId, cmd);
        } catch (OperationTimedoutException e) {
            s_logger.warn("Timed Out", e);
            return false;
        } catch (AgentUnavailableException e) {
            s_logger.warn("Agent Unavailable ", e);
            return false;
        }

        boolean result = true;
        if (answer == null || !answer.getResult()) {
            result = false;
        }
        return result;
    }

    @Override
    public boolean finalizeDeployment(Commands cmds, VirtualMachineProfile profile, DeployDestination dest, ReservationContext context) {
        UserVmVO userVm = _vmDao.findById(profile.getId());
        List<NicVO> nics = _nicDao.listByVmId(userVm.getId());
        for (NicVO nic : nics) {
            NetworkVO network = _networkDao.findById(nic.getNetworkId());
            if (network.getTrafficType() == TrafficType.Guest || network.getTrafficType() == TrafficType.Public) {
                userVm.setPrivateIpAddress(nic.getIPv4Address());
                userVm.setPrivateMacAddress(nic.getMacAddress());
                _vmDao.update(userVm.getId(), userVm);
            }
        }

        List<VolumeVO> volumes = _volsDao.findByInstance(userVm.getId());
        VmDiskStatisticsVO diskstats = null;
        for (VolumeVO volume : volumes) {
            diskstats = _vmDiskStatsDao.findBy(userVm.getAccountId(), userVm.getDataCenterId(), userVm.getId(), volume.getId());
            if (diskstats == null) {
                diskstats = new VmDiskStatisticsVO(userVm.getAccountId(), userVm.getDataCenterId(), userVm.getId(), volume.getId());
               _vmDiskStatsDao.persist(diskstats);
            }
        }

        finalizeCommandsOnStart(cmds, profile);
        return true;
    }

    @Override
    public boolean finalizeCommandsOnStart(Commands cmds, VirtualMachineProfile profile) {
        UserVmVO vm = _vmDao.findById(profile.getId());
        List<VMSnapshotVO> vmSnapshots = _vmSnapshotDao.findByVm(vm.getId());
        RestoreVMSnapshotCommand command = _vmSnapshotMgr.createRestoreCommand(vm, vmSnapshots);
        if (command != null)
            cmds.addCommand("restoreVMSnapshot", command);
        return true;
    }

    @Override
    public boolean  finalizeStart(VirtualMachineProfile profile, long hostId, Commands cmds, ReservationContext context) {
        UserVmVO vm = _vmDao.findById(profile.getId());

        Answer[] answersToCmds = cmds.getAnswers();
        if (answersToCmds == null) {
            if (s_logger.isDebugEnabled()) {
                s_logger.debug("Returning from finalizeStart() since there are no answers to read");
            }
            return true;
        }
        Answer startAnswer = cmds.getAnswer(StartAnswer.class);
        String returnedIp = null;
        String originalIp = null;
        if (startAnswer != null) {
            StartAnswer startAns = (StartAnswer)startAnswer;
            VirtualMachineTO vmTO = startAns.getVirtualMachine();
            for (NicTO nicTO : vmTO.getNics()) {
                if (nicTO.getType() == TrafficType.Guest) {
                    returnedIp = nicTO.getIp();
                }
            }
        }

        List<NicVO> nics = _nicDao.listByVmId(vm.getId());
        NicVO guestNic = null;
        NetworkVO guestNetwork = null;
        for (NicVO nic : nics) {
            NetworkVO network = _networkDao.findById(nic.getNetworkId());
            long isDefault = (nic.isDefaultNic()) ? 1 : 0;
            UsageEventUtils.publishUsageEvent(EventTypes.EVENT_NETWORK_OFFERING_ASSIGN, vm.getAccountId(), vm.getDataCenterId(), vm.getId(), Long.toString(nic.getId()),
                    network.getNetworkOfferingId(), null, isDefault, VirtualMachine.class.getName(), vm.getUuid(), vm.isDisplay());
            if (network.getTrafficType() == TrafficType.Guest) {
                originalIp = nic.getIPv4Address();
                guestNic = nic;
                guestNetwork = network;
                // In vmware, we will be effecting pvlan settings in portgroups in StartCommand.
                if (profile.getHypervisorType() != HypervisorType.VMware) {
                    if (nic.getBroadcastUri().getScheme().equals("pvlan")) {
                        NicProfile nicProfile = new NicProfile(nic, network, nic.getBroadcastUri(), nic.getIsolationUri(), 0, false, "pvlan-nic");
                        if (!setupVmForPvlan(true, hostId, nicProfile)) {
                            return false;
                        }
                    }
                }
        }
        }
        boolean ipChanged = false;
        if (originalIp != null && !originalIp.equalsIgnoreCase(returnedIp)) {
            if (returnedIp != null && guestNic != null) {
                guestNic.setIPv4Address(returnedIp);
                ipChanged = true;
            }
        }
        if (returnedIp != null && !returnedIp.equalsIgnoreCase(originalIp)) {
            if (guestNic != null) {
                guestNic.setIPv4Address(returnedIp);
                ipChanged = true;
            }
        }
        if (ipChanged) {
            _dcDao.findById(vm.getDataCenterId());
            UserVmVO userVm = _vmDao.findById(profile.getId());
            // dc.getDhcpProvider().equalsIgnoreCase(Provider.ExternalDhcpServer.getName())
            if (_ntwkSrvcDao.canProviderSupportServiceInNetwork(guestNetwork.getId(), Service.Dhcp, Provider.ExternalDhcpServer)) {
                _nicDao.update(guestNic.getId(), guestNic);
                userVm.setPrivateIpAddress(guestNic.getIPv4Address());
                _vmDao.update(userVm.getId(), userVm);

                s_logger.info("Detected that ip changed in the answer, updated nic in the db with new ip " + returnedIp);
            }
        }

        // get system ip and create static nat rule for the vm
        try {
            _rulesMgr.getSystemIpAndEnableStaticNatForVm(profile.getVirtualMachine(), false);
        } catch (Exception ex) {
            s_logger.warn("Failed to get system ip and enable static nat for the vm " + profile.getVirtualMachine() + " due to exception ", ex);
            return false;
        }

        Answer answer = cmds.getAnswer("restoreVMSnapshot");
        if (answer != null && answer instanceof RestoreVMSnapshotAnswer) {
            RestoreVMSnapshotAnswer restoreVMSnapshotAnswer = (RestoreVMSnapshotAnswer) answer;
            if (restoreVMSnapshotAnswer == null || !restoreVMSnapshotAnswer.getResult()) {
                s_logger.warn("Unable to restore the vm snapshot from image file to the VM: " + restoreVMSnapshotAnswer.getDetails());
            }
        }

        final VirtualMachineProfile vmProfile = profile;
        Transaction.execute(new TransactionCallbackNoReturn() {
            @Override
            public void doInTransactionWithoutResult(TransactionStatus status) {
                final UserVmVO vm = _vmDao.findById(vmProfile.getId());
                final List<NicVO> nics = _nicDao.listByVmId(vm.getId());
                for (NicVO nic : nics) {
                    Network network = _networkModel.getNetwork(nic.getNetworkId());
                    if (_networkModel.isSharedNetworkWithoutServices(network.getId())) {
                        vmIdCountMap.put(nic.getId(), new VmAndCountDetails(nic.getInstanceId(), VmIpFetchTrialMax.value()));
                    }
                }
            }
        });

        return true;
    }

    @Override
    public void finalizeExpunge(VirtualMachine vm) {
    }

    @Override
    @ActionEvent(eventType = EventTypes.EVENT_VM_STOP, eventDescription = "stopping Vm", async = true)
    public UserVm stopVirtualMachine(long vmId, boolean forced) throws ConcurrentOperationException {
        // Input validation
        Account caller = CallContext.current().getCallingAccount();
        Long userId = CallContext.current().getCallingUserId();

        // if account is removed, return error
        if (caller != null && caller.getRemoved() != null) {
            throw new PermissionDeniedException("The account " + caller.getUuid() + " is removed");
        }

        UserVmVO vm = _vmDao.findById(vmId);
        if (vm == null) {
            throw new InvalidParameterValueException("unable to find a virtual machine with id " + vmId);
        }

        _userDao.findById(userId);
        boolean status = false;
        try {
            VirtualMachineEntity vmEntity = _orchSrvc.getVirtualMachine(vm.getUuid());

            if(forced) {
                status = vmEntity.stopForced(Long.toString(userId));
            } else {
                status = vmEntity.stop(Long.toString(userId));
            }
            if (status) {
               return _vmDao.findById(vmId);
            } else {
               return null;
            }
        } catch (ResourceUnavailableException e) {
            throw new CloudRuntimeException("Unable to contact the agent to stop the virtual machine " + vm, e);
        } catch (CloudException e) {
            throw new CloudRuntimeException("Unable to contact the agent to stop the virtual machine " + vm, e);
        }
    }

    @Override
    public void finalizeStop(VirtualMachineProfile profile, Answer answer) {
        VirtualMachine vm = profile.getVirtualMachine();
        // release elastic IP here
        IPAddressVO ip = _ipAddressDao.findByAssociatedVmId(profile.getId());
        if (ip != null && ip.getSystem()) {
            CallContext ctx = CallContext.current();
            try {
                long networkId = ip.getAssociatedWithNetworkId();
                Network guestNetwork = _networkDao.findById(networkId);
                NetworkOffering offering = _entityMgr.findById(NetworkOffering.class, guestNetwork.getNetworkOfferingId());
                assert (offering.getAssociatePublicIP() == true) : "User VM should not have system owned public IP associated with it when offering configured not to associate public IP.";
                _rulesMgr.disableStaticNat(ip.getId(), ctx.getCallingAccount(), ctx.getCallingUserId(), true);
            } catch (Exception ex) {
                s_logger.warn("Failed to disable static nat and release system ip " + ip + " as a part of vm " + profile.getVirtualMachine() + " stop due to exception ", ex);
            }
        }

        List<NicVO> nics = _nicDao.listByVmId(vm.getId());
        for (NicVO nic : nics) {
            NetworkVO network = _networkDao.findById(nic.getNetworkId());
            if (network.getTrafficType() == TrafficType.Guest) {
                if (nic.getBroadcastUri() != null && nic.getBroadcastUri().getScheme().equals("pvlan")) {
                    NicProfile nicProfile = new NicProfile(nic, network, nic.getBroadcastUri(), nic.getIsolationUri(), 0, false, "pvlan-nic");
                    setupVmForPvlan(false, vm.getHostId(), nicProfile);
                }
            }
        }
    }

    @Override
    public Pair<UserVmVO, Map<VirtualMachineProfile.Param, Object>> startVirtualMachine(long vmId, Long hostId, Map<VirtualMachineProfile.Param, Object> additionalParams, String deploymentPlannerToUse)
            throws ConcurrentOperationException, ResourceUnavailableException, InsufficientCapacityException {
        // Input validation
        Account callerAccount = CallContext.current().getCallingAccount();
        UserVO callerUser = _userDao.findById(CallContext.current().getCallingUserId());

        // if account is removed, return error
        if (callerAccount != null && callerAccount.getRemoved() != null) {
            throw new InvalidParameterValueException("The account " + callerAccount.getId() + " is removed");
        }

        UserVmVO vm = _vmDao.findById(vmId);
        if (vm == null) {
            throw new InvalidParameterValueException("unable to find a virtual machine with id " + vmId);
        }

        _accountMgr.checkAccess(callerAccount, null, true, vm);

        Account owner = _accountDao.findById(vm.getAccountId());

        if (owner == null) {
            throw new InvalidParameterValueException("The owner of " + vm + " does not exist: " + vm.getAccountId());
        }

        if (owner.getState() == Account.State.disabled) {
            throw new PermissionDeniedException("The owner of " + vm + " is disabled: " + vm.getAccountId());
        }

        Host destinationHost = null;
        if (hostId != null) {
            Account account = CallContext.current().getCallingAccount();
            if (!_accountService.isRootAdmin(account.getId())) {
                throw new PermissionDeniedException(
                        "Parameter hostid can only be specified by a Root Admin, permission denied");
            }
            destinationHost = _hostDao.findById(hostId);
            if (destinationHost == null) {
                throw new InvalidParameterValueException("Unable to find the host to deploy the VM, host id=" + hostId);
            }
        }

        // check if vm is security group enabled
        if (_securityGroupMgr.isVmSecurityGroupEnabled(vmId) && _securityGroupMgr.getSecurityGroupsForVm(vmId).isEmpty()
                && !_securityGroupMgr.isVmMappedToDefaultSecurityGroup(vmId) && _networkModel.canAddDefaultSecurityGroup()) {
            // if vm is not mapped to security group, create a mapping
            if (s_logger.isDebugEnabled()) {
                s_logger.debug("Vm " + vm + " is security group enabled, but not mapped to default security group; creating the mapping automatically");
            }

            SecurityGroup defaultSecurityGroup = _securityGroupMgr.getDefaultSecurityGroup(vm.getAccountId());
            if (defaultSecurityGroup != null) {
                List<Long> groupList = new ArrayList<Long>();
                groupList.add(defaultSecurityGroup.getId());
                _securityGroupMgr.addInstanceToGroups(vmId, groupList);
            }
        }

        DataCenterDeployment plan = null;
        boolean deployOnGivenHost = false;
        if (destinationHost != null) {
            s_logger.debug("Destination Host to deploy the VM is specified, specifying a deployment plan to deploy the VM");
            plan = new DataCenterDeployment(vm.getDataCenterId(), destinationHost.getPodId(), destinationHost.getClusterId(), destinationHost.getId(), null, null);
            if (!AllowDeployVmIfGivenHostFails.value()) {
                deployOnGivenHost = true;
            }
        }

        // Set parameters
        Map<VirtualMachineProfile.Param, Object> params = null;
        VMTemplateVO template = null;
        if (vm.isUpdateParameters()) {
            _vmDao.loadDetails(vm);
            // Check that the password was passed in and is valid
            template = _templateDao.findByIdIncludingRemoved(vm.getTemplateId());

            String password = "saved_password";
            if (template.getEnablePassword()) {
                if (vm.getDetail("password") != null) {
                    password = DBEncryptionUtil.decrypt(vm.getDetail("password"));
                 } else {
                    password = _mgr.generateRandomPassword();
                 }
            }

            if (!validPassword(password)) {
                throw new InvalidParameterValueException("A valid password for this virtual machine was not provided.");
            }

            // Check if an SSH key pair was selected for the instance and if so
            // use it to encrypt & save the vm password
            encryptAndStorePassword(vm, password);

            params = new HashMap<VirtualMachineProfile.Param, Object>();
            if (additionalParams != null) {
                params.putAll(additionalParams);
            }
            params.put(VirtualMachineProfile.Param.VmPassword, password);
        }

        VirtualMachineEntity vmEntity = _orchSrvc.getVirtualMachine(vm.getUuid());

        DeploymentPlanner planner = null;
        if (deploymentPlannerToUse != null) {
            // if set to null, the deployment planner would be later figured out either from global config var, or from
            // the service offering
            planner = _planningMgr.getDeploymentPlannerByName(deploymentPlannerToUse);
            if (planner == null) {
                throw new InvalidParameterValueException("Can't find a planner by name " + deploymentPlannerToUse);
            }
        }

        String reservationId = vmEntity.reserve(planner, plan, new ExcludeList(), Long.toString(callerUser.getId()));
        vmEntity.deploy(reservationId, Long.toString(callerUser.getId()), params, deployOnGivenHost);

        Pair<UserVmVO, Map<VirtualMachineProfile.Param, Object>> vmParamPair = new Pair(vm, params);
        if (vm != null && vm.isUpdateParameters()) {
            // this value is not being sent to the backend; need only for api
            // display purposes
            if (template.getEnablePassword()) {
                vm.setPassword((String)vmParamPair.second().get(VirtualMachineProfile.Param.VmPassword));
                vm.setUpdateParameters(false);
                if (vm.getDetail("password") != null) {
                    _vmDetailsDao.remove(_vmDetailsDao.findDetail(vm.getId(), "password").getId());
                }
                _vmDao.update(vm.getId(), vm);
            }
        }

        return vmParamPair;
    }

    @Override
    public UserVm destroyVm(long vmId, boolean expunge) throws ResourceUnavailableException, ConcurrentOperationException {
        // Account caller = CallContext.current().getCallingAccount();
        // Long userId = CallContext.current().getCallingUserId();
        Long userId = 2L;

        // Verify input parameters
        UserVmVO vm = _vmDao.findById(vmId);
        if (vm == null || vm.getRemoved() != null) {
            InvalidParameterValueException ex = new InvalidParameterValueException("Unable to find a virtual machine with specified vmId");
            throw ex;
        }

        if (vm.getState() == State.Destroyed || vm.getState() == State.Expunging) {
            s_logger.trace("Vm id=" + vmId + " is already destroyed");
            return vm;
        }

        boolean status;
        State vmState = vm.getState();

        try {
            VirtualMachineEntity vmEntity = _orchSrvc.getVirtualMachine(vm.getUuid());
            status = vmEntity.destroy(Long.toString(userId), expunge);
        } catch (CloudException e) {
            CloudRuntimeException ex = new CloudRuntimeException("Unable to destroy with specified vmId", e);
            ex.addProxyObject(vm.getUuid(), "vmId");
            throw ex;
        }

        if (status) {
            // Mark the account's volumes as destroyed
            List<VolumeVO> volumes = _volsDao.findByInstance(vmId);
            for (VolumeVO volume : volumes) {
                if (volume.getVolumeType().equals(Volume.Type.ROOT)) {
                    UsageEventUtils.publishUsageEvent(EventTypes.EVENT_VOLUME_DELETE, volume.getAccountId(), volume.getDataCenterId(), volume.getId(), volume.getName(),
                            Volume.class.getName(), volume.getUuid(), volume.isDisplayVolume());
                }
            }

            if (vmState != State.Error) {
                // Get serviceOffering for Virtual Machine
                ServiceOfferingVO offering = _serviceOfferingDao.findByIdIncludingRemoved(vm.getId(), vm.getServiceOfferingId());

                //Update Resource Count for the given account
                resourceCountDecrement(vm.getAccountId(), vm.isDisplayVm(), new Long(offering.getCpu()), new Long(offering.getRamSize()));
            }
            return _vmDao.findById(vmId);
        } else {
            CloudRuntimeException ex = new CloudRuntimeException("Failed to destroy vm with specified vmId");
            ex.addProxyObject(vm.getUuid(), "vmId");
            throw ex;
        }

    }

    @Override
    public void collectVmDiskStatistics(final UserVm userVm) {
        // support KVM only util 2013.06.25
        if (!userVm.getHypervisorType().equals(HypervisorType.KVM))
            return;
        s_logger.debug("Collect vm disk statistics from host before stopping Vm");
        long hostId = userVm.getHostId();
        List<String> vmNames = new ArrayList<String>();
        vmNames.add(userVm.getInstanceName());
        final HostVO host = _hostDao.findById(hostId);

        GetVmDiskStatsAnswer diskStatsAnswer = null;
        try {
            diskStatsAnswer = (GetVmDiskStatsAnswer)_agentMgr.easySend(hostId, new GetVmDiskStatsCommand(vmNames, host.getGuid(), host.getName()));
        } catch (Exception e) {
            s_logger.warn("Error while collecting disk stats for vm: " + userVm.getInstanceName() + " from host: " + host.getName(), e);
            return;
        }
        if (diskStatsAnswer != null) {
            if (!diskStatsAnswer.getResult()) {
                s_logger.warn("Error while collecting disk stats vm: " + userVm.getInstanceName() + " from host: " + host.getName() + "; details: " + diskStatsAnswer.getDetails());
                return;
            }
            try {
                final GetVmDiskStatsAnswer diskStatsAnswerFinal = diskStatsAnswer;
                Transaction.execute(new TransactionCallbackNoReturn() {
                    @Override
                    public void doInTransactionWithoutResult(TransactionStatus status) {
                        HashMap<String, List<VmDiskStatsEntry>> vmDiskStatsByName = diskStatsAnswerFinal.getVmDiskStatsMap();
                        if (vmDiskStatsByName == null)
                            return;
                        List<VmDiskStatsEntry> vmDiskStats = vmDiskStatsByName.get(userVm.getInstanceName());
                        if (vmDiskStats == null)
                            return;

                        for (VmDiskStatsEntry vmDiskStat : vmDiskStats) {
                            SearchCriteria<VolumeVO> sc_volume = _volsDao.createSearchCriteria();
                            sc_volume.addAnd("path", SearchCriteria.Op.EQ, vmDiskStat.getPath());
                            List<VolumeVO> volumes = _volsDao.search(sc_volume, null);
                            if ((volumes == null) || (volumes.size() == 0))
                                break;
                            VolumeVO volume = volumes.get(0);
                            VmDiskStatisticsVO previousVmDiskStats = _vmDiskStatsDao.findBy(userVm.getAccountId(), userVm.getDataCenterId(), userVm.getId(), volume.getId());
                            VmDiskStatisticsVO vmDiskStat_lock = _vmDiskStatsDao.lock(userVm.getAccountId(), userVm.getDataCenterId(), userVm.getId(), volume.getId());

                            if ((vmDiskStat.getIORead() == 0) && (vmDiskStat.getIOWrite() == 0) && (vmDiskStat.getBytesRead() == 0) && (vmDiskStat.getBytesWrite() == 0)) {
                                s_logger.debug("Read/Write of IO and Bytes are both 0. Not updating vm_disk_statistics");
                                continue;
                            }

                            if (vmDiskStat_lock == null) {
                                s_logger.warn("unable to find vm disk stats from host for account: " + userVm.getAccountId() + " with vmId: " + userVm.getId() + " and volumeId:"
                                        + volume.getId());
                                continue;
                            }

                            if (previousVmDiskStats != null
                                    && ((previousVmDiskStats.getCurrentIORead() != vmDiskStat_lock.getCurrentIORead()) || ((previousVmDiskStats.getCurrentIOWrite() != vmDiskStat_lock
                                            .getCurrentIOWrite())
                                            || (previousVmDiskStats.getCurrentBytesRead() != vmDiskStat_lock.getCurrentBytesRead()) || (previousVmDiskStats
                                            .getCurrentBytesWrite() != vmDiskStat_lock.getCurrentBytesWrite())))) {
                                s_logger.debug("vm disk stats changed from the time GetVmDiskStatsCommand was sent. " + "Ignoring current answer. Host: " + host.getName()
                                        + " . VM: " + vmDiskStat.getVmName() + " IO Read: " + vmDiskStat.getIORead() + " IO Write: " + vmDiskStat.getIOWrite() + " Bytes Read: "
                                        + vmDiskStat.getBytesRead() + " Bytes Write: " + vmDiskStat.getBytesWrite());
                                continue;
                            }

                            if (vmDiskStat_lock.getCurrentIORead() > vmDiskStat.getIORead()) {
                                if (s_logger.isDebugEnabled()) {
                                    s_logger.debug("Read # of IO that's less than the last one.  " + "Assuming something went wrong and persisting it. Host: " + host.getName()
                                            + " . VM: " + vmDiskStat.getVmName() + " Reported: " + vmDiskStat.getIORead() + " Stored: " + vmDiskStat_lock.getCurrentIORead());
                                }
                                vmDiskStat_lock.setNetIORead(vmDiskStat_lock.getNetIORead() + vmDiskStat_lock.getCurrentIORead());
                            }
                            vmDiskStat_lock.setCurrentIORead(vmDiskStat.getIORead());
                            if (vmDiskStat_lock.getCurrentIOWrite() > vmDiskStat.getIOWrite()) {
                                if (s_logger.isDebugEnabled()) {
                                    s_logger.debug("Write # of IO that's less than the last one.  " + "Assuming something went wrong and persisting it. Host: " + host.getName()
                                            + " . VM: " + vmDiskStat.getVmName() + " Reported: " + vmDiskStat.getIOWrite() + " Stored: " + vmDiskStat_lock.getCurrentIOWrite());
                                }
                                vmDiskStat_lock.setNetIOWrite(vmDiskStat_lock.getNetIOWrite() + vmDiskStat_lock.getCurrentIOWrite());
                            }
                            vmDiskStat_lock.setCurrentIOWrite(vmDiskStat.getIOWrite());
                            if (vmDiskStat_lock.getCurrentBytesRead() > vmDiskStat.getBytesRead()) {
                                if (s_logger.isDebugEnabled()) {
                                    s_logger.debug("Read # of Bytes that's less than the last one.  " + "Assuming something went wrong and persisting it. Host: " + host.getName()
                                            + " . VM: " + vmDiskStat.getVmName() + " Reported: " + vmDiskStat.getBytesRead() + " Stored: " + vmDiskStat_lock.getCurrentBytesRead());
                                }
                                vmDiskStat_lock.setNetBytesRead(vmDiskStat_lock.getNetBytesRead() + vmDiskStat_lock.getCurrentBytesRead());
                            }
                            vmDiskStat_lock.setCurrentBytesRead(vmDiskStat.getBytesRead());
                            if (vmDiskStat_lock.getCurrentBytesWrite() > vmDiskStat.getBytesWrite()) {
                                if (s_logger.isDebugEnabled()) {
                                    s_logger.debug("Write # of Bytes that's less than the last one.  " + "Assuming something went wrong and persisting it. Host: " + host.getName()
                                            + " . VM: " + vmDiskStat.getVmName() + " Reported: " + vmDiskStat.getBytesWrite() + " Stored: "
                                            + vmDiskStat_lock.getCurrentBytesWrite());
                                }
                                vmDiskStat_lock.setNetBytesWrite(vmDiskStat_lock.getNetBytesWrite() + vmDiskStat_lock.getCurrentBytesWrite());
                            }
                            vmDiskStat_lock.setCurrentBytesWrite(vmDiskStat.getBytesWrite());

                            if (!_dailyOrHourly) {
                                //update agg bytes
                                vmDiskStat_lock.setAggIORead(vmDiskStat_lock.getNetIORead() + vmDiskStat_lock.getCurrentIORead());
                                vmDiskStat_lock.setAggIOWrite(vmDiskStat_lock.getNetIOWrite() + vmDiskStat_lock.getCurrentIOWrite());
                                vmDiskStat_lock.setAggBytesRead(vmDiskStat_lock.getNetBytesRead() + vmDiskStat_lock.getCurrentBytesRead());
                                vmDiskStat_lock.setAggBytesWrite(vmDiskStat_lock.getNetBytesWrite() + vmDiskStat_lock.getCurrentBytesWrite());
                            }

                            _vmDiskStatsDao.update(vmDiskStat_lock.getId(), vmDiskStat_lock);
                        }
                    }
                });
            } catch (Exception e) {
                s_logger.warn("Unable to update vm disk statistics for vm: " + userVm.getId() + " from host: " + hostId, e);
            }
        }
    }

    @Override
    @ActionEvent(eventType = EventTypes.EVENT_VM_EXPUNGE, eventDescription = "expunging Vm", async = true)
    public UserVm expungeVm(long vmId) throws ResourceUnavailableException, ConcurrentOperationException {
        Account caller = CallContext.current().getCallingAccount();
        Long userId = caller.getId();

        // Verify input parameters
        UserVmVO vm = _vmDao.findById(vmId);
        if (vm == null) {
            InvalidParameterValueException ex = new InvalidParameterValueException("Unable to find a virtual machine with specified vmId");
            ex.addProxyObject(String.valueOf(vmId), "vmId");
            throw ex;
        }

        if (vm.getRemoved() != null) {
            s_logger.trace("Vm id=" + vmId + " is already expunged");
            return vm;
        }

        if (!(vm.getState() == State.Destroyed || vm.getState() == State.Expunging || vm.getState() == State.Error)) {
            CloudRuntimeException ex = new CloudRuntimeException("Please destroy vm with specified vmId before expunge");
            ex.addProxyObject(String.valueOf(vmId), "vmId");
            throw ex;
        }

        // When trying to expunge, permission is denied when the caller is not an admin and the AllowUserExpungeRecoverVm is false for the caller.
        if (!_accountMgr.isAdmin(userId) && !AllowUserExpungeRecoverVm.valueIn(userId)) {
            throw new PermissionDeniedException("Expunging a vm can only be done by an Admin. Or when the allow.user.expunge.recover.vm key is set.");
        }

        _vmSnapshotMgr.deleteVMSnapshotsFromDB(vmId);

        boolean status;

        status = expunge(vm, userId, caller);
        if (status) {
            return _vmDao.findByIdIncludingRemoved(vmId);
        } else {
            CloudRuntimeException ex = new CloudRuntimeException("Failed to expunge vm with specified vmId");
            ex.addProxyObject(String.valueOf(vmId), "vmId");
            throw ex;
        }

    }

    @Override
    public HypervisorType getHypervisorTypeOfUserVM(long vmId) {
        UserVmVO userVm = _vmDao.findById(vmId);
        if (userVm == null) {
            InvalidParameterValueException ex = new InvalidParameterValueException("unable to find a virtual machine with specified id");
            ex.addProxyObject(String.valueOf(vmId), "vmId");
            throw ex;
        }

        return userVm.getHypervisorType();
    }

    @Override
    public UserVm createVirtualMachine(DeployVMCmd cmd) throws InsufficientCapacityException, ResourceUnavailableException, ConcurrentOperationException,
            StorageUnavailableException, ResourceAllocationException {
        //Verify that all objects exist before passing them to the service
        Account owner = _accountService.getActiveAccountById(cmd.getEntityOwnerId());

        verifyDetails(cmd.getDetails());

        Long zoneId = cmd.getZoneId();

        DataCenter zone = _entityMgr.findById(DataCenter.class, zoneId);
        if (zone == null) {
            throw new InvalidParameterValueException("Unable to find zone by id=" + zoneId);
        }

        Long serviceOfferingId = cmd.getServiceOfferingId();

        ServiceOffering serviceOffering = _entityMgr.findById(ServiceOffering.class, serviceOfferingId);
        if (serviceOffering == null) {
            throw new InvalidParameterValueException("Unable to find service offering: " + serviceOfferingId);
        }

        Long templateId = cmd.getTemplateId();

        if (!serviceOffering.isDynamic()) {
            for(String detail: cmd.getDetails().keySet()) {
                if(detail.equalsIgnoreCase(VmDetailConstants.CPU_NUMBER) || detail.equalsIgnoreCase(VmDetailConstants.CPU_SPEED) || detail.equalsIgnoreCase(VmDetailConstants.MEMORY)) {
                    throw new InvalidParameterValueException("cpuNumber or cpuSpeed or memory should not be specified for static service offering");
                }
            }
        }

        VirtualMachineTemplate template = _entityMgr.findById(VirtualMachineTemplate.class, templateId);
        // Make sure a valid template ID was specified
        if (template == null) {
            throw new InvalidParameterValueException("Unable to use template " + templateId);
        }

        Long diskOfferingId = cmd.getDiskOfferingId();
        DiskOffering diskOffering = null;
        if (diskOfferingId != null) {
            diskOffering = _entityMgr.findById(DiskOffering.class, diskOfferingId);
            if (diskOffering == null) {
                throw new InvalidParameterValueException("Unable to find disk offering " + diskOfferingId);
            }
        }

        if (!zone.isLocalStorageEnabled()) {
            if (serviceOffering.getUseLocalStorage()) {
                throw new InvalidParameterValueException("Zone is not configured to use local storage but service offering " + serviceOffering.getName() + " uses it");
            }
            if (diskOffering != null && diskOffering.getUseLocalStorage()) {
                throw new InvalidParameterValueException("Zone is not configured to use local storage but disk offering " + diskOffering.getName() + " uses it");
            }
        }

        String ipAddress = cmd.getIpAddress();
        String ip6Address = cmd.getIp6Address();
        String macAddress = cmd.getMacAddress();
        String name = cmd.getName();
        String displayName = cmd.getDisplayName();
        UserVm vm = null;
        IpAddresses addrs = new IpAddresses(ipAddress, ip6Address, macAddress);
        Long size = cmd.getSize();
        String group = cmd.getGroup();
        String userData = cmd.getUserData();
        String sshKeyPairName = cmd.getSSHKeyPairName();
        Boolean displayVm = cmd.getDisplayVm();
        String keyboard = cmd.getKeyboard();
        if (zone.getNetworkType() == NetworkType.Basic) {
            if (cmd.getNetworkIds() != null) {
                throw new InvalidParameterValueException("Can't specify network Ids in Basic zone");
            } else {
                vm = createBasicSecurityGroupVirtualMachine(zone, serviceOffering, template, getSecurityGroupIdList(cmd), owner, name, displayName, diskOfferingId,
                        size , group , cmd.getHypervisor(), cmd.getHttpMethod(), userData , sshKeyPairName , cmd.getIpToNetworkMap(), addrs, displayVm , keyboard , cmd.getAffinityGroupIdList(),
                        cmd.getDetails(), cmd.getCustomId(), cmd.getDhcpOptionsMap());
            }
        } else {
            if (zone.isSecurityGroupEnabled())  {
                vm = createAdvancedSecurityGroupVirtualMachine(zone, serviceOffering, template, cmd.getNetworkIds(), getSecurityGroupIdList(cmd), owner, name,
                        displayName, diskOfferingId, size, group, cmd.getHypervisor(), cmd.getHttpMethod(), userData, sshKeyPairName, cmd.getIpToNetworkMap(), addrs, displayVm, keyboard,
                        cmd.getAffinityGroupIdList(), cmd.getDetails(), cmd.getCustomId(), cmd.getDhcpOptionsMap());

            } else {
                if (cmd.getSecurityGroupIdList() != null && !cmd.getSecurityGroupIdList().isEmpty()) {
                    throw new InvalidParameterValueException("Can't create vm with security groups; security group feature is not enabled per zone");
                }
                vm = createAdvancedVirtualMachine(zone, serviceOffering, template, cmd.getNetworkIds(), owner, name, displayName, diskOfferingId, size, group,
                        cmd.getHypervisor(), cmd.getHttpMethod(), userData, sshKeyPairName, cmd.getIpToNetworkMap(), addrs, displayVm, keyboard, cmd.getAffinityGroupIdList(), cmd.getDetails(),
                        cmd.getCustomId(), cmd.getDhcpOptionsMap());
            }
        }
        return vm;
    }

    private List<Long> getSecurityGroupIdList(SecurityGroupAction cmd) {
        if (cmd.getSecurityGroupNameList() != null && cmd.getSecurityGroupIdList() != null) {
            throw new InvalidParameterValueException("securitygroupids parameter is mutually exclusive with securitygroupnames parameter");
        }

       //transform group names to ids here
       if (cmd.getSecurityGroupNameList() != null) {
            List<Long> securityGroupIds = new ArrayList<Long>();
            for (String groupName : cmd.getSecurityGroupNameList()) {
                SecurityGroup sg = _securityGroupMgr.getSecurityGroup(groupName, cmd.getEntityOwnerId());
                if (sg == null) {
                    throw new InvalidParameterValueException("Unable to find group by name " + groupName);
                } else {
                    securityGroupIds.add(sg.getId());
                }
            }
            return securityGroupIds;
        } else {
            return cmd.getSecurityGroupIdList();
        }
    }

    // this is an opportunity to verify that parameters that came in via the Details Map are OK
    // for example, minIops and maxIops should either both be specified or neither be specified and,
    // if specified, minIops should be <= maxIops
    private void verifyDetails(Map<String,String> details) {
        if (details != null) {
            String minIops = (String)details.get("minIops");
            String maxIops = (String)details.get("maxIops");

            verifyMinAndMaxIops(minIops, maxIops);

            minIops = (String)details.get("minIopsDo");
            maxIops = (String)details.get("maxIopsDo");

            verifyMinAndMaxIops(minIops, maxIops);
        }
    }

    private void verifyMinAndMaxIops(String minIops, String maxIops) {
        if ((minIops != null && maxIops == null) || (minIops == null && maxIops != null)) {
            throw new InvalidParameterValueException("Either 'Min IOPS' and 'Max IOPS' must both be specified or neither be specified.");
        }

        long lMinIops;

        try {
            if (minIops != null) {
                lMinIops = Long.parseLong(minIops);
            }
            else {
                lMinIops = 0;
            }
        }
        catch (NumberFormatException ex) {
            throw new InvalidParameterValueException("'Min IOPS' must be a whole number.");
        }

        long lMaxIops;

        try {
            if (maxIops != null) {
                lMaxIops = Long.parseLong(maxIops);
            }
            else {
                lMaxIops = 0;
            }
        }
        catch (NumberFormatException ex) {
            throw new InvalidParameterValueException("'Max IOPS' must be a whole number.");
        }

        if (lMinIops > lMaxIops) {
            throw new InvalidParameterValueException("'Min IOPS' must be less than or equal to 'Max IOPS'.");
        }
    }

    @Override
    public UserVm getUserVm(long vmId) {
        return _vmDao.findById(vmId);
    }

    @Override
    public VirtualMachine vmStorageMigration(Long vmId, StoragePool destPool) {
        // access check - only root admin can migrate VM
        Account caller = CallContext.current().getCallingAccount();
        if (!_accountMgr.isRootAdmin(caller.getId())) {
            if (s_logger.isDebugEnabled()) {
                s_logger.debug("Caller is not a root admin, permission denied to migrate the VM");
            }
            throw new PermissionDeniedException("No permission to migrate VM, Only Root Admin can migrate a VM!");
        }

        VMInstanceVO vm = _vmInstanceDao.findById(vmId);
        if (vm == null) {
            throw new InvalidParameterValueException("Unable to find the VM by id=" + vmId);
        }

        if (vm.getState() != State.Stopped) {
            InvalidParameterValueException ex = new InvalidParameterValueException("VM is not Stopped, unable to migrate the vm having the specified id");
            ex.addProxyObject(vm.getUuid(), "vmId");
            throw ex;
        }

        if (vm.getType() != VirtualMachine.Type.User) {
            throw new InvalidParameterValueException("can only do storage migration on user vm");
        }

        List<VolumeVO> vols = _volsDao.findByInstance(vm.getId());
        if (vols.size() > 1) {
            throw new InvalidParameterValueException("Data disks attached to the vm, can not migrate. Need to dettach data disks at first");
        }

        // Check that Vm does not have VM Snapshots
        if (_vmSnapshotDao.findByVm(vmId).size() > 0) {
            throw new InvalidParameterValueException("VM's disk cannot be migrated, please remove all the VM Snapshots for this VM");
        }

        HypervisorType destHypervisorType = destPool.getHypervisor();
        if (destHypervisorType == null) {
            destHypervisorType = _clusterDao.findById(
                destPool.getClusterId()).getHypervisorType();
        }

        if (vm.getHypervisorType() != destHypervisorType) {
            throw new InvalidParameterValueException("hypervisor is not compatible: dest: " + destHypervisorType.toString() + ", vm: " + vm.getHypervisorType().toString());
        }
        _itMgr.storageMigration(vm.getUuid(), destPool);
        return _vmDao.findById(vm.getId());

    }

    private boolean isVMUsingLocalStorage(VMInstanceVO vm) {
        boolean usesLocalStorage = false;
        ServiceOfferingVO svcOffering = _serviceOfferingDao.findById(vm.getId(), vm.getServiceOfferingId());
        if (svcOffering.getUseLocalStorage()) {
            usesLocalStorage = true;
        } else {
            List<VolumeVO> volumes = _volsDao.findByInstanceAndType(vm.getId(), Volume.Type.DATADISK);
            for (VolumeVO vol : volumes) {
                DiskOfferingVO diskOffering = _diskOfferingDao.findById(vol.getDiskOfferingId());
                if (diskOffering.getUseLocalStorage()) {
                    usesLocalStorage = true;
                    break;
                }
            }
        }
        return usesLocalStorage;
    }

    @Override
    @ActionEvent(eventType = EventTypes.EVENT_VM_MIGRATE, eventDescription = "migrating VM", async = true)
    public VirtualMachine migrateVirtualMachine(Long vmId, Host destinationHost) throws ResourceUnavailableException, ConcurrentOperationException, ManagementServerException,
            VirtualMachineMigrationException {
        // access check - only root admin can migrate VM
        Account caller = CallContext.current().getCallingAccount();
        if (!_accountMgr.isRootAdmin(caller.getId())) {
            if (s_logger.isDebugEnabled()) {
                s_logger.debug("Caller is not a root admin, permission denied to migrate the VM");
            }
            throw new PermissionDeniedException("No permission to migrate VM, Only Root Admin can migrate a VM!");
        }

        VMInstanceVO vm = _vmInstanceDao.findById(vmId);
        if (vm == null) {
            throw new InvalidParameterValueException("Unable to find the VM by id=" + vmId);
        }
        // business logic
        if (vm.getState() != State.Running) {
            if (s_logger.isDebugEnabled()) {
                s_logger.debug("VM is not Running, unable to migrate the vm " + vm);
            }
            InvalidParameterValueException ex = new InvalidParameterValueException("VM is not Running, unable to migrate the vm with specified id");
            ex.addProxyObject(vm.getUuid(), "vmId");
            throw ex;
        }

        checkIfHostOfVMIsInPrepareForMaintenanceState(vm.getHostId(), vmId, "Migrate");

        if(serviceOfferingDetailsDao.findDetail(vm.getServiceOfferingId(), GPU.Keys.pciDevice.toString()) != null) {
            throw new InvalidParameterValueException("Live Migration of GPU enabled VM is not supported");
        }

        if (!vm.getHypervisorType().equals(HypervisorType.XenServer) && !vm.getHypervisorType().equals(HypervisorType.VMware) && !vm.getHypervisorType().equals(HypervisorType.KVM)
                && !vm.getHypervisorType().equals(HypervisorType.Ovm) && !vm.getHypervisorType().equals(HypervisorType.Hyperv)
                && !vm.getHypervisorType().equals(HypervisorType.LXC) && !vm.getHypervisorType().equals(HypervisorType.Simulator)
                && !vm.getHypervisorType().equals(HypervisorType.Ovm3)) {
            if (s_logger.isDebugEnabled()) {
                s_logger.debug(vm + " is not XenServer/VMware/KVM/Ovm/Hyperv, cannot migrate this VM.");
            }
            throw new InvalidParameterValueException("Unsupported Hypervisor Type for VM migration, we support XenServer/VMware/KVM/Ovm/Hyperv/Ovm3 only");
        }

        if (vm.getType().equals(VirtualMachine.Type.User) && vm.getHypervisorType().equals(HypervisorType.LXC)) {
            throw new InvalidParameterValueException("Unsupported Hypervisor Type for User VM migration, we support XenServer/VMware/KVM/Ovm/Hyperv/Ovm3 only");
        }

        if (isVMUsingLocalStorage(vm)) {
            if (s_logger.isDebugEnabled()) {
                s_logger.debug(vm + " is using Local Storage, cannot migrate this VM.");
            }
            throw new InvalidParameterValueException("Unsupported operation, VM uses Local storage, cannot migrate");
        }

        // check if migrating to same host
        long srcHostId = vm.getHostId();
        if (destinationHost.getId() == srcHostId) {
            throw new InvalidParameterValueException("Cannot migrate VM, VM is already presnt on this host, please specify valid destination host to migrate the VM");
        }

        // check if host is UP
        if (destinationHost.getState() != com.cloud.host.Status.Up || destinationHost.getResourceState() != ResourceState.Enabled) {
            throw new InvalidParameterValueException("Cannot migrate VM, destination host is not in correct state, has status: " + destinationHost.getState() + ", state: "
                            + destinationHost.getResourceState());
        }

        if (vm.getType() != VirtualMachine.Type.User) {
            // for System VMs check that the destination host is within the same
            // cluster
            HostVO srcHost = _hostDao.findById(srcHostId);
            if (srcHost != null && srcHost.getClusterId() != null && destinationHost.getClusterId() != null) {
                if (srcHost.getClusterId().longValue() != destinationHost.getClusterId().longValue()) {
                    throw new InvalidParameterValueException("Cannot migrate the VM, destination host is not in the same cluster as current host of the VM");
                }
            }
        }

        checkHostsDedication(vm, srcHostId, destinationHost.getId());

         // call to core process
        DataCenterVO dcVO = _dcDao.findById(destinationHost.getDataCenterId());
        HostPodVO pod = _podDao.findById(destinationHost.getPodId());
        Cluster cluster = _clusterDao.findById(destinationHost.getClusterId());
        DeployDestination dest = new DeployDestination(dcVO, pod, cluster, destinationHost);

        // check max guest vm limit for the destinationHost
        HostVO destinationHostVO = _hostDao.findById(destinationHost.getId());
        if (_capacityMgr.checkIfHostReachMaxGuestLimit(destinationHostVO)) {
            if (s_logger.isDebugEnabled()) {
                s_logger.debug("Host name: " + destinationHost.getName() + ", hostId: " + destinationHost.getId()
                        + " already has max Running VMs(count includes system VMs), cannot migrate to this host");
            }
            throw new VirtualMachineMigrationException("Destination host, hostId: " + destinationHost.getId()
                            + " already has max Running VMs(count includes system VMs), cannot migrate to this host");
        }
        //check if there are any ongoing volume snapshots on the volumes associated with the VM.
        s_logger.debug("Checking if there are any ongoing snapshots volumes associated with VM with ID " + vmId);
        if (checkStatusOfVolumeSnapshots(vmId, null)) {
            throw new CloudRuntimeException("There is/are unbacked up snapshot(s) on volume(s) attached to this VM, VM Migration is not permitted, please try again later.");
        }
        s_logger.debug("Found no ongoing snapshots on volumes associated with the vm with id " + vmId);

        UserVmVO uservm = _vmDao.findById(vmId);
        if (uservm != null) {
            collectVmDiskStatistics(uservm);
            collectVmNetworkStatistics(uservm);
        }
        _itMgr.migrate(vm.getUuid(), srcHostId, dest);
        VMInstanceVO vmInstance = _vmInstanceDao.findById(vmId);
        if (vmInstance.getType().equals(VirtualMachine.Type.User)) {
        return _vmDao.findById(vmId);
        } else {
            return vmInstance;
        }
    }

    private boolean checkIfHostIsDedicated(HostVO host) {
        long hostId = host.getId();
        DedicatedResourceVO dedicatedHost = _dedicatedDao.findByHostId(hostId);
        DedicatedResourceVO dedicatedClusterOfHost = _dedicatedDao.findByClusterId(host.getClusterId());
        DedicatedResourceVO dedicatedPodOfHost = _dedicatedDao.findByPodId(host.getPodId());
        if (dedicatedHost != null || dedicatedClusterOfHost != null || dedicatedPodOfHost != null) {
            return true;
        } else {
            return false;
        }
    }

    private void checkIfHostOfVMIsInPrepareForMaintenanceState(Long hostId, Long vmId, String operation) {
        HostVO host = _hostDao.findById(hostId);
        if (host.getResourceState() != ResourceState.PrepareForMaintenance) {
            return;
        }

        s_logger.debug("Host is in PrepareForMaintenance state - " + operation + " VM operation on the VM id: " + vmId + " is not allowed");
        throw new InvalidParameterValueException(operation + " VM operation on the VM id: " + vmId + " is not allowed as host is preparing for maintenance mode");
    }

    private Long accountOfDedicatedHost(HostVO host) {
        long hostId = host.getId();
        DedicatedResourceVO dedicatedHost = _dedicatedDao.findByHostId(hostId);
        DedicatedResourceVO dedicatedClusterOfHost = _dedicatedDao.findByClusterId(host.getClusterId());
        DedicatedResourceVO dedicatedPodOfHost = _dedicatedDao.findByPodId(host.getPodId());
        if (dedicatedHost != null) {
            return dedicatedHost.getAccountId();
        }
        if (dedicatedClusterOfHost != null) {
            return dedicatedClusterOfHost.getAccountId();
        }
        if (dedicatedPodOfHost != null) {
            return dedicatedPodOfHost.getAccountId();
        }
        return null;
    }

    private Long domainOfDedicatedHost(HostVO host) {
        long hostId = host.getId();
        DedicatedResourceVO dedicatedHost = _dedicatedDao.findByHostId(hostId);
        DedicatedResourceVO dedicatedClusterOfHost = _dedicatedDao.findByClusterId(host.getClusterId());
        DedicatedResourceVO dedicatedPodOfHost = _dedicatedDao.findByPodId(host.getPodId());
        if (dedicatedHost != null) {
            return dedicatedHost.getDomainId();
        }
        if (dedicatedClusterOfHost != null) {
            return dedicatedClusterOfHost.getDomainId();
        }
        if (dedicatedPodOfHost != null) {
            return dedicatedPodOfHost.getDomainId();
        }
        return null;
    }

    public void checkHostsDedication(VMInstanceVO vm, long srcHostId, long destHostId) {
        HostVO srcHost = _hostDao.findById(srcHostId);
        HostVO destHost = _hostDao.findById(destHostId);
        boolean srcExplDedicated = checkIfHostIsDedicated(srcHost);
        boolean destExplDedicated = checkIfHostIsDedicated(destHost);
        //if srcHost is explicitly dedicated and destination Host is not
        if (srcExplDedicated && !destExplDedicated) {
            //raise an alert
            String msg = "VM is being migrated from a explicitly dedicated host " + srcHost.getName() + " to non-dedicated host " + destHost.getName();
            _alertMgr.sendAlert(AlertManager.AlertType.ALERT_TYPE_USERVM, vm.getDataCenterId(), vm.getPodIdToDeployIn(), msg, msg);
            s_logger.warn(msg);
        }
        //if srcHost is non dedicated but destination Host is explicitly dedicated
        if (!srcExplDedicated && destExplDedicated) {
            //raise an alert
            String msg = "VM is being migrated from a non dedicated host " + srcHost.getName() + " to a explicitly dedicated host " + destHost.getName();
            _alertMgr.sendAlert(AlertManager.AlertType.ALERT_TYPE_USERVM, vm.getDataCenterId(), vm.getPodIdToDeployIn(), msg, msg);
            s_logger.warn(msg);
        }

        //if hosts are dedicated to different account/domains, raise an alert
        if (srcExplDedicated && destExplDedicated) {
            if (!((accountOfDedicatedHost(srcHost) == null) || (accountOfDedicatedHost(srcHost).equals(accountOfDedicatedHost(destHost))))) {
                String msg = "VM is being migrated from host " + srcHost.getName() + " explicitly dedicated to account " + accountOfDedicatedHost(srcHost) + " to host "
                        + destHost.getName() + " explicitly dedicated to account " + accountOfDedicatedHost(destHost);
                _alertMgr.sendAlert(AlertManager.AlertType.ALERT_TYPE_USERVM, vm.getDataCenterId(), vm.getPodIdToDeployIn(), msg, msg);
                s_logger.warn(msg);
            }
            if (!((domainOfDedicatedHost(srcHost) == null) || (domainOfDedicatedHost(srcHost).equals(domainOfDedicatedHost(destHost))))) {
                String msg = "VM is being migrated from host " + srcHost.getName() + " explicitly dedicated to domain " + domainOfDedicatedHost(srcHost) + " to host "
                        + destHost.getName() + " explicitly dedicated to domain " + domainOfDedicatedHost(destHost);
                _alertMgr.sendAlert(AlertManager.AlertType.ALERT_TYPE_USERVM, vm.getDataCenterId(), vm.getPodIdToDeployIn(), msg, msg);
                s_logger.warn(msg);
            }
        }

        // Checks for implicitly dedicated hosts
        ServiceOfferingVO deployPlanner = _offeringDao.findById(vm.getId(), vm.getServiceOfferingId());
        if (deployPlanner.getDeploymentPlanner() != null && deployPlanner.getDeploymentPlanner().equals("ImplicitDedicationPlanner")) {
            //VM is deployed using implicit planner
            long accountOfVm = vm.getAccountId();
            String msg = "VM of account " + accountOfVm + " with implicit deployment planner being migrated to host " + destHost.getName();
            //Get all vms on destination host
            boolean emptyDestination = false;
            List<VMInstanceVO> vmsOnDest = getVmsOnHost(destHostId);
            if (vmsOnDest == null || vmsOnDest.isEmpty()) {
                emptyDestination = true;
            }

            if (!emptyDestination) {
                //Check if vm is deployed using strict implicit planner
                if (!isServiceOfferingUsingPlannerInPreferredMode(vm.getServiceOfferingId())) {
                    //Check if all vms on destination host are created using strict implicit mode
                    if (!checkIfAllVmsCreatedInStrictMode(accountOfVm, vmsOnDest)) {
                        msg = "VM of account " + accountOfVm + " with strict implicit deployment planner being migrated to host " + destHost.getName()
                                + " not having all vms strict implicitly dedicated to account " + accountOfVm;
                    }
                } else {
                    //If vm is deployed using preferred implicit planner, check if all vms on destination host must be
                    //using implicit planner and must belong to same account
                    for (VMInstanceVO vmsDest : vmsOnDest) {
                        ServiceOfferingVO destPlanner = _offeringDao.findById(vm.getId(), vmsDest.getServiceOfferingId());
                        if (!((destPlanner.getDeploymentPlanner() != null && destPlanner.getDeploymentPlanner().equals("ImplicitDedicationPlanner")) && vmsDest.getAccountId() == accountOfVm)) {
                            msg = "VM of account " + accountOfVm + " with preffered implicit deployment planner being migrated to host " + destHost.getName()
                                    + " not having all vms implicitly dedicated to account " + accountOfVm;
                        }
                    }
                }
            }
            _alertMgr.sendAlert(AlertManager.AlertType.ALERT_TYPE_USERVM, vm.getDataCenterId(), vm.getPodIdToDeployIn(), msg, msg);
            s_logger.warn(msg);

        } else {
            //VM is not deployed using implicit planner, check if it migrated between dedicated hosts
            List<PlannerHostReservationVO> reservedHosts = _plannerHostReservationDao.listAllDedicatedHosts();
            boolean srcImplDedicated = false;
            boolean destImplDedicated = false;
            String msg = null;
            for (PlannerHostReservationVO reservedHost : reservedHosts) {
                if (reservedHost.getHostId() == srcHostId) {
                    srcImplDedicated = true;
                }
                if (reservedHost.getHostId() == destHostId) {
                    destImplDedicated = true;
                }
            }
            if (srcImplDedicated) {
                if (destImplDedicated) {
                    msg = "VM is being migrated from implicitly dedicated host " + srcHost.getName() + " to another implicitly dedicated host " + destHost.getName();
                } else {
                    msg = "VM is being migrated from implicitly dedicated host " + srcHost.getName() + " to shared host " + destHost.getName();
                }
                _alertMgr.sendAlert(AlertManager.AlertType.ALERT_TYPE_USERVM, vm.getDataCenterId(), vm.getPodIdToDeployIn(), msg, msg);
                s_logger.warn(msg);
            } else {
                if (destImplDedicated) {
                    msg = "VM is being migrated from shared host " + srcHost.getName() + " to implicitly dedicated host " + destHost.getName();
                    _alertMgr.sendAlert(AlertManager.AlertType.ALERT_TYPE_USERVM, vm.getDataCenterId(), vm.getPodIdToDeployIn(), msg, msg);
                    s_logger.warn(msg);
                }
            }
        }
    }

    private List<VMInstanceVO> getVmsOnHost(long hostId) {
        List<VMInstanceVO> vms =  _vmInstanceDao.listUpByHostId(hostId);
        List<VMInstanceVO> vmsByLastHostId = _vmInstanceDao.listByLastHostId(hostId);
        if (vmsByLastHostId.size() > 0) {
            // check if any VMs are within skip.counting.hours, if yes we have to consider the host.
            for (VMInstanceVO stoppedVM : vmsByLastHostId) {
                long secondsSinceLastUpdate = (DateUtil.currentGMTTime().getTime() - stoppedVM.getUpdateTime().getTime()) / 1000;
                if (secondsSinceLastUpdate < capacityReleaseInterval) {
                    vms.add(stoppedVM);
                }
            }
        }

        return vms;
    }

    private boolean isServiceOfferingUsingPlannerInPreferredMode(long serviceOfferingId) {
        boolean preferred = false;
        Map<String, String> details = serviceOfferingDetailsDao.listDetailsKeyPairs(serviceOfferingId);
        if (details != null && !details.isEmpty()) {
            String preferredAttribute = details.get("ImplicitDedicationMode");
            if (preferredAttribute != null && preferredAttribute.equals("Preferred")) {
                preferred = true;
            }
        }
        return preferred;
    }

    private boolean checkIfAllVmsCreatedInStrictMode(Long accountId, List<VMInstanceVO> allVmsOnHost) {
        boolean createdByImplicitStrict = true;
        if (allVmsOnHost.isEmpty())
            return false;
        for (VMInstanceVO vm : allVmsOnHost) {
            if (!isImplicitPlannerUsedByOffering(vm.getServiceOfferingId()) || vm.getAccountId() != accountId) {
                s_logger.info("Host " + vm.getHostId() + " found to be running a vm created by a planner other" + " than implicit, or running vms of other account");
                createdByImplicitStrict = false;
                break;
            } else if (isServiceOfferingUsingPlannerInPreferredMode(vm.getServiceOfferingId()) || vm.getAccountId() != accountId) {
                s_logger.info("Host " + vm.getHostId() + " found to be running a vm created by an implicit planner" + " in preferred mode, or running vms of other account");
                createdByImplicitStrict = false;
                break;
            }
        }
        return createdByImplicitStrict;
    }

    private boolean isImplicitPlannerUsedByOffering(long offeringId) {
        boolean implicitPlannerUsed = false;
        ServiceOfferingVO offering = _serviceOfferingDao.findByIdIncludingRemoved(offeringId);
        if (offering == null) {
            s_logger.error("Couldn't retrieve the offering by the given id : " + offeringId);
        } else {
            String plannerName = offering.getDeploymentPlanner();
            if (plannerName != null) {
                if (plannerName.equals("ImplicitDedicationPlanner")) {
                    implicitPlannerUsed = true;
                }
            }
        }

        return implicitPlannerUsed;
    }

    @Override
    @ActionEvent(eventType = EventTypes.EVENT_VM_MIGRATE, eventDescription = "migrating VM", async = true)
    public VirtualMachine migrateVirtualMachineWithVolume(Long vmId, Host destinationHost, Map<String, String> volumeToPool) throws ResourceUnavailableException,
            ConcurrentOperationException, ManagementServerException, VirtualMachineMigrationException {
        // Access check - only root administrator can migrate VM.
        Account caller = CallContext.current().getCallingAccount();
        if (!_accountMgr.isRootAdmin(caller.getId())) {
            if (s_logger.isDebugEnabled()) {
                s_logger.debug("Caller is not a root admin, permission denied to migrate the VM");
            }
            throw new PermissionDeniedException("No permission to migrate VM, Only Root Admin can migrate a VM!");
        }

        VMInstanceVO vm = _vmInstanceDao.findById(vmId);
        if (vm == null) {
            throw new InvalidParameterValueException("Unable to find the vm by id " + vmId);
        }

        if (vm.getState() != State.Running) {
            if (s_logger.isDebugEnabled()) {
                s_logger.debug("VM is not Running, unable to migrate the vm " + vm);
            }
            CloudRuntimeException ex = new CloudRuntimeException("VM is not Running, unable to migrate the vm with" + " specified id");
            ex.addProxyObject(vm.getUuid(), "vmId");
            throw ex;
        }

        if(serviceOfferingDetailsDao.findDetail(vm.getServiceOfferingId(), GPU.Keys.pciDevice.toString()) != null) {
            throw new InvalidParameterValueException("Live Migration of GPU enabled VM is not supported");
        }

        if (!vm.getHypervisorType().equals(HypervisorType.XenServer) && !vm.getHypervisorType().equals(HypervisorType.VMware) && !vm.getHypervisorType().equals(HypervisorType.KVM)
                && !vm.getHypervisorType().equals(HypervisorType.Ovm) && !vm.getHypervisorType().equals(HypervisorType.Hyperv)
                && !vm.getHypervisorType().equals(HypervisorType.Simulator)) {
            throw new InvalidParameterValueException("Unsupported hypervisor type for vm migration, we support" + " XenServer/VMware/KVM only");
        }

        long srcHostId = vm.getHostId();
        Host srcHost = _resourceMgr.getHost(srcHostId);

        if(srcHost == null ){
            throw new InvalidParameterValueException("Cannot migrate VM, there is not Host with id: " + srcHostId);
        }

        // Check if src and destination hosts are valid and migrating to same host
        if (destinationHost.getId() == srcHostId) {
            throw new InvalidParameterValueException("Cannot migrate VM, VM is already present on this host, please" + " specify valid destination host to migrate the VM");
        }

        // Check if the source and destination hosts are of the same type and support storage motion.
        if (!(srcHost.getHypervisorType().equals(destinationHost.getHypervisorType()))) {
            throw new CloudRuntimeException("The source and destination hosts are not of the same type. " + "Source hypervisor type and version: "
                    + srcHost.getHypervisorType().toString() + " " + srcHost.getHypervisorVersion() + ", Destination hypervisor type and version: "
                    + destinationHost.getHypervisorType().toString() + " " + destinationHost.getHypervisorVersion());
        }

        HypervisorCapabilitiesVO capabilities = _hypervisorCapabilitiesDao.findByHypervisorTypeAndVersion(srcHost.getHypervisorType(), srcHost.getHypervisorVersion());
        if (!capabilities.isStorageMotionSupported()) {
            throw new CloudRuntimeException("Migration with storage isn't supported on hypervisor " + srcHost.getHypervisorType() + " of version " + srcHost.getHypervisorVersion());
        }

        // Check if destination host is up.
        if (destinationHost.getState() != com.cloud.host.Status.Up || destinationHost.getResourceState() != ResourceState.Enabled) {
            throw new CloudRuntimeException("Cannot migrate VM, destination host is not in correct state, has " + "status: " + destinationHost.getState() + ", state: "
                    + destinationHost.getResourceState());
        }

        // Check that Vm does not have VM Snapshots
        if (_vmSnapshotDao.findByVm(vmId).size() > 0) {
            throw new InvalidParameterValueException("VM with VM Snapshots cannot be migrated with storage, please remove all VM snapshots");
        }

        List<VolumeVO> vmVolumes = _volsDao.findUsableVolumesForInstance(vm.getId());
        Map<Long, Long> volToPoolObjectMap = new HashMap<Long, Long>();
        if (!isVMUsingLocalStorage(vm) && destinationHost.getClusterId().equals(srcHost.getClusterId())) {
            if (volumeToPool.isEmpty()) {
                // If the destination host is in the same cluster and volumes do not have to be migrated across pools
                // then fail the call. migrateVirtualMachine api should have been used.
                throw new InvalidParameterValueException("Migration of the vm " + vm + "from host " + srcHost + " to destination host " + destinationHost
                        + " doesn't involve migrating the volumes.");
            }
        }

        if (!volumeToPool.isEmpty()) {
            // Check if all the volumes and pools passed as parameters are valid.
            for (Map.Entry<String, String> entry : volumeToPool.entrySet()) {
                VolumeVO volume = _volsDao.findByUuid(entry.getKey());
                StoragePoolVO pool = _storagePoolDao.findByUuid(entry.getValue());
                if (volume == null) {
                    throw new InvalidParameterValueException("There is no volume present with the given id " + entry.getKey());
                } else if (pool == null) {
                    throw new InvalidParameterValueException("There is no storage pool present with the given id " + entry.getValue());
                } else if (pool.isInMaintenance()) {
                    throw new InvalidParameterValueException("Cannot migrate volume " + volume + "to the destination storage pool " + pool.getName() +
                            " as the storage pool is in maintenance mode.");
                } else {
                    // Verify the volume given belongs to the vm.
                    if (!vmVolumes.contains(volume)) {
                        throw new InvalidParameterValueException("There volume " + volume + " doesn't belong to " + "the virtual machine " + vm + " that has to be migrated");
                    }
                    volToPoolObjectMap.put(Long.valueOf(volume.getId()), Long.valueOf(pool.getId()));
                }
            }
        }

        // Check if all the volumes are in the correct state.
        for (VolumeVO volume : vmVolumes) {
            if (volume.getState() != Volume.State.Ready) {
                throw new CloudRuntimeException("Volume " + volume + " of the VM is not in Ready state. Cannot " + "migrate the vm with its volumes.");
            }
        }

        // Check max guest vm limit for the destinationHost.
        HostVO destinationHostVO = _hostDao.findById(destinationHost.getId());
        if (_capacityMgr.checkIfHostReachMaxGuestLimit(destinationHostVO)) {
            throw new VirtualMachineMigrationException("Host name: " + destinationHost.getName() + ", hostId: " + destinationHost.getId()
                    + " already has max running vms (count includes system VMs). Cannot" + " migrate to this host");
        }

        checkHostsDedication(vm, srcHostId, destinationHost.getId());

        _itMgr.migrateWithStorage(vm.getUuid(), srcHostId, destinationHost.getId(), volToPoolObjectMap);
        return _vmDao.findById(vm.getId());
    }

    @DB
    @Override
    @ActionEvent(eventType = EventTypes.EVENT_VM_MOVE, eventDescription = "move VM to another user", async = false)
    public UserVm moveVMToUser(final AssignVMCmd cmd) throws ResourceAllocationException, ConcurrentOperationException, ResourceUnavailableException, InsufficientCapacityException {
        // VERIFICATIONS and VALIDATIONS

        // VV 1: verify the two users
        Account caller = CallContext.current().getCallingAccount();
        if (!_accountMgr.isRootAdmin(caller.getId())
                && !_accountMgr.isDomainAdmin(caller.getId())) { // only
            // root
            // admin
            // can
            // assign
            // VMs
            throw new InvalidParameterValueException("Only domain admins are allowed to assign VMs and not " + caller.getType());
        }

        // get and check the valid VM
        final UserVmVO vm = _vmDao.findById(cmd.getVmId());
        if (vm == null) {
            throw new InvalidParameterValueException("There is no vm by that id " + cmd.getVmId());
        } else if (vm.getState() == State.Running) { // VV 3: check if vm is
            // running
            if (s_logger.isDebugEnabled()) {
                s_logger.debug("VM is Running, unable to move the vm " + vm);
            }
            InvalidParameterValueException ex = new InvalidParameterValueException("VM is Running, unable to move the vm with specified vmId");
            ex.addProxyObject(vm.getUuid(), "vmId");
            throw ex;
        }

        final Account oldAccount = _accountService.getActiveAccountById(vm.getAccountId());
        if (oldAccount == null) {
            throw new InvalidParameterValueException("Invalid account for VM " + vm.getAccountId() + " in domain.");
        }
        final Account newAccount = _accountMgr.finalizeOwner(caller, cmd.getAccountName(), cmd.getDomainId(), cmd.getProjectId());
        if (newAccount == null) {
            throw new InvalidParameterValueException("Invalid accountid=" + cmd.getAccountName() + " in domain " + cmd.getDomainId());
        }

        if (newAccount.getState() == Account.State.disabled) {
            throw new InvalidParameterValueException("The new account owner " + cmd.getAccountName() + " is disabled.");
        }

        //check caller has access to both the old and new account
        _accountMgr.checkAccess(caller, null, true, oldAccount);
        _accountMgr.checkAccess(caller, null, true, newAccount);

        // make sure the accounts are not same
        if (oldAccount.getAccountId() == newAccount.getAccountId()) {
            throw new InvalidParameterValueException("The new account is the same as the old account. Account id =" + oldAccount.getAccountId());
        }

        // don't allow to move the vm if there are existing PF/LB/Static Nat
        // rules, or vm is assigned to static Nat ip
        List<PortForwardingRuleVO> pfrules = _portForwardingDao.listByVm(cmd.getVmId());
        if (pfrules != null && pfrules.size() > 0) {
            throw new InvalidParameterValueException("Remove the Port forwarding rules for this VM before assigning to another user.");
        }
        List<FirewallRuleVO> snrules = _rulesDao.listStaticNatByVmId(vm.getId());
        if (snrules != null && snrules.size() > 0) {
            throw new InvalidParameterValueException("Remove the StaticNat rules for this VM before assigning to another user.");
        }
        List<LoadBalancerVMMapVO> maps = _loadBalancerVMMapDao.listByInstanceId(vm.getId());
        if (maps != null && maps.size() > 0) {
            throw new InvalidParameterValueException("Remove the load balancing rules for this VM before assigning to another user.");
        }
        // check for one on one nat
        List<IPAddressVO> ips = _ipAddressDao.findAllByAssociatedVmId(cmd.getVmId());
        for (IPAddressVO ip : ips) {
            if (ip.isOneToOneNat()) {
                throw new InvalidParameterValueException("Remove the one to one nat rule for this VM for ip " + ip.toString());
            }
        }

        final List<VolumeVO> volumes = _volsDao.findByInstance(cmd.getVmId());

        for (VolumeVO volume : volumes) {
            List<SnapshotVO> snapshots = _snapshotDao.listByStatusNotIn(volume.getId(), Snapshot.State.Destroyed,Snapshot.State.Error);
            if (snapshots != null && snapshots.size() > 0) {
                throw new InvalidParameterValueException(
                        "Snapshots exists for volume: "+ volume.getName()+ ", Detach volume or remove snapshots for volume before assigning VM to another user.");
            }
        }

        DataCenterVO zone = _dcDao.findById(vm.getDataCenterId());

        // Get serviceOffering and Volumes for Virtual Machine
        final ServiceOfferingVO offering = _serviceOfferingDao.findByIdIncludingRemoved(vm.getId(), vm.getServiceOfferingId());

        //Remove vm from instance group
        removeInstanceFromInstanceGroup(cmd.getVmId());

        // VV 2: check if account/domain is with in resource limits to create a new vm
        resourceLimitCheck(newAccount, vm.isDisplayVm(), new Long(offering.getCpu()), new Long(offering.getRamSize()));

        // VV 3: check if volumes and primary storage space are with in resource limits
        _resourceLimitMgr.checkResourceLimit(newAccount, ResourceType.volume, _volsDao.findByInstance(cmd.getVmId()).size());
        Long totalVolumesSize = (long)0;
        for (VolumeVO volume : volumes) {
            totalVolumesSize += volume.getSize();
        }
        _resourceLimitMgr.checkResourceLimit(newAccount, ResourceType.primary_storage, totalVolumesSize);

        // VV 4: Check if new owner can use the vm template
        VirtualMachineTemplate template = _templateDao.findById(vm.getTemplateId());
        if (!template.isPublicTemplate()) {
            Account templateOwner = _accountMgr.getAccount(template.getAccountId());
            _accountMgr.checkAccess(newAccount, null, true, templateOwner);
        }

        // VV 5: check the new account can create vm in the domain
        DomainVO domain = _domainDao.findById(cmd.getDomainId());
        _accountMgr.checkAccess(newAccount, domain);

        Transaction.execute(new TransactionCallbackNoReturn() {
            @Override
            public void doInTransactionWithoutResult(TransactionStatus status) {
                //generate destroy vm event for usage
                UsageEventUtils.publishUsageEvent(EventTypes.EVENT_VM_DESTROY, vm.getAccountId(), vm.getDataCenterId(),
                                                  vm.getId(), vm.getHostName(), vm.getServiceOfferingId(), vm.getTemplateId(),
                                                  vm.getHypervisorType().toString(), VirtualMachine.class.getName(), vm.getUuid(), vm.isDisplayVm());
                // update resource counts for old account
                resourceCountDecrement(oldAccount.getAccountId(), vm.isDisplayVm(), new Long(offering.getCpu()), new Long(offering.getRamSize()));

                // OWNERSHIP STEP 1: update the vm owner
                vm.setAccountId(newAccount.getAccountId());
                vm.setDomainId(cmd.getDomainId());
                _vmDao.persist(vm);

<<<<<<< HEAD
                // OS 2: update volume
                for (VolumeVO volume : volumes) {
                    UsageEventUtils.publishUsageEvent(EventTypes.EVENT_VOLUME_DELETE, volume.getAccountId(), volume.getDataCenterId(),
                                                      volume.getId(), volume.getName(), Volume.class.getName(), volume.getUuid(), volume.isDisplayVolume());
                    _resourceLimitMgr.decrementResourceCount(oldAccount.getAccountId(), ResourceType.volume);
                    _resourceLimitMgr.decrementResourceCount(oldAccount.getAccountId(), ResourceType.primary_storage, new Long(volume.getSize()));
                    volume.setAccountId(newAccount.getAccountId());
                    volume.setDomainId(newAccount.getDomainId());
                    _volsDao.persist(volume);
                    _resourceLimitMgr.incrementResourceCount(newAccount.getAccountId(), ResourceType.volume);
                    _resourceLimitMgr.incrementResourceCount(newAccount.getAccountId(), ResourceType.primary_storage, new Long(volume.getSize()));
                    UsageEventUtils.publishUsageEvent(EventTypes.EVENT_VOLUME_CREATE, volume.getAccountId(), volume.getDataCenterId(), volume.getId(),
                                                      volume.getName(), volume.getDiskOfferingId(), volume.getTemplateId(), volume.getSize(),
                                                      Volume.class.getName(), volume.getUuid(), volume.isDisplayVolume());
                    //snapshots: mark these removed in db
                    List<SnapshotVO> snapshots = _snapshotDao.listByVolumeIdIncludingRemoved(volume.getId());
                    for (SnapshotVO snapshot : snapshots) {
                        _snapshotDao.remove(snapshot.getId());
                    }
                }
=======
        // OS 2: update volume
        for (VolumeVO volume : volumes) {
            UsageEventUtils.publishUsageEvent(EventTypes.EVENT_VOLUME_DELETE, volume.getAccountId(), volume.getDataCenterId(), volume.getId(), volume.getName(),
                    Volume.class.getName(), volume.getUuid(), volume.isDisplayVolume());
            _resourceLimitMgr.decrementResourceCount(oldAccount.getAccountId(), ResourceType.volume);
            _resourceLimitMgr.decrementResourceCount(oldAccount.getAccountId(), ResourceType.primary_storage, new Long(volume.getSize()));
            volume.setAccountId(newAccount.getAccountId());
            volume.setDomainId(newAccount.getDomainId());
            _volsDao.persist(volume);
            _resourceLimitMgr.incrementResourceCount(newAccount.getAccountId(), ResourceType.volume);
            _resourceLimitMgr.incrementResourceCount(newAccount.getAccountId(), ResourceType.primary_storage, new Long(volume.getSize()));
            UsageEventUtils.publishUsageEvent(EventTypes.EVENT_VOLUME_CREATE, volume.getAccountId(), volume.getDataCenterId(), volume.getId(), volume.getName(),
                    volume.getDiskOfferingId(), volume.getTemplateId(), volume.getSize(), Volume.class.getName(), volume.getUuid(), volume.isDisplayVolume());
        }
>>>>>>> 981286f9

                //update resource count of new account
                resourceCountIncrement(newAccount.getAccountId(), vm.isDisplayVm(), new Long(offering.getCpu()), new Long(offering.getRamSize()));

                //generate usage events to account for this change
                UsageEventUtils.publishUsageEvent(EventTypes.EVENT_VM_CREATE, vm.getAccountId(), vm.getDataCenterId(), vm.getId(),
                                                  vm.getHostName(), vm.getServiceOfferingId(), vm.getTemplateId(), vm.getHypervisorType().toString(),
                                                  VirtualMachine.class.getName(), vm.getUuid(), vm.isDisplayVm());
            }
            });

        VirtualMachine vmoi = _itMgr.findById(vm.getId());
        VirtualMachineProfileImpl vmOldProfile = new VirtualMachineProfileImpl(vmoi);

        // OS 3: update the network
        List<Long> networkIdList = cmd.getNetworkIds();
        List<Long> securityGroupIdList = cmd.getSecurityGroupIdList();

        if (zone.getNetworkType() == NetworkType.Basic) {
            if (networkIdList != null && !networkIdList.isEmpty()) {
                throw new InvalidParameterValueException("Can't move vm with network Ids; this is a basic zone VM");
            }
            // cleanup the old security groups
            _securityGroupMgr.removeInstanceFromGroups(cmd.getVmId());
            // cleanup the network for the oldOwner
            _networkMgr.cleanupNics(vmOldProfile);
            _networkMgr.expungeNics(vmOldProfile);
            // security groups will be recreated for the new account, when the
            // VM is started
            List<NetworkVO> networkList = new ArrayList<NetworkVO>();

            // Get default guest network in Basic zone
            Network defaultNetwork = _networkModel.getExclusiveGuestNetwork(zone.getId());

            if (defaultNetwork == null) {
                throw new InvalidParameterValueException("Unable to find a default network to start a vm");
            } else {
                networkList.add(_networkDao.findById(defaultNetwork.getId()));
            }

            boolean isVmWare = (template.getHypervisorType() == HypervisorType.VMware);

            if (securityGroupIdList != null && isVmWare) {
                throw new InvalidParameterValueException("Security group feature is not supported for vmWare hypervisor");
            } else if (!isVmWare && _networkModel.isSecurityGroupSupportedInNetwork(defaultNetwork) && _networkModel.canAddDefaultSecurityGroup()) {
                if (securityGroupIdList == null) {
                    securityGroupIdList = new ArrayList<Long>();
                }
                SecurityGroup defaultGroup = _securityGroupMgr.getDefaultSecurityGroup(newAccount.getId());
                if (defaultGroup != null) {
                    // check if security group id list already contains Default
                    // security group, and if not - add it
                    boolean defaultGroupPresent = false;
                    for (Long securityGroupId : securityGroupIdList) {
                        if (securityGroupId.longValue() == defaultGroup.getId()) {
                            defaultGroupPresent = true;
                            break;
                        }
                    }

                    if (!defaultGroupPresent) {
                        securityGroupIdList.add(defaultGroup.getId());
                    }

                } else {
                    // create default security group for the account
                    if (s_logger.isDebugEnabled()) {
                        s_logger.debug("Couldn't find default security group for the account " + newAccount + " so creating a new one");
                    }
                    defaultGroup = _securityGroupMgr.createSecurityGroup(SecurityGroupManager.DEFAULT_GROUP_NAME, SecurityGroupManager.DEFAULT_GROUP_DESCRIPTION,
                            newAccount.getDomainId(), newAccount.getId(), newAccount.getAccountName());
                    securityGroupIdList.add(defaultGroup.getId());
                }
            }

            LinkedHashMap<Network, List<? extends NicProfile>> networks = new LinkedHashMap<Network, List<? extends NicProfile>>();
            NicProfile profile = new NicProfile();
            profile.setDefaultNic(true);
            networks.put(networkList.get(0), new ArrayList<NicProfile>(Arrays.asList(profile)));

            VirtualMachine vmi = _itMgr.findById(vm.getId());
            VirtualMachineProfileImpl vmProfile = new VirtualMachineProfileImpl(vmi);
            _networkMgr.allocate(vmProfile, networks, null);

            _securityGroupMgr.addInstanceToGroups(vm.getId(), securityGroupIdList);

            s_logger.debug("AssignVM: Basic zone, adding security groups no " + securityGroupIdList.size() + " to " + vm.getInstanceName());
        } else {
            if (zone.isSecurityGroupEnabled())  { // advanced zone with security groups
                // cleanup the old security groups
                _securityGroupMgr.removeInstanceFromGroups(cmd.getVmId());

                Set<NetworkVO> applicableNetworks = new HashSet<NetworkVO>();
                String requestedIPv4ForDefaultNic = null;
                String requestedIPv6ForDefaultNic = null;
                // if networkIdList is null and the first network of vm is shared network, then keep it if possible
                if (networkIdList == null || networkIdList.isEmpty()) {
                    NicVO defaultNicOld = _nicDao.findDefaultNicForVM(vm.getId());
                    if (defaultNicOld != null) {
                        NetworkVO defaultNetworkOld = _networkDao.findById(defaultNicOld.getNetworkId());
                        if (defaultNetworkOld != null && defaultNetworkOld.getGuestType() == Network.GuestType.Shared && defaultNetworkOld.getAclType() == ACLType.Domain) {
                            try {
                                _networkModel.checkNetworkPermissions(newAccount, defaultNetworkOld);
                                applicableNetworks.add(defaultNetworkOld);
                                requestedIPv4ForDefaultNic = defaultNicOld.getIPv4Address();
                                requestedIPv6ForDefaultNic = defaultNicOld.getIPv6Address();
                                s_logger.debug("AssignVM: use old shared network " + defaultNetworkOld.getName() + " with old ip " + requestedIPv4ForDefaultNic + " on default nic of vm:" + vm.getInstanceName());
                            } catch (PermissionDeniedException e) {
                                s_logger.debug("AssignVM: the shared network on old default nic can not be applied to new account");
                            }
                        }
                    }
                }
                // cleanup the network for the oldOwner
                _networkMgr.cleanupNics(vmOldProfile);
                _networkMgr.expungeNics(vmOldProfile);

                if (networkIdList != null && !networkIdList.isEmpty()) {
                    // add any additional networks
                    for (Long networkId : networkIdList) {
                        NetworkVO network = _networkDao.findById(networkId);
                        if (network == null) {
                            InvalidParameterValueException ex = new InvalidParameterValueException(
                                    "Unable to find specified network id");
                            ex.addProxyObject(networkId.toString(), "networkId");
                            throw ex;
                        }

                        _networkModel.checkNetworkPermissions(newAccount, network);

                        // don't allow to use system networks
                        NetworkOffering networkOffering = _entityMgr.findById(NetworkOffering.class, network.getNetworkOfferingId());
                        if (networkOffering.isSystemOnly()) {
                            InvalidParameterValueException ex = new InvalidParameterValueException(
                                    "Specified Network id is system only and can't be used for vm deployment");
                            ex.addProxyObject(network.getUuid(), "networkId");
                            throw ex;
                        }
                        applicableNetworks.add(network);
                    }
                }

                // add the new nics
                LinkedHashMap<Network, List<? extends NicProfile>> networks = new LinkedHashMap<Network, List<? extends NicProfile>>();
                int toggle = 0;
                NetworkVO defaultNetwork = null;
                for (NetworkVO appNet : applicableNetworks) {
                    NicProfile defaultNic = new NicProfile();
                    if (toggle == 0) {
                        defaultNic.setDefaultNic(true);
                        defaultNic.setRequestedIPv4(requestedIPv4ForDefaultNic);
                        defaultNic.setRequestedIPv6(requestedIPv6ForDefaultNic);
                        defaultNetwork = appNet;
                        toggle++;
                    }
                    networks.put(appNet, new ArrayList<NicProfile>(Arrays.asList(defaultNic)));

                }

                boolean isVmWare = (template.getHypervisorType() == HypervisorType.VMware);
                if (securityGroupIdList != null && isVmWare) {
                    throw new InvalidParameterValueException("Security group feature is not supported for vmWare hypervisor");
                } else if (!isVmWare && (defaultNetwork == null || _networkModel.isSecurityGroupSupportedInNetwork(defaultNetwork)) && _networkModel.canAddDefaultSecurityGroup()) {
                    if (securityGroupIdList == null) {
                        securityGroupIdList = new ArrayList<Long>();
                    }
                    SecurityGroup defaultGroup = _securityGroupMgr
                            .getDefaultSecurityGroup(newAccount.getId());
                    if (defaultGroup != null) {
                        // check if security group id list already contains Default
                        // security group, and if not - add it
                        boolean defaultGroupPresent = false;
                        for (Long securityGroupId : securityGroupIdList) {
                            if (securityGroupId.longValue() == defaultGroup.getId()) {
                                defaultGroupPresent = true;
                                break;
                            }
                        }

                        if (!defaultGroupPresent) {
                            securityGroupIdList.add(defaultGroup.getId());
                        }

                    } else {
                        // create default security group for the account
                        if (s_logger.isDebugEnabled()) {
                            s_logger.debug("Couldn't find default security group for the account "
                                    + newAccount + " so creating a new one");
                        }
                        defaultGroup = _securityGroupMgr.createSecurityGroup(
                                SecurityGroupManager.DEFAULT_GROUP_NAME,
                                SecurityGroupManager.DEFAULT_GROUP_DESCRIPTION,
                                newAccount.getDomainId(), newAccount.getId(),
                                newAccount.getAccountName());
                        securityGroupIdList.add(defaultGroup.getId());
                    }
                }

                VirtualMachine vmi = _itMgr.findById(vm.getId());
                VirtualMachineProfileImpl vmProfile = new VirtualMachineProfileImpl(vmi);

                if (applicableNetworks.isEmpty()) {
                    throw new InvalidParameterValueException("No network is specified, please specify one when you move the vm. For now, please add a network to VM on NICs tab.");
                } else {
                    _networkMgr.allocate(vmProfile, networks, null);
                }

                _securityGroupMgr.addInstanceToGroups(vm.getId(),
                        securityGroupIdList);
                s_logger.debug("AssignVM: Advanced zone, adding security groups no "
                        + securityGroupIdList.size() + " to "
                        + vm.getInstanceName());

            } else {
                if (securityGroupIdList != null && !securityGroupIdList.isEmpty()) {
                    throw new InvalidParameterValueException("Can't move vm with security groups; security group feature is not enabled in this zone");
                }
                Set<NetworkVO> applicableNetworks = new HashSet<NetworkVO>();
                // if networkIdList is null and the first network of vm is shared network, then keep it if possible
                if (networkIdList == null || networkIdList.isEmpty()) {
                    NicVO defaultNicOld = _nicDao.findDefaultNicForVM(vm.getId());
                    if (defaultNicOld != null) {
                        NetworkVO defaultNetworkOld = _networkDao.findById(defaultNicOld.getNetworkId());
                        if (defaultNetworkOld != null && defaultNetworkOld.getGuestType() == Network.GuestType.Shared && defaultNetworkOld.getAclType() == ACLType.Domain) {
                            try {
                                _networkModel.checkNetworkPermissions(newAccount, defaultNetworkOld);
                                applicableNetworks.add(defaultNetworkOld);
                            } catch (PermissionDeniedException e) {
                                s_logger.debug("AssignVM: the shared network on old default nic can not be applied to new account");
                            }
                        }
                    }
                }

                // cleanup the network for the oldOwner
                _networkMgr.cleanupNics(vmOldProfile);
                _networkMgr.expungeNics(vmOldProfile);

                if (networkIdList != null && !networkIdList.isEmpty()) {
                    // add any additional networks
                    for (Long networkId : networkIdList) {
                        NetworkVO network = _networkDao.findById(networkId);
                        if (network == null) {
                            InvalidParameterValueException ex = new InvalidParameterValueException("Unable to find specified network id");
                            ex.addProxyObject(networkId.toString(), "networkId");
                            throw ex;
                        }

                        _networkModel.checkNetworkPermissions(newAccount, network);

                        // don't allow to use system networks
                        NetworkOffering networkOffering = _entityMgr.findById(NetworkOffering.class, network.getNetworkOfferingId());
                        if (networkOffering.isSystemOnly()) {
                            InvalidParameterValueException ex = new InvalidParameterValueException("Specified Network id is system only and can't be used for vm deployment");
                            ex.addProxyObject(network.getUuid(), "networkId");
                            throw ex;
                        }
                        applicableNetworks.add(network);
                    }
                } else if (applicableNetworks.isEmpty()) {
                    NetworkVO defaultNetwork = null;
                    List<NetworkOfferingVO> requiredOfferings = _networkOfferingDao.listByAvailability(Availability.Required, false);
                    if (requiredOfferings.size() < 1) {
                        throw new InvalidParameterValueException("Unable to find network offering with availability=" + Availability.Required
                                        + " to automatically create the network as a part of vm creation");
                    }
                    if (requiredOfferings.get(0).getState() == NetworkOffering.State.Enabled) {
                        // get Virtual networks
                        List<? extends Network> virtualNetworks = _networkModel.listNetworksForAccount(newAccount.getId(), zone.getId(), Network.GuestType.Isolated);
                        if (virtualNetworks.isEmpty()) {
                            long physicalNetworkId = _networkModel.findPhysicalNetworkId(zone.getId(), requiredOfferings.get(0).getTags(), requiredOfferings.get(0)
                                    .getTrafficType());
                            // Validate physical network
                            PhysicalNetwork physicalNetwork = _physicalNetworkDao.findById(physicalNetworkId);
                            if (physicalNetwork == null) {
                                throw new InvalidParameterValueException("Unable to find physical network with id: " + physicalNetworkId + " and tag: "
                                        + requiredOfferings.get(0).getTags());
                            }
                            s_logger.debug("Creating network for account " + newAccount + " from the network offering id=" + requiredOfferings.get(0).getId()
                                    + " as a part of deployVM process");
                            Network newNetwork = _networkMgr.createGuestNetwork(requiredOfferings.get(0).getId(), newAccount.getAccountName() + "-network",
                                                                                newAccount.getAccountName() + "-network", null, null, null, false, null, newAccount,
                                                                                null, physicalNetwork, zone.getId(), ACLType.Account, null, null,
                                                                                null, null, true, null, null);
                            // if the network offering has persistent set to true, implement the network
                            if (requiredOfferings.get(0).getIsPersistent()) {
                                DeployDestination dest = new DeployDestination(zone, null, null, null);
                                UserVO callerUser = _userDao.findById(CallContext.current().getCallingUserId());
                                Journal journal = new Journal.LogJournal("Implementing " + newNetwork, s_logger);
                                ReservationContext context = new ReservationContextImpl(UUID.randomUUID().toString(), journal, callerUser, caller);
                                s_logger.debug("Implementing the network for account" + newNetwork + " as a part of" + " network provision for persistent networks");
                                try {
                                    Pair<? extends NetworkGuru, ? extends Network> implementedNetwork = _networkMgr.implementNetwork(newNetwork.getId(), dest, context);
                                    if (implementedNetwork == null || implementedNetwork.first() == null) {
                                        s_logger.warn("Failed to implement the network " + newNetwork);
                                    }
                                    newNetwork = implementedNetwork.second();
                                } catch (Exception ex) {
                                    s_logger.warn("Failed to implement network " + newNetwork + " elements and"
                                            + " resources as a part of network provision for persistent network due to ", ex);
                                    CloudRuntimeException e = new CloudRuntimeException("Failed to implement network"
                                            + " (with specified id) elements and resources as a part of network provision");
                                    e.addProxyObject(newNetwork.getUuid(), "networkId");
                                    throw e;
                                }
                            }
                            defaultNetwork = _networkDao.findById(newNetwork.getId());
                        } else if (virtualNetworks.size() > 1) {
                            throw new InvalidParameterValueException("More than 1 default Isolated networks are found " + "for account " + newAccount
                                            + "; please specify networkIds");
                        } else {
                            defaultNetwork = _networkDao.findById(virtualNetworks.get(0).getId());
                        }
                    } else {
                        throw new InvalidParameterValueException("Required network offering id=" + requiredOfferings.get(0).getId() + " is not in " + NetworkOffering.State.Enabled);
                    }

                    applicableNetworks.add(defaultNetwork);
                }

                // add the new nics
                LinkedHashMap<Network, List<? extends NicProfile>> networks = new LinkedHashMap<Network, List<? extends NicProfile>>();
                int toggle = 0;
                for (NetworkVO appNet : applicableNetworks) {
                    NicProfile defaultNic = new NicProfile();
                    if (toggle == 0) {
                        defaultNic.setDefaultNic(true);
                        toggle++;
                    }
                    networks.put(appNet, new ArrayList<NicProfile>(Arrays.asList(defaultNic)));
                }
                VirtualMachine vmi = _itMgr.findById(vm.getId());
                VirtualMachineProfileImpl vmProfile = new VirtualMachineProfileImpl(vmi);
                _networkMgr.allocate(vmProfile, networks, null);
                s_logger.debug("AssignVM: Advance virtual, adding networks no " + networks.size() + " to " + vm.getInstanceName());
            } // END IF NON SEC GRP ENABLED
        } // END IF ADVANCED
        s_logger.info("AssignVM: vm " + vm.getInstanceName() + " now belongs to account " + newAccount.getAccountName());
        return vm;
    }

    @Override
    public UserVm restoreVM(RestoreVMCmd cmd) throws InsufficientCapacityException, ResourceUnavailableException {
        // Input validation
        Account caller = CallContext.current().getCallingAccount();

        long vmId = cmd.getVmId();
        Long newTemplateId = cmd.getTemplateId();

        UserVmVO vm = _vmDao.findById(vmId);
        if (vm == null) {
            InvalidParameterValueException ex = new InvalidParameterValueException("Cannot find VM with ID " + vmId);
            ex.addProxyObject(String.valueOf(vmId), "vmId");
            throw ex;
        }

        _accountMgr.checkAccess(caller, null, true, vm);

        //check if there are any active snapshots on volumes associated with the VM
        s_logger.debug("Checking if there are any ongoing snapshots on the ROOT volumes associated with VM with ID " + vmId);
        if (checkStatusOfVolumeSnapshots(vmId, Volume.Type.ROOT)) {
            throw new CloudRuntimeException("There is/are unbacked up snapshot(s) on ROOT volume, Re-install VM is not permitted, please try again later.");
        }
        s_logger.debug("Found no ongoing snapshots on volume of type ROOT, for the vm with id " + vmId);
        return restoreVMInternal(caller, vm, newTemplateId);
    }

    public UserVm restoreVMInternal(Account caller, UserVmVO vm, Long newTemplateId) throws InsufficientCapacityException, ResourceUnavailableException {

        Long userId = caller.getId();
        Account owner = _accountDao.findById(vm.getAccountId());
        _userDao.findById(userId);
        long vmId = vm.getId();
        boolean needRestart = false;

        // Input validation
        if (owner == null) {
            throw new InvalidParameterValueException("The owner of " + vm + " does not exist: " + vm.getAccountId());
        }

        if (owner.getState() == Account.State.disabled) {
            throw new PermissionDeniedException("The owner of " + vm + " is disabled: " + vm.getAccountId());
        }

        if (vm.getState() != VirtualMachine.State.Running && vm.getState() != VirtualMachine.State.Stopped) {
            throw new CloudRuntimeException("Vm " + vm.getUuid() + " currently in " + vm.getState() + " state, restore vm can only execute when VM in Running or Stopped");
        }

        if (vm.getState() == VirtualMachine.State.Running) {
            needRestart = true;
        }

        List<VolumeVO> rootVols = _volsDao.findByInstanceAndType(vmId, Volume.Type.ROOT);
        if (rootVols.isEmpty()) {
            InvalidParameterValueException ex = new InvalidParameterValueException("Can not find root volume for VM " + vm.getUuid());
            ex.addProxyObject(vm.getUuid(), "vmId");
            throw ex;
        }
        if (rootVols.size() > 1) {
            InvalidParameterValueException ex = new InvalidParameterValueException("There are " + rootVols.size() + " root volumes for VM " + vm.getUuid());
            ex.addProxyObject(vm.getUuid(), "vmId");
            throw ex;
        }
        VolumeVO root = rootVols.get(0);
        if ( !Volume.State.Allocated.equals(root.getState()) || newTemplateId != null ){
            Long templateId = root.getTemplateId();
            boolean isISO = false;
            if (templateId == null) {
                // Assuming that for a vm deployed using ISO, template ID is set to NULL
                isISO = true;
               templateId = vm.getIsoId();
            }

            // If target VM has associated VM snapshots then don't allow restore of VM
            List<VMSnapshotVO> vmSnapshots = _vmSnapshotDao.findByVm(vmId);
            if (vmSnapshots.size() > 0) {
                throw new InvalidParameterValueException("Unable to restore VM, please remove VM snapshots before restoring VM");
            }

            VMTemplateVO template = null;
            //newTemplateId can be either template or ISO id. In the following snippet based on the vm deployment (from template or ISO) it is handled accordingly
            if (newTemplateId != null) {
                template = _templateDao.findById(newTemplateId);
                _accountMgr.checkAccess(caller, null, true, template);
                if (isISO) {
                    if (!template.getFormat().equals(ImageFormat.ISO)) {
                        throw new InvalidParameterValueException("Invalid ISO id provided to restore the VM ");
                    }
                } else {
                    if (template.getFormat().equals(ImageFormat.ISO)) {
                        throw new InvalidParameterValueException("Invalid template id provided to restore the VM ");
                    }
                }
            } else {
                if (isISO && templateId == null) {
                    throw new CloudRuntimeException("Cannot restore the VM since there is no ISO attached to VM");
                }
                template = _templateDao.findById(templateId);
                if (template == null) {
                    InvalidParameterValueException ex = new InvalidParameterValueException("Cannot find template/ISO for specified volumeid and vmId");
                    ex.addProxyObject(vm.getUuid(), "vmId");
                    ex.addProxyObject(root.getUuid(), "volumeId");
                    throw ex;
                }
            }
            TemplateDataStoreVO tmplStore = _templateStoreDao.findByTemplateZoneReady(template.getId(), vm.getDataCenterId());
            if (tmplStore == null) {
                throw new InvalidParameterValueException("Cannot restore the vm as the template " + template.getUuid() + " isn't available in the zone");
            }

            if (needRestart) {
                try {
                    _itMgr.stop(vm.getUuid());
                } catch (ResourceUnavailableException e) {
                    s_logger.debug("Stop vm " + vm.getUuid() + " failed", e);
                    CloudRuntimeException ex = new CloudRuntimeException("Stop vm failed for specified vmId");
                    ex.addProxyObject(vm.getUuid(), "vmId");
                    throw ex;
                }
            }

            /* If new template/ISO is provided allocate a new volume from new template/ISO otherwise allocate new volume from original template/ISO */
            Volume newVol = null;
            if (newTemplateId != null) {
                if (isISO) {
                    newVol = volumeMgr.allocateDuplicateVolume(root, null);
                    vm.setIsoId(newTemplateId);
                    vm.setGuestOSId(template.getGuestOSId());
                    vm.setTemplateId(newTemplateId);
                    _vmDao.update(vmId, vm);
                } else {
                newVol = volumeMgr.allocateDuplicateVolume(root, newTemplateId);
                vm.setGuestOSId(template.getGuestOSId());
                vm.setTemplateId(newTemplateId);
                _vmDao.update(vmId, vm);
                }
            } else {
                newVol = volumeMgr.allocateDuplicateVolume(root, null);
            }

            // 1. Save usage event and update resource count for user vm volumes
            _resourceLimitMgr.incrementResourceCount(newVol.getAccountId(), ResourceType.volume, newVol.isDisplay());
            _resourceLimitMgr.incrementResourceCount(newVol.getAccountId(), ResourceType.primary_storage, newVol.isDisplay(), new Long(newVol.getSize()));
            // 2. Create Usage event for the newly created volume
            UsageEventVO usageEvent = new UsageEventVO(EventTypes.EVENT_VOLUME_CREATE, newVol.getAccountId(), newVol.getDataCenterId(), newVol.getId(), newVol.getName(), newVol.getDiskOfferingId(), template.getId(), newVol.getSize());
            _usageEventDao.persist(usageEvent);

            handleManagedStorage(vm, root);

            _volsDao.attachVolume(newVol.getId(), vmId, newVol.getDeviceId());

            // Detach, destroy and create the usage event for the old root volume.
            _volsDao.detachVolume(root.getId());
            volumeMgr.destroyVolume(root);

            // For VMware hypervisor since the old root volume is replaced by the new root volume, force expunge old root volume if it has been created in storage
            if (vm.getHypervisorType() == HypervisorType.VMware) {
                VolumeInfo volumeInStorage = volFactory.getVolume(root.getId());
                if (volumeInStorage != null) {
                    s_logger.info("Expunging volume " + root.getId() + " from primary data store");
                    AsyncCallFuture<VolumeApiResult> future = _volService.expungeVolumeAsync(volFactory.getVolume(root.getId()));
                    try {
                    future.get();
                    } catch (Exception e) {
                        s_logger.debug("Failed to expunge volume:" + root.getId(), e);
                    }
                }
            }

            Map<VirtualMachineProfile.Param, Object> params = null;
            String password = null;

            if (template.getEnablePassword()) {
                password = _mgr.generateRandomPassword();
                boolean result = resetVMPasswordInternal(vmId, password);
                if (result) {
                    vm.setPassword(password);
                    _vmDao.loadDetails(vm);
                    // update the password in vm_details table too
                    // Check if an SSH key pair was selected for the instance and if so
                    // use it to encrypt & save the vm password
                    encryptAndStorePassword(vm, password);
                } else {
                    throw new CloudRuntimeException("VM reset is completed but failed to reset password for the virtual machine ");
                }
            }

            if (needRestart) {
                try {
                    if (vm.getDetail("password") != null) {
                        params = new HashMap<VirtualMachineProfile.Param, Object>();
                        params.put(VirtualMachineProfile.Param.VmPassword, password);
                    }
                    _itMgr.start(vm.getUuid(), params);
                    vm = _vmDao.findById(vmId);
                    if (template.getEnablePassword()) {
                        // this value is not being sent to the backend; need only for api
                        // display purposes
                        vm.setPassword(password);
                        if (vm.isUpdateParameters()) {
                            vm.setUpdateParameters(false);
                            _vmDao.loadDetails(vm);
                            if (vm.getDetail("password") != null) {
                                _vmDetailsDao.remove(_vmDetailsDao.findDetail(vm.getId(), "password").getId());
                            }
                            _vmDao.update(vm.getId(), vm);
                        }
                    }
                } catch (Exception e) {
                    s_logger.debug("Unable to start VM " + vm.getUuid(), e);
                    CloudRuntimeException ex = new CloudRuntimeException("Unable to start VM with specified id" + e.getMessage());
                    ex.addProxyObject(vm.getUuid(), "vmId");
                    throw ex;
                }
            }
        }

        s_logger.debug("Restore VM " + vmId + " done successfully");
        return vm;

    }

    private void handleManagedStorage(UserVmVO vm, VolumeVO root) {
        if ( Volume.State.Allocated.equals(root.getState()) ){
            return;
        }
        StoragePoolVO storagePool = _storagePoolDao.findById(root.getPoolId());

        if (storagePool != null && storagePool.isManaged()) {
            Long hostId = vm.getHostId() != null ? vm.getHostId() : vm.getLastHostId();

            if (hostId != null) {
                VolumeInfo volumeInfo = volFactory.getVolume(root.getId());
                Host host = _hostDao.findById(hostId);

                final Command cmd;

                if (host.getHypervisorType() == HypervisorType.XenServer) {
                    DiskTO disk = new DiskTO(volumeInfo.getTO(), root.getDeviceId(), root.getPath(), root.getVolumeType());

                    // it's OK in this case to send a detach command to the host for a root volume as this
                    // will simply lead to the SR that supports the root volume being removed
                    cmd = new DettachCommand(disk, vm.getInstanceName());

                    DettachCommand detachCommand = (DettachCommand)cmd;

                    detachCommand.setManaged(true);

                    detachCommand.setStorageHost(storagePool.getHostAddress());
                    detachCommand.setStoragePort(storagePool.getPort());

                    detachCommand.set_iScsiName(root.get_iScsiName());
                }
                else if (host.getHypervisorType() == HypervisorType.VMware) {
                    PrimaryDataStore primaryDataStore = (PrimaryDataStore)volumeInfo.getDataStore();
                    Map<String, String> details = primaryDataStore.getDetails();

                    if (details == null) {
                        details = new HashMap<String, String>();

                        primaryDataStore.setDetails(details);
                    }

                    details.put(DiskTO.MANAGED, Boolean.TRUE.toString());

                    cmd = new DeleteCommand(volumeInfo.getTO());
                }
                else {
                    throw new CloudRuntimeException("This hypervisor type is not supported on managed storage for this command.");
                }

                Commands cmds = new Commands(Command.OnError.Stop);

                cmds.addCommand(cmd);

                try {
                    _agentMgr.send(hostId, cmds);
                }
                catch (Exception ex) {
                    throw new CloudRuntimeException(ex.getMessage());
                }

                if (!cmds.isSuccessful()) {
                    for (Answer answer : cmds.getAnswers()) {
                        if (!answer.getResult()) {
                            s_logger.warn("Failed to reset vm due to: " + answer.getDetails());

                            throw new CloudRuntimeException("Unable to reset " + vm + " due to " + answer.getDetails());
                        }
                    }
                }

                // root.getPoolId() should be null if the VM we are detaching the disk from has never been started before
                DataStore dataStore = root.getPoolId() != null ? _dataStoreMgr.getDataStore(root.getPoolId(), DataStoreRole.Primary) : null;
                volumeMgr.revokeAccess(volFactory.getVolume(root.getId()), host, dataStore);
            }
        }
    }

    @Override
    public void prepareStop(VirtualMachineProfile profile) {
        UserVmVO vm = _vmDao.findById(profile.getId());
        if (vm != null && vm.getState() == State.Stopping) {
            collectVmDiskStatistics(vm);
            collectVmNetworkStatistics(vm);
        }
    }

    private void encryptAndStorePassword(UserVmVO vm, String password) {
        String sshPublicKey = vm.getDetail("SSH.PublicKey");
        if (sshPublicKey != null && !sshPublicKey.equals("") && password != null && !password.equals("saved_password")) {
            if (!sshPublicKey.startsWith("ssh-rsa")) {
                s_logger.warn("Only RSA public keys can be used to encrypt a vm password.");
                return;
            }
            String encryptedPasswd = RSAHelper.encryptWithSSHPublicKey(sshPublicKey, password);
            if (encryptedPasswd == null) {
                throw new CloudRuntimeException("Error encrypting password");
            }

            vm.setDetail("Encrypted.Password", encryptedPasswd);
            _vmDao.saveDetails(vm);
        }
    }

    public void persistDeviceBusInfo(UserVmVO vm, String rootDiskController) {
        String existingVmRootDiskController = vm.getDetail(VmDetailConstants.ROOT_DISK_CONTROLLER);
        if (StringUtils.isEmpty(existingVmRootDiskController) && !StringUtils.isEmpty(rootDiskController)) {
            vm.setDetail(VmDetailConstants.ROOT_DISK_CONTROLLER, rootDiskController);
            _vmDao.saveDetails(vm);
            if (s_logger.isDebugEnabled()) {
                s_logger.debug("Persisted device bus information rootDiskController=" + rootDiskController + " for vm: " + vm.getDisplayName());
            }
        }
    }

    @Override
    public String getConfigComponentName() {
        return UserVmManager.class.getSimpleName();
    }

    @Override
    public ConfigKey<?>[] getConfigKeys() {
        return new ConfigKey<?>[] {EnableDynamicallyScaleVm, AllowUserExpungeRecoverVm, VmIpFetchWaitInterval, VmIpFetchTrialMax, VmIpFetchThreadPoolMax,
                VmIpFetchTaskWorkers, AllowDeployVmIfGivenHostFails};
    }

    @Override
    public String getVmUserData(long vmId) {
        UserVmVO vm = _vmDao.findById(vmId);
        if (vm == null) {
            throw new InvalidParameterValueException("Unable to find virual machine with id " + vmId);
        }

        //check permissions
        _accountMgr.checkAccess(CallContext.current().getCallingAccount(), null, true, vm);
        return vm.getUserData();
    }

    @Override
    public boolean isDisplayResourceEnabled(Long vmId) {
        UserVm vm = _vmDao.findById(vmId);
        if (vm != null) {
            return vm.isDisplayVm();
        }

        return true; // no info then default to true
    }

    private boolean checkStatusOfVolumeSnapshots(long vmId, Volume.Type type) {
        List<VolumeVO> listVolumes = null;
        if (type == Volume.Type.ROOT) {
            listVolumes = _volsDao.findByInstanceAndType(vmId, type);
        } else if (type == Volume.Type.DATADISK) {
            listVolumes = _volsDao.findByInstanceAndType(vmId, type);
        } else {
            listVolumes = _volsDao.findByInstance(vmId);
        }
        s_logger.debug("Found "+listVolumes.size()+" no. of volumes of type "+type+" for vm with VM ID "+vmId);
        for (VolumeVO volume : listVolumes) {
            Long volumeId = volume.getId();
            s_logger.debug("Checking status of snapshots for Volume with Volume Id: "+volumeId);
            List<SnapshotVO> ongoingSnapshots = _snapshotDao.listByStatus(volumeId, Snapshot.State.Creating, Snapshot.State.CreatedOnPrimary, Snapshot.State.BackingUp);
            int ongoingSnapshotsCount = ongoingSnapshots.size();
            s_logger.debug("The count of ongoing Snapshots for VM with ID "+vmId+" and disk type "+type+" is "+ongoingSnapshotsCount);
            if (ongoingSnapshotsCount > 0) {
                s_logger.debug("Found "+ongoingSnapshotsCount+" no. of snapshots, on volume of type "+type+", which snapshots are not yet backed up");
                return true;
            }
        }
        return false;
    }
}<|MERGE_RESOLUTION|>--- conflicted
+++ resolved
@@ -5512,11 +5512,10 @@
                 vm.setDomainId(cmd.getDomainId());
                 _vmDao.persist(vm);
 
-<<<<<<< HEAD
                 // OS 2: update volume
                 for (VolumeVO volume : volumes) {
-                    UsageEventUtils.publishUsageEvent(EventTypes.EVENT_VOLUME_DELETE, volume.getAccountId(), volume.getDataCenterId(),
-                                                      volume.getId(), volume.getName(), Volume.class.getName(), volume.getUuid(), volume.isDisplayVolume());
+                    UsageEventUtils.publishUsageEvent(EventTypes.EVENT_VOLUME_DELETE, volume.getAccountId(), volume.getDataCenterId(), volume.getId(), volume.getName(),
+                                                      Volume.class.getName(), volume.getUuid(), volume.isDisplayVolume());
                     _resourceLimitMgr.decrementResourceCount(oldAccount.getAccountId(), ResourceType.volume);
                     _resourceLimitMgr.decrementResourceCount(oldAccount.getAccountId(), ResourceType.primary_storage, new Long(volume.getSize()));
                     volume.setAccountId(newAccount.getAccountId());
@@ -5524,31 +5523,10 @@
                     _volsDao.persist(volume);
                     _resourceLimitMgr.incrementResourceCount(newAccount.getAccountId(), ResourceType.volume);
                     _resourceLimitMgr.incrementResourceCount(newAccount.getAccountId(), ResourceType.primary_storage, new Long(volume.getSize()));
-                    UsageEventUtils.publishUsageEvent(EventTypes.EVENT_VOLUME_CREATE, volume.getAccountId(), volume.getDataCenterId(), volume.getId(),
-                                                      volume.getName(), volume.getDiskOfferingId(), volume.getTemplateId(), volume.getSize(),
-                                                      Volume.class.getName(), volume.getUuid(), volume.isDisplayVolume());
-                    //snapshots: mark these removed in db
-                    List<SnapshotVO> snapshots = _snapshotDao.listByVolumeIdIncludingRemoved(volume.getId());
-                    for (SnapshotVO snapshot : snapshots) {
-                        _snapshotDao.remove(snapshot.getId());
-                    }
-                }
-=======
-        // OS 2: update volume
-        for (VolumeVO volume : volumes) {
-            UsageEventUtils.publishUsageEvent(EventTypes.EVENT_VOLUME_DELETE, volume.getAccountId(), volume.getDataCenterId(), volume.getId(), volume.getName(),
-                    Volume.class.getName(), volume.getUuid(), volume.isDisplayVolume());
-            _resourceLimitMgr.decrementResourceCount(oldAccount.getAccountId(), ResourceType.volume);
-            _resourceLimitMgr.decrementResourceCount(oldAccount.getAccountId(), ResourceType.primary_storage, new Long(volume.getSize()));
-            volume.setAccountId(newAccount.getAccountId());
-            volume.setDomainId(newAccount.getDomainId());
-            _volsDao.persist(volume);
-            _resourceLimitMgr.incrementResourceCount(newAccount.getAccountId(), ResourceType.volume);
-            _resourceLimitMgr.incrementResourceCount(newAccount.getAccountId(), ResourceType.primary_storage, new Long(volume.getSize()));
-            UsageEventUtils.publishUsageEvent(EventTypes.EVENT_VOLUME_CREATE, volume.getAccountId(), volume.getDataCenterId(), volume.getId(), volume.getName(),
-                    volume.getDiskOfferingId(), volume.getTemplateId(), volume.getSize(), Volume.class.getName(), volume.getUuid(), volume.isDisplayVolume());
-        }
->>>>>>> 981286f9
+                    UsageEventUtils.publishUsageEvent(EventTypes.EVENT_VOLUME_CREATE, volume.getAccountId(), volume.getDataCenterId(), volume.getId(), volume.getName(),
+                                                      volume.getDiskOfferingId(), volume.getTemplateId(), volume.getSize(), Volume.class.getName(),
+                                                      volume.getUuid(), volume.isDisplayVolume());
+                }
 
                 //update resource count of new account
                 resourceCountIncrement(newAccount.getAccountId(), vm.isDisplayVm(), new Long(offering.getCpu()), new Long(offering.getRamSize()));
