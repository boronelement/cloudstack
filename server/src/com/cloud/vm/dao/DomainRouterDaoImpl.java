/**
 *  Copyright (C) 2010 Cloud.com, Inc.  All rights reserved.
 * 
 * This software is licensed under the GNU General Public License v3 or later.
 * 
 * It is free software: you can redistribute it and/or modify
 * it under the terms of the GNU General Public License as published by
 * the Free Software Foundation, either version 3 of the License, or any later version.
 * This program is distributed in the hope that it will be useful,
 * but WITHOUT ANY WARRANTY; without even the implied warranty of
 * MERCHANTABILITY or FITNESS FOR A PARTICULAR PURPOSE.  See the
 * GNU General Public License for more details.
 * 
 * You should have received a copy of the GNU General Public License
 * along with this program.  If not, see <http://www.gnu.org/licenses/>.
 * 
 */
package com.cloud.vm.dao;

import java.util.List;

import javax.ejb.Local;

import org.apache.log4j.Logger;

import com.cloud.network.Network.GuestIpType;
import com.cloud.network.NetworkVO;
import com.cloud.network.dao.NetworkDaoImpl;
import com.cloud.network.router.VirtualRouter.Role;
import com.cloud.utils.component.ComponentLocator;
import com.cloud.utils.db.GenericDaoBase;
import com.cloud.utils.db.JoinBuilder.JoinType;
import com.cloud.utils.db.SearchBuilder;
import com.cloud.utils.db.SearchCriteria;
import com.cloud.utils.db.SearchCriteria.Op;
import com.cloud.utils.db.Transaction;
import com.cloud.utils.db.UpdateBuilder;
import com.cloud.vm.DomainRouterVO;
import com.cloud.vm.VirtualMachine.State;

@Local(value = { DomainRouterDao.class })
public class DomainRouterDaoImpl extends GenericDaoBase<DomainRouterVO, Long> implements DomainRouterDao {
    private static final Logger s_logger = Logger.getLogger(DomainRouterDaoImpl.class);

    protected final SearchBuilder<DomainRouterVO> AllFieldsSearch;
    protected final SearchBuilder<DomainRouterVO> IdNetworkIdStatesSearch;
    protected final SearchBuilder<DomainRouterVO> HostUpSearch;
    protected final SearchBuilder<DomainRouterVO> StateNetworkTypeSearch;
    protected final SearchBuilder<DomainRouterVO> OutsidePodSearch;
    NetworkDaoImpl _networksDao = ComponentLocator.inject(NetworkDaoImpl.class);

    protected DomainRouterDaoImpl() {
        AllFieldsSearch = createSearchBuilder();
        AllFieldsSearch.and("dc", AllFieldsSearch.entity().getDataCenterIdToDeployIn(), Op.EQ);
        AllFieldsSearch.and("account", AllFieldsSearch.entity().getAccountId(), Op.EQ);
        AllFieldsSearch.and("role", AllFieldsSearch.entity().getRole(), Op.EQ);
        AllFieldsSearch.and("domainId", AllFieldsSearch.entity().getDomainId(), Op.EQ);
        AllFieldsSearch.and("host", AllFieldsSearch.entity().getHostId(), Op.EQ);
        AllFieldsSearch.and("lastHost", AllFieldsSearch.entity().getLastHostId(), Op.EQ);
        AllFieldsSearch.and("state", AllFieldsSearch.entity().getState(), Op.EQ);
        AllFieldsSearch.and("network", AllFieldsSearch.entity().getNetworkId(), Op.EQ);
        AllFieldsSearch.and("podId", AllFieldsSearch.entity().getPodIdToDeployIn(), Op.EQ);
        AllFieldsSearch.done();

        IdNetworkIdStatesSearch = createSearchBuilder();
        IdNetworkIdStatesSearch.and("id", IdNetworkIdStatesSearch.entity().getId(), Op.EQ);
        IdNetworkIdStatesSearch.and("network", IdNetworkIdStatesSearch.entity().getNetworkId(), Op.EQ);
        IdNetworkIdStatesSearch.and("states", IdNetworkIdStatesSearch.entity().getState(), Op.IN);
        IdNetworkIdStatesSearch.done();

        HostUpSearch = createSearchBuilder();
        HostUpSearch.and("host", HostUpSearch.entity().getHostId(), Op.EQ);
        HostUpSearch.and("states", HostUpSearch.entity().getState(), Op.NIN);
        SearchBuilder<NetworkVO> joinNetwork = _networksDao.createSearchBuilder();
        joinNetwork.and("guestType", joinNetwork.entity().getGuestType(), Op.EQ);
        HostUpSearch.join("network", joinNetwork, joinNetwork.entity().getId(), HostUpSearch.entity().getNetworkId(), JoinType.INNER);
        HostUpSearch.done();
<<<<<<< HEAD
        
=======

>>>>>>> b93c7bc6
        StateNetworkTypeSearch = createSearchBuilder();
        StateNetworkTypeSearch.and("state", StateNetworkTypeSearch.entity().getState(), Op.EQ);
        SearchBuilder<NetworkVO> joinStateNetwork = _networksDao.createSearchBuilder();
        joinStateNetwork.and("guestType", joinStateNetwork.entity().getGuestType(), Op.EQ);
        StateNetworkTypeSearch.join("network", joinStateNetwork, joinStateNetwork.entity().getId(), StateNetworkTypeSearch.entity().getNetworkId(), JoinType.INNER);
        StateNetworkTypeSearch.done();
<<<<<<< HEAD
        
=======

>>>>>>> b93c7bc6
        OutsidePodSearch = createSearchBuilder();
        OutsidePodSearch.and("network", OutsidePodSearch.entity().getNetworkId(), Op.EQ);
        OutsidePodSearch.and("podId", OutsidePodSearch.entity().getPodIdToDeployIn(), Op.NEQ);
        OutsidePodSearch.and("state", OutsidePodSearch.entity().getState(), Op.EQ);
        OutsidePodSearch.done();
<<<<<<< HEAD

=======
>>>>>>> b93c7bc6
    }

    @Override
    public boolean remove(Long id) {
        Transaction txn = Transaction.currentTxn();
        txn.start();
        DomainRouterVO router = createForUpdate();
        router.setPublicIpAddress(null);
        UpdateBuilder ub = getUpdateBuilder(router);
        ub.set(router, "state", State.Destroyed);
        update(id, ub, router);

        boolean result = super.remove(id);
        txn.commit();
        return result;
    }

    @Override
    public List<DomainRouterVO> listByDataCenter(long dcId) {
        SearchCriteria<DomainRouterVO> sc = AllFieldsSearch.create();
        sc.setParameters("dc", dcId);
        return listBy(sc);
    }

    @Override
    public List<DomainRouterVO> findBy(long accountId, long dcId) {
        SearchCriteria<DomainRouterVO> sc = AllFieldsSearch.create();
        sc.setParameters("account", accountId);
        sc.setParameters("dc", dcId);
        sc.setParameters("role", Role.DHCP_FIREWALL_LB_PASSWD_USERDATA);
        return listBy(sc);
    }

    @Override
    public List<DomainRouterVO> findBy(long accountId, long dcId, Role role) {
        SearchCriteria<DomainRouterVO> sc = AllFieldsSearch.create();
        sc.setParameters("account", accountId);
        sc.setParameters("dc", dcId);
        sc.setParameters("role", role);
        return listBy(sc);
    }

    @Override
    public List<DomainRouterVO> listBy(long accountId) {
        SearchCriteria<DomainRouterVO> sc = AllFieldsSearch.create();
        sc.setParameters("account", accountId);
        return listBy(sc);
    }

    @Override
    public List<DomainRouterVO> listByHostId(Long hostId) {
        SearchCriteria<DomainRouterVO> sc = AllFieldsSearch.create();
        sc.setParameters("host", hostId);
        return listBy(sc);
    }

    @Override
    public List<DomainRouterVO> listVirtualByHostId(Long hostId) {
        SearchCriteria<DomainRouterVO> sc = HostUpSearch.create();
        if (hostId != null) {
            sc.setParameters("host", hostId);
        }
        sc.setJoinParameters("network", "guestType", GuestIpType.Virtual);
        return listBy(sc);
    }
    
    @Override
    public List<DomainRouterVO> listVirtualUpByHostId(Long hostId) {
        SearchCriteria<DomainRouterVO> sc = HostUpSearch.create();
        if (hostId != null) {
            sc.setParameters("host", hostId);
        }
        sc.setParameters("states", State.Destroyed, State.Stopped, State.Expunging);
        sc.setJoinParameters("network", "guestType", GuestIpType.Virtual);
        return listBy(sc);
    }

    @Override
    public List<DomainRouterVO> listByDomain(Long domainId) {
        SearchCriteria<DomainRouterVO> sc = AllFieldsSearch.create();
        sc.setParameters("domainId", domainId);
        return listBy(sc);
    }

    @Override
    public List<DomainRouterVO> findByNetwork(long networkId) {
        SearchCriteria<DomainRouterVO> sc = AllFieldsSearch.create();
        sc.setParameters("network", networkId);
        return listBy(sc);
    }

    @Override
    public List<DomainRouterVO> listByLastHostId(Long hostId) {
        SearchCriteria<DomainRouterVO> sc = AllFieldsSearch.create();
        sc.setParameters("lastHost", hostId);
        sc.setParameters("state", State.Stopped);
        return listBy(sc);
<<<<<<< HEAD
	}
	
	@Override
	public List<DomainRouterVO> findByNetworkAndPod(long networkId, long podId) {
	    SearchCriteria<DomainRouterVO> sc = AllFieldsSearch.create();
        sc.setParameters("network", networkId);
        sc.setParameters("podId", podId);
        return listBy(sc);
	}
=======
    }

    @Override
    public List<DomainRouterVO> findByNetworkAndPod(long networkId, long podId) {
        SearchCriteria<DomainRouterVO> sc = AllFieldsSearch.create();
        sc.setParameters("network", networkId);
        sc.setParameters("podId", podId);
        return listBy(sc);
    }
>>>>>>> b93c7bc6

    @Override
    public List<DomainRouterVO> listActive(long networkId) {
        SearchCriteria<DomainRouterVO> sc = IdNetworkIdStatesSearch.create();
        sc.setParameters("network", networkId);
        sc.setParameters("states", State.Running, State.Migrating, State.Stopping, State.Starting);
        return listBy(sc);
    }
<<<<<<< HEAD
    
=======

>>>>>>> b93c7bc6
    @Override
    public List<DomainRouterVO> listByStateAndNetworkType(State state, GuestIpType ipType) {
        SearchCriteria<DomainRouterVO> sc = StateNetworkTypeSearch.create();
        sc.setParameters("state", state);
        sc.setJoinParameters("network", "guestType", ipType);
        return listBy(sc);
    }
<<<<<<< HEAD
    
    
=======

>>>>>>> b93c7bc6
    @Override
    public List<DomainRouterVO> findByNetworkOutsideThePod(long networkId, long podId, State state) {
        SearchCriteria<DomainRouterVO> sc = OutsidePodSearch.create();
        sc.setParameters("network", networkId);
        sc.setParameters("podId", podId);
        sc.setParameters("state", state);
        return listBy(sc);
    }
<<<<<<< HEAD
=======

    @Override
    public List<DomainRouterVO> listByNetworkAndState(long networkId, State state) {
        SearchCriteria<DomainRouterVO> sc = AllFieldsSearch.create();
        sc.setParameters("network", networkId);
        if (state != null) {
            sc.setParameters("state", state);
        }
        return listBy(sc);
    }

    @Override
    public List<DomainRouterVO> listByNetworkAndPodAndRole(long networkId, long podId, Role role) {
        SearchCriteria<DomainRouterVO> sc = AllFieldsSearch.create();
        sc.setParameters("network", networkId);
        sc.setParameters("podId", podId);
        sc.setParameters("role", role);
        return listBy(sc);
    }

    @Override
    public List<DomainRouterVO> listByNetworkAndRole(long networkId, Role role) {
        SearchCriteria<DomainRouterVO> sc = AllFieldsSearch.create();
        sc.setParameters("network", networkId);
        sc.setParameters("role", role);
        return listBy(sc);
    }
>>>>>>> b93c7bc6
}<|MERGE_RESOLUTION|>--- conflicted
+++ resolved
@@ -75,31 +75,20 @@
         joinNetwork.and("guestType", joinNetwork.entity().getGuestType(), Op.EQ);
         HostUpSearch.join("network", joinNetwork, joinNetwork.entity().getId(), HostUpSearch.entity().getNetworkId(), JoinType.INNER);
         HostUpSearch.done();
-<<<<<<< HEAD
         
-=======
-
->>>>>>> b93c7bc6
         StateNetworkTypeSearch = createSearchBuilder();
         StateNetworkTypeSearch.and("state", StateNetworkTypeSearch.entity().getState(), Op.EQ);
         SearchBuilder<NetworkVO> joinStateNetwork = _networksDao.createSearchBuilder();
         joinStateNetwork.and("guestType", joinStateNetwork.entity().getGuestType(), Op.EQ);
         StateNetworkTypeSearch.join("network", joinStateNetwork, joinStateNetwork.entity().getId(), StateNetworkTypeSearch.entity().getNetworkId(), JoinType.INNER);
         StateNetworkTypeSearch.done();
-<<<<<<< HEAD
-        
-=======
-
->>>>>>> b93c7bc6
+
         OutsidePodSearch = createSearchBuilder();
         OutsidePodSearch.and("network", OutsidePodSearch.entity().getNetworkId(), Op.EQ);
         OutsidePodSearch.and("podId", OutsidePodSearch.entity().getPodIdToDeployIn(), Op.NEQ);
         OutsidePodSearch.and("state", OutsidePodSearch.entity().getState(), Op.EQ);
         OutsidePodSearch.done();
-<<<<<<< HEAD
-
-=======
->>>>>>> b93c7bc6
+
     }
 
     @Override
@@ -197,27 +186,15 @@
         sc.setParameters("lastHost", hostId);
         sc.setParameters("state", State.Stopped);
         return listBy(sc);
-<<<<<<< HEAD
-	}
-	
-	@Override
-	public List<DomainRouterVO> findByNetworkAndPod(long networkId, long podId) {
-	    SearchCriteria<DomainRouterVO> sc = AllFieldsSearch.create();
+    }
+
+    @Override
+    public List<DomainRouterVO> findByNetworkAndPod(long networkId, long podId) {
+        SearchCriteria<DomainRouterVO> sc = AllFieldsSearch.create();
         sc.setParameters("network", networkId);
         sc.setParameters("podId", podId);
         return listBy(sc);
-	}
-=======
-    }
-
-    @Override
-    public List<DomainRouterVO> findByNetworkAndPod(long networkId, long podId) {
-        SearchCriteria<DomainRouterVO> sc = AllFieldsSearch.create();
-        sc.setParameters("network", networkId);
-        sc.setParameters("podId", podId);
-        return listBy(sc);
-    }
->>>>>>> b93c7bc6
+    }
 
     @Override
     public List<DomainRouterVO> listActive(long networkId) {
@@ -226,11 +203,7 @@
         sc.setParameters("states", State.Running, State.Migrating, State.Stopping, State.Starting);
         return listBy(sc);
     }
-<<<<<<< HEAD
-    
-=======
-
->>>>>>> b93c7bc6
+
     @Override
     public List<DomainRouterVO> listByStateAndNetworkType(State state, GuestIpType ipType) {
         SearchCriteria<DomainRouterVO> sc = StateNetworkTypeSearch.create();
@@ -238,12 +211,7 @@
         sc.setJoinParameters("network", "guestType", ipType);
         return listBy(sc);
     }
-<<<<<<< HEAD
-    
-    
-=======
-
->>>>>>> b93c7bc6
+
     @Override
     public List<DomainRouterVO> findByNetworkOutsideThePod(long networkId, long podId, State state) {
         SearchCriteria<DomainRouterVO> sc = OutsidePodSearch.create();
@@ -252,8 +220,6 @@
         sc.setParameters("state", state);
         return listBy(sc);
     }
-<<<<<<< HEAD
-=======
 
     @Override
     public List<DomainRouterVO> listByNetworkAndState(long networkId, State state) {
@@ -281,5 +247,4 @@
         sc.setParameters("role", role);
         return listBy(sc);
     }
->>>>>>> b93c7bc6
 }