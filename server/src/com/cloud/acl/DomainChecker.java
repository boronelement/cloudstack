// Licensed to the Apache Software Foundation (ASF) under one
// or more contributor license agreements.  See the NOTICE file
// distributed with this work for additional information
// regarding copyright ownership.  The ASF licenses this file
// to you under the Apache License, Version 2.0 (the
// "License"); you may not use this file except in compliance
// with the License.  You may obtain a copy of the License at
//
//   http://www.apache.org/licenses/LICENSE-2.0
//
// Unless required by applicable law or agreed to in writing,
// software distributed under the License is distributed on an
// "AS IS" BASIS, WITHOUT WARRANTIES OR CONDITIONS OF ANY
// KIND, either express or implied.  See the License for the
// specific language governing permissions and limitations
// under the License.
package com.cloud.acl;

import javax.ejb.Local;
import javax.inject.Inject;

import org.springframework.stereotype.Component;

import org.apache.cloudstack.acl.ControlledEntity;
import org.apache.cloudstack.acl.SecurityChecker;
import org.apache.cloudstack.api.BaseCmd;
import com.cloud.dc.DataCenter;
import com.cloud.domain.Domain;
import com.cloud.domain.dao.DomainDao;
import com.cloud.exception.PermissionDeniedException;
import com.cloud.network.Network;
import com.cloud.network.NetworkModel;
import com.cloud.offering.DiskOffering;
import com.cloud.offering.ServiceOffering;
import com.cloud.projects.ProjectManager;
import com.cloud.projects.dao.ProjectAccountDao;
import com.cloud.storage.LaunchPermissionVO;
import com.cloud.storage.dao.LaunchPermissionDao;
import com.cloud.template.VirtualMachineTemplate;
import com.cloud.user.Account;
import com.cloud.user.User;
import com.cloud.user.dao.AccountDao;
import com.cloud.utils.component.AdapterBase;

@Component
@Local(value = SecurityChecker.class)
public class DomainChecker extends AdapterBase implements SecurityChecker {
    
<<<<<<< HEAD
    @Inject
    DomainDao _domainDao;
    @Inject
    AccountDao _accountDao;
    @Inject
    LaunchPermissionDao _launchPermissionDao;
    @Inject
    ProjectManager _projectMgr;
    @Inject
    ProjectAccountDao _projecAccountDao;
    @Inject
    NetworkManager _networkMgr;
=======
    @Inject DomainDao _domainDao;
    @Inject AccountDao _accountDao;
    @Inject LaunchPermissionDao _launchPermissionDao;
    @Inject ProjectManager _projectMgr;
    @Inject ProjectAccountDao _projecAccountDao;
    @Inject NetworkModel _networkMgr;
>>>>>>> ce4b49d3
    
    protected DomainChecker() {
        super();
    }
    
    @Override
    public boolean checkAccess(Account caller, Domain domain) throws PermissionDeniedException {
        if (caller.getState() != Account.State.enabled) {
            throw new PermissionDeniedException(caller + " is disabled.");
        }
        long domainId = domain.getId();
        
        if (caller.getType() == Account.ACCOUNT_TYPE_NORMAL) {
            if (caller.getDomainId() != domainId) {
                throw new PermissionDeniedException(caller + " does not have permission to operate within domain id=" + domain.getId());
            }
        } else if (!_domainDao.isChildDomain(caller.getDomainId(), domainId)) {
            throw new PermissionDeniedException(caller + " does not have permission to operate within domain id=" + domain.getId());
        }
        
        return true;
    }

    @Override
    public boolean checkAccess(User user, Domain domain) throws PermissionDeniedException {
        if (user.getRemoved() != null) {
            throw new PermissionDeniedException(user + " is no longer active.");
        }
        Account account = _accountDao.findById(user.getAccountId());
        return checkAccess(account, domain);
    }

    @Override
    public boolean checkAccess(Account caller, ControlledEntity entity, AccessType accessType) throws PermissionDeniedException {
        if (entity instanceof VirtualMachineTemplate) {
            
            VirtualMachineTemplate template = (VirtualMachineTemplate) entity;
            Account owner = _accountDao.findById(template.getAccountId());
            // validate that the template is usable by the account
            if (!template.isPublicTemplate()) {
                if (BaseCmd.isRootAdmin(caller.getType()) || (owner.getId() == caller.getId())) {
                    return true;
                }
                
                // since the current account is not the owner of the template, check the launch permissions table to see if the
                // account can launch a VM from this template
                LaunchPermissionVO permission = _launchPermissionDao.findByTemplateAndAccount(template.getId(), caller.getId());
                if (permission == null) {
                    throw new PermissionDeniedException(caller + " does not have permission to launch instances from " + template);
                }
            } else {
                // Domain admin and regular user can delete/modify only templates created by them
                if (accessType != null && accessType == AccessType.ModifyEntry) {
                    if (!BaseCmd.isRootAdmin(caller.getType()) && owner.getId() != caller.getId()) {
                        throw new PermissionDeniedException("Domain Admin and regular users can modify only their own Public templates");
                    }
                }
            }
            
            return true;
        } else if (entity instanceof Network && accessType != null && accessType == AccessType.UseNetwork) {
            _networkMgr.checkNetworkPermissions(caller, (Network) entity);
        } else {
            if (caller.getType() == Account.ACCOUNT_TYPE_NORMAL) {
                Account account = _accountDao.findById(entity.getAccountId());
                
                if (account != null && account.getType() == Account.ACCOUNT_TYPE_PROJECT) {
                    //only project owner can delete/modify the project
                    if (accessType != null && accessType == AccessType.ModifyProject) {
                        if (!_projectMgr.canModifyProjectAccount(caller, account.getId())) {
                            throw new PermissionDeniedException(caller + " does not have permission to operate with resource " + entity);
                        }
                    } else if (!_projectMgr.canAccessProjectAccount(caller, account.getId())) {
                        throw new PermissionDeniedException(caller + " does not have permission to operate with resource " + entity);
                    }
                } else {
                    if (caller.getId() != entity.getAccountId()) {
                        throw new PermissionDeniedException(caller + " does not have permission to operate with resource " + entity);
                    }
                }  
            }
        }
        
        return true;
    }

    @Override
    public boolean checkAccess(User user, ControlledEntity entity) throws PermissionDeniedException {
        Account account = _accountDao.findById(user.getAccountId());
        return checkAccess(account, entity, null);
    }

	@Override
    public boolean checkAccess(Account account, DiskOffering dof) throws PermissionDeniedException {
        if (account == null || dof.getDomainId() == null) {//public offering
			return true;
        } else {
			//admin has all permissions
            if (account.getType() == Account.ACCOUNT_TYPE_ADMIN) {
				return true;
			}		
			//if account is normal user or domain admin
			//check if account's domain is a child of zone's domain (Note: This is made consistent with the list command for disk offering)
            else if (account.getType() == Account.ACCOUNT_TYPE_NORMAL || account.getType() == Account.ACCOUNT_TYPE_RESOURCE_DOMAIN_ADMIN || account.getType() == Account.ACCOUNT_TYPE_DOMAIN_ADMIN) {
                if (account.getDomainId() == dof.getDomainId()) {
					return true; //disk offering and account at exact node
                } else {
                    Domain domainRecord = _domainDao.findById(account.getDomainId());
                    if (domainRecord != null) {
                        while (true) {
                            if (domainRecord.getId() == dof.getDomainId()) {
		    					//found as a child
		    					return true;
		    				}
                            if (domainRecord.getParent() != null) {
                                domainRecord = _domainDao.findById(domainRecord.getParent());
                            } else {
                                break;
                            }
		    			}
		    		}
				}
			}
		}
		//not found
		return false;
	}	

	@Override
    public boolean checkAccess(Account account, ServiceOffering so) throws PermissionDeniedException {
        if (account == null || so.getDomainId() == null) {//public offering
			return true;
        } else {
			//admin has all permissions
            if (account.getType() == Account.ACCOUNT_TYPE_ADMIN) {
				return true;
			}		
			//if account is normal user or domain admin
			//check if account's domain is a child of zone's domain (Note: This is made consistent with the list command for service offering)
            else if (account.getType() == Account.ACCOUNT_TYPE_NORMAL || account.getType() == Account.ACCOUNT_TYPE_RESOURCE_DOMAIN_ADMIN || account.getType() == Account.ACCOUNT_TYPE_DOMAIN_ADMIN) {
                if (account.getDomainId() == so.getDomainId()) {
					return true; //service offering and account at exact node
                } else {
                    Domain domainRecord = _domainDao.findById(account.getDomainId());
                    if (domainRecord != null) {
                        while (true) {
                            if (domainRecord.getId() == so.getDomainId()) {
		    					//found as a child
		    					return true;
		    				}
                            if (domainRecord.getParent() != null) {
                                domainRecord = _domainDao.findById(domainRecord.getParent());
                            } else {
                                break;
                            }
		    			}
		    		}
				}
			}
		}
		//not found
		return false;
	}	
    
	@Override
	public boolean checkAccess(Account account, DataCenter zone) throws PermissionDeniedException {
        if (account == null || zone.getDomainId() == null) {//public zone
			return true;
        } else {
			//admin has all permissions
            if (account.getType() == Account.ACCOUNT_TYPE_ADMIN) {
				return true;
			}		
			//if account is normal user
			//check if account's domain is a child of zone's domain
            else if (account.getType() == Account.ACCOUNT_TYPE_NORMAL || account.getType() == Account.ACCOUNT_TYPE_PROJECT) {
                if (account.getDomainId() == zone.getDomainId()) {
					return true; //zone and account at exact node
                } else {
                    Domain domainRecord = _domainDao.findById(account.getDomainId());
                    if (domainRecord != null) {
                        while (true) {
                            if (domainRecord.getId() == zone.getDomainId()) {
		    					//found as a child
		    					return true;
		    				}
                            if (domainRecord.getParent() != null) {
                                domainRecord = _domainDao.findById(domainRecord.getParent());
                            } else {
                                break;
                            }
		    			}
		    		}
				}
				//not found
				return false;
			}
			//if account is domain admin
			//check if the account's domain is either child of zone's domain, or if zone's domain is child of account's domain
            else if (account.getType() == Account.ACCOUNT_TYPE_DOMAIN_ADMIN) {
                if (account.getDomainId() == zone.getDomainId()) {
					return true; //zone and account at exact node
                } else {
                    Domain zoneDomainRecord = _domainDao.findById(zone.getDomainId());
                    Domain accountDomainRecord = _domainDao.findById(account.getDomainId());
                    if (accountDomainRecord != null) {
                        Domain localRecord = accountDomainRecord;
                        while (true) {
                            if (localRecord.getId() == zone.getDomainId()) {
		    					//found as a child
		    					return true;
		    				}
                            if (localRecord.getParent() != null) {
                                localRecord = _domainDao.findById(localRecord.getParent());
                            } else {
                                break;
                            }
		    			}
		    		}
		    		//didn't find in upper tree
                    if (zoneDomainRecord.getPath().contains(accountDomainRecord.getPath())) {
		    			return true;
		    		}
				}
				//not found
				return false;
			}
		}
		return false;
	}
}<|MERGE_RESOLUTION|>--- conflicted
+++ resolved
@@ -46,27 +46,12 @@
 @Local(value = SecurityChecker.class)
 public class DomainChecker extends AdapterBase implements SecurityChecker {
     
-<<<<<<< HEAD
-    @Inject
-    DomainDao _domainDao;
-    @Inject
-    AccountDao _accountDao;
-    @Inject
-    LaunchPermissionDao _launchPermissionDao;
-    @Inject
-    ProjectManager _projectMgr;
-    @Inject
-    ProjectAccountDao _projecAccountDao;
-    @Inject
-    NetworkManager _networkMgr;
-=======
     @Inject DomainDao _domainDao;
     @Inject AccountDao _accountDao;
     @Inject LaunchPermissionDao _launchPermissionDao;
     @Inject ProjectManager _projectMgr;
     @Inject ProjectAccountDao _projecAccountDao;
     @Inject NetworkModel _networkMgr;
->>>>>>> ce4b49d3
     
     protected DomainChecker() {
         super();
