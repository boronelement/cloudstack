// Licensed to the Apache Software Foundation (ASF) under one
// or more contributor license agreements.  See the NOTICE file
// distributed with this work for additional information
// regarding copyright ownership.  The ASF licenses this file
// to you under the Apache License, Version 2.0 (the
// "License"); you may not use this file except in compliance
// with the License.  You may obtain a copy of the License at
//
//   http://www.apache.org/licenses/LICENSE-2.0
//
// Unless required by applicable law or agreed to in writing,
// software distributed under the License is distributed on an
// "AS IS" BASIS, WITHOUT WARRANTIES OR CONDITIONS OF ANY
// KIND, either express or implied.  See the License for the
// specific language governing permissions and limitations
// under the License.
package com.cloud.configuration;

import java.net.URI;
import java.sql.PreparedStatement;
import java.sql.ResultSet;
import java.sql.SQLException;
import java.util.ArrayList;
import java.util.Collection;
import java.util.HashMap;
import java.util.HashSet;
import java.util.Hashtable;
import java.util.Iterator;
import java.util.List;
import java.util.Map;
import java.util.Set;
import java.util.UUID;

import javax.ejb.Local;
import javax.inject.Inject;
import javax.naming.ConfigurationException;
import javax.naming.Context;
import javax.naming.NamingException;
import javax.naming.directory.DirContext;
import javax.naming.directory.InitialDirContext;

import org.apache.log4j.Logger;

import org.apache.cloudstack.acl.SecurityChecker;
import org.apache.cloudstack.api.ApiConstants.LDAPParams;
import org.apache.cloudstack.api.command.admin.config.UpdateCfgCmd;
import org.apache.cloudstack.api.command.admin.ldap.LDAPConfigCmd;
import org.apache.cloudstack.api.command.admin.ldap.LDAPRemoveCmd;
import org.apache.cloudstack.api.command.admin.network.CreateNetworkOfferingCmd;
import org.apache.cloudstack.api.command.admin.network.DeleteNetworkOfferingCmd;
import org.apache.cloudstack.api.command.admin.network.UpdateNetworkOfferingCmd;
import org.apache.cloudstack.api.command.admin.offering.CreateDiskOfferingCmd;
import org.apache.cloudstack.api.command.admin.offering.CreateServiceOfferingCmd;
import org.apache.cloudstack.api.command.admin.offering.DeleteDiskOfferingCmd;
import org.apache.cloudstack.api.command.admin.offering.DeleteServiceOfferingCmd;
import org.apache.cloudstack.api.command.admin.offering.UpdateDiskOfferingCmd;
import org.apache.cloudstack.api.command.admin.offering.UpdateServiceOfferingCmd;
import org.apache.cloudstack.api.command.admin.pod.DeletePodCmd;
import org.apache.cloudstack.api.command.admin.pod.UpdatePodCmd;
import org.apache.cloudstack.api.command.admin.region.CreatePortableIpRangeCmd;
import org.apache.cloudstack.api.command.admin.region.DeletePortableIpRangeCmd;
import org.apache.cloudstack.api.command.admin.region.ListPortableIpRangesCmd;
import org.apache.cloudstack.api.command.admin.vlan.CreateVlanIpRangeCmd;
import org.apache.cloudstack.api.command.admin.vlan.DedicatePublicIpRangeCmd;
import org.apache.cloudstack.api.command.admin.vlan.DeleteVlanIpRangeCmd;
import org.apache.cloudstack.api.command.admin.vlan.ReleasePublicIpRangeCmd;
import org.apache.cloudstack.api.command.admin.zone.CreateZoneCmd;
import org.apache.cloudstack.api.command.admin.zone.DeleteZoneCmd;
import org.apache.cloudstack.api.command.admin.zone.UpdateZoneCmd;
import org.apache.cloudstack.api.command.user.network.ListNetworkOfferingsCmd;
import org.apache.cloudstack.config.ConfigDepot;
import org.apache.cloudstack.config.ConfigKey;
import org.apache.cloudstack.config.ConfigValue;
import org.apache.cloudstack.config.Configurable;
import org.apache.cloudstack.config.Configuration;
import org.apache.cloudstack.context.CallContext;
import org.apache.cloudstack.region.PortableIp;
import org.apache.cloudstack.region.PortableIpDao;
import org.apache.cloudstack.region.PortableIpRange;
import org.apache.cloudstack.region.PortableIpRangeDao;
import org.apache.cloudstack.region.PortableIpRangeVO;
import org.apache.cloudstack.region.PortableIpVO;
import org.apache.cloudstack.region.Region;
import org.apache.cloudstack.region.dao.RegionDao;
import org.apache.cloudstack.storage.datastore.db.PrimaryDataStoreDao;
import org.apache.cloudstack.storage.datastore.db.StoragePoolDetailVO;
import org.apache.cloudstack.storage.datastore.db.StoragePoolDetailsDao;
import org.apache.cloudstack.storage.datastore.db.StoragePoolVO;

import com.cloud.alert.AlertManager;
import com.cloud.api.ApiDBUtils;
import com.cloud.capacity.dao.CapacityDao;
import com.cloud.configuration.Resource.ResourceType;
import com.cloud.configuration.dao.ConfigurationDao;
import com.cloud.dc.AccountVlanMapVO;
import com.cloud.dc.ClusterDetailsDao;
import com.cloud.dc.ClusterDetailsVO;
import com.cloud.dc.ClusterVO;
import com.cloud.dc.DataCenter;
import com.cloud.dc.DataCenter.NetworkType;
import com.cloud.dc.DataCenterIpAddressVO;
import com.cloud.dc.DataCenterLinkLocalIpAddressVO;
import com.cloud.dc.DataCenterVO;
import com.cloud.dc.DcDetailVO;
import com.cloud.dc.DedicatedResourceVO;
import com.cloud.dc.HostPodVO;
import com.cloud.dc.Pod;
import com.cloud.dc.PodVlanMapVO;
import com.cloud.dc.Vlan;
import com.cloud.dc.Vlan.VlanType;
import com.cloud.dc.VlanVO;
import com.cloud.dc.dao.AccountVlanMapDao;
import com.cloud.dc.dao.ClusterDao;
import com.cloud.dc.dao.DataCenterDao;
import com.cloud.dc.dao.DataCenterIpAddressDao;
import com.cloud.dc.dao.DataCenterLinkLocalIpAddressDao;
import com.cloud.dc.dao.DcDetailsDao;
import com.cloud.dc.dao.DedicatedResourceDao;
import com.cloud.dc.dao.HostPodDao;
import com.cloud.dc.dao.PodVlanMapDao;
import com.cloud.dc.dao.VlanDao;
import com.cloud.deploy.DataCenterDeployment;
import com.cloud.domain.Domain;
import com.cloud.domain.DomainVO;
import com.cloud.domain.dao.DomainDao;
import com.cloud.event.ActionEvent;
import com.cloud.event.EventTypes;
import com.cloud.event.UsageEventUtils;
import com.cloud.exception.ConcurrentOperationException;
import com.cloud.exception.InsufficientAddressCapacityException;
import com.cloud.exception.InsufficientCapacityException;
import com.cloud.exception.InvalidParameterValueException;
import com.cloud.exception.PermissionDeniedException;
import com.cloud.exception.ResourceAllocationException;
import com.cloud.exception.ResourceUnavailableException;
import com.cloud.host.HostVO;
import com.cloud.hypervisor.Hypervisor.HypervisorType;
import com.cloud.network.IpAddress;
import com.cloud.network.Network;
import com.cloud.network.Network.Capability;
import com.cloud.network.Network.GuestType;
import com.cloud.network.Network.Provider;
import com.cloud.network.Network.Service;
import com.cloud.network.NetworkManager;
import com.cloud.network.NetworkModel;
import com.cloud.network.NetworkService;
import com.cloud.network.Networks.BroadcastDomainType;
import com.cloud.network.Networks.TrafficType;
import com.cloud.network.PhysicalNetwork;
import com.cloud.network.addr.PublicIp;
import com.cloud.network.dao.FirewallRulesDao;
import com.cloud.network.dao.IPAddressDao;
import com.cloud.network.dao.IPAddressVO;
import com.cloud.network.dao.NetworkDao;
import com.cloud.network.dao.NetworkVO;
import com.cloud.network.dao.PhysicalNetworkDao;
import com.cloud.network.dao.PhysicalNetworkTrafficTypeDao;
import com.cloud.network.dao.PhysicalNetworkTrafficTypeVO;
import com.cloud.network.dao.PhysicalNetworkVO;
import com.cloud.network.element.DhcpServiceProvider;
import com.cloud.network.rules.LoadBalancerContainer.Scheme;
import com.cloud.network.vpc.VpcManager;
import com.cloud.offering.DiskOffering;
import com.cloud.offering.NetworkOffering;
import com.cloud.offering.NetworkOffering.Availability;
import com.cloud.offering.NetworkOffering.Detail;
import com.cloud.offering.ServiceOffering;
import com.cloud.offerings.NetworkOfferingServiceMapVO;
import com.cloud.offerings.NetworkOfferingVO;
import com.cloud.offerings.dao.NetworkOfferingDao;
import com.cloud.offerings.dao.NetworkOfferingServiceMapDao;
import com.cloud.org.Grouping;
import com.cloud.org.Grouping.AllocationState;
import com.cloud.projects.Project;
import com.cloud.projects.ProjectManager;
import com.cloud.server.ConfigurationServer;
import com.cloud.server.ManagementService;
import com.cloud.service.ServiceOfferingVO;
import com.cloud.service.dao.ServiceOfferingDao;
import com.cloud.service.dao.ServiceOfferingDetailsDao;
import com.cloud.storage.DiskOfferingVO;
import com.cloud.storage.SwiftVO;
import com.cloud.storage.dao.DiskOfferingDao;
import com.cloud.storage.dao.S3Dao;
import com.cloud.storage.dao.SwiftDao;
import com.cloud.storage.s3.S3Manager;
import com.cloud.storage.secondary.SecondaryStorageVmManager;
import com.cloud.storage.swift.SwiftManager;
import com.cloud.test.IPRangeConfig;
import com.cloud.user.Account;
import com.cloud.user.AccountDetailVO;
import com.cloud.user.AccountDetailsDao;
import com.cloud.user.AccountManager;
import com.cloud.user.AccountVO;
import com.cloud.user.ResourceLimitService;
import com.cloud.user.User;
import com.cloud.user.dao.AccountDao;
import com.cloud.utils.NumbersUtil;
import com.cloud.utils.Pair;
import com.cloud.utils.StringUtils;
import com.cloud.utils.component.ManagerBase;
import com.cloud.utils.crypt.DBEncryptionUtil;
import com.cloud.utils.db.DB;
import com.cloud.utils.db.EntityManager;
import com.cloud.utils.db.Filter;
import com.cloud.utils.db.GlobalLock;
import com.cloud.utils.db.SearchCriteria;
import com.cloud.utils.db.Transaction;
import com.cloud.utils.exception.CloudRuntimeException;
import com.cloud.utils.net.NetUtils;
import com.cloud.vm.NicIpAlias;
import com.cloud.vm.VirtualMachine;
import com.cloud.vm.dao.NicDao;
import com.cloud.vm.dao.NicIpAliasDao;
import com.cloud.vm.dao.NicIpAliasVO;
import com.cloud.vm.dao.NicSecondaryIpDao;

import edu.emory.mathcs.backport.java.util.Arrays;

@Local(value = { ConfigurationManager.class, ConfigurationService.class })
public class ConfigurationManagerImpl extends ManagerBase implements ConfigurationManager, ConfigurationService, ConfigDepot {
    public static final Logger s_logger = Logger.getLogger(ConfigurationManagerImpl.class.getName());

    @Inject
    ConfigurationDao _configDao;
    @Inject
    HostPodDao _podDao;
    @Inject
    AccountVlanMapDao _accountVlanMapDao;
    @Inject
    PodVlanMapDao _podVlanMapDao;
    @Inject
    DataCenterDao _zoneDao;
    @Inject
    DomainDao _domainDao;
    @Inject
    SwiftDao _swiftDao;
    @Inject
    S3Dao _s3Dao;
    @Inject
    ServiceOfferingDao _serviceOfferingDao;
    @Inject
    ServiceOfferingDetailsDao _serviceOfferingDetailsDao;
    @Inject
    DiskOfferingDao _diskOfferingDao;
    @Inject
    NetworkOfferingDao _networkOfferingDao;
    @Inject
    VlanDao _vlanDao;
    @Inject
    IPAddressDao _publicIpAddressDao;
    @Inject
    DataCenterIpAddressDao _privateIpAddressDao;
    @Inject
    AccountDao _accountDao;
    @Inject
    NetworkDao _networkDao;
    @Inject
    AccountManager _accountMgr;
    @Inject
    NetworkManager _networkMgr;
    @Inject
    NetworkService _networkSvc;
    @Inject
    NetworkModel _networkModel;
    @Inject
    ClusterDao _clusterDao;
    @Inject
    AlertManager _alertMgr;
    // @com.cloud.utils.component.Inject(adapter = SecurityChecker.class)
    @Inject
    List<SecurityChecker> _secChecker;

    @Inject
    CapacityDao _capacityDao;
    @Inject
    ResourceLimitService _resourceLimitMgr;
    @Inject
    ProjectManager _projectMgr;
    @Inject
    SecondaryStorageVmManager _ssvmMgr;
    @Inject
    NetworkOfferingServiceMapDao _ntwkOffServiceMapDao;
    @Inject
    PhysicalNetworkDao _physicalNetworkDao;
    @Inject
    SwiftManager _swiftMgr;
    @Inject
    S3Manager _s3Mgr;
    @Inject
    PhysicalNetworkTrafficTypeDao _trafficTypeDao;
    @Inject
    NicDao _nicDao;
    @Inject
    FirewallRulesDao _firewallDao;
    @Inject
    VpcManager _vpcMgr;
    @Inject
    PortableIpRangeDao _portableIpRangeDao;
    @Inject
    RegionDao _regionDao;
    @Inject
    PortableIpDao _portableIpDao;
    @Inject
    ConfigurationServer _configServer;
    @Inject
    DcDetailsDao _dcDetailsDao;
    @Inject
    ClusterDetailsDao _clusterDetailsDao;
    @Inject
    StoragePoolDetailsDao _storagePoolDetailsDao;
    @Inject
    AccountDetailsDao _accountDetailsDao;
    @Inject
    PrimaryDataStoreDao _storagePoolDao;
    @Inject
    NicSecondaryIpDao _nicSecondaryIpDao;
    @Inject
    NicIpAliasDao _nicIpAliasDao;
    @Inject
    public ManagementService _mgr;
    @Inject
    DedicatedResourceDao _dedicatedDao;
    @Inject
    EntityManager _entityMgr;

    @Inject
    List<Configurable> _configurables;

    // FIXME - why don't we have interface for DataCenterLinkLocalIpAddressDao?
    @Inject protected DataCenterLinkLocalIpAddressDao _LinkLocalIpAllocDao;

    private int _maxVolumeSizeInGb = Integer.parseInt(Config.MaxVolumeSize.getDefaultValue());
    private long _defaultPageSize = Long.parseLong(Config.DefaultPageSize.getDefaultValue());
    protected Set<String> configValuesForValidation;

    @Override
    public boolean configure(final String name, final Map<String, Object> params) throws ConfigurationException {
        String maxVolumeSizeInGbString = _configDao.getValue(Config.MaxVolumeSize.key());
        _maxVolumeSizeInGb = NumbersUtil.parseInt(maxVolumeSizeInGbString,
        	Integer.parseInt(Config.MaxVolumeSize.getDefaultValue()));

        String defaultPageSizeString = _configDao.getValue(Config.DefaultPageSize.key());
        _defaultPageSize = NumbersUtil.parseLong(defaultPageSizeString,
        	Long.parseLong(Config.DefaultPageSize.getDefaultValue()));

        populateConfigValuesForValidationSet();
        return true;
    }

    private void populateConfigValuesForValidationSet() {
        configValuesForValidation = new HashSet<String>();
        configValuesForValidation.add("event.purge.interval");
        configValuesForValidation.add("account.cleanup.interval");
        configValuesForValidation.add("alert.wait");
        configValuesForValidation.add("consoleproxy.capacityscan.interval");
        configValuesForValidation.add("consoleproxy.loadscan.interval");
        configValuesForValidation.add("expunge.interval");
        configValuesForValidation.add("host.stats.interval");
        configValuesForValidation.add("investigate.retry.interval");
        configValuesForValidation.add("migrate.retry.interval");
        configValuesForValidation.add("network.gc.interval");
        configValuesForValidation.add("ping.interval");
        configValuesForValidation.add("snapshot.poll.interval");
        configValuesForValidation.add("stop.retry.interval");
        configValuesForValidation.add("storage.stats.interval");
        configValuesForValidation.add("storage.cleanup.interval");
        configValuesForValidation.add("wait");
        configValuesForValidation.add("xen.heartbeat.interval");
        configValuesForValidation.add("incorrect.login.attempts.allowed");
    }

    @Override
    public boolean start() {

        // TODO : this may not be a good place to do integrity check here, we
        // put it here as we need _alertMgr to be properly
        // configured
        // before we can use it

        // As it is so common for people to forget about configuring
        // management.network.cidr,
        String mgtCidr = _configDao.getValue(Config.ManagementNetwork.key());
        if (mgtCidr == null || mgtCidr.trim().isEmpty()) {
            String[] localCidrs = NetUtils.getLocalCidrs();
            if (localCidrs.length > 0) {
                s_logger.warn("Management network CIDR is not configured originally. Set it default to " + localCidrs[0]);

                _alertMgr.sendAlert(AlertManager.ALERT_TYPE_MANAGMENT_NODE, 0, new Long(0), "Management network CIDR is not configured originally. Set it default to " + localCidrs[0], "");
                _configDao.update(Config.ManagementNetwork.key(), Config.ManagementNetwork.getCategory(), localCidrs[0]);
            } else {
                s_logger.warn("Management network CIDR is not properly configured and we are not able to find a default setting");
                _alertMgr.sendAlert(AlertManager.ALERT_TYPE_MANAGMENT_NODE, 0, new Long(0), "Management network CIDR is not properly configured and we are not able to find a default setting", "");
            }
        }

        return true;
    }

    @Override
    public boolean stop() {
        return true;
    }

    @Override
    @DB
    public String updateConfiguration(long userId, String name, String category, String value, String scope, Long resourceId) {

        String validationMsg = validateConfigurationValue(name, value, scope);

        if (validationMsg != null) {
            s_logger.error("Invalid configuration option, name: " + name + ", value:" + value);
            throw new InvalidParameterValueException(validationMsg);
        }

        // If scope of the parameter is given then it needs to be updated in the corresponding details table,
        // if scope is mentioned as global or not mentioned then it is normal global parameter updation
        if (scope != null && !scope.isEmpty() && !Config.ConfigurationParameterScope.global.toString().equalsIgnoreCase(scope)) {
            switch (Config.ConfigurationParameterScope.valueOf(scope)) {
                case zone:      DataCenterVO zone = _zoneDao.findById(resourceId);
                                if (zone == null) {
                                    throw new InvalidParameterValueException("unable to find zone by id " + resourceId);
                                }
                                DcDetailVO dcDetailVO = _dcDetailsDao.findDetail(resourceId, name.toLowerCase());
                                if (dcDetailVO == null) {
                                    dcDetailVO = new DcDetailVO(resourceId, name, value);
                                    _dcDetailsDao.persist(dcDetailVO);
                                } else {
                                    dcDetailVO.setValue(value);
                                    _dcDetailsDao.update(dcDetailVO.getId(), dcDetailVO);
                                } break;
                case cluster:   ClusterVO cluster = _clusterDao.findById(resourceId);
                                if (cluster == null) {
                                    throw new InvalidParameterValueException("unable to find cluster by id " + resourceId);
                                }
                                ClusterDetailsVO clusterDetailsVO = _clusterDetailsDao.findDetail(resourceId, name);
                                if (clusterDetailsVO == null) {
                                    clusterDetailsVO = new ClusterDetailsVO(resourceId, name, value);
                                    _clusterDetailsDao.persist(clusterDetailsVO);
                                } else {
                                    clusterDetailsVO.setValue(value);
                                    _clusterDetailsDao.update(clusterDetailsVO.getId(), clusterDetailsVO);
                                } break;

                case storagepool:      StoragePoolVO pool = _storagePoolDao.findById(resourceId);
                                if (pool == null) {
                                    throw new InvalidParameterValueException("unable to find storage pool by id " + resourceId);
                                }
                                StoragePoolDetailVO storagePoolDetailVO = _storagePoolDetailsDao.findDetail(resourceId, name);
                                if (storagePoolDetailVO == null) {
                                    storagePoolDetailVO = new StoragePoolDetailVO(resourceId, name, value);
                                    _storagePoolDetailsDao.persist(storagePoolDetailVO);

                                } else {
                                    storagePoolDetailVO.setValue(value);
                                    _storagePoolDetailsDao.update(storagePoolDetailVO.getId(), storagePoolDetailVO);
                                } break;

                case account:   AccountVO account = _accountDao.findById(resourceId);
                                if (account == null) {
                                    throw new InvalidParameterValueException("unable to find account by id " + resourceId);
                                }
                                AccountDetailVO accountDetailVO = _accountDetailsDao.findDetail(resourceId, name);
                                if (accountDetailVO == null) {
                                    accountDetailVO = new AccountDetailVO(resourceId, name, value);
                                    _accountDetailsDao.persist(accountDetailVO);
                                } else {
                                    accountDetailVO.setValue(value);
                                    _accountDetailsDao.update(accountDetailVO.getId(), accountDetailVO);
                                } break;
                default:        throw new InvalidParameterValueException("Scope provided is invalid");
            }
            return value;
        }

        // Execute all updates in a single transaction
        Transaction txn = Transaction.currentTxn();
        txn.start();

        if (!_configDao.update(name, category, value)) {
            s_logger.error("Failed to update configuration option, name: " + name + ", value:" + value);
            throw new CloudRuntimeException("Failed to update configuration value. Please contact Cloud Support.");
        }

        PreparedStatement pstmt = null;
        if (Config.XenGuestNetwork.key().equalsIgnoreCase(name)) {
            String sql = "update host_details set value=? where name=?";
            try {
                pstmt = txn.prepareAutoCloseStatement(sql);
                pstmt.setString(1, value);
                pstmt.setString(2, "guest.network.device");

                pstmt.executeUpdate();
            } catch (Throwable e) {
                throw new CloudRuntimeException("Failed to update guest.network.device in host_details due to exception ", e);
            }
        } else if (Config.XenPrivateNetwork.key().equalsIgnoreCase(name)) {
            String sql = "update host_details set value=? where name=?";
            try {
                pstmt = txn.prepareAutoCloseStatement(sql);
                pstmt.setString(1, value);
                pstmt.setString(2, "private.network.device");

                pstmt.executeUpdate();
            } catch (Throwable e) {
                throw new CloudRuntimeException("Failed to update private.network.device in host_details due to exception ", e);
            }
        } else if (Config.XenPublicNetwork.key().equalsIgnoreCase(name)) {
            String sql = "update host_details set value=? where name=?";
            try {
                pstmt = txn.prepareAutoCloseStatement(sql);
                pstmt.setString(1, value);
                pstmt.setString(2, "public.network.device");

                pstmt.executeUpdate();
            } catch (Throwable e) {
                throw new CloudRuntimeException("Failed to update public.network.device in host_details due to exception ", e);
            }
        } else if (Config.XenStorageNetwork1.key().equalsIgnoreCase(name)) {
            String sql = "update host_details set value=? where name=?";
            try {
                pstmt = txn.prepareAutoCloseStatement(sql);
                pstmt.setString(1, value);
                pstmt.setString(2, "storage.network.device1");

                pstmt.executeUpdate();
            } catch (Throwable e) {
                throw new CloudRuntimeException("Failed to update storage.network.device1 in host_details due to exception ", e);
            }
        } else if (Config.XenStorageNetwork2.key().equals(name)) {
            String sql = "update host_details set value=? where name=?";
            try {
                pstmt = txn.prepareAutoCloseStatement(sql);
                pstmt.setString(1, value);
                pstmt.setString(2, "storage.network.device2");

                pstmt.executeUpdate();
            } catch (Throwable e) {
                throw new CloudRuntimeException("Failed to update storage.network.device2 in host_details due to exception ", e);
            }
        } else if (Config.SystemVMUseLocalStorage.key().equalsIgnoreCase(name)) {
            if (s_logger.isDebugEnabled()) {
                s_logger.debug("Config 'system.vm.use.local.storage' changed to value:" + value + ", need to update System VM offerings");
            }
            boolean useLocalStorage = Boolean.parseBoolean(_configDao.getValue(Config.SystemVMUseLocalStorage.key()));
            ServiceOfferingVO serviceOffering = _serviceOfferingDao.findByName(ServiceOffering.consoleProxyDefaultOffUniqueName);
            if (serviceOffering != null) {
                serviceOffering.setUseLocalStorage(useLocalStorage);
                if (!_serviceOfferingDao.update(serviceOffering.getId(), serviceOffering)) {
                    throw new CloudRuntimeException("Failed to update ConsoleProxy offering's use_local_storage option to value:" + useLocalStorage);
                }
            }

            serviceOffering = _serviceOfferingDao.findByName(ServiceOffering.routerDefaultOffUniqueName);
            if (serviceOffering != null) {
                serviceOffering.setUseLocalStorage(useLocalStorage);
                if (!_serviceOfferingDao.update(serviceOffering.getId(), serviceOffering)) {
                    throw new CloudRuntimeException("Failed to update SoftwareRouter offering's use_local_storage option to value:" + useLocalStorage);
                }
            }

            serviceOffering = _serviceOfferingDao.findByName(ServiceOffering.ssvmDefaultOffUniqueName);
            if (serviceOffering != null) {
                serviceOffering.setUseLocalStorage(useLocalStorage);
                if (!_serviceOfferingDao.update(serviceOffering.getId(), serviceOffering)) {
                    throw new CloudRuntimeException("Failed to update SecondaryStorage offering's use_local_storage option to value:" + useLocalStorage);
                }
            }
        }

        txn.commit();
        return _configDao.getValue(name);
    }

    @Override
    @ActionEvent(eventType = EventTypes.EVENT_CONFIGURATION_VALUE_EDIT, eventDescription = "updating configuration")
    public Configuration updateConfiguration(UpdateCfgCmd cmd) throws InvalidParameterValueException {
        Long userId = CallContext.current().getCallingUserId();
        String name = cmd.getCfgName();
        String value = cmd.getValue();
        Long zoneId = cmd.getZoneId();
        Long clusterId = cmd.getClusterId();
        Long storagepoolId = cmd.getStoragepoolId();
        Long accountId = cmd.getAccountId();
        CallContext.current().setEventDetails(" Name: " + name + " New Value: " + (((name.toLowerCase()).contains("password")) ? "*****" :
                (((value == null) ? "" : value))));
        // check if config value exists
        ConfigurationVO config = _configDao.findByName(name);
        if (config == null) {
            throw new InvalidParameterValueException("Config parameter with name " + name + " doesn't exist");
        }

        if (value == null) {
            return _configDao.findByName(name);
        }

        if (value.trim().isEmpty() || value.equals("null")) {
            value = null;
        }

        String scope = null;
        Long id = null;
        int paramCountCheck = 0;

        if (zoneId != null) {
            scope = Config.ConfigurationParameterScope.zone.toString();
            id = zoneId;
            paramCountCheck++;
        }
        if (clusterId != null) {
            scope = Config.ConfigurationParameterScope.cluster.toString();
            id = clusterId;
            paramCountCheck++;
        }
        if (accountId != null) {
            scope = Config.ConfigurationParameterScope.account.toString();
            id = accountId;
            paramCountCheck++;
        }
        if (storagepoolId != null) {
            scope = Config.ConfigurationParameterScope.storagepool.toString();
            id = storagepoolId;
            paramCountCheck++;
        }

        if (paramCountCheck > 1) {
            throw new InvalidParameterValueException("cannot handle multiple IDs, provide only one ID corresponding to the scope");
        }

        String updatedValue = updateConfiguration(userId, name, config.getCategory(), value, scope, id);
        if ((value == null && updatedValue == null) || updatedValue.equalsIgnoreCase(value)) {
            return _configDao.findByName(name);
        } else {
            throw new CloudRuntimeException("Unable to update configuration parameter " + name);
        }
    }

    private String validateConfigurationValue(String name, String value, String scope) {

        Config c = Config.getConfig(name);
        if (c == null) {
            s_logger.error("Missing configuration variable " + name + " in configuration table");
            return "Invalid configuration variable.";
        }
        String configScope = c.getScope();
        if (scope != null) {
            if (!configScope.contains(scope)) {
                s_logger.error("Invalid scope id provided for the parameter " + name);
                return "Invalid scope id provided for the parameter " + name;
            }
            if ((name.equalsIgnoreCase("cpu.overprovisioning.factor") || name.equalsIgnoreCase("mem.overprovisioning.factor")) && value == null) {
                s_logger.error("value cannot be null for cpu.overprovisioning.factor/mem.overprovisioning.factor");
                return "value cannot be null for cpu.overprovisioning.factor/mem.overprovisioning.factor";
            }
        }

        Class<?> type = c.getType();

        if (value == null) {
            if (type.equals(Boolean.class)) {
                return "Please enter either 'true' or 'false'.";
            }
            return null;
        }
        value = value.trim();

        if (type.equals(Boolean.class)) {
            if (!(value.equals("true") || value.equals("false"))) {
                s_logger.error("Configuration variable " + name + " is expecting true or false in stead of " + value);
                return "Please enter either 'true' or 'false'.";
            }
            if (Config.SwiftEnable.key().equals(name)) {
                List<HostVO> hosts = _ssvmMgr.listSecondaryStorageHostsInAllZones();
                if (hosts != null && hosts.size() > 0) {
                    return " can not change " + Config.SwiftEnable.key() + " after you have added secondary storage";
                }
                SwiftVO swift = _swiftDao.findById(1L);
                if (swift != null) {
                    return " can not change " + Config.SwiftEnable.key() + " after you have added Swift";
                }
                if (_s3Mgr.isS3Enabled()) {
                    return String.format("Swift is not supported when S3 is enabled.");
                }
            }
            if (Config.S3Enable.key().equals(name)) {
                if (_swiftMgr.isSwiftEnabled()) {
                    return String.format("S3-backed Secondary Storage is not supported when Swift is enabled.");
                }
            }
            return null;
        }

        if (type.equals(Integer.class) && configValuesForValidation.contains(name)) {
            try {
                int val = Integer.parseInt(value);
                if (val <= 0) {
                    throw new InvalidParameterValueException("Please enter a positive value for the configuration parameter:" + name);
                }
            } catch (NumberFormatException e) {
                s_logger.error("There was an error trying to parse the integer value for:" + name);
                throw new InvalidParameterValueException("There was an error trying to parse the integer value for:" + name);
            }
        }

        String range = c.getRange();
        if (range == null) {
            return null;
        }

        if (type.equals(String.class)) {
            if (range.equals("privateip")) {
                try {
                    if (!NetUtils.isSiteLocalAddress(value)) {
                        s_logger.error("privateip range " + value + " is not a site local address for configuration variable " + name);
                        return "Please enter a site local IP address.";
                    }
                } catch (NullPointerException e) {
                    s_logger.error("Error parsing ip address for " + name);
                    throw new InvalidParameterValueException("Error parsing ip address");
                }
            } else if (range.equals("netmask")) {
                if (!NetUtils.isValidNetmask(value)) {
                    s_logger.error("netmask " + value + " is not a valid net mask for configuration variable " + name);
                    return "Please enter a valid netmask.";
                }
            } else if (range.equals("hypervisorList")) {
                String[] hypervisors = value.split(",");
                if (hypervisors == null) {
                    return "Please enter hypervisor list, seperated by comma";
                }
                for (String hypervisor : hypervisors) {
                    if (HypervisorType.getType(hypervisor) == HypervisorType.Any || HypervisorType.getType(hypervisor) == HypervisorType.None) {
                        return "Please enter valid hypervisor type";
                    }
                }
            } else if (range.equalsIgnoreCase("instanceName")) {
                if (!NetUtils.verifyInstanceName(value)) {
                    return "Instance name can not contain hyphen, spaces and plus sign";
                }
            } else if (range.equals("routes")) {
                String[] routes = value.split(",");
                for (String route : routes) {
                    if (route != null) {
                        String routeToVerify = route.trim();
                        if (!NetUtils.isValidCIDR(routeToVerify)) {
                            throw new InvalidParameterValueException("Invalid value for blacklisted route: " + route + ". Valid format is list" +
                            		" of cidrs separated by coma. Example: 10.1.1.0/24,192.168.0.0/24");
                        }
                    }
                }
            } else {
                String[] options = range.split(",");
                for (String option : options) {
                    if (option.trim().equalsIgnoreCase(value)) {
                        return null;
                    }
                }
                s_logger.error("configuration value for " + name + " is invalid");
                return "Please enter : " + range;

            }
        } else if (type.equals(Integer.class)) {
            String[] options = range.split("-");
            if (options.length != 2) {
                String msg = "configuration range " + range + " for " + name + " is invalid";
                s_logger.error(msg);
                return msg;
            }
            int min = Integer.parseInt(options[0]);
            int max = Integer.parseInt(options[1]);
            int val = Integer.parseInt(value);
            if (val < min || val > max) {
                s_logger.error("configuration value for " + name + " is invalid");
                return "Please enter : " + range;
            }
        }
        return null;
    }

    private boolean podHasAllocatedPrivateIPs(long podId) {
        HostPodVO pod = _podDao.findById(podId);
        int count = _privateIpAddressDao.countIPs(podId, pod.getDataCenterId(), true);
        return (count > 0);
    }

    @DB
    protected void checkIfPodIsDeletable(long podId) {
        List<List<String>> tablesToCheck = new ArrayList<List<String>>();

        HostPodVO pod = _podDao.findById(podId);

        // Check if there are allocated private IP addresses in the pod
        if (_privateIpAddressDao.countIPs(podId, pod.getDataCenterId(), true) != 0) {
            throw new CloudRuntimeException("There are private IP addresses allocated for this pod");
        }

        List<String> volumes = new ArrayList<String>();
        volumes.add(0, "volumes");
        volumes.add(1, "pod_id");
        volumes.add(2, "there are storage volumes for this pod");
        tablesToCheck.add(volumes);

        List<String> host = new ArrayList<String>();
        host.add(0, "host");
        host.add(1, "pod_id");
        host.add(2, "there are servers running in this pod");
        tablesToCheck.add(host);

        List<String> vmInstance = new ArrayList<String>();
        vmInstance.add(0, "vm_instance");
        vmInstance.add(1, "pod_id");
        vmInstance.add(2, "there are virtual machines running in this pod");
        tablesToCheck.add(vmInstance);

        List<String> cluster = new ArrayList<String>();
        cluster.add(0, "cluster");
        cluster.add(1, "pod_id");
        cluster.add(2, "there are clusters in this pod");
        tablesToCheck.add(cluster);

        for (List<String> table : tablesToCheck) {
            String tableName = table.get(0);
            String column = table.get(1);
            String errorMsg = table.get(2);

            String dbName;
            if (tableName.equals("event") || tableName.equals("cloud_usage") || tableName.equals("usage_vm_instance") || tableName.equals("usage_ip_address") || tableName.equals("usage_network")
                    || tableName.equals("usage_job") || tableName.equals("account") || tableName.equals("user_statistics")) {
                dbName = "cloud_usage";
            } else {
                dbName = "cloud";
            }

            String selectSql = "SELECT * FROM `" + dbName + "`.`" + tableName + "` WHERE " + column + " = ?";

            if (tableName.equals("host") || tableName.equals("cluster") || tableName.equals("volumes") || tableName.equals("vm_instance")) {
                selectSql += " and removed IS NULL";
            }

            Transaction txn = Transaction.currentTxn();
            try {
                PreparedStatement stmt = txn.prepareAutoCloseStatement(selectSql);
                stmt.setLong(1, podId);
                ResultSet rs = stmt.executeQuery();
                if (rs != null && rs.next()) {
                    throw new CloudRuntimeException("The pod cannot be deleted because " + errorMsg);
                }
            } catch (SQLException ex) {
                throw new CloudRuntimeException("The Management Server failed to detect if pod is deletable. Please contact Cloud Support.");
            }
        }
    }

    private void checkPodAttributes(long podId, String podName, long zoneId, String gateway, String cidr, String startIp, String endIp, String allocationStateStr, boolean checkForDuplicates,
            boolean skipGatewayOverlapCheck) {
        if (checkForDuplicates) {
            // Check if the pod already exists
            if (validPod(podName, zoneId)) {
                throw new InvalidParameterValueException("A pod with name: " + podName + " already exists in zone " + zoneId + ". Please specify a different pod name. ");
            }
        }

        String cidrAddress;
        long cidrSize;
        // Get the individual cidrAddress and cidrSize values, if the CIDR is
        // valid. If it's not valid, return an error.
        if (NetUtils.isValidCIDR(cidr)) {
            cidrAddress = getCidrAddress(cidr);
            cidrSize = getCidrSize(cidr);
        } else {
            throw new InvalidParameterValueException("Please enter a valid CIDR for pod: " + podName);
        }

        // Check if the IP range is valid
        if (startIp != null || endIp != null) {
            checkIpRange(startIp, endIp, cidrAddress, cidrSize);
        }

        // Check if the IP range overlaps with the public ip
        checkOverlapPublicIpRange(zoneId, startIp, endIp);

        // Check if the gateway is a valid IP address
        if (!NetUtils.isValidIp(gateway)) {
            throw new InvalidParameterValueException("The gateway is not a valid IP address.");
        }

        // Check if the gateway is in the CIDR subnet
        if (!NetUtils.getCidrSubNet(gateway, cidrSize).equalsIgnoreCase(NetUtils.getCidrSubNet(cidrAddress, cidrSize))) {
            throw new InvalidParameterValueException("The gateway is not in the CIDR subnet.");
        }

        // Don't allow gateway to overlap with start/endIp
        if (!skipGatewayOverlapCheck) {
            if (NetUtils.ipRangesOverlap(startIp, endIp, gateway, gateway)) {
                throw new InvalidParameterValueException("The gateway shouldn't overlap start/end ip addresses");
            }
        }

        String checkPodCIDRs = _configDao.getValue("check.pod.cidrs");
        if (checkPodCIDRs == null || checkPodCIDRs.trim().isEmpty() || Boolean.parseBoolean(checkPodCIDRs)) {
            checkPodCidrSubnets(zoneId, podId, cidr);
            /*
             * Commenting out due to Bug 11593 - CIDR conflicts with zone when extending pod but not when creating it
             * 
             * checkCidrVlanOverlap(zoneId, cidr);
             */
        }

        if (allocationStateStr != null && !allocationStateStr.isEmpty()) {
            try {
                Grouping.AllocationState.valueOf(allocationStateStr);
            } catch (IllegalArgumentException ex) {
                throw new InvalidParameterValueException("Unable to resolve Allocation State '" + allocationStateStr + "' to a supported state");
            }
        }
    }

    @Override
    @DB
    public boolean deletePod(DeletePodCmd cmd) {
        Long podId = cmd.getId();

        Transaction txn = Transaction.currentTxn();

        // Make sure the pod exists
        if (!validPod(podId)) {
            throw new InvalidParameterValueException("A pod with ID: " + podId + " does not exist.");
        }

        checkIfPodIsDeletable(podId);

        HostPodVO pod = _podDao.findById(podId);

        txn.start();

        // Delete private ip addresses for the pod if there are any
        List<DataCenterIpAddressVO> privateIps = _privateIpAddressDao.listByPodIdDcId(Long.valueOf(podId), pod.getDataCenterId());
        if (!privateIps.isEmpty()) {
            if (!(_privateIpAddressDao.deleteIpAddressByPod(podId))) {
                throw new CloudRuntimeException("Failed to cleanup private ip addresses for pod " + podId);
            }
        }

        // Delete link local ip addresses for the pod
        List<DataCenterLinkLocalIpAddressVO> localIps = _LinkLocalIpAllocDao.listByPodIdDcId(podId, pod.getDataCenterId());
        if (!localIps.isEmpty()) {
            if (!(_LinkLocalIpAllocDao.deleteIpAddressByPod(podId))) {
                throw new CloudRuntimeException("Failed to cleanup private ip addresses for pod " + podId);
            }
        }

        // Delete vlans associated with the pod
        List<? extends Vlan> vlans = _networkModel.listPodVlans(podId);
        if (vlans != null && !vlans.isEmpty()) {
            for (Vlan vlan : vlans) {
                _vlanDao.remove(vlan.getId());
            }
        }

        // Delete corresponding capacity records
        _capacityDao.removeBy(null, null, podId, null, null);

        // Delete the pod
        if (!(_podDao.remove(podId))) {
            throw new CloudRuntimeException("Failed to delete pod " + podId);
        }

        // remove from dedicated resources
        DedicatedResourceVO dr = _dedicatedDao.findByPodId(podId);
        if (dr != null) {
            _dedicatedDao.remove(dr.getId());
        }
        txn.commit();

        return true;
    }

    @Override
    public Pod editPod(UpdatePodCmd cmd) {
        return editPod(cmd.getId(), cmd.getPodName(), cmd.getStartIp(), cmd.getEndIp(), cmd.getGateway(), cmd.getNetmask(), cmd.getAllocationState());
    }

    @Override
    @DB
    public Pod editPod(long id, String name, String startIp, String endIp, String gateway, String netmask, String allocationStateStr) {

        // verify parameters
        HostPodVO pod = _podDao.findById(id);
        ;
        if (pod == null) {
            throw new InvalidParameterValueException("Unable to find pod by id " + id);
        }

        String[] existingPodIpRange = pod.getDescription().split("-");
        String[] leftRangeToAdd = null;
        String[] rightRangeToAdd = null;
        boolean allowToDownsize = false;

        // If the gateway, CIDR, private IP range is being changed, check if the
        // pod has allocated private IP addresses
        if (podHasAllocatedPrivateIPs(id)) {

            if (netmask != null) {
                long newCidr = NetUtils.getCidrSize(netmask);
                long oldCidr = pod.getCidrSize();

                if (newCidr > oldCidr) {
                    throw new CloudRuntimeException("The specified pod has allocated private IP addresses, so its IP address range can be extended only");
                }
            }

            if (startIp != null && !startIp.equals(existingPodIpRange[0])) {
                if (NetUtils.ipRangesOverlap(startIp, null, existingPodIpRange[0], existingPodIpRange[1])) {
                    throw new CloudRuntimeException("The specified pod has allocated private IP addresses, so its IP address range can be extended only");
                } else {
                    leftRangeToAdd = new String[2];
                    long endIpForUpdate = NetUtils.ip2Long(existingPodIpRange[0]) - 1;
                    leftRangeToAdd[0] = startIp;
                    leftRangeToAdd[1] = NetUtils.long2Ip(endIpForUpdate);
                }
            }

            if (endIp != null && !endIp.equals(existingPodIpRange[1])) {
                if (NetUtils.ipRangesOverlap(endIp, endIp, existingPodIpRange[0], existingPodIpRange[1])) {
                    throw new CloudRuntimeException("The specified pod has allocated private IP addresses, so its IP address range can be extended only");
                } else {
                    rightRangeToAdd = new String[2];
                    long startIpForUpdate = NetUtils.ip2Long(existingPodIpRange[1]) + 1;
                    rightRangeToAdd[0] = NetUtils.long2Ip(startIpForUpdate);
                    rightRangeToAdd[1] = endIp;
                }
            }

        } else {
            allowToDownsize = true;
        }

        if (gateway == null) {
            gateway = pod.getGateway();
        }

        if (netmask == null) {
            netmask = NetUtils.getCidrNetmask(pod.getCidrSize());
        }

        String oldPodName = pod.getName();
        if (name == null) {
            name = oldPodName;
        }

        if (gateway == null) {
            gateway = pod.getGateway();
        }

        if (startIp == null) {
            startIp = existingPodIpRange[0];
        }

        if (endIp == null) {
            endIp = existingPodIpRange[1];
        }

        if (allocationStateStr == null) {
            allocationStateStr = pod.getAllocationState().toString();
        }

        // Verify pod's attributes
        String cidr = NetUtils.ipAndNetMaskToCidr(gateway, netmask);
        boolean checkForDuplicates = !oldPodName.equals(name);
        checkPodAttributes(id, name, pod.getDataCenterId(), gateway, cidr, startIp, endIp, allocationStateStr, checkForDuplicates, false);

        Transaction txn = Transaction.currentTxn();
        try {
            txn.start();
            long zoneId = pod.getDataCenterId();

            if (!allowToDownsize) {
                if (leftRangeToAdd != null) {
                    _zoneDao.addPrivateIpAddress(zoneId, pod.getId(), leftRangeToAdd[0], leftRangeToAdd[1]);
                }

                if (rightRangeToAdd != null) {
                    _zoneDao.addPrivateIpAddress(zoneId, pod.getId(), rightRangeToAdd[0], rightRangeToAdd[1]);
                }

            } else {
                // delete the old range
                _zoneDao.deletePrivateIpAddressByPod(pod.getId());

                // add the new one
                if (startIp == null) {
                    startIp = existingPodIpRange[0];
                }

                if (endIp == null) {
                    endIp = existingPodIpRange[1];
                }

                _zoneDao.addPrivateIpAddress(zoneId, pod.getId(), startIp, endIp);
            }

            pod.setName(name);
            pod.setDataCenterId(zoneId);
            pod.setGateway(gateway);
            pod.setCidrAddress(getCidrAddress(cidr));
            pod.setCidrSize(getCidrSize(cidr));

            String ipRange = startIp + "-" + endIp;
            pod.setDescription(ipRange);
            Grouping.AllocationState allocationState = null;
            if (allocationStateStr != null && !allocationStateStr.isEmpty()) {
                allocationState = Grouping.AllocationState.valueOf(allocationStateStr);
                _capacityDao.updateCapacityState(null, pod.getId(), null, null, allocationStateStr);
                pod.setAllocationState(allocationState);
            }

            _podDao.update(id, pod);

            txn.commit();
        } catch (Exception e) {
            s_logger.error("Unable to edit pod due to " + e.getMessage(), e);
            throw new CloudRuntimeException("Failed to edit pod. Please contact Cloud Support.");
        }

        return pod;
    }

    @Override
    public Pod createPod(long zoneId, String name, String startIp, String endIp, String gateway, String netmask, String allocationState) {
        String cidr = NetUtils.ipAndNetMaskToCidr(gateway, netmask);
        Long userId = CallContext.current().getCallingUserId();

        if (allocationState == null) {
            allocationState = Grouping.AllocationState.Enabled.toString();
        }
        return createPod(userId.longValue(), name, zoneId, gateway, cidr, startIp, endIp, allocationState, false);
    }

    @Override
    @DB
    public HostPodVO createPod(long userId, String podName, long zoneId, String gateway, String cidr, String startIp, String endIp, String allocationStateStr, boolean skipGatewayOverlapCheck) {

        // Check if the zone is valid
        if (!validZone(zoneId)) {
            throw new InvalidParameterValueException("Please specify a valid zone.");
        }

        // Check if zone is disabled
        DataCenterVO zone = _zoneDao.findById(zoneId);
        Account account = CallContext.current().getCallingAccount();
        if (Grouping.AllocationState.Disabled == zone.getAllocationState() && !_accountMgr.isRootAdmin(account.getType())) {
            throw new PermissionDeniedException("Cannot perform this operation, Zone is currently disabled: " + zoneId);
        }

        String cidrAddress = getCidrAddress(cidr);
        int cidrSize = getCidrSize(cidr);

        // endIp is an optional parameter; if not specified - default it to the
        // end ip of the pod's cidr
        if (startIp != null) {
            if (endIp == null) {
                endIp = NetUtils.getIpRangeEndIpFromCidr(cidrAddress, cidrSize);
            }
        }

        // Validate new pod settings
        checkPodAttributes(-1, podName, zoneId, gateway, cidr, startIp, endIp, allocationStateStr, true, skipGatewayOverlapCheck);

        // Create the new pod in the database
        String ipRange;
        if (startIp != null) {
            ipRange = startIp + "-" + endIp;
        } else {
            throw new InvalidParameterValueException("Start ip is required parameter");
        }

        HostPodVO pod = new HostPodVO(podName, zoneId, gateway, cidrAddress, cidrSize, ipRange);

        Grouping.AllocationState allocationState = null;
        if (allocationStateStr != null && !allocationStateStr.isEmpty()) {
            allocationState = Grouping.AllocationState.valueOf(allocationStateStr);
            pod.setAllocationState(allocationState);
        }

        Transaction txn = Transaction.currentTxn();
        txn.start();

        pod = _podDao.persist(pod);

        if (startIp != null) {
            _zoneDao.addPrivateIpAddress(zoneId, pod.getId(), startIp, endIp);
        }

        String[] linkLocalIpRanges = getLinkLocalIPRange();
        if (linkLocalIpRanges != null) {
            _zoneDao.addLinkLocalIpAddress(zoneId, pod.getId(), linkLocalIpRanges[0], linkLocalIpRanges[1]);
        }

        txn.commit();

        return pod;
    }

    @DB
    protected void checkIfZoneIsDeletable(long zoneId) {
        List<List<String>> tablesToCheck = new ArrayList<List<String>>();

        List<String> host = new ArrayList<String>();
        host.add(0, "host");
        host.add(1, "data_center_id");
        host.add(2, "there are servers running in this zone");
        tablesToCheck.add(host);

        List<String> hostPodRef = new ArrayList<String>();
        hostPodRef.add(0, "host_pod_ref");
        hostPodRef.add(1, "data_center_id");
        hostPodRef.add(2, "there are pods in this zone");
        tablesToCheck.add(hostPodRef);

        List<String> privateIP = new ArrayList<String>();
        privateIP.add(0, "op_dc_ip_address_alloc");
        privateIP.add(1, "data_center_id");
        privateIP.add(2, "there are private IP addresses allocated for this zone");
        tablesToCheck.add(privateIP);

        List<String> publicIP = new ArrayList<String>();
        publicIP.add(0, "user_ip_address");
        publicIP.add(1, "data_center_id");
        publicIP.add(2, "there are public IP addresses allocated for this zone");
        tablesToCheck.add(publicIP);

        List<String> vmInstance = new ArrayList<String>();
        vmInstance.add(0, "vm_instance");
        vmInstance.add(1, "data_center_id");
        vmInstance.add(2, "there are virtual machines running in this zone");
        tablesToCheck.add(vmInstance);

        List<String> volumes = new ArrayList<String>();
        volumes.add(0, "volumes");
        volumes.add(1, "data_center_id");
        volumes.add(2, "there are storage volumes for this zone");
        tablesToCheck.add(volumes);

        List<String> physicalNetworks = new ArrayList<String>();
        physicalNetworks.add(0, "physical_network");
        physicalNetworks.add(1, "data_center_id");
        physicalNetworks.add(2, "there are physical networks in this zone");
        tablesToCheck.add(physicalNetworks);

        for (List<String> table : tablesToCheck) {
            String tableName = table.get(0);
            String column = table.get(1);
            String errorMsg = table.get(2);

            String dbName = "cloud";

            String selectSql = "SELECT * FROM `" + dbName + "`.`" + tableName + "` WHERE " + column + " = ?";

            if (tableName.equals("op_dc_vnet_alloc")) {
                selectSql += " AND taken IS NOT NULL";
            }

            if (tableName.equals("user_ip_address")) {
                selectSql += " AND state!='Free'";
            }

            if (tableName.equals("op_dc_ip_address_alloc")) {
                selectSql += " AND taken IS NOT NULL";
            }

            if (tableName.equals("host_pod_ref") || tableName.equals("host") || tableName.equals("volumes") || tableName.equals("physical_network")) {
                selectSql += " AND removed is NULL";
            }

            if (tableName.equals("vm_instance")) {
                selectSql += " AND state != '" + VirtualMachine.State.Expunging.toString() + "'";
            }

            Transaction txn = Transaction.currentTxn();
            try {
                PreparedStatement stmt = txn.prepareAutoCloseStatement(selectSql);
                stmt.setLong(1, zoneId);
                ResultSet rs = stmt.executeQuery();
                if (rs != null && rs.next()) {
                    throw new CloudRuntimeException("The zone is not deletable because " + errorMsg);
                }
            } catch (SQLException ex) {
                throw new CloudRuntimeException("The Management Server failed to detect if zone is deletable. Please contact Cloud Support.");
            }
        }

    }

    private void checkZoneParameters(String zoneName, String dns1, String dns2, String internalDns1, String internalDns2, boolean checkForDuplicates, Long domainId, String allocationStateStr,
    								 String ip6Dns1, String ip6Dns2) {
        if (checkForDuplicates) {
            // Check if a zone with the specified name already exists
            if (validZone(zoneName)) {
                throw new InvalidParameterValueException("A zone with that name already exists. Please specify a unique zone name.");
            }
        }

        // check if valid domain
        if (domainId != null) {
            DomainVO domain = _domainDao.findById(domainId);

            if (domain == null) {
                throw new InvalidParameterValueException("Please specify a valid domain id");
            }
        }

        // Check IP validity for DNS addresses
        // Empty strings is a valid input -- hence the length check
        if (dns1 != null && dns1.length() > 0 && !NetUtils.isValidIp(dns1)) {
            throw new InvalidParameterValueException("Please enter a valid IP address for DNS1");
        }

        if (dns2 != null && dns2.length() > 0 && !NetUtils.isValidIp(dns2)) {
            throw new InvalidParameterValueException("Please enter a valid IP address for DNS2");
        }

        if ((internalDns1 != null && internalDns1.length() > 0 && !NetUtils.isValidIp(internalDns1))) {
            throw new InvalidParameterValueException("Please enter a valid IP address for internal DNS1");
        }

        if (internalDns2 != null && internalDns2.length() > 0 && !NetUtils.isValidIp(internalDns2)) {
            throw new InvalidParameterValueException("Please enter a valid IP address for internal DNS2");
        }

        if (ip6Dns1 != null && ip6Dns1.length() > 0 && !NetUtils.isValidIpv6(ip6Dns1)) {
            throw new InvalidParameterValueException("Please enter a valid IPv6 address for IP6 DNS1");
        }

        if (ip6Dns2 != null && ip6Dns2.length() > 0 && !NetUtils.isValidIpv6(ip6Dns2)) {
            throw new InvalidParameterValueException("Please enter a valid IPv6 address for IP6 DNS2");
        }

        if (allocationStateStr != null && !allocationStateStr.isEmpty()) {
            try {
                Grouping.AllocationState.valueOf(allocationStateStr);
            } catch (IllegalArgumentException ex) {
                throw new InvalidParameterValueException("Unable to resolve Allocation State '" + allocationStateStr + "' to a supported state");
            }
        }
    }

    private void checkIpRange(String startIp, String endIp, String cidrAddress, long cidrSize) {
        if (!NetUtils.isValidIp(startIp)) {
            throw new InvalidParameterValueException("The start address of the IP range is not a valid IP address.");
        }

        if (endIp != null && !NetUtils.isValidIp(endIp)) {
            throw new InvalidParameterValueException("The end address of the IP range is not a valid IP address.");
        }

        if (!NetUtils.getCidrSubNet(startIp, cidrSize).equalsIgnoreCase(NetUtils.getCidrSubNet(cidrAddress, cidrSize))) {
            throw new InvalidParameterValueException("The start address of the IP range is not in the CIDR subnet.");
        }

        if (endIp != null && !NetUtils.getCidrSubNet(endIp, cidrSize).equalsIgnoreCase(NetUtils.getCidrSubNet(cidrAddress, cidrSize))) {
            throw new InvalidParameterValueException("The end address of the IP range is not in the CIDR subnet.");
        }

        if (endIp != null && NetUtils.ip2Long(startIp) > NetUtils.ip2Long(endIp)) {
            throw new InvalidParameterValueException("The start IP address must have a lower value than the end IP address.");
        }

    }

    private void checkOverlapPublicIpRange(Long zoneId, String startIp, String endIp) {
        long privateStartIp = NetUtils.ip2Long(startIp);
        long privateEndIp = NetUtils.ip2Long(endIp);

        List<IPAddressVO> existingPublicIPs = _publicIpAddressDao.listByDcId(zoneId);
        for (IPAddressVO publicIPVO : existingPublicIPs) {
            long publicIP = NetUtils.ip2Long(publicIPVO.getAddress().addr());
            if ((publicIP >= privateStartIp) && (publicIP <= privateEndIp)) {
                throw new InvalidParameterValueException("The Start IP and endIP address range overlap with Public IP :" + publicIPVO.getAddress().addr());
            }
        }
    }

    private void checkOverlapPrivateIpRange(Long zoneId, String startIp, String endIp) {

        List<HostPodVO> podsInZone = _podDao.listByDataCenterId(zoneId);
        for (HostPodVO hostPod : podsInZone) {
            String[] IpRange = hostPod.getDescription().split("-");
            if (IpRange[0] == null || IpRange[1] == null)
                continue;
            if (!NetUtils.isValidIp(IpRange[0]) || !NetUtils.isValidIp(IpRange[1]))
                continue;
            if (NetUtils.ipRangesOverlap(startIp, endIp, IpRange[0], IpRange[1])) {
                throw new InvalidParameterValueException("The Start IP and endIP address range overlap with private IP :" + IpRange[0] + ":" + IpRange[1]);
            }
        }
    }

    @Override
    @DB
    @ActionEvent(eventType = EventTypes.EVENT_ZONE_DELETE, eventDescription = "deleting zone", async = false)
    public boolean deleteZone(DeleteZoneCmd cmd) {

        Transaction txn = Transaction.currentTxn();
        boolean success = false;

        Long userId = CallContext.current().getCallingUserId();
        Long zoneId = cmd.getId();

        if (userId == null) {
            userId = Long.valueOf(User.UID_SYSTEM);
        }

        // Make sure the zone exists
        if (!validZone(zoneId)) {
            throw new InvalidParameterValueException("A zone with ID: " + zoneId + " does not exist.");
        }

        checkIfZoneIsDeletable(zoneId);

        txn.start();

        // delete vlans for this zone
        List<VlanVO> vlans = _vlanDao.listByZone(zoneId);
        for (VlanVO vlan : vlans) {
            _vlanDao.remove(vlan.getId());
        }

        success = _zoneDao.remove(zoneId);

        if (success) {
            // delete all capacity records for the zone
            _capacityDao.removeBy(null, zoneId, null, null, null);
            // remove from dedicated resources
            DedicatedResourceVO dr = _dedicatedDao.findByZoneId(zoneId);
            if (dr != null) {
                _dedicatedDao.remove(dr.getId());
            }
        }

        txn.commit();

        return success;

    }

    @Override
    @DB
    public boolean removeLDAP(LDAPRemoveCmd cmd) {
        _configDao.expunge(LDAPParams.hostname.toString());
        _configDao.expunge(LDAPParams.port.toString());
        _configDao.expunge(LDAPParams.queryfilter.toString());
        _configDao.expunge(LDAPParams.searchbase.toString());
        _configDao.expunge(LDAPParams.usessl.toString());
        _configDao.expunge(LDAPParams.dn.toString());
        _configDao.expunge(LDAPParams.passwd.toString());
        _configDao.expunge(LDAPParams.truststore.toString());
        _configDao.expunge(LDAPParams.truststorepass.toString());
        return true;
    }


    @Override
    @DB
    public LDAPConfigCmd listLDAPConfig(LDAPConfigCmd cmd) {
        String hostname = _configDao.getValue(LDAPParams.hostname.toString());
        cmd.setHostname(hostname == null ? "" : hostname);
        String port = _configDao.getValue(LDAPParams.port.toString());
        cmd.setPort(port == null ? 0 : Integer.valueOf(port));
        String queryFilter = _configDao.getValue(LDAPParams.queryfilter.toString());
        cmd.setQueryFilter(queryFilter == null ? "" : queryFilter);
        String searchBase =  _configDao.getValue(LDAPParams.searchbase.toString());
        cmd.setSearchBase(searchBase == null ? "" : searchBase);
        String useSSL =  _configDao.getValue(LDAPParams.usessl.toString());
        cmd.setUseSSL(useSSL == null ? Boolean.FALSE : Boolean.valueOf(useSSL));
        String binddn =  _configDao.getValue(LDAPParams.dn.toString());
        cmd.setBindDN(binddn == null ? "" : binddn);
        String truststore =  _configDao.getValue(LDAPParams.truststore.toString());
        cmd.setTrustStore(truststore == null ? "" : truststore);
        return cmd;
    }

    @Override
    @DB
    public boolean updateLDAP(LDAPConfigCmd cmd) {
        try {
            // set the ldap details in the zone details table with a zone id of -12
            String hostname = cmd.getHostname();
            Integer port = cmd.getPort();
            String queryFilter = cmd.getQueryFilter();
            String searchBase = cmd.getSearchBase();
            Boolean useSSL = cmd.getUseSSL();
            String bindDN = cmd.getBindDN();
            String bindPasswd = cmd.getBindPassword();
            String trustStore = cmd.getTrustStore();
            String trustStorePassword = cmd.getTrustStorePassword();

            if (bindDN != null && bindPasswd == null) {
                throw new InvalidParameterValueException("If you specify a bind name then you need to provide bind password too.");
            }

            // check query filter if it contains valid substitution
            if (!queryFilter.contains("%u") && !queryFilter.contains("%n") && !queryFilter.contains("%e")){
                throw new InvalidParameterValueException("QueryFilter should contain at least one of the substitutions: %u, %n or %e: " + queryFilter);
            }

            // check if the info is correct
            Hashtable<String, String> env = new Hashtable<String, String>(11);
            env.put(Context.INITIAL_CONTEXT_FACTORY, "com.sun.jndi.ldap.LdapCtxFactory");
            String protocol = "ldap://";
            if (useSSL) {
                env.put(Context.SECURITY_PROTOCOL, "ssl");
                protocol = "ldaps://";
                if (trustStore == null || trustStorePassword == null) {
                    throw new InvalidParameterValueException("If you plan to use SSL then you need to configure the trust store.");
                }
                System.setProperty("javax.net.ssl.trustStore", trustStore);
                System.setProperty("javax.net.ssl.trustStorePassword", trustStorePassword);
            }
            env.put(Context.PROVIDER_URL, protocol + hostname + ":" + port);
            if (bindDN != null && bindPasswd != null) {
                env.put(Context.SECURITY_AUTHENTICATION, "simple");
                env.put(Context.SECURITY_PRINCIPAL, bindDN);
                env.put(Context.SECURITY_CREDENTIALS, bindPasswd);
            }
            // Create the initial context
            DirContext ctx = new InitialDirContext(env);
            ctx.close();

            // store the result in DB Configuration
            ConfigurationVO cvo = _configDao.findByName(LDAPParams.hostname.toString());
            if (cvo == null) {
                cvo = new ConfigurationVO("Hidden", "DEFAULT", "management-server", LDAPParams.hostname.toString(), null, "Hostname or ip address of the ldap server eg: my.ldap.com");
            }
            cvo.setValue(DBEncryptionUtil.encrypt(hostname));
            _configDao.persist(cvo);

            cvo = _configDao.findByName(LDAPParams.port.toString());
            if (cvo == null) {
                cvo = new ConfigurationVO("Hidden", "DEFAULT", "management-server", LDAPParams.port.toString(), null, "Specify the LDAP port if required, default is 389");
            }
            cvo.setValue(DBEncryptionUtil.encrypt(port.toString()));
            _configDao.persist(cvo);

            cvo = _configDao.findByName(LDAPParams.queryfilter.toString());
            if (cvo == null) {
                cvo = new ConfigurationVO("Hidden", "DEFAULT", "management-server", LDAPParams.queryfilter.toString(), null,
                        "You specify a query filter here, which narrows down the users, who can be part of this domain");
            }
            cvo.setValue(DBEncryptionUtil.encrypt(queryFilter));
            _configDao.persist(cvo);

            cvo = _configDao.findByName(LDAPParams.searchbase.toString());
            if (cvo == null) {
                cvo = new ConfigurationVO("Hidden", "DEFAULT", "management-server", LDAPParams.searchbase.toString(), null,
                        "The search base defines the starting point for the search in the directory tree Example:  dc=cloud,dc=com.");
            }
            cvo.setValue(DBEncryptionUtil.encrypt(searchBase));
            _configDao.persist(cvo);

            cvo = _configDao.findByName(LDAPParams.usessl.toString());
            if (cvo == null) {
                cvo = new ConfigurationVO("Hidden", "DEFAULT", "management-server", LDAPParams.usessl.toString(), null, "Check Use SSL if the external LDAP server is configured for LDAP over SSL.");
            }
            cvo.setValue(DBEncryptionUtil.encrypt(useSSL.toString()));
            _configDao.persist(cvo);

            cvo = _configDao.findByName(LDAPParams.dn.toString());
            if (cvo == null) {
                cvo = new ConfigurationVO("Hidden", "DEFAULT", "management-server", LDAPParams.dn.toString(), null, "Specify the distinguished name of a user with the search permission on the directory");
            }
            cvo.setValue(DBEncryptionUtil.encrypt(bindDN));
            _configDao.persist(cvo);

            cvo = _configDao.findByName(LDAPParams.passwd.toString());
            if (cvo == null) {
                cvo = new ConfigurationVO("Hidden", "DEFAULT", "management-server", LDAPParams.passwd.toString(), null, "Enter the password");
            }
            cvo.setValue(DBEncryptionUtil.encrypt(bindPasswd));
            _configDao.persist(cvo);

            cvo = _configDao.findByName(LDAPParams.truststore.toString());
            if (cvo == null) {
                cvo = new ConfigurationVO("Hidden", "DEFAULT", "management-server", LDAPParams.truststore.toString(), null, "Enter the path to trusted keystore");
            }
            cvo.setValue(DBEncryptionUtil.encrypt(trustStore));
            _configDao.persist(cvo);

            cvo = _configDao.findByName(LDAPParams.truststorepass.toString());
            if (cvo == null) {
                cvo = new ConfigurationVO("Hidden", "DEFAULT", "management-server", LDAPParams.truststorepass.toString(), null, "Enter the password for trusted keystore");
            }
            cvo.setValue(DBEncryptionUtil.encrypt(trustStorePassword));
            _configDao.persist(cvo);

            s_logger.debug("The ldap server is configured: " + hostname);
        } catch (NamingException ne) {
            throw new InvalidParameterValueException("Naming Exception, check you ldap data ! " + ne.getMessage() + (ne.getCause() != null ? ("; Caused by:" + ne.getCause().getMessage()) : ""));
        }
        return true;
    }

    @Override
    @DB
    @ActionEvent(eventType = EventTypes.EVENT_ZONE_EDIT, eventDescription = "editing zone", async = false)
    public DataCenter editZone(UpdateZoneCmd cmd) {
        // Parameter validation as from execute() method in V1
        Long zoneId = cmd.getId();
        String zoneName = cmd.getZoneName();
        String dns1 = cmd.getDns1();
        String dns2 = cmd.getDns2();
        String ip6Dns1 = cmd.getIp6Dns1();
        String ip6Dns2 = cmd.getIp6Dns2();
        String internalDns1 = cmd.getInternalDns1();
        String internalDns2 = cmd.getInternalDns2();
        String guestCidr = cmd.getGuestCidrAddress();
        List<String> dnsSearchOrder = cmd.getDnsSearchOrder();
        Boolean isPublic = cmd.isPublic();
        String allocationStateStr = cmd.getAllocationState();
        String dhcpProvider = cmd.getDhcpProvider();
        Map<?, ?> detailsMap = cmd.getDetails();
        String networkDomain = cmd.getDomain();
        Boolean localStorageEnabled = cmd.getLocalStorageEnabled();

        Map<String, String> newDetails = new HashMap<String, String>();
        if (detailsMap != null) {
            Collection<?> zoneDetailsCollection = detailsMap.values();
            Iterator<?> iter = zoneDetailsCollection.iterator();
            while (iter.hasNext()) {
                HashMap<?, ?> detail = (HashMap<?, ?>) iter.next();
                String key = (String) detail.get("key");
                String value = (String) detail.get("value");
                if ((key == null) || (value == null)) {
                    throw new InvalidParameterValueException(
                            "Invalid Zone Detail specified, fields 'key' and 'value' cannot be null, please specify details in the form:  details[0].key=XXX&details[0].value=YYY");
                }
                // validate the zone detail keys are known keys
                /*
                 * if(!ZoneConfig.doesKeyExist(key)){ throw new
                 * InvalidParameterValueException
                 * ("Invalid Zone Detail parameter: "+ key); }
                 */
                newDetails.put(key, value);
            }
        }

        // add the domain prefix list to details if not null
        if (dnsSearchOrder != null) {
            for (String dom : dnsSearchOrder) {
                if (!NetUtils.verifyDomainName(dom)) {
                    throw new InvalidParameterValueException(
                            "Invalid network domain suffixes. Total length shouldn't exceed 190 chars. Each domain label must be between 1 and 63 characters long, can contain ASCII letters 'a' through 'z', the digits '0' through '9', "
                                    + "and the hyphen ('-'); can't start or end with \"-\"");
                }
            }
            newDetails.put(ZoneConfig.DnsSearchOrder.getName(), StringUtils.join(dnsSearchOrder, ","));
        }

        DataCenterVO zone = _zoneDao.findById(zoneId);
        if (zone == null) {
            throw new InvalidParameterValueException("unable to find zone by id " + zoneId);
        }

        if (zoneName == null) {
            zoneName = zone.getName();
        }

        if ((guestCidr != null) && !NetUtils.validateGuestCidr(guestCidr)) {
            throw new InvalidParameterValueException("Please enter a valid guest cidr");
        }

        // Make sure the zone exists
        if (!validZone(zoneId)) {
            throw new InvalidParameterValueException("A zone with ID: " + zoneId + " does not exist.");
        }

        String oldZoneName = zone.getName();

        if (zoneName == null) {
            zoneName = oldZoneName;
        }

        if (dns1 == null) {
            dns1 = zone.getDns1();
        }

        if (dns2 == null) {
            dns2 = zone.getDns2();
        }

        if (ip6Dns1 == null) {
            ip6Dns1 = zone.getIp6Dns1();
        }

        if (ip6Dns2 == null) {
            ip6Dns2 = zone.getIp6Dns2();
        }

        if (internalDns1 == null) {
            internalDns1 = zone.getInternalDns1();
        }

        if (internalDns2 == null) {
        	internalDns2 = zone.getInternalDns2();
        }
        
        if (guestCidr == null) {
            guestCidr = zone.getGuestNetworkCidr();
        }

        // validate network domain
        if (networkDomain != null && !networkDomain.isEmpty()) {
            if (!NetUtils.verifyDomainName(networkDomain)) {
                throw new InvalidParameterValueException(
                        "Invalid network domain. Total length shouldn't exceed 190 chars. Each domain label must be between 1 and 63 characters long, can contain ASCII letters 'a' through 'z', the digits '0' through '9', "
                                + "and the hyphen ('-'); can't start or end with \"-\"");
            }
        }

        boolean checkForDuplicates = !zoneName.equals(oldZoneName);
        checkZoneParameters(zoneName, dns1, dns2, internalDns1, internalDns2, checkForDuplicates, null, allocationStateStr, ip6Dns1, ip6Dns2);// not allowing updating domain associated with a zone, once created

        zone.setName(zoneName);
        zone.setDns1(dns1);
        zone.setDns2(dns2);
        zone.setIp6Dns1(ip6Dns1);
        zone.setIp6Dns2(ip6Dns2);
        zone.setInternalDns1(internalDns1);
        zone.setInternalDns2(internalDns2);
        zone.setGuestNetworkCidr(guestCidr);
        if (localStorageEnabled != null) {
            zone.setLocalStorageEnabled(localStorageEnabled.booleanValue());
        }

        if (networkDomain != null) {
            if (networkDomain.isEmpty()) {
                zone.setDomain(null);
            } else {
                zone.setDomain(networkDomain);
            }
        }

        // update a private zone to public; not vice versa
        if (isPublic != null && isPublic) {
            zone.setDomainId(null);
            zone.setDomain(null);
        }

        Transaction txn = Transaction.currentTxn();
        txn.start();

        Map<String, String> updatedDetails = new HashMap<String, String>();
        _zoneDao.loadDetails(zone);
        if (zone.getDetails() != null) {
            updatedDetails.putAll(zone.getDetails());
        }
        updatedDetails.putAll(newDetails);
        zone.setDetails(updatedDetails);

        if (allocationStateStr != null && !allocationStateStr.isEmpty()) {
            Grouping.AllocationState allocationState = Grouping.AllocationState.valueOf(allocationStateStr);

            if (allocationState == Grouping.AllocationState.Enabled) {
                // check if zone has necessary trafficTypes before enabling
                try {
                    PhysicalNetwork mgmtPhyNetwork;
                        // zone should have a physical network with management traffiType
                        mgmtPhyNetwork = _networkModel.getDefaultPhysicalNetworkByZoneAndTrafficType(zoneId, TrafficType.Management);
                    if (NetworkType.Advanced == zone.getNetworkType() && ! zone.isSecurityGroupEnabled() ) {
                        // advanced zone without SG should have a physical network with public Thpe
                        _networkModel.getDefaultPhysicalNetworkByZoneAndTrafficType(zoneId, TrafficType.Public);
                    }

                    try {
                        _networkModel.getDefaultPhysicalNetworkByZoneAndTrafficType(zoneId, TrafficType.Storage);
                    } catch (InvalidParameterValueException noStorage) {
                        PhysicalNetworkTrafficTypeVO mgmtTraffic = _trafficTypeDao.findBy(mgmtPhyNetwork.getId(), TrafficType.Management);
                        _networkSvc.addTrafficTypeToPhysicalNetwork(mgmtPhyNetwork.getId(), TrafficType.Storage.toString(), mgmtTraffic.getXenNetworkLabel(), mgmtTraffic.getKvmNetworkLabel(),
                                mgmtTraffic.getVmwareNetworkLabel(), mgmtTraffic.getSimulatorNetworkLabel(), mgmtTraffic.getVlan());
                        s_logger.info("No storage traffic type was specified by admin, create default storage traffic on physical network " + mgmtPhyNetwork.getId() + " with same configure of management traffic type");
                    }
                } catch (InvalidParameterValueException ex) {
                    throw new InvalidParameterValueException("Cannot enable this Zone since: " + ex.getMessage());
                }
            }
            _capacityDao.updateCapacityState(zone.getId(), null, null, null, allocationStateStr);
            zone.setAllocationState(allocationState);
        }

        if (dhcpProvider != null) {
            zone.setDhcpProvider(dhcpProvider);
        }

        if (!_zoneDao.update(zoneId, zone)) {
            throw new CloudRuntimeException("Failed to edit zone. Please contact Cloud Support.");
        }

        txn.commit();
        return zone;
    }

    @Override
    @DB
    public DataCenterVO createZone(long userId, String zoneName, String dns1, String dns2, String internalDns1, String internalDns2, String guestCidr, String domain, Long domainId,
            NetworkType zoneType, String allocationStateStr, String networkDomain, boolean isSecurityGroupEnabled, boolean isLocalStorageEnabled, String ip6Dns1, String ip6Dns2) {

        // checking the following params outside checkzoneparams method as we do
        // not use these params for updatezone
        // hence the method below is generic to check for common params
        if ((guestCidr != null) && !NetUtils.validateGuestCidr(guestCidr)) {
            throw new InvalidParameterValueException("Please enter a valid guest cidr");
        }

        // Validate network domain
        if (networkDomain != null) {
            if (!NetUtils.verifyDomainName(networkDomain)) {
                throw new InvalidParameterValueException(
                        "Invalid network domain. Total length shouldn't exceed 190 chars. Each domain label must be between 1 and 63 characters long, can contain ASCII letters 'a' through 'z', the digits '0' through '9', "
                                + "and the hyphen ('-'); can't start or end with \"-\"");
            }
        }

        checkZoneParameters(zoneName, dns1, dns2, internalDns1, internalDns2, true, domainId, allocationStateStr, ip6Dns1, ip6Dns2);

        byte[] bytes = (zoneName + System.currentTimeMillis()).getBytes();
        String zoneToken = UUID.nameUUIDFromBytes(bytes).toString();
        Transaction txn = Transaction.currentTxn();
        try {
            txn.start();
            // Create the new zone in the database
            DataCenterVO zone = new DataCenterVO(zoneName, null, dns1, dns2, internalDns1, internalDns2, guestCidr, null, null, zoneType, zoneToken, networkDomain, isSecurityGroupEnabled, isLocalStorageEnabled, ip6Dns1, ip6Dns2);
            if (allocationStateStr != null && !allocationStateStr.isEmpty()) {
                Grouping.AllocationState allocationState = Grouping.AllocationState.valueOf(allocationStateStr);
                zone.setAllocationState(allocationState);
            } else {
                // Zone will be disabled since 3.0. Admin should enable it after physical network and providers setup.
                zone.setAllocationState(Grouping.AllocationState.Disabled);
            }
            zone = _zoneDao.persist(zone);
            if (domainId != null) {
                //zone is explicitly dedicated to this domain
                DedicatedResourceVO dedicatedResource = new DedicatedResourceVO(zone.getId(), null, null, null, domainId, null);
                _dedicatedDao.persist(dedicatedResource);
            }

            // Create default system networks
            createDefaultSystemNetworks(zone.getId());

            _swiftMgr.propagateSwiftTmplteOnZone(zone.getId());
            _s3Mgr.propagateTemplatesToZone(zone);
            txn.commit();
            return zone;
        } catch (Exception ex) {
            txn.rollback();
            s_logger.warn("Exception: ", ex);
            throw new CloudRuntimeException("Fail to create a network");
        } finally {
            txn.close();
        }
    }

    @Override
    public void createDefaultSystemNetworks(long zoneId) throws ConcurrentOperationException {
        DataCenterVO zone = _zoneDao.findById(zoneId);
        String networkDomain = null;
        // Create public, management, control and storage networks as a part of
        // the zone creation
        if (zone != null) {
            List<NetworkOfferingVO> ntwkOff = _networkOfferingDao.listSystemNetworkOfferings();

            for (NetworkOfferingVO offering : ntwkOff) {
                DataCenterDeployment plan = new DataCenterDeployment(zone.getId(), null, null, null, null, null);
                NetworkVO userNetwork = new NetworkVO();

                Account systemAccount = _accountDao.findById(Account.ACCOUNT_ID_SYSTEM);

                BroadcastDomainType broadcastDomainType = null;
                if (offering.getTrafficType() == TrafficType.Management) {
                    broadcastDomainType = BroadcastDomainType.Native;
                } else if (offering.getTrafficType() == TrafficType.Control) {
                    broadcastDomainType = BroadcastDomainType.LinkLocal;
                } else if (offering.getTrafficType() == TrafficType.Public) {
                    if ((zone.getNetworkType() == NetworkType.Advanced && !zone.isSecurityGroupEnabled()) || zone.getNetworkType() == NetworkType.Basic) {
                        broadcastDomainType = BroadcastDomainType.Vlan;
                    } else {
                        continue;
                    }
                } else if (offering.getTrafficType() == TrafficType.Guest) {
                    continue;
                }

                userNetwork.setBroadcastDomainType(broadcastDomainType);
                userNetwork.setNetworkDomain(networkDomain);
                _networkMgr.setupNetwork(systemAccount, offering, userNetwork, plan, null, null, false,
                        Domain.ROOT_DOMAIN, null, null, null, true);
            }
        }
    }

    @Override
    @ActionEvent(eventType = EventTypes.EVENT_ZONE_CREATE, eventDescription = "creating zone", async = false)
    public DataCenter createZone(CreateZoneCmd cmd) {
        // grab parameters from the command
        Long userId = CallContext.current().getCallingUserId();
        String zoneName = cmd.getZoneName();
        String dns1 = cmd.getDns1();
        String dns2 = cmd.getDns2();
        String ip6Dns1 = cmd.getIp6Dns1();
        String ip6Dns2 = cmd.getIp6Dns2();
        String internalDns1 = cmd.getInternalDns1();
        String internalDns2 = cmd.getInternalDns2();
        String guestCidr = cmd.getGuestCidrAddress();
        Long domainId = cmd.getDomainId();
        String type = cmd.getNetworkType();
        Boolean isBasic = false;
        String allocationState = cmd.getAllocationState();
        String networkDomain = cmd.getDomain();
        boolean isSecurityGroupEnabled = cmd.getSecuritygroupenabled();
        boolean isLocalStorageEnabled = cmd.getLocalStorageEnabled();

        if (allocationState == null) {
            allocationState = Grouping.AllocationState.Disabled.toString();
        }

        if (!(type.equalsIgnoreCase(NetworkType.Basic.toString())) && !(type.equalsIgnoreCase(NetworkType.Advanced.toString()))) {
            throw new InvalidParameterValueException("Invalid zone type; only Advanced and Basic values are supported");
        } else if (type.equalsIgnoreCase(NetworkType.Basic.toString())) {
            isBasic = true;
        }

        NetworkType zoneType = isBasic ? NetworkType.Basic : NetworkType.Advanced;

        // error out when the parameter specified for Basic zone
        if (zoneType == NetworkType.Basic && guestCidr != null) {
            throw new InvalidParameterValueException("guestCidrAddress parameter is not supported for Basic zone");
        }

        DomainVO domainVO = null;

        if (userId == null) {
            userId = User.UID_SYSTEM;
        }

        if (domainId != null) {
            domainVO = _domainDao.findById(domainId);
        }

        if (zoneType == NetworkType.Basic) {
            isSecurityGroupEnabled = true;
        }

        return createZone(userId, zoneName, dns1, dns2, internalDns1, internalDns2, guestCidr, domainVO != null ? domainVO.getName() : null, domainId, zoneType, allocationState, networkDomain,
                isSecurityGroupEnabled, isLocalStorageEnabled, ip6Dns1, ip6Dns2);
    }

    @Override
    public ServiceOffering createServiceOffering(CreateServiceOfferingCmd cmd) {
        Long userId = CallContext.current().getCallingUserId();

        String name = cmd.getServiceOfferingName();
        if ((name == null) || (name.length() == 0)) {
            throw new InvalidParameterValueException("Failed to create service offering: specify the name that has non-zero length");
        }

        String displayText = cmd.getDisplayText();
        if ((displayText == null) || (displayText.length() == 0)) {
            throw new InvalidParameterValueException("Failed to create service offering " + name + ": specify the display text that has non-zero length");
        }

        Long cpuNumber = cmd.getCpuNumber();
        if ((cpuNumber == null) || (cpuNumber.intValue() <= 0) || (cpuNumber.intValue() > 2147483647)) {
            throw new InvalidParameterValueException("Failed to create service offering " + name + ": specify the cpu number value between 1 and 2147483647");
        }

        Long cpuSpeed = cmd.getCpuSpeed();
        if ((cpuSpeed == null) || (cpuSpeed.intValue() <= 0) || (cpuSpeed.intValue() > 2147483647)) {
            throw new InvalidParameterValueException("Failed to create service offering " + name + ": specify the cpu speed value between 1 and 2147483647");
        }

        Long memory = cmd.getMemory();
        if ((memory == null) || (memory.intValue() < 32) || (memory.intValue() > 2147483647)) {
            throw new InvalidParameterValueException("Failed to create service offering " + name + ": specify the memory value between 32 and 2147483647 MB");
        }

        // check if valid domain
        if (cmd.getDomainId() != null && _domainDao.findById(cmd.getDomainId()) == null) {
            throw new InvalidParameterValueException("Please specify a valid domain id");
        }

        boolean localStorageRequired = false;
        String storageType = cmd.getStorageType();
        if (storageType != null) {
            if (storageType.equalsIgnoreCase(ServiceOffering.StorageType.local.toString())) {
                localStorageRequired = true;
            } else if (!storageType.equalsIgnoreCase(ServiceOffering.StorageType.shared.toString())) {
                throw new InvalidParameterValueException("Invalid storage type " + storageType + " specified, valid types are: 'local' and 'shared'");
            }
        }

        Boolean offerHA = cmd.getOfferHa();
        Boolean limitCpuUse = cmd.GetLimitCpuUse();
        Boolean volatileVm = cmd.getVolatileVm();

        String vmTypeString = cmd.getSystemVmType();
        VirtualMachine.Type vmType = null;
        boolean allowNetworkRate = false;
        if (cmd.getIsSystem()) {
            if (vmTypeString == null || VirtualMachine.Type.DomainRouter.toString().toLowerCase().equals(vmTypeString)) {
                vmType = VirtualMachine.Type.DomainRouter;
                allowNetworkRate = true;
            } else if (VirtualMachine.Type.ConsoleProxy.toString().toLowerCase().equals(vmTypeString)) {
                vmType = VirtualMachine.Type.ConsoleProxy;
            } else if (VirtualMachine.Type.SecondaryStorageVm.toString().toLowerCase().equals(vmTypeString)) {
                vmType = VirtualMachine.Type.SecondaryStorageVm;
            } else if (VirtualMachine.Type.InternalLoadBalancerVm.toString().toLowerCase().equals(vmTypeString)) {
                vmType = VirtualMachine.Type.InternalLoadBalancerVm;
            } else {
                throw new InvalidParameterValueException("Invalid systemVmType. Supported types are: " + VirtualMachine.Type.DomainRouter + ", " + VirtualMachine.Type.ConsoleProxy + ", "
                        + VirtualMachine.Type.SecondaryStorageVm);
            }
        } else {
            allowNetworkRate = true;
            ;
        }

        if (cmd.getNetworkRate() != null && !allowNetworkRate) {
            throw new InvalidParameterValueException("Network rate can be specified only for non-System offering and system offerings having \"domainrouter\" systemvmtype");
        }

        if (cmd.getDeploymentPlanner() != null) {
            List<String> planners = _mgr.listDeploymentPlanners();
            if (planners != null && !planners.isEmpty()) {
                if (!planners.contains(cmd.getDeploymentPlanner())) {
                    throw new InvalidParameterValueException(
                            "Invalid name for Deployment Planner specified, please use listDeploymentPlanners to get the valid set");
                }
            } else {
                throw new InvalidParameterValueException("No deployment planners found");
            }
        }

        return createServiceOffering(userId, cmd.getIsSystem(), vmType, cmd.getServiceOfferingName(),
                cpuNumber.intValue(), memory.intValue(), cpuSpeed.intValue(), cmd.getDisplayText(),
                localStorageRequired, offerHA, limitCpuUse, volatileVm, cmd.getTags(), cmd.getDomainId(),
                cmd.getHostTag(), cmd.getNetworkRate(), cmd.getDeploymentPlanner(), cmd.getDetails());
    }

    @Override
    @ActionEvent(eventType = EventTypes.EVENT_SERVICE_OFFERING_CREATE, eventDescription = "creating service offering")
    public ServiceOfferingVO createServiceOffering(long userId, boolean isSystem, VirtualMachine.Type vm_type,
            String name, int cpu, int ramSize, int speed, String displayText, boolean localStorageRequired,
            boolean offerHA, boolean limitResourceUse, boolean volatileVm,  String tags, Long domainId, String hostTag,
            Integer networkRate, String deploymentPlanner, Map<String, String> details) {
        tags = cleanupTags(tags);
        ServiceOfferingVO offering = new ServiceOfferingVO(name, cpu, ramSize, speed, networkRate, null, offerHA, limitResourceUse, volatileVm, displayText, localStorageRequired, false, tags, isSystem, vm_type,
                domainId, hostTag, deploymentPlanner);

        if ((offering = _serviceOfferingDao.persist(offering)) != null) {
            if (details != null) {
                _serviceOfferingDetailsDao.persist(offering.getId(), details);
            }
            CallContext.current().setEventDetails("Service offering id=" + offering.getId());
            return offering;
        } else {
            return null;
        }
    }

    @Override
    @ActionEvent(eventType = EventTypes.EVENT_SERVICE_OFFERING_EDIT, eventDescription = "updating service offering")
    public ServiceOffering updateServiceOffering(UpdateServiceOfferingCmd cmd) {
        String displayText = cmd.getDisplayText();
        Long id = cmd.getId();
        String name = cmd.getServiceOfferingName();
        Integer sortKey = cmd.getSortKey();
        Long userId = CallContext.current().getCallingUserId();

        if (userId == null) {
            userId = Long.valueOf(User.UID_SYSTEM);
        }

        // Verify input parameters
        ServiceOffering offeringHandle = getServiceOffering(id);

        if (offeringHandle == null) {
            throw new InvalidParameterValueException("unable to find service offering " + id);
        }

        boolean updateNeeded = (name != null || displayText != null || sortKey != null);
        if (!updateNeeded) {
            return _serviceOfferingDao.findById(id);
        }

        ServiceOfferingVO offering = _serviceOfferingDao.createForUpdate(id);

        if (name != null) {
            offering.setName(name);
        }

        if (displayText != null) {
            offering.setDisplayText(displayText);
        }

        if (sortKey != null) {
            offering.setSortKey(sortKey);
        }

        // Note: tag editing commented out for now; keeping the code intact,
        // might need to re-enable in next releases
        // if (tags != null)
        // {
        // if (tags.trim().isEmpty() && offeringHandle.getTags() == null)
        // {
        // //no new tags; no existing tags
        // offering.setTagsArray(csvTagsToList(null));
        // }
        // else if (!tags.trim().isEmpty() && offeringHandle.getTags() != null)
        // {
        // //new tags + existing tags
        // List<String> oldTags = csvTagsToList(offeringHandle.getTags());
        // List<String> newTags = csvTagsToList(tags);
        // oldTags.addAll(newTags);
        // offering.setTagsArray(oldTags);
        // }
        // else if(!tags.trim().isEmpty())
        // {
        // //new tags; NO existing tags
        // offering.setTagsArray(csvTagsToList(tags));
        // }
        // }

        if (_serviceOfferingDao.update(id, offering)) {
            offering = _serviceOfferingDao.findById(id);
            CallContext.current().setEventDetails("Service offering id=" + offering.getId());
            return offering;
        } else {
            return null;
        }
    }

    @Override
    @ActionEvent(eventType = EventTypes.EVENT_DISK_OFFERING_CREATE, eventDescription = "creating disk offering")
    public DiskOfferingVO createDiskOffering(Long domainId, String name, String description, Long numGibibytes, String tags, boolean isCustomized, boolean localStorageRequired, boolean isDisplayOfferingEnabled) {
        long diskSize = 0;// special case for custom disk offerings
        if (numGibibytes != null && (numGibibytes <= 0)) {
            throw new InvalidParameterValueException("Please specify a disk size of at least 1 Gb.");
        } else if (numGibibytes != null && (numGibibytes > _maxVolumeSizeInGb)) {
            throw new InvalidParameterValueException("The maximum size for a disk is " + _maxVolumeSizeInGb + " Gb.");
        }

        if (numGibibytes != null) {
            diskSize = numGibibytes * 1024 * 1024 * 1024;
        }

        if (diskSize == 0) {
            isCustomized = true;
        }

        tags = cleanupTags(tags);
        DiskOfferingVO newDiskOffering = new DiskOfferingVO(domainId, name, description, diskSize, tags, isCustomized);
        newDiskOffering.setUseLocalStorage(localStorageRequired);
        newDiskOffering.setDisplayOffering(isDisplayOfferingEnabled);
        CallContext.current().setEventDetails("Disk offering id=" + newDiskOffering.getId());
        DiskOfferingVO offering = _diskOfferingDao.persist(newDiskOffering);
        if (offering != null) {
            CallContext.current().setEventDetails("Disk offering id=" + newDiskOffering.getId());
            return offering;
        } else {
            return null;
        }
    }

    @Override
    public DiskOffering createDiskOffering(CreateDiskOfferingCmd cmd) {
        String name = cmd.getOfferingName();
        String description = cmd.getDisplayText();
        Long numGibibytes = cmd.getDiskSize();
        boolean isDisplayOfferingEnabled = cmd.getDisplayOffering() != null ? cmd.getDisplayOffering() : true;
        boolean isCustomized = cmd.isCustomized() != null ? cmd.isCustomized() : false; // false
                                                                                        // by
                                                                                        // default
        String tags = cmd.getTags();
        // Long domainId = cmd.getDomainId() != null ? cmd.getDomainId() :
        // Long.valueOf(DomainVO.ROOT_DOMAIN); // disk offering
        // always gets created under the root domain.Bug # 6055 if not passed in
        // cmd
        Long domainId = cmd.getDomainId();

        if (!isCustomized && numGibibytes == null) {
            throw new InvalidParameterValueException("Disksize is required for non-customized disk offering");
        }

        boolean localStorageRequired = false;
        String storageType = cmd.getStorageType();
        if (storageType != null) {
            if (storageType.equalsIgnoreCase(ServiceOffering.StorageType.local.toString())) {
                localStorageRequired = true;
            } else if (!storageType.equalsIgnoreCase(ServiceOffering.StorageType.shared.toString())) {
                throw new InvalidParameterValueException("Invalid storage type " + storageType + " specified, valid types are: 'local' and 'shared'");
            }
        }

        return createDiskOffering(domainId, name, description, numGibibytes, tags, isCustomized, localStorageRequired, isDisplayOfferingEnabled);
    }

    @Override
    @ActionEvent(eventType = EventTypes.EVENT_DISK_OFFERING_EDIT, eventDescription = "updating disk offering")
    public DiskOffering updateDiskOffering(UpdateDiskOfferingCmd cmd) {
        Long diskOfferingId = cmd.getId();
        String name = cmd.getDiskOfferingName();
        String displayText = cmd.getDisplayText();
        Integer sortKey = cmd.getSortKey();

        // Check if diskOffering exists
        DiskOffering diskOfferingHandle = getDiskOffering(diskOfferingId);

        if (diskOfferingHandle == null) {
            throw new InvalidParameterValueException("Unable to find disk offering by id " + diskOfferingId);
        }

        boolean updateNeeded = (name != null || displayText != null || sortKey != null);
        if (!updateNeeded) {
            return _diskOfferingDao.findById(diskOfferingId);
        }

        DiskOfferingVO diskOffering = _diskOfferingDao.createForUpdate(diskOfferingId);

        if (name != null) {
            diskOffering.setName(name);
        }

        if (displayText != null) {
            diskOffering.setDisplayText(displayText);
        }

        if (sortKey != null) {
            diskOffering.setSortKey(sortKey);
        }

        // Note: tag editing commented out for now;keeping the code intact,
        // might need to re-enable in next releases
        // if (tags != null)
        // {
        // if (tags.trim().isEmpty() && diskOfferingHandle.getTags() == null)
        // {
        // //no new tags; no existing tags
        // diskOffering.setTagsArray(csvTagsToList(null));
        // }
        // else if (!tags.trim().isEmpty() && diskOfferingHandle.getTags() !=
        // null)
        // {
        // //new tags + existing tags
        // List<String> oldTags = csvTagsToList(diskOfferingHandle.getTags());
        // List<String> newTags = csvTagsToList(tags);
        // oldTags.addAll(newTags);
        // diskOffering.setTagsArray(oldTags);
        // }
        // else if(!tags.trim().isEmpty())
        // {
        // //new tags; NO existing tags
        // diskOffering.setTagsArray(csvTagsToList(tags));
        // }
        // }

        if (_diskOfferingDao.update(diskOfferingId, diskOffering)) {
            CallContext.current().setEventDetails("Disk offering id=" + diskOffering.getId());
            return _diskOfferingDao.findById(diskOfferingId);
        } else {
            return null;
        }
    }

    @Override
    @ActionEvent(eventType = EventTypes.EVENT_DISK_OFFERING_DELETE, eventDescription = "deleting disk offering")
    public boolean deleteDiskOffering(DeleteDiskOfferingCmd cmd) {
        Long diskOfferingId = cmd.getId();

        DiskOffering offering = getDiskOffering(diskOfferingId);

        if (offering == null) {
            throw new InvalidParameterValueException("Unable to find disk offering by id " + diskOfferingId);
        }

        if (_diskOfferingDao.remove(diskOfferingId)) {
            CallContext.current().setEventDetails("Disk offering id=" + diskOfferingId);
            return true;
        } else {
            return false;
        }
    }

    @Override
    @ActionEvent(eventType = EventTypes.EVENT_SERVICE_OFFERING_DELETE, eventDescription = "deleting service offering")
    public boolean deleteServiceOffering(DeleteServiceOfferingCmd cmd) {

        Long offeringId = cmd.getId();
        Long userId = CallContext.current().getCallingUserId();

        if (userId == null) {
            userId = Long.valueOf(User.UID_SYSTEM);
        }

        // Verify service offering id
        ServiceOffering offering = getServiceOffering(offeringId);
        if (offering == null) {
            throw new InvalidParameterValueException("unable to find service offering " + offeringId);
        }

        if (offering.getDefaultUse()) {
            throw new InvalidParameterValueException("Default service offerings cannot be deleted");
        }

        if (_serviceOfferingDao.remove(offeringId)) {
            CallContext.current().setEventDetails("Service offering id=" + offeringId);
            return true;
        } else {
            return false;
        }
    }

    @Override
    @DB
    @ActionEvent(eventType = EventTypes.EVENT_VLAN_IP_RANGE_CREATE, eventDescription = "creating vlan ip range", async = false)
    public Vlan createVlanAndPublicIpRange(CreateVlanIpRangeCmd cmd) throws InsufficientCapacityException, ConcurrentOperationException, ResourceUnavailableException, ResourceAllocationException {
        Long zoneId = cmd.getZoneId();
        Long podId = cmd.getPodId();
        String startIP = cmd.getStartIp();
        String endIP = cmd.getEndIp();
        String newVlanGateway = cmd.getGateway();
        String newVlanNetmask = cmd.getNetmask();
        String vlanId = cmd.getVlan();
        Boolean forVirtualNetwork = cmd.isForVirtualNetwork();
        Long networkId = cmd.getNetworkID();
        Long physicalNetworkId = cmd.getPhysicalNetworkId();
        String accountName = cmd.getAccountName();
        Long projectId = cmd.getProjectId();
        Long domainId = cmd.getDomainId();
        String startIPv6 = cmd.getStartIpv6();
        String endIPv6 = cmd.getEndIpv6();
        String ip6Gateway = cmd.getIp6Gateway();
        String ip6Cidr = cmd.getIp6Cidr();
        
        Account vlanOwner = null;
        
        boolean ipv4 = (startIP != null);
        boolean ipv6 = (startIPv6 != null);

        if (!ipv4 && !ipv6) {
            throw new InvalidParameterValueException("StartIP or StartIPv6 is missing in the parameters!");
        }

        if (ipv4) {
            // if end ip is not specified, default it to startIp
            if (endIP == null && startIP != null) {
                endIP = startIP;
            }
        }

        if (ipv6) {
            // if end ip is not specified, default it to startIp
            if (endIPv6 == null && startIPv6 != null) {
                endIPv6 = startIPv6;
            }
        }

        if (projectId != null) {
            if (accountName != null) {
                throw new InvalidParameterValueException("Account and projectId are mutually exclusive");
            }
            Project project = _projectMgr.getProject(projectId);
            if (project == null) {
                throw new InvalidParameterValueException("Unable to find project by id " + projectId);
            }

            vlanOwner = _accountMgr.getAccount(project.getProjectAccountId());
        }

        if ((accountName != null) && (domainId != null)) {
            vlanOwner = _accountDao.findActiveAccount(accountName, domainId);
            if (vlanOwner == null) {
                throw new InvalidParameterValueException("Please specify a valid account.");
            } else if (vlanOwner.getId() == Account.ACCOUNT_ID_SYSTEM) {
                // by default vlan is dedicated to system account
                vlanOwner = null;
            }
        }

        // Verify that network exists
        Network network = null;
        if (networkId != null) {
            network = _networkDao.findById(networkId);
            if (network == null) {
                throw new InvalidParameterValueException("Unable to find network by id " + networkId);
            } else {
                zoneId = network.getDataCenterId();
                physicalNetworkId = network.getPhysicalNetworkId();
            }
        } else if (ipv6) {
        	throw new InvalidParameterValueException("Only support IPv6 on extending existed network");
        }
        
        // Verify that zone exists
        DataCenterVO zone = _zoneDao.findById(zoneId);
        if (zone == null) {
            throw new InvalidParameterValueException("Unable to find zone by id " + zoneId);
        }

        if (ipv6) {
        	if (network.getGuestType() != GuestType.Shared || zone.isSecurityGroupEnabled()) {
        		throw new InvalidParameterValueException("Only support IPv6 on extending existed share network without SG");
        	}
        }
        // verify that physical network exists
        PhysicalNetworkVO pNtwk = null;
        if (physicalNetworkId != null) {
            pNtwk = _physicalNetworkDao.findById(physicalNetworkId);
            if (pNtwk == null) {
                throw new InvalidParameterValueException("Unable to find Physical Network with id=" + physicalNetworkId);
            }
            if (zoneId == null) {
                zoneId = pNtwk.getDataCenterId();
            }
        } else {
            if (zoneId == null) {
                throw new InvalidParameterValueException("");
            }
            // deduce physicalNetworkFrom Zone or Network.
            if (network != null && network.getPhysicalNetworkId() != null) {
                physicalNetworkId = network.getPhysicalNetworkId();
            } else {
                if (forVirtualNetwork) {
                    // default physical network with public traffic in the zone
                    physicalNetworkId = _networkModel.getDefaultPhysicalNetworkByZoneAndTrafficType(zoneId, TrafficType.Public).getId();
                } else {
                    if (zone.getNetworkType() == DataCenter.NetworkType.Basic) {
                        // default physical network with guest traffic in the zone
                        physicalNetworkId = _networkModel.getDefaultPhysicalNetworkByZoneAndTrafficType(zoneId, TrafficType.Guest).getId();
                    } else if (zone.getNetworkType() == DataCenter.NetworkType.Advanced) {
                        if (zone.isSecurityGroupEnabled()) {
                            physicalNetworkId = _networkModel.getDefaultPhysicalNetworkByZoneAndTrafficType(zoneId, TrafficType.Guest).getId();
                        } else {
                            throw new InvalidParameterValueException("Physical Network Id is null, please provide the Network id for Direct vlan creation ");
                        }
                    }
                }
            }
        }
        
        
        // Check if zone is enabled
        Account caller = CallContext.current().getCallingAccount();
        if (Grouping.AllocationState.Disabled == zone.getAllocationState() && !_accountMgr.isRootAdmin(caller.getType())) {
            throw new PermissionDeniedException("Cannot perform this operation, Zone is currently disabled: " + zoneId);
        }

        if (zone.isSecurityGroupEnabled() && zone.getNetworkType() != DataCenter.NetworkType.Basic && forVirtualNetwork) {
            throw new InvalidParameterValueException("Can't add virtual ip range into a zone with security group enabled");
        }
        
        // If networkId is not specified, and vlan is Virtual or Direct Untagged, try to locate default networks
        if (forVirtualNetwork) {
            if (network == null) {
                // find default public network in the zone
                networkId = _networkModel.getSystemNetworkByZoneAndTrafficType(zoneId, TrafficType.Public).getId();
                network = _networkModel.getNetwork(networkId);
            } else if (network.getGuestType() != null || network.getTrafficType() != TrafficType.Public) {
                throw new InvalidParameterValueException("Can't find Public network by id=" + networkId);
            }
        } else {
            if (network == null) {
                if (zone.getNetworkType() == DataCenter.NetworkType.Basic) {
                    networkId = _networkModel.getExclusiveGuestNetwork(zoneId).getId();
                    network = _networkModel.getNetwork(networkId);
                } else {
                    network = _networkModel.getNetworkWithSecurityGroupEnabled(zoneId);
                    if (network == null) {
                        throw new InvalidParameterValueException("Nework id is required for Direct vlan creation ");
                    }
                    networkId = network.getId();
                    zoneId = network.getDataCenterId();
                }
            } else if (network.getGuestType() == null || network.getGuestType() == Network.GuestType.Isolated) {
                throw new InvalidParameterValueException("Can't create direct vlan for network id=" + networkId + " with type: " + network.getGuestType());
            }
        }

        Pair<Boolean,Pair<String,String>> sameSubnet= null;
        // Can add vlan range only to the network which allows it
        if (!network.getSpecifyIpRanges()) {
            throw new InvalidParameterValueException("Network " + network + " doesn't support adding ip ranges");
        }

        if ( zone.getNetworkType() == DataCenter.NetworkType.Advanced ) {
            if (network.getTrafficType() == TrafficType.Guest) {
                if (network.getGuestType() != GuestType.Shared) {
                    throw new InvalidParameterValueException("Can execute createVLANIpRanges on shared guest network, but type of this guest network "
                            + network.getId() + " is " + network.getGuestType());
                }

                List<VlanVO> vlans = _vlanDao.listVlansByNetworkId(network.getId());
                    VlanVO vlan = vlans.get(0);
                if ( vlans != null && vlans.size() > 0 ) {
                    if ( vlanId == null ) {
                        vlanId = vlan.getVlanTag();
                    } else if (!vlan.getVlanTag().equals(vlanId)) {
                        throw new InvalidParameterValueException("there is already one vlan " + vlan.getVlanTag() + " on network :" +
                                + network.getId() + ", only one vlan is allowed on guest network");
                    }
                    }
               sameSubnet=validateIpRange(startIP, endIP, newVlanGateway, newVlanNetmask, vlans, ipv4, ipv6, ip6Gateway, ip6Cidr,startIPv6, endIPv6, network);

                }

            } else if (network.getTrafficType() == TrafficType.Management) {
                throw new InvalidParameterValueException("Cannot execute createVLANIpRanges on management network");
            }
        else if (zone.getNetworkType() == NetworkType.Basic){
                 List<VlanVO> vlans = _vlanDao.listVlansByNetworkId(network.getId());
                 sameSubnet=validateIpRange(startIP,endIP,newVlanGateway, newVlanNetmask, vlans, ipv4, ipv6, ip6Gateway, ip6Cidr, startIPv6, endIPv6, network);
        }

        if (zoneId == null  || (ipv6 && (ip6Gateway == null || ip6Cidr == null))) {
            throw new InvalidParameterValueException("Gateway, netmask and zoneId have to be passed in for virtual and direct untagged networks");
        }

        if (forVirtualNetwork) {
            if (vlanOwner != null) {

                long accountIpRange = NetUtils.ip2Long(endIP) - NetUtils.ip2Long(startIP) + 1;

                //check resource limits
                _resourceLimitMgr.checkResourceLimit(vlanOwner, ResourceType.public_ip, accountIpRange);
            }
        }
        // Check if the IP range overlaps with the private ip
        if (ipv4) {
        	checkOverlapPrivateIpRange(zoneId, startIP, endIP);
        }
        Transaction txn = Transaction.currentTxn();
        txn.start();
<<<<<<< HEAD

        Vlan vlan = createVlanAndPublicIpRange(zoneId, networkId, physicalNetworkId, forVirtualNetwork, podId, startIP,
=======
        if (sameSubnet == null || sameSubnet.first() == false) {
            s_logger.info("adding a new subnet to the network "+network.getId());
        }
        else {
            // if it is same subnet the user might not send the vlan and the netmask details. so we are
            //figuring out while validation and setting them here.
            newVlanGateway = sameSubnet.second().first();
            newVlanNetmask = sameSubnet.second().second();
        }
        Vlan vlan = createVlanAndPublicIpRange(zoneId, networkId, physicalNetworkId, forVirtualNetwork, podId, startIP, 
>>>>>>> fb31a39e
                endIP, newVlanGateway, newVlanNetmask, vlanId, vlanOwner, startIPv6, endIPv6, ip6Gateway, ip6Cidr);
        //create an entry in the nic_secondary table. This will be the new gateway that will be configured on the corresponding routervm.


        txn.commit();

        return vlan;
    }

    public int checkIfSubsetOrSuperset(String newVlanGateway, String newVlanNetmask, VlanVO vlan, String startIP, String endIP) {
        if (newVlanGateway == null && newVlanNetmask==null) {
            newVlanGateway = vlan.getVlanGateway();
            newVlanNetmask = vlan.getVlanNetmask();
            //this means he is trying to add to the existing  subnet.
            if (NetUtils.sameSubnet(startIP, newVlanGateway, newVlanNetmask)) {
                if (NetUtils.sameSubnet(endIP, newVlanGateway, newVlanNetmask)){
                    return 3;
                }
            }
            return 0;
        }
        else if (newVlanGateway == null || newVlanGateway ==null){
            throw new InvalidParameterValueException("either both netmask and gateway should be passed or both should me omited.");
        }
        else {
            if (!NetUtils.sameSubnet(startIP, newVlanGateway, newVlanNetmask)) {
                throw new InvalidParameterValueException("The start ip and gateway do not belong to the same subnet");
            }
            if (!NetUtils.sameSubnet(endIP, newVlanGateway, newVlanNetmask)) {
                throw new InvalidParameterValueException("The end ip and gateway do not belong to the same subnet");
            }
        }
        String cidrnew = NetUtils.getCidrFromGatewayAndNetmask(newVlanGateway, newVlanNetmask);
        String existing_cidr = NetUtils.getCidrFromGatewayAndNetmask(vlan.getVlanGateway(), vlan.getVlanNetmask());

        return  (NetUtils.isNetowrkASubsetOrSupersetOfNetworkB(cidrnew, existing_cidr));
    }

    public Pair<Boolean,Pair<String,String>> validateIpRange(String startIP, String endIP, String newVlanGateway, String newVlanNetmask, List<VlanVO> vlans, boolean ipv4, boolean ipv6, String ip6Gateway, String ip6Cidr, String startIPv6, String endIPv6, Network network) {
        String vlanGateway=null;
        String vlanNetmask=null;
        boolean sameSubnet = false;
        if ( vlans != null && vlans.size() > 0 ) {
            for (VlanVO vlan : vlans) {
                if (ipv4) {
                    vlanGateway = vlan.getVlanGateway();
                    vlanNetmask = vlan.getVlanNetmask();
                    //check if subset or super set or neither.
                    int val = checkIfSubsetOrSuperset(newVlanGateway, newVlanNetmask, vlan, startIP, endIP);
                    if (val == 1) {
                        // this means that new cidr is a superset of the existing subnet.
                        throw new InvalidParameterValueException("The subnet you are trying to add is a superset of the existing subnet having gateway"+vlan.getVlanGateway()+" and netmask  "+vlan.getVlanNetmask());
                    }
                    else if (val == 0) {
                        //this implies the user is trying to add a new subnet which is not a superset or subset of this subnet.
                        //checking with the other subnets.
                        continue;
                    }
                    else if (val == 2) {
                        //this means he is trying to add to the same subnet.
                        throw new InvalidParameterValueException("The subnet you are trying to add is a subset of the existing subnet having gateway"+vlan.getVlanGateway()+" and netmask  "+vlan.getVlanNetmask());
                    }
                    else if (val == 3) {
                        sameSubnet =true;
                    }
                }
                if (ipv6) {
                    if (ip6Gateway != null && !ip6Gateway.equals(network.getIp6Gateway())) {
                       throw new InvalidParameterValueException("The input gateway " + ip6Gateway + " is not same as network gateway " + network.getIp6Gateway());
                    }
                    if (ip6Cidr != null && !ip6Cidr.equals(network.getIp6Cidr())) {
                       throw new InvalidParameterValueException("The input cidr " + ip6Cidr + " is not same as network ciddr " + network.getIp6Cidr());
                    }
                    ip6Gateway = network.getIp6Gateway();
                    ip6Cidr = network.getIp6Cidr();
                    _networkModel.checkIp6Parameters(startIPv6, endIPv6, ip6Gateway, ip6Cidr);
                }
            }
        }
        if (newVlanGateway==null && newVlanNetmask ==null && sameSubnet == false) {
            throw new InvalidParameterValueException("The ip range dose not belong to any of the existing subnets, Provide the netmask and gateway if you want to add new subnet");
        }
        Pair<String,String> vlanDetails=null;

        if (sameSubnet){
             vlanDetails = new Pair<String, String>(vlanGateway, vlanNetmask);
        }
        else {
             vlanDetails = new Pair<String, String>(newVlanGateway, newVlanNetmask);
        }
        //check if the gatewayip is the part of the ip range being added.
        if (NetUtils.ipRangesOverlap(startIP, endIP, vlanDetails.first(), vlanDetails.first())) {
            throw new InvalidParameterValueException("The gateway ip should not be the part of the ip range being added.");
        }

        Pair<Boolean,Pair<String,String>> result = new Pair<Boolean,Pair<String,String>>(sameSubnet, vlanDetails);
        return  result;
    }

    @Override
    @DB
    public Vlan createVlanAndPublicIpRange(long zoneId, long networkId, long physicalNetworkId, boolean forVirtualNetwork, Long podId,
            String startIP, String endIP, String vlanGateway, String vlanNetmask,
            String vlanId, Account vlanOwner, String startIPv6, String endIPv6, String vlanIp6Gateway, String vlanIp6Cidr) {
        Network network = _networkModel.getNetwork(networkId);
        
        boolean ipv4 = false, ipv6 = false;
        
        if (startIP != null) {
        	ipv4 = true;
        }
        
        if (startIPv6 != null) {
        	ipv6 = true;
        }
        
        if (!ipv4 && !ipv6) {
            throw new InvalidParameterValueException("Please specify IPv4 or IPv6 address.");
        }
        
        //Validate the zone
        DataCenterVO zone = _zoneDao.findById(zoneId);
        if (zone == null) {
            throw new InvalidParameterValueException("Please specify a valid zone.");
        }
        
        // ACL check
        checkZoneAccess(CallContext.current().getCallingAccount(), zone);
        
        //Validate the physical network
        if (_physicalNetworkDao.findById(physicalNetworkId) == null) {
            throw new InvalidParameterValueException("Please specify a valid physical network id");
        }
        
        //Validate the pod
        if (podId != null) {
            Pod pod = _podDao.findById(podId);
            if (pod == null) {
                throw new InvalidParameterValueException("Please specify a valid pod.");
            }
            if (pod.getDataCenterId() != zoneId) {
                throw new InvalidParameterValueException("Pod id=" + podId + " doesn't belong to zone id=" + zoneId);
            }
            //pod vlans can be created in basic zone only
            if (zone.getNetworkType() != NetworkType.Basic || network.getTrafficType() != TrafficType.Guest) {
                throw new InvalidParameterValueException("Pod id can be specified only for the networks of type "
                                                        + TrafficType.Guest + " in zone of type " + NetworkType.Basic);
            }
        }
        
        //1) if vlan is specified for the guest network range, it should be the same as network's vlan
        //2) if vlan is missing, default it to the guest network's vlan
        if (network.getTrafficType() == TrafficType.Guest) {
            String networkVlanId = null;
            URI uri = network.getBroadcastUri();
            if (uri != null) {
                String[] vlan = uri.toString().split("vlan:\\/\\/");
                networkVlanId = vlan[1];
                //For pvlan
                networkVlanId = networkVlanId.split("-")[0];
            }
            
            if (vlanId != null) {
                // if vlan is specified, throw an error if it's not equal to network's vlanId
                if (networkVlanId != null && !networkVlanId.equalsIgnoreCase(vlanId)) {
                    throw new InvalidParameterValueException("Vlan doesn't match vlan of the network");
                }
            } else {
                vlanId = networkVlanId;
            }
        } else if (network.getTrafficType() == TrafficType.Public && vlanId == null) {
            //vlan id is required for public network
            throw new InvalidParameterValueException("Vlan id is required when add ip range to the public network");
        }
        
        if (vlanId == null) {
            vlanId = Vlan.UNTAGGED;
        }

        VlanType vlanType = forVirtualNetwork ? VlanType.VirtualNetwork : VlanType.DirectAttached;
        
        
        if (vlanOwner != null && zone.getNetworkType() != NetworkType.Advanced) {
            throw new InvalidParameterValueException("Vlan owner can be defined only in the zone of type " + NetworkType.Advanced);
        }

        if (ipv4) {
        	// Make sure the gateway is valid
        	if (!NetUtils.isValidIp(vlanGateway)) {
        		throw new InvalidParameterValueException("Please specify a valid gateway");
        	}

        	// Make sure the netmask is valid
        	if (!NetUtils.isValidIp(vlanNetmask)) {
        		throw new InvalidParameterValueException("Please specify a valid netmask");
        	}
        }
        
        if (ipv6) {
        	if (!NetUtils.isValidIpv6(vlanIp6Gateway)) {
        		throw new InvalidParameterValueException("Please specify a valid IPv6 gateway");
        	}
        	if (!NetUtils.isValidIp6Cidr(vlanIp6Cidr)) {
        		throw new InvalidParameterValueException("Please specify a valid IPv6 CIDR");
        	}
        }

        if (ipv4) {
        	String newVlanSubnet = NetUtils.getSubNet(vlanGateway, vlanNetmask);

        	// Check if the new VLAN's subnet conflicts with the guest network in
        	// the specified zone (guestCidr is null for basic zone)
        	String guestNetworkCidr = zone.getGuestNetworkCidr();
        	if (guestNetworkCidr != null) {
        		String[] cidrPair = guestNetworkCidr.split("\\/");
        		String guestIpNetwork = NetUtils.getIpRangeStartIpFromCidr(cidrPair[0], Long.parseLong(cidrPair[1]));
        		long guestCidrSize = Long.parseLong(cidrPair[1]);
        		long vlanCidrSize = NetUtils.getCidrSize(vlanNetmask);

        		long cidrSizeToUse = -1;
        		if (vlanCidrSize < guestCidrSize) {
        			cidrSizeToUse = vlanCidrSize;
        		} else {
        			cidrSizeToUse = guestCidrSize;
        		}

        		String guestSubnet = NetUtils.getCidrSubNet(guestIpNetwork, cidrSizeToUse);

        		if (newVlanSubnet.equals(guestSubnet)) {
        			throw new InvalidParameterValueException("The new IP range you have specified has the same subnet as the guest network in zone: " + zone.getName()
        					+ ". Please specify a different gateway/netmask.");
        		}
        	}

        	// Check if there are any errors with the IP range
        	checkPublicIpRangeErrors(zoneId, vlanId, vlanGateway, vlanNetmask, startIP, endIP);

        	// Throw an exception if any of the following is true:
        	// 1. Another VLAN in the same zone has a different tag but the same
        	// subnet as the new VLAN. Make an exception for the
        	// case when both vlans are Direct.
        	// 2. Another VLAN in the same zone that has the same tag and subnet as
        	// the new VLAN has IPs that overlap with the IPs
        	// being added
        	// 3. Another VLAN in the same zone that has the same tag and subnet as
        	// the new VLAN has a different gateway than the
        	// new VLAN
        	// 4. If VLAN is untagged and Virtual, and there is existing UNTAGGED
        	// vlan with different subnet
        	List<VlanVO> vlans = _vlanDao.listByZone(zone.getId());
        	for (VlanVO vlan : vlans) {
        		String otherVlanGateway = vlan.getVlanGateway();
        		// Continue if it's not IPv4
        		if (otherVlanGateway == null) {
        			continue;
        		}
        		String otherVlanSubnet = NetUtils.getSubNet(vlan.getVlanGateway(), vlan.getVlanNetmask());
        		String[] otherVlanIpRange = vlan.getIpRange().split("\\-");
        		String otherVlanStartIP = otherVlanIpRange[0];
        		String otherVlanEndIP = null;
        		if (otherVlanIpRange.length > 1) {
        			otherVlanEndIP = otherVlanIpRange[1];
        		}

        		if (forVirtualNetwork && !vlanId.equals(vlan.getVlanTag()) && newVlanSubnet.equals(otherVlanSubnet) && !allowIpRangeOverlap(vlan, forVirtualNetwork, networkId)) {
        			throw new InvalidParameterValueException("The IP range with tag: " + vlan.getVlanTag() + " in zone " + zone.getName()
        					+ " has the same subnet. Please specify a different gateway/netmask.");
        		}

        		boolean vlansUntaggedAndVirtual = (vlanId.equals(Vlan.UNTAGGED) && vlanId.equals(vlan.getVlanTag()) && forVirtualNetwork && vlan.getVlanType() == VlanType.VirtualNetwork);

        		if (vlansUntaggedAndVirtual && !newVlanSubnet.equals(otherVlanSubnet)) {
        			throw new InvalidParameterValueException("The Untagged ip range with different subnet already exists in zone " + zone.getId());
        		}

        		if (vlanId.equals(vlan.getVlanTag()) && newVlanSubnet.equals(otherVlanSubnet)) {
        			if (NetUtils.ipRangesOverlap(startIP, endIP, otherVlanStartIP, otherVlanEndIP)) {
        				throw new InvalidParameterValueException("The IP range with tag: " + vlan.getVlanTag()
        						+ " already has IPs that overlap with the new range. Please specify a different start IP/end IP.");
        			}

        			if (!vlanGateway.equals(otherVlanGateway)) {
        				throw new InvalidParameterValueException("The IP range with tag: " + vlan.getVlanTag() + " has already been added with gateway " + otherVlanGateway
        						+ ". Please specify a different tag.");
        			}
        		}
        	}
        }
        
        String ipv6Range = null;
        if (ipv6) {
        	ipv6Range = startIPv6;
        	if (endIPv6 != null) {
        		ipv6Range += "-" + endIPv6;
        	}
        	
        	List<VlanVO> vlans = _vlanDao.listByZone(zone.getId());
        	for (VlanVO vlan : vlans) {
        		if (vlan.getIp6Gateway() == null) {
        			continue;
        		}
        		if (vlanId.equals(vlan.getVlanTag())) {
        			if (NetUtils.isIp6RangeOverlap(ipv6Range, vlan.getIp6Range())) {
        				throw new InvalidParameterValueException("The IPv6 range with tag: " + vlan.getVlanTag()
        						+ " already has IPs that overlap with the new range. Please specify a different start IP/end IP.");
        			}

        			if (!vlanIp6Gateway.equals(vlan.getIp6Gateway())) {
        				throw new InvalidParameterValueException("The IP range with tag: " + vlan.getVlanTag() + " has already been added with gateway " + vlan.getIp6Gateway()
        						+ ". Please specify a different tag.");
        			}
        		}
        	}
        }

        // Check if a guest VLAN is using the same tag
        if (_zoneDao.findVnet(zoneId, physicalNetworkId, vlanId).size() > 0) {
            throw new InvalidParameterValueException("The VLAN tag " + vlanId + " is already being used for the guest network in zone " + zone.getName());
        }

        String ipRange = null;
        
        if (ipv4) {
        	ipRange = startIP;
        	if (endIP != null) {
        		ipRange += "-" + endIP;
        	}
        }
        
        // Everything was fine, so persist the VLAN
        Transaction txn = Transaction.currentTxn();
        txn.start();

        VlanVO vlan = new VlanVO(vlanType, vlanId, vlanGateway, vlanNetmask, zone.getId(), ipRange, networkId, physicalNetworkId, vlanIp6Gateway, vlanIp6Cidr, ipv6Range);
        s_logger.debug("Saving vlan range " + vlan);
        vlan = _vlanDao.persist(vlan);

        // IPv6 use a used ip map, is different from ipv4, no need to save public ip range
        if (ipv4) {
        	if (!savePublicIPRange(startIP, endIP, zoneId, vlan.getId(), networkId, physicalNetworkId)) {
        		throw new CloudRuntimeException("Failed to save IPv4 range. Please contact Cloud Support.");
        	}
        }

        if (vlanOwner != null) {
            // This VLAN is account-specific, so create an AccountVlanMapVO entry
            AccountVlanMapVO accountVlanMapVO = new AccountVlanMapVO(vlanOwner.getId(), vlan.getId());
            _accountVlanMapDao.persist(accountVlanMapVO);

            // generate usage event for dedication of every ip address in the range
            List<IPAddressVO> ips = _publicIpAddressDao.listByVlanId(vlan.getId());
            for (IPAddressVO ip : ips) {
                UsageEventUtils.publishUsageEvent(EventTypes.EVENT_NET_IP_ASSIGN, vlanOwner.getId(),
                        ip.getDataCenterId(), ip.getId(), ip.getAddress().toString(), ip.isSourceNat(), vlan.getVlanType().toString(),
                        ip.getSystem(), ip.getClass().getName(), ip.getUuid());
            }
            // increment resource count for dedicated public ip's
            _resourceLimitMgr.incrementResourceCount(vlanOwner.getId(), ResourceType.public_ip, new Long(ips.size()));
        } else if (podId != null) {
            // This VLAN is pod-wide, so create a PodVlanMapVO entry
            PodVlanMapVO podVlanMapVO = new PodVlanMapVO(podId, vlan.getId());
            _podVlanMapDao.persist(podVlanMapVO);
        }

        txn.commit();

        return vlan;
    }

    @Override
    @DB
    public boolean deleteVlanAndPublicIpRange(long userId, long vlanDbId, Account caller) {
        VlanVO vlanRange = _vlanDao.findById(vlanDbId);
        if (vlanRange == null) {
            throw new InvalidParameterValueException("Please specify a valid IP range id.");
        }
        
        boolean isAccountSpecific = false;
        List<AccountVlanMapVO> acctVln = _accountVlanMapDao.listAccountVlanMapsByVlan(vlanRange.getId());
        // Check for account wide pool. It will have an entry for account_vlan_map.
        if (acctVln != null && !acctVln.isEmpty()) {
            isAccountSpecific = true;
        }

        // Check if the VLAN has any allocated public IPs
        long allocIpCount = _publicIpAddressDao.countIPs(vlanRange.getDataCenterId(), vlanDbId, true);
        List<IPAddressVO> ips = _publicIpAddressDao.listByVlanId(vlanDbId);
        boolean success = true;
        if (allocIpCount > 0) {
            if (isAccountSpecific) {
                try {
                    vlanRange = _vlanDao.acquireInLockTable(vlanDbId, 30);
                    if (vlanRange == null) {
                        throw new CloudRuntimeException("Unable to acquire vlan configuration: " + vlanDbId);
                    }

                    if (s_logger.isDebugEnabled()) {
                        s_logger.debug("lock vlan " + vlanDbId + " is acquired");
                    }
                    
                    for (IPAddressVO ip : ips) {
                        if (ip.isOneToOneNat()) {
                            throw new InvalidParameterValueException("Can't delete account specific vlan " + vlanDbId +
                                    " as ip " + ip + " belonging to the range is used for static nat purposes. Cleanup the rules first");
                        }
                        
                        if (ip.isSourceNat()) {
                            throw new InvalidParameterValueException("Can't delete account specific vlan " + vlanDbId +
                                    " as ip " + ip + " belonging to the range is a source nat ip for the network id=" + ip.getSourceNetworkId() +
                                    ". IP range with the source nat ip address can be removed either as a part of Network, or account removal");
                        }
                        
                        if (_firewallDao.countRulesByIpId(ip.getId()) > 0) {
                            throw new InvalidParameterValueException("Can't delete account specific vlan " + vlanDbId +
                                    " as ip " + ip + " belonging to the range has firewall rules applied. Cleanup the rules first");
                        }
                        //release public ip address here
                        success = success && _networkMgr.disassociatePublicIpAddress(ip.getId(), userId, caller);
                    }
                    if (!success) {
                        s_logger.warn("Some ip addresses failed to be released as a part of vlan " + vlanDbId + " removal");
                    }
                } finally {
                    _vlanDao.releaseFromLockTable(vlanDbId);
                }
            }
        }

        if (success) {
            // Delete all public IPs in the VLAN
            // if ip range is dedicated to an account generate usage events for release of every ip in the range
            if(isAccountSpecific) {
                for (IPAddressVO ip : ips) {
                    UsageEventUtils.publishUsageEvent(EventTypes.EVENT_NET_IP_RELEASE, acctVln.get(0).getId(),
                            ip.getDataCenterId(), ip.getId(), ip.getAddress().toString(), ip.isSourceNat(), vlanRange.getVlanType().toString(),
                            ip.getSystem(), ip.getClass().getName(), ip.getUuid());
                }
            }
            if (_networkModel.areServicesSupportedInNetwork(vlanRange.getNetworkId(), Service.Dhcp)) {
                Network network = _networkDao.findById(vlanRange.getNetworkId());
                DhcpServiceProvider dhcpServiceProvider = _networkMgr.getDhcpServiceProvider(network);
                if (!dhcpServiceProvider.getProvider().getName().equalsIgnoreCase(Provider.VirtualRouter.getName())) {
                    if (!deletePublicIPRange(vlanDbId)) {
                        return false;
                    }
                    _vlanDao.expunge(vlanDbId);
                    return  true;
                }
                //search if the vlan has any allocated ips.
                boolean aliasIpBelongsToThisVlan = false;
                long freeIpsInsubnet = 0;
                NicIpAliasVO ipAlias = null;
                allocIpCount = _publicIpAddressDao.countIPs(vlanRange.getDataCenterId(), vlanDbId, true);
                if (allocIpCount > 1) {
                    throw  new InvalidParameterValueException ("cannot delete this range as some of the vlans are in use.");
                }
                if (allocIpCount == 0){
                    //remove the vlan range.
                    if (!deletePublicIPRange(vlanDbId)) {
                        return false;
                    }
                    _vlanDao.expunge(vlanDbId);
                    return true;
                }
                //check if this allocated ip is being used as an ipAlias on the router.
                ipAlias = _nicIpAliasDao.findByGatewayAndNetworkIdAndState(vlanRange.getVlanGateway(), vlanRange.getNetworkId(),  NicIpAlias.state.active);
                //check if this ip belongs to this vlan and is allocated.
                IPAddressVO ip = _publicIpAddressDao.findByIpAndVlanId(ipAlias.getIp4Address(), vlanDbId);
                if (ip != null && ip.getState() == IpAddress.State.Allocated) {
                    aliasIpBelongsToThisVlan =true;
                    //check if there any other vlan ranges in the same subnet having free ips
                    List<VlanVO> vlanRanges = _vlanDao.listVlansByNetworkIdAndGateway(vlanRange.getNetworkId(), vlanRange.getVlanGateway());
                    //if there is no other vlanrage in this subnet. free the ip and delete the vlan.
                    if (vlanRanges.size() == 1){
                        boolean result = dhcpServiceProvider.removeDhcpSupportForSubnet(network);
                        if (result == false) {
                            s_logger.debug("Failed to delete the vlan range as we could not free the ip used to provide the dhcp service.");
                        }
                        else {
                            _publicIpAddressDao.unassignIpAddress(ip.getId());
                            if (!deletePublicIPRange(vlanDbId)) {
                                return false;
                            }
                            _vlanDao.expunge(vlanDbId);
                            _nicIpAliasDao.expunge(ipAlias.getId());
                        }
        } else {
                        // if there are more vlans in the subnet check if there are free ips.
                        List<Long> vlanDbIdList = new ArrayList<Long>();
                        for (VlanVO vlanrange : vlanRanges) {
                            if (vlanrange.getId() != vlanDbId) {
                                vlanDbIdList.add(vlanrange.getId());
                            }
                        }
                        s_logger.info("vlan Range"+vlanRange.getId()+" id being deleted, one of the Ips in this range is used to provide the dhcp service, trying to free this ip and allocate a new one.");
                        for (VlanVO vlanrange : vlanRanges) {
                            if (vlanrange.getId() != vlanDbId) {
                                freeIpsInsubnet =  _publicIpAddressDao.countFreeIpsInVlan(vlanrange.getId());
                                if (freeIpsInsubnet > 0){
                                    //assign one free ip to the router for creating ip Alias.
                                    Transaction txn = Transaction.currentTxn();
                                    //changing the state to revoked so that removeDhcpSupport for subnet sses it.
                                    ipAlias.setState(NicIpAlias.state.revoked);
                                    _nicIpAliasDao.update(ipAlias.getId(), ipAlias);
                                    boolean result = false;
                                    try {
                                        PublicIp routerPublicIP = _networkMgr.assignPublicIpAddressFromVlans(network.getDataCenterId(), null, caller, Vlan.VlanType.DirectAttached, vlanDbIdList, network.getId(), null, false);
                                        s_logger.info("creating a db entry for the new ip alias.");
                                        NicIpAliasVO newipAlias = new NicIpAliasVO(ipAlias.getNicId(), routerPublicIP.getAddress().addr(), ipAlias.getVmId(), ipAlias.getAccountId(), network.getDomainId(), network.getId(), ipAlias.getGateway(), ipAlias.getNetmask());
                                        newipAlias.setAliasCount(routerPublicIP.getIpMacAddress());
                                        _nicIpAliasDao.persist(newipAlias);
                                        //we revoke all the rules and apply all the rules as a part of the removedhcp config. so the new ip will get configured when we delete the old ip.

                                    }
                                    catch (InsufficientAddressCapacityException e) {
                                        txn.rollback();
                                        txn.close();
                                        throw new InvalidParameterValueException("cannot delete  vlan range"+ vlanRange.getId()+"one of the ips in this range is benig used to provide dhcp service. Cannot use some other ip as there are no free ips in this subnet");
                                    }
                                    s_logger.info("removing the old ip alias on router");
                                    result = dhcpServiceProvider.removeDhcpSupportForSubnet(network);
                                    if (result == false) {
                                        s_logger.debug("could't delete the ip alias on the router");
                                        txn.rollback();
                                        txn.close();
                                        return false;
                                    }
                                    _publicIpAddressDao.unassignIpAddress(ip.getId());
                                    if (!deletePublicIPRange(vlanDbId)) {
            return false;
        }
                                    _vlanDao.expunge(vlanDbId);
                                    txn.commit();
                                    txn.close();
                                }
                            }
                        }
    }
                }

            } else {
                // when there is no dhcp support in the network.
                if (!deletePublicIPRange(vlanDbId)) {
                    return false;
                }
                _vlanDao.expunge(vlanDbId);
                return  true;
            }
        }
        return false;
    }


    @Override
    @DB
    @ActionEvent(eventType = EventTypes.EVENT_VLAN_IP_RANGE_DEDICATE, eventDescription = "dedicating vlan ip range", async = false)
    public Vlan dedicatePublicIpRange(DedicatePublicIpRangeCmd cmd) throws ResourceAllocationException {
        Long vlanDbId = cmd.getId();
        String accountName = cmd.getAccountName();
        Long domainId = cmd.getDomainId();
        Long projectId = cmd.getProjectId();

        // Check if account is valid
        Account vlanOwner = null;
        if (projectId != null) {
            if (accountName != null) {
                throw new InvalidParameterValueException("accountName and projectId are mutually exclusive");
            }
            Project project = _projectMgr.getProject(projectId);
            if (project == null) {
                throw new InvalidParameterValueException("Unable to find project by id " + projectId);
            }
            vlanOwner = _accountMgr.getAccount(project.getProjectAccountId());
        }

        if ((accountName != null) && (domainId != null)) {
            vlanOwner = _accountDao.findActiveAccount(accountName, domainId);
            if (vlanOwner == null) {
                throw new InvalidParameterValueException("Unable to find account by name " + accountName);
            } else if (vlanOwner.getId() == Account.ACCOUNT_ID_SYSTEM) {
                throw new InvalidParameterValueException("Please specify a valid account. Cannot dedicate IP range to system account");
            }
        }

        // Check if range is valid
        VlanVO vlan = _vlanDao.findById(vlanDbId);
        if (vlan == null) {
            throw new InvalidParameterValueException("Unable to find vlan by id " + vlanDbId);
        }

        // Check if range has already been dedicated
        List<AccountVlanMapVO> maps = _accountVlanMapDao.listAccountVlanMapsByVlan(vlanDbId);
        if (maps != null && !maps.isEmpty()) {
            throw new InvalidParameterValueException("Specified Public IP range has already been dedicated");
        }

        // Verify that zone exists and is advanced
        Long zoneId = vlan.getDataCenterId();
        DataCenterVO zone = _zoneDao.findById(zoneId);
        if (zone == null) {
            throw new InvalidParameterValueException("Unable to find zone by id " + zoneId);
        }
        if (zone.getNetworkType() == NetworkType.Basic) {
            throw new InvalidParameterValueException("Public IP range can be dedicated to an account only in the zone of type " + NetworkType.Advanced);
        }

        // Check Public IP resource limits
        int accountPublicIpRange = _publicIpAddressDao.countIPs(zoneId, vlanDbId, false);
        _resourceLimitMgr.checkResourceLimit(vlanOwner, ResourceType.public_ip, accountPublicIpRange);

        // Check if any of the Public IP addresses is allocated to another account
        List<IPAddressVO> ips = _publicIpAddressDao.listByVlanId(vlanDbId);
        for (IPAddressVO ip : ips) {
            Long allocatedToAccountId = ip.getAllocatedToAccountId();
            if (allocatedToAccountId != null) {
                Account accountAllocatedTo = _accountMgr.getActiveAccountById(allocatedToAccountId);
                if (!accountAllocatedTo.getAccountName().equalsIgnoreCase(accountName))
                    throw new InvalidParameterValueException(ip.getAddress() + " Public IP address in range is allocated to another account ");
            }
        }

        Transaction txn = Transaction.currentTxn();
        txn.start();

        // Create an AccountVlanMapVO entry
        AccountVlanMapVO accountVlanMapVO = new AccountVlanMapVO(vlanOwner.getId(), vlan.getId());
        _accountVlanMapDao.persist(accountVlanMapVO);

        txn.commit();

        // generate usage event for dedication of every ip address in the range
        for (IPAddressVO ip : ips) {
            UsageEventUtils.publishUsageEvent(EventTypes.EVENT_NET_IP_ASSIGN, vlanOwner.getId(),
                    ip.getDataCenterId(), ip.getId(), ip.getAddress().toString(), ip.isSourceNat(), vlan.getVlanType().toString(),
                    ip.getSystem(), ip.getClass().getName(), ip.getUuid());
        }

        // increment resource count for dedicated public ip's
        _resourceLimitMgr.incrementResourceCount(vlanOwner.getId(), ResourceType.public_ip, new Long(ips.size()));

        return vlan;
    }

    @Override
    @ActionEvent(eventType = EventTypes.EVENT_VLAN_IP_RANGE_RELEASE, eventDescription = "releasing a public ip range", async = false)
    public boolean releasePublicIpRange(ReleasePublicIpRangeCmd cmd) {
        Long vlanDbId = cmd.getId();

        VlanVO vlan = _vlanDao.findById(vlanDbId);
        if (vlan == null) {
            throw new InvalidParameterValueException("Please specify a valid IP range id.");
        }

        return releasePublicIpRange(vlanDbId, CallContext.current().getCallingUserId(), CallContext.current().getCallingAccount());
    }


    @DB
    public boolean releasePublicIpRange(long vlanDbId, long userId, Account caller) {
        VlanVO vlan = _vlanDao.findById(vlanDbId);

        List<AccountVlanMapVO> acctVln = _accountVlanMapDao.listAccountVlanMapsByVlan(vlanDbId);
        // Verify range is dedicated
        if (acctVln == null || acctVln.isEmpty()) {
            throw new InvalidParameterValueException("Can't release Public IP range " + vlanDbId + " as it not dedicated to any account");
        }

        // Check if range has any allocated public IPs
        long allocIpCount = _publicIpAddressDao.countIPs(vlan.getDataCenterId(), vlanDbId, true);
        List<IPAddressVO> ips = _publicIpAddressDao.listByVlanId(vlanDbId);
        boolean success = true;
        if (allocIpCount > 0) {
            try {
                vlan = _vlanDao.acquireInLockTable(vlanDbId, 30);
                if (vlan == null) {
                    throw new CloudRuntimeException("Unable to acquire vlan configuration: " + vlanDbId);
                }
                if (s_logger.isDebugEnabled()) {
                    s_logger.debug("lock vlan " + vlanDbId + " is acquired");
                }
                for (IPAddressVO ip : ips) {
                    // Disassociate allocated IP's that are not in use
                    if ( !ip.isOneToOneNat() && !ip.isSourceNat()  && !(_firewallDao.countRulesByIpId(ip.getId()) > 0) ) {
                        if (s_logger.isDebugEnabled()) {
                            s_logger.debug("Releasing Public IP addresses" + ip  +" of vlan " + vlanDbId + " as part of Public IP" +
                                    " range release to the system pool");
                        }
                        success = success && _networkMgr.disassociatePublicIpAddress(ip.getId(), userId, caller);
                    }
                }
                if (!success) {
                    s_logger.warn("Some Public IP addresses that were not in use failed to be released as a part of" +
                            " vlan " + vlanDbId + "release to the system pool");
                }
            } finally {
                _vlanDao.releaseFromLockTable(vlanDbId);
            }
        }

        // A Public IP range can only be dedicated to one account at a time
        if (_accountVlanMapDao.remove(acctVln.get(0).getId())) {
            // generate usage events to remove dedication for every ip in the range
            for (IPAddressVO ip : ips) {
                UsageEventUtils.publishUsageEvent(EventTypes.EVENT_NET_IP_RELEASE, acctVln.get(0).getAccountId(),
                        ip.getDataCenterId(), ip.getId(), ip.getAddress().toString(), ip.isSourceNat(), vlan.getVlanType().toString(),
                        ip.getSystem(), ip.getClass().getName(), ip.getUuid());
            }
            // decrement resource count for dedicated public ip's
            _resourceLimitMgr.decrementResourceCount(acctVln.get(0).getAccountId(), ResourceType.public_ip, new Long(ips.size()));
            return true;
        } else {
            return false;
        }
    }

    @Override
    public String cleanupTags(String tags) {
        if (tags != null) {
            String[] tokens = tags.split(",");
            StringBuilder t = new StringBuilder();
            for (int i = 0; i < tokens.length; i++) {
                t.append(tokens[i].trim()).append(",");
            }
            t.delete(t.length() - 1, t.length());
            tags = t.toString();
        }

        return tags;
    }

    @DB
    protected boolean deletePublicIPRange(long vlanDbId) {
        Transaction txn = Transaction.currentTxn();
        String deleteSql = "DELETE FROM `cloud`.`user_ip_address` WHERE vlan_db_id = ?";

        txn.start();
        try {
            PreparedStatement stmt = txn.prepareAutoCloseStatement(deleteSql);
            stmt.setLong(1, vlanDbId);
            stmt.executeUpdate();
        } catch (Exception ex) {
            return false;
        }
        txn.commit();

        return true;
    }
    

    @DB
    protected boolean savePublicIPRange(String startIP, String endIP, long zoneId, long vlanDbId, long sourceNetworkid, long physicalNetworkId) {
        long startIPLong = NetUtils.ip2Long(startIP);
        long endIPLong = NetUtils.ip2Long(endIP);
        Transaction txn = Transaction.currentTxn();
        txn.start();
        IPRangeConfig config = new IPRangeConfig();
        List<String> problemIps = config.savePublicIPRange(txn, startIPLong, endIPLong, zoneId, vlanDbId, sourceNetworkid, physicalNetworkId);
        txn.commit();
        return problemIps != null && problemIps.size() == 0;
    }

    private void checkPublicIpRangeErrors(long zoneId, String vlanId, String vlanGateway, String vlanNetmask, String startIP, String endIP) {
        // Check that the start and end IPs are valid
        if (!NetUtils.isValidIp(startIP)) {
            throw new InvalidParameterValueException("Please specify a valid start IP");
        }

        if (endIP != null && !NetUtils.isValidIp(endIP)) {
            throw new InvalidParameterValueException("Please specify a valid end IP");
        }

        if (endIP != null && !NetUtils.validIpRange(startIP, endIP)) {
            throw new InvalidParameterValueException("Please specify a valid IP range.");
        }

        // Check that the IPs that are being added are compatible with the
        // VLAN's gateway and netmask
        if (vlanNetmask == null) {
            throw new InvalidParameterValueException("Please ensure that your IP range's netmask is specified");
        }

        if (endIP != null && !NetUtils.sameSubnet(startIP, endIP, vlanNetmask)) {
            throw new InvalidParameterValueException("Please ensure that your start IP and end IP are in the same subnet, as per the IP range's netmask.");
        }

        if (!NetUtils.sameSubnet(startIP, vlanGateway, vlanNetmask)) {
            throw new InvalidParameterValueException("Please ensure that your start IP is in the same subnet as your IP range's gateway, as per the IP range's netmask.");
        }

        if (endIP != null && !NetUtils.sameSubnet(endIP, vlanGateway, vlanNetmask)) {
            throw new InvalidParameterValueException("Please ensure that your end IP is in the same subnet as your IP range's gateway, as per the IP range's netmask.");
        }
    }


    private String getCidrAddress(String cidr) {
        String[] cidrPair = cidr.split("\\/");
        return cidrPair[0];
    }

    private int getCidrSize(String cidr) {
        String[] cidrPair = cidr.split("\\/");
        return Integer.parseInt(cidrPair[1]);
    }


    @Override
    public void checkPodCidrSubnets(long dcId, Long podIdToBeSkipped, String cidr) {
        // For each pod, return an error if any of the following is true:
        // The pod's CIDR subnet conflicts with the CIDR subnet of any other pod

        // Check if the CIDR conflicts with the Guest Network or other pods
        long skipPod = 0;
        if (podIdToBeSkipped != null) {
            skipPod = podIdToBeSkipped;
        }
        HashMap<Long, List<Object>> currentPodCidrSubnets = _podDao.getCurrentPodCidrSubnets(dcId, skipPod);
        List<Object> newCidrPair = new ArrayList<Object>();
        newCidrPair.add(0, getCidrAddress(cidr));
        newCidrPair.add(1, (long) getCidrSize(cidr));
        currentPodCidrSubnets.put(new Long(-1), newCidrPair);

        DataCenterVO dcVo = _zoneDao.findById(dcId);
        String guestNetworkCidr = dcVo.getGuestNetworkCidr();

        // Guest cidr can be null for Basic zone
        String guestIpNetwork = null;
        Long guestCidrSize = null;
        if (guestNetworkCidr != null) {
            String[] cidrTuple = guestNetworkCidr.split("\\/");
            guestIpNetwork = NetUtils.getIpRangeStartIpFromCidr(cidrTuple[0], Long.parseLong(cidrTuple[1]));
            guestCidrSize = Long.parseLong(cidrTuple[1]);
        }

        String zoneName = getZoneName(dcId);

        // Iterate through all pods in this zone
        for (Long podId : currentPodCidrSubnets.keySet()) {
            String podName;
            if (podId.longValue() == -1) {
                podName = "newPod";
            } else {
                podName = getPodName(podId.longValue());
            }

            List<Object> cidrPair = currentPodCidrSubnets.get(podId);
            String cidrAddress = (String) cidrPair.get(0);
            long cidrSize = ((Long) cidrPair.get(1)).longValue();

            long cidrSizeToUse = -1;
            if (guestCidrSize == null || cidrSize < guestCidrSize) {
                cidrSizeToUse = cidrSize;
            } else {
                cidrSizeToUse = guestCidrSize;
            }

            String cidrSubnet = NetUtils.getCidrSubNet(cidrAddress, cidrSizeToUse);

            if (guestNetworkCidr != null) {
                String guestSubnet = NetUtils.getCidrSubNet(guestIpNetwork, cidrSizeToUse);
                // Check that cidrSubnet does not equal guestSubnet
                if (cidrSubnet.equals(guestSubnet)) {
                    if (podName.equals("newPod")) {
                        throw new InvalidParameterValueException("The subnet of the pod you are adding conflicts with the subnet of the Guest IP Network. Please specify a different CIDR.");
                    } else {
                        throw new InvalidParameterValueException("Warning: The subnet of pod " + podName + " in zone " + zoneName
                                + " conflicts with the subnet of the Guest IP Network. Please change either the pod's CIDR or the Guest IP Network's subnet, and re-run install-vmops-management.");
                    }
                }
            }

            // Iterate through the rest of the pods
            for (Long otherPodId : currentPodCidrSubnets.keySet()) {
                if (podId.equals(otherPodId)) {
                    continue;
                }

                // Check that cidrSubnet does not equal otherCidrSubnet
                List<Object> otherCidrPair = currentPodCidrSubnets.get(otherPodId);
                String otherCidrAddress = (String) otherCidrPair.get(0);
                long otherCidrSize = ((Long) otherCidrPair.get(1)).longValue();

                if (cidrSize < otherCidrSize) {
                    cidrSizeToUse = cidrSize;
                } else {
                    cidrSizeToUse = otherCidrSize;
                }

                cidrSubnet = NetUtils.getCidrSubNet(cidrAddress, cidrSizeToUse);
                String otherCidrSubnet = NetUtils.getCidrSubNet(otherCidrAddress, cidrSizeToUse);

                if (cidrSubnet.equals(otherCidrSubnet)) {
                    String otherPodName = getPodName(otherPodId.longValue());
                    if (podName.equals("newPod")) {
                        throw new InvalidParameterValueException("The subnet of the pod you are adding conflicts with the subnet of pod " + otherPodName + " in zone " + zoneName
                                + ". Please specify a different CIDR.");
                    } else {
                        throw new InvalidParameterValueException("Warning: The pods " + podName + " and " + otherPodName + " in zone " + zoneName
                                + " have conflicting CIDR subnets. Please change the CIDR of one of these pods.");
                    }
                }
            }
        }

    }
    
    private boolean validPod(long podId) {
        return (_podDao.findById(podId) != null);
    }

    private boolean validPod(String podName, long zoneId) {
        if (!validZone(zoneId)) {
            return false;
        }

        return (_podDao.findByName(podName, zoneId) != null);
    }

    private String getPodName(long podId) {
        return _podDao.findById(new Long(podId)).getName();
    }

    private boolean validZone(String zoneName) {
        return (_zoneDao.findByName(zoneName) != null);
    }

    private boolean validZone(long zoneId) {
        return (_zoneDao.findById(zoneId) != null);
    }

    private String getZoneName(long zoneId) {
        DataCenterVO zone = _zoneDao.findById(new Long(zoneId));
        if (zone != null) {
            return zone.getName();
        } else {
            return null;
        }
    }

    private String[] getLinkLocalIPRange() {
        String ipNums = _configDao.getValue("linkLocalIp.nums");
        int nums = Integer.parseInt(ipNums);
        if (nums > 16 || nums <= 0) {
            throw new InvalidParameterValueException("The linkLocalIp.nums: " + nums + "is wrong, should be 1~16");
        }
        /* local link ip address starts from 169.254.0.2 - 169.254.(nums) */
        String[] ipRanges = NetUtils.getLinkLocalIPRange(nums);
        if (ipRanges == null) {
            throw new InvalidParameterValueException("The linkLocalIp.nums: " + nums + "may be wrong, should be 1~16");
        }
        return ipRanges;
    }

    @Override
    @ActionEvent(eventType = EventTypes.EVENT_VLAN_IP_RANGE_DELETE, eventDescription = "deleting vlan ip range", async = false)
    public boolean deleteVlanIpRange(DeleteVlanIpRangeCmd cmd) {
        Long vlanDbId = cmd.getId();

        VlanVO vlan = _vlanDao.findById(vlanDbId);
        if (vlan == null) {
            throw new InvalidParameterValueException("Please specify a valid IP range id.");
        }

        return deleteVlanAndPublicIpRange(CallContext.current().getCallingUserId(), vlanDbId, CallContext.current().getCallingAccount());
    }

    @Override
    public void checkDiskOfferingAccess(Account caller, DiskOffering dof){
        for (SecurityChecker checker : _secChecker) {
            if (checker.checkAccess(caller, dof)) {
                if (s_logger.isDebugEnabled()) {
                    s_logger.debug("Access granted to " + caller + " to disk offering:" + dof.getId() + " by " + checker.getName());
                }
                return;
            } else {
                throw new PermissionDeniedException("Access denied to " + caller + " by " + checker.getName());
            }
        }

        assert false : "How can all of the security checkers pass on checking this caller?";
        throw new PermissionDeniedException("There's no way to confirm " + caller + " has access to disk offering:" + dof.getId());
    }

    @Override
    public void checkZoneAccess(Account caller, DataCenter zone){
        for (SecurityChecker checker : _secChecker) {
            if (checker.checkAccess(caller, zone)) {
                if (s_logger.isDebugEnabled()) {
                    s_logger.debug("Access granted to " + caller + " to zone:" + zone.getId() + " by " + checker.getName());
                }
                return;
            } else {
                throw new PermissionDeniedException("Access denied to " + caller + " by " + checker.getName() + " for zone " + zone.getId());
            }
        }

        assert false : "How can all of the security checkers pass on checking this caller?";
        throw new PermissionDeniedException("There's no way to confirm " + caller + " has access to zone:" + zone.getId());
    }

    @Override
    @ActionEvent(eventType = EventTypes.EVENT_NETWORK_OFFERING_CREATE, eventDescription = "creating network offering")
    public NetworkOffering createNetworkOffering(CreateNetworkOfferingCmd cmd) {
        String name = cmd.getNetworkOfferingName();
        String displayText = cmd.getDisplayText();
        String tags = cmd.getTags();
        String trafficTypeString = cmd.getTraffictype();
        boolean specifyVlan = cmd.getSpecifyVlan();
        boolean conserveMode = cmd.getConserveMode();
        String availabilityStr = cmd.getAvailability();
        Integer networkRate = cmd.getNetworkRate();
        TrafficType trafficType = null;
        Availability availability = null;
        Network.GuestType guestType = null;
        boolean specifyIpRanges = cmd.getSpecifyIpRanges();
        boolean isPersistent = cmd.getIsPersistent();
        Map<String, String> detailsStr = cmd.getDetails();

        // Verify traffic type
        for (TrafficType tType : TrafficType.values()) {
            if (tType.name().equalsIgnoreCase(trafficTypeString)) {
                trafficType = tType;
                break;
            }
        }
        if (trafficType == null) {
            throw new InvalidParameterValueException("Invalid value for traffictype. Supported traffic types: Public, Management, Control, Guest, Vlan or Storage");
        }

        // Only GUEST traffic type is supported in Acton
        if (trafficType != TrafficType.Guest) {
            throw new InvalidParameterValueException("Only traffic type " + TrafficType.Guest + " is supported in the current release");
        }

        // Verify offering type
        for (Network.GuestType offType : Network.GuestType.values()) {
            if (offType.name().equalsIgnoreCase(cmd.getGuestIpType())) {
                guestType = offType;
                break;
            }
        }

        if (guestType == null) {
            throw new InvalidParameterValueException("Invalid \"type\" parameter is given; can have Shared and Isolated values");
        }

        // Verify availability
        for (Availability avlb : Availability.values()) {
            if (avlb.name().equalsIgnoreCase(availabilityStr)) {
                availability = avlb;
            }
        }

        if (availability == null) {
            throw new InvalidParameterValueException("Invalid value for Availability. Supported types: " + Availability.Required + ", " + Availability.Optional);
        }

        Long serviceOfferingId = cmd.getServiceOfferingId();

        if (serviceOfferingId != null) {
            ServiceOfferingVO offering = _serviceOfferingDao.findById(serviceOfferingId);
            if (offering == null) {
                throw new InvalidParameterValueException("Cannot find specified service offering: " + serviceOfferingId);
            }
            if (!VirtualMachine.Type.DomainRouter.toString().equalsIgnoreCase(offering.getSystemVmType())) {
                throw new InvalidParameterValueException("The specified service offering " + serviceOfferingId + " cannot be used by virtual router!");
            }
        }

        // configure service provider map
        Map<Network.Service, Set<Network.Provider>> serviceProviderMap = new HashMap<Network.Service, Set<Network.Provider>>();
        Set<Network.Provider> defaultProviders = new HashSet<Network.Provider>();

        // populate the services first
        for (String serviceName : cmd.getSupportedServices()) {
            // validate if the service is supported
            Service service = Network.Service.getService(serviceName);
            if (service == null || service == Service.Gateway) {
                throw new InvalidParameterValueException("Invalid service " + serviceName);
            }

            if (service == Service.SecurityGroup) {
                // allow security group service for Shared networks only
                if (guestType != GuestType.Shared) {
                    throw new InvalidParameterValueException("Secrity group service is supported for network offerings with guest ip type " + GuestType.Shared);
                }
                Set<Network.Provider> sgProviders = new HashSet<Network.Provider>();
                sgProviders.add(Provider.SecurityGroupProvider);
                serviceProviderMap.put(Network.Service.SecurityGroup, sgProviders);
                continue;
            }
            serviceProviderMap.put(service, defaultProviders);
        }

        // add gateway provider (if sourceNat provider is enabled)
        Set<Provider> sourceNatServiceProviders = serviceProviderMap.get(Service.SourceNat);
        if (sourceNatServiceProviders != null && !sourceNatServiceProviders.isEmpty()) {
            serviceProviderMap.put(Service.Gateway, sourceNatServiceProviders);
        }

        // populate providers
        Map<Provider, Set<Service>> providerCombinationToVerify = new HashMap<Provider, Set<Service>>();
        Map<String, List<String>> svcPrv = cmd.getServiceProviders();
        Provider firewallProvider = null;
        if (svcPrv != null) {
            for (String serviceStr : svcPrv.keySet()) {
                Network.Service service = Network.Service.getService(serviceStr);
                if (serviceProviderMap.containsKey(service)) {
                    Set<Provider> providers = new HashSet<Provider>();
                    // Allow to specify more than 1 provider per service only if the service is LB
                    if (!serviceStr.equalsIgnoreCase(Service.Lb.getName()) && svcPrv.get(serviceStr) != null && svcPrv.get(serviceStr).size() > 1) {
                        throw new InvalidParameterValueException("In the current release only one provider can be " +
                        		"specified for the service if the service is not LB");
                    }
                    for (String prvNameStr : svcPrv.get(serviceStr)) {
                        // check if provider is supported
                        Network.Provider provider = Network.Provider.getProvider(prvNameStr);
                        if (provider == null) {
                            throw new InvalidParameterValueException("Invalid service provider: " + prvNameStr);
                        }

                        if (provider == Provider.JuniperSRX || provider == Provider.CiscoVnmc) {
                            firewallProvider = provider;
                        }
                        
                        if ((service == Service.PortForwarding || service == Service.StaticNat) && provider == Provider.VirtualRouter){
                            firewallProvider = Provider.VirtualRouter;
                        }

                        providers.add(provider);

                        Set<Service> serviceSet = null;
                        if (providerCombinationToVerify.get(provider) == null) {
                            serviceSet = new HashSet<Service>();
                        } else {
                            serviceSet = providerCombinationToVerify.get(provider);
                        }
                        serviceSet.add(service);
                        providerCombinationToVerify.put(provider, serviceSet);

                    }
                    serviceProviderMap.put(service, providers);
                } else {
                    throw new InvalidParameterValueException("Service " + serviceStr + " is not enabled for the network " +
                    		"offering, can't add a provider to it");
                }
            }
        }

        // validate providers combination here
        _networkModel.canProviderSupportServices(providerCombinationToVerify);

        // validate the LB service capabilities specified in the network offering
        Map<Capability, String> lbServiceCapabilityMap = cmd.getServiceCapabilities(Service.Lb);
        if (!serviceProviderMap.containsKey(Service.Lb) && lbServiceCapabilityMap != null && !lbServiceCapabilityMap.isEmpty()) {
            throw new InvalidParameterValueException("Capabilities for LB service can be specifed only when LB service is enabled for network offering.");
        }
        validateLoadBalancerServiceCapabilities(lbServiceCapabilityMap);

        // validate the Source NAT service capabilities specified in the network offering
        Map<Capability, String> sourceNatServiceCapabilityMap = cmd.getServiceCapabilities(Service.SourceNat);
        if (!serviceProviderMap.containsKey(Service.SourceNat) && sourceNatServiceCapabilityMap != null && !sourceNatServiceCapabilityMap.isEmpty()) {
            throw new InvalidParameterValueException("Capabilities for source NAT service can be specifed only when source NAT service is enabled for network offering.");
        }
        validateSourceNatServiceCapablities(sourceNatServiceCapabilityMap);

        // validate the Static Nat service capabilities specified in the network offering
        Map<Capability, String> staticNatServiceCapabilityMap = cmd.getServiceCapabilities(Service.StaticNat);
        if (!serviceProviderMap.containsKey(Service.StaticNat) && sourceNatServiceCapabilityMap != null && !staticNatServiceCapabilityMap.isEmpty()) {
            throw new InvalidParameterValueException("Capabilities for static NAT service can be specifed only when static NAT service is enabled for network offering.");
        }
        validateStaticNatServiceCapablities(staticNatServiceCapabilityMap);

        Map<Service, Map<Capability, String>> serviceCapabilityMap = new HashMap<Service, Map<Capability, String>>();
        serviceCapabilityMap.put(Service.Lb, lbServiceCapabilityMap);
        serviceCapabilityMap.put(Service.SourceNat, sourceNatServiceCapabilityMap);
        serviceCapabilityMap.put(Service.StaticNat, staticNatServiceCapabilityMap);

        // if Firewall service is missing, add Firewall service/provider combination
        if (firewallProvider != null) {
            s_logger.debug("Adding Firewall service with provider " + firewallProvider.getName());
            Set<Provider> firewallProviderSet = new HashSet<Provider>();
            firewallProviderSet.add(firewallProvider);
            serviceProviderMap.put(Service.Firewall, firewallProviderSet);
        }
        
        Map<NetworkOffering.Detail, String> details = new HashMap<NetworkOffering.Detail, String>();
        if (detailsStr != null) {
            for (String detailStr : detailsStr.keySet()) {
                NetworkOffering.Detail offDetail = null;
                for (NetworkOffering.Detail supportedDetail: NetworkOffering.Detail.values()) {
                    if (detailStr.equalsIgnoreCase(supportedDetail.toString())) {
                        offDetail = supportedDetail;
                        break;
                    }
                }
                if (offDetail == null) {
                    throw new InvalidParameterValueException("Unsupported detail " + detailStr);
                }
                details.put(offDetail, detailsStr.get(detailStr));
            }
        }

        return createNetworkOffering(name, displayText, trafficType, tags, specifyVlan, availability, networkRate, serviceProviderMap, false, guestType, false,
                serviceOfferingId, conserveMode, serviceCapabilityMap, specifyIpRanges, isPersistent, details);
    }

    void validateLoadBalancerServiceCapabilities(Map<Capability, String> lbServiceCapabilityMap) {
        if (lbServiceCapabilityMap != null && !lbServiceCapabilityMap.isEmpty()) {
            if (lbServiceCapabilityMap.keySet().size() > 3 || !lbServiceCapabilityMap.containsKey(Capability.SupportedLBIsolation)) {
                throw new InvalidParameterValueException("Only " + Capability.SupportedLBIsolation.getName() + ", " + Capability.ElasticLb.getName() + ", " + Capability.InlineMode.getName() + " capabilities can be sepcified for LB service");
            }

            for (Capability cap : lbServiceCapabilityMap.keySet()) {
                String value = lbServiceCapabilityMap.get(cap);
                if (cap == Capability.SupportedLBIsolation) {
                    boolean dedicatedLb = value.contains("dedicated");
                    boolean sharedLB = value.contains("shared");
                    if ((dedicatedLb && sharedLB) || (!dedicatedLb && !sharedLB)) {
                        throw new InvalidParameterValueException("Either dedicated or shared isolation can be specified for " + Capability.SupportedLBIsolation.getName());
                    }
                } else if (cap == Capability.ElasticLb) {
                    boolean enabled = value.contains("true");
                    boolean disabled = value.contains("false");
                    if (!enabled && !disabled) {
                        throw new InvalidParameterValueException("Unknown specified value for " + Capability.ElasticLb.getName());
                    }
                } else if (cap == Capability.InlineMode) {
                    boolean enabled = value.contains("true");
                    boolean disabled = value.contains("false");
                    if (!enabled && !disabled) {
                        throw new InvalidParameterValueException("Unknown specified value for " + Capability.InlineMode.getName());
                    }
                } else if (cap == Capability.LbSchemes) {
                    boolean internalLb = value.contains("internal");
                    boolean publicLb = value.contains("public");
                    if (!internalLb && !publicLb) {
                        throw new InvalidParameterValueException("Unknown specified value for " + Capability.LbSchemes.getName());
                    }
                } else {
                    throw new InvalidParameterValueException("Only " + Capability.SupportedLBIsolation.getName() +
                            ", " + Capability.ElasticLb.getName() + ", " + Capability.InlineMode.getName()
                            + ", " + Capability.LbSchemes.getName() + " capabilities can be sepcified for LB service");
                }
            }
        }
    }

    void validateSourceNatServiceCapablities(Map<Capability, String> sourceNatServiceCapabilityMap) {
        if (sourceNatServiceCapabilityMap != null && !sourceNatServiceCapabilityMap.isEmpty()) {
            if (sourceNatServiceCapabilityMap.keySet().size() > 2) {
                throw new InvalidParameterValueException("Only " + Capability.SupportedSourceNatTypes.getName() + " and " + Capability.RedundantRouter + " capabilities can be sepcified for source nat service");
            }

            for (Capability capability : sourceNatServiceCapabilityMap.keySet()) {
                String value = sourceNatServiceCapabilityMap.get(capability);
                if (capability == Capability.SupportedSourceNatTypes) {
                    boolean perAccount = value.contains("peraccount");
                    boolean perZone = value.contains("perzone");
                    if ((perAccount && perZone) || (!perAccount && !perZone)) {
                        throw new InvalidParameterValueException("Either peraccount or perzone source NAT type can be specified for " + Capability.SupportedSourceNatTypes.getName());
                    }
                } else if (capability == Capability.RedundantRouter) {
                    boolean enabled = value.contains("true");
                    boolean disabled = value.contains("false");
                    if (!enabled && !disabled) {
                        throw new InvalidParameterValueException("Unknown specified value for " + Capability.RedundantRouter.getName());
                    }
                } else {
                    throw new InvalidParameterValueException("Only " + Capability.SupportedSourceNatTypes.getName() + " and " + Capability.RedundantRouter + " capabilities can be sepcified for source nat service");
                }
            }
        }
    }

    void validateStaticNatServiceCapablities(Map<Capability, String> staticNatServiceCapabilityMap) {
        if (staticNatServiceCapabilityMap != null && !staticNatServiceCapabilityMap.isEmpty()) {
            if (staticNatServiceCapabilityMap.keySet().size() > 2) {
                throw new InvalidParameterValueException("Only " + Capability.ElasticIp.getName() +  " and " + Capability.AssociatePublicIP.getName() +  " capabilitiy can be sepcified for static nat service");
            }

            boolean eipEnabled = false;
            boolean eipDisabled = false;
            boolean associatePublicIP = true;
            for (Capability capability : staticNatServiceCapabilityMap.keySet()) {
                String value = staticNatServiceCapabilityMap.get(capability);
                if (capability == Capability.ElasticIp) {
                    eipEnabled = value.contains("true");
                    eipDisabled = value.contains("false");
                    if (!eipEnabled && !eipDisabled) {
                        throw new InvalidParameterValueException("Unknown specified value for " + Capability.ElasticIp.getName());
                    }
                } else if (capability == Capability.AssociatePublicIP) {
                    if (value.contains("true")) {
                        associatePublicIP = true;
                    } else if (value.contains("false")) {
                        associatePublicIP = false;
                    } else {
                        throw new InvalidParameterValueException("Unknown specified value for " + Capability.AssociatePublicIP.getName());
                    }
                } else {
                    throw new InvalidParameterValueException("Only " + Capability.ElasticIp.getName() +  " and " + Capability.AssociatePublicIP.getName() +  " capabilitiy can be sepcified for static nat service");
                }
                if (eipDisabled && associatePublicIP) {
                    throw new InvalidParameterValueException("Capability " + Capability.AssociatePublicIP.getName() + " can only be set when capability " + Capability.ElasticIp.getName() + " is true");
                }
            }
        }
    }

    @Override
    @DB
    public NetworkOfferingVO createNetworkOffering(String name, String displayText, TrafficType trafficType, String tags, boolean specifyVlan, Availability availability, Integer networkRate,
            Map<Service, Set<Provider>> serviceProviderMap, boolean isDefault, Network.GuestType type, boolean systemOnly, Long serviceOfferingId,
            boolean conserveMode, Map<Service, Map<Capability, String>> serviceCapabilityMap, boolean specifyIpRanges, boolean isPersistent, Map<NetworkOffering.Detail,String> details) {

        String multicastRateStr = _configDao.getValue("multicast.throttling.rate");
        int multicastRate = ((multicastRateStr == null) ? 10 : Integer.parseInt(multicastRateStr));
        tags = cleanupTags(tags);

        // specifyVlan should always be true for Shared network offerings
        if (!specifyVlan && type == GuestType.Shared) {
            throw new InvalidParameterValueException("SpecifyVlan should be true if network offering's type is " + type);
        }
        
        //specifyIpRanges should always be true for Shared networks
        //specifyIpRanges can only be true for Isolated networks with no Source Nat service
        if (specifyIpRanges) {
            if (type == GuestType.Isolated) {
                if (serviceProviderMap.containsKey(Service.SourceNat)) {
                    throw new InvalidParameterValueException("SpecifyIpRanges can only be true for Shared network offerings and Isolated with no SourceNat service");
                }
            }
        } else {
            if (type == GuestType.Shared) {
                throw new InvalidParameterValueException("SpecifyIpRanges should always be true for Shared network offerings");
            }
        }

        // isPersistent should always be false for Shared network Offerings
        if (isPersistent && type == GuestType.Shared) {
            throw new InvalidParameterValueException("isPersistent should be false if network offering's type is " + type);
        }

        // validate availability value
        if (availability == NetworkOffering.Availability.Required) {
            boolean canOffBeRequired = (type == GuestType.Isolated && serviceProviderMap.containsKey(Service.SourceNat));
            if (!canOffBeRequired) {
                throw new InvalidParameterValueException("Availability can be " + NetworkOffering.Availability.Required
                        + " only for networkOfferings of type " + GuestType.Isolated + " and with "
                        + Service.SourceNat.getName() + " enabled");
            }

            // only one network offering in the system can be Required
            List<NetworkOfferingVO> offerings = _networkOfferingDao.listByAvailability(Availability.Required, false);
            if (!offerings.isEmpty()) {
                throw new InvalidParameterValueException("System already has network offering id=" + offerings.get(0).getId()
                        + " with availability " + Availability.Required);
            }
        }
        
        boolean dedicatedLb = false;
        boolean elasticLb = false;
        boolean sharedSourceNat = false;
        boolean redundantRouter = false;
        boolean elasticIp = false;
        boolean associatePublicIp = false;
        boolean inline = false;
        boolean publicLb = false;
        boolean internalLb = false;
        if (serviceCapabilityMap != null && !serviceCapabilityMap.isEmpty()) {
            Map<Capability, String> lbServiceCapabilityMap = serviceCapabilityMap.get(Service.Lb);
            
            if ((lbServiceCapabilityMap != null) && (!lbServiceCapabilityMap.isEmpty())) {
                String isolationCapability = lbServiceCapabilityMap.get(Capability.SupportedLBIsolation);
                if (isolationCapability != null) {
                    _networkModel.checkCapabilityForProvider(serviceProviderMap.get(Service.Lb), Service.Lb, Capability.SupportedLBIsolation, isolationCapability);
                    dedicatedLb = isolationCapability.contains("dedicated");
                } else {
                    dedicatedLb = true;
                }

                String param = lbServiceCapabilityMap.get(Capability.ElasticLb);
                if (param != null) {
                    elasticLb = param.contains("true");
                }
                
                String inlineMode = lbServiceCapabilityMap.get(Capability.InlineMode);
                if (inlineMode != null) {
                    _networkModel.checkCapabilityForProvider(serviceProviderMap.get(Service.Lb), Service.Lb, Capability.InlineMode, inlineMode);
                    inline = inlineMode.contains("true");
                } else {
                    inline = false;
                }
                
                String publicLbStr = lbServiceCapabilityMap.get(Capability.LbSchemes);
                if (serviceProviderMap.containsKey(Service.Lb)) {
                    if (publicLbStr != null) {
                        _networkModel.checkCapabilityForProvider(serviceProviderMap.get(Service.Lb), Service.Lb, Capability.LbSchemes, publicLbStr);
                        internalLb = publicLbStr.contains("internal");
                        publicLb = publicLbStr.contains("public");
                    }
                }
            }
            
            //in the current version of the code, publicLb and specificLb can't both be set to true for the same network offering
            if (publicLb && internalLb) {
                throw new InvalidParameterValueException("Public lb and internal lb can't be enabled at the same time on the offering");
            }

            Map<Capability, String> sourceNatServiceCapabilityMap = serviceCapabilityMap.get(Service.SourceNat);
            if ((sourceNatServiceCapabilityMap != null) && (!sourceNatServiceCapabilityMap.isEmpty())) {
                String sourceNatType = sourceNatServiceCapabilityMap.get(Capability.SupportedSourceNatTypes);
                if (sourceNatType != null) {
                    _networkModel.checkCapabilityForProvider(serviceProviderMap.get(Service.SourceNat), Service.SourceNat,
                            Capability.SupportedSourceNatTypes, sourceNatType);
                    sharedSourceNat = sourceNatType.contains("perzone");
                }

                String param = sourceNatServiceCapabilityMap.get(Capability.RedundantRouter);
                if (param != null) {
                    _networkModel.checkCapabilityForProvider(serviceProviderMap.get(Service.SourceNat), Service.SourceNat,
                            Capability.RedundantRouter, param);
                    redundantRouter = param.contains("true");
                }
            }

            Map<Capability, String> staticNatServiceCapabilityMap = serviceCapabilityMap.get(Service.StaticNat);
            if ((staticNatServiceCapabilityMap != null) && (!staticNatServiceCapabilityMap.isEmpty())) {
                String param = staticNatServiceCapabilityMap.get(Capability.ElasticIp);
                if (param != null) {
                    elasticIp = param.contains("true");
                    String associatePublicIP = staticNatServiceCapabilityMap.get(Capability.AssociatePublicIP);
                    if (associatePublicIP != null) {
                        associatePublicIp = associatePublicIP.contains("true");
                    }
                }
            }
        }
        
        if (serviceProviderMap != null && serviceProviderMap.containsKey(Service.Lb) && !internalLb && !publicLb) {
            //if not specified, default public lb to true
            publicLb = true;
        }

        NetworkOfferingVO offering = new NetworkOfferingVO(name, displayText, trafficType, systemOnly, specifyVlan,
                networkRate, multicastRate, isDefault, availability, tags, type, conserveMode, dedicatedLb,
                sharedSourceNat, redundantRouter, elasticIp, elasticLb, specifyIpRanges, inline, isPersistent, associatePublicIp, publicLb, internalLb);

        if (serviceOfferingId != null) {
            offering.setServiceOfferingId(serviceOfferingId);
        }
        
        //validate the details
        if (details != null) {
            validateNtwkOffDetails(details, serviceProviderMap);
        }

        Transaction txn = Transaction.currentTxn();
        txn.start();
        //1) create network offering object
        s_logger.debug("Adding network offering " + offering);
        offering = _networkOfferingDao.persist(offering, details);
        //2) populate services and providers
        if (serviceProviderMap != null) {
            for (Network.Service service : serviceProviderMap.keySet()) {
                Set<Provider> providers = serviceProviderMap.get(service);
                if (providers != null && !providers.isEmpty()) {
                    boolean vpcOff = false;
                    for (Network.Provider provider : providers) {
                        if (provider == Provider.VPCVirtualRouter) {
                            vpcOff = true;
                        }
                        NetworkOfferingServiceMapVO offService = new NetworkOfferingServiceMapVO(offering.getId(), service, provider);
                        _ntwkOffServiceMapDao.persist(offService);
                        s_logger.trace("Added service for the network offering: " + offService + " with provider " + provider.getName());
                    }
                    
                    if (vpcOff) {
                        List<Service> supportedSvcs = new ArrayList<Service>();
                        supportedSvcs.addAll(serviceProviderMap.keySet());
                        _vpcMgr.validateNtwkOffForVpc(offering, supportedSvcs);
                    }
                } else {
                    NetworkOfferingServiceMapVO offService = new NetworkOfferingServiceMapVO(offering.getId(), service, null);
                    _ntwkOffServiceMapDao.persist(offService);
                    s_logger.trace("Added service for the network offering: " + offService + " with null provider");
                }
            }
        }

        txn.commit();

        CallContext.current().setEventDetails(" Id: " + offering.getId() + " Name: " + name);
        return offering;
    }

    protected void validateNtwkOffDetails(Map<Detail, String> details, Map<Service, Set<Provider>> serviceProviderMap) {
        for (Detail detail : details.keySet()) {
            
            Provider lbProvider = null;
            if (detail == NetworkOffering.Detail.InternalLbProvider || detail == NetworkOffering.Detail.PublicLbProvider) {
                //1) Vaidate the detail values - have to match the lb provider name
                String providerStr = details.get(detail);
                if (Network.Provider.getProvider(providerStr) == null) {
                    throw new InvalidParameterValueException("Invalid value " + providerStr + " for the detail " + detail);
                }
                if (serviceProviderMap.get(Service.Lb) != null) {
                    for (Provider provider : serviceProviderMap.get(Service.Lb)) {
                        if (provider.getName().equalsIgnoreCase(providerStr)) {
                            lbProvider = provider;
                            break;
                        }
                    }
                }
                
                if (lbProvider == null) {
                    throw new InvalidParameterValueException("Invalid value " + details.get(detail)
                            + " for the detail " + detail + ". The provider is not supported by the network offering");
                }
                
                //2) validate if the provider supports the scheme
                Set<Provider> lbProviders = new HashSet<Provider>();
                lbProviders.add(lbProvider);
                if (detail == NetworkOffering.Detail.InternalLbProvider) {
                    _networkModel.checkCapabilityForProvider(lbProviders, Service.Lb, Capability.LbSchemes, Scheme.Internal.toString());
                } else if (detail == NetworkOffering.Detail.PublicLbProvider){
                    _networkModel.checkCapabilityForProvider(lbProviders, Service.Lb, Capability.LbSchemes, Scheme.Public.toString());
                }
            }
        }
    }


    @Override
    public List<? extends NetworkOffering> searchForNetworkOfferings(ListNetworkOfferingsCmd cmd) {
        Boolean isAscending = Boolean.parseBoolean(_configDao.getValue("sortkey.algorithm"));
        isAscending = (isAscending == null ? true : isAscending);
        Filter searchFilter = new Filter(NetworkOfferingVO.class, "sortKey", isAscending, cmd.getStartIndex(), cmd.getPageSizeVal());
        Account caller = CallContext.current().getCallingAccount();
        SearchCriteria<NetworkOfferingVO> sc = _networkOfferingDao.createSearchCriteria();

        Long id = cmd.getId();
        Object name = cmd.getNetworkOfferingName();
        Object displayText = cmd.getDisplayText();
        Object trafficType = cmd.getTrafficType();
        Object isDefault = cmd.getIsDefault();
        Object specifyVlan = cmd.getSpecifyVlan();
        Object availability = cmd.getAvailability();
        Object state = cmd.getState();
        Long zoneId = cmd.getZoneId();
        DataCenter zone = null;
        Long networkId = cmd.getNetworkId();
        String guestIpType = cmd.getGuestIpType();
        List<String> supportedServicesStr = cmd.getSupportedServices();
        Object specifyIpRanges = cmd.getSpecifyIpRanges();
        String tags = cmd.getTags();
        Boolean isTagged = cmd.isTagged();
        Boolean forVpc = cmd.getForVpc();

        if (zoneId != null) {
            zone = getZone(zoneId);
            if (zone == null) {
                throw new InvalidParameterValueException("Unable to find the zone by id=" + zoneId);
            }
        }

        Object keyword = cmd.getKeyword();

        if (keyword != null) {
            SearchCriteria<NetworkOfferingVO> ssc = _networkOfferingDao.createSearchCriteria();
            ssc.addOr("displayText", SearchCriteria.Op.LIKE, "%" + keyword + "%");
            ssc.addOr("name", SearchCriteria.Op.LIKE, "%" + keyword + "%");

            sc.addAnd("name", SearchCriteria.Op.SC, ssc);
        }

        if (name != null) {
            sc.addAnd("name", SearchCriteria.Op.LIKE, "%" + name + "%");
        }

        if (guestIpType != null) {
            sc.addAnd("guestType", SearchCriteria.Op.EQ, guestIpType);
        }

        if (displayText != null) {
            sc.addAnd("displayText", SearchCriteria.Op.LIKE, "%" + displayText + "%");
        }

        if (trafficType != null) {
            sc.addAnd("trafficType", SearchCriteria.Op.EQ, trafficType);
        }

        if (isDefault != null) {
            sc.addAnd("isDefault", SearchCriteria.Op.EQ, isDefault);
        }

        // only root admin can list network offering with specifyVlan = true
        if (specifyVlan != null && caller.getType() == Account.ACCOUNT_TYPE_ADMIN) {
            sc.addAnd("specifyVlan", SearchCriteria.Op.EQ, specifyVlan);
        }else{
            specifyVlan = false;
        }

        if (availability != null) {
            sc.addAnd("availability", SearchCriteria.Op.EQ, availability);
        }

        if (state != null) {
            sc.addAnd("state", SearchCriteria.Op.EQ, state);
        }

        if (specifyIpRanges != null) {
            sc.addAnd("specifyIpRanges", SearchCriteria.Op.EQ, specifyIpRanges);
        }

        if (zone != null) {
            if (zone.getNetworkType() == NetworkType.Basic) {
                // return empty list as we don't allow to create networks in
                // basic zone, and shouldn't display networkOfferings
                return new ArrayList<NetworkOffering>();
            }
        }

        // Don't return system network offerings to the user
        sc.addAnd("systemOnly", SearchCriteria.Op.EQ, false);

        // if networkId is specified, list offerings available for upgrade only (for this network)
        Network network = null;
        if (networkId != null) {
            // check if network exists and the caller can operate with it
            network = _networkModel.getNetwork(networkId);
            if (network == null) {
                throw new InvalidParameterValueException("Unable to find the network by id=" + networkId);
            }
            // Don't allow to update system network
            NetworkOffering offering = _networkOfferingDao.findByIdIncludingRemoved(network.getNetworkOfferingId());
            if (offering.isSystemOnly()) {
                throw new InvalidParameterValueException("Can't update system networks");
            }

            _accountMgr.checkAccess(caller, null, true, network);

            List<Long> offeringIds = _networkModel.listNetworkOfferingsForUpgrade(networkId);

            if (!offeringIds.isEmpty()) {
                sc.addAnd("id", SearchCriteria.Op.IN, offeringIds.toArray());
            } else {
                return new ArrayList<NetworkOffering>();
            }
        }

        if (id != null) {
            sc.addAnd("id", SearchCriteria.Op.EQ, id);
        }

        if (tags != null) {
            sc.addAnd("tags", SearchCriteria.Op.EQ, tags);
        }

        if (isTagged != null) {
            if (isTagged) {
                sc.addAnd("tags", SearchCriteria.Op.NNULL);
            } else {
                sc.addAnd("tags", SearchCriteria.Op.NULL);
            }
        }

        List<NetworkOfferingVO> offerings = _networkOfferingDao.search(sc, searchFilter);
        Boolean sourceNatSupported = cmd.getSourceNatSupported();
        List<String> pNtwkTags = new ArrayList<String>();
        boolean checkForTags = false;
        if (zone != null) {
            List<PhysicalNetworkVO> pNtwks = _physicalNetworkDao.listByZoneAndTrafficType(zoneId, TrafficType.Guest);
            if (pNtwks.size() > 1) {
                checkForTags = true;
                // go through tags
                for (PhysicalNetworkVO pNtwk : pNtwks) {
                    List<String> pNtwkTag = pNtwk.getTags();
                    if (pNtwkTag == null || pNtwkTag.isEmpty()) {
                        throw new CloudRuntimeException("Tags are not defined for physical network in the zone id=" + zoneId);
                    }
                    pNtwkTags.addAll(pNtwkTag);
                }
            }
        }

        // filter by supported services
        boolean listBySupportedServices = (supportedServicesStr != null && !supportedServicesStr.isEmpty() && !offerings.isEmpty());
        boolean checkIfProvidersAreEnabled = (zoneId != null);
        boolean parseOfferings = (listBySupportedServices || sourceNatSupported != null || checkIfProvidersAreEnabled
                || forVpc != null || network != null);

        if (parseOfferings) {
            List<NetworkOfferingVO> supportedOfferings = new ArrayList<NetworkOfferingVO>();
            Service[] supportedServices = null;

            if (listBySupportedServices) {
                supportedServices = new Service[supportedServicesStr.size()];
                int i = 0;
                for (String supportedServiceStr : supportedServicesStr) {
                    Service service = Service.getService(supportedServiceStr);
                    if (service == null) {
                        throw new InvalidParameterValueException("Invalid service specified " + supportedServiceStr);
                    } else {
                        supportedServices[i] = service;
                    }
                    i++;
                }
            }

            for (NetworkOfferingVO offering : offerings) {
                boolean addOffering = true;
                List<Service> checkForProviders = new ArrayList<Service>();

                if (checkForTags) {
                    if (!pNtwkTags.contains(offering.getTags())) {
                        continue;
                    }
                }

                if (listBySupportedServices) {
                    addOffering = addOffering && _networkModel.areServicesSupportedByNetworkOffering(offering.getId(), supportedServices);
                }

                if (checkIfProvidersAreEnabled) {
                    if (supportedServices != null && supportedServices.length > 0) {
                        checkForProviders = Arrays.asList(supportedServices);
                    } else {
                        checkForProviders = _networkModel.listNetworkOfferingServices(offering.getId());
                    }

                    addOffering = addOffering && _networkModel.areServicesEnabledInZone(zoneId, offering, checkForProviders);
                }

                if (sourceNatSupported != null) {
                    addOffering = addOffering && (_networkModel.areServicesSupportedByNetworkOffering(offering.getId(), Network.Service.SourceNat) == sourceNatSupported);
                }
                
                if (forVpc != null) {
                    addOffering = addOffering && (isOfferingForVpc(offering) == forVpc.booleanValue());
                } else if (network != null){
                    addOffering = addOffering && (isOfferingForVpc(offering) == (network.getVpcId() != null));
                }

                if (addOffering) {
                    supportedOfferings.add(offering);
                }

            }

            return supportedOfferings;
        } else {
            return offerings;
        }
    }

    @Override
    public boolean isOfferingForVpc(NetworkOffering offering) {
        boolean vpcProvider = _ntwkOffServiceMapDao.isProviderForNetworkOffering(offering.getId(),
                Provider.VPCVirtualRouter);
        return vpcProvider;
    }

    @Override
    @ActionEvent(eventType = EventTypes.EVENT_NETWORK_OFFERING_DELETE, eventDescription = "deleting network offering")
    public boolean deleteNetworkOffering(DeleteNetworkOfferingCmd cmd) {
        Long offeringId = cmd.getId();
        CallContext.current().setEventDetails(" Id: " + offeringId);

        // Verify network offering id
        NetworkOfferingVO offering = _networkOfferingDao.findById(offeringId);
        if (offering == null) {
            throw new InvalidParameterValueException("unable to find network offering " + offeringId);
        } else if (offering.getRemoved() != null || offering.isSystemOnly()) {
            throw new InvalidParameterValueException("unable to find network offering " + offeringId);
        }

        // Don't allow to delete default network offerings
        if (offering.isDefault() == true) {
            throw new InvalidParameterValueException("Default network offering can't be deleted");
        }

        // don't allow to delete network offering if it's in use by existing networks (the offering can be disabled
        // though)
        int networkCount = _networkDao.getNetworkCountByNetworkOffId(offeringId);
        if (networkCount > 0) {
            throw new InvalidParameterValueException("Can't delete network offering " + offeringId + " as its used by " + networkCount + " networks. " +
                    "To make the network offering unavaiable, disable it");
        }

        if (_networkOfferingDao.remove(offeringId)) {
            return true;
        } else {
            return false;
        }
    }

    @Override
    @ActionEvent(eventType = EventTypes.EVENT_NETWORK_OFFERING_EDIT, eventDescription = "updating network offering")
    public NetworkOffering updateNetworkOffering(UpdateNetworkOfferingCmd cmd) {
        String displayText = cmd.getDisplayText();
        Long id = cmd.getId();
        String name = cmd.getNetworkOfferingName();
        String availabilityStr = cmd.getAvailability();
        Integer sortKey = cmd.getSortKey();
        Availability availability = null;
        String state = cmd.getState();
        CallContext.current().setEventDetails(" Id: " + id);

        // Verify input parameters
        NetworkOfferingVO offeringToUpdate = _networkOfferingDao.findById(id);
        if (offeringToUpdate == null) {
            throw new InvalidParameterValueException("unable to find network offering " + id);
        }

        // Don't allow to update system network offering
        if (offeringToUpdate.isSystemOnly()) {
            throw new InvalidParameterValueException("Can't update system network offerings");
        }

        NetworkOfferingVO offering = _networkOfferingDao.createForUpdate(id);

        if (name != null) {
            offering.setName(name);
        }

        if (displayText != null) {
            offering.setDisplayText(displayText);
        }

        if (sortKey != null) {
            offering.setSortKey(sortKey);
        }

        if (state != null) {
            boolean validState = false;
            for (NetworkOffering.State st : NetworkOffering.State.values()) {
                if (st.name().equalsIgnoreCase(state)) {
                    validState = true;
                    offering.setState(st);
                }
            }
            if (!validState) {
                throw new InvalidParameterValueException("Incorrect state value: " + state);
            }
        }

        // Verify availability
        if (availabilityStr != null) {
            for (Availability avlb : Availability.values()) {
                if (avlb.name().equalsIgnoreCase(availabilityStr)) {
                    availability = avlb;
                }
            }
            if (availability == null) {
                throw new InvalidParameterValueException("Invalid value for Availability. Supported types: "
            + Availability.Required + ", " + Availability.Optional);
            } else {
                if (availability == NetworkOffering.Availability.Required) {
                    boolean canOffBeRequired = (offeringToUpdate.getGuestType() == GuestType.Isolated
                            && _networkModel.areServicesSupportedByNetworkOffering(offeringToUpdate.getId(), Service.SourceNat));
                    if (!canOffBeRequired) {
                        throw new InvalidParameterValueException("Availability can be " +
                    NetworkOffering.Availability.Required + " only for networkOfferings of type " + GuestType.Isolated + " and with "
                                + Service.SourceNat.getName() + " enabled");
                    }

                    // only one network offering in the system can be Required
                    List<NetworkOfferingVO> offerings = _networkOfferingDao.listByAvailability(Availability.Required, false);
                    if (!offerings.isEmpty() && offerings.get(0).getId() != offeringToUpdate.getId()) {
                        throw new InvalidParameterValueException("System already has network offering id=" +
                    offerings.get(0).getId() + " with availability " + Availability.Required);
                    }
                }
                offering.setAvailability(availability);
            }
        }

        if (_networkOfferingDao.update(id, offering)) {
            return _networkOfferingDao.findById(id);
        } else {
            return null;
        }
    }

    @Override
    @ActionEvent(eventType = EventTypes.EVENT_ACCOUNT_MARK_DEFAULT_ZONE, eventDescription = "Marking account with the " +
    		"default zone", async=true)
    public AccountVO markDefaultZone(String accountName, long domainId, long defaultZoneId) {
    	
    	// Check if the account exists
    	Account account = _accountDao.findEnabledAccount(accountName, domainId);
    	if (account == null) {
            s_logger.error("Unable to find account by name: " + accountName + " in domain " + domainId);
            throw new InvalidParameterValueException("Account by name: " + accountName + " doesn't exist in domain " + domainId);
        }

        // Don't allow modification of system account
        if (account.getId() == Account.ACCOUNT_ID_SYSTEM) {
            throw new InvalidParameterValueException("Can not modify system account");
    	}

    	AccountVO acctForUpdate = _accountDao.findById(account.getId());
    	
    	acctForUpdate.setDefaultZoneId(defaultZoneId);
    	
    	if (_accountDao.update(account.getId(), acctForUpdate)) {
    		CallContext.current().setEventDetails("Default zone id= " + defaultZoneId);
    		return _accountDao.findById(account.getId());
    	} else {
    		return null;
    	}
    }
    
    // Note: This method will be used for entity name validations in the coming
    // releases (place holder for now)
    @SuppressWarnings("unused")
    private void validateEntityName(String str) {
        String forbidden = "~!@#$%^&*()+=";
        char[] searchChars = forbidden.toCharArray();
        if (str == null || str.length() == 0 || searchChars == null || searchChars.length == 0) {
            return;
        }
        for (int i = 0; i < str.length(); i++) {
            char ch = str.charAt(i);
            for (int j = 0; j < searchChars.length; j++) {
                if (searchChars[j] == ch) {
                    throw new InvalidParameterValueException("Name cannot contain any of the following special characters:" + forbidden);
                }
            }
        }
    }

    @Override
    public DataCenterVO getZone(long id) {
        return _zoneDao.findById(id);
    }

    @Override
    public NetworkOffering getNetworkOffering(long id) {
        return _networkOfferingDao.findById(id);
    }

    @Override
    public Integer getNetworkOfferingNetworkRate(long networkOfferingId, Long dataCenterId) {

        // validate network offering information
        NetworkOffering no = getNetworkOffering(networkOfferingId);
        if (no == null) {
            throw new InvalidParameterValueException("Unable to find network offering by id=" + networkOfferingId);
        }

        Integer networkRate;
        if (no.getRateMbps() != null) {
            networkRate = no.getRateMbps();
        } else {
            networkRate = Integer.parseInt(_configServer.getConfigValue(Config.NetworkThrottlingRate.key(), Config.ConfigurationParameterScope.zone.toString(), dataCenterId));
        }

        // networkRate is unsigned int in netowrkOfferings table, and can't be
        // set to -1
        // so 0 means unlimited; we convert it to -1, so we are consistent with
        // all our other resources where -1 means unlimited
        if (networkRate == 0) {
            networkRate = -1;
        }

        return networkRate;
    }

    @Override
    public Account getVlanAccount(long vlanId) {
        Vlan vlan = _vlanDao.findById(vlanId);
        Long accountId = null;

        // if vlan is Virtual Account specific, get vlan information from the
        // accountVlanMap; otherwise get account information
        // from the network
        if (vlan.getVlanType() == VlanType.VirtualNetwork) {
            List<AccountVlanMapVO> maps = _accountVlanMapDao.listAccountVlanMapsByVlan(vlanId);
            if (maps != null && !maps.isEmpty()) {
                return _accountMgr.getAccount(maps.get(0).getAccountId());
            }
        }

        Long networkId = vlan.getNetworkId();
        if (networkId != null) {
            Network network = _networkModel.getNetwork(networkId);
            if (network != null) {
                accountId = network.getAccountId();
            }
        }

        return _accountMgr.getAccount(accountId);
    }

    @Override
    public List<? extends NetworkOffering> listNetworkOfferings(TrafficType trafficType, boolean systemOnly) {
        Filter searchFilter = new Filter(NetworkOfferingVO.class, "created", false, null, null);
        SearchCriteria<NetworkOfferingVO> sc = _networkOfferingDao.createSearchCriteria();
        if (trafficType != null) {
            sc.addAnd("trafficType", SearchCriteria.Op.EQ, trafficType);
        }
        sc.addAnd("systemOnly", SearchCriteria.Op.EQ, systemOnly);

        return _networkOfferingDao.search(sc, searchFilter);
    }

    @Override
    @DB
    public boolean releaseAccountSpecificVirtualRanges(long accountId) {
        List<AccountVlanMapVO> maps = _accountVlanMapDao.listAccountVlanMapsByAccount(accountId);
        boolean result = true;
        if (maps != null && !maps.isEmpty()) {
            Transaction txn = Transaction.currentTxn();
            txn.start();
            for (AccountVlanMapVO map : maps) {
                if (!releasePublicIpRange(map.getVlanDbId(), _accountMgr.getSystemUser().getId(),
                        _accountMgr.getAccount(Account.ACCOUNT_ID_SYSTEM))) {
                    result = false;
                }
            }
            if (result) {
                txn.commit();
            } else {
                s_logger.error("Failed to release account specific virtual ip ranges for account id=" + accountId);
            }
        } else {
            s_logger.trace("Account id=" + accountId + " has no account specific virtual ip ranges, nothing to release");
        }
        return result;
    }

    @Override
    public HostPodVO getPod(long id) {
        return _podDao.findById(id);
    }

    @Override
    public ClusterVO getCluster(long id) {
        return _clusterDao.findById(id);
    }
    
    @Override
    public AllocationState findClusterAllocationState(ClusterVO cluster){
    	
    	if(cluster.getAllocationState() == AllocationState.Disabled){
    		return AllocationState.Disabled;
    	}else if(ApiDBUtils.findPodById(cluster.getPodId()).getAllocationState() == AllocationState.Disabled){
    		return AllocationState.Disabled;
    	}else {
    		DataCenterVO zone = ApiDBUtils.findZoneById(cluster.getDataCenterId());
    		return zone.getAllocationState();
    	}
    }

    @Override
    public AllocationState findPodAllocationState(HostPodVO pod){
    	
    	if(pod.getAllocationState() == AllocationState.Disabled){
    		return AllocationState.Disabled;
    	}else {
    		DataCenterVO zone = ApiDBUtils.findZoneById(pod.getDataCenterId());
    		return zone.getAllocationState();
    	}
    }
    
    private boolean allowIpRangeOverlap(VlanVO vlan, boolean forVirtualNetwork, long networkId) {
        // FIXME - delete restriction for virtual network in the future
        if (vlan.getVlanType() == VlanType.DirectAttached && !forVirtualNetwork) {
            return true;
        } else {
            return false;
        }
    }

    @Override
    public ServiceOffering getServiceOffering(long serviceOfferingId) {
        ServiceOfferingVO offering = _serviceOfferingDao.findById(serviceOfferingId);
        if (offering != null && offering.getRemoved() == null) {
            return offering;
        }

        return null;
    }

    @Override
    public Long getDefaultPageSize() {
        return _defaultPageSize;
    }

    @Override
    public Integer getServiceOfferingNetworkRate(long serviceOfferingId, Long dataCenterId) {

        // validate network offering information
        ServiceOffering offering = _serviceOfferingDao.findById(serviceOfferingId);
        if (offering == null) {
            throw new InvalidParameterValueException("Unable to find service offering by id=" + serviceOfferingId);
        }

        Integer networkRate;
        if (offering.getRateMbps() != null) {
            networkRate = offering.getRateMbps();
        } else {
            // for domain router service offering, get network rate from
            if (offering.getSystemVmType() != null && offering.getSystemVmType().equalsIgnoreCase(VirtualMachine.Type.DomainRouter.toString())) {
                networkRate = Integer.parseInt(_configServer.getConfigValue(Config.NetworkThrottlingRate.key(), Config.ConfigurationParameterScope.zone.toString(), dataCenterId));
            } else {
                networkRate = Integer.parseInt(_configDao.getValue(Config.VmNetworkThrottlingRate.key()));
            }
        }

        // networkRate is unsigned int in serviceOffering table, and can't be
        // set to -1
        // so 0 means unlimited; we convert it to -1, so we are consistent with
        // all our other resources where -1 means unlimited
        if (networkRate == 0) {
            networkRate = -1;
        }

        return networkRate;
    }

    @Override
    public DiskOffering getDiskOffering(long diskOfferingId) {
        DiskOfferingVO offering = _diskOfferingDao.findById(diskOfferingId);
        if (offering != null && offering.getRemoved() == null) {
            return offering;
        }

        return null;
    }

    @Override
    public <T> ConfigValue<T> get(ConfigKey<T> config) {
        return new ConfigValue<T>(_entityMgr, config);
    }
    
    @Override
    @DB
    @ActionEvent(eventType = EventTypes.EVENT_PORTABLE_IP_RANGE_CREATE, eventDescription = "creating portable ip range", async = false)
    public PortableIpRange createPortableIpRange(CreatePortableIpRangeCmd cmd) throws ConcurrentOperationException {
        Integer regionId = cmd.getRegionId();
        String startIP = cmd.getStartIp();
        String endIP = cmd.getEndIp();
        String gateway = cmd.getGateway();
        String netmask = cmd.getNetmask();
        String vlanId = cmd.getVlan();

        Region region = _regionDao.findById(regionId);
        if (region == null) {
            throw new InvalidParameterValueException("Invalid region ID: " + regionId);
        }

        if (!NetUtils.isValidIp(startIP) || !NetUtils.isValidIp(endIP) || !NetUtils.validIpRange(startIP, endIP)) {
            throw new InvalidParameterValueException("Invalid portable ip  range: " + startIP + "-" + endIP);
        }

        if (!NetUtils.sameSubnet(startIP, gateway, netmask)) {
            throw new InvalidParameterValueException("Please ensure that your start IP is in the same subnet as " +
                    "your portable IP range's gateway and as per the IP range's netmask.");
        }

        if (!NetUtils.sameSubnet(endIP, gateway, netmask)) {
            throw new InvalidParameterValueException("Please ensure that your end IP is in the same subnet as " +
                    "your portable IP range's gateway and as per the IP range's netmask.");
        }

        if (checkOverlapPortableIpRange(regionId, startIP, endIP)) {
            throw new InvalidParameterValueException("Ip  range: " + startIP + "-" + endIP + " overlaps with a portable" +
                    " IP range already configured in the region " + regionId);
        }

        if (vlanId == null) {
            vlanId = Vlan.UNTAGGED;
        } else {
            if (!NetUtils.isValidVlan(vlanId)) {
                throw new InvalidParameterValueException("Invalid vlan id " + vlanId);
            }
        }
        GlobalLock portableIpLock = GlobalLock.getInternLock("PortablePublicIpRange");
        portableIpLock.lock(5);
        Transaction txn = Transaction.currentTxn();
        txn.start();

        PortableIpRangeVO portableIpRange = new PortableIpRangeVO(regionId, vlanId, gateway, netmask, startIP, endIP);
        portableIpRange = _portableIpRangeDao.persist(portableIpRange);

        long startIpLong =  NetUtils.ip2Long(startIP);
        long endIpLong = NetUtils.ip2Long(endIP);
        while(startIpLong <= endIpLong) {
            PortableIpVO portableIP = new PortableIpVO(regionId, portableIpRange.getId(), vlanId,
                    gateway, netmask,NetUtils.long2Ip(startIpLong));
            _portableIpDao.persist(portableIP);
            startIpLong++;
        }

        txn.commit();
        portableIpLock.unlock();
        return portableIpRange;
    }

    @Override
    @DB
    @ActionEvent(eventType = EventTypes.EVENT_PORTABLE_IP_RANGE_DELETE, eventDescription = "deleting portable ip range", async = false)
    public boolean deletePortableIpRange(DeletePortableIpRangeCmd cmd) {
        long rangeId = cmd.getId();
        PortableIpRangeVO portableIpRange = _portableIpRangeDao.findById(rangeId);
        if (portableIpRange == null) {
            throw new InvalidParameterValueException("Please specify a valid portable IP range id.");
        }

        List<PortableIpVO> fullIpRange = _portableIpDao.listByRangeId(portableIpRange.getId());
        List<PortableIpVO> freeIpRange = _portableIpDao.listByRangeIdAndState(portableIpRange.getId(), PortableIp.State.Free);

        if (fullIpRange != null && freeIpRange != null) {
            if (fullIpRange.size() == freeIpRange.size()) {
                _portableIpRangeDao.expunge(portableIpRange.getId());
                return true;
            } else {
                throw new InvalidParameterValueException("Can't delete portable IP range as there are IP's assigned.");
            }
        }

        return false;
    }

    @Override
    public List<? extends PortableIpRange> listPortableIpRanges(ListPortableIpRangesCmd cmd) {
        Integer regionId = cmd.getRegionIdId();
        Long rangeId = cmd.getPortableIpRangeId();

        List <PortableIpRangeVO> ranges = new ArrayList<PortableIpRangeVO>();
        if (regionId != null) {
            Region region = _regionDao.findById(regionId);
            if (region == null) {
                throw new InvalidParameterValueException("Invalid region ID: " + regionId);
            }
            return  _portableIpRangeDao.listByRegionId(regionId);
        }

        if (rangeId != null) {
            PortableIpRangeVO range =  _portableIpRangeDao.findById(rangeId);
            if (range == null) {
                throw new InvalidParameterValueException("Invalid portable IP range ID: " + regionId);
            }
            ranges.add(range);
            return ranges;
        }

        return _portableIpRangeDao.listAll();
    }

    @Override
    public List<? extends PortableIp> listPortableIps(long id) {

        PortableIpRangeVO portableIpRange = _portableIpRangeDao.findById(id);
        if (portableIpRange == null) {
            throw new InvalidParameterValueException("Please specify a valid portable IP range id.");
        }

        return _portableIpDao.listByRangeId(portableIpRange.getId());
    }

    private boolean checkOverlapPortableIpRange(int regionId, String newStartIpStr, String newEndIpStr) {
        long newStartIp = NetUtils.ip2Long(newStartIpStr);
        long newEndIp = NetUtils.ip2Long(newEndIpStr);

        List<PortableIpRangeVO> existingPortableIPRanges = _portableIpRangeDao.listByRegionId(regionId);
        for (PortableIpRangeVO portableIpRange : existingPortableIPRanges) {
            String ipRangeStr = portableIpRange.getIpRange();
            String[] range = ipRangeStr.split("-");
            long startip = NetUtils.ip2Long(range[0]);
            long endIp = NetUtils.ip2Long(range[1]);

            if ((newStartIp >= startip && newStartIp <= endIp) || (newEndIp >= startip && newEndIp <= endIp)) {
                return true;
            }

            if ((startip >= newStartIp && startip <= newEndIp) || (endIp >= newStartIp && endIp <= newEndIp)) {
                return true;
            }
        }
        return false;
    }
}<|MERGE_RESOLUTION|>--- conflicted
+++ resolved
@@ -2537,10 +2537,6 @@
         }
         Transaction txn = Transaction.currentTxn();
         txn.start();
-<<<<<<< HEAD
-
-        Vlan vlan = createVlanAndPublicIpRange(zoneId, networkId, physicalNetworkId, forVirtualNetwork, podId, startIP,
-=======
         if (sameSubnet == null || sameSubnet.first() == false) {
             s_logger.info("adding a new subnet to the network "+network.getId());
         }
@@ -2550,8 +2546,7 @@
             newVlanGateway = sameSubnet.second().first();
             newVlanNetmask = sameSubnet.second().second();
         }
-        Vlan vlan = createVlanAndPublicIpRange(zoneId, networkId, physicalNetworkId, forVirtualNetwork, podId, startIP, 
->>>>>>> fb31a39e
+        Vlan vlan = createVlanAndPublicIpRange(zoneId, networkId, physicalNetworkId, forVirtualNetwork, podId, startIP,
                 endIP, newVlanGateway, newVlanNetmask, vlanId, vlanOwner, startIPv6, endIPv6, ip6Gateway, ip6Cidr);
         //create an entry in the nic_secondary table. This will be the new gateway that will be configured on the corresponding routervm.
 
@@ -2609,7 +2604,7 @@
                         //this implies the user is trying to add a new subnet which is not a superset or subset of this subnet.
                         //checking with the other subnets.
                         continue;
-                    }
+                        }
                     else if (val == 2) {
                         //this means he is trying to add to the same subnet.
                         throw new InvalidParameterValueException("The subnet you are trying to add is a subset of the existing subnet having gateway"+vlan.getVlanGateway()+" and netmask  "+vlan.getVlanNetmask());
@@ -2630,7 +2625,7 @@
                     _networkModel.checkIp6Parameters(startIPv6, endIPv6, ip6Gateway, ip6Cidr);
                 }
             }
-        }
+                }
         if (newVlanGateway==null && newVlanNetmask ==null && sameSubnet == false) {
             throw new InvalidParameterValueException("The ip range dose not belong to any of the existing subnets, Provide the netmask and gateway if you want to add new subnet");
         }
@@ -2641,7 +2636,7 @@
         }
         else {
              vlanDetails = new Pair<String, String>(newVlanGateway, newVlanNetmask);
-        }
+            }
         //check if the gatewayip is the part of the ip range being added.
         if (NetUtils.ipRangesOverlap(startIP, endIP, vlanDetails.first(), vlanDetails.first())) {
             throw new InvalidParameterValueException("The gateway ip should not be the part of the ip range being added.");
@@ -3991,7 +3986,7 @@
                 }
             }
         }
-        
+
         if (serviceProviderMap != null && serviceProviderMap.containsKey(Service.Lb) && !internalLb && !publicLb) {
             //if not specified, default public lb to true
             publicLb = true;
