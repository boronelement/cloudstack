--- conflicted
+++ resolved
@@ -39,11 +39,7 @@
 import javax.naming.directory.DirContext;
 import javax.naming.directory.InitialDirContext;
 
-<<<<<<< HEAD
 import com.cloud.event.UsageEventUtils;
-import com.cloud.utils.db.*;
-=======
->>>>>>> c30d9be3
 import org.apache.cloudstack.acl.SecurityChecker;
 import org.apache.cloudstack.api.ApiConstants.LDAPParams;
 import org.apache.cloudstack.api.command.admin.config.UpdateCfgCmd;
@@ -71,11 +67,8 @@
 import org.apache.cloudstack.api.command.admin.zone.DeleteZoneCmd;
 import org.apache.cloudstack.api.command.admin.zone.UpdateZoneCmd;
 import org.apache.cloudstack.api.command.user.network.ListNetworkOfferingsCmd;
-<<<<<<< HEAD
 import org.apache.cloudstack.engine.subsystem.api.storage.DataStore;
 import org.apache.cloudstack.engine.subsystem.api.storage.DataStoreManager;
-import org.apache.cloudstack.region.*;
-=======
 import org.apache.cloudstack.region.PortableIp;
 import org.apache.cloudstack.region.PortableIpDao;
 import org.apache.cloudstack.region.PortableIpRange;
@@ -83,7 +76,6 @@
 import org.apache.cloudstack.region.PortableIpRangeVO;
 import org.apache.cloudstack.region.PortableIpVO;
 import org.apache.cloudstack.region.Region;
->>>>>>> c30d9be3
 import org.apache.cloudstack.region.dao.RegionDao;
 import org.apache.cloudstack.storage.datastore.db.PrimaryDataStoreDao;
 import org.apache.cloudstack.storage.datastore.db.StoragePoolDetailVO;
@@ -216,10 +208,7 @@
 import com.cloud.vm.dao.NicIpAliasDao;
 import com.cloud.vm.dao.NicIpAliasVO;
 import com.cloud.vm.dao.NicSecondaryIpDao;
-<<<<<<< HEAD
-=======
-
->>>>>>> c30d9be3
+
 import edu.emory.mathcs.backport.java.util.Arrays;
 
 @Component
@@ -1764,8 +1753,8 @@
                 // check if zone has necessary trafficTypes before enabling
                 try {
                     PhysicalNetwork mgmtPhyNetwork;
-                    // zone should have a physical network with management traffiType
-                    mgmtPhyNetwork = _networkModel.getDefaultPhysicalNetworkByZoneAndTrafficType(zoneId, TrafficType.Management);
+                        // zone should have a physical network with management traffiType
+                        mgmtPhyNetwork = _networkModel.getDefaultPhysicalNetworkByZoneAndTrafficType(zoneId, TrafficType.Management);
                     if (NetworkType.Advanced == zone.getNetworkType() && ! zone.isSecurityGroupEnabled() ) {
                         // advanced zone without SG should have a physical network with public Thpe
                         _networkModel.getDefaultPhysicalNetworkByZoneAndTrafficType(zoneId, TrafficType.Public);
@@ -3053,10 +3042,10 @@
                 // when there is no dhcp support in the network.
                 if (!deletePublicIPRange(vlanDbId)) {
                     return false;
-                }
+            }
                 _vlanDao.expunge(vlanDbId);
                 return  true;
-            }
+        }
         }
         return false;
     }
@@ -3331,7 +3320,7 @@
             throw new InvalidParameterValueException("Please ensure that your end IP is in the same subnet as your IP range's gateway, as per the IP range's netmask.");
         }
     }
-    
+
 
     private String getCidrAddress(String cidr) {
         String[] cidrPair = cidr.split("\\/");
