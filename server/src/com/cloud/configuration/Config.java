--- conflicted
+++ resolved
@@ -16,15 +16,12 @@
 // under the License.
 package com.cloud.configuration;
 
-<<<<<<< HEAD
-=======
 import java.util.ArrayList;
 import java.util.HashMap;
 import java.util.List;
 
 import org.apache.cloudstack.engine.subsystem.api.storage.StoragePoolAllocator;
 
->>>>>>> 603b5ad9
 import com.cloud.agent.AgentManager;
 import com.cloud.consoleproxy.ConsoleProxyManager;
 import com.cloud.ha.HighAvailabilityManager;
@@ -372,26 +369,20 @@
     DetailBatchQuerySize("Advanced", ManagementServer.class, Integer.class, "detail.batch.query.size", "2000", "Default entity detail batch query size for listing", null),
 	ConcurrentSnapshotsThresholdPerHost("Advanced", ManagementServer.class, Long.class, "concurrent.snapshots.threshold.perhost",
 	                null, "Limits number of snapshots that can be handled by the host concurrently; default is NULL - unlimited", null),
-<<<<<<< HEAD
-	
-=======
 	NetworkIPv6SearchRetryMax("Network", ManagementServer.class, Integer.class, "network.ipv6.search.retry.max", "10000", "The maximum number of retrying times to search for an available IPv6 address in the table", null),
 
->>>>>>> 603b5ad9
 	ExternalBaremetalSystemUrl("Advanced", ManagementServer.class, String.class, "external.baremetal.system.url", null, "url of external baremetal system that CloudStack will talk to", null),
 	ExternalBaremetalResourceClassName("Advanced", ManagementServer.class, String.class, "external,baremetal.resource.classname", null, "class name for handling external baremetal resource", null),
 	EnableBaremetalSecurityGroupAgentEcho("Advanced", ManagementServer.class, Boolean.class, "enable.baremetal.securitygroup.agent.echo", "false", "After starting provision process, periodcially echo security agent installed in the template. Treat provisioning as success only if echo successfully", null),
 	IntervalToEchoBaremetalSecurityGroupAgent("Advanced", ManagementServer.class, Integer.class, "interval.baremetal.securitygroup.agent.echo", "10", "Interval to echo baremetal security group agent, in seconds", null),
 	TimeoutToEchoBaremetalSecurityGroupAgent("Advanced", ManagementServer.class, Integer.class, "timeout.baremetal.securitygroup.agent.echo", "3600", "Timeout to echo baremetal security group agent, in seconds, the provisioning process will be treated as a failure", null),
 
-<<<<<<< HEAD
     CloudDnsName("Advanced", ManagementServer.class, String.class, "cloud.dns.name", "default", " DNS name of the cloud", null);
-=======
+
     ApiLimitEnabled("Advanced", ManagementServer.class, Boolean.class, "api.throttling.enabled", "true", "Enable/disable Api rate limit", null),
 	ApiLimitInterval("Advanced", ManagementServer.class, Integer.class, "api.throttling.interval", "1", "Time interval (in seconds) to reset API count", null),
     ApiLimitMax("Advanced", ManagementServer.class, Integer.class, "api.throttling.max", "25", "Max allowed number of APIs within fixed interval", null),
     ApiLimitCacheSize("Advanced", ManagementServer.class, Integer.class, "api.throttling.cachesize", "50000", "Account based API count cache size", null),
->>>>>>> 603b5ad9
 
 	
 	// VMSnapshots
