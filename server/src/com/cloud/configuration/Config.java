// Licensed to the Apache Software Foundation (ASF) under one
// or more contributor license agreements.  See the NOTICE file
// distributed with this work for additional information
// regarding copyright ownership.  The ASF licenses this file
// to you under the Apache License, Version 2.0 (the
// "License"); you may not use this file except in compliance
// with the License.  You may obtain a copy of the License at
//
//   http://www.apache.org/licenses/LICENSE-2.0
//
// Unless required by applicable law or agreed to in writing,
// software distributed under the License is distributed on an
// "AS IS" BASIS, WITHOUT WARRANTIES OR CONDITIONS OF ANY
// KIND, either express or implied.  See the License for the
// specific language governing permissions and limitations
// under the License.
package com.cloud.configuration;

import java.util.ArrayList;
import java.util.HashMap;
import java.util.List;
import java.util.StringTokenizer;

import org.apache.cloudstack.engine.subsystem.api.storage.StoragePoolAllocator;

import com.cloud.agent.AgentManager;
import com.cloud.consoleproxy.ConsoleProxyManager;
import com.cloud.ha.HighAvailabilityManager;
import com.cloud.hypervisor.Hypervisor.HypervisorType;
import com.cloud.network.NetworkManager;
import com.cloud.network.router.VpcVirtualNetworkApplianceManager;
import com.cloud.network.vpc.VpcManager;
import com.cloud.server.ManagementServer;
import com.cloud.storage.StorageManager;
import com.cloud.storage.secondary.SecondaryStorageVmManager;
import com.cloud.storage.snapshot.SnapshotManager;
import com.cloud.template.TemplateManager;
import com.cloud.vm.UserVmManager;
import com.cloud.vm.snapshot.VMSnapshotManager;

public enum Config {

	// Alert

	AlertEmailAddresses("Alert", ManagementServer.class, String.class, "alert.email.addresses", null, "Comma separated list of email addresses used for sending alerts.", null),
	AlertEmailSender("Alert", ManagementServer.class, String.class, "alert.email.sender", null, "Sender of alert email (will be in the From header of the email).", null),
	AlertSMTPHost("Alert", ManagementServer.class, String.class, "alert.smtp.host", null, "SMTP hostname used for sending out email alerts.", null),
	AlertSMTPPassword("Secure", ManagementServer.class, String.class, "alert.smtp.password", null, "Password for SMTP authentication (applies only if alert.smtp.useAuth is true).", null),
	AlertSMTPPort("Alert", ManagementServer.class, Integer.class, "alert.smtp.port", "465", "Port the SMTP server is listening on.", null),
	AlertSMTPUseAuth("Alert", ManagementServer.class, String.class, "alert.smtp.useAuth", null, "If true, use SMTP authentication when sending emails.", null),
	AlertSMTPUsername("Alert", ManagementServer.class, String.class, "alert.smtp.username", null, "Username for SMTP authentication (applies only if alert.smtp.useAuth is true).", null),
	AlertWait("Alert", AgentManager.class, Integer.class, "alert.wait", null, "Seconds to wait before alerting on a disconnected agent", null),
	CapacityCheckPeriod("Alert", ManagementServer.class, Integer.class, "capacity.check.period", "300000", "The interval in milliseconds between capacity checks", null),
	StorageAllocatedCapacityThreshold("Alert", ManagementServer.class, Float.class, "cluster.storage.allocated.capacity.notificationthreshold", "0.75", "Percentage (as a value between 0 and 1) of allocated storage utilization above which alerts will be sent about low storage available.", null, ConfigurationParameterScope.cluster.toString()),
	StorageCapacityThreshold("Alert", ManagementServer.class, Float.class, "cluster.storage.capacity.notificationthreshold", "0.75", "Percentage (as a value between 0 and 1) of storage utilization above which alerts will be sent about low storage available.", null, ConfigurationParameterScope.cluster.toString()),
	CPUCapacityThreshold("Alert", ManagementServer.class, Float.class, "cluster.cpu.allocated.capacity.notificationthreshold", "0.75", "Percentage (as a value between 0 and 1) of cpu utilization above which alerts will be sent about low cpu available.", null, ConfigurationParameterScope.cluster.toString()),
	MemoryCapacityThreshold("Alert", ManagementServer.class, Float.class, "cluster.memory.allocated.capacity.notificationthreshold", "0.75", "Percentage (as a value between 0 and 1) of memory utilization above which alerts will be sent about low memory available.", null, ConfigurationParameterScope.cluster.toString()),
	PublicIpCapacityThreshold("Alert", ManagementServer.class, Float.class, "zone.virtualnetwork.publicip.capacity.notificationthreshold", "0.75", "Percentage (as a value between 0 and 1) of public IP address space utilization above which alerts will be sent.", null),
	PrivateIpCapacityThreshold("Alert", ManagementServer.class, Float.class, "pod.privateip.capacity.notificationthreshold", "0.75", "Percentage (as a value between 0 and 1) of private IP address space utilization above which alerts will be sent.", null),
	SecondaryStorageCapacityThreshold("Alert", ManagementServer.class, Float.class, "zone.secstorage.capacity.notificationthreshold", "0.75", "Percentage (as a value between 0 and 1) of secondary storage utilization above which alerts will be sent about low storage available.", null),
	VlanCapacityThreshold("Alert", ManagementServer.class, Float.class, "zone.vlan.capacity.notificationthreshold", "0.75", "Percentage (as a value between 0 and 1) of Zone Vlan utilization above which alerts will be sent about low number of Zone Vlans.", null),
	DirectNetworkPublicIpCapacityThreshold("Alert", ManagementServer.class, Float.class, "zone.directnetwork.publicip.capacity.notificationthreshold", "0.75", "Percentage (as a value between 0 and 1) of Direct Network Public Ip Utilization above which alerts will be sent about low number of direct network public ips.", null),
	LocalStorageCapacityThreshold("Alert", ManagementServer.class, Float.class, "cluster.localStorage.capacity.notificationthreshold", "0.75", "Percentage (as a value between 0 and 1) of local storage utilization above which alerts will be sent about low local storage available.", null),
	StorageAllocatedCapacityDisableThreshold("Alert", ManagementServer.class, Float.class, "pool.storage.allocated.capacity.disablethreshold", "0.85", "Percentage (as a value between 0 and 1) of allocated storage utilization above which allocators will disable using the pool for low allocated storage available.", null, ConfigurationParameterScope.zone.toString()),
	StorageCapacityDisableThreshold("Alert", ManagementServer.class, Float.class, "pool.storage.capacity.disablethreshold", "0.85", "Percentage (as a value between 0 and 1) of storage utilization above which allocators will disable using the pool for low storage available.", null, ConfigurationParameterScope.zone.toString()),
	CPUCapacityDisableThreshold("Alert", ManagementServer.class, Float.class, "cluster.cpu.allocated.capacity.disablethreshold", "0.85", "Percentage (as a value between 0 and 1) of cpu utilization above which allocators will disable using the cluster for low cpu available. Keep the corresponding notification threshold lower than this to be notified beforehand.", null, ConfigurationParameterScope.cluster.toString()),
	MemoryCapacityDisableThreshold("Alert", ManagementServer.class, Float.class, "cluster.memory.allocated.capacity.disablethreshold", "0.85", "Percentage (as a value between 0 and 1) of memory utilization above which allocators will disable using the cluster for low memory available. Keep the corresponding notification threshold lower than this to be notified beforehand.", null, ConfigurationParameterScope.cluster.toString()),


	// Storage

	StorageOverprovisioningFactor("Storage", StoragePoolAllocator.class, String.class, "storage.overprovisioning.factor", "2", "Used for storage overprovisioning calculation; available storage will be (actualStorageSize * storage.overprovisioning.factor)", null, ConfigurationParameterScope.zone.toString()),
	StorageStatsInterval("Storage", ManagementServer.class, String.class, "storage.stats.interval", "60000", "The interval (in milliseconds) when storage stats (per host) are retrieved from agents.", null),
	MaxVolumeSize("Storage", ManagementServer.class, Integer.class, "storage.max.volume.size", "2000", "The maximum size for a volume (in GB).", null),
    StorageCacheReplacementLRUTimeInterval("Storage", ManagementServer.class, Integer.class, "storage.cache.replacement.lru.interval", "30", "time interval for unsed data on cache storage (in days).", null),
    StorageCacheReplacementEnabled("Storage", ManagementServer.class, Boolean.class, "storage.cache.replacement.enabled", "true", "enable or disable cache storage replacement algorithm.", null),
    StorageCacheReplacementInterval("Storage", ManagementServer.class, Integer.class, "storage.cache.replacement.interval", "86400", "time interval between cache replacement threads (in seconds).", null),
    MaxUploadVolumeSize("Storage",  ManagementServer.class, Integer.class, "storage.max.volume.upload.size", "500", "The maximum size for a uploaded volume(in GB).", null),
	TotalRetries("Storage", AgentManager.class, Integer.class, "total.retries", "4", "The number of times each command sent to a host should be retried in case of failure.", null),
	StoragePoolMaxWaitSeconds("Storage", ManagementServer.class, Integer.class, "storage.pool.max.waitseconds", "3600", "Timeout (in seconds) to synchronize storage pool operations.", null),
	StorageTemplateCleanupEnabled("Storage", ManagementServer.class, Boolean.class, "storage.template.cleanup.enabled", "true", "Enable/disable template cleanup activity, only take effect when overall storage cleanup is enabled", null),
	PrimaryStorageDownloadWait("Storage", TemplateManager.class, Integer.class, "primary.storage.download.wait", "10800", "In second, timeout for download template to primary storage", null),
	CreateVolumeFromSnapshotWait("Storage", StorageManager.class, Integer.class, "create.volume.from.snapshot.wait", "10800", "In second, timeout for creating volume from snapshot", null),
	CopyVolumeWait("Storage", StorageManager.class, Integer.class, "copy.volume.wait", "10800", "In second, timeout for copy volume command", null),
	CreatePrivateTemplateFromVolumeWait("Storage", UserVmManager.class, Integer.class, "create.private.template.from.volume.wait", "10800", "In second, timeout for CreatePrivateTemplateFromVolumeCommand", null),
	CreatePrivateTemplateFromSnapshotWait("Storage", UserVmManager.class, Integer.class, "create.private.template.from.snapshot.wait", "10800", "In second, timeout for CreatePrivateTemplateFromSnapshotCommand", null),
	BackupSnapshotWait(
            "Storage", StorageManager.class, Integer.class, "backup.snapshot.wait", "21600", "In second, timeout for BackupSnapshotCommand", null),

	// Network
	NetworkLBHaproxyStatsVisbility("Network", ManagementServer.class, String.class, "network.loadbalancer.haproxy.stats.visibility", "global", "Load Balancer(haproxy) stats visibilty, the value can be one of the following six parameters : global,guest-network,link-local,disabled,all,default", null),
	NetworkLBHaproxyStatsUri("Network", ManagementServer.class, String.class, "network.loadbalancer.haproxy.stats.uri","/admin?stats","Load Balancer(haproxy) uri.",null),
	NetworkLBHaproxyStatsAuth("Secure", ManagementServer.class, String.class, "network.loadbalancer.haproxy.stats.auth","admin1:AdMiN123","Load Balancer(haproxy) authetication string in the format username:password",null),
	NetworkLBHaproxyStatsPort("Network", ManagementServer.class, String.class, "network.loadbalancer.haproxy.stats.port","8081","Load Balancer(haproxy) stats port number.",null),
	NetworkRouterRpFilter("Network", ManagementServer.class, Integer.class, "network.disable.rpfilter", "true", "disable rp_filter on Domain Router VM public interfaces.", null),

	GuestVlanBits("Network", ManagementServer.class, Integer.class, "guest.vlan.bits", "12", "The number of bits to reserve for the VLAN identifier in the guest subnet.", null),
	//MulticastThrottlingRate("Network", ManagementServer.class, Integer.class, "multicast.throttling.rate", "10", "Default multicast rate in megabits per second allowed.", null),
	NetworkThrottlingRate("Network", ManagementServer.class, Integer.class, "network.throttling.rate", "200", "Default data transfer rate in megabits per second allowed in network.", null, ConfigurationParameterScope.zone.toString()),
	GuestDomainSuffix("Network", AgentManager.class, String.class, "guest.domain.suffix", "cloud.internal", "Default domain name for vms inside virtualized networks fronted by router", null, ConfigurationParameterScope.zone.toString()),
	DirectNetworkNoDefaultRoute("Network", ManagementServer.class, Boolean.class, "direct.network.no.default.route", "false", "Direct Network Dhcp Server should not send a default route", "true/false"),
	OvsTunnelNetwork("Network", ManagementServer.class, Boolean.class, "sdn.ovs.controller", "false", "Enable/Disable Open vSwitch SDN controller for L2-in-L3 overlay networks", null),
	OvsTunnelNetworkDefaultLabel("Network", ManagementServer.class, String.class, "sdn.ovs.controller.default.label", "cloud-public", "Default network label to be used when fetching interface for GRE endpoints", null),
	VmNetworkThrottlingRate("Network", ManagementServer.class, Integer.class, "vm.network.throttling.rate", "200", "Default data transfer rate in megabits per second allowed in User vm's default network.", null),
	NetworkLockTimeout("Network", ManagementServer.class, Integer.class, "network.lock.timeout", "600", "Lock wait timeout (seconds) while implementing network", null),

	SecurityGroupWorkCleanupInterval("Network", ManagementServer.class, Integer.class, "network.securitygroups.work.cleanup.interval", "120", "Time interval (seconds) in which finished work is cleaned up from the work table", null),
	SecurityGroupWorkerThreads("Network", ManagementServer.class, Integer.class, "network.securitygroups.workers.pool.size", "50", "Number of worker threads processing the security group update work queue", null),
	SecurityGroupWorkGlobalLockTimeout("Network", ManagementServer.class, Integer.class, "network.securitygroups.work.lock.timeout", "300", "Lock wait timeout (seconds) while updating the security group work queue", null),
	SecurityGroupWorkPerAgentMaxQueueSize("Network", ManagementServer.class, Integer.class, "network.securitygroups.work.per.agent.queue.size", "100", "The number of outstanding security group work items that can be queued to a host. If exceeded, work items will get dropped to conserve memory. Security Group Sync will take care of ensuring that the host gets updated eventually", null),

	SecurityGroupDefaultAdding("Network", ManagementServer.class, Boolean.class, "network.securitygroups.defaultadding", "true", "If true, the user VM would be added to the default security group by default", null),

	GuestOSNeedGatewayOnNonDefaultNetwork("Network", NetworkManager.class, String.class, "network.dhcp.nondefaultnetwork.setgateway.guestos", "Windows", "The guest OS's name start with this fields would result in DHCP server response gateway information even when the network it's on is not default network. Names are separated by comma.", null),

	//VPN
	RemoteAccessVpnPskLength("Network", AgentManager.class, Integer.class, "remote.access.vpn.psk.length", "24", "The length of the ipsec preshared key (minimum 8, maximum 256)", null),
	RemoteAccessVpnClientIpRange("Network", AgentManager.class, String.class, "remote.access.vpn.client.iprange", "10.1.2.1-10.1.2.8", "The range of ips to be allocated to remote access vpn clients. The first ip in the range is used by the VPN server", null, ConfigurationParameterScope.account.toString()),
	RemoteAccessVpnUserLimit("Network", AgentManager.class, String.class, "remote.access.vpn.user.limit", "8", "The maximum number of VPN users that can be created per account", null),
	Site2SiteVpnConnectionPerVpnGatewayLimit("Network", ManagementServer.class, Integer.class, "site2site.vpn.vpngateway.connection.limit", "4", "The maximum number of VPN connection per VPN gateway", null),
	Site2SiteVpnSubnetsPerCustomerGatewayLimit("Network", ManagementServer.class, Integer.class, "site2site.vpn.customergateway.subnets.limit", "10", "The maximum number of subnets per customer gateway", null),

	// Console Proxy
	ConsoleProxyCapacityStandby("Console Proxy", AgentManager.class, String.class, "consoleproxy.capacity.standby", "10", "The minimal number of console proxy viewer sessions that system is able to serve immediately(standby capacity)", null),
	ConsoleProxyCapacityScanInterval("Console Proxy", AgentManager.class, String.class, "consoleproxy.capacityscan.interval", "30000", "The time interval(in millisecond) to scan whether or not system needs more console proxy to ensure minimal standby capacity", null),
	ConsoleProxyCmdPort("Console Proxy", AgentManager.class, Integer.class, "consoleproxy.cmd.port", "8001", "Console proxy command port that is used to communicate with management server", null),
	ConsoleProxyRestart("Console Proxy", AgentManager.class, Boolean.class, "consoleproxy.restart", "true", "Console proxy restart flag, defaulted to true", null),
	ConsoleProxyUrlDomain("Console Proxy", AgentManager.class, String.class, "consoleproxy.url.domain", "realhostip.com", "Console proxy url domain", null),
	ConsoleProxyLoadscanInterval("Console Proxy", AgentManager.class, String.class, "consoleproxy.loadscan.interval", "10000", "The time interval(in milliseconds) to scan console proxy working-load info", null),
	ConsoleProxySessionMax("Console Proxy", AgentManager.class, Integer.class, "consoleproxy.session.max", String.valueOf(ConsoleProxyManager.DEFAULT_PROXY_CAPACITY), "The max number of viewer sessions console proxy is configured to serve for", null),
	ConsoleProxySessionTimeout("Console Proxy", AgentManager.class, Integer.class, "consoleproxy.session.timeout", "300000", "Timeout(in milliseconds) that console proxy tries to maintain a viewer session before it times out the session for no activity", null),
	ConsoleProxyDisableRpFilter("Console Proxy", AgentManager.class, Integer.class, "consoleproxy.disable.rpfilter", "true", "disable rp_filter on console proxy VM public interface", null),
    ConsoleProxyLaunchMax("Console Proxy", AgentManager.class, Integer.class, "consoleproxy.launch.max", "10", "maximum number of console proxy instances per zone can be launched", null),
    ConsoleProxyManagementState("Console Proxy", AgentManager.class, String.class, "consoleproxy.management.state", com.cloud.consoleproxy.ConsoleProxyManagementState.Auto.toString(),
		"console proxy service management state", null),
    ConsoleProxyManagementLastState("Console Proxy", AgentManager.class, String.class, "consoleproxy.management.state.last", com.cloud.consoleproxy.ConsoleProxyManagementState.Auto.toString(),
		"last console proxy service management state", null),

	// Snapshots
    SnapshotHourlyMax("Snapshots", SnapshotManager.class, Integer.class, "snapshot.max.hourly", "8", "Maximum hourly snapshots for a volume", null),
    SnapshotDailyMax("Snapshots", SnapshotManager.class, Integer.class, "snapshot.max.daily", "8", "Maximum daily snapshots for a volume", null),
    SnapshotWeeklyMax("Snapshots", SnapshotManager.class, Integer.class, "snapshot.max.weekly", "8", "Maximum weekly snapshots for a volume", null),
    SnapshotMonthlyMax("Snapshots", SnapshotManager.class, Integer.class, "snapshot.max.monthly", "8", "Maximum monthly snapshots for a volume", null),
    SnapshotPollInterval("Snapshots", SnapshotManager.class, Integer.class, "snapshot.poll.interval", "300", "The time interval in seconds when the management server polls for snapshots to be scheduled.", null),
    SnapshotDeltaMax("Snapshots", SnapshotManager.class, Integer.class, "snapshot.delta.max", "16", "max delta snapshots between two full snapshots.", null),
    BackupSnapshotAferTakingSnapshot("Snapshots", SnapshotManager.class, Boolean.class, "snapshot.backup.rightafter", "true", "backup snapshot right after snapshot is taken", null),

	// Advanced
    JobExpireMinutes("Advanced", ManagementServer.class, String.class, "job.expire.minutes", "1440", "Time (in minutes) for async-jobs to be kept in system", null),
    JobCancelThresholdMinutes("Advanced", ManagementServer.class, String.class, "job.cancel.threshold.minutes", "60", "Time (in minutes) for async-jobs to be forcely cancelled if it has been in process for long", null),
    SwiftEnable("Advanced", ManagementServer.class, Boolean.class, "swift.enable", "false", "enable swift ", null),
    S3Enable("Advanced", ManagementServer.class, Boolean.class, "s3.enable", "false", "enable s3 ", null),
    EventPurgeInterval("Advanced", ManagementServer.class, Integer.class, "event.purge.interval", "86400", "The interval (in seconds) to wait before running the event purge thread", null),
	AccountCleanupInterval("Advanced", ManagementServer.class, Integer.class, "account.cleanup.interval", "86400", "The interval (in seconds) between cleanup for removed accounts", null),
	AllowPublicUserTemplates("Advanced", ManagementServer.class, Integer.class, "allow.public.user.templates", "true", "If false, users will not be able to create public templates.", null, ConfigurationParameterScope.account.toString()),
	InstanceName("Advanced", AgentManager.class, String.class, "instance.name", "VM", "Name of the deployment instance.", "instanceName"),
	ExpungeDelay("Advanced", UserVmManager.class, Integer.class, "expunge.delay", "86400", "Determines how long (in seconds) to wait before actually expunging destroyed vm. The default value = the default value of expunge.interval", null),
	ExpungeInterval("Advanced", UserVmManager.class, Integer.class, "expunge.interval", "86400", "The interval (in seconds) to wait before running the expunge thread.", null),
	ExpungeWorkers("Advanced", UserVmManager.class, Integer.class, "expunge.workers",  "1", "Number of workers performing expunge ", null),
	ExtractURLCleanUpInterval("Advanced", ManagementServer.class, Integer.class, "extract.url.cleanup.interval",  "7200", "The interval (in seconds) to wait before cleaning up the extract URL's ", null),
	DisableExtraction("Advanced", ManagementServer.class, Boolean.class, "disable.extraction",  "false", "Flag for disabling extraction of template, isos and volumes", null),
	ExtractURLExpirationInterval("Advanced", ManagementServer.class, Integer.class, "extract.url.expiration.interval",  "14400", "The life of an extract URL after which it is deleted ", null),
	HostStatsInterval("Advanced", ManagementServer.class, Integer.class, "host.stats.interval", "60000", "The interval (in milliseconds) when host stats are retrieved from agents.", null),
	HostRetry("Advanced", AgentManager.class, Integer.class, "host.retry", "2", "Number of times to retry hosts for creating a volume", null),
	IntegrationAPIPort("Advanced", ManagementServer.class, Integer.class, "integration.api.port", null, "Defaul API port", null),
	InvestigateRetryInterval("Advanced", HighAvailabilityManager.class, Integer.class, "investigate.retry.interval", "60", "Time (in seconds) between VM pings when agent is disconnected", null),
	MigrateRetryInterval("Advanced", HighAvailabilityManager.class, Integer.class, "migrate.retry.interval", "120", "Time (in seconds) between migration retries", null),
	PingInterval("Advanced", AgentManager.class, Integer.class, "ping.interval", "60", "Ping interval in seconds", null),
	PingTimeout("Advanced", AgentManager.class, Float.class, "ping.timeout", "2.5", "Multiplier to ping.interval before announcing an agent has timed out", null),
	ClusterDeltaSyncInterval("Advanced", AgentManager.class, Integer.class, "sync.interval", "60", "Cluster Delta sync interval in seconds", null),
	Port("Advanced", AgentManager.class, Integer.class, "port", "8250", "Port to listen on for agent connection.", null),
	RouterCpuMHz("Advanced", NetworkManager.class, Integer.class, "router.cpu.mhz", String.valueOf(VpcVirtualNetworkApplianceManager.DEFAULT_ROUTER_CPU_MHZ), "Default CPU speed (MHz) for router VM.", null),
	RestartRetryInterval("Advanced", HighAvailabilityManager.class, Integer.class, "restart.retry.interval", "600", "Time (in seconds) between retries to restart a vm", null),
	RouterStatsInterval("Advanced", NetworkManager.class, Integer.class, "router.stats.interval", "300", "Interval (in seconds) to report router statistics.", null),
	ExternalNetworkStatsInterval("Advanced", NetworkManager.class, Integer.class, "external.network.stats.interval", "300", "Interval (in seconds) to report external network statistics.", null),
	RouterCheckInterval("Advanced", NetworkManager.class, Integer.class, "router.check.interval", "30", "Interval (in seconds) to report redundant router status.", null),
	RouterCheckPoolSize("Advanced", NetworkManager.class, Integer.class, "router.check.poolsize", "10", "Numbers of threads using to check redundant router status.", null),
	RouterTemplateId("Advanced", NetworkManager.class, Long.class, "router.template.id", "1", "Default ID for template.", null),
    RouterTemplateXen("Advanced", NetworkManager.class, String.class, "router.template.xen", "SystemVM Template (XenServer)", "Name of the default router template on Xenserver.", null, ConfigurationParameterScope.zone.toString()),
    RouterTemplateKVM("Advanced", NetworkManager.class, String.class, "router.template.kvm", "SystemVM Template (KVM)", "Name of the default router template on KVM.", null, ConfigurationParameterScope.zone.toString()),
    RouterTemplateVmware("Advanced", NetworkManager.class, String.class, "router.template.vmware", "SystemVM Template (vSphere)", "Name of the default router template on Vmware.", null, ConfigurationParameterScope.zone.toString()),
    RouterTemplateHyperv("Advanced", NetworkManager.class, String.class, "router.template.hyperv", "SystemVM Template (HyperV)", "Name of the default router template on Hyperv.", null, ConfigurationParameterScope.zone.toString()),
    RouterTemplateLXC("Advanced", NetworkManager.class, String.class, "router.template.lxc", "SystemVM Template (LXC)", "Name of the default router template on LXC.", null, ConfigurationParameterScope.zone.toString()),
    RouterExtraPublicNics("Advanced", NetworkManager.class, Integer.class, "router.extra.public.nics", "2", "specify extra public nics used for virtual router(up to 5)", "0-5"),
	StartRetry("Advanced", AgentManager.class, Integer.class, "start.retry", "10", "Number of times to retry create and start commands", null),
    EnableDynamicallyScaleVm("Advanced", ManagementServer.class, Boolean.class, "enable.dynamic.scale.vm", "false", "Enables/Diables dynamically scaling a vm", null, ConfigurationParameterScope.zone.toString()),
    ScaleRetry("Advanced", ManagementServer.class, Integer.class, "scale.retry", "2", "Number of times to retry scaling up the vm", null),
    StopRetryInterval("Advanced", HighAvailabilityManager.class, Integer.class, "stop.retry.interval", "600", "Time in seconds between retries to stop or destroy a vm" , null),
	StorageCleanupInterval("Advanced", StorageManager.class, Integer.class, "storage.cleanup.interval", "86400", "The interval (in seconds) to wait before running the storage cleanup thread.", null),
	StorageCleanupEnabled("Advanced", StorageManager.class, Boolean.class, "storage.cleanup.enabled", "true", "Enables/disables the storage cleanup thread.", null),
	UpdateWait("Advanced", AgentManager.class, Integer.class, "update.wait", "600", "Time to wait (in seconds) before alerting on a updating agent", null),
	Wait("Advanced", AgentManager.class, Integer.class, "wait", "1800", "Time in seconds to wait for control commands to return", null),
	XapiWait("Advanced", AgentManager.class, Integer.class, "xapiwait", "600", "Time (in seconds) to wait for XAPI to return", null),
	MigrateWait("Advanced", AgentManager.class, Integer.class, "migratewait", "3600", "Time (in seconds) to wait for VM migrate finish", null),
	Workers("Advanced", AgentManager.class, Integer.class, "workers", "5", "Number of worker threads.", null),
	HAWorkers("Advanced", AgentManager.class, Integer.class, "ha.workers", "5", "Number of ha worker threads.", null),
	MountParent("Advanced", ManagementServer.class, String.class, "mount.parent", "/var/cloudstack/mnt", "The mount point on the Management Server for Secondary Storage.", null),
//	UpgradeURL("Advanced", ManagementServer.class, String.class, "upgrade.url", "http://example.com:8080/client/agent/update.zip", "The upgrade URL is the URL of the management server that agents will connect to in order to automatically upgrade.", null),
	SystemVMUseLocalStorage("Advanced", ManagementServer.class, Boolean.class, "system.vm.use.local.storage", "false", "Indicates whether to use local storage pools or shared storage pools for system VMs.", null),
    SystemVMAutoReserveCapacity("Advanced", ManagementServer.class, Boolean.class, "system.vm.auto.reserve.capacity", "true", "Indicates whether or not to automatically reserver system VM standby capacity.", null),
	SystemVMDefaultHypervisor("Advanced", ManagementServer.class, String.class, "system.vm.default.hypervisor", null, "Hypervisor type used to create system vm", null),
    SystemVMRandomPassword("Advanced", ManagementServer.class, Boolean.class, "system.vm.random.password", "false", "Randomize system vm password the first time management server starts", null),
	CPUOverprovisioningFactor("Advanced", ManagementServer.class, String.class, "cpu.overprovisioning.factor", "1", "Used for CPU overprovisioning calculation; available CPU will be (actualCpuCapacity * cpu.overprovisioning.factor)", null, ConfigurationParameterScope.cluster.toString()),
	MemOverprovisioningFactor("Advanced", ManagementServer.class, String.class, "mem.overprovisioning.factor", "1", "Used for memory overprovisioning calculation", null, ConfigurationParameterScope.cluster.toString()),
	LinkLocalIpNums("Advanced", ManagementServer.class, Integer.class, "linkLocalIp.nums", "10", "The number of link local ip that needed by domR(in power of 2)", null),
	HypervisorList("Advanced", ManagementServer.class, String.class, "hypervisor.list", HypervisorType.KVM + "," + HypervisorType.XenServer + "," + HypervisorType.VMware + "," + HypervisorType.BareMetal + "," + HypervisorType.Ovm + "," + HypervisorType.LXC, "The list of hypervisors that this deployment will use.", "hypervisorList"),
	ManagementHostIPAdr("Advanced", ManagementServer.class, String.class, "host", "localhost", "The ip address of management server", null),
	ManagementNetwork("Advanced", ManagementServer.class, String.class, "management.network.cidr", null, "The cidr of management server network", null),
	EventPurgeDelay("Advanced", ManagementServer.class, Integer.class, "event.purge.delay", "15", "Events older than specified number days will be purged. Set this value to 0 to never delete events", null),
	SecStorageVmMTUSize("Advanced", AgentManager.class, Integer.class, "secstorage.vm.mtu.size", String.valueOf(SecondaryStorageVmManager.DEFAULT_SS_VM_MTUSIZE), "MTU size (in Byte) of storage network in secondary storage vms", null),
	MaxTemplateAndIsoSize("Advanced",  ManagementServer.class, Long.class, "max.template.iso.size", "50", "The maximum size for a downloaded template or ISO (in GB).", null),
	SecStorageAllowedInternalDownloadSites("Advanced", ManagementServer.class, String.class, "secstorage.allowed.internal.sites", null, "Comma separated list of cidrs internal to the datacenter that can host template download servers, please note 0.0.0.0 is not a valid site", null),
	SecStorageEncryptCopy("Advanced", ManagementServer.class, Boolean.class, "secstorage.encrypt.copy", "false", "Use SSL method used to encrypt copy traffic between zones", "true,false"),
	SecStorageSecureCopyCert("Advanced", ManagementServer.class, String.class, "secstorage.ssl.cert.domain", "realhostip.com", "SSL certificate used to encrypt copy traffic between zones", null),
	SecStorageCapacityStandby("Advanced", AgentManager.class, Integer.class, "secstorage.capacity.standby", "10", "The minimal number of command execution sessions that system is able to serve immediately(standby capacity)", null),
	SecStorageSessionMax("Advanced", AgentManager.class, Integer.class, "secstorage.session.max", "50", "The max number of command execution sessions that a SSVM can handle", null),
	SecStorageCmdExecutionTimeMax("Advanced", AgentManager.class, Integer.class, "secstorage.cmd.execution.time.max", "30", "The max command execution time in minute", null),
	SecStorageProxy("Advanced", AgentManager.class, String.class, "secstorage.proxy", null, "http proxy used by ssvm, in http://username:password@proxyserver:port format", null),
    AlertPurgeInterval("Advanced", ManagementServer.class, Integer.class, "alert.purge.interval", "86400", "The interval (in seconds) to wait before running the alert purge thread", null),
    AlertPurgeDelay("Advanced", ManagementServer.class, Integer.class, "alert.purge.delay", "0", "Alerts older than specified number days will be purged. Set this value to 0 to never delete alerts", null),
    HostReservationReleasePeriod("Advanced", ManagementServer.class, Integer.class, "host.reservation.release.period", "300000", "The interval in milliseconds between host reservation release checks", null),
<<<<<<< HEAD

=======
    UseSystemPublicIps("Advanced", ManagementServer.class, Boolean.class, "use.system.public.ips", "true",
            "If true, when account has dedicated public ip range(s), once the ips dedicated to the account have been" +
            " consumed ips will be acquired from the system pool",
            null, ConfigurationParameterScope.account.toString()),
    UseSystemGuestVlans("Advanced", ManagementServer.class, Boolean.class, "use.system.guest.vlans", "true",
                "If true, when account has dedicated guest vlan range(s), once the vlans dedicated to the account have been" +
                " consumed vlans will be allocated from the system pool",
                null, ConfigurationParameterScope.account.toString()),
>>>>>>> 0a4e6512

    // LB HealthCheck Interval.
    LBHealthCheck("Advanced", ManagementServer.class, String.class, "healthcheck.update.interval", "600",
            "Time Interval to fetch the LB health check states (in sec)", null),

	DirectAttachNetworkEnabled("Advanced", ManagementServer.class, Boolean.class, "direct.attach.network.externalIpAllocator.enabled", "false", "Direct-attach VMs using external DHCP server", "true,false"),
	DirectAttachNetworkExternalAPIURL("Advanced", ManagementServer.class, String.class, "direct.attach.network.externalIpAllocator.url", null, "Direct-attach VMs using external DHCP server (API url)", null),
	CheckPodCIDRs("Advanced", ManagementServer.class, String.class, "check.pod.cidrs", "true", "If true, different pods must belong to different CIDR subnets.", "true,false"),
	NetworkGcWait("Advanced", ManagementServer.class, Integer.class, "network.gc.wait", "600", "Time (in seconds) to wait before shutting down a network that's not in used", null),
	NetworkGcInterval("Advanced", ManagementServer.class, Integer.class, "network.gc.interval", "600", "Seconds to wait before checking for networks to shutdown", null),
	CapacitySkipcountingHours("Advanced", ManagementServer.class, Integer.class, "capacity.skipcounting.hours", "3600", "Time (in seconds) to wait before release VM's cpu and memory when VM in stopped state", null),
	VmStatsInterval("Advanced", ManagementServer.class, Integer.class, "vm.stats.interval", "60000", "The interval (in milliseconds) when vm stats are retrieved from agents.", null),
	VmDiskStatsInterval("Advanced", ManagementServer.class, Integer.class, "vm.disk.stats.interval", "0", "Interval (in seconds) to report vm disk statistics.", null),
	VmTransitionWaitInterval("Advanced", ManagementServer.class, Integer.class, "vm.tranisition.wait.interval", "3600", "Time (in seconds) to wait before taking over a VM in transition state", null),
	VmDestroyForcestop("Advanced", ManagementServer.class, Boolean.class, "vm.destroy.forcestop", "false", "On destroy, force-stop takes this value ", null),
        VmDiskThrottlingIopsReadRate("Advanced", ManagementServer.class, Integer.class, "vm.disk.throttling.iops_read_rate", "0", "Default disk I/O read rate in requests per second allowed in User vm's disk.", null),
        VmDiskThrottlingIopsWriteRate("Advanced", ManagementServer.class, Integer.class, "vm.disk.throttling.iops_write_rate", "0", "Default disk I/O writerate in requests per second allowed in User vm's disk.", null),
        VmDiskThrottlingBytesReadRate("Advanced", ManagementServer.class, Integer.class, "vm.disk.throttling.bytes_read_rate", "0", "Default disk I/O read rate in bytes per second allowed in User vm's disk.", null),
        VmDiskThrottlingBytesWriteRate("Advanced", ManagementServer.class, Integer.class, "vm.disk.throttling.bytes_write_rate", "0", "Default disk I/O writerate in bytes per second allowed in User vm's disk.", null),

	ControlCidr("Advanced", ManagementServer.class, String.class, "control.cidr", "169.254.0.0/16", "Changes the cidr for the control network traffic.  Defaults to using link local.  Must be unique within pods", null),
	ControlGateway("Advanced", ManagementServer.class, String.class, "control.gateway", "169.254.0.1", "gateway for the control network traffic", null),
	HostCapacityTypeToOrderClusters("Advanced", ManagementServer.class, String.class, "host.capacityType.to.order.clusters", "CPU", "The host capacity type (CPU or RAM) is used by deployment planner to order clusters during VM resource allocation", "CPU,RAM"),
	ApplyAllocationAlgorithmToPods("Advanced", ManagementServer.class, Boolean.class, "apply.allocation.algorithm.to.pods", "false", "If true, deployment planner applies the allocation heuristics at pods first in the given datacenter during VM resource allocation", "true,false"),
	VmUserDispersionWeight("Advanced", ManagementServer.class, Float.class, "vm.user.dispersion.weight", "1", "Weight for user dispersion heuristic (as a value between 0 and 1) applied to resource allocation during vm deployment. Weight for capacity heuristic will be (1 - weight of user dispersion)", null),
    VmAllocationAlgorithm("Advanced", ManagementServer.class, String.class, "vm.allocation.algorithm", "random", "'random', 'firstfit', 'userdispersing', 'userconcentratedpod_random', 'userconcentratedpod_firstfit' : Order in which hosts within a cluster will be considered for VM/volume allocation.", null),
    VmDeploymentPlanner("Advanced", ManagementServer.class, String.class, "vm.deployment.planner", "FirstFitPlanner", "'FirstFitPlanner', 'UserDispersingPlanner', 'UserConcentratedPodPlanner': DeploymentPlanner heuristic that will be used for VM deployment.", null),
	EndpointeUrl("Advanced", ManagementServer.class, String.class, "endpointe.url", "http://localhost:8080/client/api", "Endpointe Url", null),
	ElasticLoadBalancerEnabled("Advanced", ManagementServer.class, String.class, "network.loadbalancer.basiczone.elb.enabled", "false", "Whether the load balancing service is enabled for basic zones", "true,false"),
	ElasticLoadBalancerNetwork("Advanced", ManagementServer.class, String.class, "network.loadbalancer.basiczone.elb.network", "guest", "Whether the elastic load balancing service public ips are taken from the public or guest network", "guest,public"),
	ElasticLoadBalancerVmMemory("Advanced", ManagementServer.class, Integer.class, "network.loadbalancer.basiczone.elb.vm.ram.size", "128", "Memory in MB for the elastic load balancer vm", null),
    ElasticLoadBalancerVmCpuMhz("Advanced", ManagementServer.class, Integer.class, "network.loadbalancer.basiczone.elb.vm.cpu.mhz", "128", "CPU speed for the elastic load balancer vm", null),
    ElasticLoadBalancerVmNumVcpu("Advanced", ManagementServer.class, Integer.class, "network.loadbalancer.basiczone.elb.vm.vcpu.num", "1", "Number of VCPU  for the elastic load balancer vm", null),
    ElasticLoadBalancerVmGcInterval("Advanced", ManagementServer.class, Integer.class, "network.loadbalancer.basiczone.elb.gc.interval.minutes", "30", "Garbage collection interval to destroy unused ELB vms in minutes. Minimum of 5", null),
    SortKeyAlgorithm("Advanced", ManagementServer.class, Boolean.class, "sortkey.algorithm", "false", "Sort algorithm for those who use sort key(template, disk offering, service offering, network offering), true means ascending sort while false means descending sort", null),
    EnableEC2API("Advanced", ManagementServer.class, Boolean.class, "enable.ec2.api", "false", "enable EC2 API on CloudStack", null),
    EnableS3API("Advanced", ManagementServer.class, Boolean.class, "enable.s3.api", "false", "enable Amazon S3 API on CloudStack", null),
    RecreateSystemVmEnabled("Advanced", ManagementServer.class, Boolean.class, "recreate.systemvm.enabled", "false", "If true, will recreate system vm root disk whenever starting system vm", "true,false"),
    SetVmInternalNameUsingDisplayName("Advanced", ManagementServer.class, Boolean.class, "vm.instancename.flag", "false", "If true, will append guest VM's display Name (if set) to its internal instance name", "true,false"),
    IncorrectLoginAttemptsAllowed("Advanced", ManagementServer.class, Integer.class, "incorrect.login.attempts.allowed", "5", "Incorrect login attempts allowed before the user is disabled", null),
    // Ovm
    OvmPublicNetwork("Hidden", ManagementServer.class, String.class, "ovm.public.network.device", null, "Specify the public bridge on host for public network", null),
    OvmPrivateNetwork("Hidden", ManagementServer.class, String.class, "ovm.private.network.device", null, "Specify the private bridge on host for private network", null),
    OvmGuestNetwork("Hidden", ManagementServer.class, String.class, "ovm.guest.network.device", null, "Specify the private bridge on host for private network", null),

	// XenServer
    XenPublicNetwork("Hidden", ManagementServer.class, String.class, "xen.public.network.device", null, "[ONLY IF THE PUBLIC NETWORK IS ON A DEDICATED NIC]:The network name label of the physical device dedicated to the public network on a XenServer host", null),
    XenStorageNetwork1("Hidden", ManagementServer.class, String.class, "xen.storage.network.device1", null, "Specify when there are storage networks", null),
    XenStorageNetwork2("Hidden", ManagementServer.class, String.class, "xen.storage.network.device2", null, "Specify when there are storage networks", null),
    XenPrivateNetwork("Hidden", ManagementServer.class, String.class, "xen.private.network.device", null, "Specify when the private network name is different", null),
    NetworkGuestCidrLimit("Network", NetworkManager.class, Integer.class, "network.guest.cidr.limit", "22", "size limit for guest cidr; can't be less than this value", null),
    XenSetupMultipath("Advanced", ManagementServer.class, String.class, "xen.setup.multipath", "false", "Setup the host to do multipath", null),
    XenBondStorageNic("Advanced", ManagementServer.class, String.class, "xen.bond.storage.nics", null, "Attempt to bond the two networks if found", null),
    XenHeartBeatInterval("Advanced", ManagementServer.class, Integer.class, "xen.heartbeat.interval", "60", "heartbeat to use when implementing XenServer Self Fencing", null),
    XenGuestNetwork("Hidden", ManagementServer.class, String.class, "xen.guest.network.device", null, "Specify for guest network name label", null),
    XenMaxNics("Advanced", AgentManager.class, Integer.class, "xen.nics.max", "7", "Maximum allowed nics for Vms created on Xen", null),
    // VMware
    VmwareUseNexusVSwitch("Network", ManagementServer.class, Boolean.class, "vmware.use.nexus.vswitch", "false", "Enable/Disable Cisco Nexus 1000v vSwitch in VMware environment", null),
    VmwareUseDVSwitch("Network", ManagementServer.class, Boolean.class, "vmware.use.dvswitch", "false", "Enable/Disable Nexus/Vmware dvSwitch in VMware environment", null),
    VmwarePortsPerDVPortGroup("Network", ManagementServer.class, Integer.class, "vmware.ports.per.dvportgroup", "256", "Default number of ports per Vmware dvPortGroup in VMware environment", null),
    VmwareCreateFullClone("Advanced", ManagementServer.class, Boolean.class, "vmware.create.full.clone", "false", "If set to true, creates guest VMs as full clones on ESX", null),
    VmwareServiceConsole("Advanced", ManagementServer.class, String.class, "vmware.service.console", "Service Console", "Specify the service console network name(for ESX hosts)", null),
    VmwareManagementPortGroup("Advanced", ManagementServer.class, String.class, "vmware.management.portgroup", "Management Network", "Specify the management network name(for ESXi hosts)", null),
    VmwareAdditionalVncPortRangeStart("Advanced", ManagementServer.class, Integer.class, "vmware.additional.vnc.portrange.start", "50000", "Start port number of additional VNC port range", null),
    VmwareAdditionalVncPortRangeSize("Advanced", ManagementServer.class, Integer.class, "vmware.additional.vnc.portrange.size", "1000", "Start port number of additional VNC port range", null),
    //VmwareGuestNicDeviceType("Advanced", ManagementServer.class, String.class, "vmware.guest.nic.device.type", "E1000", "Ethernet card type used in guest VM, valid values are E1000, PCNet32, Vmxnet2, Vmxnet3", null),
    VmwareReserveCpu("Advanced", ManagementServer.class, Boolean.class, "vmware.reserve.cpu", "false", "Specify whether or not to reserve CPU based on CPU overprovisioning factor", null),
    VmwareReserveMem("Advanced", ManagementServer.class, Boolean.class, "vmware.reserve.mem", "false", "Specify whether or not to reserve memory based on memory overprovisioning factor", null),
    VmwareRootDiskControllerType("Advanced", ManagementServer.class, String.class, "vmware.root.disk.controller", "ide", "Specify the default disk controller for root volumes, valid values are scsi, ide", null),
    VmwareSystemVmNicDeviceType("Advanced", ManagementServer.class, String.class, "vmware.systemvm.nic.device.type", "E1000", "Specify the default network device type for system VMs, valid values are E1000, PCNet32, Vmxnet2, Vmxnet3", null),
    VmwareRecycleHungWorker("Advanced", ManagementServer.class, Boolean.class, "vmware.recycle.hung.wokervm", "false", "Specify whether or not to recycle hung worker VMs", null),
    VmwareEnableNestedVirtualization("Advanced", ManagementServer.class, Boolean.class, "vmware.nested.virtualization", "false", "When set to true this will enable nested virtualization when this is supported by the hypervisor", null),

    // Midonet
    MidoNetAPIServerAddress("Network", ManagementServer.class, String.class, "midonet.apiserver.address", "http://localhost:8081", "Specify the address at which the Midonet API server can be contacted (if using Midonet)", null),
    MidoNetProviderRouterId("Network", ManagementServer.class, String.class, "midonet.providerrouter.id", "d7c5e6a3-e2f4-426b-b728-b7ce6a0448e5", "Specifies the UUID of the Midonet provider router (if using Midonet)", null),

    // KVM
    KvmPublicNetwork("Hidden", ManagementServer.class, String.class, "kvm.public.network.device", null, "Specify the public bridge on host for public network", null),
    KvmPrivateNetwork("Hidden", ManagementServer.class, String.class, "kvm.private.network.device", null, "Specify the private bridge on host for private network", null),
    KvmGuestNetwork("Hidden", ManagementServer.class, String.class, "kvm.guest.network.device", null, "Specify the private bridge on host for private network", null),
	// Usage
	UsageExecutionTimezone("Usage", ManagementServer.class, String.class, "usage.execution.timezone", null, "The timezone to use for usage job execution time", null),
	UsageStatsJobAggregationRange("Usage", ManagementServer.class, Integer.class, "usage.stats.job.aggregation.range", "1440", "The range of time for aggregating the user statistics specified in minutes (e.g. 1440 for daily, 60 for hourly.", null),
	UsageStatsJobExecTime("Usage", ManagementServer.class, String.class, "usage.stats.job.exec.time", "00:15", "The time at which the usage statistics aggregation job will run as an HH24:MM time, e.g. 00:30 to run at 12:30am.", null),
    EnableUsageServer("Usage", ManagementServer.class, Boolean.class, "enable.usage.server", "true", "Flag for enabling usage", null),
    DirectNetworkStatsInterval("Usage", ManagementServer.class, Integer.class, "direct.network.stats.interval", "86400", "Interval (in seconds) to collect stats from Traffic Monitor", null),
    UsageSanityCheckInterval("Usage", ManagementServer.class, Integer.class, "usage.sanity.check.interval", null, "Interval (in days) to check sanity of usage data", null),
    UsageAggregationTimezone("Usage", ManagementServer.class, String.class, "usage.aggregation.timezone", "GMT", "The timezone to use for usage stats aggregation", null),
    TrafficSentinelIncludeZones("Usage", ManagementServer.class, Integer.class, "traffic.sentinel.include.zones", "EXTERNAL", "Traffic going into specified list of zones is metered. For metering all traffic leave this parameter empty", null),
    TrafficSentinelExcludeZones("Usage", ManagementServer.class, Integer.class, "traffic.sentinel.exclude.zones", "", "Traffic going into specified list of zones is not metered.", null),

	// Hidden
	UseSecondaryStorageVm("Hidden", ManagementServer.class, Boolean.class, "secondary.storage.vm", "false", "Deploys a VM per zone to manage secondary storage if true, otherwise secondary storage is mounted on management server", null),
    CreatePoolsInPod("Hidden", ManagementServer.class, Boolean.class, "xen.create.pools.in.pod", "false", "Should we automatically add XenServers into pools that are inside a Pod", null),
    CloudIdentifier("Hidden", ManagementServer.class, String.class, "cloud.identifier", null, "A unique identifier for the cloud.", null),
    SSOKey("Secure", ManagementServer.class, String.class, "security.singlesignon.key", null, "A Single Sign-On key used for logging into the cloud", null),
    SSOAuthTolerance("Advanced", ManagementServer.class, Long.class, "security.singlesignon.tolerance.millis", "300000", "The allowable clock difference in milliseconds between when an SSO login request is made and when it is received.", null),
	//NetworkType("Hidden", ManagementServer.class, String.class, "network.type", "vlan", "The type of network that this deployment will use.", "vlan,direct"),
	HashKey("Hidden", ManagementServer.class, String.class, "security.hash.key", null, "for generic key-ed hash", null),
	EncryptionKey("Hidden", ManagementServer.class, String.class, "security.encryption.key", null, "base64 encoded key data", null),
	EncryptionIV("Hidden", ManagementServer.class, String.class, "security.encryption.iv", null, "base64 encoded IV data", null),
	RouterRamSize("Hidden", NetworkManager.class, Integer.class, "router.ram.size", "128", "Default RAM for router VM (in MB).", null),

	VmOpWaitInterval("Advanced", ManagementServer.class, Integer.class, "vm.op.wait.interval", "120", "Time (in seconds) to wait before checking if a previous operation has succeeded", null),
	VmOpLockStateRetry("Advanced", ManagementServer.class, Integer.class, "vm.op.lock.state.retry", "5", "Times to retry locking the state of a VM for operations", "-1 means try forever"),
	VmOpCleanupInterval("Advanced", ManagementServer.class, Long.class, "vm.op.cleanup.interval", "86400", "Interval to run the thread that cleans up the vm operations (in seconds)", "Seconds"),
	VmOpCleanupWait("Advanced", ManagementServer.class, Long.class, "vm.op.cleanup.wait", "3600", "Time (in seconds) to wait before cleanuping up any vm work items", "Seconds"),
	VmOpCancelInterval("Advanced", ManagementServer.class, Long.class, "vm.op.cancel.interval", "3600", "Time (in seconds) to wait before cancelling a operation", "Seconds"),

	DefaultPageSize("Advanced", ManagementServer.class, Long.class, "default.page.size", "500", "Default page size for API list* commands", null),
    DirectAgentPoolSize("Advanced", ManagementServer.class, Integer.class, "direct.agent.pool.size", "500", "Default size for DirectAgentPool", null),

	TaskCleanupRetryInterval("Advanced", ManagementServer.class, Integer.class, "task.cleanup.retry.interval", "600", "Time (in seconds) to wait before retrying cleanup of tasks if the cleanup failed previously.  0 means to never retry.", "Seconds"),

	// Account Default Limits
	DefaultMaxAccountUserVms("Account Defaults", ManagementServer.class, Long.class, "max.account.user.vms", "20", "The default maximum number of user VMs that can be deployed for an account", null),
	DefaultMaxAccountPublicIPs("Account Defaults", ManagementServer.class, Long.class, "max.account.public.ips", "20", "The default maximum number of public IPs that can be consumed by an account", null),
	DefaultMaxAccountTemplates("Account Defaults", ManagementServer.class, Long.class, "max.account.templates", "20", "The default maximum number of templates that can be deployed for an account", null),
	DefaultMaxAccountSnapshots("Account Defaults", ManagementServer.class, Long.class, "max.account.snapshots", "20", "The default maximum number of snapshots that can be created for an account", null),
	DefaultMaxAccountVolumes("Account Defaults", ManagementServer.class, Long.class, "max.account.volumes", "20", "The default maximum number of volumes that can be created for an account", null),
	DefaultMaxAccountNetworks("Account Defaults", ManagementServer.class, Long.class, "max.account.networks", "20", "The default maximum number of networks that can be created for an account", null),
	DefaultMaxAccountVpcs("Account Defaults", ManagementServer.class, Long.class, "max.account.vpcs", "20", "The default maximum number of vpcs that can be created for an account", null),
	DefaultMaxAccountCpus("Account Defaults", ManagementServer.class, Long.class, "max.account.cpus", "40", "The default maximum number of cpu cores that can be used for an account", null),
	DefaultMaxAccountMemory("Account Defaults", ManagementServer.class, Long.class, "max.account.memory", "40960", "The default maximum memory (in MB) that can be used for an account", null),
	DefaultMaxAccountPrimaryStorage("Account Defaults", ManagementServer.class, Long.class, "max.account.primary.storage", "200", "The default maximum primary storage space (in GiB) that can be used for an account", null),
	DefaultMaxAccountSecondaryStorage("Account Defaults", ManagementServer.class, Long.class, "max.account.secondary.storage", "400", "The default maximum secondary storage space (in GiB) that can be used for an account", null),

	ResourceCountCheckInterval("Advanced", ManagementServer.class, Long.class, "resourcecount.check.interval", "0", "Time (in seconds) to wait before retrying resource count check task. Default is 0 which is to never run the task", "Seconds"),
	DirectAgentLoadSize("Advanced", ManagementServer.class, Integer.class, "direct.agent.load.size", "16", "The number of direct agents to load each time", null),

	//disabling lb as cluster sync does not work with distributed cluster
	AgentLbEnable("Advanced", ManagementServer.class, Boolean.class, "agent.lb.enabled", "false", "If agent load balancing enabled in cluster setup", null),
	SubDomainNetworkAccess("Advanced", NetworkManager.class, Boolean.class, "allow.subdomain.network.access", "true", "Allow subdomains to use networks dedicated to their parent domain(s)", null),
	UseExternalDnsServers("Advanced", NetworkManager.class, Boolean.class, "use.external.dns", "false", "Bypass internal dns, use external dns1 and dns2", null, ConfigurationParameterScope.zone.toString()),
	EncodeApiResponse("Advanced", ManagementServer.class, Boolean.class, "encode.api.response", "false", "Do URL encoding for the api response, false by default", null),
	DnsBasicZoneUpdates("Advanced", NetworkManager.class, String.class, "network.dns.basiczone.updates", "all", "This parameter can take 2 values: all (default) and pod. It defines if DHCP/DNS requests have to be send to all dhcp servers in cloudstack, or only to the one in the same pod", "all,pod"),

	ClusterMessageTimeOutSeconds("Advanced", ManagementServer.class, Integer.class, "cluster.message.timeout.seconds", "300", "Time (in seconds) to wait before a inter-management server message post times out.", null),
	AgentLoadThreshold("Advanced", ManagementServer.class, Float.class, "agent.load.threshold", "0.7", "Percentage (as a value between 0 and 1) of connected agents after which agent load balancing will start happening", null),

	JavaScriptDefaultContentType("Advanced", ManagementServer.class, String.class, "json.content.type", "text/javascript", "Http response content type for .js files (default is text/javascript)", null),

	DefaultMaxProjectUserVms("Project Defaults", ManagementServer.class, Long.class, "max.project.user.vms", "20", "The default maximum number of user VMs that can be deployed for a project", null),
    DefaultMaxProjectPublicIPs("Project Defaults", ManagementServer.class, Long.class, "max.project.public.ips", "20", "The default maximum number of public IPs that can be consumed by a project", null),
    DefaultMaxProjectTemplates("Project Defaults", ManagementServer.class, Long.class, "max.project.templates", "20", "The default maximum number of templates that can be deployed for a project", null),
    DefaultMaxProjectSnapshots("Project Defaults", ManagementServer.class, Long.class, "max.project.snapshots", "20", "The default maximum number of snapshots that can be created for a project", null),
    DefaultMaxProjectVolumes("Project Defaults", ManagementServer.class, Long.class, "max.project.volumes", "20", "The default maximum number of volumes that can be created for a project", null),
    DefaultMaxProjectNetworks("Project Defaults", ManagementServer.class, Long.class, "max.project.networks", "20", "The default maximum number of networks that can be created for a project", null),
    DefaultMaxProjectVpcs("Project Defaults", ManagementServer.class, Long.class, "max.project.vpcs", "20", "The default maximum number of vpcs that can be created for a project", null),
    DefaultMaxProjectCpus("Project Defaults", ManagementServer.class, Long.class, "max.project.cpus", "40", "The default maximum number of cpu cores that can be used for a project", null),
    DefaultMaxProjectMemory("Project Defaults", ManagementServer.class, Long.class, "max.project.memory", "40960", "The default maximum memory (in MB) that can be used for a project", null),
    DefaultMaxProjectPrimaryStorage("Project Defaults", ManagementServer.class, Long.class, "max.project.primary.storage", "200", "The default maximum primary storage space (in GiB) that can be used for an project", null),
    DefaultMaxProjectSecondaryStorage("Project Defaults", ManagementServer.class, Long.class, "max.project.secondary.storage", "400", "The default maximum secondary storage space (in GiB) that can be used for an project", null),

    ProjectInviteRequired("Project Defaults", ManagementServer.class, Boolean.class, "project.invite.required", "false", "If invitation confirmation is required when add account to project. Default value is false", null),
    ProjectInvitationExpirationTime("Project Defaults", ManagementServer.class, Long.class, "project.invite.timeout", "86400", "Invitation expiration time (in seconds). Default is 1 day - 86400 seconds", null),
    AllowUserToCreateProject("Project Defaults", ManagementServer.class, Long.class, "allow.user.create.projects", "true", "If regular user can create a project; true by default", null),

    ProjectEmailSender("Project Defaults", ManagementServer.class, String.class, "project.email.sender", null, "Sender of project invitation email (will be in the From header of the email)", null),
    ProjectSMTPHost("Project Defaults", ManagementServer.class, String.class, "project.smtp.host", null, "SMTP hostname used for sending out email project invitations", null),
    ProjectSMTPPassword("Secure", ManagementServer.class, String.class, "project.smtp.password", null, "Password for SMTP authentication (applies only if project.smtp.useAuth is true)", null),
    ProjectSMTPPort("Project Defaults", ManagementServer.class, Integer.class, "project.smtp.port", "465", "Port the SMTP server is listening on", null),
    ProjectSMTPUseAuth("Project Defaults", ManagementServer.class, String.class, "project.smtp.useAuth", null, "If true, use SMTP authentication when sending emails", null),
    ProjectSMTPUsername("Project Defaults", ManagementServer.class, String.class, "project.smtp.username", null, "Username for SMTP authentication (applies only if project.smtp.useAuth is true)", null),

    DefaultExternalLoadBalancerCapacity("Advanced", ManagementServer.class, String.class, "external.lb.default.capacity", "50", "default number of networks permitted per external load balancer device", null),
    DefaultExternalFirewallCapacity("Advanced", ManagementServer.class, String.class, "external.firewall.default.capacity", "50", "default number of networks permitted per external load firewall device", null),
    EIPWithMultipleNetScalersEnabled("Advanced", ManagementServer.class, Boolean.class, "eip.use.multiple.netscalers", "false", "Should be set to true, if there will be multiple NetScaler devices providing EIP service in a zone", null),
	CustomDiskOfferingMinSize("Advanced", ManagementServer.class, Long.class, "custom.diskoffering.size.min", "1", "Minimum size in GB for custom disk offering", null),
	CustomDiskOfferingMaxSize("Advanced", ManagementServer.class, Long.class, "custom.diskoffering.size.max", "1024", "Maximum size in GB for custom disk offering", null),
	ConsoleProxyServiceOffering("Advanced", ManagementServer.class, Long.class, "consoleproxy.service.offering", null, "Uuid of the service offering used by console proxy; if NULL - system offering will be used", null),
	SecondaryStorageServiceOffering("Advanced", ManagementServer.class, Long.class, "secstorage.service.offering", null, "Service offering used by secondary storage; if NULL - system offering will be used", null),
	HaTag("Advanced", ManagementServer.class, String.class, "ha.tag", null, "HA tag defining that the host marked with this tag can be used for HA purposes only", null),
	VpcCleanupInterval("Advanced", ManagementServer.class, Integer.class, "vpc.cleanup.interval", "3600", "The interval (in seconds) between cleanup for Inactive VPCs", null),
    VpcMaxNetworks("Advanced", ManagementServer.class, Integer.class, "vpc.max.networks", "3", "Maximum number of networks per vpc", null),
    DetailBatchQuerySize("Advanced", ManagementServer.class, Integer.class, "detail.batch.query.size", "2000", "Default entity detail batch query size for listing", null),
	ConcurrentSnapshotsThresholdPerHost("Advanced", ManagementServer.class, Long.class, "concurrent.snapshots.threshold.perhost",
	                null, "Limits number of snapshots that can be handled by the host concurrently; default is NULL - unlimited", null),
	NetworkIPv6SearchRetryMax("Network", ManagementServer.class, Integer.class, "network.ipv6.search.retry.max", "10000", "The maximum number of retrying times to search for an available IPv6 address in the table", null),

	ExternalBaremetalSystemUrl("Advanced", ManagementServer.class, String.class, "external.baremetal.system.url", null, "url of external baremetal system that CloudStack will talk to", null),
	ExternalBaremetalResourceClassName("Advanced", ManagementServer.class, String.class, "external,baremetal.resource.classname", null, "class name for handling external baremetal resource", null),
	EnableBaremetalSecurityGroupAgentEcho("Advanced", ManagementServer.class, Boolean.class, "enable.baremetal.securitygroup.agent.echo", "false", "After starting provision process, periodcially echo security agent installed in the template. Treat provisioning as success only if echo successfully", null),
	IntervalToEchoBaremetalSecurityGroupAgent("Advanced", ManagementServer.class, Integer.class, "interval.baremetal.securitygroup.agent.echo", "10", "Interval to echo baremetal security group agent, in seconds", null),
	TimeoutToEchoBaremetalSecurityGroupAgent("Advanced", ManagementServer.class, Integer.class, "timeout.baremetal.securitygroup.agent.echo", "3600", "Timeout to echo baremetal security group agent, in seconds, the provisioning process will be treated as a failure", null),

    ApiLimitEnabled("Advanced", ManagementServer.class, Boolean.class, "api.throttling.enabled", "false", "Enable/disable Api rate limit", null),
	ApiLimitInterval("Advanced", ManagementServer.class, Integer.class, "api.throttling.interval", "1", "Time interval (in seconds) to reset API count", null),
    ApiLimitMax("Advanced", ManagementServer.class, Integer.class, "api.throttling.max", "25", "Max allowed number of APIs within fixed interval", null),
    ApiLimitCacheSize("Advanced", ManagementServer.class, Integer.class, "api.throttling.cachesize", "50000", "Account based API count cache size", null),

    // object store
    S3EnableRRS("Advanced", ManagementServer.class, Boolean.class, "s3.rrs.enabled", "false", "enable s3 reduced redundancy storage", null),

	// VMSnapshots
    VMSnapshotMax("Advanced", VMSnapshotManager.class, Integer.class, "vmsnapshot.max", "10", "Maximum vm snapshots for a vm", null),
    VMSnapshotCreateWait("Advanced", VMSnapshotManager.class, Integer.class, "vmsnapshot.create.wait", "1800", "In second, timeout for create vm snapshot", null),

    CloudDnsName("Advanced", ManagementServer.class, String.class, "cloud.dns.name", null, "DNS name of the cloud for the GSLB service", null),

    BlacklistedRoutes("Advanced", VpcManager.class, String.class, "blacklisted.routes", null, "Routes that are blacklisted, can not be used for Static Routes creation for the VPC Private Gateway",
	           "routes", ConfigurationParameterScope.zone.toString()),
<<<<<<< HEAD

    InternalLbVmServiceOfferingId("Advanced", ManagementServer.class, Long.class, "internallbvm.service.offering", null, "Uuid of the service offering used by internal lb vm; if NULL - default system internal lb offering will be used", null);



=======
	
    InternalLbVmServiceOfferingId("Advanced", ManagementServer.class, Long.class, "internallbvm.service.offering", null, "Uuid of the service offering used by internal lb vm; if NULL - default system internal lb offering will be used", null),
    ExecuteInSequence("Advanced", ManagementServer.class, Boolean.class, "execute.in.sequence.hypervisor.commands", "false", "If set to true, StartCommand, StopCommand, CopyVolumeCommand, CreateCommand will be synchronized on the agent side." +
    		" If set to false, these commands become asynchronous. Default value is false.", null),
    ExecuteInSequenceNetworkElementCommands("Advanced", NetworkManager.class, Boolean.class, "execute.in.sequence.network.element.commands", "false", "If set to true, DhcpEntryCommand, SavePasswordCommand, UserDataCommand, VmDataCommand will be synchronized on the agent side." + 
            " If set to false, these commands become asynchronous. Default value is false.", null);
	
>>>>>>> 0a4e6512
	private final String _category;
	private final Class<?> _componentClass;
	private final Class<?> _type;
    private final String _name;
    private final String _defaultValue;
    private final String _description;
    private final String _range;
    private final String _scope; // Parameter can be at different levels (Zone/cluster/pool/account), by default every parameter is at global

    public static enum ConfigurationParameterScope {
        global,
        zone,
        cluster,
        storagepool,
        account
    }

    private static final HashMap<String, List<Config>> _scopeLevelConfigsMap = new HashMap<String, List<Config>>();
    static {
        _scopeLevelConfigsMap.put(ConfigurationParameterScope.zone.toString(), new ArrayList<Config>());
        _scopeLevelConfigsMap.put(ConfigurationParameterScope.cluster.toString(), new ArrayList<Config>());
        _scopeLevelConfigsMap.put(ConfigurationParameterScope.storagepool.toString(), new ArrayList<Config>());
        _scopeLevelConfigsMap.put(ConfigurationParameterScope.account.toString(), new ArrayList<Config>());
        _scopeLevelConfigsMap.put(ConfigurationParameterScope.global.toString(), new ArrayList<Config>());

        for (Config c : Config.values()) {
            //Creating group of parameters per each level (zone/cluster/pool/account)
            StringTokenizer tokens = new StringTokenizer(c.getScope(), ",");
            while (tokens.hasMoreTokens()) {
                String scope = tokens.nextToken().trim();
                List<Config> currentConfigs = _scopeLevelConfigsMap.get(scope);
                currentConfigs.add(c);
                _scopeLevelConfigsMap.put(scope, currentConfigs);
            }
        }
    }

    private static final HashMap<String, List<Config>> _configs = new HashMap<String, List<Config>>();
    static {
    	// Add categories
    	_configs.put("Alert", new ArrayList<Config>());
    	_configs.put("Storage", new ArrayList<Config>());
    	_configs.put("Snapshots", new ArrayList<Config>());
    	_configs.put("Network", new ArrayList<Config>());
    	_configs.put("Usage", new ArrayList<Config>());
    	_configs.put("Console Proxy", new ArrayList<Config>());
    	_configs.put("Advanced", new ArrayList<Config>());
    	_configs.put("Usage", new ArrayList<Config>());
    	_configs.put("Developer", new ArrayList<Config>());
    	_configs.put("Hidden", new ArrayList<Config>());
    	_configs.put("Account Defaults", new ArrayList<Config>());
    	_configs.put("Project Defaults", new ArrayList<Config>());
    	_configs.put("Secure", new ArrayList<Config>());

    	// Add values into HashMap
        for (Config c : Config.values()) {
        	String category = c.getCategory();
        	List<Config> currentConfigs = _configs.get(category);
        	currentConfigs.add(c);
        	_configs.put(category, currentConfigs);
        }
    }

    private Config(String category, Class<?> componentClass, Class<?> type, String name, String defaultValue, String description, String range) {
    	_category = category;
    	_componentClass = componentClass;
    	_type = type;
    	_name = name;
    	_defaultValue = defaultValue;
    	_description = description;
    	_range = range;
        _scope = ConfigurationParameterScope.global.toString();
    }
    private Config(String category, Class<?> componentClass, Class<?> type, String name, String defaultValue, String description, String range, String scope) {
        _category = category;
        _componentClass = componentClass;
        _type = type;
        _name = name;
        _defaultValue = defaultValue;
        _description = description;
        _range = range;
        _scope = scope;
    }

    public String getCategory() {
    	return _category;
    }

    public String key() {
        return _name;
    }

    public String getDescription() {
        return _description;
    }

    public String getDefaultValue() {
        return _defaultValue;
    }

    public Class<?> getType() {
        return _type;
    }

    public Class<?> getComponentClass() {
        return _componentClass;
    }

    public String getScope() {
        return _scope;
    }

    public String getComponent() {
    	if (_componentClass == ManagementServer.class) {
            return "management-server";
        } else if (_componentClass == AgentManager.class) {
            return "AgentManager";
        } else if (_componentClass == UserVmManager.class) {
            return "UserVmManager";
        } else if (_componentClass == HighAvailabilityManager.class) {
            return "HighAvailabilityManager";
        } else if (_componentClass == StoragePoolAllocator.class) {
            return "StorageAllocator";
        } else if (_componentClass == NetworkManager.class) {
            return "NetworkManager";
        } else if (_componentClass == StorageManager.class) {
            return "StorageManager";
        } else if (_componentClass == TemplateManager.class) {
            return "TemplateManager";
        } else if (_componentClass == VpcManager.class) {
            return "VpcManager";
        }else {
            return "none";
        }
    }

    public String getRange() {
        return _range;
    }

    @Override
	public String toString() {
        return _name;
    }

    public static List<Config> getConfigs(String category) {
    	return _configs.get(category);
    }

    public static Config getConfig(String name) {
    	List<String> categories = getCategories();
    	for (String category : categories) {
    		List<Config> currentList = getConfigs(category);
    		for (Config c : currentList) {
    			if (c.key().equals(name)) {
                    return c;
                }
    		}
    	}

    	return null;
    }

    public static List<String> getCategories() {
    	Object[] keys = _configs.keySet().toArray();
    	List<String> categories = new ArrayList<String>();
    	for (Object key : keys) {
    		categories.add((String) key);
    	}
    	return categories;
    }

    public static List<Config> getConfigListByScope(String scope) {
        return _scopeLevelConfigsMap.get(scope);
    }
}<|MERGE_RESOLUTION|>--- conflicted
+++ resolved
@@ -219,9 +219,6 @@
     AlertPurgeInterval("Advanced", ManagementServer.class, Integer.class, "alert.purge.interval", "86400", "The interval (in seconds) to wait before running the alert purge thread", null),
     AlertPurgeDelay("Advanced", ManagementServer.class, Integer.class, "alert.purge.delay", "0", "Alerts older than specified number days will be purged. Set this value to 0 to never delete alerts", null),
     HostReservationReleasePeriod("Advanced", ManagementServer.class, Integer.class, "host.reservation.release.period", "300000", "The interval in milliseconds between host reservation release checks", null),
-<<<<<<< HEAD
-
-=======
     UseSystemPublicIps("Advanced", ManagementServer.class, Boolean.class, "use.system.public.ips", "true",
             "If true, when account has dedicated public ip range(s), once the ips dedicated to the account have been" +
             " consumed ips will be acquired from the system pool",
@@ -230,7 +227,6 @@
                 "If true, when account has dedicated guest vlan range(s), once the vlans dedicated to the account have been" +
                 " consumed vlans will be allocated from the system pool",
                 null, ConfigurationParameterScope.account.toString()),
->>>>>>> 0a4e6512
 
     // LB HealthCheck Interval.
     LBHealthCheck("Advanced", ManagementServer.class, String.class, "healthcheck.update.interval", "600",
@@ -434,13 +430,6 @@
 
     BlacklistedRoutes("Advanced", VpcManager.class, String.class, "blacklisted.routes", null, "Routes that are blacklisted, can not be used for Static Routes creation for the VPC Private Gateway",
 	           "routes", ConfigurationParameterScope.zone.toString()),
-<<<<<<< HEAD
-
-    InternalLbVmServiceOfferingId("Advanced", ManagementServer.class, Long.class, "internallbvm.service.offering", null, "Uuid of the service offering used by internal lb vm; if NULL - default system internal lb offering will be used", null);
-
-
-
-=======
 	
     InternalLbVmServiceOfferingId("Advanced", ManagementServer.class, Long.class, "internallbvm.service.offering", null, "Uuid of the service offering used by internal lb vm; if NULL - default system internal lb offering will be used", null),
     ExecuteInSequence("Advanced", ManagementServer.class, Boolean.class, "execute.in.sequence.hypervisor.commands", "false", "If set to true, StartCommand, StopCommand, CopyVolumeCommand, CreateCommand will be synchronized on the agent side." +
@@ -448,7 +437,6 @@
     ExecuteInSequenceNetworkElementCommands("Advanced", NetworkManager.class, Boolean.class, "execute.in.sequence.network.element.commands", "false", "If set to true, DhcpEntryCommand, SavePasswordCommand, UserDataCommand, VmDataCommand will be synchronized on the agent side." + 
             " If set to false, these commands become asynchronous. Default value is false.", null);
 	
->>>>>>> 0a4e6512
 	private final String _category;
 	private final Class<?> _componentClass;
 	private final Class<?> _type;
