/**
 *  Copyright (C) 2010 Cloud.com, Inc.  All rights reserved.
 * 
 * This software is licensed under the GNU General Public License v3 or later.
 * 
 * It is free software: you can redistribute it and/or modify
 * it under the terms of the GNU General Public License as published by
 * the Free Software Foundation, either version 3 of the License, or any later version.
 * This program is distributed in the hope that it will be useful,
 * but WITHOUT ANY WARRANTY; without even the implied warranty of
 * MERCHANTABILITY or FITNESS FOR A PARTICULAR PURPOSE.  See the
 * GNU General Public License for more details.
 * 
 * You should have received a copy of the GNU General Public License
 * along with this program.  If not, see <http://www.gnu.org/licenses/>.
 * 
 */
package com.cloud.configuration;

import java.util.ArrayList;
import java.util.HashMap;
import java.util.List;

import com.cloud.agent.AgentManager;
import com.cloud.cluster.ClusterManager;
import com.cloud.consoleproxy.ConsoleProxyManager;
import com.cloud.ha.HighAvailabilityManager;
import com.cloud.hypervisor.Hypervisor.HypervisorType;
import com.cloud.network.NetworkManager;
import com.cloud.network.router.VirtualNetworkApplianceManager;
import com.cloud.server.ManagementServer;
import com.cloud.storage.StorageManager;
import com.cloud.storage.allocator.StoragePoolAllocator;
import com.cloud.storage.secondary.SecondaryStorageVmManager;
import com.cloud.storage.snapshot.SnapshotManager;
import com.cloud.vm.UserVmManager;

public enum Config {
	
	// Alert
	
	AlertEmailAddresses("Alert", ManagementServer.class, String.class, "alert.email.addresses", null, "Comma separated list of email addresses used for sending alerts.", null),
	AlertEmailSender("Alert", ManagementServer.class, String.class, "alert.email.sender", null, "Sender of alert email (will be in the From header of the email).", null),
	AlertSMTPHost("Alert", ManagementServer.class, String.class, "alert.smtp.host", null, "SMTP hostname used for sending out email alerts.", null),
	AlertSMTPPassword("Alert", ManagementServer.class, String.class, "alert.smtp.password", null, "Password for SMTP authentication (applies only if alert.smtp.useAuth is true).", null),
	AlertSMTPPort("Alert", ManagementServer.class, Integer.class, "alert.smtp.port", "465", "Port the SMTP server is listening on.", null),
	AlertSMTPUseAuth("Alert", ManagementServer.class, String.class, "alert.smtp.useAuth", null, "If true, use SMTP authentication when sending emails.", null),
	AlertSMTPUsername("Alert", ManagementServer.class, String.class, "alert.smtp.username", null, "Username for SMTP authentication (applies only if alert.smtp.useAuth is true).", null),
	AlertWait("Alert", AgentManager.class, Integer.class, "alert.wait", null, "Seconds to wait before alerting on a disconnected agent", null),
	
	// Storage
	
	StorageOverprovisioningFactor("Storage", StoragePoolAllocator.class, String.class, "storage.overprovisioning.factor", "2", "Used for storage overprovisioning calculation; available storage will be (actualStorageSize * storage.overprovisioning.factor)", null),
	StorageStatsInterval("Storage", ManagementServer.class, String.class, "storage.stats.interval", "60000", "The interval (in milliseconds) when storage stats (per host) are retrieved from agents.", null),
	MaxVolumeSize("Storage", ManagementServer.class, Integer.class, "storage.max.volume.size", "2000", "The maximum size for a volume (in GB).", null),
	TotalRetries("Storage", AgentManager.class, Integer.class, "total.retries", "4", "The number of times each command sent to a host should be retried in case of failure.", null),
	StoragePoolMaxWaitSeconds("Storage", ManagementServer.class, Integer.class, "storage.pool.max.waitseconds", "3600", "Timeout (in seconds) to synchronize storage pool operations.", null),
	StorageTemplateCleanupEnabled("Storage", ManagementServer.class, Boolean.class, "storage.template.cleanup.enabled", "true", "Enable/disable template cleanup activity, only take effect when overall storage cleanup is enabled", null),
	
	// Network
	NetworkLBHaproxyStatsVisbility("Network", ManagementServer.class, String.class, "network.loadbalancer.haproxy.stats.visibility", "global", "Load Balancer(haproxy) stats visibilty, it can be global,guest-network,disabled", null),
	NetworkLBHaproxyStatsUri("Network", ManagementServer.class, String.class, "network.loadbalancer.haproxy.stats.uri","/admin?stats","Load Balancer(haproxy) uri.",null),
	NetworkLBHaproxyStatsAuth("Network", ManagementServer.class, String.class, "network.loadbalancer.haproxy.stats.auth","admin1:AdMiN123","Load Balancer(haproxy) authetication string in the format username:password",null),
	NetworkLBHaproxyStatsPort("Network", ManagementServer.class, String.class, "network.loadbalancer.haproxy.stats.port","8081","Load Balancer(haproxy) stats port number.",null),		
	GuestVlanBits("Network", ManagementServer.class, Integer.class, "guest.vlan.bits", "12", "The number of bits to reserve for the VLAN identifier in the guest subnet.", null),
	//MulticastThrottlingRate("Network", ManagementServer.class, Integer.class, "multicast.throttling.rate", "10", "Default multicast rate in megabits per second allowed.", null),
	NetworkThrottlingRate("Network", ManagementServer.class, Integer.class, "network.throttling.rate", "200", "Default data transfer rate in megabits per second allowed in network.", null),
	GuestDomainSuffix("Network", AgentManager.class, String.class, "guest.domain.suffix", "cloud.internal", "Default domain name for vms inside virtualized networks fronted by router", null),
	DirectNetworkNoDefaultRoute("Network", ManagementServer.class, Boolean.class, "direct.network.no.default.route", "false", "Direct Network Dhcp Server should not send a default route", "true/false"),
	OvsNetwork("Network", ManagementServer.class, Boolean.class, "open.vswitch.vlan.network", "false", "enable/disable vlan remapping of  open vswitch network", null),
	OvsTunnelNetwork("Network", ManagementServer.class, Boolean.class, "open.vswitch.tunnel.network", "false", "enable/disable open vswitch tunnel network(no vlan)", null),
	VmNetworkThrottlingRate("Network", ManagementServer.class, Integer.class, "vm.network.throttling.rate", "200", "Default data transfer rate in megabits per second allowed in User vm's default network.", null),
<<<<<<< HEAD
=======

	RedundantRouter("Network", ManagementServer.class, Boolean.class, "network.redundantrouter", "false", "enable/disable redundant virtual router", null),
	SecurityGroupWorkCleanupInterval("Network", ManagementServer.class, Integer.class, "network.securitygroups.work.cleanup.interval", "120", "Time interval (seconds) in which finished work is cleaned up from the work table", null),
	SecurityGroupWorkerThreads("Network", ManagementServer.class, Integer.class, "network.securitygroups.workers.pool.size", "50", "Number of worker threads processing the security group update work queue", null),
	SecurityGroupWorkGlobalLockTimeout("Network", ManagementServer.class, Integer.class, "network.securitygroups.work.lock.timeout", "300", "Lock wait timeout (seconds) while updating the security group work queue", null),
>>>>>>> b93c7bc6
	FirewallRuleUiEnabled("Network", ManagementServer.class, Boolean.class, "firewall.rule.ui.enabled", "true", "enable/disable UI that separates firewall rules from NAT/LB rules", null),
	
	//VPN
	RemoteAccessVpnPskLength("Network", AgentManager.class, Integer.class, "remote.access.vpn.psk.length", "24", "The length of the ipsec preshared key (minimum 8, maximum 256)", null),
	RemoteAccessVpnClientIpRange("Network", AgentManager.class, String.class, "remote.access.vpn.client.iprange", "10.1.2.1-10.1.2.8", "The range of ips to be allocated to remote access vpn clients. The first ip in the range is used by the VPN server", null),
	RemoteAccessVpnUserLimit("Network", AgentManager.class, String.class, "remote.access.vpn.user.limit", "8", "The maximum number of VPN users that can be created per account", null),
	
	// Usage
	
	CapacityCheckPeriod("Usage", ManagementServer.class, Integer.class, "capacity.check.period", "300000", "The interval in milliseconds between capacity checks", null),
	StorageAllocatedCapacityThreshold("Usage", ManagementServer.class, Float.class, "storage.allocated.capacity.threshold", "0.85", "Percentage (as a value between 0 and 1) of allocated storage utilization above which alerts will be sent about low storage available.", null),
	StorageCapacityThreshold("Usage", ManagementServer.class, Float.class, "storage.capacity.threshold", "0.85", "Percentage (as a value between 0 and 1) of storage utilization above which alerts will be sent about low storage available.", null),
	CPUCapacityThreshold("Usage", ManagementServer.class, Float.class, "cpu.capacity.threshold", "0.85", "Percentage (as a value between 0 and 1) of cpu utilization above which alerts will be sent about low cpu available.", null),
	MemoryCapacityThreshold("Usage", ManagementServer.class, Float.class, "memory.capacity.threshold", "0.85", "Percentage (as a value between 0 and 1) of memory utilization above which alerts will be sent about low memory available.", null),
	PublicIpCapacityThreshold("Usage", ManagementServer.class, Float.class, "public.ip.capacity.threshold", "0.85", "Percentage (as a value between 0 and 1) of public IP address space utilization above which alerts will be sent.", null),
	PrivateIpCapacityThreshold("Usage", ManagementServer.class, Float.class, "private.ip.capacity.threshold", "0.85", "Percentage (as a value between 0 and 1) of private IP address space utilization above which alerts will be sent.", null),
	
	// Console Proxy
	ConsoleProxyCapacityStandby("Console Proxy", AgentManager.class, String.class, "consoleproxy.capacity.standby", "10", "The minimal number of console proxy viewer sessions that system is able to serve immediately(standby capacity)", null),
	ConsoleProxyCapacityScanInterval("Console Proxy", AgentManager.class, String.class, "consoleproxy.capacityscan.interval", "30000", "The time interval(in millisecond) to scan whether or not system needs more console proxy to ensure minimal standby capacity", null),
	ConsoleProxyCmdPort("Console Proxy", AgentManager.class, Integer.class, "consoleproxy.cmd.port", "8001", "Console proxy command port that is used to communicate with management server", null),
	ConsoleProxyRestart("Console Proxy", AgentManager.class, Boolean.class, "consoleproxy.restart", "true", "Console proxy restart flag, defaulted to true", null),
	ConsoleProxyUrlDomain("Console Proxy", AgentManager.class, String.class, "consoleproxy.url.domain", "realhostip.com", "Console proxy url domain", null),
	ConsoleProxyLoadscanInterval("Console Proxy", AgentManager.class, String.class, "consoleproxy.loadscan.interval", "10000", "The time interval(in milliseconds) to scan console proxy working-load info", null),
	ConsoleProxyRamSize("Console Proxy", AgentManager.class, Integer.class, "consoleproxy.ram.size", String.valueOf(ConsoleProxyManager.DEFAULT_PROXY_VM_RAMSIZE), "RAM size (in MB) used to create new console proxy VMs", null),
	ConsoleProxyCpuMHz("Console Proxy", AgentManager.class, Integer.class, "consoleproxy.cpu.mhz", String.valueOf(ConsoleProxyManager.DEFAULT_PROXY_VM_CPUMHZ), "CPU speed (in MHz) used to create new console proxy VMs", null),
	ConsoleProxySessionMax("Console Proxy", AgentManager.class, Integer.class, "consoleproxy.session.max", String.valueOf(ConsoleProxyManager.DEFAULT_PROXY_CAPACITY), "The max number of viewer sessions console proxy is configured to serve for", null),
	ConsoleProxySessionTimeout("Console Proxy", AgentManager.class, Integer.class, "consoleproxy.session.timeout", "300000", "Timeout(in milliseconds) that console proxy tries to maintain a viewer session before it times out the session for no activity", null),
	ConsoleProxyDisableRpFilter("Console Proxy", AgentManager.class, Integer.class, "consoleproxy.disable.rpfilter", "true", "disable rp_filter on console proxy VM public interface", null),
    ConsoleProxyLaunchMax("Console Proxy", AgentManager.class, Integer.class, "consoleproxy.launch.max", "10", "maximum number of console proxy instances per zone can be launched", null),
    ConsoleProxyManagementState("Console Proxy", AgentManager.class, String.class, "consoleproxy.management.state", com.cloud.consoleproxy.ConsoleProxyManagementState.Auto.toString(), 
		"console proxy service management state", null),
    ConsoleProxyManagementLastState("Console Proxy", AgentManager.class, String.class, "consoleproxy.management.state.last", com.cloud.consoleproxy.ConsoleProxyManagementState.Auto.toString(), 
		"last console proxy service management state", null),
	
	// Snapshots
    SnapshotHourlyMax("Snapshots", SnapshotManager.class, Integer.class, "snapshot.max.hourly", "8", "Maximum hourly snapshots for a volume", null),
    SnapshotDailyMax("Snapshots", SnapshotManager.class, Integer.class, "snapshot.max.daily", "8", "Maximum daily snapshots for a volume", null),
    SnapshotWeeklyMax("Snapshots", SnapshotManager.class, Integer.class, "snapshot.max.weekly", "8", "Maximum weekly snapshots for a volume", null),
    SnapshotMonthlyMax("Snapshots", SnapshotManager.class, Integer.class, "snapshot.max.monthly", "8", "Maximum monthly snapshots for a volume", null),
    SnapshotPollInterval("Snapshots", SnapshotManager.class, Integer.class, "snapshot.poll.interval", "300", "The time interval in seconds when the management server polls for snapshots to be scheduled.", null),
    SnapshotDeltaMax("Snapshots", SnapshotManager.class, Integer.class, "snapshot.delta.max", "16", "max delta snapshots between two full snapshots.", null),
    
	// Advanced
    JobExpireMinutes("Advanced", ManagementServer.class, String.class, "job.expire.minutes", "1440", "Time (in minutes) for async-jobs to be kept in system", null),
    JobCancelThresholdMinutes("Advanced", ManagementServer.class, String.class, "job.cancel.threshold.minutes", "60", "Time (in minutes) for async-jobs to be forcely cancelled if it has been in process for long", null),
	
	AccountCleanupInterval("Advanced", ManagementServer.class, Integer.class, "account.cleanup.interval", "86400", "The interval (in seconds) between cleanup for removed accounts", null),
	AllowPublicUserTemplates("Advanced", ManagementServer.class, Integer.class, "allow.public.user.templates", "true", "If false, users will not be able to create public templates.", null),
	InstanceName("Advanced", AgentManager.class, String.class, "instance.name", "VM", "Name of the deployment instance.", null),
	ExpungeDelay("Advanced", UserVmManager.class, Integer.class, "expunge.delay", "86400", "Determines how long (in seconds) to wait before actually expunging destroyed vm. The default value = the default value of expunge.interval", null),
	ExpungeInterval("Advanced", UserVmManager.class, Integer.class, "expunge.interval", "86400", "The interval (in seconds) to wait before running the expunge thread.", null),
	ExpungeWorkers("Advanced", UserVmManager.class, Integer.class, "expunge.workers",  "1", "Number of workers performing expunge ", null),
	ExtractURLCleanUpInterval("Advanced", ManagementServer.class, Integer.class, "extract.url.cleanup.interval",  "7200", "The interval (in seconds) to wait before cleaning up the extract URL's ", null),
	ExtractURLExpirationInterval("Advanced", ManagementServer.class, Integer.class, "extract.url.expiration.interval",  "14400", "The life of an extract URL after which it is deleted ", null),
	HostStatsInterval("Advanced", ManagementServer.class, Integer.class, "host.stats.interval", "60000", "The interval (in milliseconds) when host stats are retrieved from agents.", null),
	HostRetry("Advanced", AgentManager.class, Integer.class, "host.retry", "2", "Number of times to retry hosts for creating a volume", null),
	IntegrationAPIPort("Advanced", ManagementServer.class, Integer.class, "integration.api.port", "8096", "Defaul API port", null),
	InvestigateRetryInterval("Advanced", HighAvailabilityManager.class, Integer.class, "investigate.retry.interval", "60", "Time (in seconds) between VM pings when agent is disconnected", null),
	MigrateRetryInterval("Advanced", HighAvailabilityManager.class, Integer.class, "migrate.retry.interval", "120", "Time (in seconds) between migration retries", null),
	PingInterval("Advanced", AgentManager.class, Integer.class, "ping.interval", "60", "Ping interval in seconds", null),
	PingTimeout("Advanced", AgentManager.class, Float.class, "ping.timeout", "2.5", "Multiplier to ping.interval before announcing an agent has timed out", null),
	Port("Advanced", AgentManager.class, Integer.class, "port", "8250", "Port to listen on for agent connection.", null),
	RouterCpuMHz("Advanced", NetworkManager.class, Integer.class, "router.cpu.mhz", String.valueOf(VirtualNetworkApplianceManager.DEFAULT_ROUTER_CPU_MHZ), "Default CPU speed (MHz) for router VM.", null),
	RestartRetryInterval("Advanced", HighAvailabilityManager.class, Integer.class, "restart.retry.interval", "600", "Time (in seconds) between retries to restart a vm", null),
	RouterStatsInterval("Advanced", NetworkManager.class, Integer.class, "router.stats.interval", "300", "Interval (in seconds) to report router statistics.", null),
	RouterTemplateId("Advanced", NetworkManager.class, Long.class, "router.template.id", "1", "Default ID for template.", null),
	StartRetry("Advanced", AgentManager.class, Integer.class, "start.retry", "10", "Number of times to retry create and start commands", null),
	StopRetryInterval("Advanced", HighAvailabilityManager.class, Integer.class, "stop.retry.interval", "600", "Time in seconds between retries to stop or destroy a vm" , null),
	StorageCleanupInterval("Advanced", StorageManager.class, Integer.class, "storage.cleanup.interval", "86400", "The interval (in seconds) to wait before running the storage cleanup thread.", null),
	StorageCleanupEnabled("Advanced", StorageManager.class, Boolean.class, "storage.cleanup.enabled", "true", "Enables/disables the storage cleanup thread.", null),
	UpdateWait("Advanced", AgentManager.class, Integer.class, "update.wait", "600", "Time to wait (in seconds) before alerting on a updating agent", null),
	Wait("Advanced", AgentManager.class, Integer.class, "wait", "1800", "Time in seconds to wait for control commands to return", null),
	XapiWait("Advanced", AgentManager.class, Integer.class, "xapiwait", "600", "Time (in seconds) to wait for XAPI to return", null),
    CmdsWait("Advanced", AgentManager.class, Integer.class, "cmd.wait", "7200", "Time (in seconds) to wait for some heavy time-consuming commands", null),
	Workers("Advanced", AgentManager.class, Integer.class, "workers", "5", "Number of worker threads.", null),
	MountParent("Advanced", ManagementServer.class, String.class, "mount.parent", "/var/lib/cloud/mnt", "The mount point on the Management Server for Secondary Storage.", null),
//	UpgradeURL("Advanced", ManagementServer.class, String.class, "upgrade.url", "http://example.com:8080/client/agent/update.zip", "The upgrade URL is the URL of the management server that agents will connect to in order to automatically upgrade.", null),
	SystemVMUseLocalStorage("Advanced", ManagementServer.class, Boolean.class, "system.vm.use.local.storage", "false", "Indicates whether to use local storage pools or shared storage pools for system VMs.", null),
    SystemVMAutoReserveCapacity("Advanced", ManagementServer.class, Boolean.class, "system.vm.auto.reserve.capacity", "true", "Indicates whether or not to automatically reserver system VM standby capacity.", null),
	CPUOverprovisioningFactor("Advanced", ManagementServer.class, String.class, "cpu.overprovisioning.factor", "1", "Used for CPU overprovisioning calculation; available CPU will be (actualCpuCapacity * cpu.overprovisioning.factor)", null),
	LinkLocalIpNums("Advanced", ManagementServer.class, Integer.class, "linkLocalIp.nums", "10", "The number of link local ip that needed by domR(in power of 2)", null),
	HypervisorList("Advanced", ManagementServer.class, String.class, "hypervisor.list", HypervisorType.KVM + "," + HypervisorType.XenServer + "," + HypervisorType.VMware + "," + HypervisorType.BareMetal + "," + HypervisorType.Ovm, "The list of hypervisors that this deployment will use.", "hypervisorList"),
	ManagementHostIPAdr("Advanced", ManagementServer.class, String.class, "host", "localhost", "The ip address of management server", null),
	ManagementNetwork("Advanced", ManagementServer.class, String.class, "management.network.cidr", null, "The cidr of management server network", null),
	EventPurgeDelay("Advanced", ManagementServer.class, Integer.class, "event.purge.delay", "15", "Events older than specified number days will be purged. Set this value to 0 to never delete events", null),
    UseLocalStorage("Advanced", ManagementServer.class, Boolean.class, "use.local.storage", "false", "Should we use the local storage if it's available?", null),
	SecStorageVmRamSize("Advanced", AgentManager.class, Integer.class, "secstorage.vm.ram.size", String.valueOf(SecondaryStorageVmManager.DEFAULT_SS_VM_RAMSIZE), "RAM size (in MB) used to create new secondary storage vms", null),
	SecStorageVmCpuMHz("Advanced", AgentManager.class, Integer.class, "secstorage.vm.cpu.mhz", String.valueOf(SecondaryStorageVmManager.DEFAULT_SS_VM_CPUMHZ), "CPU speed (in MHz) used to create new secondary storage vms", null),
	MaxTemplateAndIsoSize("Advanced",  ManagementServer.class, Long.class, "max.template.iso.size", "50", "The maximum size for a downloaded template or ISO (in GB).", null),
	SecStorageAllowedInternalDownloadSites("Advanced", ManagementServer.class, String.class, "secstorage.allowed.internal.sites", null, "Comma separated list of cidrs internal to the datacenter that can host template download servers", null),
	SecStorageEncryptCopy("Advanced", ManagementServer.class, Boolean.class, "secstorage.encrypt.copy", "false", "Use SSL method used to encrypt copy traffic between zones", "true,false"),
	SecStorageSecureCopyCert("Advanced", ManagementServer.class, String.class, "secstorage.ssl.cert.domain", "realhostip.com", "SSL certificate used to encrypt copy traffic between zones", null),	
	SecStorageCapacityStandby("Advanced", AgentManager.class, Integer.class, "secstorage.capacity.standby", "10", "The minimal number of command execution sessions that system is able to serve immediately(standby capacity)", null),
	SecStorageSessionMax("Advanced", AgentManager.class, Integer.class, "secstorage.session.max", "50", "The max number of command execution sessions that a SSVM can handle", null),
	SecStorageCmdExecutionTimeMax("Advanced", AgentManager.class, Integer.class, "secstorage.cmd.execution.time.max", "30", "The max command execution time in minute", null),

	DirectAttachNetworkEnabled("Advanced", ManagementServer.class, Boolean.class, "direct.attach.network.externalIpAllocator.enabled", "false", "Direct-attach VMs using external DHCP server", "true,false"),
	DirectAttachNetworkExternalAPIURL("Advanced", ManagementServer.class, String.class, "direct.attach.network.externalIpAllocator.url", null, "Direct-attach VMs using external DHCP server (API url)", null),
	CheckPodCIDRs("Advanced", ManagementServer.class, String.class, "check.pod.cidrs", "true", "If true, different pods must belong to different CIDR subnets.", "true,false"),
	NetworkGcWait("Advanced", ManagementServer.class, Integer.class, "network.gc.wait", "600", "Time (in seconds) to wait before shutting down a network that's not in used", null),
	NetworkGcInterval("Advanced", ManagementServer.class, Integer.class, "network.gc.interval", "600", "Seconds to wait before checking for networks to shutdown", null),
	HostCapacityCheckerWait("Advanced", ManagementServer.class, Integer.class, "host.capacity.checker.wait", "3600", "Time (in seconds) to wait before starting host capacity background checker", null),
	HostCapacityCheckerInterval("Advanced", ManagementServer.class, Integer.class, "host.capacity.checker.interval", "3600", "Time (in seconds) to wait before recalculating host's capacity", null),
	CapacitySkipcountingHours("Advanced", ManagementServer.class, Integer.class, "capacity.skipcounting.hours", "3600", "Time (in seconds) to wait before release VM's cpu and memory when VM in stopped state", null),
	VmStatsInterval("Advanced", ManagementServer.class, Integer.class, "vm.stats.interval", "60000", "The interval (in milliseconds) when vm stats are retrieved from agents.", null),
	VmTransitionWaitInterval("Advanced", ManagementServer.class, Integer.class, "vm.tranisition.wait.interval", "3600", "Time (in seconds) to wait before taking over a VM in transition state", null),
	
	ControlCidr("Advanced", ManagementServer.class, String.class, "control.cidr", "169.254.0.0/16", "Changes the cidr for the control network traffic.  Defaults to using link local.  Must be unique within pods", null),
	ControlGateway("Advanced", ManagementServer.class, String.class, "control.gateway", "169.254.0.1", "gateway for the control network traffic", null),
	UseUserConcentratedPodAllocation("Advanced", ManagementServer.class, Boolean.class, "use.user.concentrated.pod.allocation", "true", "If true, deployment planner applies the user concentration heuristic during VM resource allocation", "true,false"),	
	HostCapacityTypeToOrderClusters("Advanced", ManagementServer.class, String.class, "host.capacityType.to.order.clusters", "CPU", "The host capacity type (CPU or RAM) is used by deployment planner to order clusters during VM resource allocation", "CPU,RAM"),
	EndpointeUrl("Advanced", ManagementServer.class, String.class, "endpointe.url", "http://localhost:8080/client/api", "Endpointe Url", "The endpoint callback URL"),
	ElasticLoadBalancerEnabled("Advanced", ManagementServer.class, String.class, "network.loadbalancer.basiczone.elb.enabled", "false", "Whether the load balancing service is enabled for basic zones", "true,false"),
	ElasticLoadBalancerNetwork("Advanced", ManagementServer.class, String.class, "network.loadbalancer.basiczone.elb.network", "guest", "Whether the elastic load balancing service public ips are taken from the public or guest network", "guest,public"),
	ElasticLoadBalancerVmMemory("Advanced", ManagementServer.class, Integer.class, "network.loadbalancer.basiczone.elb.vm.ram.size", "128", "Memory in MB for the elastic load balancer vm", null),
    ElasticLoadBalancerVmCpuMhz("Advanced", ManagementServer.class, Integer.class, "network.loadbalancer.basiczone.elb.vm.cpu.mhz", "128", "CPU speed for the elastic load balancer vm", null),
    ElasticLoadBalancerVmNumVcpu("Advanced", ManagementServer.class, Integer.class, "network.loadbalancer.basiczone.elb.vm.vcpu.num", "1", "Number of VCPU  for the elastic load balancer vm", null),
    ElasticLoadBalancerVmGcInterval("Advanced", ManagementServer.class, Integer.class, "network.loadbalancer.basiczone.elb.gc.interval.minutes", "30", "Garbage collection interval to destroy unused ELB vms in minutes. Minimum of 5", null),


	
	// XenServer
    VmAllocationAlgorithm("Advanced", ManagementServer.class, String.class, "vm.allocation.algorithm", "random", "If 'random', hosts within a pod will be randomly considered for VM/volume allocation. If 'firstfit', they will be considered on a first-fit basis.", null),
    XenPublicNetwork("Network", ManagementServer.class, String.class, "xen.public.network.device", null, "[ONLY IF THE PUBLIC NETWORK IS ON A DEDICATED NIC]:The network name label of the physical device dedicated to the public network on a XenServer host", null),
    XenStorageNetwork1("Network", ManagementServer.class, String.class, "xen.storage.network.device1", "cloud-stor1", "Specify when there are storage networks", null),
    XenStorageNetwork2("Network", ManagementServer.class, String.class, "xen.storage.network.device2", "cloud-stor2", "Specify when there are storage networks", null),
    XenPrivateNetwork("Network", ManagementServer.class, String.class, "xen.private.network.device", null, "Specify when the private network name is different", null),
    NetworkGuestCidrLimit("Network", NetworkManager.class, Integer.class, "network.guest.cidr.limit", "22", "size limit for guest cidr; can't be less than this value", null),
    XenSetupMultipath("Advanced", ManagementServer.class, String.class, "xen.setup.multipath", "false", "Setup the host to do multipath", null),
    XenBondStorageNic("Advanced", ManagementServer.class, String.class, "xen.bond.storage.nics", null, "Attempt to bond the two networks if found", null),
    XenHeartBeatInterval("Advanced", ManagementServer.class, Integer.class, "xen.heartbeat.interval", "60", "heartbeat to use when implementing XenServer Self Fencing", null),
    XenGuestNetwork("Advanced", ManagementServer.class, String.class, "xen.guest.network.device", null, "Specify for guest network name label", null),
    
    // VMware
    VmwarePrivateNetworkVSwitch("Advanced", ManagementServer.class, String.class, "vmware.private.vswitch", null, "Specify the vSwitch on host for private network", null),
    VmwarePublicNetworkVSwitch("Advanced", ManagementServer.class, String.class, "vmware.public.vswitch", null, "Specify the vSwitch on host for public network", null),
    VmwareGuestNetworkVSwitch("Advanced", ManagementServer.class, String.class, "vmware.guest.vswitch", null, "Specify the vSwitch on host for guest network", null),
    VmwareServiceConsole("Advanced", ManagementServer.class, String.class, "vmware.service.console", "Service Console", "Specify the service console network name(for ESX hosts)", null),
    VmwareManagementPortGroup("Advanced", ManagementServer.class, String.class, "vmware.management.portgroup", "Management Network", "Specify the management network name(for ESXi hosts)", null),
    VmwareAdditionalVncPortRangeStart("Advanced", ManagementServer.class, Integer.class, "vmware.additional.vnc.portrange.start", "59000", "Start port number of additional VNC port range", null),
    VmwareAdditionalVncPortRangeSize("Advanced", ManagementServer.class, Integer.class, "vmware.additional.vnc.portrange.size", "1000", "Start port number of additional VNC port range", null),
    VmwareGuestNicDeviceType("Advanced", ManagementServer.class, String.class, "vmware.guest.nic.device.type", "E1000", "Ethernet card type used in guest VM, valid values are E1000, PCNet32, Vmxnet2, Vmxnet3", null),
    VmwarePerClusterHostMax("Advanced", ManagementServer.class, Integer.class, "vmware.percluster.host.max", "8", "maxmium hosts per vCenter cluster(do not let it grow over 8)", "1-8"),
    VmwareReserveCpu("Advanced", ManagementServer.class, Boolean.class, "vmware.reserve.cpu", "false", "Specify whether or not to reserve CPU based on CPU overprovisioning factor", null),
    
    // KVM
    KvmPublicNetwork("Advanced", ManagementServer.class, String.class, "kvm.public.network.device", null, "Specify the public bridge on host for public network", null),
    KvmPrivateNetwork("Advanced", ManagementServer.class, String.class, "kvm.private.network.device", null, "Specify the private bridge on host for private network", null),
    KvmGuestNetwork("Advanced", ManagementServer.class, String.class, "kvm.guest.network.device", null, "Specify the private bridge on host for private network", null),
	// Premium
	UsageExecutionTimezone("Premium", ManagementServer.class, String.class, "usage.execution.timezone", null, "The timezone to use for usage job execution time", null),
	UsageStatsJobAggregationRange("Premium", ManagementServer.class, Integer.class, "usage.stats.job.aggregation.range", "1440", "The range of time for aggregating the user statistics specified in minutes (e.g. 1440 for daily, 60 for hourly.", null),
	UsageStatsJobExecTime("Premium", ManagementServer.class, String.class, "usage.stats.job.exec.time", "00:15", "The time at which the usage statistics aggregation job will run as an HH24:MM time, e.g. 00:30 to run at 12:30am.", null),
    EnableUsageServer("Premium", ManagementServer.class, Boolean.class, "enable.usage.server", "true", "Flag for enabling usage", null),
    DirectNetworkStatsInterval("Premium", ManagementServer.class, Integer.class, "direct.network.stats.interval", "86400", "Interval (in seconds) to collect stats from Traffic Monitor", null),
<<<<<<< HEAD
    UsageSanityCheckInterval("Premium", ManagementServer.class, Integer.class, "usage.sanity.check.interval", null, "Interval (in days) to check sanity of usage data", null),
=======
>>>>>>> b93c7bc6
    
	// Hidden
	UseSecondaryStorageVm("Hidden", ManagementServer.class, Boolean.class, "secondary.storage.vm", "false", "Deploys a VM per zone to manage secondary storage if true, otherwise secondary storage is mounted on management server", null),
    CreatePoolsInPod("Hidden", ManagementServer.class, Boolean.class, "xen.create.pools.in.pod", "false", "Should we automatically add XenServers into pools that are inside a Pod", null),
    CloudIdentifier("Hidden", ManagementServer.class, String.class, "cloud.identifier", null, "A unique identifier for the cloud.", null),
    SSOKey("Hidden", ManagementServer.class, String.class, "security.singlesignon.key", null, "A Single Sign-On key used for logging into the cloud", null),
    SSOAuthTolerance("Advanced", ManagementServer.class, Long.class, "security.singlesignon.tolerance.millis", "300000", "The allowable clock difference in milliseconds between when an SSO login request is made and when it is received.", null),
	//NetworkType("Hidden", ManagementServer.class, String.class, "network.type", "vlan", "The type of network that this deployment will use.", "vlan,direct"),
	HashKey("Hidden", ManagementServer.class, String.class, "security.hash.key", null, "for generic key-ed hash", null),
	RouterRamSize("Hidden", NetworkManager.class, Integer.class, "router.ram.size", "128", "Default RAM for router VM (in MB).", null),

	VmOpWaitInterval("Advanced", ManagementServer.class, Integer.class, "vm.op.wait.interval", "120", "Time (in seconds) to wait before checking if a previous operation has succeeded", null),
	VmOpLockStateRetry("Advanced", ManagementServer.class, Integer.class, "vm.op.lock.state.retry", "5", "Times to retry locking the state of a VM for operations", "-1 means try forever"),
	VmOpCleanupInterval("Advanced", ManagementServer.class, Long.class, "vm.op.cleanup.interval", "86400", "Interval to run the thread that cleans up the vm operations (in seconds)", "Seconds"),
	VmOpCleanupWait("Advanced", ManagementServer.class, Long.class, "vm.op.cleanup.wait", "3600", "Time (in seconds) to wait before cleanuping up any vm work items", "Seconds"),
	VmOpCancelInterval("Advanced", ManagementServer.class, Long.class, "vm.op.cancel.interval", "3600", "Time (in seconds) to wait before cancelling a operation", "Seconds"),
	
	DefaultPageSize("Advanced", ManagementServer.class, Long.class, "default.page.size", "500", "Default page size for API list* commands", null),
	
	TaskCleanupRetryInterval("Advanced", ManagementServer.class, Integer.class, "task.cleanup.retry.interval", "600", "Time (in seconds) to wait before retrying cleanup of tasks if the cleanup failed previously.  0 means to never retry.", "Seconds"),
	
	// Account Default Limits
	DefaultMaxAccountUserVms("Account Defaults", ManagementServer.class, Long.class, "max.account.user.vms", "20", "The default maximum number of user VMs that can be deployed for an account", null),
	DefaultMaxAccountPublicIPs("Account Defaults", ManagementServer.class, Long.class, "max.account.public.ips", "20", "The default maximum number of public IPs that can be consumed by an account", null),
	DefaultMaxAccountTemplates("Account Defaults", ManagementServer.class, Long.class, "max.account.templates", "20", "The default maximum number of templates that can be deployed for an account", null),
	DefaultMaxAccountSnapshots("Account Defaults", ManagementServer.class, Long.class, "max.account.snapshots", "20", "The default maximum number of snapshots that can be created for an account", null),
	DefaultMaxAccountVolumes("Account Defaults", ManagementServer.class, Long.class, "max.account.volumes", "20", "The default maximum number of volumes that can be created for an account", null),
<<<<<<< HEAD
	DefaultMaxAccountProjects("Account Defaults", ManagementServer.class, Long.class, "max.account.projects", "20", "The default maximum number of projects that can be created for an account", null),
=======
>>>>>>> b93c7bc6
	DirectAgentLoadSize("Advanced", ManagementServer.class, Integer.class, "direct.agent.load.size", "16", "The number of direct agents to load each time", null),
	
	AgentLbEnable("Advanced", ClusterManager.class, Boolean.class, "agent.lb.enabled", "true", "If agent load balancing enabled in cluster setup", null),
	SubDomainNetworkAccess("Advanced", NetworkManager.class, Boolean.class, "allow.subdomain.network.access", "true", "Allow subdomains to use networks dedicated to their parent domain(s)", null),
<<<<<<< HEAD
	UseExternalDnsServers("Advanced", NetworkManager.class, Boolean.class, "use.external.dns", "false", "Bypass internal dns, use exetrnal dns1 and dns2", null),
	EncodeApiResponse("Advanced", ManagementServer.class, Boolean.class, "encode.api.response", "false", "Do UTF-8 encoding for the api response, false by default", null),
	DnsBasicZoneUpdates("Advanced", NetworkManager.class, String.class, "network.dns.basiczone.updates", "all", "This parameter can take 2 values: all (default) and pod. It defines if DHCP/DNS requests have to be send to all dhcp servers in cloudstack, or only to the one in the same pod", "all,pod"),
=======
	UseExternalDnsServers("Advanced", NetworkManager.class, Boolean.class, "use.external.dns", "false", "Bypass the cloudstack dhcp/DNS server vm name service, use zone external dns1 and dns2", null),
	EncodeApiResponse("Advanced", ManagementServer.class, Boolean.class, "encode.api.response", "false", "Do UTF-8 encoding for the api response, false by default", null),

	DnsBasicZoneUpdates("Advanced", NetworkManager.class, String.class, "network.dns.basiczone.updates", "all", "This parameter can take 2 values: all (default) and pod. It defines if DHCP/DNS requests have to be send to all dhcp servers in cloudstack, or only to the one in the same pod", "all,pod"),
	ClusterMessageTimeOutSeconds("Advanced", ManagementServer.class, Integer.class, "cluster.message.timeout.seconds", "300", "Time (in seconds) to wait before a inter-management server message post times out.", null),
	AgentLoadThreshold("Advanced", ManagementServer.class, Float.class, "agent.load.threshold", "0.7", "Percentage (as a value between 0 and 1) of connected agents after which agent load balancing will start happening", null);
>>>>>>> b93c7bc6

	ClusterMessageTimeOutSeconds("Advanced", ManagementServer.class, Integer.class, "cluster.message.timeout.seconds", "300", "Time (in seconds) to wait before a inter-management server message post times out.", null),
	AgentLoadThreshold("Advanced", ManagementServer.class, Float.class, "agent.load.threshold", "0.7", "Percentage (as a value between 0 and 1) of connected agents after which agent load balancing will start happening", null);

	
	private final String _category;
	private final Class<?> _componentClass;
	private final Class<?> _type;
    private final String _name;
    private final String _defaultValue;
    private final String _description;
    private final String _range;

    private static final HashMap<String, List<Config>> _configs = new HashMap<String, List<Config>>();
    static {
    	// Add categories
    	_configs.put("Alert", new ArrayList<Config>());
    	_configs.put("Storage", new ArrayList<Config>());
    	_configs.put("Snapshots", new ArrayList<Config>());
    	_configs.put("Network", new ArrayList<Config>());
    	_configs.put("Usage", new ArrayList<Config>());
    	_configs.put("Console Proxy", new ArrayList<Config>());
    	_configs.put("Advanced", new ArrayList<Config>());
    	_configs.put("Premium", new ArrayList<Config>());
    	_configs.put("Developer", new ArrayList<Config>());
    	_configs.put("Hidden", new ArrayList<Config>());
    	_configs.put("Account Defaults", new ArrayList<Config>());
    	
    	// Add values into HashMap
        for (Config c : Config.values()) {
        	String category = c.getCategory();
        	List<Config> currentConfigs = _configs.get(category);
        	currentConfigs.add(c);
        	_configs.put(category, currentConfigs);
        }
    }
    
    private Config(String category, Class<?> componentClass, Class<?> type, String name, String defaultValue, String description, String range) {
    	_category = category;
    	_componentClass = componentClass;
    	_type = type;
    	_name = name;
    	_defaultValue = defaultValue;
    	_description = description;
    	_range = range;
    }
    
    public String getCategory() {
    	return _category;
    }
    
    public String key() {
        return _name;
    }
    
    public String getDescription() {
        return _description;
    }

    public String getDefaultValue() {
        return _defaultValue;
    }

    public Class<?> getType() {
        return _type;
    }

    public Class<?> getComponentClass() {
        return _componentClass;
    }
    
    public String getComponent() {
    	if (_componentClass == ManagementServer.class) {
            return "management-server";
        } else if (_componentClass == AgentManager.class) {
            return "AgentManager";
        } else if (_componentClass == UserVmManager.class) {
            return "UserVmManager";
        } else if (_componentClass == HighAvailabilityManager.class) {
            return "HighAvailabilityManager";
        } else if (_componentClass == StoragePoolAllocator.class) {
            return "StorageAllocator";
        } else if (_componentClass == NetworkManager.class) {
            return "NetworkManager";
        } else {
            return "none";
        }
    }

    public String getRange() {
        return _range;
    }
    
    @Override
	public String toString() {
        return _name;
    }
    
    public static List<Config> getConfigs(String category) {
    	return _configs.get(category);
    }
    
    public static Config getConfig(String name) {
    	List<String> categories = getCategories();
    	for (String category : categories) {
    		List<Config> currentList = getConfigs(category);
    		for (Config c : currentList) {
    			if (c.key().equals(name)) {
                    return c;
                }
    		}
    	}
    	
    	return null;
    }
    
    public static List<String> getCategories() {
    	Object[] keys = _configs.keySet().toArray();
    	List<String> categories = new ArrayList<String>();
    	for (Object key : keys) {
    		categories.add((String) key);
    	}
    	return categories;
    }
}<|MERGE_RESOLUTION|>--- conflicted
+++ resolved
@@ -70,14 +70,13 @@
 	OvsNetwork("Network", ManagementServer.class, Boolean.class, "open.vswitch.vlan.network", "false", "enable/disable vlan remapping of  open vswitch network", null),
 	OvsTunnelNetwork("Network", ManagementServer.class, Boolean.class, "open.vswitch.tunnel.network", "false", "enable/disable open vswitch tunnel network(no vlan)", null),
 	VmNetworkThrottlingRate("Network", ManagementServer.class, Integer.class, "vm.network.throttling.rate", "200", "Default data transfer rate in megabits per second allowed in User vm's default network.", null),
-<<<<<<< HEAD
-=======
+
 
 	RedundantRouter("Network", ManagementServer.class, Boolean.class, "network.redundantrouter", "false", "enable/disable redundant virtual router", null),
 	SecurityGroupWorkCleanupInterval("Network", ManagementServer.class, Integer.class, "network.securitygroups.work.cleanup.interval", "120", "Time interval (seconds) in which finished work is cleaned up from the work table", null),
 	SecurityGroupWorkerThreads("Network", ManagementServer.class, Integer.class, "network.securitygroups.workers.pool.size", "50", "Number of worker threads processing the security group update work queue", null),
 	SecurityGroupWorkGlobalLockTimeout("Network", ManagementServer.class, Integer.class, "network.securitygroups.work.lock.timeout", "300", "Lock wait timeout (seconds) while updating the security group work queue", null),
->>>>>>> b93c7bc6
+
 	FirewallRuleUiEnabled("Network", ManagementServer.class, Boolean.class, "firewall.rule.ui.enabled", "true", "enable/disable UI that separates firewall rules from NAT/LB rules", null),
 	
 	//VPN
@@ -234,10 +233,7 @@
 	UsageStatsJobExecTime("Premium", ManagementServer.class, String.class, "usage.stats.job.exec.time", "00:15", "The time at which the usage statistics aggregation job will run as an HH24:MM time, e.g. 00:30 to run at 12:30am.", null),
     EnableUsageServer("Premium", ManagementServer.class, Boolean.class, "enable.usage.server", "true", "Flag for enabling usage", null),
     DirectNetworkStatsInterval("Premium", ManagementServer.class, Integer.class, "direct.network.stats.interval", "86400", "Interval (in seconds) to collect stats from Traffic Monitor", null),
-<<<<<<< HEAD
     UsageSanityCheckInterval("Premium", ManagementServer.class, Integer.class, "usage.sanity.check.interval", null, "Interval (in days) to check sanity of usage data", null),
-=======
->>>>>>> b93c7bc6
     
 	// Hidden
 	UseSecondaryStorageVm("Hidden", ManagementServer.class, Boolean.class, "secondary.storage.vm", "false", "Deploys a VM per zone to manage secondary storage if true, otherwise secondary storage is mounted on management server", null),
@@ -265,31 +261,18 @@
 	DefaultMaxAccountTemplates("Account Defaults", ManagementServer.class, Long.class, "max.account.templates", "20", "The default maximum number of templates that can be deployed for an account", null),
 	DefaultMaxAccountSnapshots("Account Defaults", ManagementServer.class, Long.class, "max.account.snapshots", "20", "The default maximum number of snapshots that can be created for an account", null),
 	DefaultMaxAccountVolumes("Account Defaults", ManagementServer.class, Long.class, "max.account.volumes", "20", "The default maximum number of volumes that can be created for an account", null),
-<<<<<<< HEAD
 	DefaultMaxAccountProjects("Account Defaults", ManagementServer.class, Long.class, "max.account.projects", "20", "The default maximum number of projects that can be created for an account", null),
-=======
->>>>>>> b93c7bc6
 	DirectAgentLoadSize("Advanced", ManagementServer.class, Integer.class, "direct.agent.load.size", "16", "The number of direct agents to load each time", null),
 	
 	AgentLbEnable("Advanced", ClusterManager.class, Boolean.class, "agent.lb.enabled", "true", "If agent load balancing enabled in cluster setup", null),
 	SubDomainNetworkAccess("Advanced", NetworkManager.class, Boolean.class, "allow.subdomain.network.access", "true", "Allow subdomains to use networks dedicated to their parent domain(s)", null),
-<<<<<<< HEAD
 	UseExternalDnsServers("Advanced", NetworkManager.class, Boolean.class, "use.external.dns", "false", "Bypass internal dns, use exetrnal dns1 and dns2", null),
 	EncodeApiResponse("Advanced", ManagementServer.class, Boolean.class, "encode.api.response", "false", "Do UTF-8 encoding for the api response, false by default", null),
 	DnsBasicZoneUpdates("Advanced", NetworkManager.class, String.class, "network.dns.basiczone.updates", "all", "This parameter can take 2 values: all (default) and pod. It defines if DHCP/DNS requests have to be send to all dhcp servers in cloudstack, or only to the one in the same pod", "all,pod"),
-=======
-	UseExternalDnsServers("Advanced", NetworkManager.class, Boolean.class, "use.external.dns", "false", "Bypass the cloudstack dhcp/DNS server vm name service, use zone external dns1 and dns2", null),
-	EncodeApiResponse("Advanced", ManagementServer.class, Boolean.class, "encode.api.response", "false", "Do UTF-8 encoding for the api response, false by default", null),
-
-	DnsBasicZoneUpdates("Advanced", NetworkManager.class, String.class, "network.dns.basiczone.updates", "all", "This parameter can take 2 values: all (default) and pod. It defines if DHCP/DNS requests have to be send to all dhcp servers in cloudstack, or only to the one in the same pod", "all,pod"),
+
 	ClusterMessageTimeOutSeconds("Advanced", ManagementServer.class, Integer.class, "cluster.message.timeout.seconds", "300", "Time (in seconds) to wait before a inter-management server message post times out.", null),
 	AgentLoadThreshold("Advanced", ManagementServer.class, Float.class, "agent.load.threshold", "0.7", "Percentage (as a value between 0 and 1) of connected agents after which agent load balancing will start happening", null);
->>>>>>> b93c7bc6
-
-	ClusterMessageTimeOutSeconds("Advanced", ManagementServer.class, Integer.class, "cluster.message.timeout.seconds", "300", "Time (in seconds) to wait before a inter-management server message post times out.", null),
-	AgentLoadThreshold("Advanced", ManagementServer.class, Float.class, "agent.load.threshold", "0.7", "Percentage (as a value between 0 and 1) of connected agents after which agent load balancing will start happening", null);
-
-	
+
 	private final String _category;
 	private final Class<?> _componentClass;
 	private final Class<?> _type;
