--- conflicted
+++ resolved
@@ -238,9 +238,6 @@
     @Inject StorageService _storageSvr = null;
     @Inject StorageManager _storageMgr = null;
 
-    @Inject StorageService _storageSvr = null;
-    @Inject StorageManager _storageMgr = null;
-
     protected int _retry = 2;
 
     protected String _name;
@@ -290,9 +287,6 @@
         _pingTimeout = (long) (multiplier * _pingInterval);
 
         s_logger.info("Ping Timeout is " + _pingTimeout);
-        
-        value = configs.get(Config.DirectAgentLoadSize.key());
-        int threads = NumbersUtil.parseInt(value, 16);
 
         value = configs.get(Config.DirectAgentLoadSize.key());
         int threads = NumbersUtil.parseInt(value, 16);
@@ -471,11 +465,8 @@
     }
 
     protected AgentAttache handleDirectConnect(ServerResource resource, StartupCommand[] startup, Map<String, String> details, boolean old, List<String> hostTags, String allocationState, boolean forRebalance)
-<<<<<<< HEAD
     throws ConnectionException {
-=======
-            throws ConnectionException {
->>>>>>> b93c7bc6
+        
         if (startup == null) {
             return null;
         }
@@ -495,7 +486,6 @@
         attache.process(answers);
 
         attache = notifyMonitorsOfConnection(attache, startup, forRebalance);
-<<<<<<< HEAD
 
         return attache;
     }
@@ -511,22 +501,6 @@
             s_logger.warn(msg);
             return new Answer(cmd, false, msg);
         }
-=======
-
-        return attache;
-    }
-
-    @Override
-    public Answer sendToSecStorage(HostVO ssHost, Command cmd) {
-        if( ssHost.getType() == Host.Type.LocalSecondaryStorage ) {
-            return  easySend(ssHost.getId(), cmd);
-        } else if ( ssHost.getType() == Host.Type.SecondaryStorage) {
-            return  sendToSSVM(ssHost.getDataCenterId(), cmd);
-        } else {
-            String msg = "do not support Secondary Storage type " + ssHost.getType();
-            s_logger.warn(msg);
-            return new Answer(cmd, false, msg);
-        }
     }
 
 
@@ -544,31 +518,11 @@
             return ssAHosts.get(0);
         }
         return null;
->>>>>>> b93c7bc6
-    }
-
-
-    @Override
-<<<<<<< HEAD
-    public HostVO getSSAgent(HostVO ssHost) {
-        if( ssHost.getType() == Host.Type.LocalSecondaryStorage ) {
-            return  ssHost;
-        } else if ( ssHost.getType() == Host.Type.SecondaryStorage) {
-            Long dcId = ssHost.getDataCenterId();
-            List<HostVO> ssAHosts = _hostDao.listSecondaryStorageVM(dcId);
-            if (ssAHosts == null || ssAHosts.isEmpty() ) {
-                return null;
-            }
-            Collections.shuffle(ssAHosts);
-            return ssAHosts.get(0);
-        }
-        return null;
     }
     
 
-    @Override
-=======
->>>>>>> b93c7bc6
+
+    @Override
     public long sendToSecStorage(HostVO ssHost, Command cmd, Listener listener) {
         if( ssHost.getType() == Host.Type.LocalSecondaryStorage ) {
             return  gatherStats(ssHost.getId(), cmd, listener);
@@ -576,8 +530,6 @@
             return  sendToSSVM(ssHost.getDataCenterId(), cmd, listener);
         } else {
             s_logger.warn("do not support Secondary Storage type " + ssHost.getType());
-<<<<<<< HEAD
-=======
         }
         return -1;
     }
@@ -594,24 +546,6 @@
             return send(ssAhost.getId(), new Commands(cmd), listener);
         } catch (final AgentUnavailableException e) {
             return -1;
->>>>>>> b93c7bc6
-        }
-        return -1;
-    }
-
-<<<<<<< HEAD
-
-    private long sendToSSVM(final long dcId, final Command cmd, final Listener listener) {
-        List<HostVO> ssAHosts = _hostDao.listSecondaryStorageVM(dcId);
-        if (ssAHosts == null || ssAHosts.isEmpty() ) {
-            return -1;
-        }
-        Collections.shuffle(ssAHosts);
-        HostVO ssAhost = ssAHosts.get(0);
-        try {
-            return send(ssAhost.getId(), new Commands(cmd), listener);
-        } catch (final AgentUnavailableException e) {
-            return -1;
         }
     }
 
@@ -620,13 +554,6 @@
         if (ssAHosts == null || ssAHosts.isEmpty() ) {
             return new Answer(cmd, false, "can not find secondary storage VM agent for data center " + dcId);
         }
-=======
-    private Answer sendToSSVM(final long dcId, final Command cmd) {
-        List<HostVO> ssAHosts = _hostDao.listSecondaryStorageVM(dcId);
-        if (ssAHosts == null || ssAHosts.isEmpty() ) {
-            return new Answer(cmd, false, "can not find secondary storage VM agent for data center " + dcId);
-        }
->>>>>>> b93c7bc6
         Collections.shuffle(ssAHosts);
         HostVO ssAhost = ssAHosts.get(0);
         return easySend(ssAhost.getId(), cmd);
@@ -774,14 +701,13 @@
                         s_logger.warn("Sending ShutdownCommand failed: ", e);
                     }
                 } else if (host.getHypervisorType() == HypervisorType.BareMetal) {
-<<<<<<< HEAD
-                	List<VMInstanceVO> deadVms = _vmDao.listByLastHostId(hostId);
-                	for (VMInstanceVO vm : deadVms) {
-                		if (vm.getState() == State.Running || vm.getHostId() != null) {
-                			throw new CloudRuntimeException("VM " + vm.getId() + "is still running on host " + hostId);
-                		}
-                		_vmDao.remove(vm.getId());
-                	}
+                    List<VMInstanceVO> deadVms = _vmDao.listByLastHostId(hostId);
+                    for (VMInstanceVO vm : deadVms) {
+                        if (vm.getState() == State.Running || vm.getHostId() != null) {
+                            throw new CloudRuntimeException("VM " + vm.getId() + "is still running on host " + hostId);
+                        }
+                        _vmDao.remove(vm.getId());
+                    }
                 }
             }
 
@@ -863,96 +789,6 @@
                 agent.updatePassword(cmd);
             }
         }
-=======
-                    List<VMInstanceVO> deadVms = _vmDao.listByLastHostId(hostId);
-                    for (VMInstanceVO vm : deadVms) {
-                        if (vm.getState() == State.Running || vm.getHostId() != null) {
-                            throw new CloudRuntimeException("VM " + vm.getId() + "is still running on host " + hostId);
-                        }
-                        _vmDao.remove(vm.getId());
-                    }
-                }
-            }
-
-            Transaction txn = Transaction.currentTxn();
-            txn.start();
-
-            _dcDao.releasePrivateIpAddress(host.getPrivateIpAddress(), host.getDataCenterId(), null);
-            if (attache != null) {
-                handleDisconnect(attache, Status.Event.Remove, false);
-            }
-            // delete host details
-            _hostDetailsDao.deleteDetails(hostId);
-
-            host.setGuid(null);
-            Long clusterId = host.getClusterId();
-            host.setClusterId(null);
-            _hostDao.update(host.getId(), host);
-
-            _hostDao.remove(hostId);
-            if (clusterId != null) {
-                List<HostVO> hosts = _hostDao.listByCluster(clusterId);
-                if (hosts.size() == 0) {
-                    ClusterVO cluster = _clusterDao.findById(clusterId);
-                    cluster.setGuid(null);
-                    _clusterDao.update(clusterId, cluster);
-                }
-            }
-
-            // Delete the associated entries in host ref table
-            _storagePoolHostDao.deletePrimaryRecordsForHost(hostId);
-
-            // For pool ids you got, delete local storage host entries in pool table where
-            for (StoragePoolHostVO pool : pools) {
-                Long poolId = pool.getPoolId();
-                StoragePoolVO storagePool = _storagePoolDao.findById(poolId);
-                if (storagePool.isLocal() && forceDestroy) {
-                    storagePool.setUuid(null);
-                    storagePool.setClusterId(null);
-                    _storagePoolDao.update(poolId, storagePool);
-                    _storagePoolDao.remove(poolId);
-                    s_logger.debug("Local storage id=" + poolId + " is removed as a part of host removal id=" + hostId);
-                }
-            }
-
-            // delete the op_host_capacity entry
-            Object[] capacityTypes = { Capacity.CAPACITY_TYPE_CPU, Capacity.CAPACITY_TYPE_MEMORY };
-            SearchCriteria<CapacityVO> hostCapacitySC = _capacityDao.createSearchCriteria();
-            hostCapacitySC.addAnd("hostOrPoolId", SearchCriteria.Op.EQ, hostId);
-            hostCapacitySC.addAnd("capacityType", SearchCriteria.Op.IN, capacityTypes);
-            _capacityDao.remove(hostCapacitySC);
-            txn.commit();
-            return true;
-        } catch (Throwable t) {
-            s_logger.error("Unable to delete host: " + hostId, t);
-            return false;
-        }
-    }
-
-    @Override
-    public boolean updateHostPassword(UpdateHostPasswordCmd upasscmd) {
-        if (upasscmd.getClusterId() == null) {
-            //update agent attache password
-            AgentAttache agent = this.findAttache(upasscmd.getHostId());
-            if (!(agent instanceof DirectAgentAttache)) {
-                return false;
-            }
-            UpdateHostPasswordCommand cmd = new UpdateHostPasswordCommand(upasscmd.getUsername(), upasscmd.getPassword());
-            agent.updatePassword(cmd);
-        }
-        else {
-            // get agents for the cluster
-            List<HostVO> hosts = _hostDao.listByCluster(upasscmd.getClusterId());
-            for (HostVO h : hosts) {
-                AgentAttache agent = this.findAttache(h.getId());
-                if (!(agent instanceof DirectAgentAttache)) {
-                    continue;
-                }
-                UpdateHostPasswordCommand cmd = new UpdateHostPasswordCommand(upasscmd.getUsername(), upasscmd.getPassword());
-                agent.updatePassword(cmd);
-            }
-        }
->>>>>>> b93c7bc6
         return true;
     }
 
@@ -1433,9 +1269,8 @@
         if (!resource.start()) {
             s_logger.warn("Unable to start the resource");
             return false;
-<<<<<<< HEAD
-        }
-        
+        }
+
         if (forRebalance) {
             AgentAttache attache = simulateStart(host.getId(), resource, host.getDetails(), false, null, null, true);
             if (attache == null) {
@@ -1458,32 +1293,6 @@
                 _loadingAgents.add(id);
             }
         }
-=======
-        }
-
-        if (forRebalance) {
-            AgentAttache attache = simulateStart(host.getId(), resource, host.getDetails(), false, null, null, true);
-            if (attache == null) {
-                return false;
-            } else {
-                return true;
-            }
-        } else {
-            _executor.execute(new SimulateStartTask(host.getId(), resource, host.getDetails(), null));
-            return true;
-        }
-    }
-
-    @Override
-    public AgentAttache simulateStart(Long id, ServerResource resource, Map<String, String> details, boolean old, List<String> hostTags, String allocationState, boolean forRebalance) throws IllegalArgumentException {
-        HostVO host = null;
-        if (id != null) {
-            synchronized (_loadingAgents) {
-                s_logger.debug("Adding to loading agents " + id);
-                _loadingAgents.add(id);
-            }
-        }
->>>>>>> b93c7bc6
         AgentAttache attache = null;
         StartupCommand[] cmds = null;
         try {
@@ -2114,7 +1923,6 @@
             server = createHost(startup, null, null, false, null, null);
         } else {
             server = _hostDao.findByGuid(startup[0].getGuid());
-<<<<<<< HEAD
         }
 
         if (server == null) {
@@ -2129,22 +1937,6 @@
         return attache;
     }
 
-=======
-        }
-
-        if (server == null) {
-            return null;
-        }
-        long id = server.getId();
-
-        AgentAttache attache = createAttache(id, server, link);
-
-        attache = notifyMonitorsOfConnection(attache, startup, false);
-
-        return attache;
-    }
-
->>>>>>> b93c7bc6
     protected AgentAttache createAttache(long id, HostVO server, Link link) {
         s_logger.debug("create ConnectedAgentAttache for " + id);
         final AgentAttache attache = new ConnectedAgentAttache(this, id, link, server.getStatus() == Status.Maintenance || server.getStatus() == Status.ErrorInMaintenance
