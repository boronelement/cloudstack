/**
 *  Copyright (C) 2010 Cloud.com, Inc.  All rights reserved.
 * 
 * This software is licensed under the GNU General Public License v3 or later.
 * 
 * It is free software: you can redistribute it and/or modify
 * it under the terms of the GNU General Public License as published by
 * the Free Software Foundation, either version 3 of the License, or any later version.
 * This program is distributed in the hope that it will be useful,
 * but WITHOUT ANY WARRANTY; without even the implied warranty of
 * MERCHANTABILITY or FITNESS FOR A PARTICULAR PURPOSE.  See the
 * GNU General Public License for more details.
 * 
 * You should have received a copy of the GNU General Public License
 * along with this program.  If not, see <http://www.gnu.org/licenses/>.
 * 
 */
package com.cloud.agent.manager;

import java.util.ArrayList;
import java.util.Arrays;
import java.util.Collections;
import java.util.Comparator;
import java.util.Iterator;
import java.util.LinkedList;
import java.util.List;
import java.util.Map;
import java.util.Random;
import java.util.Set;
import java.util.concurrent.ConcurrentHashMap;
import java.util.concurrent.Executors;
import java.util.concurrent.ScheduledExecutorService;
import java.util.concurrent.TimeUnit;

import org.apache.log4j.Logger;

import com.cloud.agent.AgentManager;
import com.cloud.agent.Listener;
import com.cloud.agent.api.Answer;
import com.cloud.agent.api.CheckHealthCommand;
import com.cloud.agent.api.CheckVirtualMachineCommand;
import com.cloud.agent.api.Command;
import com.cloud.agent.api.MaintainCommand;
import com.cloud.agent.api.MigrateCommand;
import com.cloud.agent.api.PingTestCommand;
import com.cloud.agent.api.ReadyCommand;
import com.cloud.agent.api.ShutdownCommand;
import com.cloud.agent.api.StartCommand;
import com.cloud.agent.api.StopCommand;
import com.cloud.agent.api.storage.CreateCommand;
import com.cloud.agent.transport.Request;
import com.cloud.agent.transport.Response;
import com.cloud.exception.AgentUnavailableException;
import com.cloud.exception.OperationTimedoutException;
import com.cloud.host.Status;
import com.cloud.utils.concurrency.NamedThreadFactory;

/**
 *  AgentAttache provides basic commands to be implemented.
 */
public abstract class AgentAttache {
    private static final Logger s_logger = Logger.getLogger(AgentAttache.class);

    private static final ScheduledExecutorService s_listenerExecutor = Executors.newScheduledThreadPool(10, new NamedThreadFactory("ListenerTimer"));
    private static final Random                       s_rand                               = new Random(System.currentTimeMillis());

    protected static final Comparator<Request> s_reqComparator =
        new Comparator<Request>() {
        @Override
        public int compare(Request o1, Request o2) {
            long seq1 = o1.getSequence();
            long seq2 = o2.getSequence();
            if (seq1 < seq2) {
                return -1;
            } else if (seq1 > seq2) {
                return 1;
            } else {
                return 0;
            }
        }
    };

    protected static final Comparator<Object> s_seqComparator =
        new Comparator<Object>() {
        @Override
        public int compare(Object o1, Object o2) {
            long seq1 = ((Request) o1).getSequence();
            long seq2 = (Long) o2;
            if (seq1 < seq2) {
                return -1;
            } else if (seq1 > seq2) {
                return 1;
            } else {
                return 0;
            }
        }
    };

    protected final long _id;
    protected final ConcurrentHashMap<Long, Listener> _waitForList;
    protected final LinkedList<Request> _requests;
    protected Long _currentSequence;
    protected Status _status = Status.Connecting;
    protected boolean _maintenance;
    protected long                                    _nextSequence;

    protected AgentManager _agentMgr;

    public final static String[] s_commandsAllowedInMaintenanceMode =
        new String[] { MaintainCommand.class.toString(), MigrateCommand.class.toString(), StopCommand.class.toString(), CheckVirtualMachineCommand.class.toString(), PingTestCommand.class.toString(), CheckHealthCommand.class.toString(), ReadyCommand.class.toString(), ShutdownCommand.class.toString() };
    protected final static String[] s_commandsNotAllowedInConnectingMode =
        new String[] { StartCommand.class.toString(), CreateCommand.class.toString() };
    static {
        Arrays.sort(s_commandsAllowedInMaintenanceMode);
        Arrays.sort(s_commandsNotAllowedInConnectingMode);
    }


    protected AgentAttache(AgentManager agentMgr, final long id, boolean maintenance) {
        _id = id;
        _waitForList = new ConcurrentHashMap<Long, Listener>();
        _currentSequence = null;
        _maintenance = maintenance;
        _requests = new LinkedList<Request>();
        _agentMgr = agentMgr;
        _nextSequence = s_rand.nextInt(Short.MAX_VALUE) << 48;
    }

    public synchronized long getNextSequence() {
        return ++_nextSequence;
    }

    public synchronized void setMaintenanceMode(final boolean value) {
        _maintenance = value;
    }

    public void ready() {
        _status = Status.Up;
    }

    public boolean isReady() {
        return _status == Status.Up;
    }

    public boolean isConnecting() {
        return _status == Status.Connecting;
    }

    public boolean forForward() {
        return false;
    }

    protected void checkAvailability(final Command[] cmds) throws AgentUnavailableException {
        if (!_maintenance && _status != Status.Connecting) {
            return;
        }

        if (_maintenance) {
            for (final Command cmd : cmds) {
                if (Arrays.binarySearch(s_commandsAllowedInMaintenanceMode, cmd.getClass().toString()) < 0) {
                    throw new AgentUnavailableException("Unable to send " + cmd.getClass().toString() + " because agent is in maintenance mode", _id);
                }
            }
        }

        if (_status == Status.Connecting) {
            for (final Command cmd : cmds) {
                if (Arrays.binarySearch(s_commandsNotAllowedInConnectingMode, cmd.getClass().toString()) >= 0) {
                    throw new AgentUnavailableException("Unable to send " + cmd.getClass().toString() + " because agent is in connecting mode", _id);
                }
            }
        }
    }

    protected synchronized void addRequest(Request req) {
        int index = findRequest(req);
        assert (index < 0) : "How can we get index again? " + index + ":" + req.toString();
        _requests.add(-index - 1, req);
    }


    protected void cancel(Request req) {
        long seq = req.getSequence();
        cancel(seq);
    }

    protected synchronized void cancel(final long seq) {
        if (s_logger.isDebugEnabled()) {
            s_logger.debug(log(seq, "Cancelling."));
        }
        final Listener listener = _waitForList.remove(seq);
        if (listener != null) {
            listener.processDisconnect(_id, Status.Disconnected);
        }
        int index = findRequest(seq);
        if (index >= 0) {
            _requests.remove(index);
        }
    }

    protected synchronized int findRequest(Request req) {
        return Collections.binarySearch(_requests, req, s_reqComparator);
    }

    protected synchronized int findRequest(long seq) {
        return Collections.binarySearch(_requests, seq, s_seqComparator);
    }


    protected String log(final long seq, final String msg) {
        return "Seq " + _id + "-" + seq + ": " + msg;
    }

    protected void registerListener(final long seq, final Listener listener) {
        if (s_logger.isTraceEnabled()) {
            s_logger.trace(log(seq, "Registering listener"));
        }
        if (listener.getTimeout() != -1) {
            s_listenerExecutor.schedule(new Alarm(seq), listener.getTimeout(), TimeUnit.SECONDS);
        }
        _waitForList.put(seq, listener);
    }

    protected Listener unregisterListener(final long sequence) {
        if (s_logger.isTraceEnabled()) {
            s_logger.trace(log(sequence, "Unregistering listener"));
        }
        return _waitForList.remove(sequence);
    }

    protected Listener getListener(final long sequence) {
        return _waitForList.get(sequence);
    }

    public long getId() {
        return _id;
    }

    public int getQueueSize() {
        return _requests.size();
    }
    
    public int getNonRecurringListenersSize() {
        List<Listener> nonRecurringListenersList = new ArrayList<Listener>();
        if (_waitForList.isEmpty()) {
            return 0;
        } else {
            final Set<Map.Entry<Long, Listener>> entries = _waitForList.entrySet();
            final Iterator<Map.Entry<Long, Listener>> it = entries.iterator();
            while (it.hasNext()) {
                final Map.Entry<Long, Listener> entry = it.next();
                final Listener monitor = entry.getValue();
                if (!monitor.isRecurring()) {
                    //TODO - remove this debug statement later
                    s_logger.debug("Listener is " + entry.getValue() + " waiting on " + entry.getKey());
                    nonRecurringListenersList.add(monitor);
                }
           }
        }

        return nonRecurringListenersList.size();
    }

    public boolean processAnswers(final long seq, final Response resp) {
        resp.logD("Processing: ", true);

        final Answer[] answers = resp.getAnswers();

        boolean processed = false;

        try {
            Listener monitor = getListener(seq);

            if (monitor == null) {
                if ( answers[0] != null && answers[0].getResult() ) {
                    processed = true;
                }
                if (s_logger.isDebugEnabled()) {
                    s_logger.debug(log(seq, "Unable to find listener."));
                }
            } else {
                processed = monitor.processAnswers(_id, seq, answers);
                if (s_logger.isTraceEnabled()) {
                    s_logger.trace(log(seq, (processed ? "" : " did not ") + " processed "));
                }

                if (!monitor.isRecurring()) {
                    unregisterListener(seq);
                }
            }
            
<<<<<<< HEAD
            _agentMgr.notifyAnswersToMonitors(_id, seq, answers); 
=======
            _agentMgr.notifyAnswersToMonitors(_id, seq, answers);
>>>>>>> b93c7bc6
            
        } finally {
            // we should always trigger next command execution, even in failure cases - otherwise in exception case all the remaining will be stuck in the sync queue forever
            if (resp.executeInSequence()) {
                sendNext(seq);
            }
        }
        
        return processed;
    }

    protected void cancelAllCommands(final Status state, final boolean cancelActive) {
        final Set<Map.Entry<Long, Listener>> entries = _waitForList.entrySet();
        final Iterator<Map.Entry<Long, Listener>> it = entries.iterator();
        while (it.hasNext()) {
            final Map.Entry<Long, Listener> entry = it.next();
            it.remove();
            final Listener monitor = entry.getValue();
            if (s_logger.isDebugEnabled()) {
                s_logger.debug(log(entry.getKey(), "Sending disconnect to " + monitor.getClass()));
            }
            monitor.processDisconnect(_id, state);
        }
    }

    public void cleanup(final Status state) {
        cancelAllCommands(state, true);
        _requests.clear();
    }

    @Override
    public boolean equals(Object obj) {
        try {
            AgentAttache that = (AgentAttache) obj;
            return this._id == that._id;
        } catch (ClassCastException e) {
            assert false : "Who's sending an " + obj.getClass().getSimpleName() + " to AgentAttache.equals()? ";
        return false;
        }
    }

    public void send(Request req, final Listener listener) throws AgentUnavailableException {
        checkAvailability(req.getCommands());

        long seq = req.getSequence();
        
        if (listener != null) {
            registerListener(seq, listener);
        } else if (s_logger.isDebugEnabled()) {
            s_logger.debug(log(seq, "Routed from " + req.getManagementServerId()));
        }

        synchronized(this) {
            try {
                if (isClosed()) {
                    throw new AgentUnavailableException("The link to the agent has been closed", _id);
                }

                if (req.executeInSequence() && _currentSequence != null) {
                    req.logD("Waiting for Seq " + _currentSequence + " Scheduling: ", true);
                    addRequest(req);
                    return;
                }

                // If we got to here either we're not suppose to set
                // the _currentSequence or it is null already.

                req.logD("Sending ", true);
                send(req);

                if (req.executeInSequence() && _currentSequence == null) {
                    _currentSequence = seq;
                    if (s_logger.isTraceEnabled()) {
                        s_logger.trace(log(seq, " is current sequence"));
                    }
                }
            } catch (AgentUnavailableException e) {
                s_logger.info(log(seq, "Unable to send due to " + e.getMessage()));
                cancel(seq);
                throw e;
            } catch (Exception e) {
                s_logger.warn(log(seq, "Unable to send due to "), e);
                cancel(seq);
                throw new AgentUnavailableException("Problem due to other exception " + e.getMessage(), _id);
            }
        }
    }

    public Answer[] send(Request req, int wait) throws AgentUnavailableException, OperationTimedoutException {
        SynchronousListener sl = new SynchronousListener(null);

        long seq = req.getSequence();
        send(req, sl);

        try {
            for (int i = 0; i < 2; i++) {
                Answer[] answers = null;
                try {
                    answers = sl.waitFor(wait);
                } catch (final InterruptedException e) {
                    s_logger.debug(log(seq, "Interrupted"));
                }
                if (answers != null) {
                    if (s_logger.isDebugEnabled()) {
                        new Response(req, answers).logD("Received: ", false);
                    }
                    return answers;
                }

                answers = sl.getAnswers(); // Try it again.
                if (answers != null) {
                    if (s_logger.isDebugEnabled()) {
                        new Response(req, answers).logD("Received after timeout: ", true);
                    }

                    _agentMgr.notifyAnswersToMonitors(_id, seq, answers);
                    return answers;
                }

                final Long current = _currentSequence;
                if (current != null && seq != current) {
                    if (s_logger.isDebugEnabled()) {
                        s_logger.debug(log(seq, "Waited too long."));
                    }

                    throw new OperationTimedoutException(req.getCommands(), _id, seq, wait, false);
                }

                if (s_logger.isDebugEnabled()) {
                    s_logger.debug(log(seq, "Waiting some more time because this is the current command"));
                }
            }

            throw new OperationTimedoutException(req.getCommands(), _id, seq, wait * 2, true);
        } catch (OperationTimedoutException e) {
            s_logger.warn(log(seq, "Timed out on " + req.toString()));
            cancel(seq);
            final Long current = _currentSequence;
            if (req.executeInSequence() && (current != null && current == seq)) {
                sendNext(seq);
            }
            throw e;
        } catch (Exception e) {
            s_logger.warn(log(seq, "Exception while waiting for answer"), e);
            cancel(seq);
            final Long current = _currentSequence;
            if (req.executeInSequence() && (current != null && current == seq)) {
                sendNext(seq);
            }
            throw new OperationTimedoutException(req.getCommands(), _id, seq, wait, false);
        } finally {
            unregisterListener(seq);
        }
    }

    protected synchronized void sendNext(final long seq) {
        _currentSequence = null;
        if (_requests.isEmpty()) {
            if (s_logger.isDebugEnabled()) {
                s_logger.debug(log(seq, "No more commands found"));
            }
            return;
        }

        Request req = _requests.pop();
        if (s_logger.isDebugEnabled()) {
            s_logger.debug(log(req.getSequence(), "Sending now.  is current sequence."));
        }
        try {
            send(req);
        } catch (AgentUnavailableException e) {
            if (s_logger.isDebugEnabled()) {
                s_logger.debug(log(req.getSequence(), "Unable to send the next sequence"));
            }
            cancel(req.getSequence());
        }
        _currentSequence = req.getSequence();
    }

    public void process(Answer[] answers) {
        //do nothing
    }

    /**
     * sends the request asynchronously.
     * 
     * @param req
     * @throws AgentUnavailableException
     */
    public abstract void send(Request req) throws AgentUnavailableException;

    /**
     * Update password.
     * @param new/changed password.
     */
    public abstract void updatePassword(Command new_password);

    /**
     * Process disconnect.
     * @param state state of the agent.
     */
    public abstract void disconnect(final Status state);

    /**
     * Is the agent closed for more commands?
     * @return true if unable to reach agent or false if reachable.
     */
    protected abstract boolean isClosed();

    protected class Alarm implements Runnable {
        long _seq;
        public Alarm(long seq) {
            _seq = seq;
        }

        @Override
        public void run() {
            try {
                Listener listener = unregisterListener(_seq);
                if (listener != null) {
                    cancel(_seq);
                    listener.processTimeout(_id, _seq);
                }
            } catch (Exception e) {
                s_logger.warn("Exception ", e);
            }
        }
    }
}<|MERGE_RESOLUTION|>--- conflicted
+++ resolved
@@ -289,11 +289,7 @@
                 }
             }
             
-<<<<<<< HEAD
             _agentMgr.notifyAnswersToMonitors(_id, seq, answers); 
-=======
-            _agentMgr.notifyAnswersToMonitors(_id, seq, answers);
->>>>>>> b93c7bc6
             
         } finally {
             // we should always trigger next command execution, even in failure cases - otherwise in exception case all the remaining will be stuck in the sync queue forever
