/**
 *  Copyright (C) 2010 Cloud.com, Inc.  All rights reserved.
 * 
 * This software is licensed under the GNU General Public License v3 or later.
 * 
 * It is free software: you can redistribute it and/or modify
 * it under the terms of the GNU General Public License as published by
 * the Free Software Foundation, either version 3 of the License, or any later version.
 * This program is distributed in the hope that it will be useful,
 * but WITHOUT ANY WARRANTY; without even the implied warranty of
 * MERCHANTABILITY or FITNESS FOR A PARTICULAR PURPOSE.  See the
 * GNU General Public License for more details.
 * 
 * You should have received a copy of the GNU General Public License
 * along with this program.  If not, see <http://www.gnu.org/licenses/>.
 * 
 */
package com.cloud.ha;

import java.util.ArrayList;
import java.util.Date;
import java.util.Enumeration;
import java.util.HashMap;
import java.util.List;
import java.util.Map;
import java.util.concurrent.Executors;
import java.util.concurrent.ScheduledExecutorService;
import java.util.concurrent.TimeUnit;

import javax.ejb.Local;
import javax.naming.ConfigurationException;

import org.apache.log4j.Logger;
import org.apache.log4j.NDC;

import com.cloud.agent.AgentManager;
import com.cloud.alert.AlertManager;
import com.cloud.cluster.ClusterManagerListener;
import com.cloud.cluster.ManagementServerHostVO;
import com.cloud.cluster.StackMaid;
import com.cloud.configuration.dao.ConfigurationDao;
import com.cloud.dc.ClusterDetailsDao;
import com.cloud.dc.DataCenterVO;
import com.cloud.dc.HostPodVO;
import com.cloud.dc.dao.DataCenterDao;
import com.cloud.dc.dao.HostPodDao;
import com.cloud.exception.AgentUnavailableException;
import com.cloud.exception.ConcurrentOperationException;
import com.cloud.exception.InsufficientCapacityException;
import com.cloud.exception.InsufficientServerCapacityException;
import com.cloud.exception.OperationTimedoutException;
import com.cloud.exception.ResourceUnavailableException;
import com.cloud.exception.VirtualMachineMigrationException;
import com.cloud.ha.dao.HighAvailabilityDao;
import com.cloud.host.Host;
import com.cloud.host.HostVO;
import com.cloud.host.Status;
import com.cloud.host.dao.HostDao;
import com.cloud.hypervisor.Hypervisor.HypervisorType;
import com.cloud.server.ManagementServer;
import com.cloud.storage.StorageManager;
import com.cloud.storage.dao.GuestOSCategoryDao;
import com.cloud.storage.dao.GuestOSDao;
import com.cloud.user.AccountManager;
import com.cloud.utils.NumbersUtil;
import com.cloud.utils.component.Adapters;
import com.cloud.utils.component.ComponentLocator;
import com.cloud.utils.component.Inject;
import com.cloud.utils.concurrency.NamedThreadFactory;
import com.cloud.utils.exception.CloudRuntimeException;
import com.cloud.utils.fsm.NoTransitionException;
import com.cloud.vm.VMInstanceVO;
import com.cloud.vm.VirtualMachine;
import com.cloud.vm.VirtualMachine.Event;
import com.cloud.vm.VirtualMachine.State;
import com.cloud.vm.VirtualMachineManager;
import com.cloud.vm.VirtualMachineProfile;
import com.cloud.vm.dao.VMInstanceDao;

/**
 * HighAvailabilityManagerImpl coordinates the HA process. VMs are registered with the HA Manager for HA. The request is stored
 * within a database backed work queue. HAManager has a number of workers that pick up these work items to perform HA on the
 * VMs.
 * 
 * The HA process goes as follows: 1. Check with the list of Investigators to determine that the VM is no longer running. If a
 * Investigator finds the VM is still alive, the HA process is stopped and the state of the VM reverts back to its previous
 * state. If a Investigator finds the VM is dead, then HA process is started on the VM, skipping step 2. 2. If the list of
 * Investigators can not determine if the VM is dead or alive. The list of FenceBuilders is invoked to fence off the VM so that
 * it won't do any damage to the storage and network. 3. The VM is marked as stopped. 4. The VM is started again via the normal
 * process of starting VMs. Note that once the VM is marked as stopped, the user may have started the VM himself. 5. VMs that
 * have re-started more than the configured number of times are marked as in Error state and the user is not allowed to restart
 * the VM.
 * 
 * @config {@table || Param Name | Description | Values | Default || || workers | number of worker threads to spin off to do the
 *         processing | int | 1 || || time.to.sleep | Time to sleep if no work items are found | seconds | 60 || || max.retries
 *         | number of times to retry start | int | 5 || || time.between.failure | Time elapsed between failures before we
 *         consider it as another retry | seconds | 3600 || || time.between.cleanup | Time to wait before the cleanup thread
 *         runs | seconds | 86400 || || force.ha | Force HA to happen even if the VM says no | boolean | false || ||
 *         ha.retry.wait | time to wait before retrying the work item | seconds | 120 || || stop.retry.wait | time to wait
 *         before retrying the stop | seconds | 120 || * }
 **/
@Local(value = { HighAvailabilityManager.class })
public class HighAvailabilityManagerImpl implements HighAvailabilityManager, ClusterManagerListener {
    protected static final Logger s_logger = Logger.getLogger(HighAvailabilityManagerImpl.class);
    String _name;
    WorkerThread[] _workers;
    boolean _stopped;
    long _timeToSleep;
    @Inject
    HighAvailabilityDao _haDao;
    @Inject
    VMInstanceDao _instanceDao;
    @Inject
    HostDao _hostDao;
    @Inject
    DataCenterDao _dcDao;
    @Inject
    HostPodDao _podDao;
    @Inject
    ClusterDetailsDao _clusterDetailsDao;
    long _serverId;
    @Inject(adapter = Investigator.class)
    Adapters<Investigator> _investigators;
    @Inject(adapter = FenceBuilder.class)
    Adapters<FenceBuilder> _fenceBuilders;
    @Inject
    AgentManager _agentMgr;
    @Inject
    AlertManager _alertMgr;
    @Inject
    StorageManager _storageMgr;
    @Inject
    GuestOSDao _guestOSDao;
    @Inject
    GuestOSCategoryDao _guestOSCategoryDao;
    @Inject
    VirtualMachineManager _itMgr;
    @Inject
    AccountManager _accountMgr;

    String _instance;
    ScheduledExecutorService _executor;
    int _stopRetryInterval;
    int _investigateRetryInterval;
    int _migrateRetryInterval;
    int _restartRetryInterval;

    int _maxRetries;
    long _timeBetweenFailures;
    long _timeBetweenCleanups;
    boolean _forceHA;

    protected HighAvailabilityManagerImpl() {
    }

    @Override
    public Status investigate(final long hostId) {
        final HostVO host = _hostDao.findById(hostId);
        if (host == null) {
            return null;
        }

        final Enumeration<Investigator> en = _investigators.enumeration();
        Status hostState = null;
        Investigator investigator = null;
        while (en.hasMoreElements()) {
            investigator = en.nextElement();
            hostState = investigator.isAgentAlive(host);
            if (hostState != null) {
                if (s_logger.isDebugEnabled()) {
                    s_logger.debug(investigator.getName() + " was able to determine host " + hostId + " is in " + hostState.toString());
                }
                return hostState;
            }
            if (s_logger.isDebugEnabled()) {
                s_logger.debug(investigator.getName() + " unable to determine the state of the host.  Moving on.");
            }
        }

        return null;
    }

    @Override
    public void scheduleRestartForVmsOnHost(final HostVO host, boolean investigate) {

        if (host.getType() != Host.Type.Routing) {
            return;
        }
        
        if(host.getHypervisorType() == HypervisorType.VMware) {
            s_logger.info("Don't restart for VMs on host " + host.getId() + " as the host is VMware host");
        	return;
        }
        
        s_logger.warn("Scheduling restart for VMs on host " + host.getId());

        final List<VMInstanceVO> vms = _instanceDao.listByHostId(host.getId());
        final DataCenterVO dcVO = _dcDao.findById(host.getDataCenterId());

        // send an email alert that the host is down
        StringBuilder sb = null;
        if ((vms != null) && !vms.isEmpty()) {
            sb = new StringBuilder();
            sb.append("  Starting HA on the following VMs: ");
            // collect list of vm names for the alert email
            VMInstanceVO vm = vms.get(0);
            if (vm.isHaEnabled()) {
                sb.append(" " + vm);
            }
            for (int i = 1; i < vms.size(); i++) {
                vm = vms.get(i);
                if (vm.isHaEnabled()) {
                    sb.append(" " + vm.getHostName());
                }
            }
        }

        // send an email alert that the host is down, include VMs
        HostPodVO podVO = _podDao.findById(host.getPodId());
        String hostDesc = "name: " + host.getName() + " (id:" + host.getId() + "), availability zone: " + dcVO.getName() + ", pod: " + podVO.getName();

        _alertMgr.sendAlert(AlertManager.ALERT_TYPE_HOST, host.getDataCenterId(), host.getPodId(), "Host is down, " + hostDesc, "Host [" + hostDesc + "] is down."
                + ((sb != null) ? sb.toString() : ""));

        for (final VMInstanceVO vm : vms) {
            if (s_logger.isDebugEnabled()) {
                s_logger.debug("Notifying HA Mgr of to restart vm " + vm.getId() + "-" + vm.getHostName());
            }
            scheduleRestart(vm, investigate);
        }
    }

    @Override
    public void scheduleStop(VMInstanceVO vm, long hostId, WorkType type) {
        assert (type == WorkType.CheckStop || type == WorkType.ForceStop || type == WorkType.Stop);

        if (_haDao.hasBeenScheduled(vm.getId(), type)) {
            s_logger.info("There's already a job scheduled to stop " + vm);
            return;
        }

        HaWorkVO work = new HaWorkVO(vm.getId(), vm.getType(), type, Step.Scheduled, hostId, vm.getState(), 0, vm.getUpdated());
        _haDao.persist(work);
        if (s_logger.isDebugEnabled()) {
            s_logger.debug("Scheduled " + work);
        }
        wakeupWorkers();
    }

    protected void wakeupWorkers() {
        for (WorkerThread worker : _workers) {
            worker.wakup();
        }
    }

    @Override
    public boolean scheduleMigration(final VMInstanceVO vm) {
        if (vm.getHostId() != null) {
            final HaWorkVO work = new HaWorkVO(vm.getId(), vm.getType(), WorkType.Migration, Step.Scheduled, vm.getHostId(), vm.getState(), 0, vm.getUpdated());
            _haDao.persist(work);
            wakeupWorkers();
        }
        return true;
    }

    @Override
    public void scheduleRestart(VMInstanceVO vm, boolean investigate) {
    	Long hostId = vm.getHostId();
    	if (hostId == null) {
    	    try {
    	        s_logger.debug("Found a vm that is scheduled to be restarted but has no host id: " + vm);
    	        _itMgr.stateTransitTo(vm, Event.OperationFailed, null);
    	    } catch (NoTransitionException e) {
    	    }
    	    return;
    	}
    	
<<<<<<< HEAD
    	if(vm.getHypervisorType() == HypervisorType.VMware) {
    		s_logger.info("Skip HA for VMware VM " + vm.getInstanceName());
    		return;
    	}
    	
=======
>>>>>>> b93c7bc6
        if (!investigate) {
            if (s_logger.isDebugEnabled()) {
                s_logger.debug("VM does not require investigation so I'm marking it as Stopped: " + vm.toString());
            }

            short alertType = AlertManager.ALERT_TYPE_USERVM;
            if (VirtualMachine.Type.DomainRouter.equals(vm.getType())) {
                alertType = AlertManager.ALERT_TYPE_DOMAIN_ROUTER;
            } else if (VirtualMachine.Type.ConsoleProxy.equals(vm.getType())) {
                alertType = AlertManager.ALERT_TYPE_CONSOLE_PROXY;
            }

            if (!(_forceHA || vm.isHaEnabled())) {
                String hostDesc = "id:" + vm.getHostId() + ", availability zone id:" + vm.getDataCenterIdToDeployIn() + ", pod id:" + vm.getPodIdToDeployIn();
                _alertMgr.sendAlert(alertType, vm.getDataCenterIdToDeployIn(), vm.getPodIdToDeployIn(), "VM (name: " + vm.getHostName() + ", id: " + vm.getId() + ") stopped unexpectedly on host " + hostDesc,
                        "Virtual Machine " + vm.getHostName() + " (id: " + vm.getId() + ") running on host [" + vm.getHostId() + "] stopped unexpectedly.");

                if (s_logger.isDebugEnabled()) {
                    s_logger.debug("VM is not HA enabled so we're done.");
                }
            }

            try {
                _itMgr.advanceStop(vm, true, _accountMgr.getSystemUser(), _accountMgr.getSystemAccount());
            } catch (ResourceUnavailableException e) {
                // FIXME
            } catch (OperationTimedoutException e) {
                // FIXME
            } catch (ConcurrentOperationException e) {
                // FIXME
            }
        }

        List<HaWorkVO> items = _haDao.findPreviousHA(vm.getId());
        int maxRetries = 0;
        for (HaWorkVO item : items) {
            if (maxRetries < item.getTimesTried() && !item.canScheduleNew(_timeBetweenFailures)) {
                maxRetries = item.getTimesTried();
                break;
            }
        }

        HaWorkVO work = new HaWorkVO(vm.getId(), vm.getType(), WorkType.HA, investigate ? Step.Investigating : Step.Scheduled, hostId, vm.getState(), maxRetries + 1, vm.getUpdated());
        _haDao.persist(work);

        if (s_logger.isInfoEnabled()) {
            s_logger.info("Schedule vm for HA:  " + vm);
        }

        wakeupWorkers();

    }

    protected Long restart(HaWorkVO work) {
        List<HaWorkVO> items = _haDao.listFutureHaWorkForVm(work.getInstanceId(), work.getId());
        if (items.size() > 0) {
            StringBuilder str = new StringBuilder("Cancelling this work item because newer ones have been scheduled.  Work Ids = [");
            for (HaWorkVO item : items) {
                str.append(item.getId()).append(", ");
            }
            str.delete(str.length() - 2, str.length()).append("]");
            s_logger.info(str.toString());
            return null;
        }
        
        items = _haDao.listRunningHaWorkForVm(work.getInstanceId());
        if (items.size() > 0) {
            StringBuilder str = new StringBuilder("Waiting because there's HA work being executed on an item currently.  Work Ids =[");
            for (HaWorkVO item : items) {
                str.append(item.getId()).append(", ");
            }
            str.delete(str.length() - 2, str.length()).append("]");
            s_logger.info(str.toString());
            return (System.currentTimeMillis() >> 10) + _investigateRetryInterval;
        }
        
        long vmId = work.getInstanceId();

        VMInstanceVO vm = _itMgr.findById(work.getType(), work.getInstanceId());
        if (vm == null) {
            s_logger.info("Unable to find vm: " + vmId);
            return null;
        }

        s_logger.info("HA on " + vm);
        if (vm.getState() != work.getPreviousState() || vm.getUpdated() != work.getUpdateTime()) {
            s_logger.info("VM " + vm + " has been changed.  Current State = " + vm.getState() + " Previous State = " + work.getPreviousState() + " last updated = " + vm.getUpdated()
                    + " previous updated = " + work.getUpdateTime());
            return null;
        }

        short alertType = AlertManager.ALERT_TYPE_USERVM;
        if (VirtualMachine.Type.DomainRouter.equals(vm.getType())) {
            alertType = AlertManager.ALERT_TYPE_DOMAIN_ROUTER;
        } else if (VirtualMachine.Type.ConsoleProxy.equals(vm.getType())) {
            alertType = AlertManager.ALERT_TYPE_CONSOLE_PROXY;
        }

        HostVO host = _hostDao.findById(work.getHostId());
        boolean isHostRemoved = false;
        if (host == null) {
            host = _hostDao.findByIdIncludingRemoved(work.getHostId());
            if (host != null) {
                s_logger.debug("VM " + vm.toString() + " is now no longer on host " + work.getHostId() + " as the host is removed");
                isHostRemoved = true;
            }
        }

        DataCenterVO dcVO = _dcDao.findById(host.getDataCenterId());
        HostPodVO podVO = _podDao.findById(host.getPodId());
        String hostDesc = "name: " + host.getName() + "(id:" + host.getId() + "), availability zone: " + dcVO.getName() + ", pod: " + podVO.getName();

        Boolean alive = null;
        if (work.getStep() == Step.Investigating) {
            if (!isHostRemoved) {
                if (vm.getHostId() == null || vm.getHostId() != work.getHostId()) {
                    s_logger.info("VM " + vm.toString() + " is now no longer on host " + work.getHostId());
                    return null;
                }

                Enumeration<Investigator> en = _investigators.enumeration();
                Investigator investigator = null;
                while (en.hasMoreElements()) {
                    investigator = en.nextElement();
                    alive = investigator.isVmAlive(vm, host);
                    s_logger.info(investigator.getName() + " found " + vm + "to be alive? " + alive);
                    if (alive != null) {
                        break;
                    }
                }
                boolean fenced = false;
                if (alive == null) {
                    s_logger.debug("Fencing off VM that we don't know the state of");
                    Enumeration<FenceBuilder> enfb = _fenceBuilders.enumeration();
                    while (enfb.hasMoreElements()) {
                        FenceBuilder fb = enfb.nextElement();
                        Boolean result = fb.fenceOff(vm, host);
                        s_logger.info("Fencer " + fb.getName() + " returned " + result);
                        if (result != null && result) {
                            fenced = true;
                            break;
                        }
                    }
                } else if (!alive) {
                    fenced = true;
                } else {
                    s_logger.debug("VM " + vm.getHostName() + " is found to be alive by " + investigator.getName());
                    if (host.getStatus() == Status.Up) {
                        s_logger.info(vm + " is alive and host is up. No need to restart it.");
                        return null;
                    } else {
                        s_logger.debug("Rescheduling because the host is not up but the vm is alive");
                        return (System.currentTimeMillis() >> 10) + _investigateRetryInterval;
                    }
                }

                if (!fenced) {
                    s_logger.debug("We were unable to fence off the VM " + vm);
                    _alertMgr.sendAlert(alertType, vm.getDataCenterIdToDeployIn(), vm.getPodIdToDeployIn(), "Unable to restart " + vm.getHostName() + " which was running on host " + hostDesc,
                            "Insufficient capacity to restart VM, name: " + vm.getHostName() + ", id: " + vmId + " which was running on host " + hostDesc);
                    return (System.currentTimeMillis() >> 10) + _restartRetryInterval;
                }

                try {
                    _itMgr.advanceStop(vm, true, _accountMgr.getSystemUser(), _accountMgr.getSystemAccount());
                } catch (ResourceUnavailableException e) {
                    assert false : "How do we hit this when force is true?";
                    throw new CloudRuntimeException("Caught exception even though it should be handled.", e);
                } catch (OperationTimedoutException e) {
                    assert false : "How do we hit this when force is true?";
                    throw new CloudRuntimeException("Caught exception even though it should be handled.", e);
                } catch (ConcurrentOperationException e) {
                    assert false : "How do we hit this when force is true?";
                    throw new CloudRuntimeException("Caught exception even though it should be handled.", e);
                }

                work.setStep(Step.Scheduled);
                _haDao.update(work.getId(), work);
            } else {
                assert false : "How come that HA step is Investigating and the host is removed?";
            }
        }

        vm = _itMgr.findById(vm.getType(), vm.getId());

        if (!_forceHA && !vm.isHaEnabled()) {
            if (s_logger.isDebugEnabled()) {
                s_logger.debug("VM is not HA enabled so we're done.");
            }
            return null; // VM doesn't require HA
        }

        if (!_storageMgr.canVmRestartOnAnotherServer(vm.getId())) {
            if (s_logger.isDebugEnabled()) {
                s_logger.debug("VM can not restart on another server.");
            }
            return null;
        }

        if (work.getTimesTried() > _maxRetries) {
            s_logger.warn("Retried to max times so deleting: " + vmId);
            return null;
        }

        try {
            VMInstanceVO started = _itMgr.advanceStart(vm, new HashMap<VirtualMachineProfile.Param, Object>(), _accountMgr.getSystemUser(), _accountMgr.getSystemAccount());
            if (started != null) {
                s_logger.info("VM is now restarted: " + vmId + " on " + started.getHostId());
                return null;
            }

            if (s_logger.isDebugEnabled()) {
                s_logger.debug("Rescheduling VM " + vm.toString() + " to try again in " + _restartRetryInterval);
            }
        } catch (final InsufficientCapacityException e) {
            s_logger.warn("Unable to restart " + vm.toString() + " due to " + e.getMessage());
            _alertMgr.sendAlert(alertType, vm.getDataCenterIdToDeployIn(), vm.getPodIdToDeployIn(), "Unable to restart " + vm.getHostName() + " which was running on host " + hostDesc,
                    "Insufficient capacity to restart VM, name: " + vm.getHostName() + ", id: " + vmId + " which was running on host " + hostDesc);
        } catch (final ResourceUnavailableException e) {
            s_logger.warn("Unable to restart " + vm.toString() + " due to " + e.getMessage());
            _alertMgr.sendAlert(alertType, vm.getDataCenterIdToDeployIn(), vm.getPodIdToDeployIn(), "Unable to restart " + vm.getHostName() + " which was running on host " + hostDesc,
                    "The Storage is unavailable for trying to restart VM, name: " + vm.getHostName() + ", id: " + vmId + " which was running on host " + hostDesc);
        } catch (ConcurrentOperationException e) {
            s_logger.warn("Unable to restart " + vm.toString() + " due to " + e.getMessage());
            _alertMgr.sendAlert(alertType, vm.getDataCenterIdToDeployIn(), vm.getPodIdToDeployIn(), "Unable to restart " + vm.getHostName() + " which was running on host " + hostDesc,
                    "The Storage is unavailable for trying to restart VM, name: " + vm.getHostName() + ", id: " + vmId + " which was running on host " + hostDesc);
        } catch (OperationTimedoutException e) {
            s_logger.warn("Unable to restart " + vm.toString() + " due to " + e.getMessage());
            _alertMgr.sendAlert(alertType, vm.getDataCenterIdToDeployIn(), vm.getPodIdToDeployIn(), "Unable to restart " + vm.getHostName() + " which was running on host " + hostDesc,
                    "The Storage is unavailable for trying to restart VM, name: " + vm.getHostName() + ", id: " + vmId + " which was running on host " + hostDesc);
        }
        vm = _itMgr.findById(vm.getType(), vm.getId());
        work.setUpdateTime(vm.getUpdated());
        work.setPreviousState(vm.getState());
        return (System.currentTimeMillis() >> 10) + _restartRetryInterval;
    }

    public Long migrate(final HaWorkVO work) {
        long vmId = work.getInstanceId();

        long srcHostId = work.getHostId();
        try {
            work.setStep(Step.Migrating);
            _haDao.update(work.getId(), work);

            if (!_itMgr.migrateAway(work.getType(), vmId, srcHostId)) {
                s_logger.warn("Unable to migrate vm from " + srcHostId);
                _agentMgr.maintenanceFailed(srcHostId);
            }
            return null;
        } catch (InsufficientServerCapacityException e) {
            s_logger.warn("Insufficient capacity for migrating a VM.");
            _agentMgr.maintenanceFailed(srcHostId);
            return (System.currentTimeMillis() >> 10) + _migrateRetryInterval;
        } catch (VirtualMachineMigrationException e) {
            s_logger.warn("Looks like VM is still starting, we need to retry migrating the VM later.");
            _agentMgr.maintenanceFailed(srcHostId);
            return (System.currentTimeMillis() >> 10) + _migrateRetryInterval;
        }
    }

    @Override
    public void scheduleDestroy(VMInstanceVO vm, long hostId) {
        final HaWorkVO work = new HaWorkVO(vm.getId(), vm.getType(), WorkType.Destroy, Step.Scheduled, hostId, vm.getState(), 0, vm.getUpdated());
        _haDao.persist(work);
        if (s_logger.isDebugEnabled()) {
            s_logger.debug("Scheduled " + work.toString());
        }
        wakeupWorkers();
    }

    @Override
    public void cancelDestroy(VMInstanceVO vm, Long hostId) {
        _haDao.delete(vm.getId(), WorkType.Destroy);
    }

    protected Long destroyVM(HaWorkVO work) {
        final VMInstanceVO vm = _itMgr.findById(work.getType(), work.getInstanceId());
        s_logger.info("Destroying " + vm.toString());
        try {
            if (vm.getState() != State.Destroyed) {
                s_logger.info("VM is no longer in Destroyed state " + vm.toString());
                return null;
            }

            if (vm.getHostId() != null) {
                if (_itMgr.destroy(vm, _accountMgr.getSystemUser(), _accountMgr.getSystemAccount())) {
                    s_logger.info("Successfully destroy " + vm);
                    return null;
                }
                s_logger.debug("Stop for " + vm + " was unsuccessful.");
            } else {
                if (s_logger.isDebugEnabled()) {
                    s_logger.debug(vm + " has already been stopped");
                }
                return null;
            }
        } catch (final AgentUnavailableException e) {
            s_logger.debug("Agnet is not available" + e.getMessage());
        } catch (OperationTimedoutException e) {
            s_logger.debug("operation timed out: " + e.getMessage());
        } catch (ConcurrentOperationException e) {
            s_logger.debug("concurrent operation: " + e.getMessage());
        }

        work.setTimesTried(work.getTimesTried() + 1);
        return (System.currentTimeMillis() >> 10) + _stopRetryInterval;
    }

    protected Long stopVM(final HaWorkVO work) throws ConcurrentOperationException {
        VMInstanceVO vm = _itMgr.findById(work.getType(), work.getInstanceId());
        if (vm == null) {
            s_logger.info("No longer can find VM " + work.getInstanceId() + ". Throwing away " + work);
            work.setStep(Step.Done);
            return null;
        }
        s_logger.info("Stopping " + vm);
        try {
            if (work.getWorkType() == WorkType.Stop) {
                if (vm.getHostId() == null) {
                    if (s_logger.isDebugEnabled()) {
                        s_logger.debug(vm.toString() + " has already been stopped");
                    }
                    return null;
                }
                if (_itMgr.advanceStop(vm, false, _accountMgr.getSystemUser(), _accountMgr.getSystemAccount())) {
                    s_logger.info("Successfully stopped " + vm);
                    return null;
                }
            } else if (work.getWorkType() == WorkType.CheckStop) {
                if ((vm.getState() != work.getPreviousState()) || vm.getUpdated() != work.getUpdateTime() || vm.getHostId() == null || vm.getHostId().longValue() != work.getHostId()) {
                    s_logger.info(vm + " is different now.  Scheduled Host: " + work.getHostId() + " Current Host: " + (vm.getHostId() != null ? vm.getHostId() : "none") + " State: " + vm.getState());
                    return null;
                }
                if (_itMgr.advanceStop(vm, false, _accountMgr.getSystemUser(), _accountMgr.getSystemAccount())) {
                    s_logger.info("Stop for " + vm + " was successful");
                    return null;
                }
            } else if (work.getWorkType() == WorkType.ForceStop) {
                if ((vm.getState() != work.getPreviousState()) || vm.getUpdated() != work.getUpdateTime() || vm.getHostId() == null || vm.getHostId().longValue() != work.getHostId()) {
                    s_logger.info(vm + " is different now.  Scheduled Host: " + work.getHostId() + " Current Host: " + (vm.getHostId() != null ? vm.getHostId() : "none") + " State: " + vm.getState());
                    return null;
                }
                if (_itMgr.advanceStop(vm, true, _accountMgr.getSystemUser(), _accountMgr.getSystemAccount())) {
                    s_logger.info("Stop for " + vm + " was successful");
                    return null;
                }
            } else {
                assert false : "Who decided there's other steps but didn't modify the guy who does the work?";
            }
        } catch (final ResourceUnavailableException e) {
            s_logger.debug("Agnet is not available" + e.getMessage());
        } catch (OperationTimedoutException e) {
            s_logger.debug("operation timed out: " + e.getMessage());
        }

        work.setTimesTried(work.getTimesTried() + 1);
        if (s_logger.isDebugEnabled()) {
            s_logger.debug("Stop was unsuccessful.  Rescheduling");
        }
        return (System.currentTimeMillis() >> 10) + _stopRetryInterval;
    }

    @Override
    public void cancelScheduledMigrations(final HostVO host) {
        WorkType type = host.getType() == HostVO.Type.Storage ? WorkType.Stop : WorkType.Migration;

        _haDao.deleteMigrationWorkItems(host.getId(), type, _serverId);
    }

    @Override
    public List<VMInstanceVO> findTakenMigrationWork() {
        List<HaWorkVO> works = _haDao.findTakenWorkItems(WorkType.Migration);
        List<VMInstanceVO> vms = new ArrayList<VMInstanceVO>(works.size());
        for (HaWorkVO work : works) {
            vms.add(_instanceDao.findById(work.getInstanceId()));
        }
        return vms;
    }

    @Override
    public boolean configure(final String name, final Map<String, Object> xmlParams) throws ConfigurationException {
        _name = name;
        ComponentLocator locator = ComponentLocator.getLocator(ManagementServer.Name);

        _serverId = ((ManagementServer) ComponentLocator.getComponent(ManagementServer.Name)).getId();

        _investigators = locator.getAdapters(Investigator.class);
        _fenceBuilders = locator.getAdapters(FenceBuilder.class);

        Map<String, String> params = new HashMap<String, String>();
        final ConfigurationDao configDao = locator.getDao(ConfigurationDao.class);
        if (configDao != null) {
            params = configDao.getConfiguration(Long.toHexString(_serverId), xmlParams);
        }

        String value = params.get("workers");
        final int count = NumbersUtil.parseInt(value, 1);
        _workers = new WorkerThread[count];
        for (int i = 0; i < _workers.length; i++) {
            _workers[i] = new WorkerThread("HA-Worker-" + i);
        }

        value = params.get("force.ha");
        _forceHA = Boolean.parseBoolean(value);

        value = params.get("time.to.sleep");
        _timeToSleep = NumbersUtil.parseInt(value, 60) * 1000;

        value = params.get("max.retries");
        _maxRetries = NumbersUtil.parseInt(value, 5);

        value = params.get("time.between.failures");
        _timeBetweenFailures = NumbersUtil.parseLong(value, 3600) * 1000;

        value = params.get("time.between.cleanup");
        _timeBetweenCleanups = NumbersUtil.parseLong(value, 3600 * 24);

        value = params.get("stop.retry.interval");
        _stopRetryInterval = NumbersUtil.parseInt(value, 10 * 60);

        value = params.get("restart.retry.interval");
        _restartRetryInterval = NumbersUtil.parseInt(value, 10 * 60);

        value = params.get("investigate.retry.interval");
        _investigateRetryInterval = NumbersUtil.parseInt(value, 1 * 60);

        value = params.get("migrate.retry.interval");
        _migrateRetryInterval = NumbersUtil.parseInt(value, 2 * 60);

        _instance = params.get("instance");
        if (_instance == null) {
            _instance = "VMOPS";
        }

        _haDao.releaseWorkItems(_serverId);

        _stopped = true;

        _executor = Executors.newScheduledThreadPool(count, new NamedThreadFactory("HA"));

        return true;
    }

    @Override
    public String getName() {
        return _name;
    }

    @Override
    public boolean start() {
        _stopped = false;

        for (final WorkerThread thread : _workers) {
            thread.start();
        }

        _executor.scheduleAtFixedRate(new CleanupTask(), _timeBetweenCleanups, _timeBetweenCleanups, TimeUnit.SECONDS);

        return true;
    }

    @Override
    public boolean stop() {
        _stopped = true;

        wakeupWorkers();

        _executor.shutdown();

        return true;
    }

    protected class CleanupTask implements Runnable {
        @Override
        public void run() {
            s_logger.info("HA Cleanup Thread Running");

            try {
                _haDao.cleanup(System.currentTimeMillis() - _timeBetweenFailures);
            } catch (Exception e) {
                s_logger.warn("Error while cleaning up", e);
            } finally {
                StackMaid.current().exitCleanup();
            }
        }
    }

    protected class WorkerThread extends Thread {
        public WorkerThread(String name) {
            super(name);
        }

        @Override
        public void run() {
            s_logger.info("Starting work");
            while (!_stopped) {
                HaWorkVO work = null;
                try {
                    s_logger.trace("Checking the database");
                    work = _haDao.take(_serverId);
                    if (work == null) {
                        try {
                            synchronized (this) {
                                wait(_timeToSleep);
                            }
                            continue;
                        } catch (final InterruptedException e) {
                            s_logger.info("Interrupted");
                            continue;
                        }
                    }

                    NDC.push("work-" + work.getId());
                    s_logger.info("Processing " + work);

                    try {
                        final WorkType wt = work.getWorkType();
                        Long nextTime = null;
                        if (wt == WorkType.Migration) {
                            nextTime = migrate(work);
                        } else if (wt == WorkType.HA) {
                            nextTime = restart(work);
                        } else if (wt == WorkType.Stop || wt == WorkType.CheckStop || wt == WorkType.ForceStop) {
                            nextTime = stopVM(work);
                        } else if (wt == WorkType.Destroy) {
                            nextTime = destroyVM(work);
                        } else {
                            assert false : "How did we get here with " + wt.toString();
                            continue;
                        }

                        if (nextTime == null) {
                            s_logger.info("Completed " + work);
                            work.setStep(Step.Done);
                        } else {
                            s_logger.info("Rescheduling " + work + " to try again at " + new Date(nextTime << 10));
                            work.setTimeToTry(nextTime);
                            work.setServerId(null);
                            work.setDateTaken(null);
                        }
                    } catch (Exception e) {
                        s_logger.error("Terminating " + work, e);
                        work.setStep(Step.Error);
                    }
                    _haDao.update(work.getId(), work);
                } catch (final Throwable th) {
                    s_logger.error("Caught this throwable, ", th);
                } finally {
                    StackMaid.current().exitCleanup();
                    if (work != null) {
                        NDC.pop();
                    }
                }
            }
            s_logger.info("Time to go home!");
        }

        public synchronized void wakup() {
            notifyAll();
        }
    }

    @Override
    public void onManagementNodeJoined(List<ManagementServerHostVO> nodeList, long selfNodeId) {
    }

    @Override
    public void onManagementNodeLeft(List<ManagementServerHostVO> nodeList, long selfNodeId) {
        for (ManagementServerHostVO node : nodeList) {
            _haDao.releaseWorkItems(node.getMsid());
        }
    }

    @Override
    public void onManagementNodeIsolated() {
    }
}<|MERGE_RESOLUTION|>--- conflicted
+++ resolved
@@ -274,15 +274,12 @@
     	    }
     	    return;
     	}
-    	
-<<<<<<< HEAD
+
     	if(vm.getHypervisorType() == HypervisorType.VMware) {
     		s_logger.info("Skip HA for VMware VM " + vm.getInstanceName());
     		return;
     	}
     	
-=======
->>>>>>> b93c7bc6
         if (!investigate) {
             if (s_logger.isDebugEnabled()) {
                 s_logger.debug("VM does not require investigation so I'm marking it as Stopped: " + vm.toString());
