// Licensed to the Apache Software Foundation (ASF) under one
// or more contributor license agreements.  See the NOTICE file
// distributed with this work for additional information
// regarding copyright ownership.  The ASF licenses this file
// to you under the Apache License, Version 2.0 (the
// "License"); you may not use this file except in compliance
// with the License.  You may obtain a copy of the License at
//
//   http://www.apache.org/licenses/LICENSE-2.0
//
// Unless required by applicable law or agreed to in writing,
// software distributed under the License is distributed on an
// "AS IS" BASIS, WITHOUT WARRANTIES OR CONDITIONS OF ANY
// KIND, either express or implied.  See the License for the
// specific language governing permissions and limitations
// under the License.

package com.cloud.async;

import java.io.File;
import java.io.FileInputStream;
import java.lang.reflect.Type;
import java.util.Date;
import java.util.List;
import java.util.Map;
import java.util.Properties;
import java.util.Random;
import java.util.concurrent.ExecutorService;
import java.util.concurrent.Executors;
import java.util.concurrent.RejectedExecutionException;
import java.util.concurrent.ScheduledExecutorService;
import java.util.concurrent.TimeUnit;

import javax.ejb.Local;
import javax.inject.Inject;
import javax.naming.ConfigurationException;

import org.apache.cloudstack.api.ApiErrorCode;
import org.apache.cloudstack.api.BaseAsyncCmd;
import org.apache.cloudstack.api.ServerApiException;
import org.apache.cloudstack.api.command.user.job.QueryAsyncJobResultCmd;
import org.apache.cloudstack.api.response.ExceptionResponse;
import org.apache.log4j.Logger;
import org.apache.log4j.NDC;
import org.springframework.stereotype.Component;

import com.cloud.api.ApiDispatcher;
import com.cloud.api.ApiGsonHelper;
import com.cloud.api.ApiSerializerHelper;
import com.cloud.async.dao.AsyncJobDao;
import com.cloud.cluster.ClusterManager;
import com.cloud.cluster.ClusterManagerListener;
import com.cloud.cluster.ManagementServerHostVO;
import com.cloud.configuration.Config;
import com.cloud.configuration.dao.ConfigurationDao;
import com.cloud.exception.InvalidParameterValueException;
import com.cloud.exception.PermissionDeniedException;
import com.cloud.user.Account;
import com.cloud.user.AccountManager;
import com.cloud.user.User;
import com.cloud.user.UserContext;
import com.cloud.user.dao.AccountDao;
import com.cloud.utils.DateUtil;
import com.cloud.utils.NumbersUtil;
import com.cloud.utils.PropertiesUtil;
import com.cloud.utils.component.ComponentContext;
import com.cloud.utils.component.ManagerBase;
import com.cloud.utils.concurrency.NamedThreadFactory;
import com.cloud.utils.db.DB;
import com.cloud.utils.db.GlobalLock;
import com.cloud.utils.db.Transaction;
import com.cloud.utils.exception.CloudRuntimeException;
import com.cloud.utils.exception.ExceptionUtil;
import com.cloud.utils.mgmt.JmxUtil;
import com.cloud.utils.net.MacAddress;
import com.google.gson.Gson;
import com.google.gson.reflect.TypeToken;

@Component
@Local(value={AsyncJobManager.class})
public class AsyncJobManagerImpl extends ManagerBase implements AsyncJobManager, ClusterManagerListener {
    public static final Logger s_logger = Logger.getLogger(AsyncJobManagerImpl.class.getName());
    private static final int ACQUIRE_GLOBAL_LOCK_TIMEOUT_FOR_COOPERATION = 3; 	// 3 seconds

    private static final int MAX_ONETIME_SCHEDULE_SIZE = 50;
    private static final int HEARTBEAT_INTERVAL = 2000;
    private static final int GC_INTERVAL = 10000;				// 10 seconds
<<<<<<< HEAD

    @Inject private SyncQueueManager _queueMgr;
=======

    @Inject private AsyncJobExecutorContext _context;
    @Inject private SyncQueueManager _queueMgr;
>>>>>>> 685a8a72
    @Inject private ClusterManager _clusterMgr;
    @Inject private AccountManager _accountMgr;
    @Inject private AccountDao _accountDao;
    @Inject private AsyncJobDao _jobDao;
    @Inject private ConfigurationDao _configDao;

    private long _jobExpireSeconds = 86400;						// 1 day
    private long _jobCancelThresholdSeconds = 3600;         	// 1 hour (for cancelling the jobs blocking other jobs)

<<<<<<< HEAD
    @Inject private ApiDispatcher _dispatcher;

    private final ScheduledExecutorService _heartbeatScheduler =
            Executors.newScheduledThreadPool(1, new NamedThreadFactory("AsyncJobMgr-Heartbeat"));
    private ExecutorService _executor;

    @Override
    public AsyncJobVO getAsyncJob(long jobId) {
        return _jobDao.findById(jobId);
    }

    @Override
    public AsyncJobVO findInstancePendingAsyncJob(String instanceType, long instanceId) {
        return _jobDao.findInstancePendingAsyncJob(instanceType, instanceId);
=======
    @Inject private ApiDispatcher _dispatcher;

    private final ScheduledExecutorService _heartbeatScheduler =
            Executors.newScheduledThreadPool(1, new NamedThreadFactory("AsyncJobMgr-Heartbeat"));
    private ExecutorService _executor;

    @Override
    public AsyncJobExecutorContext getExecutorContext() {
        return _context;
    }

    @Override
    public AsyncJobVO getAsyncJob(long jobId) {
        return _jobDao.findById(jobId);
    }

    @Override
    public AsyncJobVO findInstancePendingAsyncJob(String instanceType, long instanceId) {
        return _jobDao.findInstancePendingAsyncJob(instanceType, instanceId);
>>>>>>> 685a8a72
    }

    @Override
    public List<AsyncJobVO> findInstancePendingAsyncJobs(AsyncJob.Type instanceType, Long accountId) {
        return _jobDao.findInstancePendingAsyncJobs(instanceType, accountId);
    }

    @Override
    public long submitAsyncJob(AsyncJobVO job) {
        return submitAsyncJob(job, false);
    }

    @Override @DB
    public long submitAsyncJob(AsyncJobVO job, boolean scheduleJobExecutionInContext) {
        Transaction txt = Transaction.currentTxn();
        try {
            txt.start();
            job.setInitMsid(getMsid());
            _jobDao.persist(job);
            txt.commit();

            // no sync source originally
            job.setSyncSource(null);
            scheduleExecution(job, scheduleJobExecutionInContext);
            if(s_logger.isDebugEnabled()) {
                s_logger.debug("submit async job-" + job.getId() + ", details: " + job.toString());
            }
            return job.getId();
        } catch(Exception e) {
            txt.rollback();
            String errMsg = "Unable to schedule async job for command " + job.getCmd() + ", unexpected exception.";
            s_logger.warn(errMsg, e);
            throw new CloudRuntimeException(errMsg);
        }
    }

    @Override @DB
    public void completeAsyncJob(long jobId, int jobStatus, int resultCode, Object resultObject) {
        if(s_logger.isDebugEnabled()) {
            s_logger.debug("Complete async job-" + jobId + ", jobStatus: " + jobStatus +
                    ", resultCode: " + resultCode + ", result: " + resultObject);
        }

        Transaction txt = Transaction.currentTxn();
        try {
            txt.start();
            AsyncJobVO job = _jobDao.findById(jobId);
            if(job == null) {
                if(s_logger.isDebugEnabled()) {
                    s_logger.debug("job-" + jobId + " no longer exists, we just log completion info here. " + jobStatus +
                            ", resultCode: " + resultCode + ", result: " + resultObject);
                }

                txt.rollback();
                return;
            }

            job.setCompleteMsid(getMsid());
            job.setStatus(jobStatus);
            job.setResultCode(resultCode);

            // reset attached object
            job.setInstanceType(null);
            job.setInstanceId(null);

            if (resultObject != null) {
                job.setResult(ApiSerializerHelper.toSerializedStringOld(resultObject));
            }

            job.setLastUpdated(DateUtil.currentGMTTime());
            _jobDao.update(jobId, job);
            txt.commit();
        } catch(Exception e) {
            s_logger.error("Unexpected exception while completing async job-" + jobId, e);
            txt.rollback();
        }
    }

    @Override @DB
    public void updateAsyncJobStatus(long jobId, int processStatus, Object resultObject) {
        if(s_logger.isDebugEnabled()) {
            s_logger.debug("Update async-job progress, job-" + jobId + ", processStatus: " + processStatus +
                    ", result: " + resultObject);
        }

        Transaction txt = Transaction.currentTxn();
        try {
            txt.start();
            AsyncJobVO job = _jobDao.findById(jobId);
            if(job == null) {
                if(s_logger.isDebugEnabled()) {
                    s_logger.debug("job-" + jobId + " no longer exists, we just log progress info here. progress status: " + processStatus);
                }

                txt.rollback();
                return;
            }

            job.setProcessStatus(processStatus);
            if(resultObject != null) {
                job.setResult(ApiSerializerHelper.toSerializedStringOld(resultObject));
            }
            job.setLastUpdated(DateUtil.currentGMTTime());
            _jobDao.update(jobId, job);
            txt.commit();
        } catch(Exception e) {
            s_logger.error("Unexpected exception while updating async job-" + jobId + " status: ", e);
            txt.rollback();
        }
    }

    @Override @DB
    public void updateAsyncJobAttachment(long jobId, String instanceType, Long instanceId) {
        if(s_logger.isDebugEnabled()) {
            s_logger.debug("Update async-job attachment, job-" + jobId + ", instanceType: " + instanceType +
                    ", instanceId: " + instanceId);
        }

        Transaction txt = Transaction.currentTxn();
        try {
            txt.start();

            AsyncJobVO job = _jobDao.createForUpdate();
            //job.setInstanceType(instanceType);
            job.setInstanceId(instanceId);
            job.setLastUpdated(DateUtil.currentGMTTime());
            _jobDao.update(jobId, job);

            txt.commit();
        } catch(Exception e) {
            s_logger.error("Unexpected exception while updating async job-" + jobId + " attachment: ", e);
            txt.rollback();
        }
    }

    @Override
    public void syncAsyncJobExecution(AsyncJob job, String syncObjType, long syncObjId, long queueSizeLimit) {
        // This method is re-entrant.  If an API developer wants to synchronized on an object, e.g. the router,
        // when executing business logic, they will call this method (actually a method in BaseAsyncCmd that calls this).
        // This method will get called every time their business logic executes.  The first time it exectues for a job
        // there will be no sync source, but on subsequent execution there will be a sync souce.  If this is the first
        // time the job executes we queue the job, otherwise we just return so that the business logic can execute.
        if (job.getSyncSource() != null) {
            return;
        }

        if(s_logger.isDebugEnabled()) {
            s_logger.debug("Sync job-" + job.getId() + " execution on object " + syncObjType + "." + syncObjId);
        }

        SyncQueueVO queue = null;

        // to deal with temporary DB exceptions like DB deadlock/Lock-wait time out cased rollbacks
        // we retry five times until we throw an exception
        Random random = new Random();

        for(int i = 0; i < 5; i++) {
            queue = _queueMgr.queue(syncObjType, syncObjId, SyncQueueItem.AsyncJobContentType, job.getId(), queueSizeLimit);
            if(queue != null) {
                break;
            }

            try {
                Thread.sleep(1000 + random.nextInt(5000));
            } catch (InterruptedException e) {
            }
        }

        if (queue == null) {
            throw new CloudRuntimeException("Unable to insert queue item into database, DB is full?");
        } else {
            throw new AsyncCommandQueued(queue, "job-" + job.getId() + " queued");
        }
    }

    @Override
    public AsyncJob queryAsyncJobResult(QueryAsyncJobResultCmd cmd) {
        Account caller = UserContext.current().getCaller();

        AsyncJobVO job = _jobDao.findById(cmd.getId());
        if (job == null) {
            throw new InvalidParameterValueException("Unable to find a job by id " + cmd.getId());
        }

        User userJobOwner = _accountMgr.getUserIncludingRemoved(job.getUserId());
        Account jobOwner = _accountMgr.getAccount(userJobOwner.getAccountId());

        //check permissions
        if (caller.getType() == Account.ACCOUNT_TYPE_NORMAL) {
            //regular user can see only jobs he owns
            if (caller.getId() != jobOwner.getId()) {
                throw new PermissionDeniedException("Account " + caller + " is not authorized to see job id=" + job.getId());
            }
        } else if (caller.getType() == Account.ACCOUNT_TYPE_DOMAIN_ADMIN) {
            _accountMgr.checkAccess(caller, null, true, jobOwner);
        }

        //poll the job
        queryAsyncJobResult(cmd.getId());
        return _jobDao.findById(cmd.getId());
    }

    @Override @DB
    public AsyncJobResult queryAsyncJobResult(long jobId) {
        if(s_logger.isTraceEnabled()) {
            s_logger.trace("Query async-job status, job-" + jobId);
<<<<<<< HEAD
        }

        Transaction txt = Transaction.currentTxn();
        AsyncJobResult jobResult = new AsyncJobResult(jobId);

        try {
            txt.start();
            AsyncJobVO job = _jobDao.findById(jobId);
            if(job != null) {
                jobResult.setJobStatus(job.getStatus());
                jobResult.setProcessStatus(job.getProcessStatus());
                jobResult.setResult(job.getResult());
=======
        }

        Transaction txt = Transaction.currentTxn();
        AsyncJobResult jobResult = new AsyncJobResult(jobId);

        try {
            txt.start();
            AsyncJobVO job = _jobDao.findById(jobId);
            if(job != null) {
                jobResult.setCmdOriginator(job.getCmdOriginator());
                jobResult.setJobStatus(job.getStatus());
                jobResult.setProcessStatus(job.getProcessStatus());
                jobResult.setResult(job.getResult());
>>>>>>> 685a8a72
                jobResult.setResultCode(job.getResultCode());
                jobResult.setUuid(job.getUuid());

                if(job.getStatus() == AsyncJobResult.STATUS_SUCCEEDED ||
                        job.getStatus() == AsyncJobResult.STATUS_FAILED) {

                    if(s_logger.isDebugEnabled()) {
                        s_logger.debug("Async job-" + jobId + " completed");
                    }
                } else {
                    job.setLastPolled(DateUtil.currentGMTTime());
                    _jobDao.update(jobId, job);
                }
            } else {
                if(s_logger.isDebugEnabled()) {
                    s_logger.debug("Async job-" + jobId + " does not exist, invalid job id?");
                }

                jobResult.setJobStatus(AsyncJobResult.STATUS_FAILED);
                jobResult.setResult("job-" + jobId + " does not exist");
            }
            txt.commit();
        } catch(Exception e) {
            s_logger.error("Unexpected exception while querying async job-" + jobId + " status: ", e);

            jobResult.setJobStatus(AsyncJobResult.STATUS_FAILED);
            jobResult.setResult("Exception: " + e.toString());
            txt.rollback();
        }

        if(s_logger.isTraceEnabled()) {
            s_logger.trace("Job status: " + jobResult.toString());
        }

        return jobResult;
    }

    private void scheduleExecution(final AsyncJobVO job) {
        scheduleExecution(job, false);
    }

    private void scheduleExecution(final AsyncJobVO job, boolean executeInContext) {
        Runnable runnable = getExecutorRunnable(this, job);
        if (executeInContext) {
            runnable.run();
        } else {
            _executor.submit(runnable);
        }
    }

    private Runnable getExecutorRunnable(final AsyncJobManager mgr, final AsyncJobVO job) {
        return new Runnable() {
            @Override
            public void run() {
                try {
                    long jobId = 0;

                    try {
                        JmxUtil.registerMBean("AsyncJobManager", "Active Job " + job.getId(), new AsyncJobMBeanImpl(job));
                    } catch(Exception e) {
                        s_logger.warn("Unable to register active job " + job.getId() + " to JMX monitoring due to exception " + ExceptionUtil.toString(e));
                    }
                    
                    AsyncJobExecutionContext.setCurrentExecutionContext(new AsyncJobExecutionContext(job));

                    BaseAsyncCmd cmdObj = null;
                    Transaction txn = Transaction.open(Transaction.CLOUD_DB);
                    try {
                        jobId = job.getId();
                        NDC.push("job-" + jobId);

                        if(s_logger.isDebugEnabled()) {
                            s_logger.debug("Executing " + job.getCmd() + " for job-" + jobId);
                        }

                        Class<?> cmdClass = Class.forName(job.getCmd());
                        cmdObj = (BaseAsyncCmd)cmdClass.newInstance();
                        cmdObj = ComponentContext.inject(cmdObj);
                        cmdObj.configure();
                        cmdObj.setJob(job);

                        Type mapType = new TypeToken<Map<String, String>>() {}.getType();
                        Gson gson = ApiGsonHelper.getBuilder().create();
                        Map<String, String> params = gson.fromJson(job.getCmdInfo(), mapType);

                        // whenever we deserialize, the UserContext needs to be updated
                        String userIdStr = params.get("ctxUserId");
                        String acctIdStr = params.get("ctxAccountId");
                        Long userId = null;
                        Account accountObject = null;

                        if (userIdStr != null) {
                            userId = Long.parseLong(userIdStr);
                        }

                        if (acctIdStr != null) {
                            accountObject = _accountDao.findById(Long.parseLong(acctIdStr));
                        }

                        UserContext.registerContext(userId, accountObject, null, false);
                        try {
                            // dispatch could ultimately queue the job
                            _dispatcher.dispatch(cmdObj, params);

                            // serialize this to the async job table
                            completeAsyncJob(jobId, AsyncJobResult.STATUS_SUCCEEDED, 0, cmdObj.getResponseObject());
                        } finally {
                            UserContext.unregisterContext();
                        }

                        // commands might need to be queued as part of synchronization here, so they just have to be re-dispatched from the queue mechanism...
                        if (job.getSyncSource() != null) {
                            _queueMgr.purgeItem(job.getSyncSource().getId());
                            checkQueue(job.getSyncSource().getQueueId());
                        }

                        if (s_logger.isDebugEnabled()) {
                            s_logger.debug("Done executing " + job.getCmd() + " for job-" + jobId);
                        }

                    } catch(Throwable e) {
                        if (e instanceof AsyncCommandQueued) {
                            if (s_logger.isDebugEnabled()) {
                                s_logger.debug("job " + job.getCmd() + " for job-" + jobId + " was queued, processing the queue.");
                            }
                            checkQueue(((AsyncCommandQueued)e).getQueue().getId());
                        } else {
                            String errorMsg = null;
                            int errorCode = ApiErrorCode.INTERNAL_ERROR.getHttpCode();
                            if (!(e instanceof ServerApiException)) {
                                s_logger.error("Unexpected exception while executing " + job.getCmd(), e);
                                errorMsg = e.getMessage();
                            } else {
                                ServerApiException sApiEx = (ServerApiException)e;
                                errorMsg = sApiEx.getDescription();
                                errorCode = sApiEx.getErrorCode().getHttpCode();
                            }

                            ExceptionResponse response = new ExceptionResponse();
                            response.setErrorCode(errorCode);
                            response.setErrorText(errorMsg);
                            response.setResponseName((cmdObj == null) ? "unknowncommandresponse" : cmdObj.getCommandName());

                            // FIXME:  setting resultCode to ApiErrorCode.INTERNAL_ERROR is not right, usually executors have their exception handling
                            //         and we need to preserve that as much as possible here
                            completeAsyncJob(jobId, AsyncJobResult.STATUS_FAILED, ApiErrorCode.INTERNAL_ERROR.getHttpCode(), response);

                            // need to clean up any queue that happened as part of the dispatching and move on to the next item in the queue
                            try {
                                if (job.getSyncSource() != null) {
                                    _queueMgr.purgeItem(job.getSyncSource().getId());
                                    checkQueue(job.getSyncSource().getQueueId());
                                }
                            } catch(Throwable ex) {
                                s_logger.fatal("Exception on exception, log it for record", ex);
                            }
                        }
                    } finally {

                        try {
                            JmxUtil.unregisterMBean("AsyncJobManager", "Active Job " + job.getId());
                        } catch(Exception e) {
                            s_logger.warn("Unable to unregister active job " + job.getId() + " from JMX monitoring");
                        }

                        txn.close();
                        NDC.pop();
                    }
                } catch (Throwable th) {
                    try {
                        s_logger.error("Caught: " + th);
                    } catch (Throwable th2) {
                    }
                } finally {
                	AsyncJobExecutionContext.setCurrentExecutionContext(null);
                }
            }
        };
    }

    private void executeQueueItem(SyncQueueItemVO item, boolean fromPreviousSession) {
        AsyncJobVO job = _jobDao.findById(item.getContentId());
        if (job != null) {
            if(s_logger.isDebugEnabled()) {
                s_logger.debug("Schedule queued job-" + job.getId());
            }

            job.setFromPreviousSession(fromPreviousSession);
            job.setSyncSource(item);

            job.setCompleteMsid(getMsid());
            _jobDao.update(job.getId(), job);

            try {
                scheduleExecution(job);
            } catch(RejectedExecutionException e) {
                s_logger.warn("Execution for job-" + job.getId() + " is rejected, return it to the queue for next turn");
                _queueMgr.returnItem(item.getId());
            }

        } else {
            if(s_logger.isDebugEnabled()) {
                s_logger.debug("Unable to find related job for queue item: " + item.toString());
            }

            _queueMgr.purgeItem(item.getId());
        }
    }

<<<<<<< HEAD
    @Override
    public void releaseSyncSource() {
    	AsyncJobExecutionContext executionContext = AsyncJobExecutionContext.getCurrentExecutionContext();
    	assert(executionContext != null);
    	
    	if(executionContext.getSyncSource() != null) {
            if(s_logger.isDebugEnabled()) {
                s_logger.debug("Release sync source for job-" + executionContext.getJob().getId() + " sync source: "
                        + executionContext.getSyncSource().getContentType() + "-"
                        + executionContext.getSyncSource().getContentId());
            }

            _queueMgr.purgeItem(executionContext.getSyncSource().getId());
            checkQueue(executionContext.getSyncSource().getQueueId());
    	}
    }

    private void checkQueue(long queueId) {
        while(true) {
            try {
                SyncQueueItemVO item = _queueMgr.dequeueFromOne(queueId, getMsid());
                if(item != null) {
=======
    @Override
    public void releaseSyncSource(AsyncJobExecutor executor) {
        if(executor.getSyncSource() != null) {
            if(s_logger.isDebugEnabled()) {
                s_logger.debug("Release sync source for job-" + executor.getJob().getId() + " sync source: "
                        + executor.getSyncSource().getContentType() + "-"
                        + executor.getSyncSource().getContentId());
            }

            _queueMgr.purgeItem(executor.getSyncSource().getId());
            checkQueue(executor.getSyncSource().getQueueId());
        }
    }

    private void checkQueue(long queueId) {
        while(true) {
            try {
                SyncQueueItemVO item = _queueMgr.dequeueFromOne(queueId, getMsid());
                if(item != null) {
>>>>>>> 685a8a72
                    if(s_logger.isDebugEnabled()) {
                        s_logger.debug("Executing sync queue item: " + item.toString());
                    }

                    executeQueueItem(item, false);
                } else {
                    break;
                }
            } catch(Throwable e) {
                s_logger.error("Unexpected exception when kicking sync queue-" + queueId, e);
                break;
            }
        }
    }

    private Runnable getHeartbeatTask() {
        return new Runnable() {
            @Override
            public void run() {
                try {
                    List<SyncQueueItemVO> l = _queueMgr.dequeueFromAny(getMsid(), MAX_ONETIME_SCHEDULE_SIZE);
                    if(l != null && l.size() > 0) {
                        for(SyncQueueItemVO item: l) {
                            if(s_logger.isDebugEnabled()) {
                                s_logger.debug("Execute sync-queue item: " + item.toString());
                            }
                            executeQueueItem(item, false);
                        }
                    }
                } catch(Throwable e) {
                    s_logger.error("Unexpected exception when trying to execute queue item, ", e);
                }
            }
        };
    }

    @DB
    private Runnable getGCTask() {
        return new Runnable() {
            @Override
            public void run() {
                GlobalLock scanLock = GlobalLock.getInternLock("AsyncJobManagerGC");
                try {
                    if(scanLock.lock(ACQUIRE_GLOBAL_LOCK_TIMEOUT_FOR_COOPERATION)) {
                        try {
                            reallyRun();
                        } finally {
                            scanLock.unlock();
                        }
                    }
                } finally {
                    scanLock.releaseRef();
                }
            }

            public void reallyRun() {
                try {
                    s_logger.trace("Begin cleanup expired async-jobs");

                    Date cutTime = new Date(DateUtil.currentGMTTime().getTime() - _jobExpireSeconds*1000);

                    // limit to 100 jobs per turn, this gives cleanup throughput as 600 jobs per minute
                    // hopefully this will be fast enough to balance potential growth of job table
                    List<AsyncJobVO> l = _jobDao.getExpiredJobs(cutTime, 100);
                    if(l != null && l.size() > 0) {
                        for(AsyncJobVO job : l) {
                            expungeAsyncJob(job);
                        }
                    }

                    // forcefully cancel blocking queue items if they've been staying there for too long
                    List<SyncQueueItemVO> blockItems = _queueMgr.getBlockedQueueItems(_jobCancelThresholdSeconds*1000, false);
                    if(blockItems != null && blockItems.size() > 0) {
                        for(SyncQueueItemVO item : blockItems) {
                            if(item.getContentType().equalsIgnoreCase(SyncQueueItem.AsyncJobContentType)) {
                                completeAsyncJob(item.getContentId(), AsyncJobResult.STATUS_FAILED, 0,
                                        getResetResultResponse("Job is cancelled as it has been blocking others for too long"));
                            }

                            // purge the item and resume queue processing
                            _queueMgr.purgeItem(item.getId());
                        }
                    }

                    s_logger.trace("End cleanup expired async-jobs");
                } catch(Throwable e) {
                    s_logger.error("Unexpected exception when trying to execute queue item, ", e);
                }
            }


        };
    }

    @DB
    protected void expungeAsyncJob(AsyncJobVO job) {
        Transaction txn = Transaction.currentTxn();
        txn.start();
        _jobDao.expunge(job.getId());
        //purge corresponding sync queue item
        _queueMgr.purgeAsyncJobQueueItemId(job.getId());
        txn.commit();
    }

    private long getMsid() {
        if(_clusterMgr != null) {
            return _clusterMgr.getManagementNodeId();
        }

        return MacAddress.getMacAddress().toLong();
    }

    private void cleanupPendingJobs(List<SyncQueueItemVO> l) {
        if(l != null && l.size() > 0) {
            for(SyncQueueItemVO item: l) {
                if(s_logger.isInfoEnabled()) {
                    s_logger.info("Discard left-over queue item: " + item.toString());
                }

                String contentType = item.getContentType();
                if(contentType != null && contentType.equalsIgnoreCase(SyncQueueItem.AsyncJobContentType)) {
                    Long jobId = item.getContentId();
                    if(jobId != null) {
                        s_logger.warn("Mark job as failed as its correspoding queue-item has been discarded. job id: " + jobId);
                        completeAsyncJob(jobId, AsyncJobResult.STATUS_FAILED, 0, getResetResultResponse("Execution was cancelled because of server shutdown"));
                    }
                }
                _queueMgr.purgeItem(item.getId());
            }
        }
    }

    @Override
    public boolean configure(String name, Map<String, Object> params) throws ConfigurationException {
        int expireMinutes = NumbersUtil.parseInt(
                _configDao.getValue(Config.JobExpireMinutes.key()), 24*60);
        _jobExpireSeconds = (long)expireMinutes*60;

        _jobCancelThresholdSeconds = NumbersUtil.parseInt(
                _configDao.getValue(Config.JobCancelThresholdMinutes.key()), 60);
        _jobCancelThresholdSeconds *= 60;

        try {
            final File dbPropsFile = PropertiesUtil.findConfigFile("db.properties");
            final Properties dbProps = new Properties();
            dbProps.load(new FileInputStream(dbPropsFile));

            final int cloudMaxActive = Integer.parseInt(dbProps.getProperty("db.cloud.maxActive"));

            int poolSize = (cloudMaxActive * 2) / 3;

            s_logger.info("Start AsyncJobManager thread pool in size " + poolSize);
            _executor = Executors.newFixedThreadPool(poolSize, new NamedThreadFactory("Job-Executor"));
        } catch (final Exception e) {
            throw new ConfigurationException("Unable to load db.properties to configure AsyncJobManagerImpl");
        }

        return true;
    }

    @Override
    public void onManagementNodeJoined(List<ManagementServerHostVO> nodeList, long selfNodeId) {
    }

    @Override
    public void onManagementNodeLeft(List<ManagementServerHostVO> nodeList, long selfNodeId) {
        for(ManagementServerHostVO msHost : nodeList) {
            Transaction txn = Transaction.open(Transaction.CLOUD_DB);
            try {
                txn.start();
                List<SyncQueueItemVO> items = _queueMgr.getActiveQueueItems(msHost.getId(), true);
                cleanupPendingJobs(items);
                _jobDao.resetJobProcess(msHost.getId(), ApiErrorCode.INTERNAL_ERROR.getHttpCode(), getSerializedErrorMessage("job cancelled because of management server restart"));
                txn.commit();
            } catch(Throwable e) {
                s_logger.warn("Unexpected exception ", e);
                txn.rollback();
            } finally {
                txn.close();
            }
        }
    }

    @Override
    public void onManagementNodeIsolated() {
    }

    @Override
    public boolean start() {
        try {
            List<SyncQueueItemVO> l = _queueMgr.getActiveQueueItems(getMsid(), false);
            cleanupPendingJobs(l);
            _jobDao.resetJobProcess(getMsid(), ApiErrorCode.INTERNAL_ERROR.getHttpCode(), getSerializedErrorMessage("job cancelled because of management server restart"));
        } catch(Throwable e) {
            s_logger.error("Unexpected exception " + e.getMessage(), e);
        }

        _heartbeatScheduler.scheduleAtFixedRate(getHeartbeatTask(), HEARTBEAT_INTERVAL,
                HEARTBEAT_INTERVAL, TimeUnit.MILLISECONDS);
        _heartbeatScheduler.scheduleAtFixedRate(getGCTask(), GC_INTERVAL,
                GC_INTERVAL, TimeUnit.MILLISECONDS);

        return true;
    }

    private static ExceptionResponse getResetResultResponse(String errorMessage) {
        ExceptionResponse resultObject = new ExceptionResponse();
        resultObject.setErrorCode(ApiErrorCode.INTERNAL_ERROR.getHttpCode());
        resultObject.setErrorText(errorMessage);
        return resultObject;
    }

    private static String getSerializedErrorMessage(String errorMessage) {
        return ApiSerializerHelper.toSerializedStringOld(getResetResultResponse(errorMessage));
    }

    @Override
    public boolean stop() {
        _heartbeatScheduler.shutdown();
        _executor.shutdown();
        return true;
    }
}<|MERGE_RESOLUTION|>--- conflicted
+++ resolved
@@ -85,14 +85,8 @@
     private static final int MAX_ONETIME_SCHEDULE_SIZE = 50;
     private static final int HEARTBEAT_INTERVAL = 2000;
     private static final int GC_INTERVAL = 10000;				// 10 seconds
-<<<<<<< HEAD
-
-    @Inject private SyncQueueManager _queueMgr;
-=======
-
-    @Inject private AsyncJobExecutorContext _context;
-    @Inject private SyncQueueManager _queueMgr;
->>>>>>> 685a8a72
+
+    @Inject private SyncQueueManager _queueMgr;
     @Inject private ClusterManager _clusterMgr;
     @Inject private AccountManager _accountMgr;
     @Inject private AccountDao _accountDao;
@@ -102,42 +96,20 @@
     private long _jobExpireSeconds = 86400;						// 1 day
     private long _jobCancelThresholdSeconds = 3600;         	// 1 hour (for cancelling the jobs blocking other jobs)
 
-<<<<<<< HEAD
-    @Inject private ApiDispatcher _dispatcher;
-
-    private final ScheduledExecutorService _heartbeatScheduler =
-            Executors.newScheduledThreadPool(1, new NamedThreadFactory("AsyncJobMgr-Heartbeat"));
-    private ExecutorService _executor;
-
-    @Override
-    public AsyncJobVO getAsyncJob(long jobId) {
-        return _jobDao.findById(jobId);
-    }
-
-    @Override
-    public AsyncJobVO findInstancePendingAsyncJob(String instanceType, long instanceId) {
-        return _jobDao.findInstancePendingAsyncJob(instanceType, instanceId);
-=======
-    @Inject private ApiDispatcher _dispatcher;
-
-    private final ScheduledExecutorService _heartbeatScheduler =
-            Executors.newScheduledThreadPool(1, new NamedThreadFactory("AsyncJobMgr-Heartbeat"));
-    private ExecutorService _executor;
-
-    @Override
-    public AsyncJobExecutorContext getExecutorContext() {
-        return _context;
-    }
-
-    @Override
-    public AsyncJobVO getAsyncJob(long jobId) {
-        return _jobDao.findById(jobId);
-    }
-
-    @Override
-    public AsyncJobVO findInstancePendingAsyncJob(String instanceType, long instanceId) {
-        return _jobDao.findInstancePendingAsyncJob(instanceType, instanceId);
->>>>>>> 685a8a72
+    @Inject private ApiDispatcher _dispatcher;
+
+    private final ScheduledExecutorService _heartbeatScheduler =
+            Executors.newScheduledThreadPool(1, new NamedThreadFactory("AsyncJobMgr-Heartbeat"));
+    private ExecutorService _executor;
+
+    @Override
+    public AsyncJobVO getAsyncJob(long jobId) {
+        return _jobDao.findById(jobId);
+    }
+
+    @Override
+    public AsyncJobVO findInstancePendingAsyncJob(String instanceType, long instanceId) {
+        return _jobDao.findInstancePendingAsyncJob(instanceType, instanceId);
     }
 
     @Override
@@ -344,34 +316,18 @@
     public AsyncJobResult queryAsyncJobResult(long jobId) {
         if(s_logger.isTraceEnabled()) {
             s_logger.trace("Query async-job status, job-" + jobId);
-<<<<<<< HEAD
-        }
-
-        Transaction txt = Transaction.currentTxn();
-        AsyncJobResult jobResult = new AsyncJobResult(jobId);
-
-        try {
-            txt.start();
-            AsyncJobVO job = _jobDao.findById(jobId);
-            if(job != null) {
-                jobResult.setJobStatus(job.getStatus());
-                jobResult.setProcessStatus(job.getProcessStatus());
-                jobResult.setResult(job.getResult());
-=======
-        }
-
-        Transaction txt = Transaction.currentTxn();
-        AsyncJobResult jobResult = new AsyncJobResult(jobId);
-
-        try {
-            txt.start();
-            AsyncJobVO job = _jobDao.findById(jobId);
-            if(job != null) {
-                jobResult.setCmdOriginator(job.getCmdOriginator());
-                jobResult.setJobStatus(job.getStatus());
-                jobResult.setProcessStatus(job.getProcessStatus());
-                jobResult.setResult(job.getResult());
->>>>>>> 685a8a72
+        }
+
+        Transaction txt = Transaction.currentTxn();
+        AsyncJobResult jobResult = new AsyncJobResult(jobId);
+
+        try {
+            txt.start();
+            AsyncJobVO job = _jobDao.findById(jobId);
+            if(job != null) {
+                jobResult.setJobStatus(job.getStatus());
+                jobResult.setProcessStatus(job.getProcessStatus());
+                jobResult.setResult(job.getResult());
                 jobResult.setResultCode(job.getResultCode());
                 jobResult.setUuid(job.getUuid());
 
@@ -581,8 +537,7 @@
         }
     }
 
-<<<<<<< HEAD
-    @Override
+    @Override
     public void releaseSyncSource() {
     	AsyncJobExecutionContext executionContext = AsyncJobExecutionContext.getCurrentExecutionContext();
     	assert(executionContext != null);
@@ -597,34 +552,13 @@
             _queueMgr.purgeItem(executionContext.getSyncSource().getId());
             checkQueue(executionContext.getSyncSource().getQueueId());
     	}
-    }
-
-    private void checkQueue(long queueId) {
-        while(true) {
-            try {
-                SyncQueueItemVO item = _queueMgr.dequeueFromOne(queueId, getMsid());
-                if(item != null) {
-=======
-    @Override
-    public void releaseSyncSource(AsyncJobExecutor executor) {
-        if(executor.getSyncSource() != null) {
-            if(s_logger.isDebugEnabled()) {
-                s_logger.debug("Release sync source for job-" + executor.getJob().getId() + " sync source: "
-                        + executor.getSyncSource().getContentType() + "-"
-                        + executor.getSyncSource().getContentId());
-            }
-
-            _queueMgr.purgeItem(executor.getSyncSource().getId());
-            checkQueue(executor.getSyncSource().getQueueId());
-        }
-    }
-
-    private void checkQueue(long queueId) {
-        while(true) {
-            try {
-                SyncQueueItemVO item = _queueMgr.dequeueFromOne(queueId, getMsid());
-                if(item != null) {
->>>>>>> 685a8a72
+    }
+
+    private void checkQueue(long queueId) {
+        while(true) {
+            try {
+                SyncQueueItemVO item = _queueMgr.dequeueFromOne(queueId, getMsid());
+                if(item != null) {
                     if(s_logger.isDebugEnabled()) {
                         s_logger.debug("Executing sync queue item: " + item.toString());
                     }
