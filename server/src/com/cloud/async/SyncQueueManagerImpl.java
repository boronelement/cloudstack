--- conflicted
+++ resolved
@@ -35,8 +35,7 @@
 import com.cloud.utils.db.Transaction;
 import com.cloud.utils.exception.CloudRuntimeException;
 
-<<<<<<< HEAD
-@Component
+
 @Local(value={SyncQueueManager.class})
 public class SyncQueueManagerImpl implements SyncQueueManager {
     public static final Logger s_logger = Logger.getLogger(SyncQueueManagerImpl.class.getName());
@@ -45,20 +44,10 @@
     
     private SyncQueueDao _syncQueueDao;
     private SyncQueueItemDao _syncQueueItemDao;
-=======
-
-@Local(value={SyncQueueManager.class})
-public class SyncQueueManagerImpl implements SyncQueueManager {
-    public static final Logger s_logger = Logger.getLogger(SyncQueueManagerImpl.class.getName());
-    
-    private String _name;
-    
-    private SyncQueueDao _syncQueueDao;
-    private SyncQueueItemDao _syncQueueItemDao;
-
-    @Override
-    @DB
-    public SyncQueueVO queue(String syncObjType, long syncObjId, String itemType, long itemId, long queueSizeLimit) {
+
+    @Override
+    @DB
+    public SyncQueueVO queue(String syncObjType, long syncObjId, String itemType, long itemId, long queueSizeLimit) {
         Transaction txn = Transaction.currentTxn();
     	try {
     		txn.start();
@@ -67,10 +56,9 @@
     		SyncQueueVO queueVO = _syncQueueDao.find(syncObjType, syncObjId);
     		if(queueVO == null)
     			throw new CloudRuntimeException("Unable to queue item into DB, DB is full?");
->>>>>>> 0a258842
 
     		queueVO.setQueueSizeLimit(queueSizeLimit);
-    		_syncQueueDao.update(queueVO.getId(), queueVO);
+    		_syncQueueDao.update(queueVO.getId(), queueVO);
     		
 			Date dt = DateUtil.currentGMTTime();
     		SyncQueueItemVO item = new SyncQueueItemVO();
@@ -104,7 +92,7 @@
     			return null;
     		}
     		
-    		if(queueReadyToProcess(queueVO)) {
+    		if(queueReadyToProcess(queueVO)) {
     			SyncQueueItemVO itemVO = _syncQueueItemDao.getNextQueueItem(queueVO.getId());
     			if(itemVO != null) {
 	    			Long processNumber = queueVO.getLastProcessNumber();
@@ -115,12 +103,12 @@
 	    			Date dt = DateUtil.currentGMTTime();
 	    			queueVO.setLastProcessNumber(processNumber);
 	    			queueVO.setLastUpdated(dt);
-	    			queueVO.setQueueSize(queueVO.getQueueSize() + 1);
+	    			queueVO.setQueueSize(queueVO.getQueueSize() + 1);
 	    			_syncQueueDao.update(queueVO.getId(), queueVO);
 	    			
 	    			itemVO.setLastProcessMsid(msid);
 	    			itemVO.setLastProcessNumber(processNumber);
-	    			itemVO.setLastProcessTime(dt);
+	    			itemVO.setLastProcessTime(dt);
 	    			_syncQueueItemDao.update(itemVO.getId(), itemVO);
 	    			
 	        		txt.commit();
@@ -156,7 +144,7 @@
     			for(SyncQueueItemVO item : l) {
     				SyncQueueVO queueVO = _syncQueueDao.lockRow(item.getQueueId(), true);
 	    			SyncQueueItemVO itemVO = _syncQueueItemDao.lockRow(item.getId(), true);
-    				if(queueReadyToProcess(queueVO) && itemVO.getLastProcessNumber() == null) {
+    				if(queueReadyToProcess(queueVO) && itemVO.getLastProcessNumber() == null) {
 		    			Long processNumber = queueVO.getLastProcessNumber();
 		    			if(processNumber == null)
 		    				processNumber = new Long(1);
@@ -166,12 +154,12 @@
 		    			Date dt = DateUtil.currentGMTTime();
 		    			queueVO.setLastProcessNumber(processNumber);
 		    			queueVO.setLastUpdated(dt);
-	                    queueVO.setQueueSize(queueVO.getQueueSize() + 1);
+	                    queueVO.setQueueSize(queueVO.getQueueSize() + 1);
 		    			_syncQueueDao.update(queueVO.getId(), queueVO);
 		    			
 		    			itemVO.setLastProcessMsid(msid);
 		    			itemVO.setLastProcessNumber(processNumber);
-		    			itemVO.setLastProcessTime(dt);
+		    			itemVO.setLastProcessTime(dt);
 		    			_syncQueueItemDao.update(item.getId(), itemVO);
 		    			
 		    			resultList.add(item);
@@ -202,13 +190,13 @@
 				
 				//if item is active, reset queue information
 				if (itemVO.getLastProcessMsid() != null) {
-				    queueVO.setLastUpdated(DateUtil.currentGMTTime());
+				queueVO.setLastUpdated(DateUtil.currentGMTTime());
 	                //decrement the count
 	                assert (queueVO.getQueueSize() > 0) : "Count reduce happens when it's already <= 0!";
 	                queueVO.setQueueSize(queueVO.getQueueSize() - 1);
-	                _syncQueueDao.update(queueVO.getId(), queueVO);
-				}
+				_syncQueueDao.update(queueVO.getId(), queueVO);
 			}
+			}
     		txt.commit();
     	} catch(Exception e) {
     		s_logger.error("Unexpected exception: ", e);
@@ -256,7 +244,7 @@
     public boolean configure(String name, Map<String, Object> params) throws ConfigurationException {
     	_name = name;
 		ComponentLocator locator = ComponentLocator.getCurrentLocator();
-
+		
 		_syncQueueDao = locator.getDao(SyncQueueDao.class);
 		if (_syncQueueDao == null) {
 			throw new ConfigurationException("Unable to get "
@@ -286,7 +274,7 @@
     public String getName() {
     	return _name;
     }
-    
+
     private boolean queueReadyToProcess(SyncQueueVO queueVO) {
         return queueVO.getQueueSize() < queueVO.getQueueSizeLimit();
     }
@@ -297,5 +285,5 @@
         if (itemId != null) {
             purgeItem(itemId);
         }
-    }
+    }
 }