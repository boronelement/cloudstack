// Licensed to the Apache Software Foundation (ASF) under one
// or more contributor license agreements.  See the NOTICE file
// distributed with this work for additional information
// regarding copyright ownership.  The ASF licenses this file
// to you under the Apache License, Version 2.0 (the
// "License"); you may not use this file except in compliance
// with the License.  You may obtain a copy of the License at
//
//   http://www.apache.org/licenses/LICENSE-2.0
//
// Unless required by applicable law or agreed to in writing,
// software distributed under the License is distributed on an
// "AS IS" BASIS, WITHOUT WARRANTIES OR CONDITIONS OF ANY
// KIND, either express or implied.  See the License for the
// specific language governing permissions and limitations
// under the License.
package com.cloud.server;

import java.lang.reflect.Field;
import java.net.Inet6Address;
import java.net.InetAddress;
import java.net.URI;
import java.net.URISyntaxException;
import java.net.UnknownHostException;
import java.security.NoSuchAlgorithmException;
import java.security.SecureRandom;
import java.util.ArrayList;
import java.util.Calendar;
import java.util.Comparator;
import java.util.Date;
import java.util.HashMap;
import java.util.HashSet;
import java.util.List;
import java.util.Map;
import java.util.Set;
import java.util.TimeZone;
import java.util.concurrent.Executors;
import java.util.concurrent.ScheduledExecutorService;
import java.util.concurrent.TimeUnit;

import javax.crypto.Mac;
import javax.crypto.spec.SecretKeySpec;
import javax.inject.Inject;
import javax.naming.ConfigurationException;

<<<<<<< HEAD
import org.apache.commons.codec.binary.Base64;
import org.apache.log4j.Logger;

=======
import com.cloud.exception.*;
import com.cloud.vm.*;
>>>>>>> 85d54cd1
import org.apache.cloudstack.acl.ControlledEntity;
import org.apache.cloudstack.acl.SecurityChecker.AccessType;
import org.apache.cloudstack.affinity.AffinityGroupProcessor;
import org.apache.cloudstack.affinity.dao.AffinityGroupVMMapDao;
import org.apache.cloudstack.api.ApiConstants;
import org.apache.cloudstack.api.BaseUpdateTemplateOrIsoCmd;
import org.apache.cloudstack.api.command.admin.account.CreateAccountCmd;
import org.apache.cloudstack.api.command.admin.account.DeleteAccountCmd;
import org.apache.cloudstack.api.command.admin.account.DisableAccountCmd;
import org.apache.cloudstack.api.command.admin.account.EnableAccountCmd;
import org.apache.cloudstack.api.command.admin.account.LockAccountCmd;
import org.apache.cloudstack.api.command.admin.account.UpdateAccountCmd;
import org.apache.cloudstack.api.command.admin.autoscale.CreateCounterCmd;
import org.apache.cloudstack.api.command.admin.autoscale.DeleteCounterCmd;
import org.apache.cloudstack.api.command.admin.cluster.AddClusterCmd;
import org.apache.cloudstack.api.command.admin.cluster.DeleteClusterCmd;
import org.apache.cloudstack.api.command.admin.cluster.ListClustersCmd;
import org.apache.cloudstack.api.command.admin.cluster.UpdateClusterCmd;
import org.apache.cloudstack.api.command.admin.config.ListCfgsByCmd;
import org.apache.cloudstack.api.command.admin.config.ListHypervisorCapabilitiesCmd;
import org.apache.cloudstack.api.command.admin.config.UpdateCfgCmd;
import org.apache.cloudstack.api.command.admin.config.UpdateHypervisorCapabilitiesCmd;
import org.apache.cloudstack.api.command.admin.domain.CreateDomainCmd;
import org.apache.cloudstack.api.command.admin.domain.DeleteDomainCmd;
import org.apache.cloudstack.api.command.admin.domain.ListDomainChildrenCmd;
import org.apache.cloudstack.api.command.admin.domain.ListDomainsCmd;
import org.apache.cloudstack.api.command.admin.domain.UpdateDomainCmd;
import org.apache.cloudstack.api.command.admin.host.AddHostCmd;
import org.apache.cloudstack.api.command.admin.host.AddSecondaryStorageCmd;
import org.apache.cloudstack.api.command.admin.host.CancelMaintenanceCmd;
import org.apache.cloudstack.api.command.admin.host.DeleteHostCmd;
import org.apache.cloudstack.api.command.admin.host.FindHostsForMigrationCmd;
import org.apache.cloudstack.api.command.admin.host.ListHostsCmd;
import org.apache.cloudstack.api.command.admin.host.PrepareForMaintenanceCmd;
import org.apache.cloudstack.api.command.admin.host.ReconnectHostCmd;
import org.apache.cloudstack.api.command.admin.host.ReleaseHostReservationCmd;
import org.apache.cloudstack.api.command.admin.host.UpdateHostCmd;
import org.apache.cloudstack.api.command.admin.host.UpdateHostPasswordCmd;
import org.apache.cloudstack.api.command.admin.internallb.ConfigureInternalLoadBalancerElementCmd;
import org.apache.cloudstack.api.command.admin.internallb.CreateInternalLoadBalancerElementCmd;
import org.apache.cloudstack.api.command.admin.internallb.ListInternalLBVMsCmd;
import org.apache.cloudstack.api.command.admin.internallb.ListInternalLoadBalancerElementsCmd;
import org.apache.cloudstack.api.command.admin.internallb.StartInternalLBVMCmd;
import org.apache.cloudstack.api.command.admin.internallb.StopInternalLBVMCmd;
import org.apache.cloudstack.api.command.admin.ldap.LDAPConfigCmd;
import org.apache.cloudstack.api.command.admin.ldap.LDAPRemoveCmd;
import org.apache.cloudstack.api.command.admin.network.AddNetworkDeviceCmd;
import org.apache.cloudstack.api.command.admin.network.AddNetworkServiceProviderCmd;
import org.apache.cloudstack.api.command.admin.network.CreateNetworkOfferingCmd;
import org.apache.cloudstack.api.command.admin.network.CreatePhysicalNetworkCmd;
import org.apache.cloudstack.api.command.admin.network.CreateStorageNetworkIpRangeCmd;
import org.apache.cloudstack.api.command.admin.network.DedicateGuestVlanRangeCmd;
import org.apache.cloudstack.api.command.admin.network.DeleteNetworkDeviceCmd;
import org.apache.cloudstack.api.command.admin.network.DeleteNetworkOfferingCmd;
import org.apache.cloudstack.api.command.admin.network.DeleteNetworkServiceProviderCmd;
import org.apache.cloudstack.api.command.admin.network.DeletePhysicalNetworkCmd;
import org.apache.cloudstack.api.command.admin.network.DeleteStorageNetworkIpRangeCmd;
import org.apache.cloudstack.api.command.admin.network.ListDedicatedGuestVlanRangesCmd;
import org.apache.cloudstack.api.command.admin.network.ListNetworkDeviceCmd;
import org.apache.cloudstack.api.command.admin.network.ListNetworkIsolationMethodsCmd;
import org.apache.cloudstack.api.command.admin.network.ListNetworkServiceProvidersCmd;
import org.apache.cloudstack.api.command.admin.network.ListPhysicalNetworksCmd;
import org.apache.cloudstack.api.command.admin.network.ListStorageNetworkIpRangeCmd;
import org.apache.cloudstack.api.command.admin.network.ListSupportedNetworkServicesCmd;
import org.apache.cloudstack.api.command.admin.network.ReleaseDedicatedGuestVlanRangeCmd;
import org.apache.cloudstack.api.command.admin.network.UpdateNetworkOfferingCmd;
import org.apache.cloudstack.api.command.admin.network.UpdateNetworkServiceProviderCmd;
import org.apache.cloudstack.api.command.admin.network.UpdatePhysicalNetworkCmd;
import org.apache.cloudstack.api.command.admin.network.UpdateStorageNetworkIpRangeCmd;
import org.apache.cloudstack.api.command.admin.offering.CreateDiskOfferingCmd;
import org.apache.cloudstack.api.command.admin.offering.CreateServiceOfferingCmd;
import org.apache.cloudstack.api.command.admin.offering.DeleteDiskOfferingCmd;
import org.apache.cloudstack.api.command.admin.offering.DeleteServiceOfferingCmd;
import org.apache.cloudstack.api.command.admin.offering.UpdateDiskOfferingCmd;
import org.apache.cloudstack.api.command.admin.offering.UpdateServiceOfferingCmd;
import org.apache.cloudstack.api.command.admin.pod.CreatePodCmd;
import org.apache.cloudstack.api.command.admin.pod.DeletePodCmd;
import org.apache.cloudstack.api.command.admin.pod.ListPodsByCmd;
import org.apache.cloudstack.api.command.admin.pod.UpdatePodCmd;
import org.apache.cloudstack.api.command.admin.region.AddRegionCmd;
import org.apache.cloudstack.api.command.admin.region.RemoveRegionCmd;
import org.apache.cloudstack.api.command.admin.region.UpdateRegionCmd;
import org.apache.cloudstack.api.command.admin.resource.ArchiveAlertsCmd;
import org.apache.cloudstack.api.command.admin.resource.DeleteAlertsCmd;
import org.apache.cloudstack.api.command.admin.resource.ListAlertsCmd;
import org.apache.cloudstack.api.command.admin.resource.ListCapacityCmd;
import org.apache.cloudstack.api.command.admin.resource.UploadCustomCertificateCmd;
import org.apache.cloudstack.api.command.admin.router.ConfigureVirtualRouterElementCmd;
import org.apache.cloudstack.api.command.admin.router.CreateVirtualRouterElementCmd;
import org.apache.cloudstack.api.command.admin.router.DestroyRouterCmd;
import org.apache.cloudstack.api.command.admin.router.ListRoutersCmd;
import org.apache.cloudstack.api.command.admin.router.ListVirtualRouterElementsCmd;
import org.apache.cloudstack.api.command.admin.router.RebootRouterCmd;
import org.apache.cloudstack.api.command.admin.router.StartRouterCmd;
import org.apache.cloudstack.api.command.admin.router.StopRouterCmd;
import org.apache.cloudstack.api.command.admin.router.UpgradeRouterCmd;
import org.apache.cloudstack.api.command.admin.storage.AddS3Cmd;
import org.apache.cloudstack.api.command.admin.storage.CancelPrimaryStorageMaintenanceCmd;
import org.apache.cloudstack.api.command.admin.storage.CreateStoragePoolCmd;
import org.apache.cloudstack.api.command.admin.storage.DeletePoolCmd;
import org.apache.cloudstack.api.command.admin.storage.FindStoragePoolsForMigrationCmd;
import org.apache.cloudstack.api.command.admin.storage.ListS3sCmd;
import org.apache.cloudstack.api.command.admin.storage.ListStoragePoolsCmd;
import org.apache.cloudstack.api.command.admin.storage.ListStorageProvidersCmd;
import org.apache.cloudstack.api.command.admin.storage.PreparePrimaryStorageForMaintenanceCmd;
import org.apache.cloudstack.api.command.admin.storage.UpdateStoragePoolCmd;
import org.apache.cloudstack.api.command.admin.swift.AddSwiftCmd;
import org.apache.cloudstack.api.command.admin.swift.ListSwiftsCmd;
import org.apache.cloudstack.api.command.admin.systemvm.*;
import org.apache.cloudstack.api.command.admin.template.PrepareTemplateCmd;
import org.apache.cloudstack.api.command.admin.usage.AddTrafficMonitorCmd;
import org.apache.cloudstack.api.command.admin.usage.AddTrafficTypeCmd;
import org.apache.cloudstack.api.command.admin.usage.DeleteTrafficMonitorCmd;
import org.apache.cloudstack.api.command.admin.usage.DeleteTrafficTypeCmd;
import org.apache.cloudstack.api.command.admin.usage.GenerateUsageRecordsCmd;
import org.apache.cloudstack.api.command.admin.usage.GetUsageRecordsCmd;
import org.apache.cloudstack.api.command.admin.usage.ListTrafficMonitorsCmd;
import org.apache.cloudstack.api.command.admin.usage.ListTrafficTypeImplementorsCmd;
import org.apache.cloudstack.api.command.admin.usage.ListTrafficTypesCmd;
import org.apache.cloudstack.api.command.admin.usage.ListUsageTypesCmd;
import org.apache.cloudstack.api.command.admin.usage.UpdateTrafficTypeCmd;
import org.apache.cloudstack.api.command.admin.user.CreateUserCmd;
import org.apache.cloudstack.api.command.admin.user.DeleteUserCmd;
import org.apache.cloudstack.api.command.admin.user.DisableUserCmd;
import org.apache.cloudstack.api.command.admin.user.EnableUserCmd;
import org.apache.cloudstack.api.command.admin.user.GetUserCmd;
import org.apache.cloudstack.api.command.admin.user.ListUsersCmd;
import org.apache.cloudstack.api.command.admin.user.LockUserCmd;
import org.apache.cloudstack.api.command.admin.user.RegisterCmd;
import org.apache.cloudstack.api.command.admin.user.UpdateUserCmd;
import org.apache.cloudstack.api.command.admin.vlan.CreateVlanIpRangeCmd;
import org.apache.cloudstack.api.command.admin.vlan.DedicatePublicIpRangeCmd;
import org.apache.cloudstack.api.command.admin.vlan.DeleteVlanIpRangeCmd;
import org.apache.cloudstack.api.command.admin.vlan.ListVlanIpRangesCmd;
import org.apache.cloudstack.api.command.admin.vlan.ReleasePublicIpRangeCmd;
import org.apache.cloudstack.api.command.admin.vm.AssignVMCmd;
import org.apache.cloudstack.api.command.admin.vm.MigrateVMCmd;
import org.apache.cloudstack.api.command.admin.vm.MigrateVirtualMachineWithVolumeCmd;
import org.apache.cloudstack.api.command.admin.vm.RecoverVMCmd;
import org.apache.cloudstack.api.command.admin.vpc.CreatePrivateGatewayCmd;
import org.apache.cloudstack.api.command.admin.vpc.CreateVPCOfferingCmd;
import org.apache.cloudstack.api.command.admin.vpc.DeletePrivateGatewayCmd;
import org.apache.cloudstack.api.command.admin.vpc.DeleteVPCOfferingCmd;
import org.apache.cloudstack.api.command.admin.vpc.UpdateVPCOfferingCmd;
import org.apache.cloudstack.api.command.admin.zone.CreateZoneCmd;
import org.apache.cloudstack.api.command.admin.zone.DeleteZoneCmd;
import org.apache.cloudstack.api.command.admin.zone.MarkDefaultZoneForAccountCmd;
import org.apache.cloudstack.api.command.admin.zone.UpdateZoneCmd;
import org.apache.cloudstack.api.command.user.account.AddAccountToProjectCmd;
import org.apache.cloudstack.api.command.user.account.DeleteAccountFromProjectCmd;
import org.apache.cloudstack.api.command.user.account.ListAccountsCmd;
import org.apache.cloudstack.api.command.user.account.ListProjectAccountsCmd;
import org.apache.cloudstack.api.command.user.address.AssociateIPAddrCmd;
import org.apache.cloudstack.api.command.user.address.DisassociateIPAddrCmd;
import org.apache.cloudstack.api.command.user.address.ListPublicIpAddressesCmd;
import org.apache.cloudstack.api.command.user.affinitygroup.CreateAffinityGroupCmd;
import org.apache.cloudstack.api.command.user.affinitygroup.DeleteAffinityGroupCmd;
import org.apache.cloudstack.api.command.user.affinitygroup.ListAffinityGroupTypesCmd;
import org.apache.cloudstack.api.command.user.affinitygroup.ListAffinityGroupsCmd;
import org.apache.cloudstack.api.command.user.affinitygroup.UpdateVMAffinityGroupCmd;
import org.apache.cloudstack.api.command.user.autoscale.CreateAutoScalePolicyCmd;
import org.apache.cloudstack.api.command.user.autoscale.CreateAutoScaleVmGroupCmd;
import org.apache.cloudstack.api.command.user.autoscale.CreateAutoScaleVmProfileCmd;
import org.apache.cloudstack.api.command.user.autoscale.CreateConditionCmd;
import org.apache.cloudstack.api.command.user.autoscale.DeleteAutoScalePolicyCmd;
import org.apache.cloudstack.api.command.user.autoscale.DeleteAutoScaleVmGroupCmd;
import org.apache.cloudstack.api.command.user.autoscale.DeleteAutoScaleVmProfileCmd;
import org.apache.cloudstack.api.command.user.autoscale.DeleteConditionCmd;
import org.apache.cloudstack.api.command.user.autoscale.DisableAutoScaleVmGroupCmd;
import org.apache.cloudstack.api.command.user.autoscale.EnableAutoScaleVmGroupCmd;
import org.apache.cloudstack.api.command.user.autoscale.ListAutoScalePoliciesCmd;
import org.apache.cloudstack.api.command.user.autoscale.ListAutoScaleVmGroupsCmd;
import org.apache.cloudstack.api.command.user.autoscale.ListAutoScaleVmProfilesCmd;
import org.apache.cloudstack.api.command.user.autoscale.ListConditionsCmd;
import org.apache.cloudstack.api.command.user.autoscale.ListCountersCmd;
import org.apache.cloudstack.api.command.user.autoscale.UpdateAutoScalePolicyCmd;
import org.apache.cloudstack.api.command.user.autoscale.UpdateAutoScaleVmGroupCmd;
import org.apache.cloudstack.api.command.user.autoscale.UpdateAutoScaleVmProfileCmd;
import org.apache.cloudstack.api.command.user.config.ListCapabilitiesCmd;
import org.apache.cloudstack.api.command.user.event.ArchiveEventsCmd;
import org.apache.cloudstack.api.command.user.event.DeleteEventsCmd;
import org.apache.cloudstack.api.command.user.event.ListEventTypesCmd;
import org.apache.cloudstack.api.command.user.event.ListEventsCmd;
import org.apache.cloudstack.api.command.user.firewall.CreateEgressFirewallRuleCmd;
import org.apache.cloudstack.api.command.user.firewall.CreateFirewallRuleCmd;
import org.apache.cloudstack.api.command.user.firewall.CreatePortForwardingRuleCmd;
import org.apache.cloudstack.api.command.user.firewall.DeleteEgressFirewallRuleCmd;
import org.apache.cloudstack.api.command.user.firewall.DeleteFirewallRuleCmd;
import org.apache.cloudstack.api.command.user.firewall.DeletePortForwardingRuleCmd;
import org.apache.cloudstack.api.command.user.firewall.ListEgressFirewallRulesCmd;
import org.apache.cloudstack.api.command.user.firewall.ListFirewallRulesCmd;
import org.apache.cloudstack.api.command.user.firewall.ListPortForwardingRulesCmd;
import org.apache.cloudstack.api.command.user.firewall.UpdatePortForwardingRuleCmd;
import org.apache.cloudstack.api.command.user.guest.ListGuestOsCategoriesCmd;
import org.apache.cloudstack.api.command.user.guest.ListGuestOsCmd;
import org.apache.cloudstack.api.command.user.iso.AttachIsoCmd;
import org.apache.cloudstack.api.command.user.iso.CopyIsoCmd;
import org.apache.cloudstack.api.command.user.iso.DeleteIsoCmd;
import org.apache.cloudstack.api.command.user.iso.DetachIsoCmd;
import org.apache.cloudstack.api.command.user.iso.ExtractIsoCmd;
import org.apache.cloudstack.api.command.user.iso.ListIsoPermissionsCmd;
import org.apache.cloudstack.api.command.user.iso.ListIsosCmd;
import org.apache.cloudstack.api.command.user.iso.RegisterIsoCmd;
import org.apache.cloudstack.api.command.user.iso.UpdateIsoCmd;
import org.apache.cloudstack.api.command.user.iso.UpdateIsoPermissionsCmd;
import org.apache.cloudstack.api.command.user.job.ListAsyncJobsCmd;
import org.apache.cloudstack.api.command.user.job.QueryAsyncJobResultCmd;
import org.apache.cloudstack.api.command.user.loadbalancer.AssignToLoadBalancerRuleCmd;
import org.apache.cloudstack.api.command.user.loadbalancer.CreateApplicationLoadBalancerCmd;
import org.apache.cloudstack.api.command.user.loadbalancer.CreateLBHealthCheckPolicyCmd;
import org.apache.cloudstack.api.command.user.loadbalancer.CreateLBStickinessPolicyCmd;
import org.apache.cloudstack.api.command.user.loadbalancer.CreateLoadBalancerRuleCmd;
import org.apache.cloudstack.api.command.user.loadbalancer.DeleteApplicationLoadBalancerCmd;
import org.apache.cloudstack.api.command.user.loadbalancer.DeleteLBHealthCheckPolicyCmd;
import org.apache.cloudstack.api.command.user.loadbalancer.DeleteLBStickinessPolicyCmd;
import org.apache.cloudstack.api.command.user.loadbalancer.DeleteLoadBalancerRuleCmd;
import org.apache.cloudstack.api.command.user.loadbalancer.ListApplicationLoadBalancersCmd;
import org.apache.cloudstack.api.command.user.loadbalancer.ListLBHealthCheckPoliciesCmd;
import org.apache.cloudstack.api.command.user.loadbalancer.ListLBStickinessPoliciesCmd;
import org.apache.cloudstack.api.command.user.loadbalancer.ListLoadBalancerRuleInstancesCmd;
import org.apache.cloudstack.api.command.user.loadbalancer.ListLoadBalancerRulesCmd;
import org.apache.cloudstack.api.command.user.loadbalancer.RemoveFromLoadBalancerRuleCmd;
import org.apache.cloudstack.api.command.user.loadbalancer.UpdateLoadBalancerRuleCmd;
import org.apache.cloudstack.api.command.user.nat.CreateIpForwardingRuleCmd;
import org.apache.cloudstack.api.command.user.nat.DeleteIpForwardingRuleCmd;
import org.apache.cloudstack.api.command.user.nat.DisableStaticNatCmd;
import org.apache.cloudstack.api.command.user.nat.EnableStaticNatCmd;
import org.apache.cloudstack.api.command.user.nat.ListIpForwardingRulesCmd;
import org.apache.cloudstack.api.command.user.network.*;

import org.apache.cloudstack.api.command.user.network.CreateNetworkACLCmd;
import org.apache.cloudstack.api.command.user.network.CreateNetworkACLListCmd;
import org.apache.cloudstack.api.command.user.network.CreateNetworkCmd;
import org.apache.cloudstack.api.command.user.network.DeleteNetworkACLCmd;
import org.apache.cloudstack.api.command.user.network.DeleteNetworkACLListCmd;
import org.apache.cloudstack.api.command.user.network.DeleteNetworkCmd;
import org.apache.cloudstack.api.command.user.network.ListNetworkACLListsCmd;
import org.apache.cloudstack.api.command.user.network.ListNetworkACLsCmd;
import org.apache.cloudstack.api.command.user.network.ListNetworkOfferingsCmd;
import org.apache.cloudstack.api.command.user.network.ListNetworksCmd;
import org.apache.cloudstack.api.command.user.network.ReplaceNetworkACLListCmd;
import org.apache.cloudstack.api.command.user.network.RestartNetworkCmd;
import org.apache.cloudstack.api.command.user.network.UpdateNetworkACLItemCmd;
import org.apache.cloudstack.api.command.user.network.UpdateNetworkCmd;
import org.apache.cloudstack.api.command.user.offering.ListDiskOfferingsCmd;
import org.apache.cloudstack.api.command.user.offering.ListServiceOfferingsCmd;
import org.apache.cloudstack.api.command.user.project.ActivateProjectCmd;
import org.apache.cloudstack.api.command.user.project.CreateProjectCmd;
import org.apache.cloudstack.api.command.user.project.DeleteProjectCmd;
import org.apache.cloudstack.api.command.user.project.DeleteProjectInvitationCmd;
import org.apache.cloudstack.api.command.user.project.ListProjectInvitationsCmd;
import org.apache.cloudstack.api.command.user.project.ListProjectsCmd;
import org.apache.cloudstack.api.command.user.project.SuspendProjectCmd;
import org.apache.cloudstack.api.command.user.project.UpdateProjectCmd;
import org.apache.cloudstack.api.command.user.project.UpdateProjectInvitationCmd;
import org.apache.cloudstack.api.command.user.region.ListRegionsCmd;
import org.apache.cloudstack.api.command.user.region.ha.gslb.AssignToGlobalLoadBalancerRuleCmd;
import org.apache.cloudstack.api.command.user.region.ha.gslb.CreateGlobalLoadBalancerRuleCmd;
import org.apache.cloudstack.api.command.user.region.ha.gslb.DeleteGlobalLoadBalancerRuleCmd;
import org.apache.cloudstack.api.command.user.region.ha.gslb.ListGlobalLoadBalancerRuleCmd;
import org.apache.cloudstack.api.command.user.region.ha.gslb.RemoveFromGlobalLoadBalancerRuleCmd;
import org.apache.cloudstack.api.command.user.resource.GetCloudIdentifierCmd;
import org.apache.cloudstack.api.command.user.resource.ListHypervisorsCmd;
import org.apache.cloudstack.api.command.user.resource.ListResourceLimitsCmd;
import org.apache.cloudstack.api.command.user.resource.UpdateResourceCountCmd;
import org.apache.cloudstack.api.command.user.resource.UpdateResourceLimitCmd;
import org.apache.cloudstack.api.command.user.securitygroup.AuthorizeSecurityGroupEgressCmd;
import org.apache.cloudstack.api.command.user.securitygroup.AuthorizeSecurityGroupIngressCmd;
import org.apache.cloudstack.api.command.user.securitygroup.CreateSecurityGroupCmd;
import org.apache.cloudstack.api.command.user.securitygroup.DeleteSecurityGroupCmd;
import org.apache.cloudstack.api.command.user.securitygroup.ListSecurityGroupsCmd;
import org.apache.cloudstack.api.command.user.securitygroup.RevokeSecurityGroupEgressCmd;
import org.apache.cloudstack.api.command.user.securitygroup.RevokeSecurityGroupIngressCmd;
import org.apache.cloudstack.api.command.user.snapshot.CreateSnapshotCmd;
import org.apache.cloudstack.api.command.user.snapshot.CreateSnapshotPolicyCmd;
import org.apache.cloudstack.api.command.user.snapshot.DeleteSnapshotCmd;
import org.apache.cloudstack.api.command.user.snapshot.DeleteSnapshotPoliciesCmd;
import org.apache.cloudstack.api.command.user.snapshot.ListSnapshotPoliciesCmd;
import org.apache.cloudstack.api.command.user.snapshot.ListSnapshotsCmd;
import org.apache.cloudstack.api.command.user.ssh.CreateSSHKeyPairCmd;
import org.apache.cloudstack.api.command.user.ssh.DeleteSSHKeyPairCmd;
import org.apache.cloudstack.api.command.user.ssh.ListSSHKeyPairsCmd;
import org.apache.cloudstack.api.command.user.ssh.RegisterSSHKeyPairCmd;
import org.apache.cloudstack.api.command.user.tag.CreateTagsCmd;
import org.apache.cloudstack.api.command.user.tag.DeleteTagsCmd;
import org.apache.cloudstack.api.command.user.tag.ListTagsCmd;
import org.apache.cloudstack.api.command.user.template.CopyTemplateCmd;
import org.apache.cloudstack.api.command.user.template.CreateTemplateCmd;
import org.apache.cloudstack.api.command.user.template.DeleteTemplateCmd;
import org.apache.cloudstack.api.command.user.template.ExtractTemplateCmd;
import org.apache.cloudstack.api.command.user.template.ListTemplatePermissionsCmd;
import org.apache.cloudstack.api.command.user.template.ListTemplatesCmd;
import org.apache.cloudstack.api.command.user.template.RegisterTemplateCmd;
import org.apache.cloudstack.api.command.user.template.UpdateTemplateCmd;
import org.apache.cloudstack.api.command.user.template.UpdateTemplatePermissionsCmd;
import org.apache.cloudstack.api.command.user.vm.AddIpToVmNicCmd;
import org.apache.cloudstack.api.command.user.vm.AddNicToVMCmd;
import org.apache.cloudstack.api.command.user.vm.DeployVMCmd;
import org.apache.cloudstack.api.command.user.vm.DestroyVMCmd;
import org.apache.cloudstack.api.command.user.vm.GetVMPasswordCmd;
import org.apache.cloudstack.api.command.user.vm.ListNicsCmd;
import org.apache.cloudstack.api.command.user.vm.ListVMsCmd;
import org.apache.cloudstack.api.command.user.vm.RebootVMCmd;
import org.apache.cloudstack.api.command.user.vm.RemoveIpFromVmNicCmd;
import org.apache.cloudstack.api.command.user.vm.RemoveNicFromVMCmd;
import org.apache.cloudstack.api.command.user.vm.ResetVMPasswordCmd;
import org.apache.cloudstack.api.command.user.vm.ResetVMSSHKeyCmd;
import org.apache.cloudstack.api.command.user.vm.RestoreVMCmd;
import org.apache.cloudstack.api.command.user.vm.ScaleVMCmd;
import org.apache.cloudstack.api.command.user.vm.StartVMCmd;
import org.apache.cloudstack.api.command.user.vm.StopVMCmd;
import org.apache.cloudstack.api.command.user.vm.UpdateDefaultNicForVMCmd;
import org.apache.cloudstack.api.command.user.vm.UpdateVMCmd;
import org.apache.cloudstack.api.command.user.vm.UpgradeVMCmd;
import org.apache.cloudstack.api.command.user.vmgroup.CreateVMGroupCmd;
import org.apache.cloudstack.api.command.user.vmgroup.DeleteVMGroupCmd;
import org.apache.cloudstack.api.command.user.vmgroup.ListVMGroupsCmd;
import org.apache.cloudstack.api.command.user.vmgroup.UpdateVMGroupCmd;
import org.apache.cloudstack.api.command.user.vmsnapshot.CreateVMSnapshotCmd;
import org.apache.cloudstack.api.command.user.vmsnapshot.DeleteVMSnapshotCmd;
import org.apache.cloudstack.api.command.user.vmsnapshot.ListVMSnapshotCmd;
import org.apache.cloudstack.api.command.user.vmsnapshot.RevertToVMSnapshotCmd;
import org.apache.cloudstack.api.command.user.volume.*;
import org.apache.cloudstack.api.command.user.volume.AttachVolumeCmd;
import org.apache.cloudstack.api.command.user.volume.CreateVolumeCmd;
import org.apache.cloudstack.api.command.user.volume.DeleteVolumeCmd;
import org.apache.cloudstack.api.command.user.volume.DetachVolumeCmd;
import org.apache.cloudstack.api.command.user.volume.ExtractVolumeCmd;
import org.apache.cloudstack.api.command.user.volume.ListVolumesCmd;
import org.apache.cloudstack.api.command.user.volume.MigrateVolumeCmd;
import org.apache.cloudstack.api.command.user.volume.ResizeVolumeCmd;
import org.apache.cloudstack.api.command.user.volume.UploadVolumeCmd;
import org.apache.cloudstack.api.command.user.vpc.CreateStaticRouteCmd;
import org.apache.cloudstack.api.command.user.vpc.CreateVPCCmd;
import org.apache.cloudstack.api.command.user.vpc.DeleteStaticRouteCmd;
import org.apache.cloudstack.api.command.user.vpc.DeleteVPCCmd;
import org.apache.cloudstack.api.command.user.vpc.ListPrivateGatewaysCmd;
import org.apache.cloudstack.api.command.user.vpc.ListStaticRoutesCmd;
import org.apache.cloudstack.api.command.user.vpc.ListVPCOfferingsCmd;
import org.apache.cloudstack.api.command.user.vpc.ListVPCsCmd;
import org.apache.cloudstack.api.command.user.vpc.RestartVPCCmd;
import org.apache.cloudstack.api.command.user.vpc.UpdateVPCCmd;
import org.apache.cloudstack.api.command.user.vpn.AddVpnUserCmd;
import org.apache.cloudstack.api.command.user.vpn.CreateRemoteAccessVpnCmd;
import org.apache.cloudstack.api.command.user.vpn.CreateVpnConnectionCmd;
import org.apache.cloudstack.api.command.user.vpn.CreateVpnCustomerGatewayCmd;
import org.apache.cloudstack.api.command.user.vpn.CreateVpnGatewayCmd;
import org.apache.cloudstack.api.command.user.vpn.DeleteRemoteAccessVpnCmd;
import org.apache.cloudstack.api.command.user.vpn.DeleteVpnConnectionCmd;
import org.apache.cloudstack.api.command.user.vpn.DeleteVpnCustomerGatewayCmd;
import org.apache.cloudstack.api.command.user.vpn.DeleteVpnGatewayCmd;
import org.apache.cloudstack.api.command.user.vpn.ListRemoteAccessVpnsCmd;
import org.apache.cloudstack.api.command.user.vpn.ListVpnConnectionsCmd;
import org.apache.cloudstack.api.command.user.vpn.ListVpnCustomerGatewaysCmd;
import org.apache.cloudstack.api.command.user.vpn.ListVpnGatewaysCmd;
import org.apache.cloudstack.api.command.user.vpn.ListVpnUsersCmd;
import org.apache.cloudstack.api.command.user.vpn.RemoveVpnUserCmd;
import org.apache.cloudstack.api.command.user.vpn.ResetVpnConnectionCmd;
import org.apache.cloudstack.api.command.user.vpn.UpdateVpnCustomerGatewayCmd;
import org.apache.cloudstack.api.command.user.zone.ListZonesByCmd;
import org.apache.cloudstack.api.response.ExtractResponse;
import org.apache.cloudstack.engine.subsystem.api.storage.DataStoreManager;
import org.apache.cloudstack.engine.subsystem.api.storage.StoragePoolAllocator;
import org.apache.cloudstack.framework.jobs.AsyncJob;
import org.apache.cloudstack.framework.jobs.AsyncJobConstants;
import org.apache.cloudstack.framework.jobs.AsyncJobManager;
import org.apache.cloudstack.storage.datastore.db.PrimaryDataStoreDao;
import org.apache.cloudstack.storage.datastore.db.StoragePoolVO;

import com.cloud.agent.AgentManager;
import com.cloud.agent.api.GetVncPortAnswer;
import com.cloud.agent.api.GetVncPortCommand;
import com.cloud.agent.api.storage.CopyVolumeAnswer;
import com.cloud.agent.api.storage.CopyVolumeCommand;
import com.cloud.agent.api.storage.CreateVolumeOVAAnswer;
import com.cloud.agent.api.storage.CreateVolumeOVACommand;
import com.cloud.agent.manager.allocator.HostAllocator;
import com.cloud.alert.Alert;
import com.cloud.alert.AlertManager;
import com.cloud.alert.AlertVO;
import com.cloud.alert.dao.AlertDao;
import com.cloud.api.ApiDBUtils;
import com.cloud.async.AsyncJobExecutionContext;
import com.cloud.capacity.Capacity;
import com.cloud.capacity.CapacityVO;
import com.cloud.capacity.dao.CapacityDao;
import com.cloud.capacity.dao.CapacityDaoImpl.SummedCapacity;
import com.cloud.cluster.ClusterManager;
import com.cloud.configuration.Config;
import com.cloud.configuration.Configuration;
import com.cloud.configuration.ConfigurationManager;
import com.cloud.configuration.ConfigurationVO;
import com.cloud.configuration.dao.ConfigurationDao;
import com.cloud.consoleproxy.ConsoleProxyManagementState;
import com.cloud.consoleproxy.ConsoleProxyManager;
import com.cloud.dc.AccountVlanMapVO;
import com.cloud.dc.ClusterVO;
import com.cloud.dc.DataCenterVO;
import com.cloud.dc.HostPodVO;
import com.cloud.dc.Pod;
import com.cloud.dc.PodVlanMapVO;
import com.cloud.dc.Vlan;
import com.cloud.dc.Vlan.VlanType;
import com.cloud.dc.VlanVO;
import com.cloud.dc.dao.AccountVlanMapDao;
import com.cloud.dc.dao.ClusterDao;
import com.cloud.dc.dao.DataCenterDao;
import com.cloud.dc.dao.HostPodDao;
import com.cloud.dc.dao.PodVlanMapDao;
import com.cloud.dc.dao.VlanDao;
import com.cloud.deploy.DataCenterDeployment;
import com.cloud.deploy.DeploymentPlanner;
import com.cloud.deploy.DeploymentPlanner.ExcludeList;
import com.cloud.domain.DomainVO;
import com.cloud.domain.dao.DomainDao;
import com.cloud.event.ActionEvent;
import com.cloud.event.ActionEventUtils;
import com.cloud.event.EventTypes;
import com.cloud.event.EventVO;
import com.cloud.event.dao.EventDao;
import com.cloud.ha.HighAvailabilityManager;
import com.cloud.host.DetailVO;
import com.cloud.host.Host;
import com.cloud.host.Host.Type;
import com.cloud.host.HostTagVO;
import com.cloud.host.HostVO;
import com.cloud.host.dao.HostDao;
import com.cloud.host.dao.HostDetailsDao;
import com.cloud.host.dao.HostTagsDao;
import com.cloud.hypervisor.Hypervisor.HypervisorType;
import com.cloud.hypervisor.HypervisorCapabilities;
import com.cloud.hypervisor.HypervisorCapabilitiesVO;
import com.cloud.hypervisor.dao.HypervisorCapabilitiesDao;
import com.cloud.info.ConsoleProxyInfo;
import com.cloud.keystore.KeystoreManager;
import com.cloud.network.IpAddress;
import com.cloud.network.dao.IPAddressDao;
import com.cloud.network.dao.IPAddressVO;
import com.cloud.network.dao.LoadBalancerDao;
import com.cloud.network.dao.LoadBalancerVO;
import com.cloud.network.dao.NetworkDao;
import com.cloud.network.dao.NetworkVO;
import com.cloud.org.Cluster;
import com.cloud.org.Grouping.AllocationState;
import com.cloud.projects.Project;
import com.cloud.projects.Project.ListProjectResourcesCriteria;
import com.cloud.projects.ProjectManager;
import com.cloud.resource.ResourceManager;
import com.cloud.server.ResourceTag.TaggedResourceType;
import com.cloud.server.auth.UserAuthenticator;
import com.cloud.service.dao.ServiceOfferingDao;
import com.cloud.storage.DiskOfferingVO;
import com.cloud.storage.GuestOS;
import com.cloud.storage.GuestOSCategoryVO;
import com.cloud.storage.GuestOSVO;
import com.cloud.storage.GuestOsCategory;
import com.cloud.storage.Storage;
import com.cloud.storage.Storage.ImageFormat;
import com.cloud.storage.StorageManager;
import com.cloud.storage.StoragePool;
import com.cloud.storage.Upload;
import com.cloud.storage.Upload.Mode;
import com.cloud.storage.UploadVO;
import com.cloud.storage.VMTemplateVO;
import com.cloud.storage.Volume;
import com.cloud.storage.VolumeManager;
import com.cloud.storage.VolumeVO;
import com.cloud.storage.dao.DiskOfferingDao;
import com.cloud.storage.dao.GuestOSCategoryDao;
import com.cloud.storage.dao.GuestOSDao;
import com.cloud.storage.dao.UploadDao;
import com.cloud.storage.dao.VMTemplateDao;
import com.cloud.storage.dao.VolumeDao;
import com.cloud.storage.s3.S3Manager;
import com.cloud.storage.secondary.SecondaryStorageVmManager;
import com.cloud.storage.snapshot.SnapshotManager;
import com.cloud.storage.swift.SwiftManager;
import com.cloud.storage.upload.UploadMonitor;
import com.cloud.tags.ResourceTagVO;
import com.cloud.tags.dao.ResourceTagDao;
import com.cloud.template.TemplateManager;
import com.cloud.template.VirtualMachineTemplate.TemplateFilter;
import com.cloud.user.Account;
import com.cloud.user.AccountManager;
import com.cloud.user.SSHKeyPair;
import com.cloud.user.SSHKeyPairVO;
import com.cloud.user.User;
import com.cloud.user.UserContext;
import com.cloud.user.UserVO;
import com.cloud.user.dao.AccountDao;
import com.cloud.user.dao.SSHKeyPairDao;
import com.cloud.user.dao.UserDao;
import com.cloud.utils.EnumUtils;
import com.cloud.utils.NumbersUtil;
import com.cloud.utils.Pair;
import com.cloud.utils.PasswordGenerator;
import com.cloud.utils.Ternary;
import com.cloud.utils.component.ComponentLifecycle;
import com.cloud.utils.component.ManagerBase;
import com.cloud.utils.concurrency.NamedThreadFactory;
import com.cloud.utils.crypt.DBEncryptionUtil;
import com.cloud.utils.db.DB;
import com.cloud.utils.db.Filter;
import com.cloud.utils.db.GlobalLock;
import com.cloud.utils.db.JoinBuilder;
import com.cloud.utils.db.JoinBuilder.JoinType;
import com.cloud.utils.db.SearchBuilder;
import com.cloud.utils.db.SearchCriteria;
import com.cloud.utils.db.Transaction;
import com.cloud.utils.exception.CloudRuntimeException;
import com.cloud.utils.net.MacAddress;
import com.cloud.utils.net.NetUtils;
import com.cloud.utils.ssh.SSHKeysHelper;
import com.cloud.vm.VirtualMachine.State;
import com.cloud.vm.dao.ConsoleProxyDao;
import com.cloud.vm.dao.DomainRouterDao;
import com.cloud.vm.dao.InstanceGroupDao;
import com.cloud.vm.dao.SecondaryStorageVmDao;
import com.cloud.vm.dao.UserVmDao;
import com.cloud.vm.dao.VMInstanceDao;

import edu.emory.mathcs.backport.java.util.Arrays;
import edu.emory.mathcs.backport.java.util.Collections;
import org.apache.cloudstack.api.command.admin.config.ListDeploymentPlannersCmd;


public class ManagementServerImpl extends ManagerBase implements ManagementServer {
    public static final Logger s_logger = Logger.getLogger(ManagementServerImpl.class.getName());

    @Inject
    public AccountManager _accountMgr;
    @Inject
    private AgentManager _agentMgr;
    @Inject
    private AlertManager _alertMgr;
    @Inject
    private IPAddressDao _publicIpAddressDao;
    @Inject
    private DomainRouterDao _routerDao;
    @Inject
    private ConsoleProxyDao _consoleProxyDao;
    @Inject
    private ClusterDao _clusterDao;
    @Inject
    private SecondaryStorageVmDao _secStorageVmDao;
    @Inject
    public EventDao _eventDao;
    @Inject
    private DataCenterDao _dcDao;
    @Inject
    private VlanDao _vlanDao;
    @Inject
    private AccountVlanMapDao _accountVlanMapDao;
    @Inject
    private PodVlanMapDao _podVlanMapDao;
    @Inject
    private HostDao _hostDao;
    @Inject
    private HostDetailsDao _detailsDao;
    @Inject
    private UserDao _userDao;
    @Inject
    private UserVmDao _userVmDao;
    @Inject
    private ConfigurationDao _configDao;
    @Inject
    private ConsoleProxyManager _consoleProxyMgr;
    @Inject
    private SecondaryStorageVmManager _secStorageVmMgr;
    @Inject
    private SwiftManager _swiftMgr;
    @Inject
    private ServiceOfferingDao _offeringsDao;
    @Inject
    private DiskOfferingDao _diskOfferingDao;
    @Inject
    private VMTemplateDao _templateDao;
    @Inject
    private DomainDao _domainDao;
    @Inject
    private AccountDao _accountDao;
    @Inject
    public AlertDao _alertDao;
    @Inject
    private CapacityDao _capacityDao;
    @Inject
    private GuestOSDao _guestOSDao;
    @Inject
    private GuestOSCategoryDao _guestOSCategoryDao;
    @Inject
    private PrimaryDataStoreDao _poolDao;
    @Inject
    private NetworkDao _networkDao;
    @Inject
    private StorageManager _storageMgr;
    @Inject
    private VolumeManager _volumeMgr;
    @Inject
    private VirtualMachineManager _itMgr;
    @Inject
    private HostPodDao _hostPodDao;
    @Inject
    private VMInstanceDao _vmInstanceDao;
    @Inject
    private VolumeDao _volumeDao;
    @Inject
    private AsyncJobManager _asyncMgr;
    private int _purgeDelay;
    private int _alertPurgeDelay;
    @Inject
    private InstanceGroupDao _vmGroupDao;
    @Inject
    private UploadMonitor _uploadMonitor;
    @Inject
    private UploadDao _uploadDao;
    @Inject
    private SSHKeyPairDao _sshKeyPairDao;
    @Inject
    private LoadBalancerDao _loadbalancerDao;
    @Inject
    private HypervisorCapabilitiesDao _hypervisorCapabilitiesDao;
    private List<HostAllocator> _hostAllocators;
    @Inject
    private List<StoragePoolAllocator> _storagePoolAllocators;
	@Inject
    private ConfigurationManager _configMgr;
    @Inject
    private ResourceTagDao _resourceTagDao;

    @Inject
    ProjectManager _projectMgr;
    @Inject
    ResourceManager _resourceMgr;
    @Inject
    SnapshotManager _snapshotMgr;
    @Inject
    HighAvailabilityManager _haMgr;
    @Inject
    TemplateManager templateMgr;
    @Inject
    DataStoreManager dataStoreMgr;
    @Inject
    HostTagsDao _hostTagsDao;

    @Inject
    S3Manager _s3Mgr;

    @Inject
    ConfigurationServer _configServer;
    @Inject
    UserVmManager _userVmMgr;

    private final ScheduledExecutorService _eventExecutor = Executors.newScheduledThreadPool(1, new NamedThreadFactory("EventChecker"));
    private final ScheduledExecutorService _alertExecutor = Executors.newScheduledThreadPool(1, new NamedThreadFactory("AlertChecker"));
    private KeystoreManager _ksMgr;

    private Map<String, String> _configs;

    private Map<String, Boolean> _availableIdsMap;

    private List<UserAuthenticator> _userAuthenticators;
    private List<UserAuthenticator> _userPasswordEncoders;

    protected List<DeploymentPlanner> _planners;

    public List<DeploymentPlanner> getPlanners() {
        return _planners;
    }

    public void setPlanners(List<DeploymentPlanner> _planners) {
        this._planners = _planners;
    }

    @Inject ClusterManager _clusterMgr;
    private String _hashKey = null;
    private String _encryptionKey = null;
    private String _encryptionIV = null;

    @Inject
    protected AffinityGroupVMMapDao _affinityGroupVMMapDao;

    protected List<AffinityGroupProcessor> _affinityProcessors;
    public List<AffinityGroupProcessor> getAffinityGroupProcessors() {
        return _affinityProcessors;
    }
    public void setAffinityGroupProcessors(List<AffinityGroupProcessor> affinityProcessors) {
        _affinityProcessors = affinityProcessors;
    }

    public ManagementServerImpl() {
    	setRunLevel(ComponentLifecycle.RUN_LEVEL_APPLICATION_MAINLOOP);
    }
    
    public List<UserAuthenticator> getUserAuthenticators() {
    	return _userAuthenticators;
    }
    
    public void setUserAuthenticators(List<UserAuthenticator> authenticators) {
    	_userAuthenticators = authenticators;
    }

    public List<UserAuthenticator> getUserPasswordEncoders() {
        return _userPasswordEncoders;
    }

    public void setUserPasswordEncoders(List<UserAuthenticator> encoders) {
        _userPasswordEncoders = encoders;
    }

    public List<HostAllocator> getHostAllocators() {
		return _hostAllocators;
	}

	public void setHostAllocators(List<HostAllocator> _hostAllocators) {
		this._hostAllocators = _hostAllocators;
	}

	@Override
	public boolean configure(String name, Map<String, Object> params)
			throws ConfigurationException {

		_configs = _configDao.getConfiguration();

        String value = _configs.get("event.purge.interval");
        int cleanup = NumbersUtil.parseInt(value, 60 * 60 * 24); // 1 day.

        _purgeDelay = NumbersUtil.parseInt(_configs.get("event.purge.delay"), 0);
        if (_purgeDelay != 0) {
            _eventExecutor.scheduleAtFixedRate(new EventPurgeTask(), cleanup, cleanup, TimeUnit.SECONDS);
        }

        //Alerts purge configurations
        int alertPurgeInterval = NumbersUtil.parseInt(_configDao.getValue(Config.AlertPurgeInterval.key()),
                60 * 60 * 24); // 1 day.
        _alertPurgeDelay = NumbersUtil.parseInt(_configDao.getValue(Config.AlertPurgeDelay.key()), 0);
        if (_alertPurgeDelay != 0) {
            _alertExecutor.scheduleAtFixedRate(new AlertPurgeTask(), alertPurgeInterval, alertPurgeInterval,
                    TimeUnit.SECONDS);
        }

        String[] availableIds = TimeZone.getAvailableIDs();
        _availableIdsMap = new HashMap<String, Boolean>(availableIds.length);
        for (String id : availableIds) {
            _availableIdsMap.put(id, true);
        }

		return true;
	}

	@Override
    public boolean start() {
        s_logger.info("Startup CloudStack management server...");

        enableAdminUser("password");
        return true;
    }

    protected Map<String, String> getConfigs() {
        return _configs;
    }

    @Override
    public String generateRandomPassword() {
        return PasswordGenerator.generateRandomPassword(6);
    }

    @Override
    public HostVO getHostBy(long hostId) {
        return _hostDao.findById(hostId);
    }

    @Override
    public long getId() {
        return MacAddress.getMacAddress().toLong();
    }

    protected void checkPortParameters(String publicPort, String privatePort, String privateIp, String proto) {

        if (!NetUtils.isValidPort(publicPort)) {
            throw new InvalidParameterValueException("publicPort is an invalid value");
        }
        if (!NetUtils.isValidPort(privatePort)) {
            throw new InvalidParameterValueException("privatePort is an invalid value");
        }

        // s_logger.debug("Checking if " + privateIp +
        // " is a valid private IP address. Guest IP address is: " +
        // _configs.get("guest.ip.network"));
        //
        // if (!NetUtils.isValidPrivateIp(privateIp,
        // _configs.get("guest.ip.network"))) {
        // throw new
        // InvalidParameterValueException("Invalid private ip address");
        // }
        if (!NetUtils.isValidProto(proto)) {
            throw new InvalidParameterValueException("Invalid protocol");
        }
    }

    @Override
    public List<EventVO> getEvents(long userId, long accountId, Long domainId, String type, String level, Date startDate, Date endDate) {
        SearchCriteria<EventVO> sc = _eventDao.createSearchCriteria();
        if (userId > 0) {
            sc.addAnd("userId", SearchCriteria.Op.EQ, userId);
        }
        if (accountId > 0) {
            sc.addAnd("accountId", SearchCriteria.Op.EQ, accountId);
        }
        if (domainId != null) {
            sc.addAnd("domainId", SearchCriteria.Op.EQ, domainId);
        }
        if (type != null) {
            sc.addAnd("type", SearchCriteria.Op.EQ, type);
        }
        if (level != null) {
            sc.addAnd("level", SearchCriteria.Op.EQ, level);
        }
        if (startDate != null && endDate != null) {
            startDate = massageDate(startDate, 0, 0, 0);
            endDate = massageDate(endDate, 23, 59, 59);
            sc.addAnd("createDate", SearchCriteria.Op.BETWEEN, startDate, endDate);
        } else if (startDate != null) {
            startDate = massageDate(startDate, 0, 0, 0);
            sc.addAnd("createDate", SearchCriteria.Op.GTEQ, startDate);
        } else if (endDate != null) {
            endDate = massageDate(endDate, 23, 59, 59);
            sc.addAnd("createDate", SearchCriteria.Op.LTEQ, endDate);
        }

        return _eventDao.search(sc, null);
    }

    @Override
    public boolean archiveEvents(ArchiveEventsCmd cmd) {
        Account caller = UserContext.current().getCaller();
        List<Long> ids = cmd.getIds();
        boolean result =true;
        List<Long> permittedAccountIds = new ArrayList<Long>();

        if (caller.getType() == Account.ACCOUNT_TYPE_NORMAL && caller.getType() == Account.ACCOUNT_TYPE_PROJECT) {
            permittedAccountIds.add(caller.getId());
        } else {
            DomainVO domain = _domainDao.findById(caller.getDomainId());
            List<Long> permittedDomainIds = _domainDao.getDomainChildrenIds(domain.getPath());
            permittedAccountIds = _accountDao.getAccountIdsForDomains(permittedDomainIds);
        }

        List<EventVO> events = _eventDao.listToArchiveOrDeleteEvents(ids, cmd.getType(), cmd.getOlderThan(), permittedAccountIds);
        ControlledEntity[] sameOwnerEvents = events.toArray(new ControlledEntity[events.size()]);
        _accountMgr.checkAccess(UserContext.current().getCaller(), null, true, sameOwnerEvents);

        if (ids != null && events.size() < ids.size()) {
            result = false;
            return result;
        }
        _eventDao.archiveEvents(events);
        return result;
    }

    @Override
    public boolean deleteEvents(DeleteEventsCmd cmd) {
        Account caller = UserContext.current().getCaller();
        List<Long> ids = cmd.getIds();
        boolean result =true;
        List<Long> permittedAccountIds = new ArrayList<Long>();

        if (caller.getType() == Account.ACCOUNT_TYPE_NORMAL || caller.getType() == Account.ACCOUNT_TYPE_PROJECT) {
            permittedAccountIds.add(caller.getId());
        } else {
            DomainVO domain = _domainDao.findById(caller.getDomainId());
            List<Long> permittedDomainIds = _domainDao.getDomainChildrenIds(domain.getPath());
            permittedAccountIds = _accountDao.getAccountIdsForDomains(permittedDomainIds);
        }

        List<EventVO> events = _eventDao.listToArchiveOrDeleteEvents(ids, cmd.getType(), cmd.getOlderThan(), permittedAccountIds);
        ControlledEntity[] sameOwnerEvents = events.toArray(new ControlledEntity[events.size()]);
        _accountMgr.checkAccess(UserContext.current().getCaller(), null, true, sameOwnerEvents);

        if (ids != null && events.size() < ids.size()) {
            result = false;
            return result;
        }
        for (EventVO event : events) {
        _eventDao.remove(event.getId());
        }
        return result;
    }

    private Date massageDate(Date date, int hourOfDay, int minute, int second) {
        Calendar cal = Calendar.getInstance();
        cal.setTime(date);
        cal.set(Calendar.HOUR_OF_DAY, hourOfDay);
        cal.set(Calendar.MINUTE, minute);
        cal.set(Calendar.SECOND, second);
        return cal.getTime();
    }


    @Override
    public List<? extends Cluster> searchForClusters(long zoneId, Long startIndex, Long pageSizeVal, String hypervisorType) {
        Filter searchFilter = new Filter(ClusterVO.class, "id", true, startIndex, pageSizeVal);
        SearchCriteria<ClusterVO> sc = _clusterDao.createSearchCriteria();

        zoneId = _accountMgr.checkAccessAndSpecifyAuthority(UserContext.current().getCaller(), zoneId);

        sc.addAnd("dataCenterId", SearchCriteria.Op.EQ, zoneId);
        sc.addAnd("hypervisorType", SearchCriteria.Op.EQ, hypervisorType);

        return _clusterDao.search(sc, searchFilter);
    }

    @Override
    public Pair<List<? extends Cluster>, Integer> searchForClusters(ListClustersCmd cmd) {
        Object id = cmd.getId();
        Object name = cmd.getClusterName();
        Object podId = cmd.getPodId();
        Long zoneId = cmd.getZoneId();
        Object hypervisorType = cmd.getHypervisorType();
        Object clusterType = cmd.getClusterType();
        Object allocationState = cmd.getAllocationState();
        String zoneType = cmd.getZoneType();
        String keyword = cmd.getKeyword();
        zoneId = _accountMgr.checkAccessAndSpecifyAuthority(UserContext.current().getCaller(), zoneId);

<<<<<<< HEAD
        
    	Filter searchFilter = new Filter(ClusterVO.class, "id", true, cmd.getStartIndex(), cmd.getPageSizeVal());
        
=======

    	Filter searchFilter = new Filter(ClusterVO.class, "id", true, cmd.getStartIndex(), cmd.getPageSizeVal());

>>>>>>> 85d54cd1
        SearchBuilder<ClusterVO> sb = _clusterDao.createSearchBuilder();
        sb.and("id", sb.entity().getId(), SearchCriteria.Op.EQ);
        sb.and("name", sb.entity().getName(), SearchCriteria.Op.LIKE);
        sb.and("podId", sb.entity().getPodId(), SearchCriteria.Op.EQ);
        sb.and("dataCenterId", sb.entity().getDataCenterId(), SearchCriteria.Op.EQ);
        sb.and("hypervisorType", sb.entity().getHypervisorType(), SearchCriteria.Op.EQ);
        sb.and("clusterType", sb.entity().getClusterType(), SearchCriteria.Op.EQ);
        sb.and("allocationState", sb.entity().getAllocationState(), SearchCriteria.Op.EQ);

        if(zoneType != null) {
            SearchBuilder<DataCenterVO> zoneSb = _dcDao.createSearchBuilder();
            zoneSb.and("zoneNetworkType", zoneSb.entity().getNetworkType(), SearchCriteria.Op.EQ);
            sb.join("zoneSb", zoneSb, sb.entity().getDataCenterId(), zoneSb.entity().getId(), JoinBuilder.JoinType.INNER);
        }
<<<<<<< HEAD
        
        
=======


>>>>>>> 85d54cd1
        SearchCriteria<ClusterVO> sc = sb.create();
        if (id != null) {
            sc.setParameters("id", id);
        }

        if (name != null) {
            sc.setParameters("name", "%" + name + "%");
        }

        if (podId != null) {
            sc.setParameters("podId", podId);
        }

        if (zoneId != null) {
            sc.setParameters("dataCenterId", zoneId);
        }

        if (hypervisorType != null) {
            sc.setParameters("hypervisorType", hypervisorType);
        }

        if (clusterType != null) {
            sc.setParameters("clusterType", clusterType);
        }

        if (allocationState != null) {
            sc.setParameters("allocationState", allocationState);
        }

        if(zoneType != null) {
            sc.setJoinParameters("zoneSb", "zoneNetworkType", zoneType);
        }

        if (keyword != null) {
            SearchCriteria<ClusterVO> ssc = _clusterDao.createSearchCriteria();
            ssc.addOr("name", SearchCriteria.Op.LIKE, "%" + keyword + "%");
            ssc.addOr("hypervisorType", SearchCriteria.Op.LIKE, "%" + keyword + "%");
            sc.addAnd("name", SearchCriteria.Op.SC, ssc);
        }

        Pair<List<ClusterVO>, Integer> result = _clusterDao.searchAndCount(sc, searchFilter);
        return new Pair<List<? extends Cluster>, Integer>(result.first(), result.second());
    }

    @Override
    public Pair<List<? extends Host>, Integer> searchForServers(ListHostsCmd cmd) {

        Long zoneId = _accountMgr.checkAccessAndSpecifyAuthority(UserContext.current().getCaller(), cmd.getZoneId());
        Object name = cmd.getHostName();
        Object type = cmd.getType();
        Object state = cmd.getState();
        Object pod = cmd.getPodId();
        Object cluster = cmd.getClusterId();
        Object id = cmd.getId();
        Object keyword = cmd.getKeyword();
        Object resourceState = cmd.getResourceState();
        Object haHosts = cmd.getHaHost();

        Pair<List<HostVO>, Integer> result = searchForServers(cmd.getStartIndex(), cmd.getPageSizeVal(), name, type,
                state, zoneId, pod, cluster, id, keyword, resourceState, haHosts, null, null);
        return new Pair<List<? extends Host>, Integer>(result.first(), result.second());
    }

    @Override
    public Ternary<Pair<List<? extends Host>, Integer>, List<? extends Host>, Map<Host, Boolean>>
            listHostsForMigrationOfVM(Long vmId, Long startIndex, Long pageSize) {
        // access check - only root admin can migrate VM
        Account caller = UserContext.current().getCaller();
        if (caller.getType() != Account.ACCOUNT_TYPE_ADMIN) {
            if (s_logger.isDebugEnabled()) {
                s_logger.debug("Caller is not a root admin, permission denied to migrate the VM");
            }
            throw new PermissionDeniedException("No permission to migrate VM, Only Root Admin can migrate a VM!");
        }

        VMInstanceVO vm = _vmInstanceDao.findById(vmId);
        if (vm == null) {
            InvalidParameterValueException ex = new InvalidParameterValueException("Unable to find the VM with given id");
            throw ex;
        }

        if (vm.getState() != State.Running) {
            if (s_logger.isDebugEnabled()) {
                s_logger.debug("VM is not running, cannot migrate the vm" + vm);
            }
            InvalidParameterValueException ex = new InvalidParameterValueException("VM is not Running, cannot " +
                    "migrate the vm with specified id");
            ex.addProxyObject(vm, vmId, "vmId");
            throw ex;
        }

        if (!vm.getHypervisorType().equals(HypervisorType.XenServer) && !vm.getHypervisorType().equals(HypervisorType.VMware)
                && !vm.getHypervisorType().equals(HypervisorType.KVM) && !vm.getHypervisorType().equals(HypervisorType.Ovm)) {
            if (s_logger.isDebugEnabled()) {
                s_logger.debug(vm + " is not XenServer/VMware/KVM/OVM, cannot migrate this VM.");
            }
            throw new InvalidParameterValueException("Unsupported Hypervisor Type for VM migration, we support " +
                    "XenServer/VMware/KVM/Ovm only");
        }

        long srcHostId = vm.getHostId();
        Host srcHost = _hostDao.findById(srcHostId);
        if (srcHost == null) {
            if (s_logger.isDebugEnabled()) {
                s_logger.debug("Unable to find the host with id: " + srcHostId + " of this VM:" + vm);
            }
            InvalidParameterValueException ex = new InvalidParameterValueException(
                    "Unable to find the host (with specified id) of VM with specified id");
            ex.addProxyObject(srcHost, srcHostId, "hostId");
            ex.addProxyObject(vm, vmId, "vmId");
            throw ex;
        }

        // Check if the vm can be migrated with storage.
        boolean canMigrateWithStorage = false;
        HypervisorCapabilitiesVO capabilities = _hypervisorCapabilitiesDao.findByHypervisorTypeAndVersion(
                srcHost.getHypervisorType(), srcHost.getHypervisorVersion());
        if (capabilities != null) {
            canMigrateWithStorage = capabilities.isStorageMotionSupported();
        }

        // Check if the vm is using any disks on local storage.
        VirtualMachineProfile vmProfile = new VirtualMachineProfileImpl(vm);
        List<VolumeVO> volumes = _volumeDao.findCreatedByInstance(vmProfile.getId());
        boolean usesLocal = false;
        for (VolumeVO volume : volumes) {
            DiskOfferingVO diskOffering = _diskOfferingDao.findById(volume.getDiskOfferingId());
            DiskProfile diskProfile = new DiskProfile(volume, diskOffering, vmProfile.getHypervisorType());
            if (diskProfile.useLocalStorage()) {
                usesLocal = true;
                break;
            }
        }

        if (!canMigrateWithStorage && usesLocal) {
            throw new InvalidParameterValueException("Unsupported operation, VM uses Local storage, cannot migrate");
        }

        Type hostType = srcHost.getType();
        Pair<List<HostVO>, Integer> allHostsPair = null;
        List<HostVO> allHosts = null;
        Map<Host, Boolean> requiresStorageMotion = new HashMap<Host, Boolean>();
        DataCenterDeployment plan = null;
        if (canMigrateWithStorage) {
            allHostsPair = searchForServers(startIndex, pageSize, null, hostType, null, srcHost.getDataCenterId(), null,
                    null, null, null, null, null, srcHost.getHypervisorType(), srcHost.getHypervisorVersion());
            allHosts = allHostsPair.first();
            allHosts.remove(srcHost);

            // Check if the host has storage pools for all the volumes of the vm to be migrated.
            for (Host host : allHosts) {
                Map<Volume, List<StoragePool>> volumePools = findSuitablePoolsForVolumes(vmProfile, host);
                if (volumePools.isEmpty()) {
                    allHosts.remove(host);
                } else {
                    if (!host.getClusterId().equals(srcHost.getClusterId()) || usesLocal) {
                        requiresStorageMotion.put(host, true);
                    }
                }
        }

            plan = new DataCenterDeployment(srcHost.getDataCenterId(), null, null, null, null, null);
        } else {
            Long cluster = srcHost.getClusterId();
        if (s_logger.isDebugEnabled()) {
                s_logger.debug("Searching for all hosts in cluster " + cluster + " for migrating VM " + vm);
            }
            allHostsPair = searchForServers(startIndex, pageSize, null, hostType, null, null, null, cluster, null, null,
                    null, null, null, null);
            // Filter out the current host.
            allHosts = allHostsPair.first();
            allHosts.remove(srcHost);
            plan = new DataCenterDeployment(srcHost.getDataCenterId(), srcHost.getPodId(), srcHost.getClusterId(),
                    null, null, null);
        }

        Pair<List<? extends Host>, Integer> otherHosts = new Pair<List <? extends Host>, Integer>(allHosts,
                new Integer(allHosts.size()));
        List<Host> suitableHosts = new ArrayList<Host>();
        ExcludeList excludes = new ExcludeList();
        excludes.addHost(srcHostId);

        // call affinitygroup chain
        long vmGroupCount = _affinityGroupVMMapDao.countAffinityGroupsForVm(vm.getId());

        if (vmGroupCount > 0) {
            for (AffinityGroupProcessor processor : _affinityProcessors) {
                processor.process(vmProfile, plan, excludes);
            }
        }

        for (HostAllocator allocator : _hostAllocators) {
            if  (canMigrateWithStorage) {
                suitableHosts = allocator.allocateTo(vmProfile, plan, Host.Type.Routing, excludes, allHosts,
                        HostAllocator.RETURN_UPTO_ALL, false);
            } else {
                suitableHosts = allocator.allocateTo(vmProfile, plan, Host.Type.Routing, excludes,
                        HostAllocator.RETURN_UPTO_ALL, false);
            }

            if (suitableHosts != null && !suitableHosts.isEmpty()) {
                break;
            }
        }

        if (s_logger.isDebugEnabled()) {
        if (suitableHosts.isEmpty()) {
            s_logger.debug("No suitable hosts found");
        } else {
                s_logger.debug("Hosts having capacity and suitable for migration: " + suitableHosts);
            }
        }

        return new Ternary<Pair<List<? extends Host>, Integer>, List<? extends Host>, Map<Host, Boolean>> (otherHosts,
                suitableHosts, requiresStorageMotion);
    }

    private Map<Volume, List<StoragePool>> findSuitablePoolsForVolumes(VirtualMachineProfile vmProfile,
            Host host) {
        List<VolumeVO> volumes = _volumeDao.findCreatedByInstance(vmProfile.getId());
        Map<Volume, List<StoragePool>> suitableVolumeStoragePools = new HashMap<Volume, List<StoragePool>>();

        // For each volume find list of suitable storage pools by calling the allocators
        for (VolumeVO volume : volumes) {
            DiskOfferingVO diskOffering = _diskOfferingDao.findById(volume.getDiskOfferingId());
            DiskProfile diskProfile = new DiskProfile(volume, diskOffering, vmProfile.getHypervisorType());
            DataCenterDeployment plan = new DataCenterDeployment(host.getDataCenterId(), host.getPodId(),
                    host.getClusterId(), host.getId(), null, null);
            ExcludeList avoid = new ExcludeList();

            boolean foundPools = false;
            for (StoragePoolAllocator allocator : _storagePoolAllocators) {
                List<StoragePool> poolList = allocator.allocateToPool(diskProfile, vmProfile, plan, avoid,
                        StoragePoolAllocator.RETURN_UPTO_ALL);
                if (poolList != null && !poolList.isEmpty()) {
                    suitableVolumeStoragePools.put(volume, poolList);
                    foundPools = true;
                    break;
                }
            }

            if (!foundPools) {
                suitableVolumeStoragePools.clear();
                break;
            }
        }

        return suitableVolumeStoragePools;
    }

    @Override
    public Pair<List<? extends StoragePool>, List<? extends StoragePool>> listStoragePoolsForMigrationOfVolume(Long volumeId) {
        // Access check - only root administrator can migrate volumes.
        Account caller = UserContext.current().getCaller();
        if (caller.getType() != Account.ACCOUNT_TYPE_ADMIN) {
            if (s_logger.isDebugEnabled()) {
                s_logger.debug("Caller is not a root admin, permission denied to migrate the volume");
            }
            throw new PermissionDeniedException("No permission to migrate volume, only root admin can migrate a volume");
        }

        VolumeVO volume = _volumeDao.findById(volumeId);
        if (volume == null) {
            InvalidParameterValueException ex = new InvalidParameterValueException("Unable to find volume with" +
                    " specified id.");
            ex.addProxyObject(volume, volumeId, "volumeId");
            throw ex;
        }

        // Volume must be attached to an instance for live migration.
        List<StoragePool> allPools = new ArrayList<StoragePool>();
        List<StoragePool> suitablePools = new ArrayList<StoragePool>();
        Long instanceId = volume.getInstanceId();
        VMInstanceVO vm = null;
        if (instanceId != null) {
            vm = _vmInstanceDao.findById(instanceId);
        }

        // Check that the VM is in correct state.
        if (vm == null || vm.getState() != State.Running) {
            s_logger.info("Volume " + volume + " isn't attached to any running vm. Only volumes attached to a running" +
                    " VM can be migrated.");
            return new Pair<List<? extends StoragePool>, List<? extends StoragePool>>(allPools, suitablePools);
        }

        // Volume must be in Ready state to be migrated.
        if (!Volume.State.Ready.equals(volume.getState())) {
            s_logger.info("Volume " + volume + " must be in ready state for migration.");
            return new Pair<List<? extends StoragePool>, List<? extends StoragePool>>(allPools, suitablePools);
        }

        if (!_volumeMgr.volumeOnSharedStoragePool(volume)) {
            s_logger.info("Volume " + volume + " is on local storage. It cannot be migrated to another pool.");
            return new Pair<List<? extends StoragePool>, List<? extends StoragePool>>(allPools, suitablePools);
        }

        // Check if the underlying hypervisor supports storage motion.
        boolean storageMotionSupported = false;
        Long hostId = vm.getHostId();
        if (hostId != null) {
            HostVO host = _hostDao.findById(hostId);
            HypervisorCapabilitiesVO capabilities = null;
            if (host != null) {
                capabilities = _hypervisorCapabilitiesDao.findByHypervisorTypeAndVersion(host.getHypervisorType(),
                        host.getHypervisorVersion());
            } else {
                s_logger.error("Details of the host on which the vm " + vm + ", to which volume "+ volume + " is "
                        + "attached, couldn't be retrieved.");
            }

            if (capabilities != null) {
                storageMotionSupported = capabilities.isStorageMotionSupported();
            } else {
                s_logger.error("Capabilities for host " + host + " couldn't be retrieved.");
            }
        }

        if (storageMotionSupported) {
            // Source pool of the volume.
            StoragePoolVO srcVolumePool = _poolDao.findById(volume.getPoolId());

            // Get all the pools available. Only shared pools are considered because only a volume on a shared pools
            // can be live migrated while the virtual machine stays on the same host.
            List<StoragePoolVO> storagePools = _poolDao.findPoolsByTags(volume.getDataCenterId(),
                    volume.getPodId(), srcVolumePool.getClusterId(), null);
            storagePools.remove(srcVolumePool);
            for (StoragePoolVO pool : storagePools) {
                if (pool.isShared()) {
                    allPools.add((StoragePool)dataStoreMgr.getPrimaryDataStore(pool.getId()));
                }
            }

            // Get all the suitable pools.
            // Exclude the current pool from the list of pools to which the volume can be migrated.
            ExcludeList avoid = new ExcludeList();
            avoid.addPool(srcVolumePool.getId());

            // Volume stays in the same cluster after migration.
            DataCenterDeployment plan = new DataCenterDeployment(volume.getDataCenterId(), volume.getPodId(),
                    srcVolumePool.getClusterId(), null, null, null);
            VirtualMachineProfile profile = new VirtualMachineProfileImpl(vm);

            DiskOfferingVO diskOffering = _diskOfferingDao.findById(volume.getDiskOfferingId());
            DiskProfile diskProfile = new DiskProfile(volume, diskOffering, profile.getHypervisorType());

            // Call the storage pool allocator to find the list of storage pools.
            for (StoragePoolAllocator allocator : _storagePoolAllocators) {
                List<StoragePool> pools = allocator.allocateToPool(diskProfile, profile, plan, avoid,
                        StoragePoolAllocator.RETURN_UPTO_ALL);
                if (pools != null && !pools.isEmpty()) {
                    suitablePools.addAll(pools);
                    break;
                }
            }
        }
        return new Pair<List<? extends StoragePool>, List<? extends StoragePool>>(allPools, suitablePools);
    }

    private Pair<List<HostVO>, Integer> searchForServers(Long startIndex, Long pageSize, Object name, Object type, Object state, Object zone, Object pod, Object cluster, Object id, Object keyword,
            Object resourceState, Object haHosts, Object hypervisorType, Object hypervisorVersion) {
        Filter searchFilter = new Filter(HostVO.class, "id", Boolean.TRUE, startIndex, pageSize);

        SearchBuilder<HostVO> sb = _hostDao.createSearchBuilder();
        sb.and("id", sb.entity().getId(), SearchCriteria.Op.EQ);
        sb.and("name", sb.entity().getName(), SearchCriteria.Op.LIKE);
        sb.and("type", sb.entity().getType(), SearchCriteria.Op.LIKE);
        sb.and("status", sb.entity().getStatus(), SearchCriteria.Op.EQ);
        sb.and("dataCenterId", sb.entity().getDataCenterId(), SearchCriteria.Op.EQ);
        sb.and("podId", sb.entity().getPodId(), SearchCriteria.Op.EQ);
        sb.and("clusterId", sb.entity().getClusterId(), SearchCriteria.Op.EQ);
        sb.and("resourceState", sb.entity().getResourceState(), SearchCriteria.Op.EQ);
        sb.and("hypervisorType", sb.entity().getHypervisorType(), SearchCriteria.Op.EQ);
        sb.and("hypervisorVersion", sb.entity().getHypervisorVersion(), SearchCriteria.Op.EQ);

        String haTag = _haMgr.getHaTag();
        SearchBuilder<HostTagVO> hostTagSearch = null;
        if (haHosts != null && haTag != null && !haTag.isEmpty()) {
            hostTagSearch = _hostTagsDao.createSearchBuilder();
            if ((Boolean) haHosts) {
                hostTagSearch.and().op("tag", hostTagSearch.entity().getTag(), SearchCriteria.Op.EQ);
            } else {
                hostTagSearch.and().op("tag", hostTagSearch.entity().getTag(), SearchCriteria.Op.NEQ);
                hostTagSearch.or("tagNull", hostTagSearch.entity().getTag(), SearchCriteria.Op.NULL);
            }

            hostTagSearch.cp();
            sb.join("hostTagSearch", hostTagSearch, sb.entity().getId(), hostTagSearch.entity().getHostId(), JoinBuilder.JoinType.LEFTOUTER);
        }

        SearchCriteria<HostVO> sc = sb.create();

        if (keyword != null) {
            SearchCriteria<HostVO> ssc = _hostDao.createSearchCriteria();
            ssc.addOr("name", SearchCriteria.Op.LIKE, "%" + keyword + "%");
            ssc.addOr("status", SearchCriteria.Op.LIKE, "%" + keyword + "%");
            ssc.addOr("type", SearchCriteria.Op.LIKE, "%" + keyword + "%");

            sc.addAnd("name", SearchCriteria.Op.SC, ssc);
        }

        if (id != null) {
            sc.setParameters("id", id);
        }

        if (name != null) {
            sc.setParameters("name", "%" + name + "%");
        }
        if (type != null) {
            sc.setParameters("type", "%" + type);
        }
        if (state != null) {
            sc.setParameters("status", state);
        }
        if (zone != null) {
            sc.setParameters("dataCenterId", zone);
        }
        if (pod != null) {
            sc.setParameters("podId", pod);
        }
        if (cluster != null) {
            sc.setParameters("clusterId", cluster);
        }
        if (hypervisorType != null) {
            sc.setParameters("hypervisorType", hypervisorType);
        }
        if (hypervisorVersion != null) {
            sc.setParameters("hypervisorVersion", hypervisorVersion);
        }

        if (resourceState != null) {
            sc.setParameters("resourceState", resourceState);
        }

        if (haHosts != null && haTag != null && !haTag.isEmpty()) {
            sc.setJoinParameters("hostTagSearch", "tag", haTag);
        }

        return _hostDao.searchAndCount(sc, searchFilter);
    }

    @Override
    public Pair<List<? extends Pod>, Integer> searchForPods(ListPodsByCmd cmd) {
        String podName = cmd.getPodName();
        Long id = cmd.getId();
        Long zoneId = cmd.getZoneId();
        Object keyword = cmd.getKeyword();
        Object allocationState = cmd.getAllocationState();
        String zoneType = cmd.getZoneType();
        zoneId = _accountMgr.checkAccessAndSpecifyAuthority(UserContext.current().getCaller(), zoneId);


    	Filter searchFilter = new Filter(HostPodVO.class, "dataCenterId", true, cmd.getStartIndex(), cmd.getPageSizeVal());
        SearchBuilder<HostPodVO> sb = _hostPodDao.createSearchBuilder();
        sb.and("id", sb.entity().getId(), SearchCriteria.Op.EQ);
        sb.and("name", sb.entity().getName(), SearchCriteria.Op.LIKE);
        sb.and("dataCenterId", sb.entity().getDataCenterId(), SearchCriteria.Op.EQ);
        sb.and("allocationState", sb.entity().getAllocationState(), SearchCriteria.Op.EQ);

        if(zoneType != null) {
            SearchBuilder<DataCenterVO> zoneSb = _dcDao.createSearchBuilder();
            zoneSb.and("zoneNetworkType", zoneSb.entity().getNetworkType(), SearchCriteria.Op.EQ);
            sb.join("zoneSb", zoneSb, sb.entity().getDataCenterId(), zoneSb.entity().getId(), JoinBuilder.JoinType.INNER);
        }

        SearchCriteria<HostPodVO> sc = sb.create();
        if (keyword != null) {
            SearchCriteria<HostPodVO> ssc = _hostPodDao.createSearchCriteria();
            ssc.addOr("name", SearchCriteria.Op.LIKE, "%" + keyword + "%");
            ssc.addOr("description", SearchCriteria.Op.LIKE, "%" + keyword + "%");

            sc.addAnd("name", SearchCriteria.Op.SC, ssc);
        }

        if (id != null) {
            sc.setParameters("id", id);
        }

        if (podName != null) {
            sc.setParameters("name", "%" + podName + "%");
        }

        if (zoneId != null) {
            sc.setParameters("dataCenterId", zoneId);
        }

        if (allocationState != null) {
            sc.setParameters("allocationState", allocationState);
        }
<<<<<<< HEAD
    
=======

>>>>>>> 85d54cd1
        if(zoneType != null) {
            sc.setJoinParameters("zoneSb", "zoneNetworkType", zoneType);
        }

        Pair<List<HostPodVO>, Integer> result = _hostPodDao.searchAndCount(sc, searchFilter);
        return new Pair<List<? extends Pod>, Integer>(result.first(), result.second());
    }

    @Override
    public Pair<List<? extends Vlan>, Integer> searchForVlans(ListVlanIpRangesCmd cmd) {
        // If an account name and domain ID are specified, look up the account
        String accountName = cmd.getAccountName();
        Long domainId = cmd.getDomainId();
        Long accountId = null;
        Long networkId = cmd.getNetworkId();
        Boolean forVirtual = cmd.getForVirtualNetwork();
        String vlanType = null;
        Long projectId = cmd.getProjectId();
        Long physicalNetworkId = cmd.getPhysicalNetworkId();

        if (accountName != null && domainId != null) {
            if (projectId != null) {
                throw new InvalidParameterValueException("Account and projectId can't be specified together");
            }
            Account account = _accountDao.findActiveAccount(accountName, domainId);
            if (account == null) {
                InvalidParameterValueException ex = new InvalidParameterValueException("Unable to find account " + accountName
                        + " in specified domain");
                // Since we don't have a DomainVO object here, we directly set
                // tablename to "domain".
                String tablename = "domain";
                ex.addProxyObject(tablename, domainId, "domainId");
                throw ex;
            } else {
                accountId = account.getId();
            }
        }

        if (forVirtual != null) {
            if (forVirtual) {
                vlanType = VlanType.VirtualNetwork.toString();
            } else {
                vlanType = VlanType.DirectAttached.toString();
            }
        }

        // set project information
        if (projectId != null) {
            Project project = _projectMgr.getProject(projectId);
            if (project == null) {
                InvalidParameterValueException ex = new InvalidParameterValueException("Unable to find project by id " + projectId);
                ex.addProxyObject(project, projectId, "projectId");
                throw ex;
            }
            accountId = project.getProjectAccountId();
        }

        Filter searchFilter = new Filter(VlanVO.class, "id", true, cmd.getStartIndex(), cmd.getPageSizeVal());

        Object id = cmd.getId();
        Object vlan = cmd.getVlan();
        Object dataCenterId = cmd.getZoneId();
        Object podId = cmd.getPodId();
        Object keyword = cmd.getKeyword();

        SearchBuilder<VlanVO> sb = _vlanDao.createSearchBuilder();
        sb.and("id", sb.entity().getId(), SearchCriteria.Op.EQ);
        sb.and("vlan", sb.entity().getVlanTag(), SearchCriteria.Op.EQ);
        sb.and("dataCenterId", sb.entity().getDataCenterId(), SearchCriteria.Op.EQ);
        sb.and("vlan", sb.entity().getVlanTag(), SearchCriteria.Op.EQ);
        sb.and("networkId", sb.entity().getNetworkId(), SearchCriteria.Op.EQ);
        sb.and("vlanType", sb.entity().getVlanType(), SearchCriteria.Op.EQ);
        sb.and("physicalNetworkId", sb.entity().getPhysicalNetworkId(), SearchCriteria.Op.EQ);

        if (accountId != null) {
            SearchBuilder<AccountVlanMapVO> accountVlanMapSearch = _accountVlanMapDao.createSearchBuilder();
            accountVlanMapSearch.and("accountId", accountVlanMapSearch.entity().getAccountId(), SearchCriteria.Op.EQ);
            sb.join("accountVlanMapSearch", accountVlanMapSearch, sb.entity().getId(), accountVlanMapSearch.entity().getVlanDbId(),
                    JoinBuilder.JoinType.INNER);
        }

        if (podId != null) {
            SearchBuilder<PodVlanMapVO> podVlanMapSearch = _podVlanMapDao.createSearchBuilder();
            podVlanMapSearch.and("podId", podVlanMapSearch.entity().getPodId(), SearchCriteria.Op.EQ);
            sb.join("podVlanMapSearch", podVlanMapSearch, sb.entity().getId(), podVlanMapSearch.entity().getVlanDbId(), JoinBuilder.JoinType.INNER);
        }

        SearchCriteria<VlanVO> sc = sb.create();
        if (keyword != null) {
            SearchCriteria<VlanVO> ssc = _vlanDao.createSearchCriteria();
            ssc.addOr("vlanId", SearchCriteria.Op.LIKE, "%" + keyword + "%");
            ssc.addOr("ipRange", SearchCriteria.Op.LIKE, "%" + keyword + "%");
            sc.addAnd("vlanId", SearchCriteria.Op.SC, ssc);
        } else {
            if (id != null) {
                sc.setParameters("id", id);
            }

            if (vlan != null) {
                sc.setParameters("vlan", vlan);
            }

            if (dataCenterId != null) {
                sc.setParameters("dataCenterId", dataCenterId);
            }

            if (networkId != null) {
                sc.setParameters("networkId", networkId);
            }

            if (accountId != null) {
                sc.setJoinParameters("accountVlanMapSearch", "accountId", accountId);
            }

            if (podId != null) {
                sc.setJoinParameters("podVlanMapSearch", "podId", podId);
            }
            if (vlanType != null) {
                sc.setParameters("vlanType", vlanType);
            }

            if (physicalNetworkId != null) {
                sc.setParameters("physicalNetworkId", physicalNetworkId);
            }
        }

        Pair<List<VlanVO>, Integer> result = _vlanDao.searchAndCount(sc, searchFilter);
        return new Pair<List<? extends Vlan>, Integer>(result.first(), result.second());
    }

    @Override
    public Pair<List<? extends Configuration>, Integer> searchForConfigurations(ListCfgsByCmd cmd) {
        Filter searchFilter = new Filter(ConfigurationVO.class, "name", true, cmd.getStartIndex(), cmd.getPageSizeVal());
        SearchCriteria<ConfigurationVO> sc = _configDao.createSearchCriteria();

        Object name = cmd.getConfigName();
        Object category = cmd.getCategory();
        Object keyword = cmd.getKeyword();
        Long zoneId = cmd.getZoneId();
        Long clusterId = cmd.getClusterId();
        Long storagepoolId = cmd.getStoragepoolId();
        Long accountId = cmd.getAccountId();
        String scope = null;
        Long id = null;
        int paramCountCheck = 0;

        if (zoneId != null) {
            scope = Config.ConfigurationParameterScope.zone.toString();
            id = zoneId;
            paramCountCheck++;
        }
        if (clusterId != null) {
            scope = Config.ConfigurationParameterScope.cluster.toString();
            id = clusterId;
            paramCountCheck++;
        }
        if (accountId != null) {
            scope = Config.ConfigurationParameterScope.account.toString();
            id = accountId;
            paramCountCheck++;
        }
        if (storagepoolId != null) {
            scope = Config.ConfigurationParameterScope.storagepool.toString();
            id = storagepoolId;
            paramCountCheck++;
        }


        if (paramCountCheck > 1) {
            throw new InvalidParameterValueException("cannot handle multiple IDs, provide only one ID corresponding to the scope");
        }

        if (scope != null && !scope.isEmpty()) {
            // getting the list of parameters at requested scope
            if (id == null) {
                throw new InvalidParameterValueException("Invalid id null, id is needed corresponding to the scope");
            }
            List<ConfigurationVO> configList = _configServer.getConfigListByScope(scope, id);
            return new Pair<List<? extends Configuration>, Integer>(configList, configList.size());
        }

        if (keyword != null) {
            SearchCriteria<ConfigurationVO> ssc = _configDao.createSearchCriteria();
            ssc.addOr("name", SearchCriteria.Op.LIKE, "%" + keyword + "%");
            ssc.addOr("instance", SearchCriteria.Op.LIKE, "%" + keyword + "%");
            ssc.addOr("component", SearchCriteria.Op.LIKE, "%" + keyword + "%");
            ssc.addOr("description", SearchCriteria.Op.LIKE, "%" + keyword + "%");
            ssc.addOr("category", SearchCriteria.Op.LIKE, "%" + keyword + "%");
            ssc.addOr("value", SearchCriteria.Op.LIKE, "%" + keyword + "%");

            sc.addAnd("name", SearchCriteria.Op.SC, ssc);
        }

        if (name != null) {
            sc.addAnd("name", SearchCriteria.Op.LIKE, "%" + name + "%");
        }

        if (category != null) {
            sc.addAnd("category", SearchCriteria.Op.EQ, category);
        }

        // hidden configurations are not displayed using the search API
        sc.addAnd("category", SearchCriteria.Op.NEQ, "Hidden");

        Pair<List<ConfigurationVO>, Integer> result = _configDao.searchAndCount(sc, searchFilter);
        return new Pair<List<? extends Configuration>, Integer>(result.first(), result.second());
    }

    @Override
    public Set<Pair<Long, Long>> listIsos(ListIsosCmd cmd) throws IllegalArgumentException, InvalidParameterValueException {
        TemplateFilter isoFilter = TemplateFilter.valueOf(cmd.getIsoFilter());
        Account caller = UserContext.current().getCaller();
        Map<String, String> tags = cmd.getTags();

        boolean listAll = false;
        if (isoFilter != null && isoFilter == TemplateFilter.all) {
            if (caller.getType() == Account.ACCOUNT_TYPE_NORMAL) {
                throw new InvalidParameterValueException("Filter " + TemplateFilter.all + " can be specified by admin only");
            }
            listAll = true;
        }
        List<Long> permittedAccountIds = new ArrayList<Long>();
        Ternary<Long, Boolean, ListProjectResourcesCriteria> domainIdRecursiveListProject = new Ternary<Long, Boolean, ListProjectResourcesCriteria>(
                cmd.getDomainId(), cmd.isRecursive(), null);
        _accountMgr.buildACLSearchParameters(caller, cmd.getId(), cmd.getAccountName(), cmd.getProjectId(), permittedAccountIds,
                domainIdRecursiveListProject, listAll, false);
        ListProjectResourcesCriteria listProjectResourcesCriteria = domainIdRecursiveListProject.third();

        List<Account> permittedAccounts = new ArrayList<Account>();
        for (Long accountId : permittedAccountIds) {
            permittedAccounts.add(_accountMgr.getAccount(accountId));
        }

        HypervisorType hypervisorType = HypervisorType.getType(cmd.getHypervisor());
        return listTemplates(cmd.getId(), cmd.getIsoName(), cmd.getKeyword(), isoFilter, true, cmd.isBootable(), cmd.getPageSizeVal(),
                cmd.getStartIndex(), cmd.getZoneId(), hypervisorType, true, cmd.listInReadyState(), permittedAccounts, caller,
                listProjectResourcesCriteria, tags, cmd.getZoneType());
    }

    @Override
    public Set<Pair<Long, Long>> listTemplates(ListTemplatesCmd cmd) throws IllegalArgumentException, InvalidParameterValueException {
        TemplateFilter templateFilter = TemplateFilter.valueOf(cmd.getTemplateFilter());
        Long id = cmd.getId();
        Map<String, String> tags = cmd.getTags();
        Account caller = UserContext.current().getCaller();

        boolean listAll = false;
        if (templateFilter != null && templateFilter == TemplateFilter.all) {
            if (caller.getType() == Account.ACCOUNT_TYPE_NORMAL) {
                throw new InvalidParameterValueException("Filter " + TemplateFilter.all + " can be specified by admin only");
            }
            listAll = true;
        }

        List<Long> permittedAccountIds = new ArrayList<Long>();
        Ternary<Long, Boolean, ListProjectResourcesCriteria> domainIdRecursiveListProject = new Ternary<Long, Boolean, ListProjectResourcesCriteria>(
                cmd.getDomainId(), cmd.isRecursive(), null);
        _accountMgr.buildACLSearchParameters(caller, id, cmd.getAccountName(), cmd.getProjectId(), permittedAccountIds, domainIdRecursiveListProject,
                listAll, false);
        ListProjectResourcesCriteria listProjectResourcesCriteria = domainIdRecursiveListProject.third();
        List<Account> permittedAccounts = new ArrayList<Account>();
        for (Long accountId : permittedAccountIds) {
            permittedAccounts.add(_accountMgr.getAccount(accountId));
        }

        boolean showDomr = ((templateFilter != TemplateFilter.selfexecutable) && (templateFilter != TemplateFilter.featured));
        HypervisorType hypervisorType = HypervisorType.getType(cmd.getHypervisor());

        return listTemplates(id, cmd.getTemplateName(), cmd.getKeyword(), templateFilter, false, null, cmd.getPageSizeVal(), cmd.getStartIndex(),
                cmd.getZoneId(), hypervisorType, showDomr, cmd.listInReadyState(), permittedAccounts, caller, listProjectResourcesCriteria, tags, cmd.getZoneType());
    }

    private Set<Pair<Long, Long>> listTemplates(Long templateId, String name, String keyword, TemplateFilter templateFilter, boolean isIso,
            Boolean bootable, Long pageSize, Long startIndex, Long zoneId, HypervisorType hyperType, boolean showDomr, boolean onlyReady,
            List<Account> permittedAccounts, Account caller, ListProjectResourcesCriteria listProjectResourcesCriteria, Map<String, String> tags, String zoneType) {

        VMTemplateVO template = null;
        if (templateId != null) {
            template = _templateDao.findById(templateId);
            if (template == null) {
                throw new InvalidParameterValueException("Please specify a valid template ID.");
            }// If ISO requested then it should be ISO.
            if (isIso && template.getFormat() != ImageFormat.ISO) {
                s_logger.error("Template Id " + templateId + " is not an ISO");
                InvalidParameterValueException ex = new InvalidParameterValueException("Specified Template Id is not an ISO");
                ex.addProxyObject(template, templateId, "templateId");
                throw ex;
            }// If ISO not requested then it shouldn't be an ISO.
            if (!isIso && template.getFormat() == ImageFormat.ISO) {
                s_logger.error("Incorrect format of the template id " + templateId);
                InvalidParameterValueException ex = new InvalidParameterValueException("Incorrect format " + template.getFormat()
                        + " of the specified template id");
                ex.addProxyObject(template, templateId, "templateId");
                throw ex;
            }
        }

        DomainVO domain = null;
        if (!permittedAccounts.isEmpty()) {
            domain = _domainDao.findById(permittedAccounts.get(0).getDomainId());
        } else {
            domain = _domainDao.findById(DomainVO.ROOT_DOMAIN);
        }

        List<HypervisorType> hypers = null;
        if (!isIso) {
            hypers = _resourceMgr.listAvailHypervisorInZone(null, null);
        }
        Set<Pair<Long, Long>> templateZonePairSet = new HashSet<Pair<Long, Long>>();
        if (_swiftMgr.isSwiftEnabled()) {
            if (template == null) {
                templateZonePairSet = _templateDao.searchSwiftTemplates(name, keyword, templateFilter, isIso, hypers, bootable, domain, pageSize,
                        startIndex, zoneId, hyperType, onlyReady, showDomr, permittedAccounts, caller, tags);
                Set<Pair<Long, Long>> templateZonePairSet2 = new HashSet<Pair<Long, Long>>();
                templateZonePairSet2 = _templateDao.searchTemplates(name, keyword, templateFilter, isIso, hypers, bootable, domain, pageSize,
                        startIndex, zoneId, hyperType, onlyReady, showDomr, permittedAccounts, caller, listProjectResourcesCriteria, tags, zoneType);

                for (Pair<Long, Long> tmpltPair : templateZonePairSet2) {
                    if (!templateZonePairSet.contains(new Pair<Long, Long>(tmpltPair.first(), -1L))) {
                        templateZonePairSet.add(tmpltPair);
                    }
                }

            } else {
                // if template is not public, perform permission check here
                if (!template.isPublicTemplate() && caller.getType() != Account.ACCOUNT_TYPE_ADMIN) {
                    Account owner = _accountMgr.getAccount(template.getAccountId());
                    _accountMgr.checkAccess(caller, null, true, owner);
                }
                templateZonePairSet.add(new Pair<Long, Long>(template.getId(), zoneId));
            }
        } else if (_s3Mgr.isS3Enabled()) {
            if (template == null) {
                templateZonePairSet = _templateDao.searchSwiftTemplates(name, keyword, templateFilter, isIso,
                        hypers, bootable, domain, pageSize, startIndex, zoneId, hyperType, onlyReady, showDomr,
                        permittedAccounts, caller, tags);
                Set<Pair<Long, Long>> templateZonePairSet2 = new HashSet<Pair<Long, Long>>();
                templateZonePairSet2 = _templateDao.searchTemplates(name, keyword, templateFilter, isIso, hypers,
                        bootable, domain, pageSize, startIndex, zoneId, hyperType, onlyReady, showDomr,
                        permittedAccounts, caller, listProjectResourcesCriteria, tags, zoneType);

                for (Pair<Long, Long> tmpltPair : templateZonePairSet2) {
                    if (!templateZonePairSet.contains(new Pair<Long, Long>(tmpltPair.first(), -1L))) {
                        templateZonePairSet.add(tmpltPair);
                    }
                }
            } else {
                // if template is not public, perform permission check here
                if (!template.isPublicTemplate() && caller.getType() != Account.ACCOUNT_TYPE_ADMIN) {
                    Account owner = _accountMgr.getAccount(template.getAccountId());
                    _accountMgr.checkAccess(caller, null, true, owner);
                }
                templateZonePairSet.add(new Pair<Long, Long>(template.getId(), zoneId));
            }
        } else {
            if (template == null) {
                templateZonePairSet = _templateDao.searchTemplates(name, keyword, templateFilter, isIso, hypers, bootable, domain, pageSize,
                        startIndex, zoneId, hyperType, onlyReady, showDomr, permittedAccounts, caller, listProjectResourcesCriteria, tags, zoneType);
            } else {
                // if template is not public, perform permission check here
                if (!template.isPublicTemplate() && caller.getType() != Account.ACCOUNT_TYPE_ADMIN) {
                    Account owner = _accountMgr.getAccount(template.getAccountId());
                    _accountMgr.checkAccess(caller, null, true, owner);
                }
                templateZonePairSet.add(new Pair<Long, Long>(template.getId(), zoneId));
            }
        }

        return templateZonePairSet;
    }

    @Override
    public VMTemplateVO updateTemplate(UpdateIsoCmd cmd) {
        return updateTemplateOrIso(cmd);
    }

    @Override
    public VMTemplateVO updateTemplate(UpdateTemplateCmd cmd) {
        return updateTemplateOrIso(cmd);
    }

    private VMTemplateVO updateTemplateOrIso(BaseUpdateTemplateOrIsoCmd cmd) {
        Long id = cmd.getId();
        String name = cmd.getTemplateName();
        String displayText = cmd.getDisplayText();
        String format = cmd.getFormat();
        Long guestOSId = cmd.getOsTypeId();
        Boolean passwordEnabled = cmd.isPasswordEnabled();
        Boolean bootable = cmd.isBootable();
        Integer sortKey = cmd.getSortKey();
        Account account = UserContext.current().getCaller();

        // verify that template exists
        VMTemplateVO template = _templateDao.findById(id);
        if (template == null || template.getRemoved() != null) {
            InvalidParameterValueException ex = new InvalidParameterValueException("unable to find template/iso with specified id");
            ex.addProxyObject(template, id, "templateId");
            throw ex;
        }

        // Don't allow to modify system template
        if (id.equals(Long.valueOf(1))) {
            InvalidParameterValueException ex = new InvalidParameterValueException("Unable to update template/iso of specified id");
            ex.addProxyObject(template, id, "templateId");
            throw ex;
        }

        // do a permission check
        _accountMgr.checkAccess(account, AccessType.ModifyEntry, true, template);

        boolean updateNeeded = !(name == null && displayText == null && format == null && guestOSId == null && passwordEnabled == null
                && bootable == null && sortKey == null);
        if (!updateNeeded) {
            return template;
        }

        template = _templateDao.createForUpdate(id);

        if (name != null) {
            template.setName(name);
        }

        if (displayText != null) {
            template.setDisplayText(displayText);
        }

        if (sortKey != null) {
            template.setSortKey(sortKey);
        }

        ImageFormat imageFormat = null;
        if (format != null) {
            try {
                imageFormat = ImageFormat.valueOf(format.toUpperCase());
            } catch (IllegalArgumentException e) {
                throw new InvalidParameterValueException("Image format: " + format + " is incorrect. Supported formats are "
                        + EnumUtils.listValues(ImageFormat.values()));
            }

            template.setFormat(imageFormat);
        }

        if (guestOSId != null) {
            GuestOSVO guestOS = _guestOSDao.findById(guestOSId);

            if (guestOS == null) {
                throw new InvalidParameterValueException("Please specify a valid guest OS ID.");
            } else {
                template.setGuestOSId(guestOSId);
            }
        }

        if (passwordEnabled != null) {
            template.setEnablePassword(passwordEnabled);
        }

        if (bootable != null) {
            template.setBootable(bootable);
        }

        _templateDao.update(id, template);

        return _templateDao.findById(id);
    }

    @Override
    public Pair<List<? extends IpAddress>, Integer> searchForIPAddresses(ListPublicIpAddressesCmd cmd) {
        Object keyword = cmd.getKeyword();
        Long physicalNetworkId = cmd.getPhysicalNetworkId();
        Long associatedNetworkId = cmd.getAssociatedNetworkId();
        Long zone = cmd.getZoneId();
        String address = cmd.getIpAddress();
        Long vlan = cmd.getVlanId();
        Boolean forVirtualNetwork = cmd.isForVirtualNetwork();
        Boolean forLoadBalancing = cmd.isForLoadBalancing();
        Long ipId = cmd.getId();
        Boolean sourceNat = cmd.getIsSourceNat();
        Boolean staticNat = cmd.getIsStaticNat();
        Long vpcId = cmd.getVpcId();
        Map<String, String> tags = cmd.getTags();

        Boolean isAllocated = cmd.isAllocatedOnly();
        if (isAllocated == null) {
            isAllocated = Boolean.TRUE;
        }

        Filter searchFilter = new Filter(IPAddressVO.class, "address", false, cmd.getStartIndex(), cmd.getPageSizeVal());
        SearchBuilder<IPAddressVO> sb = _publicIpAddressDao.createSearchBuilder();
        Long domainId = null;
        Boolean isRecursive = null;
        List<Long> permittedAccounts = new ArrayList<Long>();
        ListProjectResourcesCriteria listProjectResourcesCriteria = null;
        if (isAllocated) {
            Account caller = UserContext.current().getCaller();

            Ternary<Long, Boolean, ListProjectResourcesCriteria> domainIdRecursiveListProject = new Ternary<Long, Boolean, ListProjectResourcesCriteria>(
                    cmd.getDomainId(), cmd.isRecursive(), null);
            _accountMgr.buildACLSearchParameters(caller, cmd.getId(), cmd.getAccountName(), cmd.getProjectId(), permittedAccounts,
                    domainIdRecursiveListProject, cmd.listAll(), false);
            domainId = domainIdRecursiveListProject.first();
            isRecursive = domainIdRecursiveListProject.second();
            listProjectResourcesCriteria = domainIdRecursiveListProject.third();
            _accountMgr.buildACLSearchBuilder(sb, domainId, isRecursive, permittedAccounts, listProjectResourcesCriteria);
        }

        sb.and("dataCenterId", sb.entity().getDataCenterId(), SearchCriteria.Op.EQ);
        sb.and("address", sb.entity().getAddress(), SearchCriteria.Op.EQ);
        sb.and("vlanDbId", sb.entity().getVlanId(), SearchCriteria.Op.EQ);
        sb.and("id", sb.entity().getId(), SearchCriteria.Op.EQ);
        sb.and("physicalNetworkId", sb.entity().getPhysicalNetworkId(), SearchCriteria.Op.EQ);
        sb.and("associatedNetworkIdEq", sb.entity().getAssociatedWithNetworkId(), SearchCriteria.Op.EQ);
        sb.and("isSourceNat", sb.entity().isSourceNat(), SearchCriteria.Op.EQ);
        sb.and("isStaticNat", sb.entity().isOneToOneNat(), SearchCriteria.Op.EQ);
        sb.and("vpcId", sb.entity().getVpcId(), SearchCriteria.Op.EQ);

        if (forLoadBalancing != null && forLoadBalancing) {
            SearchBuilder<LoadBalancerVO> lbSearch = _loadbalancerDao.createSearchBuilder();
            sb.join("lbSearch", lbSearch, sb.entity().getId(), lbSearch.entity().getSourceIpAddressId(), JoinType.INNER);
            sb.groupBy(sb.entity().getId());
        }

        if (keyword != null && address == null) {
            sb.and("addressLIKE", sb.entity().getAddress(), SearchCriteria.Op.LIKE);
        }

        if (tags != null && !tags.isEmpty()) {
            SearchBuilder<ResourceTagVO> tagSearch = _resourceTagDao.createSearchBuilder();
            for (int count = 0; count < tags.size(); count++) {
                tagSearch.or().op("key" + String.valueOf(count), tagSearch.entity().getKey(), SearchCriteria.Op.EQ);
                tagSearch.and("value" + String.valueOf(count), tagSearch.entity().getValue(), SearchCriteria.Op.EQ);
                tagSearch.cp();
            }
            tagSearch.and("resourceType", tagSearch.entity().getResourceType(), SearchCriteria.Op.EQ);
            sb.groupBy(sb.entity().getId());
            sb.join("tagSearch", tagSearch, sb.entity().getId(), tagSearch.entity().getResourceId(), JoinBuilder.JoinType.INNER);
        }

        SearchBuilder<VlanVO> vlanSearch = _vlanDao.createSearchBuilder();
        vlanSearch.and("vlanType", vlanSearch.entity().getVlanType(), SearchCriteria.Op.EQ);
        sb.join("vlanSearch", vlanSearch, sb.entity().getVlanId(), vlanSearch.entity().getId(), JoinBuilder.JoinType.INNER);

        boolean allocatedOnly = false;
        if ((isAllocated != null) && (isAllocated == true)) {
            sb.and("allocated", sb.entity().getAllocatedTime(), SearchCriteria.Op.NNULL);
            allocatedOnly = true;
        }

        VlanType vlanType = null;
        if (forVirtualNetwork != null) {
            vlanType = forVirtualNetwork ? VlanType.VirtualNetwork : VlanType.DirectAttached;
        } else {
            vlanType = VlanType.VirtualNetwork;
        }

        SearchCriteria<IPAddressVO> sc = sb.create();
        if (isAllocated) {
            _accountMgr.buildACLSearchCriteria(sc, domainId, isRecursive, permittedAccounts, listProjectResourcesCriteria);
        }

        sc.setJoinParameters("vlanSearch", "vlanType", vlanType);

        if (tags != null && !tags.isEmpty()) {
            int count = 0;
            sc.setJoinParameters("tagSearch", "resourceType", TaggedResourceType.PublicIpAddress.toString());
            for (String key : tags.keySet()) {
                sc.setJoinParameters("tagSearch", "key" + String.valueOf(count), key);
                sc.setJoinParameters("tagSearch", "value" + String.valueOf(count), tags.get(key));
                count++;
            }
        }

        if (zone != null) {
            sc.setParameters("dataCenterId", zone);
        }

        if (vpcId != null) {
            sc.setParameters("vpcId", vpcId);
        }

        if (ipId != null) {
            sc.setParameters("id", ipId);
        }

        if (sourceNat != null) {
            sc.setParameters("isSourceNat", sourceNat);
        }

        if (staticNat != null) {
            sc.setParameters("isStaticNat", staticNat);
        }

        if (address == null && keyword != null) {
            sc.setParameters("addressLIKE", "%" + keyword + "%");
        }

        if (address != null) {
            sc.setParameters("address", address);
        }

        if (vlan != null) {
            sc.setParameters("vlanDbId", vlan);
        }

        if (physicalNetworkId != null) {
            sc.setParameters("physicalNetworkId", physicalNetworkId);
        }

        if (associatedNetworkId != null) {
            sc.setParameters("associatedNetworkIdEq", associatedNetworkId);
        }

        Pair<List<IPAddressVO>, Integer> result = _publicIpAddressDao.searchAndCount(sc, searchFilter);
        return new Pair<List<? extends IpAddress>, Integer>(result.first(), result.second());
    }

    @Override
    public Pair<List<? extends GuestOS>, Integer> listGuestOSByCriteria(ListGuestOsCmd cmd) {
        Filter searchFilter = new Filter(GuestOSVO.class, "displayName", true, cmd.getStartIndex(), cmd.getPageSizeVal());
        Long id = cmd.getId();
        Long osCategoryId = cmd.getOsCategoryId();
        String description = cmd.getDescription();
        String keyword = cmd.getKeyword();

        SearchCriteria<GuestOSVO> sc = _guestOSDao.createSearchCriteria();

        if (id != null) {
            sc.addAnd("id", SearchCriteria.Op.EQ, id);
        }

        if (osCategoryId != null) {
            sc.addAnd("categoryId", SearchCriteria.Op.EQ, osCategoryId);
        }

        if (description != null) {
            sc.addAnd("displayName", SearchCriteria.Op.LIKE, "%" + description + "%");
        }

        if (keyword != null) {
            sc.addAnd("displayName", SearchCriteria.Op.LIKE, "%" + keyword + "%");
        }

        Pair<List<GuestOSVO>, Integer> result = _guestOSDao.searchAndCount(sc, searchFilter);
        return new Pair<List<? extends GuestOS>, Integer>(result.first(), result.second());
    }

    @Override
    public Pair<List<? extends GuestOsCategory>, Integer> listGuestOSCategoriesByCriteria(ListGuestOsCategoriesCmd cmd) {
        Filter searchFilter = new Filter(GuestOSCategoryVO.class, "id", true, cmd.getStartIndex(), cmd.getPageSizeVal());
        Long id = cmd.getId();
        String name = cmd.getName();
        String keyword = cmd.getKeyword();

        SearchCriteria<GuestOSCategoryVO> sc = _guestOSCategoryDao.createSearchCriteria();

        if (id != null) {
            sc.addAnd("id", SearchCriteria.Op.EQ, id);
        }

        if (name != null) {
            sc.addAnd("name", SearchCriteria.Op.LIKE, "%" + name + "%");
        }

        if (keyword != null) {
            sc.addAnd("name", SearchCriteria.Op.LIKE, "%" + keyword + "%");
        }

        Pair<List<GuestOSCategoryVO>, Integer> result = _guestOSCategoryDao.searchAndCount(sc, searchFilter);
        return new Pair<List<? extends GuestOsCategory>, Integer>(result.first(), result.second());
    }

    @Override
    public ConsoleProxyInfo getConsoleProxyForVm(long dataCenterId, long userVmId) {
        return _consoleProxyMgr.assignProxy(dataCenterId, userVmId);
    }

    @ActionEvent(eventType = EventTypes.EVENT_PROXY_START, eventDescription = "starting console proxy Vm", async = true)
    private ConsoleProxyVO startConsoleProxy(long instanceId) {
        return _consoleProxyMgr.startProxy(instanceId);
    }

    @ActionEvent(eventType = EventTypes.EVENT_PROXY_STOP, eventDescription = "stopping console proxy Vm", async = true)
    private ConsoleProxyVO stopConsoleProxy(VMInstanceVO systemVm, boolean isForced) throws ResourceUnavailableException, OperationTimedoutException,
    ConcurrentOperationException {

        User caller = _userDao.findById(UserContext.current().getCallerUserId());

        if (_itMgr.advanceStop(systemVm, isForced, caller, UserContext.current().getCaller())) {
            return _consoleProxyDao.findById(systemVm.getId());
        }
        return null;
    }

    @ActionEvent(eventType = EventTypes.EVENT_PROXY_REBOOT, eventDescription = "rebooting console proxy Vm", async = true)
    private ConsoleProxyVO rebootConsoleProxy(long instanceId) {
        _consoleProxyMgr.rebootProxy(instanceId);
        return _consoleProxyDao.findById(instanceId);
    }

    @ActionEvent(eventType = EventTypes.EVENT_PROXY_DESTROY, eventDescription = "destroying console proxy Vm", async = true)
    public ConsoleProxyVO destroyConsoleProxy(long instanceId) {
        ConsoleProxyVO proxy = _consoleProxyDao.findById(instanceId);

        if (_consoleProxyMgr.destroyProxy(instanceId)) {
            return proxy;
        }
        return null;
    }

    @Override
    public String getConsoleAccessUrlRoot(long vmId) {
        VMInstanceVO vm = _vmInstanceDao.findById(vmId);
        if (vm != null) {
            ConsoleProxyInfo proxy = getConsoleProxyForVm(vm.getDataCenterId(), vmId);
            if (proxy != null) {
                return proxy.getProxyImageUrl();
            }
        }
        return null;
    }

    @Override
    public Pair<String, Integer> getVncPort(VirtualMachine vm) {
        if (vm.getHostId() == null) {
            s_logger.warn("VM " + vm.getHostName() + " does not have host, return -1 for its VNC port");
            return new Pair<String, Integer>(null, -1);
        }

        if (s_logger.isTraceEnabled()) {
            s_logger.trace("Trying to retrieve VNC port from agent about VM " + vm.getHostName());
        }

        GetVncPortAnswer answer = (GetVncPortAnswer) _agentMgr.easySend(vm.getHostId(), new GetVncPortCommand(vm.getId(), vm.getInstanceName()));
        if (answer != null && answer.getResult()) {
            return new Pair<String, Integer>(answer.getAddress(), answer.getPort());
        }

        return new Pair<String, Integer>(null, -1);
    }

    @Override
    @ActionEvent(eventType = EventTypes.EVENT_DOMAIN_UPDATE, eventDescription = "updating Domain")
    @DB
    public DomainVO updateDomain(UpdateDomainCmd cmd) {
        Long domainId = cmd.getId();
        String domainName = cmd.getDomainName();
        String networkDomain = cmd.getNetworkDomain();

        // check if domain exists in the system
        DomainVO domain = _domainDao.findById(domainId);
        if (domain == null) {
            InvalidParameterValueException ex = new InvalidParameterValueException("Unable to find domain with specified domain id");
            ex.addProxyObject(domain, domainId, "domainId");
            throw ex;
        } else if (domain.getParent() == null && domainName != null) {
            // check if domain is ROOT domain - and deny to edit it with the new
            // name
            throw new InvalidParameterValueException("ROOT domain can not be edited with a new name");
        }

        // check permissions
        Account caller = UserContext.current().getCaller();
        _accountMgr.checkAccess(caller, domain);

        // domain name is unique under the parent domain
        if (domainName != null) {
            SearchCriteria<DomainVO> sc = _domainDao.createSearchCriteria();
            sc.addAnd("name", SearchCriteria.Op.EQ, domainName);
            sc.addAnd("parent", SearchCriteria.Op.EQ, domain.getParent());
            List<DomainVO> domains = _domainDao.search(sc, null);

            boolean sameDomain = (domains.size() == 1 && domains.get(0).getId() == domainId);

            if (!domains.isEmpty() && !sameDomain) {
                InvalidParameterValueException ex = new InvalidParameterValueException("Failed to update specified domain id with name '"
                        + domainName + "' since it already exists in the system");
                ex.addProxyObject(domain, domainId, "domainId");
                throw ex;
            }
        }

        // validate network domain
        if (networkDomain != null && !networkDomain.isEmpty()) {
            if (!NetUtils.verifyDomainName(networkDomain)) {
                throw new InvalidParameterValueException(
                        "Invalid network domain. Total length shouldn't exceed 190 chars. Each domain label must be between 1 and 63 characters long, can contain ASCII letters 'a' through 'z', the digits '0' through '9', "
                                + "and the hyphen ('-'); can't start or end with \"-\"");
            }
        }

        Transaction txn = Transaction.currentTxn();

        txn.start();

        if (domainName != null) {
            String updatedDomainPath = getUpdatedDomainPath(domain.getPath(), domainName);
            updateDomainChildren(domain, updatedDomainPath);
            domain.setName(domainName);
            domain.setPath(updatedDomainPath);
        }

        if (networkDomain != null) {
            if (networkDomain.isEmpty()) {
                domain.setNetworkDomain(null);
            } else {
                domain.setNetworkDomain(networkDomain);
            }
        }
        _domainDao.update(domainId, domain);

        txn.commit();

        return _domainDao.findById(domainId);

    }

    private String getUpdatedDomainPath(String oldPath, String newName) {
        String[] tokenizedPath = oldPath.split("/");
        tokenizedPath[tokenizedPath.length - 1] = newName;
        StringBuilder finalPath = new StringBuilder();
        for (String token : tokenizedPath) {
            finalPath.append(token);
            finalPath.append("/");
        }
        return finalPath.toString();
    }

    private void updateDomainChildren(DomainVO domain, String updatedDomainPrefix) {
        List<DomainVO> domainChildren = _domainDao.findAllChildren(domain.getPath(), domain.getId());
        // for each child, update the path
        for (DomainVO dom : domainChildren) {
            dom.setPath(dom.getPath().replaceFirst(domain.getPath(), updatedDomainPrefix));
            _domainDao.update(dom.getId(), dom);
        }
    }

    @Override
    public Pair<List<? extends Alert>, Integer> searchForAlerts(ListAlertsCmd cmd) {
        Filter searchFilter = new Filter(AlertVO.class, "lastSent", false, cmd.getStartIndex(), cmd.getPageSizeVal());
        SearchCriteria<AlertVO> sc = _alertDao.createSearchCriteria();

        Object id = cmd.getId();
        Object type = cmd.getType();
        Object keyword = cmd.getKeyword();

        Long zoneId = _accountMgr.checkAccessAndSpecifyAuthority(UserContext.current().getCaller(), null);
        if (id != null) {
            sc.addAnd("id", SearchCriteria.Op.EQ, id);
        }
        if (zoneId != null) {
            sc.addAnd("data_center_id", SearchCriteria.Op.EQ, zoneId);
        }

        if (keyword != null) {
            SearchCriteria<AlertVO> ssc = _alertDao.createSearchCriteria();
            ssc.addOr("subject", SearchCriteria.Op.LIKE, "%" + keyword + "%");

            sc.addAnd("subject", SearchCriteria.Op.SC, ssc);
        }

        if (type != null) {
            sc.addAnd("type", SearchCriteria.Op.EQ, type);
        }

        sc.addAnd("archived", SearchCriteria.Op.EQ, false);
        Pair<List<AlertVO>, Integer> result = _alertDao.searchAndCount(sc, searchFilter);
        return new Pair<List<? extends Alert>, Integer>(result.first(), result.second());
    }

    @Override
    public boolean archiveAlerts(ArchiveAlertsCmd cmd) {
        Long zoneId = _accountMgr.checkAccessAndSpecifyAuthority(UserContext.current().getCaller(), null);
        boolean result = _alertDao.archiveAlert(cmd.getIds(), cmd.getType(), cmd.getOlderThan(), zoneId);
        return result;
    }

    @Override
    public boolean deleteAlerts(DeleteAlertsCmd cmd) {
        Long zoneId = _accountMgr.checkAccessAndSpecifyAuthority(UserContext.current().getCaller(), null);
        boolean result = _alertDao.deleteAlert(cmd.getIds(), cmd.getType(), cmd.getOlderThan(), zoneId);
        return result;
    }

    @Override
    public List<CapacityVO> listTopConsumedResources(ListCapacityCmd cmd) {

        Integer capacityType = cmd.getType();
        Long zoneId = cmd.getZoneId();
        Long podId = cmd.getPodId();
        Long clusterId = cmd.getClusterId();

        if (clusterId != null) {
            throw new InvalidParameterValueException("Currently clusterId param is not suppoerted");
        }
        zoneId = _accountMgr.checkAccessAndSpecifyAuthority(UserContext.current().getCaller(), zoneId);
        List<SummedCapacity> summedCapacities = new ArrayList<SummedCapacity>();

        if (zoneId == null && podId == null) {// Group by Zone, capacity type
            List<SummedCapacity> summedCapacitiesAtZone = _capacityDao.listCapacitiesGroupedByLevelAndType(capacityType, zoneId, podId, clusterId, 1,
                    cmd.getPageSizeVal());
            if (summedCapacitiesAtZone != null) {
                summedCapacities.addAll(summedCapacitiesAtZone);
            }
        }
        if (podId == null) {// Group by Pod, capacity type
            List<SummedCapacity> summedCapacitiesAtPod = _capacityDao.listCapacitiesGroupedByLevelAndType(capacityType, zoneId, podId, clusterId, 2,
                    cmd.getPageSizeVal());
            if (summedCapacitiesAtPod != null) {
                summedCapacities.addAll(summedCapacitiesAtPod);
            }
            List<SummedCapacity> summedCapacitiesForSecStorage = getSecStorageUsed(zoneId, capacityType);
            if (summedCapacitiesForSecStorage != null) {
                summedCapacities.addAll(summedCapacitiesForSecStorage);
            }
        }

        // Group by Cluster, capacity type
        List<SummedCapacity> summedCapacitiesAtCluster = _capacityDao.listCapacitiesGroupedByLevelAndType(capacityType, zoneId, podId, clusterId, 3,
                cmd.getPageSizeVal());
        if (summedCapacitiesAtCluster != null) {
            summedCapacities.addAll(summedCapacitiesAtCluster);
        }

        // Sort Capacities
        Collections.sort(summedCapacities, new Comparator<SummedCapacity>() {
            @Override
            public int compare(SummedCapacity arg0, SummedCapacity arg1) {
                if (arg0.getPercentUsed() < arg1.getPercentUsed()) {
                    return 1;
                } else if (arg0.getPercentUsed().equals(arg1.getPercentUsed())) {
                    return 0;
                }
                return -1;
            }
        });

        List<CapacityVO> capacities = new ArrayList<CapacityVO>();

        Integer pageSize = null;
        try {
            pageSize = Integer.valueOf(cmd.getPageSizeVal().toString());
        } catch (IllegalArgumentException e) {
            throw new InvalidParameterValueException("pageSize " + cmd.getPageSizeVal() + " is out of Integer range is not supported for this call");
        }

        summedCapacities = summedCapacities.subList(0, summedCapacities.size() < cmd.getPageSizeVal() ? summedCapacities.size() : pageSize);
        for (SummedCapacity summedCapacity : summedCapacities) {
            CapacityVO capacity = new CapacityVO(summedCapacity.getDataCenterId(), summedCapacity.getPodId(), summedCapacity.getClusterId(),
                    summedCapacity.getCapacityType(), summedCapacity.getPercentUsed());
            capacity.setUsedCapacity(summedCapacity.getUsedCapacity());
            capacity.setTotalCapacity(summedCapacity.getTotalCapacity());
            capacities.add(capacity);
        }
        return capacities;
    }

    List<SummedCapacity> getSecStorageUsed(Long zoneId, Integer capacityType) {
        if (capacityType == null || capacityType == Capacity.CAPACITY_TYPE_SECONDARY_STORAGE) {
            List<SummedCapacity> list = new ArrayList<SummedCapacity>();
            if (zoneId != null) {
                DataCenterVO zone = ApiDBUtils.findZoneById(zoneId);
                if (zone == null || zone.getAllocationState() == AllocationState.Disabled) {
                    return null;
                }
                CapacityVO capacity = _storageMgr.getSecondaryStorageUsedStats(null, zoneId);
                if (capacity.getTotalCapacity() != 0) {
                    capacity.setUsedPercentage(capacity.getUsedCapacity() / capacity.getTotalCapacity());
                } else {
                    capacity.setUsedPercentage(0);
                }
                SummedCapacity summedCapacity = new SummedCapacity(capacity.getUsedCapacity(), capacity.getTotalCapacity(),
                        capacity.getUsedPercentage(), capacity.getCapacityType(), capacity.getDataCenterId(), capacity.getPodId(),
                        capacity.getClusterId());
                list.add(summedCapacity);
            } else {
                List<DataCenterVO> dcList = _dcDao.listEnabledZones();
                for (DataCenterVO dc : dcList) {
                    CapacityVO capacity = _storageMgr.getSecondaryStorageUsedStats(null, dc.getId());
                    if (capacity.getTotalCapacity() != 0) {
                        capacity.setUsedPercentage((float) capacity.getUsedCapacity() / capacity.getTotalCapacity());
                    } else {
                        capacity.setUsedPercentage(0);
                    }
                    SummedCapacity summedCapacity = new SummedCapacity(capacity.getUsedCapacity(), capacity.getTotalCapacity(),
                            capacity.getUsedPercentage(), capacity.getCapacityType(), capacity.getDataCenterId(), capacity.getPodId(),
                            capacity.getClusterId());
                    list.add(summedCapacity);
                }// End of for
            }
            return list;
        }
        return null;
    }

    @Override
    public List<CapacityVO> listCapacities(ListCapacityCmd cmd) {

        Integer capacityType = cmd.getType();
        Long zoneId = cmd.getZoneId();
        Long podId = cmd.getPodId();
        Long clusterId = cmd.getClusterId();
        Boolean fetchLatest = cmd.getFetchLatest();

        zoneId = _accountMgr.checkAccessAndSpecifyAuthority(UserContext.current().getCaller(), zoneId);
        if (fetchLatest != null && fetchLatest) {
            _alertMgr.recalculateCapacity();
        }

        List<SummedCapacity> summedCapacities = _capacityDao.findCapacityBy(capacityType, zoneId, podId, clusterId);
        List<CapacityVO> capacities = new ArrayList<CapacityVO>();

        for (SummedCapacity summedCapacity : summedCapacities) {
            CapacityVO capacity = new CapacityVO(null, summedCapacity.getDataCenterId(), podId, clusterId, summedCapacity.getUsedCapacity()
                    + summedCapacity.getReservedCapacity(), summedCapacity.getTotalCapacity(), summedCapacity.getCapacityType());

            if (summedCapacity.getCapacityType() == Capacity.CAPACITY_TYPE_CPU) {
                capacity.setTotalCapacity((long) (summedCapacity.getTotalCapacity() * ApiDBUtils.getCpuOverprovisioningFactor()));
            }
            capacities.add(capacity);
        }

        // op_host_Capacity contains only allocated stats and the real time
        // stats are stored "in memory".
        // Show Sec. Storage only when the api is invoked for the zone layer.
        List<DataCenterVO> dcList = new ArrayList<DataCenterVO>();
        if (zoneId == null && podId == null && clusterId == null) {
            dcList = ApiDBUtils.listZones();
        } else if (zoneId != null) {
            dcList.add(ApiDBUtils.findZoneById(zoneId));
        } else {
            if (clusterId != null) {
                zoneId = ApiDBUtils.findClusterById(clusterId).getDataCenterId();
            } else {
                zoneId = ApiDBUtils.findPodById(podId).getDataCenterId();
            }
            if (capacityType == null || capacityType == Capacity.CAPACITY_TYPE_STORAGE) {
                capacities.add(_storageMgr.getStoragePoolUsedStats(null, clusterId, podId, zoneId));
            }
        }

        for (DataCenterVO zone : dcList) {
            zoneId = zone.getId();
            if ((capacityType == null || capacityType == Capacity.CAPACITY_TYPE_SECONDARY_STORAGE) && podId == null && clusterId == null) {
                capacities.add(_storageMgr.getSecondaryStorageUsedStats(null, zoneId));
            }
            if (capacityType == null || capacityType == Capacity.CAPACITY_TYPE_STORAGE) {
                capacities.add(_storageMgr.getStoragePoolUsedStats(null, clusterId, podId, zoneId));
            }
        }
        return capacities;
    }

    @Override
    public long getMemoryOrCpuCapacityByHost(Long hostId, short capacityType) {

        CapacityVO capacity = _capacityDao.findByHostIdType(hostId, capacityType);
        return capacity == null ? 0 : capacity.getReservedCapacity() + capacity.getUsedCapacity();

    }

    public static boolean isAdmin(short accountType) {
        return ((accountType == Account.ACCOUNT_TYPE_ADMIN) || (accountType == Account.ACCOUNT_TYPE_RESOURCE_DOMAIN_ADMIN)
                || (accountType == Account.ACCOUNT_TYPE_DOMAIN_ADMIN) || (accountType == Account.ACCOUNT_TYPE_READ_ONLY_ADMIN));
    }



    @Override
    public List<Class<?>> getCommands() {
        List<Class<?>> cmdList = new ArrayList<Class<?>>();
        cmdList.add(CreateAccountCmd.class);
        cmdList.add(DeleteAccountCmd.class);
        cmdList.add(DisableAccountCmd.class);
        cmdList.add(EnableAccountCmd.class);
        cmdList.add(LockAccountCmd.class);
        cmdList.add(UpdateAccountCmd.class);
        cmdList.add(CreateCounterCmd.class);
        cmdList.add(DeleteCounterCmd.class);
        cmdList.add(AddClusterCmd.class);
        cmdList.add(DeleteClusterCmd.class);
        cmdList.add(ListClustersCmd.class);
        cmdList.add(UpdateClusterCmd.class);
        cmdList.add(ListCfgsByCmd.class);
        cmdList.add(ListHypervisorCapabilitiesCmd.class);
        cmdList.add(UpdateCfgCmd.class);
        cmdList.add(UpdateHypervisorCapabilitiesCmd.class);
        cmdList.add(CreateDomainCmd.class);
        cmdList.add(DeleteDomainCmd.class);
        cmdList.add(ListDomainChildrenCmd.class);
        cmdList.add(ListDomainsCmd.class);
        cmdList.add(UpdateDomainCmd.class);
        cmdList.add(AddHostCmd.class);
        cmdList.add(AddSecondaryStorageCmd.class);
        cmdList.add(CancelMaintenanceCmd.class);
        cmdList.add(DeleteHostCmd.class);
        cmdList.add(ListHostsCmd.class);
        cmdList.add(FindHostsForMigrationCmd.class);
        cmdList.add(PrepareForMaintenanceCmd.class);
        cmdList.add(ReconnectHostCmd.class);
        cmdList.add(UpdateHostCmd.class);
        cmdList.add(UpdateHostPasswordCmd.class);
        cmdList.add(LDAPConfigCmd.class);
        cmdList.add(LDAPRemoveCmd.class);
        cmdList.add(AddNetworkDeviceCmd.class);
        cmdList.add(AddNetworkServiceProviderCmd.class);
        cmdList.add(CreateNetworkOfferingCmd.class);
        cmdList.add(CreatePhysicalNetworkCmd.class);
        cmdList.add(CreateStorageNetworkIpRangeCmd.class);
        cmdList.add(DeleteNetworkDeviceCmd.class);
        cmdList.add(DeleteNetworkOfferingCmd.class);
        cmdList.add(DeleteNetworkServiceProviderCmd.class);
        cmdList.add(DeletePhysicalNetworkCmd.class);
        cmdList.add(DeleteStorageNetworkIpRangeCmd.class);
        cmdList.add(ListNetworkDeviceCmd.class);
        cmdList.add(ListNetworkServiceProvidersCmd.class);
        cmdList.add(ListPhysicalNetworksCmd.class);
        cmdList.add(ListStorageNetworkIpRangeCmd.class);
        cmdList.add(ListSupportedNetworkServicesCmd.class);
        cmdList.add(UpdateNetworkOfferingCmd.class);
        cmdList.add(UpdateNetworkServiceProviderCmd.class);
        cmdList.add(UpdatePhysicalNetworkCmd.class);
        cmdList.add(UpdateStorageNetworkIpRangeCmd.class);
        cmdList.add(DedicateGuestVlanRangeCmd.class);
        cmdList.add(ListDedicatedGuestVlanRangesCmd.class);
        cmdList.add(ReleaseDedicatedGuestVlanRangeCmd.class);
        cmdList.add(CreateDiskOfferingCmd.class);
        cmdList.add(CreateServiceOfferingCmd.class);
        cmdList.add(DeleteDiskOfferingCmd.class);
        cmdList.add(DeleteServiceOfferingCmd.class);
        cmdList.add(UpdateDiskOfferingCmd.class);
        cmdList.add(UpdateServiceOfferingCmd.class);
        cmdList.add(CreatePodCmd.class);
        cmdList.add(DeletePodCmd.class);
        cmdList.add(ListPodsByCmd.class);
        cmdList.add(UpdatePodCmd.class);
        cmdList.add(AddRegionCmd.class);
        cmdList.add(RemoveRegionCmd.class);
        cmdList.add(UpdateRegionCmd.class);
        cmdList.add(ListAlertsCmd.class);
        cmdList.add(ListCapacityCmd.class);
        cmdList.add(UploadCustomCertificateCmd.class);
        cmdList.add(ConfigureVirtualRouterElementCmd.class);
        cmdList.add(CreateVirtualRouterElementCmd.class);
        cmdList.add(DestroyRouterCmd.class);
        cmdList.add(ListRoutersCmd.class);
        cmdList.add(ListVirtualRouterElementsCmd.class);
        cmdList.add(RebootRouterCmd.class);
        cmdList.add(StartRouterCmd.class);
        cmdList.add(StopRouterCmd.class);
        cmdList.add(UpgradeRouterCmd.class);
        cmdList.add(AddS3Cmd.class);
        cmdList.add(CancelPrimaryStorageMaintenanceCmd.class);
        cmdList.add(CreateStoragePoolCmd.class);
        cmdList.add(DeletePoolCmd.class);
        cmdList.add(ListS3sCmd.class);
        cmdList.add(ListStoragePoolsCmd.class);
        cmdList.add(FindStoragePoolsForMigrationCmd.class);
        cmdList.add(PreparePrimaryStorageForMaintenanceCmd.class);
        cmdList.add(UpdateStoragePoolCmd.class);
        cmdList.add(AddSwiftCmd.class);
        cmdList.add(ListSwiftsCmd.class);
        cmdList.add(DestroySystemVmCmd.class);
        cmdList.add(ListSystemVMsCmd.class);
        cmdList.add(MigrateSystemVMCmd.class);
        cmdList.add(RebootSystemVmCmd.class);
        cmdList.add(StartSystemVMCmd.class);
        cmdList.add(StopSystemVmCmd.class);
        cmdList.add(UpgradeSystemVMCmd.class);
        cmdList.add(PrepareTemplateCmd.class);
        cmdList.add(AddTrafficMonitorCmd.class);
        cmdList.add(AddTrafficTypeCmd.class);
        cmdList.add(DeleteTrafficMonitorCmd.class);
        cmdList.add(DeleteTrafficTypeCmd.class);
        cmdList.add(GenerateUsageRecordsCmd.class);
        cmdList.add(GetUsageRecordsCmd.class);
        cmdList.add(ListTrafficMonitorsCmd.class);
        cmdList.add(ListTrafficTypeImplementorsCmd.class);
        cmdList.add(ListTrafficTypesCmd.class);
        cmdList.add(ListUsageTypesCmd.class);
        cmdList.add(UpdateTrafficTypeCmd.class);
        cmdList.add(CreateUserCmd.class);
        cmdList.add(DeleteUserCmd.class);
        cmdList.add(DisableUserCmd.class);
        cmdList.add(EnableUserCmd.class);
        cmdList.add(GetUserCmd.class);
        cmdList.add(ListUsersCmd.class);
        cmdList.add(LockUserCmd.class);
        cmdList.add(RegisterCmd.class);
        cmdList.add(UpdateUserCmd.class);
        cmdList.add(CreateVlanIpRangeCmd.class);
        cmdList.add(DeleteVlanIpRangeCmd.class);
        cmdList.add(ListVlanIpRangesCmd.class);
        cmdList.add(DedicatePublicIpRangeCmd.class);
        cmdList.add(ReleasePublicIpRangeCmd.class);
        cmdList.add(AssignVMCmd.class);
        cmdList.add(MigrateVMCmd.class);
        cmdList.add(MigrateVirtualMachineWithVolumeCmd.class);
        cmdList.add(RecoverVMCmd.class);
        cmdList.add(CreatePrivateGatewayCmd.class);
        cmdList.add(CreateVPCOfferingCmd.class);
        cmdList.add(DeletePrivateGatewayCmd.class);
        cmdList.add(DeleteVPCOfferingCmd.class);
        cmdList.add(UpdateVPCOfferingCmd.class);
        cmdList.add(CreateZoneCmd.class);
        cmdList.add(DeleteZoneCmd.class);
        cmdList.add(MarkDefaultZoneForAccountCmd.class);
        cmdList.add(UpdateZoneCmd.class);
        cmdList.add(AddAccountToProjectCmd.class);
        cmdList.add(DeleteAccountFromProjectCmd.class);
        cmdList.add(ListAccountsCmd.class);
        cmdList.add(ListProjectAccountsCmd.class);
        cmdList.add(AssociateIPAddrCmd.class);
        cmdList.add(DisassociateIPAddrCmd.class);
        cmdList.add(ListPublicIpAddressesCmd.class);
        cmdList.add(CreateAutoScalePolicyCmd.class);
        cmdList.add(CreateAutoScaleVmGroupCmd.class);
        cmdList.add(CreateAutoScaleVmProfileCmd.class);
        cmdList.add(CreateConditionCmd.class);
        cmdList.add(DeleteAutoScalePolicyCmd.class);
        cmdList.add(DeleteAutoScaleVmGroupCmd.class);
        cmdList.add(DeleteAutoScaleVmProfileCmd.class);
        cmdList.add(DeleteConditionCmd.class);
        cmdList.add(DisableAutoScaleVmGroupCmd.class);
        cmdList.add(EnableAutoScaleVmGroupCmd.class);
        cmdList.add(ListAutoScalePoliciesCmd.class);
        cmdList.add(ListAutoScaleVmGroupsCmd.class);
        cmdList.add(ListAutoScaleVmProfilesCmd.class);
        cmdList.add(ListConditionsCmd.class);
        cmdList.add(ListCountersCmd.class);
        cmdList.add(UpdateAutoScalePolicyCmd.class);
        cmdList.add(UpdateAutoScaleVmGroupCmd.class);
        cmdList.add(UpdateAutoScaleVmProfileCmd.class);
        cmdList.add(ListCapabilitiesCmd.class);
        cmdList.add(ListEventsCmd.class);
        cmdList.add(ListEventTypesCmd.class);
        cmdList.add(CreateEgressFirewallRuleCmd.class);
        cmdList.add(CreateFirewallRuleCmd.class);
        cmdList.add(CreatePortForwardingRuleCmd.class);
        cmdList.add(DeleteEgressFirewallRuleCmd.class);
        cmdList.add(DeleteFirewallRuleCmd.class);
        cmdList.add(DeletePortForwardingRuleCmd.class);
        cmdList.add(ListEgressFirewallRulesCmd.class);
        cmdList.add(ListFirewallRulesCmd.class);
        cmdList.add(ListPortForwardingRulesCmd.class);
        cmdList.add(UpdatePortForwardingRuleCmd.class);
        cmdList.add(ListGuestOsCategoriesCmd.class);
        cmdList.add(ListGuestOsCmd.class);
        cmdList.add(AttachIsoCmd.class);
        cmdList.add(CopyIsoCmd.class);
        cmdList.add(DeleteIsoCmd.class);
        cmdList.add(DetachIsoCmd.class);
        cmdList.add(ExtractIsoCmd.class);
        cmdList.add(ListIsoPermissionsCmd.class);
        cmdList.add(ListIsosCmd.class);
        cmdList.add(RegisterIsoCmd.class);
        cmdList.add(UpdateIsoCmd.class);
        cmdList.add(UpdateIsoPermissionsCmd.class);
        cmdList.add(ListAsyncJobsCmd.class);
        cmdList.add(QueryAsyncJobResultCmd.class);
        cmdList.add(AssignToLoadBalancerRuleCmd.class);
        cmdList.add(CreateLBStickinessPolicyCmd.class);
        cmdList.add(CreateLBHealthCheckPolicyCmd.class);
        cmdList.add(CreateLoadBalancerRuleCmd.class);
        cmdList.add(DeleteLBStickinessPolicyCmd.class);
        cmdList.add(DeleteLBHealthCheckPolicyCmd.class);
        cmdList.add(DeleteLoadBalancerRuleCmd.class);
        cmdList.add(ListLBStickinessPoliciesCmd.class);
        cmdList.add(ListLBHealthCheckPoliciesCmd.class);
        cmdList.add(ListLoadBalancerRuleInstancesCmd.class);
        cmdList.add(ListLoadBalancerRulesCmd.class);
        cmdList.add(RemoveFromLoadBalancerRuleCmd.class);
        cmdList.add(UpdateLoadBalancerRuleCmd.class);
        cmdList.add(CreateIpForwardingRuleCmd.class);
        cmdList.add(DeleteIpForwardingRuleCmd.class);
        cmdList.add(DisableStaticNatCmd.class);
        cmdList.add(EnableStaticNatCmd.class);
        cmdList.add(ListIpForwardingRulesCmd.class);
        cmdList.add(CreateNetworkACLCmd.class);
        cmdList.add(CreateNetworkCmd.class);
        cmdList.add(DeleteNetworkACLCmd.class);
        cmdList.add(DeleteNetworkCmd.class);
        cmdList.add(ListNetworkACLsCmd.class);
        cmdList.add(ListNetworkOfferingsCmd.class);
        cmdList.add(ListNetworksCmd.class);
        cmdList.add(RestartNetworkCmd.class);
        cmdList.add(UpdateNetworkCmd.class);
        cmdList.add(ListDiskOfferingsCmd.class);
        cmdList.add(ListServiceOfferingsCmd.class);
        cmdList.add(ActivateProjectCmd.class);
        cmdList.add(CreateProjectCmd.class);
        cmdList.add(DeleteProjectCmd.class);
        cmdList.add(DeleteProjectInvitationCmd.class);
        cmdList.add(ListProjectInvitationsCmd.class);
        cmdList.add(ListProjectsCmd.class);
        cmdList.add(SuspendProjectCmd.class);
        cmdList.add(UpdateProjectCmd.class);
        cmdList.add(UpdateProjectInvitationCmd.class);
        cmdList.add(ListRegionsCmd.class);
        cmdList.add(GetCloudIdentifierCmd.class);
        cmdList.add(ListHypervisorsCmd.class);
        cmdList.add(ListResourceLimitsCmd.class);
        cmdList.add(UpdateResourceCountCmd.class);
        cmdList.add(UpdateResourceLimitCmd.class);
        cmdList.add(AuthorizeSecurityGroupEgressCmd.class);
        cmdList.add(AuthorizeSecurityGroupIngressCmd.class);
        cmdList.add(CreateSecurityGroupCmd.class);
        cmdList.add(DeleteSecurityGroupCmd.class);
        cmdList.add(ListSecurityGroupsCmd.class);
        cmdList.add(RevokeSecurityGroupEgressCmd.class);
        cmdList.add(RevokeSecurityGroupIngressCmd.class);
        cmdList.add(CreateSnapshotCmd.class);
        cmdList.add(CreateSnapshotPolicyCmd.class);
        cmdList.add(DeleteSnapshotCmd.class);
        cmdList.add(DeleteSnapshotPoliciesCmd.class);
        cmdList.add(ListSnapshotPoliciesCmd.class);
        cmdList.add(ListSnapshotsCmd.class);
        cmdList.add(CreateSSHKeyPairCmd.class);
        cmdList.add(DeleteSSHKeyPairCmd.class);
        cmdList.add(ListSSHKeyPairsCmd.class);
        cmdList.add(RegisterSSHKeyPairCmd.class);
        cmdList.add(CreateTagsCmd.class);
        cmdList.add(DeleteTagsCmd.class);
        cmdList.add(ListTagsCmd.class);
        cmdList.add(CopyTemplateCmd.class);
        cmdList.add(CreateTemplateCmd.class);
        cmdList.add(DeleteTemplateCmd.class);
        cmdList.add(ExtractTemplateCmd.class);
        cmdList.add(ListTemplatePermissionsCmd.class);
        cmdList.add(ListTemplatesCmd.class);
        cmdList.add(RegisterTemplateCmd.class);
        cmdList.add(UpdateTemplateCmd.class);
        cmdList.add(UpdateTemplatePermissionsCmd.class);
        cmdList.add(AddNicToVMCmd.class);
        cmdList.add(DeployVMCmd.class);
        cmdList.add(DestroyVMCmd.class);
        cmdList.add(GetVMPasswordCmd.class);
        cmdList.add(ListVMsCmd.class);
        cmdList.add(ScaleVMCmd.class);
        cmdList.add(RebootVMCmd.class);
        cmdList.add(RemoveNicFromVMCmd.class);
        cmdList.add(ResetVMPasswordCmd.class);
        cmdList.add(ResetVMSSHKeyCmd.class);
        cmdList.add(RestoreVMCmd.class);
        cmdList.add(StartVMCmd.class);
        cmdList.add(StopVMCmd.class);
        cmdList.add(UpdateDefaultNicForVMCmd.class);
        cmdList.add(UpdateVMCmd.class);
        cmdList.add(UpgradeVMCmd.class);
        cmdList.add(CreateVMGroupCmd.class);
        cmdList.add(DeleteVMGroupCmd.class);
        cmdList.add(ListVMGroupsCmd.class);
        cmdList.add(UpdateVMGroupCmd.class);
        cmdList.add(AttachVolumeCmd.class);
        cmdList.add(CreateVolumeCmd.class);
        cmdList.add(DeleteVolumeCmd.class);
        cmdList.add(UpdateVolumeCmd.class);
        cmdList.add(DetachVolumeCmd.class);
        cmdList.add(ExtractVolumeCmd.class);
        cmdList.add(ListVolumesCmd.class);
        cmdList.add(MigrateVolumeCmd.class);
        cmdList.add(ResizeVolumeCmd.class);
        cmdList.add(UploadVolumeCmd.class);
        cmdList.add(CreateStaticRouteCmd.class);
        cmdList.add(CreateVPCCmd.class);
        cmdList.add(DeleteStaticRouteCmd.class);
        cmdList.add(DeleteVPCCmd.class);
        cmdList.add(ListPrivateGatewaysCmd.class);
        cmdList.add(ListStaticRoutesCmd.class);
        cmdList.add(ListVPCOfferingsCmd.class);
        cmdList.add(ListVPCsCmd.class);
        cmdList.add(RestartVPCCmd.class);
        cmdList.add(UpdateVPCCmd.class);
        cmdList.add(AddVpnUserCmd.class);
        cmdList.add(CreateRemoteAccessVpnCmd.class);
        cmdList.add(CreateVpnConnectionCmd.class);
        cmdList.add(CreateVpnCustomerGatewayCmd.class);
        cmdList.add(CreateVpnGatewayCmd.class);
        cmdList.add(DeleteRemoteAccessVpnCmd.class);
        cmdList.add(DeleteVpnConnectionCmd.class);
        cmdList.add(DeleteVpnCustomerGatewayCmd.class);
        cmdList.add(DeleteVpnGatewayCmd.class);
        cmdList.add(ListRemoteAccessVpnsCmd.class);
        cmdList.add(ListVpnConnectionsCmd.class);
        cmdList.add(ListVpnCustomerGatewaysCmd.class);
        cmdList.add(ListVpnGatewaysCmd.class);
        cmdList.add(ListVpnUsersCmd.class);
        cmdList.add(RemoveVpnUserCmd.class);
        cmdList.add(ResetVpnConnectionCmd.class);
        cmdList.add(UpdateVpnCustomerGatewayCmd.class);
        cmdList.add(ListZonesByCmd.class);
        cmdList.add(ListVMSnapshotCmd.class);
        cmdList.add(CreateVMSnapshotCmd.class);
        cmdList.add(RevertToVMSnapshotCmd.class);
        cmdList.add(DeleteVMSnapshotCmd.class);
        cmdList.add(AddIpToVmNicCmd.class);
        cmdList.add(RemoveIpFromVmNicCmd.class);
        cmdList.add(ListNicsCmd.class);
        cmdList.add(ArchiveAlertsCmd.class);
        cmdList.add(DeleteAlertsCmd.class);
        cmdList.add(ArchiveEventsCmd.class);
        cmdList.add(DeleteEventsCmd.class);
        cmdList.add(CreateGlobalLoadBalancerRuleCmd.class);
        cmdList.add(DeleteGlobalLoadBalancerRuleCmd.class);
        cmdList.add(ListGlobalLoadBalancerRuleCmd.class);
        cmdList.add(AssignToGlobalLoadBalancerRuleCmd.class);
        cmdList.add(RemoveFromGlobalLoadBalancerRuleCmd.class);
        cmdList.add(ListStorageProvidersCmd.class);
        cmdList.add(CreateApplicationLoadBalancerCmd.class);
        cmdList.add(ListApplicationLoadBalancersCmd.class);
        cmdList.add(DeleteApplicationLoadBalancerCmd.class);
        cmdList.add(ConfigureInternalLoadBalancerElementCmd.class);
        cmdList.add(CreateInternalLoadBalancerElementCmd.class);
        cmdList.add(ListInternalLoadBalancerElementsCmd.class);
        cmdList.add(CreateAffinityGroupCmd.class);
        cmdList.add(DeleteAffinityGroupCmd.class);
        cmdList.add(ListAffinityGroupsCmd.class);
        cmdList.add(UpdateVMAffinityGroupCmd.class);
        cmdList.add(ListAffinityGroupTypesCmd.class);
        cmdList.add(ListDeploymentPlannersCmd.class);
        cmdList.add(ReleaseHostReservationCmd.class);
        cmdList.add(ScaleSystemVMCmd.class);
        cmdList.add(AddResourceDetailCmd.class);
        cmdList.add(RemoveResourceDetailCmd.class);
        cmdList.add(ListResourceDetailsCmd.class);
        cmdList.add(StopInternalLBVMCmd.class);
        cmdList.add(StartInternalLBVMCmd.class);
        cmdList.add(ListInternalLBVMsCmd.class);
        cmdList.add(ListNetworkIsolationMethodsCmd.class);
        cmdList.add(ListNetworkIsolationMethodsCmd.class);
        cmdList.add(CreateNetworkACLListCmd.class);
        cmdList.add(DeleteNetworkACLListCmd.class);
        cmdList.add(ListNetworkACLListsCmd.class);
        cmdList.add(ReplaceNetworkACLListCmd.class);
        cmdList.add(UpdateNetworkACLItemCmd.class);
        return cmdList;
    }

    protected class EventPurgeTask implements Runnable {
        @Override
        public void run() {
            try {
                GlobalLock lock = GlobalLock.getInternLock("EventPurge");
                if (lock == null) {
                    s_logger.debug("Couldn't get the global lock");
                    return;
                }
                if (!lock.lock(30)) {
                    s_logger.debug("Couldn't lock the db");
                    return;
                }
                try {
                    final Calendar purgeCal = Calendar.getInstance();
                    purgeCal.add(Calendar.DAY_OF_YEAR, -_purgeDelay);
                    Date purgeTime = purgeCal.getTime();
                    s_logger.debug("Deleting events older than: " + purgeTime.toString());
                    List<EventVO> oldEvents = _eventDao.listOlderEvents(purgeTime);
                    s_logger.debug("Found " + oldEvents.size() + " events to be purged");
                    for (EventVO event : oldEvents) {
                        _eventDao.expunge(event.getId());
                    }
                } catch (Exception e) {
                    s_logger.error("Exception ", e);
                } finally {
                    lock.unlock();
                }
            } catch (Exception e) {
                s_logger.error("Exception ", e);
            }
        }
    }

    protected class AlertPurgeTask implements Runnable {
        @Override
        public void run() {
            try {
                GlobalLock lock = GlobalLock.getInternLock("AlertPurge");
                if (lock == null) {
                    s_logger.debug("Couldn't get the global lock");
                    return;
                }
                if (!lock.lock(30)) {
                    s_logger.debug("Couldn't lock the db");
                    return;
                }
                try {
                    final Calendar purgeCal = Calendar.getInstance();
                    purgeCal.add(Calendar.DAY_OF_YEAR, - _alertPurgeDelay);
                    Date purgeTime = purgeCal.getTime();
                    s_logger.debug("Deleting alerts older than: " + purgeTime.toString());
                    List<AlertVO> oldAlerts = _alertDao.listOlderAlerts(purgeTime);
                    s_logger.debug("Found " + oldAlerts.size() + " events to be purged");
                    for (AlertVO alert : oldAlerts) {
                        _alertDao.expunge(alert.getId());
                    }
                } catch (Exception e) {
                    s_logger.error("Exception ", e);
                } finally {
                    lock.unlock();
                }
            } catch (Exception e) {
                s_logger.error("Exception ", e);
            }
        }
    }

    @Override
    public Pair<List<StoragePoolVO>, Integer> searchForStoragePools(Criteria c) {
        Filter searchFilter = new Filter(StoragePoolVO.class, c.getOrderBy(), c.getAscending(), c.getOffset(), c.getLimit());
        SearchCriteria<StoragePoolVO> sc = _poolDao.createSearchCriteria();

        Object id = c.getCriteria(Criteria.ID);
        Object name = c.getCriteria(Criteria.NAME);
        Object host = c.getCriteria(Criteria.HOST);
        Object path = c.getCriteria(Criteria.PATH);
        Object zone = c.getCriteria(Criteria.DATACENTERID);
        Object pod = c.getCriteria(Criteria.PODID);
        Object cluster = c.getCriteria(Criteria.CLUSTERID);
        Object address = c.getCriteria(Criteria.ADDRESS);
        Object keyword = c.getCriteria(Criteria.KEYWORD);

        if (keyword != null) {
            SearchCriteria<StoragePoolVO> ssc = _poolDao.createSearchCriteria();
            ssc.addOr("name", SearchCriteria.Op.LIKE, "%" + keyword + "%");
            ssc.addOr("poolType", SearchCriteria.Op.LIKE, "%" + keyword + "%");

            sc.addAnd("name", SearchCriteria.Op.SC, ssc);
        }

        if (id != null) {
            sc.addAnd("id", SearchCriteria.Op.EQ, id);
        }

        if (name != null) {
            sc.addAnd("name", SearchCriteria.Op.LIKE, "%" + name + "%");
        }
        if (host != null) {
            sc.addAnd("host", SearchCriteria.Op.EQ, host);
        }
        if (path != null) {
            sc.addAnd("path", SearchCriteria.Op.EQ, path);
        }
        if (zone != null) {
            sc.addAnd("dataCenterId", SearchCriteria.Op.EQ, zone);
        }
        if (pod != null) {
            sc.addAnd("podId", SearchCriteria.Op.EQ, pod);
        }
        if (address != null) {
            sc.addAnd("hostAddress", SearchCriteria.Op.EQ, address);
        }
        if (cluster != null) {
            sc.addAnd("clusterId", SearchCriteria.Op.EQ, cluster);
        }

        return _poolDao.searchAndCount(sc, searchFilter);
    }

    @ActionEvent(eventType = EventTypes.EVENT_SSVM_START, eventDescription = "starting secondary storage Vm", async = true)
    public SecondaryStorageVmVO startSecondaryStorageVm(long instanceId) {
        return _secStorageVmMgr.startSecStorageVm(instanceId);
    }

    @ActionEvent(eventType = EventTypes.EVENT_SSVM_STOP, eventDescription = "stopping secondary storage Vm", async = true)
    private SecondaryStorageVmVO stopSecondaryStorageVm(VMInstanceVO systemVm, boolean isForced) throws ResourceUnavailableException,
    OperationTimedoutException, ConcurrentOperationException {

        User caller = _userDao.findById(UserContext.current().getCallerUserId());

        if (_itMgr.advanceStop(systemVm, isForced, caller, UserContext.current().getCaller())) {
            return _secStorageVmDao.findById(systemVm.getId());
        }
        return null;
    }

    @ActionEvent(eventType = EventTypes.EVENT_SSVM_REBOOT, eventDescription = "rebooting secondary storage Vm", async = true)
    public SecondaryStorageVmVO rebootSecondaryStorageVm(long instanceId) {
        _secStorageVmMgr.rebootSecStorageVm(instanceId);
        return _secStorageVmDao.findById(instanceId);
    }

    @ActionEvent(eventType = EventTypes.EVENT_SSVM_DESTROY, eventDescription = "destroying secondary storage Vm", async = true)
    public SecondaryStorageVmVO destroySecondaryStorageVm(long instanceId) {
        SecondaryStorageVmVO secStorageVm = _secStorageVmDao.findById(instanceId);
        if (_secStorageVmMgr.destroySecStorageVm(instanceId)) {
            return secStorageVm;
        }
        return null;
    }

    @Override
    public Pair<List<? extends VirtualMachine>, Integer> searchForSystemVm(ListSystemVMsCmd cmd) {
        String type = cmd.getSystemVmType();
        Long zoneId = _accountMgr.checkAccessAndSpecifyAuthority(UserContext.current().getCaller(), cmd.getZoneId());
        String zoneType = cmd.getZoneType();
        Long id = cmd.getId();
        String name = cmd.getSystemVmName();
        String state = cmd.getState();
        String keyword = cmd.getKeyword();
        Long podId = cmd.getPodId();
        Long hostId = cmd.getHostId();
        Long storageId = cmd.getStorageId();

        Filter searchFilter = new Filter(VMInstanceVO.class, "id", true, cmd.getStartIndex(), cmd.getPageSizeVal());
        SearchBuilder<VMInstanceVO> sb = _vmInstanceDao.createSearchBuilder();

        sb.and("id", sb.entity().getId(), SearchCriteria.Op.EQ);
        sb.and("hostName", sb.entity().getHostName(), SearchCriteria.Op.LIKE);
        sb.and("state", sb.entity().getState(), SearchCriteria.Op.EQ);
        sb.and("dataCenterId", sb.entity().getDataCenterId(), SearchCriteria.Op.EQ);
        sb.and("podId", sb.entity().getPodIdToDeployIn(), SearchCriteria.Op.EQ);
        sb.and("hostId", sb.entity().getHostId(), SearchCriteria.Op.EQ);
        sb.and("type", sb.entity().getType(), SearchCriteria.Op.EQ);
        sb.and("nulltype", sb.entity().getType(), SearchCriteria.Op.IN);

        if (storageId != null) {
            SearchBuilder<VolumeVO> volumeSearch = _volumeDao.createSearchBuilder();
            volumeSearch.and("poolId", volumeSearch.entity().getPoolId(), SearchCriteria.Op.EQ);
            sb.join("volumeSearch", volumeSearch, sb.entity().getId(), volumeSearch.entity().getInstanceId(), JoinBuilder.JoinType.INNER);
        }

        if(zoneType != null) {
            SearchBuilder<DataCenterVO> zoneSb = _dcDao.createSearchBuilder();
            zoneSb.and("zoneNetworkType", zoneSb.entity().getNetworkType(), SearchCriteria.Op.EQ);
            sb.join("zoneSb", zoneSb, sb.entity().getDataCenterId(), zoneSb.entity().getId(), JoinBuilder.JoinType.INNER);
        }
<<<<<<< HEAD
        
=======

>>>>>>> 85d54cd1
        SearchCriteria<VMInstanceVO> sc = sb.create();

        if (keyword != null) {
            SearchCriteria<VMInstanceVO> ssc = _vmInstanceDao.createSearchCriteria();
            ssc.addOr("hostName", SearchCriteria.Op.LIKE, "%" + keyword + "%");
            ssc.addOr("state", SearchCriteria.Op.LIKE, "%" + keyword + "%");

            sc.addAnd("hostName", SearchCriteria.Op.SC, ssc);
        }

        if (id != null) {
            sc.setParameters("id", id);
        }

        if (name != null) {
            sc.setParameters("hostName", name);
        }
        if (state != null) {
            sc.setParameters("state", state);
        }
        if (zoneId != null) {
            sc.setParameters("dataCenterId", zoneId);
        }
        if (podId != null) {
            sc.setParameters("podId", podId);
        }
        if (hostId != null) {
            sc.setParameters("hostId", hostId);
        }

        if (type != null) {
            sc.setParameters("type", type);
        } else {
            sc.setParameters("nulltype", VirtualMachine.Type.SecondaryStorageVm, VirtualMachine.Type.ConsoleProxy);
        }

        if (storageId != null) {
            sc.setJoinParameters("volumeSearch", "poolId", storageId);
        }

        if(zoneType != null) {
            sc.setJoinParameters("zoneSb", "zoneNetworkType", zoneType);
        }

        Pair<List<VMInstanceVO>, Integer> result = _vmInstanceDao.searchAndCount(sc, searchFilter);
        return new Pair<List<? extends VirtualMachine>, Integer>(result.first(), result.second());
    }

    @Override
    public VirtualMachine.Type findSystemVMTypeById(long instanceId) {
        VMInstanceVO systemVm = _vmInstanceDao.findByIdTypes(instanceId, VirtualMachine.Type.ConsoleProxy, VirtualMachine.Type.SecondaryStorageVm);
        if (systemVm == null) {
            InvalidParameterValueException ex = new InvalidParameterValueException("Unable to find a system vm of specified instanceId");
            ex.addProxyObject(systemVm, instanceId, "instanceId");
            throw ex;
        }
        return systemVm.getType();
    }

    @Override
    public VirtualMachine startSystemVM(long vmId) {

        VMInstanceVO systemVm = _vmInstanceDao.findByIdTypes(vmId, VirtualMachine.Type.ConsoleProxy, VirtualMachine.Type.SecondaryStorageVm);
        if (systemVm == null) {
            InvalidParameterValueException ex = new InvalidParameterValueException("unable to find a system vm with specified vmId");
            ex.addProxyObject(systemVm, vmId, "vmId");
            throw ex;
        }

        if (systemVm.getType() == VirtualMachine.Type.ConsoleProxy) {
            return startConsoleProxy(vmId);
        } else if (systemVm.getType() == VirtualMachine.Type.SecondaryStorageVm) {
            return startSecondaryStorageVm(vmId);
        } else {
            InvalidParameterValueException ex = new InvalidParameterValueException("Unable to find a system vm with specified vmId");
            ex.addProxyObject(systemVm, vmId, "vmId");
            throw ex;
        }
    }

    @Override
    public VMInstanceVO stopSystemVM(StopSystemVmCmd cmd) throws ResourceUnavailableException, ConcurrentOperationException {
        Long id = cmd.getId();

        // verify parameters
        VMInstanceVO systemVm = _vmInstanceDao.findByIdTypes(id, VirtualMachine.Type.ConsoleProxy, VirtualMachine.Type.SecondaryStorageVm);
        if (systemVm == null) {
            InvalidParameterValueException ex = new InvalidParameterValueException("unable to find a system vm with specified vmId");
            ex.addProxyObject(systemVm, id, "vmId");
            throw ex;
        }

        try {
            if (systemVm.getType() == VirtualMachine.Type.ConsoleProxy) {
                return stopConsoleProxy(systemVm, cmd.isForced());
            } else if (systemVm.getType() == VirtualMachine.Type.SecondaryStorageVm) {
                return stopSecondaryStorageVm(systemVm, cmd.isForced());
            }
            return null;
        } catch (OperationTimedoutException e) {
            throw new CloudRuntimeException("Unable to stop " + systemVm, e);
        }
    }

    @Override
    public VMInstanceVO rebootSystemVM(RebootSystemVmCmd cmd) {
        VMInstanceVO systemVm = _vmInstanceDao.findByIdTypes(cmd.getId(), VirtualMachine.Type.ConsoleProxy, VirtualMachine.Type.SecondaryStorageVm);

        if (systemVm == null) {
            InvalidParameterValueException ex = new InvalidParameterValueException("unable to find a system vm with specified vmId");
            ex.addProxyObject(systemVm, cmd.getId(), "vmId");
            throw ex;
        }

        if (systemVm.getType().equals(VirtualMachine.Type.ConsoleProxy)) {
            return rebootConsoleProxy(cmd.getId());
        } else {
            return rebootSecondaryStorageVm(cmd.getId());
        }
    }

    @Override
    public VMInstanceVO destroySystemVM(DestroySystemVmCmd cmd) {
        VMInstanceVO systemVm = _vmInstanceDao.findByIdTypes(cmd.getId(), VirtualMachine.Type.ConsoleProxy, VirtualMachine.Type.SecondaryStorageVm);

        if (systemVm == null) {
            InvalidParameterValueException ex = new InvalidParameterValueException("unable to find a system vm with specified vmId");
            ex.addProxyObject(systemVm, cmd.getId(), "vmId");
            throw ex;
        }

        if (systemVm.getType().equals(VirtualMachine.Type.ConsoleProxy)) {
            return destroyConsoleProxy(cmd.getId());
        } else {
            return destroySecondaryStorageVm(cmd.getId());
        }
    }

    private String signRequest(String request, String key) {
        try {
            s_logger.info("Request: " + request);
            s_logger.info("Key: " + key);

            if (key != null && request != null) {
                Mac mac = Mac.getInstance("HmacSHA1");
                SecretKeySpec keySpec = new SecretKeySpec(key.getBytes(), "HmacSHA1");
                mac.init(keySpec);
                mac.update(request.getBytes());
                byte[] encryptedBytes = mac.doFinal();
                return new String((Base64.encodeBase64(encryptedBytes)));
            }
        } catch (Exception ex) {
            s_logger.error("unable to sign request", ex);
        }
        return null;
    }

    @Override
    public ArrayList<String> getCloudIdentifierResponse(long userId) {
        Account caller = UserContext.current().getCaller();

        // verify that user exists
        User user = _accountMgr.getUserIncludingRemoved(userId);
        if ((user == null) || (user.getRemoved() != null)) {
            InvalidParameterValueException ex = new InvalidParameterValueException("Unable to find active user of specified id");
            ex.addProxyObject(user, userId, "userId");
            throw ex;
        }

        // check permissions
        _accountMgr.checkAccess(caller, null, true, _accountMgr.getAccount(user.getAccountId()));

        String cloudIdentifier = _configDao.getValue("cloud.identifier");
        if (cloudIdentifier == null) {
            cloudIdentifier = "";
        }

        String signature = "";
        try {
            // get the user obj to get his secret key
            user = _accountMgr.getActiveUser(userId);
            String secretKey = user.getSecretKey();
            String input = cloudIdentifier;
            signature = signRequest(input, secretKey);
        } catch (Exception e) {
            s_logger.warn("Exception whilst creating a signature:" + e);
        }

        ArrayList<String> cloudParams = new ArrayList<String>();
        cloudParams.add(cloudIdentifier);
        cloudParams.add(signature);

        return cloudParams;
    }

    @Override
    public Map<String, Object> listCapabilities(ListCapabilitiesCmd cmd) {
        Map<String, Object> capabilities = new HashMap<String, Object>();

        boolean securityGroupsEnabled = false;
        boolean elasticLoadBalancerEnabled = false;
        String supportELB = "false";
        List<NetworkVO> networks = _networkDao.listSecurityGroupEnabledNetworks();
        if (networks != null && !networks.isEmpty()) {
            securityGroupsEnabled = true;
            String elbEnabled = _configDao.getValue(Config.ElasticLoadBalancerEnabled.key());
            elasticLoadBalancerEnabled = elbEnabled == null ? false : Boolean.parseBoolean(elbEnabled);
            if (elasticLoadBalancerEnabled) {
                String networkType = _configDao.getValue(Config.ElasticLoadBalancerNetwork.key());
                if (networkType != null)
                    supportELB = networkType;
            }
        }

        long diskOffMaxSize = Long.valueOf(_configDao.getValue(Config.CustomDiskOfferingMaxSize.key()));

        String userPublicTemplateEnabled = _configs.get(Config.AllowPublicUserTemplates.key());

        // add some parameters UI needs to handle API throttling
        boolean apiLimitEnabled = Boolean.parseBoolean(_configDao.getValue(Config.ApiLimitEnabled.key()));
        Integer apiLimitInterval = Integer.valueOf(_configDao.getValue(Config.ApiLimitInterval.key()));
        Integer apiLimitMax = Integer.valueOf(_configDao.getValue(Config.ApiLimitMax.key()));

        capabilities.put("securityGroupsEnabled", securityGroupsEnabled);
        capabilities
        .put("userPublicTemplateEnabled", (userPublicTemplateEnabled == null || userPublicTemplateEnabled.equals("false") ? false : true));
        capabilities.put("cloudStackVersion", getVersion());
        capabilities.put("supportELB", supportELB);
        capabilities.put("projectInviteRequired", _projectMgr.projectInviteRequired());
        capabilities.put("allowusercreateprojects", _projectMgr.allowUserToCreateProject());
        capabilities.put("customDiskOffMaxSize", diskOffMaxSize);
        if (apiLimitEnabled) {
            capabilities.put("apiLimitInterval", apiLimitInterval);
            capabilities.put("apiLimitMax", apiLimitMax);
        }

        return capabilities;
    }

    @Override
    public GuestOSVO getGuestOs(Long guestOsId) {
        return _guestOSDao.findById(guestOsId);
    }

    @Override
    @ActionEvent(eventType = EventTypes.EVENT_VOLUME_EXTRACT, eventDescription = "extracting volume", async = true)
    public Long extractVolume(ExtractVolumeCmd cmd) throws URISyntaxException {
        Long volumeId = cmd.getId();
        String url = cmd.getUrl();
        Long zoneId = cmd.getZoneId();
        AsyncJob job = null; // FIXME: cmd.getJob();
        String mode = cmd.getMode();
        Account account = UserContext.current().getCaller();

        if (!_accountMgr.isRootAdmin(account.getType()) && ApiDBUtils.isExtractionDisabled()) {
            throw new PermissionDeniedException("Extraction has been disabled by admin");
        }

        VolumeVO volume = _volumeDao.findById(volumeId);
        if (volume == null) {
            InvalidParameterValueException ex = new InvalidParameterValueException("Unable to find volume with specified volumeId");
            ex.addProxyObject(volume, volumeId, "volumeId");
            throw ex;
        }

        // perform permission check
        _accountMgr.checkAccess(account, null, true, volume);

        if (_dcDao.findById(zoneId) == null) {
            throw new InvalidParameterValueException("Please specify a valid zone.");
        }
        if (volume.getPoolId() == null) {
            throw new InvalidParameterValueException("The volume doesnt belong to a storage pool so cant extract it");
        }
        // Extract activity only for detached volumes or for volumes whose
        // instance is stopped
        if (volume.getInstanceId() != null && ApiDBUtils.findVMInstanceById(volume.getInstanceId()).getState() != State.Stopped) {
            s_logger.debug("Invalid state of the volume with ID: " + volumeId
                    + ". It should be either detached or the VM should be in stopped state.");
            PermissionDeniedException ex = new PermissionDeniedException(
                    "Invalid state of the volume with specified ID. It should be either detached or the VM should be in stopped state.");
            ex.addProxyObject(volume, volumeId, "volumeId");
            throw ex;
        }

        if (volume.getVolumeType() != Volume.Type.DATADISK) { // Datadisk dont
            // have any
            // template
            // dependence.

            VMTemplateVO template = ApiDBUtils.findTemplateById(volume.getTemplateId());
            if (template != null) { // For ISO based volumes template = null and
                // we allow extraction of all ISO based
                // volumes
                boolean isExtractable = template.isExtractable() && template.getTemplateType() != Storage.TemplateType.SYSTEM;
                if (!isExtractable && account != null && account.getType() != Account.ACCOUNT_TYPE_ADMIN) { // Global
                    // admins are always allowed to extract
                    PermissionDeniedException ex = new PermissionDeniedException("The volume with specified volumeId is not allowed to be extracted");
                    ex.addProxyObject(volume, volumeId, "volumeId");
                    throw ex;
                }
            }
        }

        Upload.Mode extractMode;
        if (mode == null || (!mode.equals(Upload.Mode.FTP_UPLOAD.toString()) && !mode.equals(Upload.Mode.HTTP_DOWNLOAD.toString()))) {
            throw new InvalidParameterValueException("Please specify a valid extract Mode ");
        } else {
            extractMode = mode.equals(Upload.Mode.FTP_UPLOAD.toString()) ? Upload.Mode.FTP_UPLOAD : Upload.Mode.HTTP_DOWNLOAD;
        }

        // If mode is upload perform extra checks on url and also see if there
        // is an ongoing upload on the same.
        if (extractMode == Upload.Mode.FTP_UPLOAD) {
            URI uri = new URI(url);
            if ((uri.getScheme() == null) || (!uri.getScheme().equalsIgnoreCase("ftp"))) {
                throw new IllegalArgumentException("Unsupported scheme for url: " + url);
            }

            String host = uri.getHost();
            try {
                InetAddress hostAddr = InetAddress.getByName(host);
                if (hostAddr.isAnyLocalAddress() || hostAddr.isLinkLocalAddress() || hostAddr.isLoopbackAddress() || hostAddr.isMulticastAddress()) {
                    throw new IllegalArgumentException("Illegal host specified in url");
                }
                if (hostAddr instanceof Inet6Address) {
                    throw new IllegalArgumentException("IPV6 addresses not supported (" + hostAddr.getHostAddress() + ")");
                }
            } catch (UnknownHostException uhe) {
                throw new IllegalArgumentException("Unable to resolve " + host);
            }

            if (_uploadMonitor.isTypeUploadInProgress(volumeId, Upload.Type.VOLUME)) {
                throw new IllegalArgumentException(volume.getName()
                        + " upload is in progress. Please wait for some time to schedule another upload for the same");
            }
        }

        long accountId = volume.getAccountId();
        StoragePool srcPool = (StoragePool)dataStoreMgr.getPrimaryDataStore(volume.getPoolId());
        HostVO sserver = templateMgr.getSecondaryStorageHost(zoneId);
        String secondaryStorageURL = sserver.getStorageUrl();

        List<UploadVO> extractURLList = _uploadDao.listByTypeUploadStatus(volumeId, Upload.Type.VOLUME, UploadVO.Status.DOWNLOAD_URL_CREATED);

        if (extractMode == Upload.Mode.HTTP_DOWNLOAD && extractURLList.size() > 0) {
            return extractURLList.get(0).getId(); // If download url already  Note: volss
            // exists then return
        } else {
            UploadVO uploadJob = _uploadMonitor.createNewUploadEntry(sserver.getId(), volumeId, UploadVO.Status.COPY_IN_PROGRESS, Upload.Type.VOLUME,
                    url, extractMode);
            s_logger.debug("Extract Mode - " + uploadJob.getMode());
            uploadJob = _uploadDao.createForUpdate(uploadJob.getId());

            // Update the async AsyncJob

            ExtractResponse resultObj = new ExtractResponse(ApiDBUtils.findVolumeById(volumeId).getUuid(),
                    volume.getName(), ApiDBUtils.findAccountById(accountId).getUuid(), UploadVO.Status.COPY_IN_PROGRESS.toString(),
                    uploadJob.getUuid());
            resultObj.setResponseName(cmd.getCommandName());
            AsyncJobExecutionContext asyncExecutionContext = AsyncJobExecutionContext.getCurrentExecutionContext();
            if (asyncExecutionContext != null) {
                job = asyncExecutionContext.getJob();
                _asyncMgr.updateAsyncJobAttachment(job.getId(), Upload.Type.VOLUME.toString(), volumeId);
                _asyncMgr.updateAsyncJobStatus(job.getId(), AsyncJobConstants.STATUS_IN_PROGRESS, resultObj);
            }
            String value = _configs.get(Config.CopyVolumeWait.toString());
            int copyvolumewait = NumbersUtil.parseInt(value, Integer.parseInt(Config.CopyVolumeWait.getDefaultValue()));
            // Copy the volume from the source storage pool to secondary storage
            CopyVolumeCommand cvCmd = new CopyVolumeCommand(volume.getId(), volume.getPath(), srcPool, secondaryStorageURL, true, copyvolumewait);
            CopyVolumeAnswer cvAnswer = null;
            try {
                cvAnswer = (CopyVolumeAnswer) _storageMgr.sendToPool(srcPool, cvCmd);
            } catch (StorageUnavailableException e) {
                s_logger.debug("Storage unavailable");
            }

            // Check if you got a valid answer.
            if (cvAnswer == null || !cvAnswer.getResult()) {
                String errorString = "Failed to copy the volume from the source primary storage pool to secondary storage.";

                // Update the async job.
                resultObj.setResultString(errorString);
                resultObj.setUploadStatus(UploadVO.Status.COPY_ERROR.toString());
                if (asyncExecutionContext != null) {
                    _asyncMgr.completeAsyncJob(job.getId(), AsyncJobConstants.STATUS_FAILED, 0, resultObj);
                }

                // Update the DB that volume couldn't be copied
                uploadJob.setUploadState(UploadVO.Status.COPY_ERROR);
                uploadJob.setErrorString(errorString);
                uploadJob.setLastUpdated(new Date());
                _uploadDao.update(uploadJob.getId(), uploadJob);

                throw new CloudRuntimeException(errorString);
            }

            String volumeLocalPath = "volumes/" + volume.getId() + "/" + cvAnswer.getVolumePath() + "." + getFormatForPool(srcPool);
          //Fang:  volss, handle the ova special case;
            if (getFormatForPool(srcPool) == "ova") {
                CreateVolumeOVACommand cvOVACmd = new CreateVolumeOVACommand(secondaryStorageURL, volumeLocalPath, cvAnswer.getVolumePath(), srcPool, copyvolumewait);
                CreateVolumeOVAAnswer  OVAanswer = null;

                try {
                        cvOVACmd.setContextParam("hypervisor", HypervisorType.VMware.toString());
                        OVAanswer = (CreateVolumeOVAAnswer) _storageMgr.sendToPool(srcPool, cvOVACmd); //Fang: for extract volume, create the ova file here;

                } catch (StorageUnavailableException e) {
                    s_logger.debug("Storage unavailable");
                }
            }
            // Update the DB that volume is copied and volumePath
            uploadJob.setUploadState(UploadVO.Status.COPY_COMPLETE);
            uploadJob.setLastUpdated(new Date());
            uploadJob.setInstallPath(volumeLocalPath);
            _uploadDao.update(uploadJob.getId(), uploadJob);

            if (extractMode == Mode.FTP_UPLOAD) { // Now that the volume is
                // copied perform the actual
                // uploading
                _uploadMonitor.extractVolume(uploadJob, sserver, volume, url, zoneId, volumeLocalPath, cmd.getStartEventId(), job.getId(), _asyncMgr);
                return uploadJob.getId();
            } else { // Volume is copied now make it visible under apache and
                // create a URL.
                _uploadMonitor.createVolumeDownloadURL(volumeId, volumeLocalPath, Upload.Type.VOLUME, zoneId, uploadJob.getId());
                return uploadJob.getId();
            }
        }
    }

    private String getFormatForPool(StoragePool pool) {
        ClusterVO cluster = ApiDBUtils.findClusterById(pool.getClusterId());

        if (cluster.getHypervisorType() == HypervisorType.XenServer) {
            return "vhd";
        } else if (cluster.getHypervisorType() == HypervisorType.KVM) {
            return "qcow2";
        } else if (cluster.getHypervisorType() == HypervisorType.VMware) {
            return "ova";
        } else if (cluster.getHypervisorType() == HypervisorType.Ovm) {
            return "raw";
        } else {
            return null;
        }
    }

    @Override
    public InstanceGroupVO updateVmGroup(UpdateVMGroupCmd cmd) {
        Account caller = UserContext.current().getCaller();
        Long groupId = cmd.getId();
        String groupName = cmd.getGroupName();

        // Verify input parameters
        InstanceGroupVO group = _vmGroupDao.findById(groupId.longValue());
        if (group == null) {
            InvalidParameterValueException ex = new InvalidParameterValueException("unable to find a vm group with specified groupId");
            ex.addProxyObject(group, groupId, "groupId");
            throw ex;
        }

        _accountMgr.checkAccess(caller, null, true, group);

        // Check if name is already in use by this account (exclude this group)
        boolean isNameInUse = _vmGroupDao.isNameInUse(group.getAccountId(), groupName);

        if (isNameInUse && !group.getName().equals(groupName)) {
            throw new InvalidParameterValueException("Unable to update vm group, a group with name " + groupName + " already exists for account");
        }

        if (groupName != null) {
            _vmGroupDao.updateVmGroup(groupId, groupName);
        }

        return _vmGroupDao.findById(groupId);
    }

    @Override
    public String getVersion() {
        final Class<?> c = ManagementServer.class;
        String fullVersion = c.getPackage().getImplementationVersion();
        if (fullVersion != null && fullVersion.length() > 0) {
            return fullVersion;
        }

        return "unknown";
    }

    @Override
    public Long saveStartedEvent(Long userId, Long accountId, String type, String description, long startEventId) {
        return ActionEventUtils.onStartedActionEvent(userId, accountId, type, description, startEventId);
    }

    @Override
    public Long saveCompletedEvent(Long userId, Long accountId, String level, String type, String description, long startEventId) {
        return ActionEventUtils.onCompletedActionEvent(userId, accountId, level, type, description, startEventId);
    }

    @Override
    @DB
    public String uploadCertificate(UploadCustomCertificateCmd cmd) {
        if (cmd.getPrivateKey() != null && cmd.getAlias() != null) {
            throw new InvalidParameterValueException("Can't change the alias for private key certification");
        }

        if (cmd.getPrivateKey() == null) {
            if (cmd.getAlias() == null) {
                throw new InvalidParameterValueException("alias can't be empty, if it's a certification chain");
            }

            if (cmd.getCertIndex() == null) {
                throw new InvalidParameterValueException("index can't be empty, if it's a certifciation chain");
            }
        }

        if (cmd.getPrivateKey() != null && !_ksMgr.validateCertificate(cmd.getCertificate(), cmd.getPrivateKey(), cmd.getDomainSuffix())) {
            throw new InvalidParameterValueException("Failed to pass certificate validation check");
        }

        if (cmd.getPrivateKey() != null) {
            _ksMgr.saveCertificate(ConsoleProxyManager.CERTIFICATE_NAME, cmd.getCertificate(), cmd.getPrivateKey(), cmd.getDomainSuffix());
        } else {
            _ksMgr.saveCertificate(cmd.getAlias(), cmd.getCertificate(), cmd.getCertIndex(), cmd.getDomainSuffix());
        }

        _consoleProxyMgr.setManagementState(ConsoleProxyManagementState.ResetSuspending);
        return "Certificate has been updated, we will stop all running console proxy VMs to propagate the new certificate, please give a few minutes for console access service to be up again";
    }

    @Override
    public List<String> getHypervisors(Long zoneId) {
        List<String> result = new ArrayList<String>();
        String hypers = _configDao.getValue(Config.HypervisorList.key());
        String[] hypervisors = hypers.split(",");

        if (zoneId != null) {
            if (zoneId.longValue() == -1L) {
                List<DataCenterVO> zones = _dcDao.listAll();

                for (String hypervisor : hypervisors) {
                    int hyperCount = 0;
                    for (DataCenterVO zone : zones) {
                        List<ClusterVO> clusters = _clusterDao.listByDcHyType(zone.getId(), hypervisor);
                        if (!clusters.isEmpty()) {
                            hyperCount++;
                        }
                    }
                    if (hyperCount == zones.size()) {
                        result.add(hypervisor);
                    }
                }
            } else {
                List<ClusterVO> clustersForZone = _clusterDao.listByZoneId(zoneId);
                for (ClusterVO cluster : clustersForZone) {
                    result.add(cluster.getHypervisorType().toString());
                }
            }

        } else {
            return Arrays.asList(hypervisors);
        }
        return result;
    }

    @Override
    public String getHashKey() {
        // although we may have race conditioning here, database transaction serialization should
        // give us the same key
        if (_hashKey == null) {
            _hashKey = _configDao.getValueAndInitIfNotExist(Config.HashKey.key(), Config.HashKey.getCategory(),
            	getBase64EncodedRandomKey(128));
        }
        return _hashKey;
    }

    @Override
    public String getEncryptionKey() {
        if (_encryptionKey == null) {
            _encryptionKey = _configDao.getValueAndInitIfNotExist(Config.EncryptionKey.key(),
            	Config.EncryptionKey.getCategory(),
            	getBase64EncodedRandomKey(128));
        }
        return _encryptionKey;
    }

    @Override
    public String getEncryptionIV() {
        if (_encryptionIV == null) {
            _encryptionIV = _configDao.getValueAndInitIfNotExist(Config.EncryptionIV.key(),
            	Config.EncryptionIV.getCategory(),
            	getBase64EncodedRandomKey(128));
        }
        return _encryptionIV;
    }

    @Override
    @DB
    public void resetEncryptionKeyIV() {

    	SearchBuilder<ConfigurationVO> sb = _configDao.createSearchBuilder();
    	sb.and("name1", sb.entity().getName(), SearchCriteria.Op.EQ);
    	sb.or("name2", sb.entity().getName(), SearchCriteria.Op.EQ);
    	sb.done();

    	SearchCriteria<ConfigurationVO> sc = sb.create();
    	sc.setParameters("name1", Config.EncryptionKey.key());
    	sc.setParameters("name2", Config.EncryptionIV.key());

    	_configDao.expunge(sc);
    	_encryptionKey = null;
    	_encryptionIV = null;
    }

    private static String getBase64EncodedRandomKey(int nBits) {
		SecureRandom random;
		try {
			random = SecureRandom.getInstance("SHA1PRNG");
	        byte[] keyBytes = new byte[nBits/8];
	        random.nextBytes(keyBytes);
	        return Base64.encodeBase64URLSafeString(keyBytes);
		} catch (NoSuchAlgorithmException e) {
			s_logger.error("Unhandled exception: ", e);
		}
		return null;
    }

    @Override
    public SSHKeyPair createSSHKeyPair(CreateSSHKeyPairCmd cmd) {
        Account caller = UserContext.current().getCaller();
        String accountName = cmd.getAccountName();
        Long domainId = cmd.getDomainId();
        Long projectId = cmd.getProjectId();

        Account owner = _accountMgr.finalizeOwner(caller, accountName, domainId, projectId);

        SSHKeyPairVO s = _sshKeyPairDao.findByName(owner.getAccountId(), owner.getDomainId(), cmd.getName());
        if (s != null) {
            throw new InvalidParameterValueException("A key pair with name '" + cmd.getName() + "' already exists.");
        }

        SSHKeysHelper keys = new SSHKeysHelper();

        String name = cmd.getName();
        String publicKey = keys.getPublicKey();
        String fingerprint = keys.getPublicKeyFingerPrint();
        String privateKey = keys.getPrivateKey();

        return createAndSaveSSHKeyPair(name, fingerprint, publicKey, privateKey, owner);
    }

    @Override
    public boolean deleteSSHKeyPair(DeleteSSHKeyPairCmd cmd) {
        Account caller = UserContext.current().getCaller();
        String accountName = cmd.getAccountName();
        Long domainId = cmd.getDomainId();
        Long projectId = cmd.getProjectId();

        Account owner = _accountMgr.finalizeOwner(caller, accountName, domainId, projectId);

        SSHKeyPairVO s = _sshKeyPairDao.findByName(owner.getAccountId(), owner.getDomainId(), cmd.getName());
        if (s == null) {
            InvalidParameterValueException ex = new InvalidParameterValueException("A key pair with name '" + cmd.getName()
                    + "' does not exist for account " + owner.getAccountName() + " in specified domain id");
            ex.addProxyObject(owner, owner.getDomainId(), "domainId");
            throw ex;
        }

        return _sshKeyPairDao.deleteByName(owner.getAccountId(), owner.getDomainId(), cmd.getName());
    }

    @Override
    public Pair<List<? extends SSHKeyPair>, Integer> listSSHKeyPairs(ListSSHKeyPairsCmd cmd) {
        String name = cmd.getName();
        String fingerPrint = cmd.getFingerprint();

        Account caller = UserContext.current().getCaller();
        List<Long> permittedAccounts = new ArrayList<Long>();

        Ternary<Long, Boolean, ListProjectResourcesCriteria> domainIdRecursiveListProject = new Ternary<Long, Boolean, ListProjectResourcesCriteria>(
                cmd.getDomainId(), cmd.isRecursive(), null);
        _accountMgr.buildACLSearchParameters(caller, null, cmd.getAccountName(), cmd.getProjectId(), permittedAccounts, domainIdRecursiveListProject,
                cmd.listAll(), false);
        Long domainId = domainIdRecursiveListProject.first();
        Boolean isRecursive = domainIdRecursiveListProject.second();
        ListProjectResourcesCriteria listProjectResourcesCriteria = domainIdRecursiveListProject.third();
        SearchBuilder<SSHKeyPairVO> sb = _sshKeyPairDao.createSearchBuilder();
        _accountMgr.buildACLSearchBuilder(sb, domainId, isRecursive, permittedAccounts, listProjectResourcesCriteria);
        Filter searchFilter = new Filter(SSHKeyPairVO.class, "id", false, cmd.getStartIndex(), cmd.getPageSizeVal());

        SearchCriteria<SSHKeyPairVO> sc = sb.create();
        _accountMgr.buildACLSearchCriteria(sc, domainId, isRecursive, permittedAccounts, listProjectResourcesCriteria);

        if (name != null) {
            sc.addAnd("name", SearchCriteria.Op.EQ, name);
        }

        if (fingerPrint != null) {
            sc.addAnd("fingerprint", SearchCriteria.Op.EQ, fingerPrint);
        }

        Pair<List<SSHKeyPairVO>, Integer> result = _sshKeyPairDao.searchAndCount(sc, searchFilter);
        return new Pair<List<? extends SSHKeyPair>, Integer>(result.first(), result.second());
    }

    @Override
    @ActionEvent(eventType = EventTypes.EVENT_REGISTER_SSH_KEYPAIR, eventDescription = "registering ssh keypair", async = true)
    public SSHKeyPair registerSSHKeyPair(RegisterSSHKeyPairCmd cmd) {
        Account caller = UserContext.current().getCaller();

        Account owner = _accountMgr.finalizeOwner(caller, cmd.getAccountName(), cmd.getDomainId(), cmd.getProjectId());

        SSHKeyPairVO s = _sshKeyPairDao.findByName(owner.getAccountId(), owner.getDomainId(), cmd.getName());
        if (s != null) {
            throw new InvalidParameterValueException("A key pair with name '" + cmd.getName() + "' already exists.");
        }

        String name = cmd.getName();
        String publicKey = SSHKeysHelper.getPublicKeyFromKeyMaterial(cmd.getPublicKey());

        if (publicKey == null) {
            throw new InvalidParameterValueException("Public key is invalid");
        }

        String fingerprint = SSHKeysHelper.getPublicKeyFingerprint(publicKey);

        return createAndSaveSSHKeyPair(name, fingerprint, publicKey, null, owner);
    }

    private SSHKeyPair createAndSaveSSHKeyPair(String name, String fingerprint, String publicKey, String privateKey, Account owner) {
        SSHKeyPairVO newPair = new SSHKeyPairVO();

        newPair.setAccountId(owner.getAccountId());
        newPair.setDomainId(owner.getDomainId());
        newPair.setName(name);
        newPair.setFingerprint(fingerprint);
        newPair.setPublicKey(publicKey);
        newPair.setPrivateKey(privateKey); // transient; not saved.

        _sshKeyPairDao.persist(newPair);

        return newPair;
    }

    @Override
    public String getVMPassword(GetVMPasswordCmd cmd) {
        Account caller = UserContext.current().getCaller();

        UserVmVO vm = _userVmDao.findById(cmd.getId());
        if (vm == null) {
            InvalidParameterValueException ex = new InvalidParameterValueException("No VM with specified id found.");
            ex.addProxyObject(vm, cmd.getId(), "vmId");
            throw ex;
        }

        // make permission check
        _accountMgr.checkAccess(caller, null, true, vm);

        _userVmDao.loadDetails(vm);
        String password = vm.getDetail("Encrypted.Password");
        if (password == null || password.equals("")) {
            InvalidParameterValueException ex = new InvalidParameterValueException("No password for VM with specified id found.");
            ex.addProxyObject(vm, cmd.getId(), "vmId");
            throw ex;
        }

        return password;
    }

    @Override
    @DB
    public boolean updateHostPassword(UpdateHostPasswordCmd cmd) {
        if (cmd.getClusterId() == null && cmd.getHostId() == null) {
            throw new InvalidParameterValueException("You should provide one of cluster id or a host id.");
        } else if (cmd.getClusterId() == null) {
            HostVO host = _hostDao.findById(cmd.getHostId());
            if (host != null && host.getHypervisorType() == HypervisorType.XenServer) {
                throw new InvalidParameterValueException("You should provide cluster id for Xenserver cluster.");
            } else {
                throw new InvalidParameterValueException("This operation is not supported for this hypervisor type");
            }
        } else {

            ClusterVO cluster = ApiDBUtils.findClusterById(cmd.getClusterId());
            if (cluster == null || cluster.getHypervisorType() != HypervisorType.XenServer) {
                throw new InvalidParameterValueException("This operation is not supported for this hypervisor type");
            }
            // get all the hosts in this cluster
            List<HostVO> hosts = _resourceMgr.listAllHostsInCluster(cmd.getClusterId());
            Transaction txn = Transaction.currentTxn();
            try {
                txn.start();
                for (HostVO h : hosts) {
                    if (s_logger.isDebugEnabled()) {
                        s_logger.debug("Changing password for host name = " + h.getName());
                    }
                    // update password for this host
                    DetailVO nv = _detailsDao.findDetail(h.getId(), ApiConstants.USERNAME);
                    if (nv.getValue().equals(cmd.getUsername())) {
                        DetailVO nvp = _detailsDao.findDetail(h.getId(), ApiConstants.PASSWORD);
                        nvp.setValue(DBEncryptionUtil.encrypt(cmd.getPassword()));
                        _detailsDao.persist(nvp);
                    } else {
                        // if one host in the cluster has diff username then
                        // rollback to maintain consistency
                        txn.rollback();
                        throw new InvalidParameterValueException(
                                "The username is not same for all hosts, please modify passwords for individual hosts.");
                    }
                }
                txn.commit();
                // if hypervisor is xenserver then we update it in
                // CitrixResourceBase
            } catch (Exception e) {
                txn.rollback();
                throw new CloudRuntimeException("Failed to update password " + e.getMessage());
            }
        }

        return true;
    }

    @Override
    public String[] listEventTypes() {
        Object eventObj = new EventTypes();
        Class<EventTypes> c = EventTypes.class;
        Field[] fields = c.getDeclaredFields();
        String[] eventTypes = new String[fields.length];
        try {
            int i = 0;
            for (Field field : fields) {
                eventTypes[i++] = field.get(eventObj).toString();
            }
            return eventTypes;
        } catch (IllegalArgumentException e) {
            s_logger.error("Error while listing Event Types", e);
        } catch (IllegalAccessException e) {
            s_logger.error("Error while listing Event Types", e);
        }
        return null;
    }

    @Override
    public Pair<List<? extends HypervisorCapabilities>, Integer> listHypervisorCapabilities(Long id, HypervisorType hypervisorType, String keyword,
            Long startIndex, Long pageSizeVal) {
        Filter searchFilter = new Filter(HypervisorCapabilitiesVO.class, "id", true, startIndex, pageSizeVal);
        SearchCriteria<HypervisorCapabilitiesVO> sc = _hypervisorCapabilitiesDao.createSearchCriteria();

        if (id != null) {
            sc.addAnd("id", SearchCriteria.Op.EQ, id);
        }

        if (hypervisorType != null) {
            sc.addAnd("hypervisorType", SearchCriteria.Op.EQ, hypervisorType);
        }

        if (keyword != null) {
            SearchCriteria<HypervisorCapabilitiesVO> ssc = _hypervisorCapabilitiesDao.createSearchCriteria();
            ssc.addOr("hypervisorType", SearchCriteria.Op.LIKE, "%" + keyword + "%");
            sc.addAnd("hypervisorType", SearchCriteria.Op.SC, ssc);
        }

        Pair<List<HypervisorCapabilitiesVO>, Integer> result = _hypervisorCapabilitiesDao.searchAndCount(sc, searchFilter);
        return new Pair<List<? extends HypervisorCapabilities>, Integer>(result.first(), result.second());
    }

    @Override
    public HypervisorCapabilities updateHypervisorCapabilities(Long id, Long maxGuestsLimit, Boolean securityGroupEnabled) {
        HypervisorCapabilitiesVO hpvCapabilities = _hypervisorCapabilitiesDao.findById(id, true);

        if (hpvCapabilities == null) {
            InvalidParameterValueException ex = new InvalidParameterValueException("unable to find the hypervisor capabilities for specified id");
            ex.addProxyObject(hpvCapabilities, id, "Id");
            throw ex;
        }

        boolean updateNeeded = (maxGuestsLimit != null || securityGroupEnabled != null);
        if (!updateNeeded) {
            return hpvCapabilities;
        }

        hpvCapabilities = _hypervisorCapabilitiesDao.createForUpdate(id);

        if (maxGuestsLimit != null) {
            hpvCapabilities.setMaxGuestsLimit(maxGuestsLimit);
        }

        if (securityGroupEnabled != null) {
            hpvCapabilities.setSecurityGroupEnabled(securityGroupEnabled);
        }

        if (_hypervisorCapabilitiesDao.update(id, hpvCapabilities)) {
            hpvCapabilities = _hypervisorCapabilitiesDao.findById(id);
            UserContext.current().setEventDetails("Hypervisor Capabilities id=" + hpvCapabilities.getId());
            return hpvCapabilities;
        } else {
            return null;
        }
    }

    @Override
    public VirtualMachine upgradeSystemVM(ScaleSystemVMCmd cmd) throws ResourceUnavailableException, ManagementServerException, VirtualMachineMigrationException, ConcurrentOperationException {

        boolean result = _userVmMgr.upgradeVirtualMachine(cmd.getId(), cmd.getServiceOfferingId());
        if(result){
            VirtualMachine vm = _vmInstanceDao.findById(cmd.getId());
            return vm;
        }else{
            return null;
        }
    }


    @Override
    public VirtualMachine upgradeSystemVM(UpgradeSystemVMCmd cmd) {
        Long systemVmId = cmd.getId();
        Long serviceOfferingId = cmd.getServiceOfferingId();
        return upgradeStoppedSystemVm(systemVmId, serviceOfferingId);

    }

    private VirtualMachine upgradeStoppedSystemVm(Long systemVmId, Long serviceOfferingId){
        Account caller = UserContext.current().getCaller();

        VMInstanceVO systemVm = _vmInstanceDao.findByIdTypes(systemVmId, VirtualMachine.Type.ConsoleProxy, VirtualMachine.Type.SecondaryStorageVm);
        if (systemVm == null) {
            throw new InvalidParameterValueException("Unable to find SystemVm with id " + systemVmId);
        }

        _accountMgr.checkAccess(caller, null, true, systemVm);

        // Check that the specified service offering ID is valid
        _itMgr.checkIfCanUpgrade(systemVm, serviceOfferingId);

        boolean result = _itMgr.upgradeVmDb(systemVmId, serviceOfferingId);

        if (result) {
            return _vmInstanceDao.findById(systemVmId);
        } else {
            throw new CloudRuntimeException("Unable to upgrade system vm " + systemVm);
        }

    }

    @Override
    public void enableAdminUser(String password) {
        String encodedPassword = null;

        UserVO adminUser = _userDao.getUser(2);
        if (adminUser.getState() == Account.State.disabled) {
            // This means its a new account, set the password using the
            // authenticator

            for (UserAuthenticator authenticator: _userPasswordEncoders) {
                encodedPassword = authenticator.encode(password);
                if (encodedPassword != null) {
                    break;
                }
            }

            adminUser.setPassword(encodedPassword);
            adminUser.setState(Account.State.enabled);
            _userDao.persist(adminUser);
            s_logger.info("Admin user enabled");
        }

    }

    @Override
    public List<String> listDeploymentPlanners() {
        List<String> plannersAvailable = new ArrayList<String>();
        for (DeploymentPlanner planner : _planners) {
            plannersAvailable.add(planner.getName());
        }

        return plannersAvailable;
    }

}<|MERGE_RESOLUTION|>--- conflicted
+++ resolved
@@ -43,14 +43,9 @@
 import javax.inject.Inject;
 import javax.naming.ConfigurationException;
 
-<<<<<<< HEAD
 import org.apache.commons.codec.binary.Base64;
 import org.apache.log4j.Logger;
 
-=======
-import com.cloud.exception.*;
-import com.cloud.vm.*;
->>>>>>> 85d54cd1
 import org.apache.cloudstack.acl.ControlledEntity;
 import org.apache.cloudstack.acl.SecurityChecker.AccessType;
 import org.apache.cloudstack.affinity.AffinityGroupProcessor;
@@ -70,6 +65,7 @@
 import org.apache.cloudstack.api.command.admin.cluster.ListClustersCmd;
 import org.apache.cloudstack.api.command.admin.cluster.UpdateClusterCmd;
 import org.apache.cloudstack.api.command.admin.config.ListCfgsByCmd;
+import org.apache.cloudstack.api.command.admin.config.ListDeploymentPlannersCmd;
 import org.apache.cloudstack.api.command.admin.config.ListHypervisorCapabilitiesCmd;
 import org.apache.cloudstack.api.command.admin.config.UpdateCfgCmd;
 import org.apache.cloudstack.api.command.admin.config.UpdateHypervisorCapabilitiesCmd;
@@ -159,7 +155,14 @@
 import org.apache.cloudstack.api.command.admin.storage.UpdateStoragePoolCmd;
 import org.apache.cloudstack.api.command.admin.swift.AddSwiftCmd;
 import org.apache.cloudstack.api.command.admin.swift.ListSwiftsCmd;
-import org.apache.cloudstack.api.command.admin.systemvm.*;
+import org.apache.cloudstack.api.command.admin.systemvm.DestroySystemVmCmd;
+import org.apache.cloudstack.api.command.admin.systemvm.ListSystemVMsCmd;
+import org.apache.cloudstack.api.command.admin.systemvm.MigrateSystemVMCmd;
+import org.apache.cloudstack.api.command.admin.systemvm.RebootSystemVmCmd;
+import org.apache.cloudstack.api.command.admin.systemvm.ScaleSystemVMCmd;
+import org.apache.cloudstack.api.command.admin.systemvm.StartSystemVMCmd;
+import org.apache.cloudstack.api.command.admin.systemvm.StopSystemVmCmd;
+import org.apache.cloudstack.api.command.admin.systemvm.UpgradeSystemVMCmd;
 import org.apache.cloudstack.api.command.admin.template.PrepareTemplateCmd;
 import org.apache.cloudstack.api.command.admin.usage.AddTrafficMonitorCmd;
 import org.apache.cloudstack.api.command.admin.usage.AddTrafficTypeCmd;
@@ -279,8 +282,6 @@
 import org.apache.cloudstack.api.command.user.nat.DisableStaticNatCmd;
 import org.apache.cloudstack.api.command.user.nat.EnableStaticNatCmd;
 import org.apache.cloudstack.api.command.user.nat.ListIpForwardingRulesCmd;
-import org.apache.cloudstack.api.command.user.network.*;
-
 import org.apache.cloudstack.api.command.user.network.CreateNetworkACLCmd;
 import org.apache.cloudstack.api.command.user.network.CreateNetworkACLListCmd;
 import org.apache.cloudstack.api.command.user.network.CreateNetworkCmd;
@@ -373,15 +374,18 @@
 import org.apache.cloudstack.api.command.user.vmsnapshot.DeleteVMSnapshotCmd;
 import org.apache.cloudstack.api.command.user.vmsnapshot.ListVMSnapshotCmd;
 import org.apache.cloudstack.api.command.user.vmsnapshot.RevertToVMSnapshotCmd;
-import org.apache.cloudstack.api.command.user.volume.*;
+import org.apache.cloudstack.api.command.user.volume.AddResourceDetailCmd;
 import org.apache.cloudstack.api.command.user.volume.AttachVolumeCmd;
 import org.apache.cloudstack.api.command.user.volume.CreateVolumeCmd;
 import org.apache.cloudstack.api.command.user.volume.DeleteVolumeCmd;
 import org.apache.cloudstack.api.command.user.volume.DetachVolumeCmd;
 import org.apache.cloudstack.api.command.user.volume.ExtractVolumeCmd;
+import org.apache.cloudstack.api.command.user.volume.ListResourceDetailsCmd;
 import org.apache.cloudstack.api.command.user.volume.ListVolumesCmd;
 import org.apache.cloudstack.api.command.user.volume.MigrateVolumeCmd;
+import org.apache.cloudstack.api.command.user.volume.RemoveResourceDetailCmd;
 import org.apache.cloudstack.api.command.user.volume.ResizeVolumeCmd;
+import org.apache.cloudstack.api.command.user.volume.UpdateVolumeCmd;
 import org.apache.cloudstack.api.command.user.volume.UploadVolumeCmd;
 import org.apache.cloudstack.api.command.user.vpc.CreateStaticRouteCmd;
 import org.apache.cloudstack.api.command.user.vpc.CreateVPCCmd;
@@ -471,6 +475,14 @@
 import com.cloud.event.EventTypes;
 import com.cloud.event.EventVO;
 import com.cloud.event.dao.EventDao;
+import com.cloud.exception.ConcurrentOperationException;
+import com.cloud.exception.InvalidParameterValueException;
+import com.cloud.exception.ManagementServerException;
+import com.cloud.exception.OperationTimedoutException;
+import com.cloud.exception.PermissionDeniedException;
+import com.cloud.exception.ResourceUnavailableException;
+import com.cloud.exception.StorageUnavailableException;
+import com.cloud.exception.VirtualMachineMigrationException;
 import com.cloud.ha.HighAvailabilityManager;
 import com.cloud.host.DetailVO;
 import com.cloud.host.Host;
@@ -564,7 +576,18 @@
 import com.cloud.utils.net.MacAddress;
 import com.cloud.utils.net.NetUtils;
 import com.cloud.utils.ssh.SSHKeysHelper;
+import com.cloud.vm.ConsoleProxyVO;
+import com.cloud.vm.DiskProfile;
+import com.cloud.vm.InstanceGroupVO;
+import com.cloud.vm.SecondaryStorageVmVO;
+import com.cloud.vm.UserVmManager;
+import com.cloud.vm.UserVmVO;
+import com.cloud.vm.VMInstanceVO;
+import com.cloud.vm.VirtualMachine;
 import com.cloud.vm.VirtualMachine.State;
+import com.cloud.vm.VirtualMachineManager;
+import com.cloud.vm.VirtualMachineProfile;
+import com.cloud.vm.VirtualMachineProfileImpl;
 import com.cloud.vm.dao.ConsoleProxyDao;
 import com.cloud.vm.dao.DomainRouterDao;
 import com.cloud.vm.dao.InstanceGroupDao;
@@ -574,7 +597,6 @@
 
 import edu.emory.mathcs.backport.java.util.Arrays;
 import edu.emory.mathcs.backport.java.util.Collections;
-import org.apache.cloudstack.api.command.admin.config.ListDeploymentPlannersCmd;
 
 
 public class ManagementServerImpl extends ManagerBase implements ManagementServer {
@@ -728,7 +750,7 @@
     private String _hashKey = null;
     private String _encryptionKey = null;
     private String _encryptionIV = null;
-
+    
     @Inject
     protected AffinityGroupVMMapDao _affinityGroupVMMapDao;
 
@@ -975,15 +997,9 @@
         String keyword = cmd.getKeyword();
         zoneId = _accountMgr.checkAccessAndSpecifyAuthority(UserContext.current().getCaller(), zoneId);
 
-<<<<<<< HEAD
         
     	Filter searchFilter = new Filter(ClusterVO.class, "id", true, cmd.getStartIndex(), cmd.getPageSizeVal());
         
-=======
-
-    	Filter searchFilter = new Filter(ClusterVO.class, "id", true, cmd.getStartIndex(), cmd.getPageSizeVal());
-
->>>>>>> 85d54cd1
         SearchBuilder<ClusterVO> sb = _clusterDao.createSearchBuilder();
         sb.and("id", sb.entity().getId(), SearchCriteria.Op.EQ);
         sb.and("name", sb.entity().getName(), SearchCriteria.Op.LIKE);
@@ -992,19 +1008,14 @@
         sb.and("hypervisorType", sb.entity().getHypervisorType(), SearchCriteria.Op.EQ);
         sb.and("clusterType", sb.entity().getClusterType(), SearchCriteria.Op.EQ);
         sb.and("allocationState", sb.entity().getAllocationState(), SearchCriteria.Op.EQ);
-
+        
         if(zoneType != null) {
             SearchBuilder<DataCenterVO> zoneSb = _dcDao.createSearchBuilder();
             zoneSb.and("zoneNetworkType", zoneSb.entity().getNetworkType(), SearchCriteria.Op.EQ);
             sb.join("zoneSb", zoneSb, sb.entity().getDataCenterId(), zoneSb.entity().getId(), JoinBuilder.JoinType.INNER);
         }
-<<<<<<< HEAD
         
         
-=======
-
-
->>>>>>> 85d54cd1
         SearchCriteria<ClusterVO> sc = sb.create();
         if (id != null) {
             sc.setParameters("id", id);
@@ -1455,20 +1466,20 @@
         String zoneType = cmd.getZoneType();
         zoneId = _accountMgr.checkAccessAndSpecifyAuthority(UserContext.current().getCaller(), zoneId);
 
-
+    	
     	Filter searchFilter = new Filter(HostPodVO.class, "dataCenterId", true, cmd.getStartIndex(), cmd.getPageSizeVal());
         SearchBuilder<HostPodVO> sb = _hostPodDao.createSearchBuilder();
         sb.and("id", sb.entity().getId(), SearchCriteria.Op.EQ);
         sb.and("name", sb.entity().getName(), SearchCriteria.Op.LIKE);
         sb.and("dataCenterId", sb.entity().getDataCenterId(), SearchCriteria.Op.EQ);
         sb.and("allocationState", sb.entity().getAllocationState(), SearchCriteria.Op.EQ);
-
+        
         if(zoneType != null) {
             SearchBuilder<DataCenterVO> zoneSb = _dcDao.createSearchBuilder();
             zoneSb.and("zoneNetworkType", zoneSb.entity().getNetworkType(), SearchCriteria.Op.EQ);
             sb.join("zoneSb", zoneSb, sb.entity().getDataCenterId(), zoneSb.entity().getId(), JoinBuilder.JoinType.INNER);
         }
-
+               
         SearchCriteria<HostPodVO> sc = sb.create();
         if (keyword != null) {
             SearchCriteria<HostPodVO> ssc = _hostPodDao.createSearchCriteria();
@@ -1493,11 +1504,7 @@
         if (allocationState != null) {
             sc.setParameters("allocationState", allocationState);
         }
-<<<<<<< HEAD
     
-=======
-
->>>>>>> 85d54cd1
         if(zoneType != null) {
             sc.setJoinParameters("zoneSb", "zoneNetworkType", zoneType);
         }
@@ -3122,11 +3129,7 @@
             zoneSb.and("zoneNetworkType", zoneSb.entity().getNetworkType(), SearchCriteria.Op.EQ);
             sb.join("zoneSb", zoneSb, sb.entity().getDataCenterId(), zoneSb.entity().getId(), JoinBuilder.JoinType.INNER);
         }
-<<<<<<< HEAD
         
-=======
-
->>>>>>> 85d54cd1
         SearchCriteria<VMInstanceVO> sc = sb.create();
 
         if (keyword != null) {
@@ -3170,7 +3173,7 @@
         if(zoneType != null) {
             sc.setJoinParameters("zoneSb", "zoneNetworkType", zoneType);
         }
-
+        
         Pair<List<VMInstanceVO>, Integer> result = _vmInstanceDao.searchAndCount(sc, searchFilter);
         return new Pair<List<? extends VirtualMachine>, Integer>(result.first(), result.second());
     }
@@ -3710,7 +3713,7 @@
         }
         return _encryptionKey;
     }
-
+    
     @Override
     public String getEncryptionIV() {
         if (_encryptionIV == null) {
@@ -3720,25 +3723,25 @@
         }
         return _encryptionIV;
     }
-
+    
     @Override
     @DB
     public void resetEncryptionKeyIV() {
-
+    	
     	SearchBuilder<ConfigurationVO> sb = _configDao.createSearchBuilder();
     	sb.and("name1", sb.entity().getName(), SearchCriteria.Op.EQ);
     	sb.or("name2", sb.entity().getName(), SearchCriteria.Op.EQ);
     	sb.done();
-
+    	
     	SearchCriteria<ConfigurationVO> sc = sb.create();
     	sc.setParameters("name1", Config.EncryptionKey.key());
     	sc.setParameters("name2", Config.EncryptionIV.key());
-
+    	
     	_configDao.expunge(sc);
     	_encryptionKey = null;
     	_encryptionIV = null;
     }
-
+    
     private static String getBase64EncodedRandomKey(int nBits) {
 		SecureRandom random;
 		try {
