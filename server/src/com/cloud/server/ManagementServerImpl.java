--- conflicted
+++ resolved
@@ -1123,13 +1123,8 @@
         }
 
         if (!vm.getHypervisorType().equals(HypervisorType.XenServer) && !vm.getHypervisorType().equals(HypervisorType.VMware) && !vm.getHypervisorType().equals(HypervisorType.KVM)
-<<<<<<< HEAD
-                && !vm.getHypervisorType().equals(HypervisorType.Ovm) && !vm.getHypervisorType().equals(HypervisorType.Hyperv)
-                && !vm.getHypervisorType().equals(HypervisorType.Ovm3)) {
-=======
                 && !vm.getHypervisorType().equals(HypervisorType.Ovm) && !vm.getHypervisorType().equals(HypervisorType.Hyperv) && !vm.getHypervisorType().equals(HypervisorType.LXC)
-                && !vm.getHypervisorType().equals(HypervisorType.Simulator)) {
->>>>>>> 52803ae6
+                && !vm.getHypervisorType().equals(HypervisorType.Simulator) && !vm.getHypervisorType().equals(HypervisorType.Ovm3)) {
             if (s_logger.isDebugEnabled()) {
                 s_logger.debug(vm + " is not XenServer/VMware/KVM/OVM/Hyperv/Ovm3, cannot migrate this VM.");
             }
