--- conflicted
+++ resolved
@@ -676,13 +676,8 @@
     ConfigurationServer _configServer;
     @Inject
     UserVmManager _userVmMgr;
-<<<<<<< HEAD
     @Inject
     VolumeDataFactory _volFactory;
-=======
-    @Inject ClusterManager _clusterMgr;
-    
->>>>>>> 0a4e6512
 
     private final ScheduledExecutorService _eventExecutor = Executors.newScheduledThreadPool(1, new NamedThreadFactory("EventChecker"));
     private final ScheduledExecutorService _alertExecutor = Executors.newScheduledThreadPool(1, new NamedThreadFactory("AlertChecker"));
@@ -705,10 +700,10 @@
         this._planners = _planners;
     }
 
+    @Inject ClusterManager _clusterMgr;
     private String _hashKey = null;
     private String _encryptionKey = null;
     private String _encryptionIV = null;
-    protected boolean _executeInSequence;
 
     @Inject
     protected AffinityGroupVMMapDao _affinityGroupVMMapDao;
@@ -777,8 +772,6 @@
         for (String id : availableIds) {
             _availableIdsMap.put(id, true);
         }
-
-        _executeInSequence = Boolean.parseBoolean(_configDao.getValue(Config.ExecuteInSequence.key()));
 
 		return true;
 	}
@@ -915,10 +908,7 @@
 
     @Override
     public Pair<List<? extends Cluster>, Integer> searchForClusters(ListClustersCmd cmd) {
-        Filter searchFilter = new Filter(ClusterVO.class, "id", true, cmd.getStartIndex(), cmd.getPageSizeVal());
-        SearchCriteria<ClusterVO> sc = _clusterDao.createSearchCriteria();
-
-        Object id = cmd.getId();
+    	Object id = cmd.getId();
         Object name = cmd.getClusterName();
         Object podId = cmd.getPodId();
         Long zoneId = cmd.getZoneId();
@@ -926,35 +916,47 @@
         Object clusterType = cmd.getClusterType();
         Object allocationState = cmd.getAllocationState();
         String keyword = cmd.getKeyword();
-
         zoneId = _accountMgr.checkAccessAndSpecifyAuthority(UserContext.current().getCaller(), zoneId);
 
+
+    	Filter searchFilter = new Filter(ClusterVO.class, "id", true, cmd.getStartIndex(), cmd.getPageSizeVal());
+
+        SearchBuilder<ClusterVO> sb = _clusterDao.createSearchBuilder();
+        sb.and("id", sb.entity().getId(), SearchCriteria.Op.EQ);
+        sb.and("name", sb.entity().getName(), SearchCriteria.Op.LIKE);
+        sb.and("podId", sb.entity().getPodId(), SearchCriteria.Op.EQ);
+        sb.and("dataCenterId", sb.entity().getDataCenterId(), SearchCriteria.Op.EQ);
+        sb.and("hypervisorType", sb.entity().getHypervisorType(), SearchCriteria.Op.EQ);
+        sb.and("clusterType", sb.entity().getClusterType(), SearchCriteria.Op.EQ);
+        sb.and("allocationState", sb.entity().getAllocationState(), SearchCriteria.Op.EQ);
+
+        SearchCriteria<ClusterVO> sc = sb.create();
         if (id != null) {
-            sc.addAnd("id", SearchCriteria.Op.EQ, id);
+            sc.setParameters("id", id);
         }
 
         if (name != null) {
-            sc.addAnd("name", SearchCriteria.Op.LIKE, "%" + name + "%");
+            sc.setParameters("name", "%" + name + "%");
         }
 
         if (podId != null) {
-            sc.addAnd("podId", SearchCriteria.Op.EQ, podId);
+            sc.setParameters("podId", podId);
         }
 
         if (zoneId != null) {
-            sc.addAnd("dataCenterId", SearchCriteria.Op.EQ, zoneId);
+            sc.setParameters("dataCenterId", zoneId);
         }
 
         if (hypervisorType != null) {
-            sc.addAnd("hypervisorType", SearchCriteria.Op.EQ, hypervisorType);
+            sc.setParameters("hypervisorType", hypervisorType);
         }
 
         if (clusterType != null) {
-            sc.addAnd("clusterType", SearchCriteria.Op.EQ, clusterType);
+            sc.setParameters("clusterType", clusterType);
         }
 
         if (allocationState != null) {
-            sc.addAnd("allocationState", SearchCriteria.Op.EQ, allocationState);
+            sc.setParameters("allocationState", allocationState);
         }
 
         if (keyword != null) {
@@ -1367,17 +1369,22 @@
 
     @Override
     public Pair<List<? extends Pod>, Integer> searchForPods(ListPodsByCmd cmd) {
-        Filter searchFilter = new Filter(HostPodVO.class, "dataCenterId", true, cmd.getStartIndex(), cmd.getPageSizeVal());
-        SearchCriteria<HostPodVO> sc = _hostPodDao.createSearchCriteria();
-
         String podName = cmd.getPodName();
         Long id = cmd.getId();
         Long zoneId = cmd.getZoneId();
         Object keyword = cmd.getKeyword();
         Object allocationState = cmd.getAllocationState();
-
         zoneId = _accountMgr.checkAccessAndSpecifyAuthority(UserContext.current().getCaller(), zoneId);
 
+
+    	Filter searchFilter = new Filter(HostPodVO.class, "dataCenterId", true, cmd.getStartIndex(), cmd.getPageSizeVal());
+        SearchBuilder<HostPodVO> sb = _hostPodDao.createSearchBuilder();
+        sb.and("id", sb.entity().getId(), SearchCriteria.Op.EQ);
+        sb.and("name", sb.entity().getName(), SearchCriteria.Op.LIKE);
+        sb.and("dataCenterId", sb.entity().getDataCenterId(), SearchCriteria.Op.EQ);
+        sb.and("allocationState", sb.entity().getAllocationState(), SearchCriteria.Op.EQ);
+
+        SearchCriteria<HostPodVO> sc = sb.create();
         if (keyword != null) {
             SearchCriteria<HostPodVO> ssc = _hostPodDao.createSearchCriteria();
             ssc.addOr("name", SearchCriteria.Op.LIKE, "%" + keyword + "%");
@@ -1387,19 +1394,19 @@
         }
 
         if (id != null) {
-            sc.addAnd("id", SearchCriteria.Op.EQ, id);
+            sc.setParameters("id", id);
         }
 
         if (podName != null) {
-            sc.addAnd("name", SearchCriteria.Op.LIKE, "%" + podName + "%");
+            sc.setParameters("name", "%" + podName + "%");
         }
 
         if (zoneId != null) {
-            sc.addAnd("dataCenterId", SearchCriteria.Op.EQ, zoneId);
+            sc.setParameters("dataCenterId", zoneId);
         }
 
         if (allocationState != null) {
-            sc.addAnd("allocationState", SearchCriteria.Op.EQ, allocationState);
+            sc.setParameters("allocationState", allocationState);
         }
 
         Pair<List<HostPodVO>, Integer> result = _hostPodDao.searchAndCount(sc, searchFilter);
@@ -1610,79 +1617,13 @@
         return new Pair<List<? extends Configuration>, Integer>(result.first(), result.second());
     }
 
-<<<<<<< HEAD
-
-=======
-    @Override
-    public Set<Pair<Long, Long>> listIsos(ListIsosCmd cmd) throws IllegalArgumentException, InvalidParameterValueException {
-        TemplateFilter isoFilter = TemplateFilter.valueOf(cmd.getIsoFilter());
-        Account caller = UserContext.current().getCaller();
-        Map<String, String> tags = cmd.getTags();
-
-        boolean listAll = false;
-        if (isoFilter != null && isoFilter == TemplateFilter.all) {
-            if (caller.getType() == Account.ACCOUNT_TYPE_NORMAL) {
-                throw new InvalidParameterValueException("Filter " + TemplateFilter.all + " can be specified by admin only");
-            }
-            listAll = true;
-        }
-        List<Long> permittedAccountIds = new ArrayList<Long>();
-        Ternary<Long, Boolean, ListProjectResourcesCriteria> domainIdRecursiveListProject = new Ternary<Long, Boolean, ListProjectResourcesCriteria>(
-                cmd.getDomainId(), cmd.isRecursive(), null);
-        _accountMgr.buildACLSearchParameters(caller, cmd.getId(), cmd.getAccountName(), cmd.getProjectId(), permittedAccountIds,
-                domainIdRecursiveListProject, listAll, false);
-        ListProjectResourcesCriteria listProjectResourcesCriteria = domainIdRecursiveListProject.third();
-
-        List<Account> permittedAccounts = new ArrayList<Account>();
-        for (Long accountId : permittedAccountIds) {
-            permittedAccounts.add(_accountMgr.getAccount(accountId));
-        }
-
-        HypervisorType hypervisorType = HypervisorType.getType(cmd.getHypervisor());
-        return listTemplates(cmd.getId(), cmd.getIsoName(), cmd.getKeyword(), isoFilter, true, cmd.isBootable(), cmd.getPageSizeVal(),
-                cmd.getStartIndex(), cmd.getZoneId(), hypervisorType, true, cmd.listInReadyState(), permittedAccounts, caller,
-                listProjectResourcesCriteria, tags);
-    }
-
-    @Override
-    public Set<Pair<Long, Long>> listTemplates(ListTemplatesCmd cmd) throws IllegalArgumentException, InvalidParameterValueException {
-        TemplateFilter templateFilter = TemplateFilter.valueOf(cmd.getTemplateFilter());
-        Long id = cmd.getId();
-        Map<String, String> tags = cmd.getTags();
-        Account caller = UserContext.current().getCaller();
-
-        boolean listAll = false;
-        if (templateFilter != null && templateFilter == TemplateFilter.all) {
-            if (caller.getType() == Account.ACCOUNT_TYPE_NORMAL) {
-                throw new InvalidParameterValueException("Filter " + TemplateFilter.all + " can be specified by admin only");
-            }
-            listAll = true;
-        }
-
-        List<Long> permittedAccountIds = new ArrayList<Long>();
-        Ternary<Long, Boolean, ListProjectResourcesCriteria> domainIdRecursiveListProject = new Ternary<Long, Boolean, ListProjectResourcesCriteria>(
-                cmd.getDomainId(), cmd.isRecursive(), null);
-        _accountMgr.buildACLSearchParameters(caller, id, cmd.getAccountName(), cmd.getProjectId(), permittedAccountIds, domainIdRecursiveListProject,
-                listAll, false);
-        ListProjectResourcesCriteria listProjectResourcesCriteria = domainIdRecursiveListProject.third();
-        List<Account> permittedAccounts = new ArrayList<Account>();
-        for (Long accountId : permittedAccountIds) {
-            permittedAccounts.add(_accountMgr.getAccount(accountId));
-        }
-
-        boolean showDomr = ((templateFilter != TemplateFilter.selfexecutable) && (templateFilter != TemplateFilter.featured));
-        HypervisorType hypervisorType = HypervisorType.getType(cmd.getHypervisor());
-
-        return listTemplates(id, cmd.getTemplateName(), cmd.getKeyword(), templateFilter, false, null, cmd.getPageSizeVal(), cmd.getStartIndex(),
-                cmd.getZoneId(), hypervisorType, showDomr, cmd.listInReadyState(), permittedAccounts, caller, listProjectResourcesCriteria, tags);
-    }
->>>>>>> 0a4e6512
+
 
     /* TODO: this method should go away. Keep here just in case that our latest refactoring using template_store_ref missed anything
      * in handling Swift or S3.
     private Set<Pair<Long, Long>> listTemplates(Long templateId, String name, String keyword, TemplateFilter templateFilter, boolean isIso,
             Boolean bootable, Long pageSize, Long startIndex, Long zoneId, HypervisorType hyperType, boolean showDomr, boolean onlyReady,
-            List<Account> permittedAccounts, Account caller, ListProjectResourcesCriteria listProjectResourcesCriteria, Map<String, String> tags) {
+            List<Account> permittedAccounts, Account caller, ListProjectResourcesCriteria listProjectResourcesCriteria, Map<String, String> tags, String zoneType) {
 
         VMTemplateVO template = null;
         if (templateId != null) {
@@ -1723,7 +1664,7 @@
                         startIndex, zoneId, hyperType, onlyReady, showDomr, permittedAccounts, caller, tags);
                 Set<Pair<Long, Long>> templateZonePairSet2 = new HashSet<Pair<Long, Long>>();
                 templateZonePairSet2 = _templateDao.searchTemplates(name, keyword, templateFilter, isIso, hypers, bootable, domain, pageSize,
-                        startIndex, zoneId, hyperType, onlyReady, showDomr, permittedAccounts, caller, listProjectResourcesCriteria, tags);
+                        startIndex, zoneId, hyperType, onlyReady, showDomr, permittedAccounts, caller, listProjectResourcesCriteria, tags, zoneType);
 
                 for (Pair<Long, Long> tmpltPair : templateZonePairSet2) {
                     if (!templateZonePairSet.contains(new Pair<Long, Long>(tmpltPair.first(), -1L))) {
@@ -1747,7 +1688,7 @@
                 Set<Pair<Long, Long>> templateZonePairSet2 = new HashSet<Pair<Long, Long>>();
                 templateZonePairSet2 = _templateDao.searchTemplates(name, keyword, templateFilter, isIso, hypers,
                         bootable, domain, pageSize, startIndex, zoneId, hyperType, onlyReady, showDomr,
-                        permittedAccounts, caller, listProjectResourcesCriteria, tags);
+                        permittedAccounts, caller, listProjectResourcesCriteria, tags, zoneType);
 
                 for (Pair<Long, Long> tmpltPair : templateZonePairSet2) {
                     if (!templateZonePairSet.contains(new Pair<Long, Long>(tmpltPair.first(), -1L))) {
@@ -1765,7 +1706,7 @@
         } else {
             if (template == null) {
                 templateZonePairSet = _templateDao.searchTemplates(name, keyword, templateFilter, isIso, hypers, bootable, domain, pageSize,
-                        startIndex, zoneId, hyperType, onlyReady, showDomr, permittedAccounts, caller, listProjectResourcesCriteria, tags);
+                        startIndex, zoneId, hyperType, onlyReady, showDomr, permittedAccounts, caller, listProjectResourcesCriteria, tags, zoneType);
             } else {
                 // if template is not public, perform permission check here
                 if (!template.isPublicTemplate() && caller.getType() != Account.ACCOUNT_TYPE_ADMIN) {
@@ -3264,210 +3205,6 @@
         return _guestOSDao.findById(guestOsId);
     }
 
-<<<<<<< HEAD
-=======
-    @Override
-    @ActionEvent(eventType = EventTypes.EVENT_VOLUME_EXTRACT, eventDescription = "extracting volume", async = true)
-    public Long extractVolume(ExtractVolumeCmd cmd) throws URISyntaxException {
-        Long volumeId = cmd.getId();
-        String url = cmd.getUrl();
-        Long zoneId = cmd.getZoneId();
-        AsyncJobVO job = null; // FIXME: cmd.getJob();
-        String mode = cmd.getMode();
-        Account account = UserContext.current().getCaller();
-
-        if (!_accountMgr.isRootAdmin(account.getType()) && ApiDBUtils.isExtractionDisabled()) {
-            throw new PermissionDeniedException("Extraction has been disabled by admin");
-        }
-
-        VolumeVO volume = _volumeDao.findById(volumeId);
-        if (volume == null) {
-            InvalidParameterValueException ex = new InvalidParameterValueException("Unable to find volume with specified volumeId");
-            ex.addProxyObject(volumeId.toString(), "volumeId");
-            throw ex;
-        }
-
-        // perform permission check
-        _accountMgr.checkAccess(account, null, true, volume);
-
-        if (_dcDao.findById(zoneId) == null) {
-            throw new InvalidParameterValueException("Please specify a valid zone.");
-        }
-        if (volume.getPoolId() == null) {
-            throw new InvalidParameterValueException("The volume doesnt belong to a storage pool so cant extract it");
-        }
-        // Extract activity only for detached volumes or for volumes whose
-        // instance is stopped
-        if (volume.getInstanceId() != null && ApiDBUtils.findVMInstanceById(volume.getInstanceId()).getState() != State.Stopped) {
-            s_logger.debug("Invalid state of the volume with ID: " + volumeId
-                    + ". It should be either detached or the VM should be in stopped state.");
-            PermissionDeniedException ex = new PermissionDeniedException(
-                    "Invalid state of the volume with specified ID. It should be either detached or the VM should be in stopped state.");
-            ex.addProxyObject(volume.getUuid(), "volumeId");
-            throw ex;
-        }
-
-        if (volume.getVolumeType() != Volume.Type.DATADISK) { // Datadisk dont
-            // have any
-            // template
-            // dependence.
-
-            VMTemplateVO template = ApiDBUtils.findTemplateById(volume.getTemplateId());
-            if (template != null) { // For ISO based volumes template = null and
-                // we allow extraction of all ISO based
-                // volumes
-                boolean isExtractable = template.isExtractable() && template.getTemplateType() != Storage.TemplateType.SYSTEM;
-                if (!isExtractable && account != null && account.getType() != Account.ACCOUNT_TYPE_ADMIN) { // Global
-                    // admins are always allowed to extract
-                    PermissionDeniedException ex = new PermissionDeniedException("The volume with specified volumeId is not allowed to be extracted");
-                    ex.addProxyObject(volume.getUuid(), "volumeId");
-                    throw ex;
-                }
-            }
-        }
-
-        Upload.Mode extractMode;
-        if (mode == null || (!mode.equals(Upload.Mode.FTP_UPLOAD.toString()) && !mode.equals(Upload.Mode.HTTP_DOWNLOAD.toString()))) {
-            throw new InvalidParameterValueException("Please specify a valid extract Mode ");
-        } else {
-            extractMode = mode.equals(Upload.Mode.FTP_UPLOAD.toString()) ? Upload.Mode.FTP_UPLOAD : Upload.Mode.HTTP_DOWNLOAD;
-        }
-
-        // If mode is upload perform extra checks on url and also see if there
-        // is an ongoing upload on the same.
-        if (extractMode == Upload.Mode.FTP_UPLOAD) {
-            URI uri = new URI(url);
-            if ((uri.getScheme() == null) || (!uri.getScheme().equalsIgnoreCase("ftp"))) {
-                throw new IllegalArgumentException("Unsupported scheme for url: " + url);
-            }
-
-            String host = uri.getHost();
-            try {
-                InetAddress hostAddr = InetAddress.getByName(host);
-                if (hostAddr.isAnyLocalAddress() || hostAddr.isLinkLocalAddress() || hostAddr.isLoopbackAddress() || hostAddr.isMulticastAddress()) {
-                    throw new IllegalArgumentException("Illegal host specified in url");
-                }
-                if (hostAddr instanceof Inet6Address) {
-                    throw new IllegalArgumentException("IPV6 addresses not supported (" + hostAddr.getHostAddress() + ")");
-                }
-            } catch (UnknownHostException uhe) {
-                throw new IllegalArgumentException("Unable to resolve " + host);
-            }
-
-            if (_uploadMonitor.isTypeUploadInProgress(volumeId, Upload.Type.VOLUME)) {
-                throw new IllegalArgumentException(volume.getName()
-                        + " upload is in progress. Please wait for some time to schedule another upload for the same");
-            }
-        }
-
-        long accountId = volume.getAccountId();
-        StoragePool srcPool = (StoragePool)this.dataStoreMgr.getPrimaryDataStore(volume.getPoolId());
-        HostVO sserver = this.templateMgr.getSecondaryStorageHost(zoneId);
-        String secondaryStorageURL = sserver.getStorageUrl();
-
-        List<UploadVO> extractURLList = _uploadDao.listByTypeUploadStatus(volumeId, Upload.Type.VOLUME, UploadVO.Status.DOWNLOAD_URL_CREATED);
-
-        if (extractMode == Upload.Mode.HTTP_DOWNLOAD && extractURLList.size() > 0) {
-            return extractURLList.get(0).getId(); // If download url already  Note: volss
-            // exists then return
-        } else {
-            UploadVO uploadJob = _uploadMonitor.createNewUploadEntry(sserver.getId(), volumeId, UploadVO.Status.COPY_IN_PROGRESS, Upload.Type.VOLUME,
-                    url, extractMode);
-            s_logger.debug("Extract Mode - " + uploadJob.getMode());
-            uploadJob = _uploadDao.createForUpdate(uploadJob.getId());
-
-            // Update the async Job
-
-            ExtractResponse resultObj = new ExtractResponse(ApiDBUtils.findVolumeById(volumeId).getUuid(),
-                    volume.getName(), ApiDBUtils.findAccountById(accountId).getUuid(), UploadVO.Status.COPY_IN_PROGRESS.toString(),
-                    uploadJob.getUuid());
-            resultObj.setResponseName(cmd.getCommandName());
-            AsyncJobExecutor asyncExecutor = BaseAsyncJobExecutor.getCurrentExecutor();
-            if (asyncExecutor != null) {
-                job = asyncExecutor.getJob();
-                _asyncMgr.updateAsyncJobAttachment(job.getId(), Upload.Type.VOLUME.toString(), volumeId);
-                _asyncMgr.updateAsyncJobStatus(job.getId(), AsyncJobResult.STATUS_IN_PROGRESS, resultObj);
-            }
-            String value = _configs.get(Config.CopyVolumeWait.toString());
-            int copyvolumewait = NumbersUtil.parseInt(value, Integer.parseInt(Config.CopyVolumeWait.getDefaultValue()));
-            // Copy the volume from the source storage pool to secondary storage
-            CopyVolumeCommand cvCmd = new CopyVolumeCommand(volume.getId(), volume.getPath(), srcPool, secondaryStorageURL, true, copyvolumewait, _executeInSequence);
-            CopyVolumeAnswer cvAnswer = null;
-            try {
-                cvAnswer = (CopyVolumeAnswer) _storageMgr.sendToPool(srcPool, cvCmd);
-            } catch (StorageUnavailableException e) {
-                s_logger.debug("Storage unavailable");
-            }
-
-            // Check if you got a valid answer.
-            if (cvAnswer == null || !cvAnswer.getResult()) {
-                String errorString = "Failed to copy the volume from the source primary storage pool to secondary storage.";
-
-                // Update the async job.
-                resultObj.setResultString(errorString);
-                resultObj.setUploadStatus(UploadVO.Status.COPY_ERROR.toString());
-                if (asyncExecutor != null) {
-                    _asyncMgr.completeAsyncJob(job.getId(), AsyncJobResult.STATUS_FAILED, 0, resultObj);
-                }
-
-                // Update the DB that volume couldn't be copied
-                uploadJob.setUploadState(UploadVO.Status.COPY_ERROR);
-                uploadJob.setErrorString(errorString);
-                uploadJob.setLastUpdated(new Date());
-                _uploadDao.update(uploadJob.getId(), uploadJob);
-
-                throw new CloudRuntimeException(errorString);
-            }
-
-            String volumeLocalPath = "volumes/" + volume.getId() + "/" + cvAnswer.getVolumePath() + "." + getFormatForPool(srcPool);
-          //Fang:  volss, handle the ova special case;
-            if (getFormatForPool(srcPool) == "ova") {
-                CreateVolumeOVACommand cvOVACmd = new CreateVolumeOVACommand(secondaryStorageURL, volumeLocalPath, cvAnswer.getVolumePath(), srcPool, copyvolumewait);
-                CreateVolumeOVAAnswer  OVAanswer = null;
-
-                try {
-                        cvOVACmd.setContextParam("hypervisor", HypervisorType.VMware.toString());
-                        OVAanswer = (CreateVolumeOVAAnswer) _storageMgr.sendToPool(srcPool, cvOVACmd); //Fang: for extract volume, create the ova file here;
-
-                } catch (StorageUnavailableException e) {
-                    s_logger.debug("Storage unavailable");
-                }
-            }
-            // Update the DB that volume is copied and volumePath
-            uploadJob.setUploadState(UploadVO.Status.COPY_COMPLETE);
-            uploadJob.setLastUpdated(new Date());
-            uploadJob.setInstallPath(volumeLocalPath);
-            _uploadDao.update(uploadJob.getId(), uploadJob);
-
-            if (extractMode == Mode.FTP_UPLOAD) { // Now that the volume is
-                // copied perform the actual
-                // uploading
-                _uploadMonitor.extractVolume(uploadJob, sserver, volume, url, zoneId, volumeLocalPath, cmd.getStartEventId(), job.getId(), _asyncMgr);
-                return uploadJob.getId();
-            } else { // Volume is copied now make it visible under apache and
-                // create a URL.
-                _uploadMonitor.createVolumeDownloadURL(volumeId, volumeLocalPath, Upload.Type.VOLUME, zoneId, uploadJob.getId());
-                return uploadJob.getId();
-            }
-        }
-    }
-
-    private String getFormatForPool(StoragePool pool) {
-        ClusterVO cluster = ApiDBUtils.findClusterById(pool.getClusterId());
-
-        if (cluster.getHypervisorType() == HypervisorType.XenServer) {
-            return "vhd";
-        } else if (cluster.getHypervisorType() == HypervisorType.KVM) {
-            return "qcow2";
-        } else if (cluster.getHypervisorType() == HypervisorType.VMware) {
-            return "ova";
-        } else if (cluster.getHypervisorType() == HypervisorType.Ovm) {
-            return "raw";
-        } else {
-            return null;
-        }
-    }
->>>>>>> 0a4e6512
 
     @Override
     public InstanceGroupVO updateVmGroup(UpdateVMGroupCmd cmd) {
@@ -3633,6 +3370,11 @@
     	_configDao.expunge(sc);
     	_encryptionKey = null;
     	_encryptionIV = null;
+    }
+
+    @Override
+    public boolean getExecuteInSequence() {
+        return false;  //To change body of implemented methods use File | Settings | File Templates.
     }
 
     private static String getBase64EncodedRandomKey(int nBits) {
@@ -4003,9 +3745,5 @@
 
         return plannersAvailable;
     }
-    
-    @Override
-    public boolean getExecuteInSequence() {
-        return _executeInSequence;
-    }
+
 }