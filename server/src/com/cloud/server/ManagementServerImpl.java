// Licensed to the Apache Software Foundation (ASF) under one
// or more contributor license agreements.  See the NOTICE file
// distributed with this work for additional information
// regarding copyright ownership.  The ASF licenses this file
// to you under the Apache License, Version 2.0 (the
// "License"); you may not use this file except in compliance
// with the License.  You may obtain a copy of the License at
//
//   http://www.apache.org/licenses/LICENSE-2.0
//
// Unless required by applicable law or agreed to in writing,
// software distributed under the License is distributed on an
// "AS IS" BASIS, WITHOUT WARRANTIES OR CONDITIONS OF ANY
// KIND, either express or implied.  See the License for the
// specific language governing permissions and limitations
// under the License.
package com.cloud.server;

import java.lang.reflect.Field;
import java.net.Inet6Address;
import java.net.InetAddress;
import java.net.URI;
import java.net.URISyntaxException;
import java.net.UnknownHostException;
import java.security.NoSuchAlgorithmException;
import java.security.SecureRandom;
import java.util.ArrayList;
import java.util.Calendar;
import java.util.Comparator;
import java.util.Date;
import java.util.HashMap;
import java.util.HashSet;
import java.util.List;
import java.util.Map;
import java.util.Set;
import java.util.TimeZone;
import java.util.UUID;
import java.util.concurrent.Executors;
import java.util.concurrent.ScheduledExecutorService;
import java.util.concurrent.TimeUnit;

import javax.crypto.Mac;
import javax.crypto.spec.SecretKeySpec;
import javax.inject.Inject;
import javax.naming.ConfigurationException;

import com.cloud.configuration.*;
import com.cloud.storage.dao.*;
import org.apache.cloudstack.acl.SecurityChecker.AccessType;
import org.apache.cloudstack.api.ApiConstants;

import com.cloud.event.ActionEventUtils;
import org.apache.cloudstack.api.BaseUpdateTemplateOrIsoCmd;
import org.apache.cloudstack.api.command.admin.account.*;
import org.apache.cloudstack.api.command.admin.domain.*;
import org.apache.cloudstack.api.command.admin.host.*;
import org.apache.cloudstack.api.command.admin.network.*;
import org.apache.cloudstack.api.command.admin.offering.*;
import org.apache.cloudstack.api.command.admin.resource.*;
import org.apache.cloudstack.api.command.admin.router.*;
import org.apache.cloudstack.api.command.admin.storage.*;
import org.apache.cloudstack.api.command.admin.systemvm.*;
import org.apache.cloudstack.api.command.admin.usage.*;
import org.apache.cloudstack.api.command.admin.user.*;
import org.apache.cloudstack.api.command.admin.vlan.*;
import org.apache.cloudstack.api.command.admin.vpc.*;
import org.apache.cloudstack.api.command.user.autoscale.*;
import org.apache.cloudstack.api.command.user.firewall.*;
import org.apache.cloudstack.api.command.user.iso.*;
import org.apache.cloudstack.api.command.user.loadbalancer.*;
import org.apache.cloudstack.api.command.user.nat.*;
import org.apache.cloudstack.api.command.user.network.*;
import org.apache.cloudstack.api.command.user.project.*;
import org.apache.cloudstack.api.command.user.resource.*;
import org.apache.cloudstack.api.command.user.securitygroup.*;
import org.apache.cloudstack.api.command.user.snapshot.*;
import org.apache.cloudstack.api.command.user.template.*;
import org.apache.cloudstack.api.command.user.vm.*;
import org.apache.cloudstack.api.command.user.volume.*;
import org.apache.cloudstack.api.command.user.vpc.*;
import org.apache.cloudstack.api.command.user.vpn.*;
import org.apache.cloudstack.api.response.ExtractResponse;
import org.apache.commons.codec.binary.Base64;
import org.apache.log4j.Logger;
import org.apache.cloudstack.affinity.AffinityGroupProcessor;
import org.apache.cloudstack.affinity.dao.AffinityGroupVMMapDao;

import org.apache.cloudstack.api.command.user.affinitygroup.CreateAffinityGroupCmd;
import org.apache.cloudstack.api.command.user.affinitygroup.DeleteAffinityGroupCmd;
import org.apache.cloudstack.api.command.user.affinitygroup.ListAffinityGroupTypesCmd;
import org.apache.cloudstack.api.command.user.affinitygroup.ListAffinityGroupsCmd;
import org.apache.cloudstack.api.command.user.affinitygroup.UpdateVMAffinityGroupCmd;
import com.cloud.agent.AgentManager;
import com.cloud.agent.api.GetVncPortAnswer;
import com.cloud.agent.api.GetVncPortCommand;
import com.cloud.agent.api.storage.CopyVolumeAnswer;
import com.cloud.agent.api.storage.CopyVolumeCommand;
import com.cloud.agent.api.storage.CreateVolumeOVAAnswer;
import com.cloud.agent.api.storage.CreateVolumeOVACommand;
import com.cloud.agent.manager.allocator.HostAllocator;
import com.cloud.alert.Alert;
import com.cloud.alert.AlertManager;
import com.cloud.alert.AlertVO;
import com.cloud.alert.dao.AlertDao;
import com.cloud.api.ApiDBUtils;
import com.cloud.async.*;
import com.cloud.capacity.Capacity;
import com.cloud.capacity.CapacityVO;
import com.cloud.capacity.dao.CapacityDao;
import com.cloud.capacity.dao.CapacityDaoImpl.SummedCapacity;
import com.cloud.cluster.ClusterManager;
import com.cloud.configuration.dao.ConfigurationDao;
import com.cloud.consoleproxy.ConsoleProxyManagementState;
import com.cloud.consoleproxy.ConsoleProxyManager;
import com.cloud.dc.*;
import com.cloud.dc.Vlan.VlanType;
import com.cloud.dc.dao.*;
import com.cloud.deploy.DataCenterDeployment;
import com.cloud.deploy.DeploymentPlanner;
import com.cloud.deploy.DeploymentPlanner.ExcludeList;
import com.cloud.domain.DomainVO;
import com.cloud.domain.dao.DomainDao;
import com.cloud.event.ActionEvent;
import com.cloud.event.EventTypes;
import com.cloud.event.EventVO;
import com.cloud.event.dao.EventDao;
import com.cloud.exception.*;
import com.cloud.ha.HighAvailabilityManager;
import com.cloud.host.DetailVO;
import com.cloud.host.Host;
import com.cloud.host.Host.Type;
import com.cloud.host.HostTagVO;
import com.cloud.host.HostVO;
import com.cloud.host.dao.HostDao;
import com.cloud.host.dao.HostDetailsDao;
import com.cloud.host.dao.HostTagsDao;
import com.cloud.hypervisor.Hypervisor.HypervisorType;
import com.cloud.hypervisor.HypervisorCapabilities;
import com.cloud.hypervisor.HypervisorCapabilitiesVO;
import com.cloud.hypervisor.dao.HypervisorCapabilitiesDao;
import com.cloud.info.ConsoleProxyInfo;
import com.cloud.keystore.KeystoreManager;
import com.cloud.network.IpAddress;
import com.cloud.network.dao.*;
import com.cloud.org.Cluster;
import com.cloud.org.Grouping.AllocationState;
import com.cloud.projects.Project;
import com.cloud.projects.Project.ListProjectResourcesCriteria;
import com.cloud.projects.ProjectManager;
import com.cloud.resource.ResourceManager;
import com.cloud.server.ResourceTag.TaggedResourceType;
import com.cloud.server.auth.UserAuthenticator;
import com.cloud.service.ServiceOfferingVO;
import com.cloud.service.dao.ServiceOfferingDao;
import com.cloud.storage.*;
import com.cloud.storage.Storage.ImageFormat;
import com.cloud.storage.Upload.Mode;
import com.cloud.storage.s3.S3Manager;
import com.cloud.storage.secondary.SecondaryStorageVmManager;
import com.cloud.storage.snapshot.SnapshotManager;
import com.cloud.storage.swift.SwiftManager;
import com.cloud.storage.upload.UploadMonitor;
import com.cloud.tags.ResourceTagVO;
import com.cloud.tags.dao.ResourceTagDao;
import com.cloud.template.TemplateManager;
import com.cloud.template.VirtualMachineTemplate.TemplateFilter;
import com.cloud.user.*;
import com.cloud.user.dao.AccountDao;
import com.cloud.user.dao.SSHKeyPairDao;
import com.cloud.user.dao.UserDao;
import com.cloud.utils.EnumUtils;
import com.cloud.utils.NumbersUtil;
import com.cloud.utils.Pair;
import com.cloud.utils.PasswordGenerator;
import com.cloud.utils.Ternary;
import com.cloud.utils.component.ComponentLifecycle;
import com.cloud.utils.component.ManagerBase;
import com.cloud.utils.concurrency.NamedThreadFactory;
import com.cloud.utils.crypt.DBEncryptionUtil;
import com.cloud.utils.db.*;
import com.cloud.utils.db.JoinBuilder.JoinType;
import com.cloud.utils.exception.CloudRuntimeException;
import com.cloud.utils.net.MacAddress;
import com.cloud.utils.net.NetUtils;
import com.cloud.utils.ssh.SSHKeysHelper;
import com.cloud.vm.*;
import com.cloud.vm.VirtualMachine.State;
import com.cloud.vm.dao.*;
import edu.emory.mathcs.backport.java.util.Arrays;
import edu.emory.mathcs.backport.java.util.Collections;
import org.apache.cloudstack.acl.ControlledEntity;
import org.apache.cloudstack.api.command.admin.autoscale.CreateCounterCmd;
import org.apache.cloudstack.api.command.admin.autoscale.DeleteCounterCmd;
import org.apache.cloudstack.api.command.admin.cluster.AddClusterCmd;
import org.apache.cloudstack.api.command.admin.cluster.DeleteClusterCmd;
import org.apache.cloudstack.api.command.admin.cluster.ListClustersCmd;
import org.apache.cloudstack.api.command.admin.cluster.UpdateClusterCmd;
import org.apache.cloudstack.api.command.admin.config.ListCfgsByCmd;
import org.apache.cloudstack.api.command.admin.config.ListHypervisorCapabilitiesCmd;
import org.apache.cloudstack.api.command.admin.config.UpdateCfgCmd;
import org.apache.cloudstack.api.command.admin.config.UpdateHypervisorCapabilitiesCmd;
import org.apache.cloudstack.api.command.admin.ldap.LDAPConfigCmd;
import org.apache.cloudstack.api.command.admin.ldap.LDAPRemoveCmd;
import org.apache.cloudstack.api.command.admin.pod.CreatePodCmd;
import org.apache.cloudstack.api.command.admin.pod.DeletePodCmd;
import org.apache.cloudstack.api.command.admin.pod.ListPodsByCmd;
import org.apache.cloudstack.api.command.admin.pod.UpdatePodCmd;
import org.apache.cloudstack.api.command.admin.region.AddRegionCmd;
import org.apache.cloudstack.api.command.admin.region.RemoveRegionCmd;
import org.apache.cloudstack.api.command.admin.region.UpdateRegionCmd;
import org.apache.cloudstack.api.command.admin.swift.AddSwiftCmd;
import org.apache.cloudstack.api.command.admin.swift.ListSwiftsCmd;
import org.apache.cloudstack.api.command.admin.template.PrepareTemplateCmd;
import org.apache.cloudstack.api.command.admin.vlan.CreateVlanIpRangeCmd;
import org.apache.cloudstack.api.command.admin.vlan.DeleteVlanIpRangeCmd;
import org.apache.cloudstack.api.command.admin.vlan.ListVlanIpRangesCmd;
import org.apache.cloudstack.api.command.admin.vm.AssignVMCmd;
import org.apache.cloudstack.api.command.admin.vm.MigrateVMCmd;
import org.apache.cloudstack.api.command.admin.vm.MigrateVirtualMachineWithVolumeCmd;
import org.apache.cloudstack.api.command.admin.vm.RecoverVMCmd;
import org.apache.cloudstack.api.command.admin.zone.CreateZoneCmd;
import org.apache.cloudstack.api.command.admin.zone.DeleteZoneCmd;
import org.apache.cloudstack.api.command.admin.zone.MarkDefaultZoneForAccountCmd;
import org.apache.cloudstack.api.command.admin.zone.UpdateZoneCmd;
import org.apache.cloudstack.api.command.user.account.AddAccountToProjectCmd;
import org.apache.cloudstack.api.command.user.account.DeleteAccountFromProjectCmd;
import org.apache.cloudstack.api.command.user.account.ListAccountsCmd;
import org.apache.cloudstack.api.command.user.account.ListProjectAccountsCmd;
import org.apache.cloudstack.api.command.user.address.AssociateIPAddrCmd;
import org.apache.cloudstack.api.command.user.address.DisassociateIPAddrCmd;
import org.apache.cloudstack.api.command.user.address.ListPublicIpAddressesCmd;
import org.apache.cloudstack.api.command.user.config.ListCapabilitiesCmd;
import org.apache.cloudstack.api.command.user.event.ArchiveEventsCmd;
import org.apache.cloudstack.api.command.user.event.DeleteEventsCmd;
import org.apache.cloudstack.api.command.user.event.ListEventTypesCmd;
import org.apache.cloudstack.api.command.user.event.ListEventsCmd;
import org.apache.cloudstack.api.command.user.guest.ListGuestOsCategoriesCmd;
import org.apache.cloudstack.api.command.user.guest.ListGuestOsCmd;
import org.apache.cloudstack.api.command.user.job.ListAsyncJobsCmd;
import org.apache.cloudstack.api.command.user.job.QueryAsyncJobResultCmd;
import org.apache.cloudstack.api.command.user.offering.ListDiskOfferingsCmd;
import org.apache.cloudstack.api.command.user.offering.ListServiceOfferingsCmd;
import org.apache.cloudstack.api.command.user.region.ListRegionsCmd;
import org.apache.cloudstack.api.command.user.region.ha.gslb.*;
import org.apache.cloudstack.api.command.user.ssh.CreateSSHKeyPairCmd;
import org.apache.cloudstack.api.command.user.ssh.DeleteSSHKeyPairCmd;
import org.apache.cloudstack.api.command.user.ssh.ListSSHKeyPairsCmd;
import org.apache.cloudstack.api.command.user.ssh.RegisterSSHKeyPairCmd;
import org.apache.cloudstack.api.command.user.tag.CreateTagsCmd;
import org.apache.cloudstack.api.command.user.tag.DeleteTagsCmd;
import org.apache.cloudstack.api.command.user.tag.ListTagsCmd;
import org.apache.cloudstack.api.command.user.vmgroup.CreateVMGroupCmd;
import org.apache.cloudstack.api.command.user.vmgroup.DeleteVMGroupCmd;
import org.apache.cloudstack.api.command.user.vmgroup.ListVMGroupsCmd;
import org.apache.cloudstack.api.command.user.vmgroup.UpdateVMGroupCmd;
import org.apache.cloudstack.api.command.user.vmsnapshot.CreateVMSnapshotCmd;
import org.apache.cloudstack.api.command.user.vmsnapshot.DeleteVMSnapshotCmd;
import org.apache.cloudstack.api.command.user.vmsnapshot.ListVMSnapshotCmd;
import org.apache.cloudstack.api.command.user.vmsnapshot.RevertToVMSnapshotCmd;
import org.apache.cloudstack.api.command.user.zone.ListZonesByCmd;
<<<<<<< HEAD
import org.apache.cloudstack.api.response.ExtractResponse;
import org.apache.cloudstack.engine.subsystem.api.storage.DataStore;
=======
>>>>>>> 3c597476
import org.apache.cloudstack.engine.subsystem.api.storage.DataStoreManager;
import org.apache.cloudstack.engine.subsystem.api.storage.StoragePoolAllocator;
import org.apache.cloudstack.storage.datastore.db.PrimaryDataStoreDao;
import org.apache.cloudstack.storage.datastore.db.StoragePoolVO;

public class ManagementServerImpl extends ManagerBase implements ManagementServer {
    public static final Logger s_logger = Logger.getLogger(ManagementServerImpl.class.getName());

    @Inject
    public AccountManager _accountMgr;
    @Inject
    private AgentManager _agentMgr;
    @Inject
    private AlertManager _alertMgr;
    @Inject
    private IPAddressDao _publicIpAddressDao;
    @Inject
    private DomainRouterDao _routerDao;
    @Inject
    private ConsoleProxyDao _consoleProxyDao;
    @Inject
    private ClusterDao _clusterDao;
    @Inject
    private SecondaryStorageVmDao _secStorageVmDao;
    @Inject
    public EventDao _eventDao;
    @Inject
    private DataCenterDao _dcDao;
    @Inject
    private VlanDao _vlanDao;
    @Inject
    private AccountVlanMapDao _accountVlanMapDao;
    @Inject
    private PodVlanMapDao _podVlanMapDao;
    @Inject
    private HostDao _hostDao;
    @Inject
    private HostDetailsDao _detailsDao;
    @Inject
    private UserDao _userDao;
    @Inject
    private UserVmDao _userVmDao;
    @Inject
    private ConfigurationDao _configDao;
    @Inject
    private ConsoleProxyManager _consoleProxyMgr;
    @Inject
    private SecondaryStorageVmManager _secStorageVmMgr;
    @Inject
    private SwiftManager _swiftMgr;
    @Inject
    private ServiceOfferingDao _offeringsDao;
    @Inject
    private DiskOfferingDao _diskOfferingDao;
    @Inject
    private VMTemplateDao _templateDao;
    @Inject
    private DomainDao _domainDao;
    @Inject
    private AccountDao _accountDao;
    @Inject
    public AlertDao _alertDao;
    @Inject
    private CapacityDao _capacityDao;
    @Inject
    private GuestOSDao _guestOSDao;
    @Inject
    private GuestOSCategoryDao _guestOSCategoryDao;
    @Inject
    private PrimaryDataStoreDao _poolDao;
    @Inject
    private NetworkDao _networkDao;
    @Inject
    private StorageManager _storageMgr;
    @Inject
    private VolumeManager _volumeMgr;
    @Inject
    private VirtualMachineManager _itMgr;
    @Inject
    private HostPodDao _hostPodDao;
    @Inject
    private VMInstanceDao _vmInstanceDao;
    @Inject
    private VolumeDao _volumeDao;
    @Inject
    private AsyncJobManager _asyncMgr;
    private int _purgeDelay;
    private int _alertPurgeDelay;
    @Inject
    private InstanceGroupDao _vmGroupDao;
    @Inject
    private UploadMonitor _uploadMonitor;
    @Inject
    private UploadDao _uploadDao;
    @Inject
    private SSHKeyPairDao _sshKeyPairDao;
    @Inject
    private LoadBalancerDao _loadbalancerDao;
    @Inject
    private HypervisorCapabilitiesDao _hypervisorCapabilitiesDao;
    private List<HostAllocator> _hostAllocators;
    @Inject
    private List<StoragePoolAllocator> _storagePoolAllocators;
    @Inject
    private ConfigurationManager _configMgr;
    @Inject
    private ResourceTagDao _resourceTagDao;

    @Inject
    ProjectManager _projectMgr;
    @Inject
    ResourceManager _resourceMgr;
    @Inject
    SnapshotManager _snapshotMgr;
    @Inject
    HighAvailabilityManager _haMgr;
    @Inject
    TemplateManager templateMgr;
    @Inject
    DataStoreManager dataStoreMgr;
    @Inject
    HostTagsDao _hostTagsDao;

    @Inject
    S3Manager _s3Mgr;

    @Inject
    ConfigurationServer _configServer;

    private final ScheduledExecutorService _eventExecutor = Executors.newScheduledThreadPool(1, new NamedThreadFactory("EventChecker"));
    private final ScheduledExecutorService _alertExecutor = Executors.newScheduledThreadPool(1, new NamedThreadFactory("AlertChecker"));
    private KeystoreManager _ksMgr;

    private Map<String, String> _configs;

    private Map<String, Boolean> _availableIdsMap;

    private List<UserAuthenticator> _userAuthenticators;
    private List<UserAuthenticator> _userPasswordEncoders;

    @Inject ClusterManager _clusterMgr;
    private String _hashKey = null;
    private String _encryptionKey = null;
    private String _encryptionIV = null;
    
    @Inject
    protected AffinityGroupVMMapDao _affinityGroupVMMapDao;

    protected List<AffinityGroupProcessor> _affinityProcessors;
    public List<AffinityGroupProcessor> getAffinityGroupProcessors() {
        return _affinityProcessors;
    }
    public void setAffinityGroupProcessors(List<AffinityGroupProcessor> affinityProcessors) {
        this._affinityProcessors = affinityProcessors;
    }

    public ManagementServerImpl() {
    	setRunLevel(ComponentLifecycle.RUN_LEVEL_APPLICATION_MAINLOOP);
    }

    public List<UserAuthenticator> getUserAuthenticators() {
    	return _userAuthenticators;
    }

    public void setUserAuthenticators(List<UserAuthenticator> authenticators) {
    	_userAuthenticators = authenticators;
    }

    public List<UserAuthenticator> getUserPasswordEncoders() {
        return _userPasswordEncoders;
    }

    public void setUserPasswordEncoders(List<UserAuthenticator> encoders) {
        _userPasswordEncoders = encoders;
    }

    public List<HostAllocator> getHostAllocators() {
		return _hostAllocators;
	}

	public void setHostAllocators(List<HostAllocator> _hostAllocators) {
		this._hostAllocators = _hostAllocators;
	}

	@Override
	public boolean configure(String name, Map<String, Object> params)
			throws ConfigurationException {

		_configs = _configDao.getConfiguration();

        String value = _configs.get("event.purge.interval");
        int cleanup = NumbersUtil.parseInt(value, 60 * 60 * 24); // 1 day.

        _purgeDelay = NumbersUtil.parseInt(_configs.get("event.purge.delay"), 0);
        if (_purgeDelay != 0) {
            _eventExecutor.scheduleAtFixedRate(new EventPurgeTask(), cleanup, cleanup, TimeUnit.SECONDS);
        }

        //Alerts purge configurations
        int alertPurgeInterval = NumbersUtil.parseInt(_configDao.getValue(Config.AlertPurgeInterval.key()),
                60 * 60 * 24); // 1 day.
        _alertPurgeDelay = NumbersUtil.parseInt(_configDao.getValue(Config.AlertPurgeDelay.key()), 0);
        if (_alertPurgeDelay != 0) {
            _alertExecutor.scheduleAtFixedRate(new AlertPurgeTask(), alertPurgeInterval, alertPurgeInterval,
                    TimeUnit.SECONDS);
        }

        String[] availableIds = TimeZone.getAvailableIDs();
        _availableIdsMap = new HashMap<String, Boolean>(availableIds.length);
        for (String id : availableIds) {
            _availableIdsMap.put(id, true);
        }

		return true;
	}

	@Override
    public boolean start() {
        s_logger.info("Startup CloudStack management server...");

        enableAdminUser("password");
        return true;
    }

    protected Map<String, String> getConfigs() {
        return _configs;
    }

    @Override
    public String generateRandomPassword() {
        return PasswordGenerator.generateRandomPassword(6);
    }

    @Override
    public HostVO getHostBy(long hostId) {
        return _hostDao.findById(hostId);
    }

    @Override
    public long getId() {
        return MacAddress.getMacAddress().toLong();
    }

    protected void checkPortParameters(String publicPort, String privatePort, String privateIp, String proto) {

        if (!NetUtils.isValidPort(publicPort)) {
            throw new InvalidParameterValueException("publicPort is an invalid value");
        }
        if (!NetUtils.isValidPort(privatePort)) {
            throw new InvalidParameterValueException("privatePort is an invalid value");
        }

        // s_logger.debug("Checking if " + privateIp +
        // " is a valid private IP address. Guest IP address is: " +
        // _configs.get("guest.ip.network"));
        //
        // if (!NetUtils.isValidPrivateIp(privateIp,
        // _configs.get("guest.ip.network"))) {
        // throw new
        // InvalidParameterValueException("Invalid private ip address");
        // }
        if (!NetUtils.isValidProto(proto)) {
            throw new InvalidParameterValueException("Invalid protocol");
        }
    }

    @Override
    public List<EventVO> getEvents(long userId, long accountId, Long domainId, String type, String level, Date startDate, Date endDate) {
        SearchCriteria<EventVO> sc = _eventDao.createSearchCriteria();
        if (userId > 0) {
            sc.addAnd("userId", SearchCriteria.Op.EQ, userId);
        }
        if (accountId > 0) {
            sc.addAnd("accountId", SearchCriteria.Op.EQ, accountId);
        }
        if (domainId != null) {
            sc.addAnd("domainId", SearchCriteria.Op.EQ, domainId);
        }
        if (type != null) {
            sc.addAnd("type", SearchCriteria.Op.EQ, type);
        }
        if (level != null) {
            sc.addAnd("level", SearchCriteria.Op.EQ, level);
        }
        if (startDate != null && endDate != null) {
            startDate = massageDate(startDate, 0, 0, 0);
            endDate = massageDate(endDate, 23, 59, 59);
            sc.addAnd("createDate", SearchCriteria.Op.BETWEEN, startDate, endDate);
        } else if (startDate != null) {
            startDate = massageDate(startDate, 0, 0, 0);
            sc.addAnd("createDate", SearchCriteria.Op.GTEQ, startDate);
        } else if (endDate != null) {
            endDate = massageDate(endDate, 23, 59, 59);
            sc.addAnd("createDate", SearchCriteria.Op.LTEQ, endDate);
        }

        return _eventDao.search(sc, null);
    }

    @Override
    public boolean archiveEvents(ArchiveEventsCmd cmd) {
        List<Long> ids = cmd.getIds();
        boolean result =true;

        List<EventVO> events = _eventDao.listToArchiveOrDeleteEvents(ids, cmd.getType(), cmd.getOlderThan(), cmd.getEntityOwnerId());
        ControlledEntity[] sameOwnerEvents = events.toArray(new ControlledEntity[events.size()]);
        _accountMgr.checkAccess(UserContext.current().getCaller(), null, true, sameOwnerEvents);

        if (ids != null && events.size() < ids.size()) {
            result = false;
            return result;
        }
        _eventDao.archiveEvents(events);
        return result;
    }

    @Override
    public boolean deleteEvents(DeleteEventsCmd cmd) {
        List<Long> ids = cmd.getIds();
        boolean result =true;

        List<EventVO> events = _eventDao.listToArchiveOrDeleteEvents(ids, cmd.getType(), cmd.getOlderThan(), cmd.getEntityOwnerId());
        ControlledEntity[] sameOwnerEvents = events.toArray(new ControlledEntity[events.size()]);
        _accountMgr.checkAccess(UserContext.current().getCaller(), null, true, sameOwnerEvents);

        if (ids != null && events.size() < ids.size()) {
            result = false;
            return result;
        }
        for (EventVO event : events) {
        _eventDao.remove(event.getId());
        }
        return result;
    }

    private Date massageDate(Date date, int hourOfDay, int minute, int second) {
        Calendar cal = Calendar.getInstance();
        cal.setTime(date);
        cal.set(Calendar.HOUR_OF_DAY, hourOfDay);
        cal.set(Calendar.MINUTE, minute);
        cal.set(Calendar.SECOND, second);
        return cal.getTime();
    }


    @Override
    public List<? extends Cluster> searchForClusters(long zoneId, Long startIndex, Long pageSizeVal, String hypervisorType) {
        Filter searchFilter = new Filter(ClusterVO.class, "id", true, startIndex, pageSizeVal);
        SearchCriteria<ClusterVO> sc = _clusterDao.createSearchCriteria();

        zoneId = _accountMgr.checkAccessAndSpecifyAuthority(UserContext.current().getCaller(), zoneId);

        sc.addAnd("dataCenterId", SearchCriteria.Op.EQ, zoneId);
        sc.addAnd("hypervisorType", SearchCriteria.Op.EQ, hypervisorType);

        return _clusterDao.search(sc, searchFilter);
    }

    @Override
    public Pair<List<? extends Cluster>, Integer> searchForClusters(ListClustersCmd cmd) {
    	Object id = cmd.getId();
        Object name = cmd.getClusterName();
        Object podId = cmd.getPodId();
        Long zoneId = cmd.getZoneId();
        Object hypervisorType = cmd.getHypervisorType();
        Object clusterType = cmd.getClusterType();
        Object allocationState = cmd.getAllocationState();
        String zoneType = cmd.getZoneType();
        String keyword = cmd.getKeyword();
        zoneId = _accountMgr.checkAccessAndSpecifyAuthority(UserContext.current().getCaller(), zoneId);
    	
        
    	Filter searchFilter = new Filter(ClusterVO.class, "id", true, cmd.getStartIndex(), cmd.getPageSizeVal());
        
        SearchBuilder<ClusterVO> sb = _clusterDao.createSearchBuilder();        
        sb.and("id", sb.entity().getId(), SearchCriteria.Op.EQ);        
        sb.and("name", sb.entity().getName(), SearchCriteria.Op.LIKE);  
        sb.and("podId", sb.entity().getPodId(), SearchCriteria.Op.EQ);          
        sb.and("dataCenterId", sb.entity().getDataCenterId(), SearchCriteria.Op.EQ);         
        sb.and("hypervisorType", sb.entity().getHypervisorType(), SearchCriteria.Op.EQ);
        sb.and("clusterType", sb.entity().getClusterType(), SearchCriteria.Op.EQ);
        sb.and("allocationState", sb.entity().getAllocationState(), SearchCriteria.Op.EQ);
        
        if(zoneType != null) {
            SearchBuilder<DataCenterVO> zoneSb = _dcDao.createSearchBuilder();
            zoneSb.and("zoneNetworkType", zoneSb.entity().getNetworkType(), SearchCriteria.Op.EQ);    
            sb.join("zoneSb", zoneSb, sb.entity().getDataCenterId(), zoneSb.entity().getId(), JoinBuilder.JoinType.INNER);
        }
        
        
        SearchCriteria<ClusterVO> sc = sb.create();        
        if (id != null) {
            sc.setParameters("id", id);            
        }

        if (name != null) {
            sc.setParameters("name", "%" + name + "%");
        }

        if (podId != null) {
            sc.setParameters("podId", podId);
        }

        if (zoneId != null) {
            sc.setParameters("dataCenterId", zoneId);
        }

        if (hypervisorType != null) {
            sc.setParameters("hypervisorType", hypervisorType);
        }

        if (clusterType != null) {
            sc.setParameters("clusterType", clusterType);
        }

        if (allocationState != null) {
            sc.setParameters("allocationState", allocationState);
        }

        if(zoneType != null) {
            sc.setJoinParameters("zoneSb", "zoneNetworkType", zoneType);          
        }
                
        if (keyword != null) {
            SearchCriteria<ClusterVO> ssc = _clusterDao.createSearchCriteria();
            ssc.addOr("name", SearchCriteria.Op.LIKE, "%" + keyword + "%");
            ssc.addOr("hypervisorType", SearchCriteria.Op.LIKE, "%" + keyword + "%");
            sc.addAnd("name", SearchCriteria.Op.SC, ssc);
        }

        Pair<List<ClusterVO>, Integer> result = _clusterDao.searchAndCount(sc, searchFilter);
        return new Pair<List<? extends Cluster>, Integer>(result.first(), result.second());
    }

    @Override
    public Pair<List<? extends Host>, Integer> searchForServers(ListHostsCmd cmd) {

        Long zoneId = _accountMgr.checkAccessAndSpecifyAuthority(UserContext.current().getCaller(), cmd.getZoneId());
        Object name = cmd.getHostName();
        Object type = cmd.getType();
        Object state = cmd.getState();
        Object pod = cmd.getPodId();
        Object cluster = cmd.getClusterId();
        Object id = cmd.getId();
        Object keyword = cmd.getKeyword();
        Object resourceState = cmd.getResourceState();
        Object haHosts = cmd.getHaHost();

        Pair<List<HostVO>, Integer> result = searchForServers(cmd.getStartIndex(), cmd.getPageSizeVal(), name, type,
                state, zoneId, pod, cluster, id, keyword, resourceState, haHosts, null, null);
        return new Pair<List<? extends Host>, Integer>(result.first(), result.second());
    }

    @Override
    public Ternary<Pair<List<? extends Host>, Integer>, List<? extends Host>, Map<Host, Boolean>>
            listHostsForMigrationOfVM(Long vmId, Long startIndex, Long pageSize) {
        // access check - only root admin can migrate VM
        Account caller = UserContext.current().getCaller();
        if (caller.getType() != Account.ACCOUNT_TYPE_ADMIN) {
            if (s_logger.isDebugEnabled()) {
                s_logger.debug("Caller is not a root admin, permission denied to migrate the VM");
            }
            throw new PermissionDeniedException("No permission to migrate VM, Only Root Admin can migrate a VM!");
        }

        VMInstanceVO vm = _vmInstanceDao.findById(vmId);
        if (vm == null) {
            InvalidParameterValueException ex = new InvalidParameterValueException("Unable to find the VM with specified id");
            ex.addProxyObject(vm, vmId, "vmId");
            throw ex;
        }

        if (vm.getState() != State.Running) {
            if (s_logger.isDebugEnabled()) {
                s_logger.debug("VM is not Running, unable to migrate the vm" + vm);
            }
            InvalidParameterValueException ex = new InvalidParameterValueException("VM is not Running, unable to" +
                    " migrate the vm with specified id");
            ex.addProxyObject(vm, vmId, "vmId");
            throw ex;
        }

        if (!vm.getHypervisorType().equals(HypervisorType.XenServer) && !vm.getHypervisorType().equals(HypervisorType.VMware)
                && !vm.getHypervisorType().equals(HypervisorType.KVM) && !vm.getHypervisorType().equals(HypervisorType.Ovm)) {
            if (s_logger.isDebugEnabled()) {
                s_logger.debug(vm + " is not XenServer/VMware/KVM/OVM, cannot migrate this VM.");
            }
            throw new InvalidParameterValueException("Unsupported Hypervisor Type for VM migration, we support " +
                    "XenServer/VMware/KVM/Ovm only");
        }

        long srcHostId = vm.getHostId();
        Host srcHost = _hostDao.findById(srcHostId);
        if (srcHost == null) {
            if (s_logger.isDebugEnabled()) {
                s_logger.debug("Unable to find the host with id: " + srcHostId + " of this VM:" + vm);
            }
            InvalidParameterValueException ex = new InvalidParameterValueException(
                    "Unable to find the host (with specified id) of VM with specified id");
            ex.addProxyObject(srcHost, srcHostId, "hostId");
            ex.addProxyObject(vm, vmId, "vmId");
            throw ex;
        }

        // Check if the vm can be migrated with storage.
        boolean canMigrateWithStorage = false;
        HypervisorCapabilitiesVO capabilities = _hypervisorCapabilitiesDao.findByHypervisorTypeAndVersion(
                srcHost.getHypervisorType(), srcHost.getHypervisorVersion());
        if (capabilities != null) {
            canMigrateWithStorage = capabilities.isStorageMotionSupported();
        }

        // Check if the vm is using any disks on local storage.
        VirtualMachineProfile<VMInstanceVO> vmProfile = new VirtualMachineProfileImpl<VMInstanceVO>(vm);
        List<VolumeVO> volumes = _volumeDao.findCreatedByInstance(vmProfile.getId());
        boolean usesLocal = false;
        for (VolumeVO volume : volumes) {
            DiskOfferingVO diskOffering = _diskOfferingDao.findById(volume.getDiskOfferingId());
            DiskProfile diskProfile = new DiskProfile(volume, diskOffering, vmProfile.getHypervisorType());
            if (diskProfile.useLocalStorage()) {
                usesLocal = true;
                break;
            }
        }

        if (!canMigrateWithStorage && usesLocal) {
            throw new InvalidParameterValueException("Unsupported operation, VM uses Local storage, cannot migrate");
        }

        Type hostType = srcHost.getType();
        Pair<List<HostVO>, Integer> allHostsPair = null;
        List<HostVO> allHosts = null;
        Map<Host, Boolean> requiresStorageMotion = new HashMap<Host, Boolean>();
        DataCenterDeployment plan = null;
        if (canMigrateWithStorage) {
            allHostsPair = searchForServers(startIndex, pageSize, null, hostType, null, srcHost.getDataCenterId(), null,
                    null, null, null, null, null, srcHost.getHypervisorType(), srcHost.getHypervisorVersion());
            allHosts = allHostsPair.first();
            allHosts.remove(srcHost);

            // Check if the host has storage pools for all the volumes of the vm to be migrated.
            for (Host host : allHosts) {
                Map<Volume, List<StoragePool>> volumePools = findSuitablePoolsForVolumes(vmProfile, host);
                if (volumePools.isEmpty()) {
                    allHosts.remove(host);
                } else {
                    if (host.getClusterId() != srcHost.getClusterId() || usesLocal) {
                        requiresStorageMotion.put(host, true);
                    }
                }
            }

            plan = new DataCenterDeployment(srcHost.getDataCenterId(), null, null, null, null, null);
        } else {
            Long cluster = srcHost.getClusterId();
            if (s_logger.isDebugEnabled()) {
                s_logger.debug("Searching for all hosts in cluster " + cluster + " for migrating VM " + vm);
            }
            allHostsPair = searchForServers(startIndex, pageSize, null, hostType, null, null, null, cluster, null, null,
                    null, null, null, null);
            // Filter out the current host.
            allHosts = allHostsPair.first();
            allHosts.remove(srcHost);
            plan = new DataCenterDeployment(srcHost.getDataCenterId(), srcHost.getPodId(), srcHost.getClusterId(),
                    null, null, null);
        }

        Pair<List<? extends Host>, Integer> otherHosts = new Pair<List <? extends Host>, Integer>(allHosts,
                new Integer(allHosts.size()));
        List<Host> suitableHosts = new ArrayList<Host>();
        ExcludeList excludes = new ExcludeList();
        excludes.addHost(srcHostId);

        // call affinitygroup chain
        long vmGroupCount = _affinityGroupVMMapDao.countAffinityGroupsForVm(vm.getId());

        if (vmGroupCount > 0) {
            for (AffinityGroupProcessor processor : _affinityProcessors) {
                processor.process(vmProfile, plan, excludes);
            }
        }

        for (HostAllocator allocator : _hostAllocators) {
            if  (canMigrateWithStorage) {
                suitableHosts = allocator.allocateTo(vmProfile, plan, Host.Type.Routing, excludes, allHosts,
                        HostAllocator.RETURN_UPTO_ALL, false);
            } else {
                suitableHosts = allocator.allocateTo(vmProfile, plan, Host.Type.Routing, excludes,
                        HostAllocator.RETURN_UPTO_ALL, false);
            }

            if (suitableHosts != null && !suitableHosts.isEmpty()) {
                break;
            }
        }

        if (s_logger.isDebugEnabled()) {
            if (suitableHosts.isEmpty()) {
                s_logger.debug("No suitable hosts found");
            } else {
                s_logger.debug("Hosts having capacity and suitable for migration: " + suitableHosts);
            }
        }

        return new Ternary<Pair<List<? extends Host>, Integer>, List<? extends Host>, Map<Host, Boolean>> (otherHosts,
                suitableHosts, requiresStorageMotion);
    }

    private Map<Volume, List<StoragePool>> findSuitablePoolsForVolumes(VirtualMachineProfile<VMInstanceVO> vmProfile,
            Host host) {
        List<VolumeVO> volumes = _volumeDao.findCreatedByInstance(vmProfile.getId());
        Map<Volume, List<StoragePool>> suitableVolumeStoragePools = new HashMap<Volume, List<StoragePool>>();

        // For each volume find list of suitable storage pools by calling the allocators
        for (VolumeVO volume : volumes) {
            DiskOfferingVO diskOffering = _diskOfferingDao.findById(volume.getDiskOfferingId());
            DiskProfile diskProfile = new DiskProfile(volume, diskOffering, vmProfile.getHypervisorType());
            DataCenterDeployment plan = new DataCenterDeployment(host.getDataCenterId(), host.getPodId(),
                    host.getClusterId(), host.getId(), null, null);
            ExcludeList avoid = new ExcludeList();

            boolean foundPools = false;
            for (StoragePoolAllocator allocator : _storagePoolAllocators) {
                List<StoragePool> poolList = allocator.allocateToPool(diskProfile, vmProfile, plan, avoid,
                        StoragePoolAllocator.RETURN_UPTO_ALL);
                if (poolList != null && !poolList.isEmpty()) {
                    suitableVolumeStoragePools.put(volume, poolList);
                    foundPools = true;
                    break;
                }
            }

            if (!foundPools) {
                suitableVolumeStoragePools.clear();
                break;
            }
        }

        return suitableVolumeStoragePools;
    }

    @Override
    public Pair<List<? extends StoragePool>, List<? extends StoragePool>> listStoragePoolsForMigrationOfVolume(Long volumeId) {
        // Access check - only root administrator can migrate volumes.
        Account caller = UserContext.current().getCaller();
        if (caller.getType() != Account.ACCOUNT_TYPE_ADMIN) {
            if (s_logger.isDebugEnabled()) {
                s_logger.debug("Caller is not a root admin, permission denied to migrate the volume");
            }
            throw new PermissionDeniedException("No permission to migrate volume, only root admin can migrate a volume");
        }

        VolumeVO volume = _volumeDao.findById(volumeId);
        if (volume == null) {
            InvalidParameterValueException ex = new InvalidParameterValueException("Unable to find volume with" +
                    " specified id.");
            ex.addProxyObject(volume, volumeId, "volumeId");
            throw ex;
        }

        // Volume must be attached to an instance for live migration.
        List<StoragePool> allPools = new ArrayList<StoragePool>();
        List<StoragePool> suitablePools = new ArrayList<StoragePool>();
        Long instanceId = volume.getInstanceId();
        VMInstanceVO vm = null;
        if (instanceId != null) {
            vm = _vmInstanceDao.findById(instanceId);
        }

        // Check that the VM is in correct state.
        if (vm == null || vm.getState() != State.Running) {
            s_logger.info("Volume " + volume + " isn't attached to any running vm. Only volumes attached to a running" +
                    " VM can be migrated.");
            return new Pair<List<? extends StoragePool>, List<? extends StoragePool>>(allPools, suitablePools);
        }

        // Volume must be in Ready state to be migrated.
        if (!Volume.State.Ready.equals(volume.getState())) {
            s_logger.info("Volume " + volume + " must be in ready state for migration.");
            return new Pair<List<? extends StoragePool>, List<? extends StoragePool>>(allPools, suitablePools);
        }

        if (!_volumeMgr.volumeOnSharedStoragePool(volume)) {
            s_logger.info("Volume " + volume + " is on local storage. It cannot be migrated to another pool.");
            return new Pair<List<? extends StoragePool>, List<? extends StoragePool>>(allPools, suitablePools);
        }

        // Check if the underlying hypervisor supports storage motion.
        boolean storageMotionSupported = false;
        Long hostId = vm.getHostId();
        if (hostId != null) {
            HostVO host = _hostDao.findById(hostId);
            HypervisorCapabilitiesVO capabilities = null;
            if (host != null) {
                capabilities = _hypervisorCapabilitiesDao.findByHypervisorTypeAndVersion(host.getHypervisorType(),
                        host.getHypervisorVersion());
            } else {
                s_logger.error("Details of the host on which the vm " + vm + ", to which volume "+ volume + " is "
                        + "attached, couldn't be retrieved.");
            }

            if (capabilities != null) {
                storageMotionSupported = capabilities.isStorageMotionSupported();
            } else {
                s_logger.error("Capabilities for host " + host + " couldn't be retrieved.");
            }
        }

        if (storageMotionSupported) {
            // Source pool of the volume.
            StoragePoolVO srcVolumePool = _poolDao.findById(volume.getPoolId());

            // Get all the pools available. Only shared pools are considered because only a volume on a shared pools
            // can be live migrated while the virtual machine stays on the same host.
            List<StoragePoolVO> storagePools = _poolDao.findPoolsByTags(volume.getDataCenterId(),
                    volume.getPodId(), srcVolumePool.getClusterId(), null);
            storagePools.remove(srcVolumePool);
            for (StoragePoolVO pool : storagePools) {
                if (pool.isShared()) {
                    allPools.add((StoragePool)this.dataStoreMgr.getPrimaryDataStore(pool.getId()));
                }
            }

            // Get all the suitable pools.
            // Exclude the current pool from the list of pools to which the volume can be migrated.
            ExcludeList avoid = new ExcludeList();
            avoid.addPool(srcVolumePool.getId());

            // Volume stays in the same cluster after migration.
            DataCenterDeployment plan = new DataCenterDeployment(volume.getDataCenterId(), volume.getPodId(),
                    srcVolumePool.getClusterId(), null, null, null);
            VirtualMachineProfile<VMInstanceVO> profile = new VirtualMachineProfileImpl<VMInstanceVO>(vm);

            DiskOfferingVO diskOffering = _diskOfferingDao.findById(volume.getDiskOfferingId());
            DiskProfile diskProfile = new DiskProfile(volume, diskOffering, profile.getHypervisorType());

            // Call the storage pool allocator to find the list of storage pools.
            for (StoragePoolAllocator allocator : _storagePoolAllocators) {
                List<StoragePool> pools = allocator.allocateToPool(diskProfile, profile, plan, avoid,
                        StoragePoolAllocator.RETURN_UPTO_ALL);
                if (pools != null && !pools.isEmpty()) {
                    suitablePools.addAll(pools);
                    break;
                }
            }
        }
        return new Pair<List<? extends StoragePool>, List<? extends StoragePool>>(allPools, suitablePools);
    }

    private Pair<List<HostVO>, Integer> searchForServers(Long startIndex, Long pageSize, Object name, Object type, Object state, Object zone, Object pod, Object cluster, Object id, Object keyword,
            Object resourceState, Object haHosts, Object hypervisorType, Object hypervisorVersion) {
        Filter searchFilter = new Filter(HostVO.class, "id", Boolean.TRUE, startIndex, pageSize);

        SearchBuilder<HostVO> sb = _hostDao.createSearchBuilder();
        sb.and("id", sb.entity().getId(), SearchCriteria.Op.EQ);
        sb.and("name", sb.entity().getName(), SearchCriteria.Op.LIKE);
        sb.and("type", sb.entity().getType(), SearchCriteria.Op.LIKE);
        sb.and("status", sb.entity().getStatus(), SearchCriteria.Op.EQ);
        sb.and("dataCenterId", sb.entity().getDataCenterId(), SearchCriteria.Op.EQ);
        sb.and("podId", sb.entity().getPodId(), SearchCriteria.Op.EQ);
        sb.and("clusterId", sb.entity().getClusterId(), SearchCriteria.Op.EQ);
        sb.and("resourceState", sb.entity().getResourceState(), SearchCriteria.Op.EQ);
        sb.and("hypervisorType", sb.entity().getHypervisorType(), SearchCriteria.Op.EQ);
        sb.and("hypervisorVersion", sb.entity().getHypervisorVersion(), SearchCriteria.Op.EQ);

        String haTag = _haMgr.getHaTag();
        SearchBuilder<HostTagVO> hostTagSearch = null;
        if (haHosts != null && haTag != null && !haTag.isEmpty()) {
            hostTagSearch = _hostTagsDao.createSearchBuilder();
            if ((Boolean) haHosts) {
                hostTagSearch.and().op("tag", hostTagSearch.entity().getTag(), SearchCriteria.Op.EQ);
            } else {
                hostTagSearch.and().op("tag", hostTagSearch.entity().getTag(), SearchCriteria.Op.NEQ);
                hostTagSearch.or("tagNull", hostTagSearch.entity().getTag(), SearchCriteria.Op.NULL);
            }

            hostTagSearch.cp();
            sb.join("hostTagSearch", hostTagSearch, sb.entity().getId(), hostTagSearch.entity().getHostId(), JoinBuilder.JoinType.LEFTOUTER);
        }

        SearchCriteria<HostVO> sc = sb.create();

        if (keyword != null) {
            SearchCriteria<HostVO> ssc = _hostDao.createSearchCriteria();
            ssc.addOr("name", SearchCriteria.Op.LIKE, "%" + keyword + "%");
            ssc.addOr("status", SearchCriteria.Op.LIKE, "%" + keyword + "%");
            ssc.addOr("type", SearchCriteria.Op.LIKE, "%" + keyword + "%");

            sc.addAnd("name", SearchCriteria.Op.SC, ssc);
        }

        if (id != null) {
            sc.setParameters("id", id);
        }

        if (name != null) {
            sc.setParameters("name", "%" + name + "%");
        }
        if (type != null) {
            sc.setParameters("type", "%" + type);
        }
        if (state != null) {
            sc.setParameters("status", state);
        }
        if (zone != null) {
            sc.setParameters("dataCenterId", zone);
        }
        if (pod != null) {
            sc.setParameters("podId", pod);
        }
        if (cluster != null) {
            sc.setParameters("clusterId", cluster);
        }
        if (hypervisorType != null) {
            sc.setParameters("hypervisorType", hypervisorType);
        }
        if (hypervisorVersion != null) {
            sc.setParameters("hypervisorVersion", hypervisorVersion);
        }

        if (resourceState != null) {
            sc.setParameters("resourceState", resourceState);
        }

        if (haHosts != null && haTag != null && !haTag.isEmpty()) {
            sc.setJoinParameters("hostTagSearch", "tag", haTag);
        }

        return _hostDao.searchAndCount(sc, searchFilter);
    }

    @Override
    public Pair<List<? extends Pod>, Integer> searchForPods(ListPodsByCmd cmd) {
        String podName = cmd.getPodName();
        Long id = cmd.getId();
        Long zoneId = cmd.getZoneId();        
        Object keyword = cmd.getKeyword();
        Object allocationState = cmd.getAllocationState();
        String zoneType = cmd.getZoneType();
        zoneId = _accountMgr.checkAccessAndSpecifyAuthority(UserContext.current().getCaller(), zoneId);

    	
    	Filter searchFilter = new Filter(HostPodVO.class, "dataCenterId", true, cmd.getStartIndex(), cmd.getPageSizeVal());
        SearchBuilder<HostPodVO> sb = _hostPodDao.createSearchBuilder();        
        sb.and("id", sb.entity().getId(), SearchCriteria.Op.EQ);
        sb.and("name", sb.entity().getName(), SearchCriteria.Op.LIKE);          
        sb.and("dataCenterId", sb.entity().getDataCenterId(), SearchCriteria.Op.EQ);         
        sb.and("allocationState", sb.entity().getAllocationState(), SearchCriteria.Op.EQ);
        
        if(zoneType != null) {
            SearchBuilder<DataCenterVO> zoneSb = _dcDao.createSearchBuilder();
            zoneSb.and("zoneNetworkType", zoneSb.entity().getNetworkType(), SearchCriteria.Op.EQ);    
            sb.join("zoneSb", zoneSb, sb.entity().getDataCenterId(), zoneSb.entity().getId(), JoinBuilder.JoinType.INNER);
        }
               
        SearchCriteria<HostPodVO> sc = sb.create();
        if (keyword != null) {
            SearchCriteria<HostPodVO> ssc = _hostPodDao.createSearchCriteria();
            ssc.addOr("name", SearchCriteria.Op.LIKE, "%" + keyword + "%");
            ssc.addOr("description", SearchCriteria.Op.LIKE, "%" + keyword + "%");

            sc.addAnd("name", SearchCriteria.Op.SC, ssc);
        }

        if (id != null) {
            sc.setParameters("id", id);
        }
        
        if (podName != null) {
            sc.setParameters("name", "%" + podName + "%");
        }
        
        if (zoneId != null) {
            sc.setParameters("dataCenterId", zoneId);
        }
        
        if (allocationState != null) {
            sc.setParameters("allocationState", allocationState);
        }        
    
        if(zoneType != null) {
            sc.setJoinParameters("zoneSb", "zoneNetworkType", zoneType);          
        }
        
        Pair<List<HostPodVO>, Integer> result = _hostPodDao.searchAndCount(sc, searchFilter);
        return new Pair<List<? extends Pod>, Integer>(result.first(), result.second());
    }

    @Override
    public Pair<List<? extends Vlan>, Integer> searchForVlans(ListVlanIpRangesCmd cmd) {
        // If an account name and domain ID are specified, look up the account
        String accountName = cmd.getAccountName();
        Long domainId = cmd.getDomainId();
        Long accountId = null;
        Long networkId = cmd.getNetworkId();
        Boolean forVirtual = cmd.getForVirtualNetwork();
        String vlanType = null;
        Long projectId = cmd.getProjectId();
        Long physicalNetworkId = cmd.getPhysicalNetworkId();

        if (accountName != null && domainId != null) {
            if (projectId != null) {
                throw new InvalidParameterValueException("Account and projectId can't be specified together");
            }
            Account account = _accountDao.findActiveAccount(accountName, domainId);
            if (account == null) {
                InvalidParameterValueException ex = new InvalidParameterValueException("Unable to find account " + accountName
                        + " in specified domain");
                // Since we don't have a DomainVO object here, we directly set
                // tablename to "domain".
                String tablename = "domain";
                ex.addProxyObject(tablename, domainId, "domainId");
                throw ex;
            } else {
                accountId = account.getId();
            }
        }

        if (forVirtual != null) {
            if (forVirtual) {
                vlanType = VlanType.VirtualNetwork.toString();
            } else {
                vlanType = VlanType.DirectAttached.toString();
            }
        }

        // set project information
        if (projectId != null) {
            Project project = _projectMgr.getProject(projectId);
            if (project == null) {
                InvalidParameterValueException ex = new InvalidParameterValueException("Unable to find project by id " + projectId);
                ex.addProxyObject(project, projectId, "projectId");
                throw ex;
            }
            accountId = project.getProjectAccountId();
        }

        Filter searchFilter = new Filter(VlanVO.class, "id", true, cmd.getStartIndex(), cmd.getPageSizeVal());

        Object id = cmd.getId();
        Object vlan = cmd.getVlan();
        Object dataCenterId = cmd.getZoneId();
        Object podId = cmd.getPodId();
        Object keyword = cmd.getKeyword();

        SearchBuilder<VlanVO> sb = _vlanDao.createSearchBuilder();
        sb.and("id", sb.entity().getId(), SearchCriteria.Op.EQ);
        sb.and("vlan", sb.entity().getVlanTag(), SearchCriteria.Op.EQ);
        sb.and("dataCenterId", sb.entity().getDataCenterId(), SearchCriteria.Op.EQ);
        sb.and("vlan", sb.entity().getVlanTag(), SearchCriteria.Op.EQ);
        sb.and("networkId", sb.entity().getNetworkId(), SearchCriteria.Op.EQ);
        sb.and("vlanType", sb.entity().getVlanType(), SearchCriteria.Op.EQ);
        sb.and("physicalNetworkId", sb.entity().getPhysicalNetworkId(), SearchCriteria.Op.EQ);

        if (accountId != null) {
            SearchBuilder<AccountVlanMapVO> accountVlanMapSearch = _accountVlanMapDao.createSearchBuilder();
            accountVlanMapSearch.and("accountId", accountVlanMapSearch.entity().getAccountId(), SearchCriteria.Op.EQ);
            sb.join("accountVlanMapSearch", accountVlanMapSearch, sb.entity().getId(), accountVlanMapSearch.entity().getVlanDbId(),
                    JoinBuilder.JoinType.INNER);
        }

        if (podId != null) {
            SearchBuilder<PodVlanMapVO> podVlanMapSearch = _podVlanMapDao.createSearchBuilder();
            podVlanMapSearch.and("podId", podVlanMapSearch.entity().getPodId(), SearchCriteria.Op.EQ);
            sb.join("podVlanMapSearch", podVlanMapSearch, sb.entity().getId(), podVlanMapSearch.entity().getVlanDbId(), JoinBuilder.JoinType.INNER);
        }

        SearchCriteria<VlanVO> sc = sb.create();
        if (keyword != null) {
            SearchCriteria<VlanVO> ssc = _vlanDao.createSearchCriteria();
            ssc.addOr("vlanId", SearchCriteria.Op.LIKE, "%" + keyword + "%");
            ssc.addOr("ipRange", SearchCriteria.Op.LIKE, "%" + keyword + "%");
            sc.addAnd("vlanId", SearchCriteria.Op.SC, ssc);
        } else {
            if (id != null) {
                sc.setParameters("id", id);
            }

            if (vlan != null) {
                sc.setParameters("vlan", vlan);
            }

            if (dataCenterId != null) {
                sc.setParameters("dataCenterId", dataCenterId);
            }

            if (networkId != null) {
                sc.setParameters("networkId", networkId);
            }

            if (accountId != null) {
                sc.setJoinParameters("accountVlanMapSearch", "accountId", accountId);
            }

            if (podId != null) {
                sc.setJoinParameters("podVlanMapSearch", "podId", podId);
            }
            if (vlanType != null) {
                sc.setParameters("vlanType", vlanType);
            }

            if (physicalNetworkId != null) {
                sc.setParameters("physicalNetworkId", physicalNetworkId);
            }
        }

        Pair<List<VlanVO>, Integer> result = _vlanDao.searchAndCount(sc, searchFilter);
        return new Pair<List<? extends Vlan>, Integer>(result.first(), result.second());
    }

    @Override
    public Pair<List<? extends Configuration>, Integer> searchForConfigurations(ListCfgsByCmd cmd) {
        Filter searchFilter = new Filter(ConfigurationVO.class, "name", true, cmd.getStartIndex(), cmd.getPageSizeVal());
        SearchCriteria<ConfigurationVO> sc = _configDao.createSearchCriteria();

        Object name = cmd.getConfigName();
        Object category = cmd.getCategory();
        Object keyword = cmd.getKeyword();
        Long zoneId = cmd.getZoneId();
        Long clusterId = cmd.getClusterId();
        Long storagepoolId = cmd.getStoragepoolId();
        Long accountId = cmd.getAccountId();
        String scope = null;
        Long id = null;
        int paramCountCheck = 0;

        if (zoneId != null) {
            scope = Config.ConfigurationParameterScope.zone.toString();
            id = zoneId;
            paramCountCheck++;
        }
        if (clusterId != null) {
            scope = Config.ConfigurationParameterScope.cluster.toString();
            id = clusterId;
            paramCountCheck++;
        }
        if (accountId != null) {
            scope = Config.ConfigurationParameterScope.account.toString();
            id = accountId;
            paramCountCheck++;
        }
        if (storagepoolId != null) {
            scope = Config.ConfigurationParameterScope.storagepool.toString();
            id = storagepoolId;
            paramCountCheck++;
        }

        if (paramCountCheck > 1) {
            throw new InvalidParameterValueException("cannot handle multiple IDs, provide only one ID corresponding to the scope");
        }

        if (scope != null && !scope.isEmpty()) {
            // getting the list of parameters at requested scope
            if (id == null) {
                throw new InvalidParameterValueException("Invalid id null, id is needed corresponding to the scope");
            }
            List<ConfigurationVO> configList = _configServer.getConfigListByScope(scope, id);
            return new Pair<List<? extends Configuration>, Integer>(configList, configList.size());
        }

        if (keyword != null) {
            SearchCriteria<ConfigurationVO> ssc = _configDao.createSearchCriteria();
            ssc.addOr("name", SearchCriteria.Op.LIKE, "%" + keyword + "%");
            ssc.addOr("instance", SearchCriteria.Op.LIKE, "%" + keyword + "%");
            ssc.addOr("component", SearchCriteria.Op.LIKE, "%" + keyword + "%");
            ssc.addOr("description", SearchCriteria.Op.LIKE, "%" + keyword + "%");
            ssc.addOr("category", SearchCriteria.Op.LIKE, "%" + keyword + "%");
            ssc.addOr("value", SearchCriteria.Op.LIKE, "%" + keyword + "%");

            sc.addAnd("name", SearchCriteria.Op.SC, ssc);
        }

        if (name != null) {
            sc.addAnd("name", SearchCriteria.Op.LIKE, "%" + name + "%");
        }

        if (category != null) {
            sc.addAnd("category", SearchCriteria.Op.EQ, category);
        }

        // hidden configurations are not displayed using the search API
        sc.addAnd("category", SearchCriteria.Op.NEQ, "Hidden");

        Pair<List<ConfigurationVO>, Integer> result = _configDao.searchAndCount(sc, searchFilter);
        return new Pair<List<? extends Configuration>, Integer>(result.first(), result.second());
    }


<<<<<<< HEAD
=======
        boolean listAll = false;
        if (isoFilter != null && isoFilter == TemplateFilter.all) {
            if (caller.getType() == Account.ACCOUNT_TYPE_NORMAL) {
                throw new InvalidParameterValueException("Filter " + TemplateFilter.all + " can be specified by admin only");
            }
            listAll = true;
        }
        List<Long> permittedAccountIds = new ArrayList<Long>();
        Ternary<Long, Boolean, ListProjectResourcesCriteria> domainIdRecursiveListProject = new Ternary<Long, Boolean, ListProjectResourcesCriteria>(
                cmd.getDomainId(), cmd.isRecursive(), null);
        _accountMgr.buildACLSearchParameters(caller, cmd.getId(), cmd.getAccountName(), cmd.getProjectId(), permittedAccountIds,
                domainIdRecursiveListProject, listAll, false);
        ListProjectResourcesCriteria listProjectResourcesCriteria = domainIdRecursiveListProject.third();

        List<Account> permittedAccounts = new ArrayList<Account>();
        for (Long accountId : permittedAccountIds) {
            permittedAccounts.add(_accountMgr.getAccount(accountId));
        }

        HypervisorType hypervisorType = HypervisorType.getType(cmd.getHypervisor());
        return listTemplates(cmd.getId(), cmd.getIsoName(), cmd.getKeyword(), isoFilter, true, cmd.isBootable(), cmd.getPageSizeVal(),
                cmd.getStartIndex(), cmd.getZoneId(), hypervisorType, true, cmd.listInReadyState(), permittedAccounts, caller,
                listProjectResourcesCriteria, tags, cmd.getZoneType());
    }

    @Override
    public Set<Pair<Long, Long>> listTemplates(ListTemplatesCmd cmd) throws IllegalArgumentException, InvalidParameterValueException {
        TemplateFilter templateFilter = TemplateFilter.valueOf(cmd.getTemplateFilter());
        Long id = cmd.getId();
        Map<String, String> tags = cmd.getTags();
        Account caller = UserContext.current().getCaller();

        boolean listAll = false;
        if (templateFilter != null && templateFilter == TemplateFilter.all) {
            if (caller.getType() == Account.ACCOUNT_TYPE_NORMAL) {
                throw new InvalidParameterValueException("Filter " + TemplateFilter.all + " can be specified by admin only");
            }
            listAll = true;
        }

        List<Long> permittedAccountIds = new ArrayList<Long>();
        Ternary<Long, Boolean, ListProjectResourcesCriteria> domainIdRecursiveListProject = new Ternary<Long, Boolean, ListProjectResourcesCriteria>(
                cmd.getDomainId(), cmd.isRecursive(), null);
        _accountMgr.buildACLSearchParameters(caller, id, cmd.getAccountName(), cmd.getProjectId(), permittedAccountIds, domainIdRecursiveListProject,
                listAll, false);
        ListProjectResourcesCriteria listProjectResourcesCriteria = domainIdRecursiveListProject.third();
        List<Account> permittedAccounts = new ArrayList<Account>();
        for (Long accountId : permittedAccountIds) {
            permittedAccounts.add(_accountMgr.getAccount(accountId));
        }

        boolean showDomr = ((templateFilter != TemplateFilter.selfexecutable) && (templateFilter != TemplateFilter.featured));
        HypervisorType hypervisorType = HypervisorType.getType(cmd.getHypervisor());

        return listTemplates(id, cmd.getTemplateName(), cmd.getKeyword(), templateFilter, false, null, cmd.getPageSizeVal(), cmd.getStartIndex(),
                cmd.getZoneId(), hypervisorType, showDomr, cmd.listInReadyState(), permittedAccounts, caller, listProjectResourcesCriteria, tags, cmd.getZoneType());
    }
>>>>>>> 3c597476

    /* TODO: this method should go away. Keep here just in case that our latest refactoring using template_store_ref missed anything
     * in handling Swift or S3.
    private Set<Pair<Long, Long>> listTemplates(Long templateId, String name, String keyword, TemplateFilter templateFilter, boolean isIso,
            Boolean bootable, Long pageSize, Long startIndex, Long zoneId, HypervisorType hyperType, boolean showDomr, boolean onlyReady,
            List<Account> permittedAccounts, Account caller, ListProjectResourcesCriteria listProjectResourcesCriteria, Map<String, String> tags, String zoneType) {

        VMTemplateVO template = null;
        if (templateId != null) {
            template = _templateDao.findById(templateId);
            if (template == null) {
                throw new InvalidParameterValueException("Please specify a valid template ID.");
            }// If ISO requested then it should be ISO.
            if (isIso && template.getFormat() != ImageFormat.ISO) {
                s_logger.error("Template Id " + templateId + " is not an ISO");
                InvalidParameterValueException ex = new InvalidParameterValueException("Specified Template Id is not an ISO");
                ex.addProxyObject(template, templateId, "templateId");
                throw ex;
            }// If ISO not requested then it shouldn't be an ISO.
            if (!isIso && template.getFormat() == ImageFormat.ISO) {
                s_logger.error("Incorrect format of the template id " + templateId);
                InvalidParameterValueException ex = new InvalidParameterValueException("Incorrect format " + template.getFormat()
                        + " of the specified template id");
                ex.addProxyObject(template, templateId, "templateId");
                throw ex;
            }
        }

        DomainVO domain = null;
        if (!permittedAccounts.isEmpty()) {
            domain = _domainDao.findById(permittedAccounts.get(0).getDomainId());
        } else {
            domain = _domainDao.findById(DomainVO.ROOT_DOMAIN);
        }

        List<HypervisorType> hypers = null;
        if (!isIso) {
            hypers = _resourceMgr.listAvailHypervisorInZone(null, null);
        }
        Set<Pair<Long, Long>> templateZonePairSet = new HashSet<Pair<Long, Long>>();
        if (_swiftMgr.isSwiftEnabled()) {
            if (template == null) {
                templateZonePairSet = _templateDao.searchSwiftTemplates(name, keyword, templateFilter, isIso, hypers, bootable, domain, pageSize,
                        startIndex, zoneId, hyperType, onlyReady, showDomr, permittedAccounts, caller, tags);
                Set<Pair<Long, Long>> templateZonePairSet2 = new HashSet<Pair<Long, Long>>();
                templateZonePairSet2 = _templateDao.searchTemplates(name, keyword, templateFilter, isIso, hypers, bootable, domain, pageSize,
                        startIndex, zoneId, hyperType, onlyReady, showDomr, permittedAccounts, caller, listProjectResourcesCriteria, tags, zoneType);

                for (Pair<Long, Long> tmpltPair : templateZonePairSet2) {
                    if (!templateZonePairSet.contains(new Pair<Long, Long>(tmpltPair.first(), -1L))) {
                        templateZonePairSet.add(tmpltPair);
                    }
                }

            } else {
                // if template is not public, perform permission check here
                if (!template.isPublicTemplate() && caller.getType() != Account.ACCOUNT_TYPE_ADMIN) {
                    Account owner = _accountMgr.getAccount(template.getAccountId());
                    _accountMgr.checkAccess(caller, null, true, owner);
                }
                templateZonePairSet.add(new Pair<Long, Long>(template.getId(), zoneId));
            }
        } else if (_s3Mgr.isS3Enabled()) {
            if (template == null) {
                templateZonePairSet = _templateDao.searchSwiftTemplates(name, keyword, templateFilter, isIso,
                        hypers, bootable, domain, pageSize, startIndex, zoneId, hyperType, onlyReady, showDomr,
                        permittedAccounts, caller, tags);
                Set<Pair<Long, Long>> templateZonePairSet2 = new HashSet<Pair<Long, Long>>();
                templateZonePairSet2 = _templateDao.searchTemplates(name, keyword, templateFilter, isIso, hypers,
                        bootable, domain, pageSize, startIndex, zoneId, hyperType, onlyReady, showDomr,
                        permittedAccounts, caller, listProjectResourcesCriteria, tags, zoneType);

                for (Pair<Long, Long> tmpltPair : templateZonePairSet2) {
                    if (!templateZonePairSet.contains(new Pair<Long, Long>(tmpltPair.first(), -1L))) {
                        templateZonePairSet.add(tmpltPair);
                    }
                }
            } else {
                // if template is not public, perform permission check here
                if (!template.isPublicTemplate() && caller.getType() != Account.ACCOUNT_TYPE_ADMIN) {
                    Account owner = _accountMgr.getAccount(template.getAccountId());
                    _accountMgr.checkAccess(caller, null, true, owner);
                }
                templateZonePairSet.add(new Pair<Long, Long>(template.getId(), zoneId));
            }
        } else {
            if (template == null) {
                templateZonePairSet = _templateDao.searchTemplates(name, keyword, templateFilter, isIso, hypers, bootable, domain, pageSize,
                        startIndex, zoneId, hyperType, onlyReady, showDomr, permittedAccounts, caller, listProjectResourcesCriteria, tags, zoneType);
            } else {
                // if template is not public, perform permission check here
                if (!template.isPublicTemplate() && caller.getType() != Account.ACCOUNT_TYPE_ADMIN) {
                    Account owner = _accountMgr.getAccount(template.getAccountId());
                    _accountMgr.checkAccess(caller, null, true, owner);
                }
                templateZonePairSet.add(new Pair<Long, Long>(template.getId(), zoneId));
            }
        }

        return templateZonePairSet;
    }
*/


    @Override
    public Pair<List<? extends IpAddress>, Integer> searchForIPAddresses(ListPublicIpAddressesCmd cmd) {
        Object keyword = cmd.getKeyword();
        Long physicalNetworkId = cmd.getPhysicalNetworkId();
        Long associatedNetworkId = cmd.getAssociatedNetworkId();
        Long zone = cmd.getZoneId();
        String address = cmd.getIpAddress();
        Long vlan = cmd.getVlanId();
        Boolean forVirtualNetwork = cmd.isForVirtualNetwork();
        Boolean forLoadBalancing = cmd.isForLoadBalancing();
        Long ipId = cmd.getId();
        Boolean sourceNat = cmd.getIsSourceNat();
        Boolean staticNat = cmd.getIsStaticNat();
        Long vpcId = cmd.getVpcId();
        Map<String, String> tags = cmd.getTags();

        Boolean isAllocated = cmd.isAllocatedOnly();
        if (isAllocated == null) {
            isAllocated = Boolean.TRUE;
        }

        Filter searchFilter = new Filter(IPAddressVO.class, "address", false, cmd.getStartIndex(), cmd.getPageSizeVal());
        SearchBuilder<IPAddressVO> sb = _publicIpAddressDao.createSearchBuilder();
        Long domainId = null;
        Boolean isRecursive = null;
        List<Long> permittedAccounts = new ArrayList<Long>();
        ListProjectResourcesCriteria listProjectResourcesCriteria = null;
        if (isAllocated) {
            Account caller = UserContext.current().getCaller();

            Ternary<Long, Boolean, ListProjectResourcesCriteria> domainIdRecursiveListProject = new Ternary<Long, Boolean, ListProjectResourcesCriteria>(
                    cmd.getDomainId(), cmd.isRecursive(), null);
            _accountMgr.buildACLSearchParameters(caller, cmd.getId(), cmd.getAccountName(), cmd.getProjectId(), permittedAccounts,
                    domainIdRecursiveListProject, cmd.listAll(), false);
            domainId = domainIdRecursiveListProject.first();
            isRecursive = domainIdRecursiveListProject.second();
            listProjectResourcesCriteria = domainIdRecursiveListProject.third();
            _accountMgr.buildACLSearchBuilder(sb, domainId, isRecursive, permittedAccounts, listProjectResourcesCriteria);
        }

        sb.and("dataCenterId", sb.entity().getDataCenterId(), SearchCriteria.Op.EQ);
        sb.and("address", sb.entity().getAddress(), SearchCriteria.Op.EQ);
        sb.and("vlanDbId", sb.entity().getVlanId(), SearchCriteria.Op.EQ);
        sb.and("id", sb.entity().getId(), SearchCriteria.Op.EQ);
        sb.and("physicalNetworkId", sb.entity().getPhysicalNetworkId(), SearchCriteria.Op.EQ);
        sb.and("associatedNetworkIdEq", sb.entity().getAssociatedWithNetworkId(), SearchCriteria.Op.EQ);
        sb.and("isSourceNat", sb.entity().isSourceNat(), SearchCriteria.Op.EQ);
        sb.and("isStaticNat", sb.entity().isOneToOneNat(), SearchCriteria.Op.EQ);
        sb.and("vpcId", sb.entity().getVpcId(), SearchCriteria.Op.EQ);

        if (forLoadBalancing != null && forLoadBalancing) {
            SearchBuilder<LoadBalancerVO> lbSearch = _loadbalancerDao.createSearchBuilder();
            sb.join("lbSearch", lbSearch, sb.entity().getId(), lbSearch.entity().getSourceIpAddressId(), JoinType.INNER);
            sb.groupBy(sb.entity().getId());
        }

        if (keyword != null && address == null) {
            sb.and("addressLIKE", sb.entity().getAddress(), SearchCriteria.Op.LIKE);
        }

        if (tags != null && !tags.isEmpty()) {
            SearchBuilder<ResourceTagVO> tagSearch = _resourceTagDao.createSearchBuilder();
            for (int count = 0; count < tags.size(); count++) {
                tagSearch.or().op("key" + String.valueOf(count), tagSearch.entity().getKey(), SearchCriteria.Op.EQ);
                tagSearch.and("value" + String.valueOf(count), tagSearch.entity().getValue(), SearchCriteria.Op.EQ);
                tagSearch.cp();
            }
            tagSearch.and("resourceType", tagSearch.entity().getResourceType(), SearchCriteria.Op.EQ);
            sb.groupBy(sb.entity().getId());
            sb.join("tagSearch", tagSearch, sb.entity().getId(), tagSearch.entity().getResourceId(), JoinBuilder.JoinType.INNER);
        }

        SearchBuilder<VlanVO> vlanSearch = _vlanDao.createSearchBuilder();
        vlanSearch.and("vlanType", vlanSearch.entity().getVlanType(), SearchCriteria.Op.EQ);
        sb.join("vlanSearch", vlanSearch, sb.entity().getVlanId(), vlanSearch.entity().getId(), JoinBuilder.JoinType.INNER);

        boolean allocatedOnly = false;
        if ((isAllocated != null) && (isAllocated == true)) {
            sb.and("allocated", sb.entity().getAllocatedTime(), SearchCriteria.Op.NNULL);
            allocatedOnly = true;
        }

        VlanType vlanType = null;
        if (forVirtualNetwork != null) {
            vlanType = forVirtualNetwork ? VlanType.VirtualNetwork : VlanType.DirectAttached;
        } else {
            vlanType = VlanType.VirtualNetwork;
        }

        SearchCriteria<IPAddressVO> sc = sb.create();
        if (isAllocated) {
            _accountMgr.buildACLSearchCriteria(sc, domainId, isRecursive, permittedAccounts, listProjectResourcesCriteria);
        }

        sc.setJoinParameters("vlanSearch", "vlanType", vlanType);

        if (tags != null && !tags.isEmpty()) {
            int count = 0;
            sc.setJoinParameters("tagSearch", "resourceType", TaggedResourceType.PublicIpAddress.toString());
            for (String key : tags.keySet()) {
                sc.setJoinParameters("tagSearch", "key" + String.valueOf(count), key);
                sc.setJoinParameters("tagSearch", "value" + String.valueOf(count), tags.get(key));
                count++;
            }
        }

        if (zone != null) {
            sc.setParameters("dataCenterId", zone);
        }

        if (vpcId != null) {
            sc.setParameters("vpcId", vpcId);
        }

        if (ipId != null) {
            sc.setParameters("id", ipId);
        }

        if (sourceNat != null) {
            sc.setParameters("isSourceNat", sourceNat);
        }

        if (staticNat != null) {
            sc.setParameters("isStaticNat", staticNat);
        }

        if (address == null && keyword != null) {
            sc.setParameters("addressLIKE", "%" + keyword + "%");
        }

        if (address != null) {
            sc.setParameters("address", address);
        }

        if (vlan != null) {
            sc.setParameters("vlanDbId", vlan);
        }

        if (physicalNetworkId != null) {
            sc.setParameters("physicalNetworkId", physicalNetworkId);
        }

        if (associatedNetworkId != null) {
            sc.setParameters("associatedNetworkIdEq", associatedNetworkId);
        }

        Pair<List<IPAddressVO>, Integer> result = _publicIpAddressDao.searchAndCount(sc, searchFilter);
        return new Pair<List<? extends IpAddress>, Integer>(result.first(), result.second());
    }

    @Override
    public Pair<List<? extends GuestOS>, Integer> listGuestOSByCriteria(ListGuestOsCmd cmd) {
        Filter searchFilter = new Filter(GuestOSVO.class, "displayName", true, cmd.getStartIndex(), cmd.getPageSizeVal());
        Long id = cmd.getId();
        Long osCategoryId = cmd.getOsCategoryId();
        String description = cmd.getDescription();
        String keyword = cmd.getKeyword();

        SearchCriteria<GuestOSVO> sc = _guestOSDao.createSearchCriteria();

        if (id != null) {
            sc.addAnd("id", SearchCriteria.Op.EQ, id);
        }

        if (osCategoryId != null) {
            sc.addAnd("categoryId", SearchCriteria.Op.EQ, osCategoryId);
        }

        if (description != null) {
            sc.addAnd("displayName", SearchCriteria.Op.LIKE, "%" + description + "%");
        }

        if (keyword != null) {
            sc.addAnd("displayName", SearchCriteria.Op.LIKE, "%" + keyword + "%");
        }

        Pair<List<GuestOSVO>, Integer> result = _guestOSDao.searchAndCount(sc, searchFilter);
        return new Pair<List<? extends GuestOS>, Integer>(result.first(), result.second());
    }

    @Override
    public Pair<List<? extends GuestOsCategory>, Integer> listGuestOSCategoriesByCriteria(ListGuestOsCategoriesCmd cmd) {
        Filter searchFilter = new Filter(GuestOSCategoryVO.class, "id", true, cmd.getStartIndex(), cmd.getPageSizeVal());
        Long id = cmd.getId();
        String name = cmd.getName();
        String keyword = cmd.getKeyword();

        SearchCriteria<GuestOSCategoryVO> sc = _guestOSCategoryDao.createSearchCriteria();

        if (id != null) {
            sc.addAnd("id", SearchCriteria.Op.EQ, id);
        }

        if (name != null) {
            sc.addAnd("name", SearchCriteria.Op.LIKE, "%" + name + "%");
        }

        if (keyword != null) {
            sc.addAnd("name", SearchCriteria.Op.LIKE, "%" + keyword + "%");
        }

        Pair<List<GuestOSCategoryVO>, Integer> result = _guestOSCategoryDao.searchAndCount(sc, searchFilter);
        return new Pair<List<? extends GuestOsCategory>, Integer>(result.first(), result.second());
    }

    @Override
    public ConsoleProxyInfo getConsoleProxyForVm(long dataCenterId, long userVmId) {
        return _consoleProxyMgr.assignProxy(dataCenterId, userVmId);
    }

    @ActionEvent(eventType = EventTypes.EVENT_PROXY_START, eventDescription = "starting console proxy Vm", async = true)
    private ConsoleProxyVO startConsoleProxy(long instanceId) {
        return _consoleProxyMgr.startProxy(instanceId);
    }

    @ActionEvent(eventType = EventTypes.EVENT_PROXY_STOP, eventDescription = "stopping console proxy Vm", async = true)
    private ConsoleProxyVO stopConsoleProxy(VMInstanceVO systemVm, boolean isForced) throws ResourceUnavailableException, OperationTimedoutException,
    ConcurrentOperationException {

        User caller = _userDao.findById(UserContext.current().getCallerUserId());

        if (_itMgr.advanceStop(systemVm, isForced, caller, UserContext.current().getCaller())) {
            return _consoleProxyDao.findById(systemVm.getId());
        }
        return null;
    }

    @ActionEvent(eventType = EventTypes.EVENT_PROXY_REBOOT, eventDescription = "rebooting console proxy Vm", async = true)
    private ConsoleProxyVO rebootConsoleProxy(long instanceId) {
        _consoleProxyMgr.rebootProxy(instanceId);
        return _consoleProxyDao.findById(instanceId);
    }

    @ActionEvent(eventType = EventTypes.EVENT_PROXY_DESTROY, eventDescription = "destroying console proxy Vm", async = true)
    public ConsoleProxyVO destroyConsoleProxy(long instanceId) {
        ConsoleProxyVO proxy = _consoleProxyDao.findById(instanceId);

        if (_consoleProxyMgr.destroyProxy(instanceId)) {
            return proxy;
        }
        return null;
    }

    @Override
    public String getConsoleAccessUrlRoot(long vmId) {
        VMInstanceVO vm = _vmInstanceDao.findById(vmId);
        if (vm != null) {
            ConsoleProxyInfo proxy = getConsoleProxyForVm(vm.getDataCenterId(), vmId);
            if (proxy != null) {
                return proxy.getProxyImageUrl();
            }
        }
        return null;
    }

    @Override
    public Pair<String, Integer> getVncPort(VirtualMachine vm) {
        if (vm.getHostId() == null) {
            s_logger.warn("VM " + vm.getHostName() + " does not have host, return -1 for its VNC port");
            return new Pair<String, Integer>(null, -1);
        }

        if (s_logger.isTraceEnabled()) {
            s_logger.trace("Trying to retrieve VNC port from agent about VM " + vm.getHostName());
        }

        GetVncPortAnswer answer = (GetVncPortAnswer) _agentMgr.easySend(vm.getHostId(), new GetVncPortCommand(vm.getId(), vm.getInstanceName()));
        if (answer != null && answer.getResult()) {
            return new Pair<String, Integer>(answer.getAddress(), answer.getPort());
        }

        return new Pair<String, Integer>(null, -1);
    }

    @Override
    @ActionEvent(eventType = EventTypes.EVENT_DOMAIN_UPDATE, eventDescription = "updating Domain")
    @DB
    public DomainVO updateDomain(UpdateDomainCmd cmd) {
        Long domainId = cmd.getId();
        String domainName = cmd.getDomainName();
        String networkDomain = cmd.getNetworkDomain();

        // check if domain exists in the system
        DomainVO domain = _domainDao.findById(domainId);
        if (domain == null) {
            InvalidParameterValueException ex = new InvalidParameterValueException("Unable to find domain with specified domain id");
            ex.addProxyObject(domain, domainId, "domainId");
            throw ex;
        } else if (domain.getParent() == null && domainName != null) {
            // check if domain is ROOT domain - and deny to edit it with the new
            // name
            throw new InvalidParameterValueException("ROOT domain can not be edited with a new name");
        }

        // check permissions
        Account caller = UserContext.current().getCaller();
        _accountMgr.checkAccess(caller, domain);

        // domain name is unique under the parent domain
        if (domainName != null) {
            SearchCriteria<DomainVO> sc = _domainDao.createSearchCriteria();
            sc.addAnd("name", SearchCriteria.Op.EQ, domainName);
            sc.addAnd("parent", SearchCriteria.Op.EQ, domain.getParent());
            List<DomainVO> domains = _domainDao.search(sc, null);

            boolean sameDomain = (domains.size() == 1 && domains.get(0).getId() == domainId);

            if (!domains.isEmpty() && !sameDomain) {
                InvalidParameterValueException ex = new InvalidParameterValueException("Failed to update specified domain id with name '"
                        + domainName + "' since it already exists in the system");
                ex.addProxyObject(domain, domainId, "domainId");
                throw ex;
            }
        }

        // validate network domain
        if (networkDomain != null && !networkDomain.isEmpty()) {
            if (!NetUtils.verifyDomainName(networkDomain)) {
                throw new InvalidParameterValueException(
                        "Invalid network domain. Total length shouldn't exceed 190 chars. Each domain label must be between 1 and 63 characters long, can contain ASCII letters 'a' through 'z', the digits '0' through '9', "
                                + "and the hyphen ('-'); can't start or end with \"-\"");
            }
        }

        Transaction txn = Transaction.currentTxn();

        txn.start();

        if (domainName != null) {
            String updatedDomainPath = getUpdatedDomainPath(domain.getPath(), domainName);
            updateDomainChildren(domain, updatedDomainPath);
            domain.setName(domainName);
            domain.setPath(updatedDomainPath);
        }

        if (networkDomain != null) {
            if (networkDomain.isEmpty()) {
                domain.setNetworkDomain(null);
            } else {
                domain.setNetworkDomain(networkDomain);
            }
        }
        _domainDao.update(domainId, domain);

        txn.commit();

        return _domainDao.findById(domainId);

    }

    private String getUpdatedDomainPath(String oldPath, String newName) {
        String[] tokenizedPath = oldPath.split("/");
        tokenizedPath[tokenizedPath.length - 1] = newName;
        StringBuilder finalPath = new StringBuilder();
        for (String token : tokenizedPath) {
            finalPath.append(token);
            finalPath.append("/");
        }
        return finalPath.toString();
    }

    private void updateDomainChildren(DomainVO domain, String updatedDomainPrefix) {
        List<DomainVO> domainChildren = _domainDao.findAllChildren(domain.getPath(), domain.getId());
        // for each child, update the path
        for (DomainVO dom : domainChildren) {
            dom.setPath(dom.getPath().replaceFirst(domain.getPath(), updatedDomainPrefix));
            _domainDao.update(dom.getId(), dom);
        }
    }

    @Override
    public Pair<List<? extends Alert>, Integer> searchForAlerts(ListAlertsCmd cmd) {
        Filter searchFilter = new Filter(AlertVO.class, "lastSent", false, cmd.getStartIndex(), cmd.getPageSizeVal());
        SearchCriteria<AlertVO> sc = _alertDao.createSearchCriteria();

        Object id = cmd.getId();
        Object type = cmd.getType();
        Object keyword = cmd.getKeyword();

        Long zoneId = _accountMgr.checkAccessAndSpecifyAuthority(UserContext.current().getCaller(), null);
        if (id != null) {
            sc.addAnd("id", SearchCriteria.Op.EQ, id);
        }
        if (zoneId != null) {
            sc.addAnd("data_center_id", SearchCriteria.Op.EQ, zoneId);
        }

        if (keyword != null) {
            SearchCriteria<AlertVO> ssc = _alertDao.createSearchCriteria();
            ssc.addOr("subject", SearchCriteria.Op.LIKE, "%" + keyword + "%");

            sc.addAnd("subject", SearchCriteria.Op.SC, ssc);
        }

        if (type != null) {
            sc.addAnd("type", SearchCriteria.Op.EQ, type);
        }

        sc.addAnd("archived", SearchCriteria.Op.EQ, false);
        Pair<List<AlertVO>, Integer> result = _alertDao.searchAndCount(sc, searchFilter);
        return new Pair<List<? extends Alert>, Integer>(result.first(), result.second());
    }

    @Override
    public boolean archiveAlerts(ArchiveAlertsCmd cmd) {
        Long zoneId = _accountMgr.checkAccessAndSpecifyAuthority(UserContext.current().getCaller(), null);
        boolean result = _alertDao.archiveAlert(cmd.getIds(), cmd.getType(), cmd.getOlderThan(), zoneId);
        return result;
    }

    @Override
    public boolean deleteAlerts(DeleteAlertsCmd cmd) {
        Long zoneId = _accountMgr.checkAccessAndSpecifyAuthority(UserContext.current().getCaller(), null);
        boolean result = _alertDao.deleteAlert(cmd.getIds(), cmd.getType(), cmd.getOlderThan(), zoneId);
        return result;
    }

    @Override
    public List<CapacityVO> listTopConsumedResources(ListCapacityCmd cmd) {

        Integer capacityType = cmd.getType();
        Long zoneId = cmd.getZoneId();
        Long podId = cmd.getPodId();
        Long clusterId = cmd.getClusterId();

        if (clusterId != null) {
            throw new InvalidParameterValueException("Currently clusterId param is not suppoerted");
        }
        zoneId = _accountMgr.checkAccessAndSpecifyAuthority(UserContext.current().getCaller(), zoneId);
        List<SummedCapacity> summedCapacities = new ArrayList<SummedCapacity>();

        if (zoneId == null && podId == null) {// Group by Zone, capacity type
            List<SummedCapacity> summedCapacitiesAtZone = _capacityDao.listCapacitiesGroupedByLevelAndType(capacityType, zoneId, podId, clusterId, 1,
                    cmd.getPageSizeVal());
            if (summedCapacitiesAtZone != null) {
                summedCapacities.addAll(summedCapacitiesAtZone);
            }
        }
        if (podId == null) {// Group by Pod, capacity type
            List<SummedCapacity> summedCapacitiesAtPod = _capacityDao.listCapacitiesGroupedByLevelAndType(capacityType, zoneId, podId, clusterId, 2,
                    cmd.getPageSizeVal());
            if (summedCapacitiesAtPod != null) {
                summedCapacities.addAll(summedCapacitiesAtPod);
            }
            List<SummedCapacity> summedCapacitiesForSecStorage = getSecStorageUsed(zoneId, capacityType);
            if (summedCapacitiesForSecStorage != null) {
                summedCapacities.addAll(summedCapacitiesForSecStorage);
            }
        }

        // Group by Cluster, capacity type
        List<SummedCapacity> summedCapacitiesAtCluster = _capacityDao.listCapacitiesGroupedByLevelAndType(capacityType, zoneId, podId, clusterId, 3,
                cmd.getPageSizeVal());
        if (summedCapacitiesAtCluster != null) {
            summedCapacities.addAll(summedCapacitiesAtCluster);
        }

        // Sort Capacities
        Collections.sort(summedCapacities, new Comparator<SummedCapacity>() {
            @Override
            public int compare(SummedCapacity arg0, SummedCapacity arg1) {
                if (arg0.getPercentUsed() < arg1.getPercentUsed()) {
                    return 1;
                } else if (arg0.getPercentUsed() == arg1.getPercentUsed()) {
                    return 0;
                }
                return -1;
            }
        });

        List<CapacityVO> capacities = new ArrayList<CapacityVO>();

        Integer pageSize = null;
        try {
            pageSize = Integer.valueOf(cmd.getPageSizeVal().toString());
        } catch (IllegalArgumentException e) {
            throw new InvalidParameterValueException("pageSize " + cmd.getPageSizeVal() + " is out of Integer range is not supported for this call");
        }

        summedCapacities = summedCapacities.subList(0, summedCapacities.size() < cmd.getPageSizeVal() ? summedCapacities.size() : pageSize);
        for (SummedCapacity summedCapacity : summedCapacities) {
            CapacityVO capacity = new CapacityVO(summedCapacity.getDataCenterId(), summedCapacity.getPodId(), summedCapacity.getClusterId(),
                    summedCapacity.getCapacityType(), summedCapacity.getPercentUsed());
            capacity.setUsedCapacity(summedCapacity.getUsedCapacity());
            capacity.setTotalCapacity(summedCapacity.getTotalCapacity());
            capacities.add(capacity);
        }
        return capacities;
    }

    List<SummedCapacity> getSecStorageUsed(Long zoneId, Integer capacityType) {
        if (capacityType == null || capacityType == Capacity.CAPACITY_TYPE_SECONDARY_STORAGE) {
            List<SummedCapacity> list = new ArrayList<SummedCapacity>();
            if (zoneId != null) {
                DataCenterVO zone = ApiDBUtils.findZoneById(zoneId);
                if (zone == null || zone.getAllocationState() == AllocationState.Disabled) {
                    return null;
                }
                CapacityVO capacity = _storageMgr.getSecondaryStorageUsedStats(null, zoneId);
                if (capacity.getTotalCapacity() != 0) {
                    capacity.setUsedPercentage(capacity.getUsedCapacity() / capacity.getTotalCapacity());
                } else {
                    capacity.setUsedPercentage(0);
                }
                SummedCapacity summedCapacity = new SummedCapacity(capacity.getUsedCapacity(), capacity.getTotalCapacity(),
                        capacity.getUsedPercentage(), capacity.getCapacityType(), capacity.getDataCenterId(), capacity.getPodId(),
                        capacity.getClusterId());
                list.add(summedCapacity);
            } else {
                List<DataCenterVO> dcList = _dcDao.listEnabledZones();
                for (DataCenterVO dc : dcList) {
                    CapacityVO capacity = _storageMgr.getSecondaryStorageUsedStats(null, dc.getId());
                    if (capacity.getTotalCapacity() != 0) {
                        capacity.setUsedPercentage((float) capacity.getUsedCapacity() / capacity.getTotalCapacity());
                    } else {
                        capacity.setUsedPercentage(0);
                    }
                    SummedCapacity summedCapacity = new SummedCapacity(capacity.getUsedCapacity(), capacity.getTotalCapacity(),
                            capacity.getUsedPercentage(), capacity.getCapacityType(), capacity.getDataCenterId(), capacity.getPodId(),
                            capacity.getClusterId());
                    list.add(summedCapacity);
                }// End of for
            }
            return list;
        }
        return null;
    }

    @Override
    public List<CapacityVO> listCapacities(ListCapacityCmd cmd) {

        Integer capacityType = cmd.getType();
        Long zoneId = cmd.getZoneId();
        Long podId = cmd.getPodId();
        Long clusterId = cmd.getClusterId();
        Boolean fetchLatest = cmd.getFetchLatest();

        zoneId = _accountMgr.checkAccessAndSpecifyAuthority(UserContext.current().getCaller(), zoneId);
        if (fetchLatest != null && fetchLatest) {
            _alertMgr.recalculateCapacity();
        }

        List<SummedCapacity> summedCapacities = _capacityDao.findCapacityBy(capacityType, zoneId, podId, clusterId);
        List<CapacityVO> capacities = new ArrayList<CapacityVO>();

        for (SummedCapacity summedCapacity : summedCapacities) {
            CapacityVO capacity = new CapacityVO(null, summedCapacity.getDataCenterId(), podId, clusterId, summedCapacity.getUsedCapacity()
                    + summedCapacity.getReservedCapacity(), summedCapacity.getTotalCapacity(), summedCapacity.getCapacityType());

            if (summedCapacity.getCapacityType() == Capacity.CAPACITY_TYPE_CPU) {
                capacity.setTotalCapacity((long) (summedCapacity.getTotalCapacity() * ApiDBUtils.getCpuOverprovisioningFactor()));
            }
            capacities.add(capacity);
        }

        // op_host_Capacity contains only allocated stats and the real time
        // stats are stored "in memory".
        // Show Sec. Storage only when the api is invoked for the zone layer.
        List<DataCenterVO> dcList = new ArrayList<DataCenterVO>();
        if (zoneId == null && podId == null && clusterId == null) {
            dcList = ApiDBUtils.listZones();
        } else if (zoneId != null) {
            dcList.add(ApiDBUtils.findZoneById(zoneId));
        } else {
            if (clusterId != null) {
                zoneId = ApiDBUtils.findClusterById(clusterId).getDataCenterId();
            } else {
                zoneId = ApiDBUtils.findPodById(podId).getDataCenterId();
            }
            if (capacityType == null || capacityType == Capacity.CAPACITY_TYPE_STORAGE) {
                capacities.add(_storageMgr.getStoragePoolUsedStats(null, clusterId, podId, zoneId));
            }
        }

        for (DataCenterVO zone : dcList) {
            zoneId = zone.getId();
            if ((capacityType == null || capacityType == Capacity.CAPACITY_TYPE_SECONDARY_STORAGE) && podId == null && clusterId == null) {
                capacities.add(_storageMgr.getSecondaryStorageUsedStats(null, zoneId));
            }
            if (capacityType == null || capacityType == Capacity.CAPACITY_TYPE_STORAGE) {
                capacities.add(_storageMgr.getStoragePoolUsedStats(null, clusterId, podId, zoneId));
            }
        }
        return capacities;
    }

    @Override
    public long getMemoryOrCpuCapacityByHost(Long hostId, short capacityType) {

        CapacityVO capacity = _capacityDao.findByHostIdType(hostId, capacityType);
        return capacity == null ? 0 : capacity.getReservedCapacity() + capacity.getUsedCapacity();

    }

    public static boolean isAdmin(short accountType) {
        return ((accountType == Account.ACCOUNT_TYPE_ADMIN) || (accountType == Account.ACCOUNT_TYPE_RESOURCE_DOMAIN_ADMIN)
                || (accountType == Account.ACCOUNT_TYPE_DOMAIN_ADMIN) || (accountType == Account.ACCOUNT_TYPE_READ_ONLY_ADMIN));
    }



    @Override
    public List<Class<?>> getCommands() {
        List<Class<?>> cmdList = new ArrayList<Class<?>>();
        cmdList.add(CreateAccountCmd.class);
        cmdList.add(DeleteAccountCmd.class);
        cmdList.add(DisableAccountCmd.class);
        cmdList.add(EnableAccountCmd.class);
        cmdList.add(LockAccountCmd.class);
        cmdList.add(UpdateAccountCmd.class);
        cmdList.add(CreateCounterCmd.class);
        cmdList.add(DeleteCounterCmd.class);
        cmdList.add(AddClusterCmd.class);
        cmdList.add(DeleteClusterCmd.class);
        cmdList.add(ListClustersCmd.class);
        cmdList.add(UpdateClusterCmd.class);
        cmdList.add(ListCfgsByCmd.class);
        cmdList.add(ListHypervisorCapabilitiesCmd.class);
        cmdList.add(UpdateCfgCmd.class);
        cmdList.add(UpdateHypervisorCapabilitiesCmd.class);
        cmdList.add(CreateDomainCmd.class);
        cmdList.add(DeleteDomainCmd.class);
        cmdList.add(ListDomainChildrenCmd.class);
        cmdList.add(ListDomainsCmd.class);
        cmdList.add(UpdateDomainCmd.class);
        cmdList.add(AddHostCmd.class);
        cmdList.add(AddSecondaryStorageCmd.class);
        cmdList.add(CancelMaintenanceCmd.class);
        cmdList.add(DeleteHostCmd.class);
        cmdList.add(ListHostsCmd.class);
        cmdList.add(FindHostsForMigrationCmd.class);
        cmdList.add(PrepareForMaintenanceCmd.class);
        cmdList.add(ReconnectHostCmd.class);
        cmdList.add(UpdateHostCmd.class);
        cmdList.add(UpdateHostPasswordCmd.class);
        cmdList.add(LDAPConfigCmd.class);
        cmdList.add(LDAPRemoveCmd.class);
        cmdList.add(AddNetworkDeviceCmd.class);
        cmdList.add(AddNetworkServiceProviderCmd.class);
        cmdList.add(CreateNetworkOfferingCmd.class);
        cmdList.add(CreatePhysicalNetworkCmd.class);
        cmdList.add(CreateStorageNetworkIpRangeCmd.class);
        cmdList.add(DeleteNetworkDeviceCmd.class);
        cmdList.add(DeleteNetworkOfferingCmd.class);
        cmdList.add(DeleteNetworkServiceProviderCmd.class);
        cmdList.add(DeletePhysicalNetworkCmd.class);
        cmdList.add(DeleteStorageNetworkIpRangeCmd.class);
        cmdList.add(ListNetworkDeviceCmd.class);
        cmdList.add(ListNetworkServiceProvidersCmd.class);
        cmdList.add(ListPhysicalNetworksCmd.class);
        cmdList.add(ListStorageNetworkIpRangeCmd.class);
        cmdList.add(ListSupportedNetworkServicesCmd.class);
        cmdList.add(UpdateNetworkOfferingCmd.class);
        cmdList.add(UpdateNetworkServiceProviderCmd.class);
        cmdList.add(UpdatePhysicalNetworkCmd.class);
        cmdList.add(UpdateStorageNetworkIpRangeCmd.class);
        cmdList.add(DedicateGuestVlanRangeCmd.class);
        cmdList.add(ListDedicatedGuestVlanRangesCmd.class);
        cmdList.add(ReleaseDedicatedGuestVlanRangeCmd.class);
        cmdList.add(CreateDiskOfferingCmd.class);
        cmdList.add(CreateServiceOfferingCmd.class);
        cmdList.add(DeleteDiskOfferingCmd.class);
        cmdList.add(DeleteServiceOfferingCmd.class);
        cmdList.add(UpdateDiskOfferingCmd.class);
        cmdList.add(UpdateServiceOfferingCmd.class);
        cmdList.add(CreatePodCmd.class);
        cmdList.add(DeletePodCmd.class);
        cmdList.add(ListPodsByCmd.class);
        cmdList.add(UpdatePodCmd.class);
        cmdList.add(AddRegionCmd.class);
        cmdList.add(RemoveRegionCmd.class);
        cmdList.add(UpdateRegionCmd.class);
        cmdList.add(ListAlertsCmd.class);
        cmdList.add(ListCapacityCmd.class);
        cmdList.add(UploadCustomCertificateCmd.class);
        cmdList.add(ConfigureVirtualRouterElementCmd.class);
        cmdList.add(CreateVirtualRouterElementCmd.class);
        cmdList.add(DestroyRouterCmd.class);
        cmdList.add(ListRoutersCmd.class);
        cmdList.add(ListVirtualRouterElementsCmd.class);
        cmdList.add(RebootRouterCmd.class);
        cmdList.add(StartRouterCmd.class);
        cmdList.add(StopRouterCmd.class);
        cmdList.add(UpgradeRouterCmd.class);
        cmdList.add(AddS3Cmd.class);
        cmdList.add(CancelPrimaryStorageMaintenanceCmd.class);
        cmdList.add(CreateStoragePoolCmd.class);
        cmdList.add(DeletePoolCmd.class);
        cmdList.add(ListS3sCmd.class);
        cmdList.add(ListStoragePoolsCmd.class);
        cmdList.add(FindStoragePoolsForMigrationCmd.class);
        cmdList.add(PreparePrimaryStorageForMaintenanceCmd.class);
        cmdList.add(UpdateStoragePoolCmd.class);
        cmdList.add(AddSwiftCmd.class);
        cmdList.add(ListSwiftsCmd.class);
        cmdList.add(DestroySystemVmCmd.class);
        cmdList.add(ListSystemVMsCmd.class);
        cmdList.add(MigrateSystemVMCmd.class);
        cmdList.add(RebootSystemVmCmd.class);
        cmdList.add(StartSystemVMCmd.class);
        cmdList.add(StopSystemVmCmd.class);
        cmdList.add(UpgradeSystemVMCmd.class);
        cmdList.add(PrepareTemplateCmd.class);
        cmdList.add(AddTrafficMonitorCmd.class);
        cmdList.add(AddTrafficTypeCmd.class);
        cmdList.add(DeleteTrafficMonitorCmd.class);
        cmdList.add(DeleteTrafficTypeCmd.class);
        cmdList.add(GenerateUsageRecordsCmd.class);
        cmdList.add(GetUsageRecordsCmd.class);
        cmdList.add(ListTrafficMonitorsCmd.class);
        cmdList.add(ListTrafficTypeImplementorsCmd.class);
        cmdList.add(ListTrafficTypesCmd.class);
        cmdList.add(ListUsageTypesCmd.class);
        cmdList.add(UpdateTrafficTypeCmd.class);
        cmdList.add(CreateUserCmd.class);
        cmdList.add(DeleteUserCmd.class);
        cmdList.add(DisableUserCmd.class);
        cmdList.add(EnableUserCmd.class);
        cmdList.add(GetUserCmd.class);
        cmdList.add(ListUsersCmd.class);
        cmdList.add(LockUserCmd.class);
        cmdList.add(RegisterCmd.class);
        cmdList.add(UpdateUserCmd.class);
        cmdList.add(CreateVlanIpRangeCmd.class);
        cmdList.add(DeleteVlanIpRangeCmd.class);
        cmdList.add(ListVlanIpRangesCmd.class);
        cmdList.add(DedicatePublicIpRangeCmd.class);
        cmdList.add(ReleasePublicIpRangeCmd.class);
        cmdList.add(AssignVMCmd.class);
        cmdList.add(MigrateVMCmd.class);
        cmdList.add(MigrateVirtualMachineWithVolumeCmd.class);
        cmdList.add(RecoverVMCmd.class);
        cmdList.add(CreatePrivateGatewayCmd.class);
        cmdList.add(CreateVPCOfferingCmd.class);
        cmdList.add(DeletePrivateGatewayCmd.class);
        cmdList.add(DeleteVPCOfferingCmd.class);
        cmdList.add(UpdateVPCOfferingCmd.class);
        cmdList.add(CreateZoneCmd.class);
        cmdList.add(DeleteZoneCmd.class);
        cmdList.add(MarkDefaultZoneForAccountCmd.class);
        cmdList.add(UpdateZoneCmd.class);
        cmdList.add(AddAccountToProjectCmd.class);
        cmdList.add(DeleteAccountFromProjectCmd.class);
        cmdList.add(ListAccountsCmd.class);
        cmdList.add(ListProjectAccountsCmd.class);
        cmdList.add(AssociateIPAddrCmd.class);
        cmdList.add(DisassociateIPAddrCmd.class);
        cmdList.add(ListPublicIpAddressesCmd.class);
        cmdList.add(CreateAutoScalePolicyCmd.class);
        cmdList.add(CreateAutoScaleVmGroupCmd.class);
        cmdList.add(CreateAutoScaleVmProfileCmd.class);
        cmdList.add(CreateConditionCmd.class);
        cmdList.add(DeleteAutoScalePolicyCmd.class);
        cmdList.add(DeleteAutoScaleVmGroupCmd.class);
        cmdList.add(DeleteAutoScaleVmProfileCmd.class);
        cmdList.add(DeleteConditionCmd.class);
        cmdList.add(DisableAutoScaleVmGroupCmd.class);
        cmdList.add(EnableAutoScaleVmGroupCmd.class);
        cmdList.add(ListAutoScalePoliciesCmd.class);
        cmdList.add(ListAutoScaleVmGroupsCmd.class);
        cmdList.add(ListAutoScaleVmProfilesCmd.class);
        cmdList.add(ListConditionsCmd.class);
        cmdList.add(ListCountersCmd.class);
        cmdList.add(UpdateAutoScalePolicyCmd.class);
        cmdList.add(UpdateAutoScaleVmGroupCmd.class);
        cmdList.add(UpdateAutoScaleVmProfileCmd.class);
        cmdList.add(ListCapabilitiesCmd.class);
        cmdList.add(ListEventsCmd.class);
        cmdList.add(ListEventTypesCmd.class);
        cmdList.add(CreateEgressFirewallRuleCmd.class);
        cmdList.add(CreateFirewallRuleCmd.class);
        cmdList.add(CreatePortForwardingRuleCmd.class);
        cmdList.add(DeleteEgressFirewallRuleCmd.class);
        cmdList.add(DeleteFirewallRuleCmd.class);
        cmdList.add(DeletePortForwardingRuleCmd.class);
        cmdList.add(ListEgressFirewallRulesCmd.class);
        cmdList.add(ListFirewallRulesCmd.class);
        cmdList.add(ListPortForwardingRulesCmd.class);
        cmdList.add(UpdatePortForwardingRuleCmd.class);
        cmdList.add(ListGuestOsCategoriesCmd.class);
        cmdList.add(ListGuestOsCmd.class);
        cmdList.add(AttachIsoCmd.class);
        cmdList.add(CopyIsoCmd.class);
        cmdList.add(DeleteIsoCmd.class);
        cmdList.add(DetachIsoCmd.class);
        cmdList.add(ExtractIsoCmd.class);
        cmdList.add(ListIsoPermissionsCmd.class);
        cmdList.add(ListIsosCmd.class);
        cmdList.add(RegisterIsoCmd.class);
        cmdList.add(UpdateIsoCmd.class);
        cmdList.add(UpdateIsoPermissionsCmd.class);
        cmdList.add(ListAsyncJobsCmd.class);
        cmdList.add(QueryAsyncJobResultCmd.class);
        cmdList.add(AssignToLoadBalancerRuleCmd.class);
        cmdList.add(CreateLBStickinessPolicyCmd.class);
        cmdList.add(CreateLBHealthCheckPolicyCmd.class);
        cmdList.add(CreateLoadBalancerRuleCmd.class);
        cmdList.add(DeleteLBStickinessPolicyCmd.class);
        cmdList.add(DeleteLBHealthCheckPolicyCmd.class);
        cmdList.add(DeleteLoadBalancerRuleCmd.class);
        cmdList.add(ListLBStickinessPoliciesCmd.class);
        cmdList.add(ListLBHealthCheckPoliciesCmd.class);
        cmdList.add(ListLoadBalancerRuleInstancesCmd.class);
        cmdList.add(ListLoadBalancerRulesCmd.class);
        cmdList.add(RemoveFromLoadBalancerRuleCmd.class);
        cmdList.add(UpdateLoadBalancerRuleCmd.class);
        cmdList.add(CreateIpForwardingRuleCmd.class);
        cmdList.add(DeleteIpForwardingRuleCmd.class);
        cmdList.add(DisableStaticNatCmd.class);
        cmdList.add(EnableStaticNatCmd.class);
        cmdList.add(ListIpForwardingRulesCmd.class);
        cmdList.add(CreateNetworkACLCmd.class);
        cmdList.add(CreateNetworkCmd.class);
        cmdList.add(DeleteNetworkACLCmd.class);
        cmdList.add(DeleteNetworkCmd.class);
        cmdList.add(ListNetworkACLsCmd.class);
        cmdList.add(ListNetworkOfferingsCmd.class);
        cmdList.add(ListNetworksCmd.class);
        cmdList.add(RestartNetworkCmd.class);
        cmdList.add(UpdateNetworkCmd.class);
        cmdList.add(ListDiskOfferingsCmd.class);
        cmdList.add(ListServiceOfferingsCmd.class);
        cmdList.add(ActivateProjectCmd.class);
        cmdList.add(CreateProjectCmd.class);
        cmdList.add(DeleteProjectCmd.class);
        cmdList.add(DeleteProjectInvitationCmd.class);
        cmdList.add(ListProjectInvitationsCmd.class);
        cmdList.add(ListProjectsCmd.class);
        cmdList.add(SuspendProjectCmd.class);
        cmdList.add(UpdateProjectCmd.class);
        cmdList.add(UpdateProjectInvitationCmd.class);
        cmdList.add(ListRegionsCmd.class);
        cmdList.add(GetCloudIdentifierCmd.class);
        cmdList.add(ListHypervisorsCmd.class);
        cmdList.add(ListResourceLimitsCmd.class);
        cmdList.add(UpdateResourceCountCmd.class);
        cmdList.add(UpdateResourceLimitCmd.class);
        cmdList.add(AuthorizeSecurityGroupEgressCmd.class);
        cmdList.add(AuthorizeSecurityGroupIngressCmd.class);
        cmdList.add(CreateSecurityGroupCmd.class);
        cmdList.add(DeleteSecurityGroupCmd.class);
        cmdList.add(ListSecurityGroupsCmd.class);
        cmdList.add(RevokeSecurityGroupEgressCmd.class);
        cmdList.add(RevokeSecurityGroupIngressCmd.class);
        cmdList.add(CreateSnapshotCmd.class);
        cmdList.add(CreateSnapshotPolicyCmd.class);
        cmdList.add(DeleteSnapshotCmd.class);
        cmdList.add(DeleteSnapshotPoliciesCmd.class);
        cmdList.add(ListSnapshotPoliciesCmd.class);
        cmdList.add(ListSnapshotsCmd.class);
        cmdList.add(CreateSSHKeyPairCmd.class);
        cmdList.add(DeleteSSHKeyPairCmd.class);
        cmdList.add(ListSSHKeyPairsCmd.class);
        cmdList.add(RegisterSSHKeyPairCmd.class);
        cmdList.add(CreateTagsCmd.class);
        cmdList.add(DeleteTagsCmd.class);
        cmdList.add(ListTagsCmd.class);
        cmdList.add(CopyTemplateCmd.class);
        cmdList.add(CreateTemplateCmd.class);
        cmdList.add(DeleteTemplateCmd.class);
        cmdList.add(ExtractTemplateCmd.class);
        cmdList.add(ListTemplatePermissionsCmd.class);
        cmdList.add(ListTemplatesCmd.class);
        cmdList.add(RegisterTemplateCmd.class);
        cmdList.add(UpdateTemplateCmd.class);
        cmdList.add(UpdateTemplatePermissionsCmd.class);
        cmdList.add(AddNicToVMCmd.class);
        cmdList.add(DeployVMCmd.class);
        cmdList.add(DestroyVMCmd.class);
        cmdList.add(GetVMPasswordCmd.class);
        cmdList.add(ListVMsCmd.class);
        cmdList.add(ScaleVMCmd.class);
        cmdList.add(RebootVMCmd.class);
        cmdList.add(RemoveNicFromVMCmd.class);
        cmdList.add(ResetVMPasswordCmd.class);
        cmdList.add(ResetVMSSHKeyCmd.class);
        cmdList.add(RestoreVMCmd.class);
        cmdList.add(StartVMCmd.class);
        cmdList.add(StopVMCmd.class);
        cmdList.add(UpdateDefaultNicForVMCmd.class);
        cmdList.add(UpdateVMCmd.class);
        cmdList.add(UpgradeVMCmd.class);
        cmdList.add(CreateVMGroupCmd.class);
        cmdList.add(DeleteVMGroupCmd.class);
        cmdList.add(ListVMGroupsCmd.class);
        cmdList.add(UpdateVMGroupCmd.class);
        cmdList.add(AttachVolumeCmd.class);
        cmdList.add(CreateVolumeCmd.class);
        cmdList.add(DeleteVolumeCmd.class);
        cmdList.add(DetachVolumeCmd.class);
        cmdList.add(ExtractVolumeCmd.class);
        cmdList.add(ListVolumesCmd.class);
        cmdList.add(MigrateVolumeCmd.class);
        cmdList.add(ResizeVolumeCmd.class);
        cmdList.add(UploadVolumeCmd.class);
        cmdList.add(CreateStaticRouteCmd.class);
        cmdList.add(CreateVPCCmd.class);
        cmdList.add(DeleteStaticRouteCmd.class);
        cmdList.add(DeleteVPCCmd.class);
        cmdList.add(ListPrivateGatewaysCmd.class);
        cmdList.add(ListStaticRoutesCmd.class);
        cmdList.add(ListVPCOfferingsCmd.class);
        cmdList.add(ListVPCsCmd.class);
        cmdList.add(RestartVPCCmd.class);
        cmdList.add(UpdateVPCCmd.class);
        cmdList.add(AddVpnUserCmd.class);
        cmdList.add(CreateRemoteAccessVpnCmd.class);
        cmdList.add(CreateVpnConnectionCmd.class);
        cmdList.add(CreateVpnCustomerGatewayCmd.class);
        cmdList.add(CreateVpnGatewayCmd.class);
        cmdList.add(DeleteRemoteAccessVpnCmd.class);
        cmdList.add(DeleteVpnConnectionCmd.class);
        cmdList.add(DeleteVpnCustomerGatewayCmd.class);
        cmdList.add(DeleteVpnGatewayCmd.class);
        cmdList.add(ListRemoteAccessVpnsCmd.class);
        cmdList.add(ListVpnConnectionsCmd.class);
        cmdList.add(ListVpnCustomerGatewaysCmd.class);
        cmdList.add(ListVpnGatewaysCmd.class);
        cmdList.add(ListVpnUsersCmd.class);
        cmdList.add(RemoveVpnUserCmd.class);
        cmdList.add(ResetVpnConnectionCmd.class);
        cmdList.add(UpdateVpnCustomerGatewayCmd.class);
        cmdList.add(ListZonesByCmd.class);
        cmdList.add(ListVMSnapshotCmd.class);
        cmdList.add(CreateVMSnapshotCmd.class);
        cmdList.add(RevertToVMSnapshotCmd.class);
        cmdList.add(DeleteVMSnapshotCmd.class);
        cmdList.add(AddIpToVmNicCmd.class);
        cmdList.add(RemoveIpFromVmNicCmd.class);
        cmdList.add(ListNicsCmd.class);
        cmdList.add(ArchiveAlertsCmd.class);
        cmdList.add(DeleteAlertsCmd.class);
        cmdList.add(ArchiveEventsCmd.class);
        cmdList.add(DeleteEventsCmd.class);
        cmdList.add(CreateGlobalLoadBalancerRuleCmd.class);
        cmdList.add(DeleteGlobalLoadBalancerRuleCmd.class);
        cmdList.add(ListGlobalLoadBalancerRuleCmd.class);
        cmdList.add(AssignToGlobalLoadBalancerRuleCmd.class);
        cmdList.add(RemoveFromGlobalLoadBalancerRuleCmd.class);
        cmdList.add(ListStorageProvidersCmd.class);
<<<<<<< HEAD
        cmdList.add(AddImageStoreCmd.class);
        cmdList.add(ListImageStoresCmd.class);
        cmdList.add(DeleteImageStoreCmd.class);
        cmdList.add(CreateCacheStoreCmd.class);
=======
        cmdList.add(CreateAffinityGroupCmd.class);
        cmdList.add(DeleteAffinityGroupCmd.class);
        cmdList.add(ListAffinityGroupsCmd.class);
        cmdList.add(UpdateVMAffinityGroupCmd.class);
        cmdList.add(ListAffinityGroupTypesCmd.class);
        cmdList.add(ListNetworkIsolationMethodsCmd.class);

>>>>>>> 3c597476
        return cmdList;
    }

    protected class EventPurgeTask implements Runnable {
        @Override
        public void run() {
            try {
                GlobalLock lock = GlobalLock.getInternLock("EventPurge");
                if (lock == null) {
                    s_logger.debug("Couldn't get the global lock");
                    return;
                }
                if (!lock.lock(30)) {
                    s_logger.debug("Couldn't lock the db");
                    return;
                }
                try {
                    final Calendar purgeCal = Calendar.getInstance();
                    purgeCal.add(Calendar.DAY_OF_YEAR, -_purgeDelay);
                    Date purgeTime = purgeCal.getTime();
                    s_logger.debug("Deleting events older than: " + purgeTime.toString());
                    List<EventVO> oldEvents = _eventDao.listOlderEvents(purgeTime);
                    s_logger.debug("Found " + oldEvents.size() + " events to be purged");
                    for (EventVO event : oldEvents) {
                        _eventDao.expunge(event.getId());
                    }
                } catch (Exception e) {
                    s_logger.error("Exception ", e);
                } finally {
                    lock.unlock();
                }
            } catch (Exception e) {
                s_logger.error("Exception ", e);
            }
        }
    }

    protected class AlertPurgeTask implements Runnable {
        @Override
        public void run() {
            try {
                GlobalLock lock = GlobalLock.getInternLock("AlertPurge");
                if (lock == null) {
                    s_logger.debug("Couldn't get the global lock");
                    return;
                }
                if (!lock.lock(30)) {
                    s_logger.debug("Couldn't lock the db");
                    return;
                }
                try {
                    final Calendar purgeCal = Calendar.getInstance();
                    purgeCal.add(Calendar.DAY_OF_YEAR, - _alertPurgeDelay);
                    Date purgeTime = purgeCal.getTime();
                    s_logger.debug("Deleting alerts older than: " + purgeTime.toString());
                    List<AlertVO> oldAlerts = _alertDao.listOlderAlerts(purgeTime);
                    s_logger.debug("Found " + oldAlerts.size() + " events to be purged");
                    for (AlertVO alert : oldAlerts) {
                        _alertDao.expunge(alert.getId());
                    }
                } catch (Exception e) {
                    s_logger.error("Exception ", e);
                } finally {
                    lock.unlock();
                }
            } catch (Exception e) {
                s_logger.error("Exception ", e);
            }
        }
    }

    @Override
    public Pair<List<StoragePoolVO>, Integer> searchForStoragePools(Criteria c) {
        Filter searchFilter = new Filter(StoragePoolVO.class, c.getOrderBy(), c.getAscending(), c.getOffset(), c.getLimit());
        SearchCriteria<StoragePoolVO> sc = _poolDao.createSearchCriteria();

        Object id = c.getCriteria(Criteria.ID);
        Object name = c.getCriteria(Criteria.NAME);
        Object host = c.getCriteria(Criteria.HOST);
        Object path = c.getCriteria(Criteria.PATH);
        Object zone = c.getCriteria(Criteria.DATACENTERID);
        Object pod = c.getCriteria(Criteria.PODID);
        Object cluster = c.getCriteria(Criteria.CLUSTERID);
        Object address = c.getCriteria(Criteria.ADDRESS);
        Object keyword = c.getCriteria(Criteria.KEYWORD);

        if (keyword != null) {
            SearchCriteria<StoragePoolVO> ssc = _poolDao.createSearchCriteria();
            ssc.addOr("name", SearchCriteria.Op.LIKE, "%" + keyword + "%");
            ssc.addOr("poolType", SearchCriteria.Op.LIKE, "%" + keyword + "%");

            sc.addAnd("name", SearchCriteria.Op.SC, ssc);
        }

        if (id != null) {
            sc.addAnd("id", SearchCriteria.Op.EQ, id);
        }

        if (name != null) {
            sc.addAnd("name", SearchCriteria.Op.LIKE, "%" + name + "%");
        }
        if (host != null) {
            sc.addAnd("host", SearchCriteria.Op.EQ, host);
        }
        if (path != null) {
            sc.addAnd("path", SearchCriteria.Op.EQ, path);
        }
        if (zone != null) {
            sc.addAnd("dataCenterId", SearchCriteria.Op.EQ, zone);
        }
        if (pod != null) {
            sc.addAnd("podId", SearchCriteria.Op.EQ, pod);
        }
        if (address != null) {
            sc.addAnd("hostAddress", SearchCriteria.Op.EQ, address);
        }
        if (cluster != null) {
            sc.addAnd("clusterId", SearchCriteria.Op.EQ, cluster);
        }

        return _poolDao.searchAndCount(sc, searchFilter);
    }

    @ActionEvent(eventType = EventTypes.EVENT_SSVM_START, eventDescription = "starting secondary storage Vm", async = true)
    public SecondaryStorageVmVO startSecondaryStorageVm(long instanceId) {
        return _secStorageVmMgr.startSecStorageVm(instanceId);
    }

    @ActionEvent(eventType = EventTypes.EVENT_SSVM_STOP, eventDescription = "stopping secondary storage Vm", async = true)
    private SecondaryStorageVmVO stopSecondaryStorageVm(VMInstanceVO systemVm, boolean isForced) throws ResourceUnavailableException,
    OperationTimedoutException, ConcurrentOperationException {

        User caller = _userDao.findById(UserContext.current().getCallerUserId());

        if (_itMgr.advanceStop(systemVm, isForced, caller, UserContext.current().getCaller())) {
            return _secStorageVmDao.findById(systemVm.getId());
        }
        return null;
    }

    @ActionEvent(eventType = EventTypes.EVENT_SSVM_REBOOT, eventDescription = "rebooting secondary storage Vm", async = true)
    public SecondaryStorageVmVO rebootSecondaryStorageVm(long instanceId) {
        _secStorageVmMgr.rebootSecStorageVm(instanceId);
        return _secStorageVmDao.findById(instanceId);
    }

    @ActionEvent(eventType = EventTypes.EVENT_SSVM_DESTROY, eventDescription = "destroying secondary storage Vm", async = true)
    public SecondaryStorageVmVO destroySecondaryStorageVm(long instanceId) {
        SecondaryStorageVmVO secStorageVm = _secStorageVmDao.findById(instanceId);
        if (_secStorageVmMgr.destroySecStorageVm(instanceId)) {
            return secStorageVm;
        }
        return null;
    }

    @Override
    public Pair<List<? extends VirtualMachine>, Integer> searchForSystemVm(ListSystemVMsCmd cmd) {
        String type = cmd.getSystemVmType();
        Long zoneId = _accountMgr.checkAccessAndSpecifyAuthority(UserContext.current().getCaller(), cmd.getZoneId());
        String zoneType = cmd.getZoneType();
        Long id = cmd.getId();
        String name = cmd.getSystemVmName();
        String state = cmd.getState();
        String keyword = cmd.getKeyword();
        Long podId = cmd.getPodId();
        Long hostId = cmd.getHostId();
        Long storageId = cmd.getStorageId();

        Filter searchFilter = new Filter(VMInstanceVO.class, "id", true, cmd.getStartIndex(), cmd.getPageSizeVal());
        SearchBuilder<VMInstanceVO> sb = _vmInstanceDao.createSearchBuilder();

        sb.and("id", sb.entity().getId(), SearchCriteria.Op.EQ);
        sb.and("hostName", sb.entity().getHostName(), SearchCriteria.Op.LIKE);
        sb.and("state", sb.entity().getState(), SearchCriteria.Op.EQ);
        sb.and("dataCenterId", sb.entity().getDataCenterId(), SearchCriteria.Op.EQ);
        sb.and("podId", sb.entity().getPodIdToDeployIn(), SearchCriteria.Op.EQ);
        sb.and("hostId", sb.entity().getHostId(), SearchCriteria.Op.EQ);
        sb.and("type", sb.entity().getType(), SearchCriteria.Op.EQ);
        sb.and("nulltype", sb.entity().getType(), SearchCriteria.Op.IN);

        if (storageId != null) {
            SearchBuilder<VolumeVO> volumeSearch = _volumeDao.createSearchBuilder();
            volumeSearch.and("poolId", volumeSearch.entity().getPoolId(), SearchCriteria.Op.EQ);
            sb.join("volumeSearch", volumeSearch, sb.entity().getId(), volumeSearch.entity().getInstanceId(), JoinBuilder.JoinType.INNER);
        }

        if(zoneType != null) {
            SearchBuilder<DataCenterVO> zoneSb = _dcDao.createSearchBuilder();
            zoneSb.and("zoneNetworkType", zoneSb.entity().getNetworkType(), SearchCriteria.Op.EQ);    
            sb.join("zoneSb", zoneSb, sb.entity().getDataCenterId(), zoneSb.entity().getId(), JoinBuilder.JoinType.INNER);
        }        
        
        SearchCriteria<VMInstanceVO> sc = sb.create();

        if (keyword != null) {
            SearchCriteria<VMInstanceVO> ssc = _vmInstanceDao.createSearchCriteria();
            ssc.addOr("hostName", SearchCriteria.Op.LIKE, "%" + keyword + "%");
            ssc.addOr("state", SearchCriteria.Op.LIKE, "%" + keyword + "%");

            sc.addAnd("hostName", SearchCriteria.Op.SC, ssc);
        }

        if (id != null) {
            sc.setParameters("id", id);
        }

        if (name != null) {
            sc.setParameters("hostName", name);
        }
        if (state != null) {
            sc.setParameters("state", state);
        }
        if (zoneId != null) {
            sc.setParameters("dataCenterId", zoneId);
        }
        if (podId != null) {
            sc.setParameters("podId", podId);
        }
        if (hostId != null) {
            sc.setParameters("hostId", hostId);
        }

        if (type != null) {
            sc.setParameters("type", type);
        } else {
            sc.setParameters("nulltype", VirtualMachine.Type.SecondaryStorageVm, VirtualMachine.Type.ConsoleProxy);
        }

        if (storageId != null) {
            sc.setJoinParameters("volumeSearch", "poolId", storageId);
        }

        if(zoneType != null) {
            sc.setJoinParameters("zoneSb", "zoneNetworkType", zoneType);          
        }
        
        Pair<List<VMInstanceVO>, Integer> result = _vmInstanceDao.searchAndCount(sc, searchFilter);
        return new Pair<List<? extends VirtualMachine>, Integer>(result.first(), result.second());
    }

    @Override
    public VirtualMachine.Type findSystemVMTypeById(long instanceId) {
        VMInstanceVO systemVm = _vmInstanceDao.findByIdTypes(instanceId, VirtualMachine.Type.ConsoleProxy, VirtualMachine.Type.SecondaryStorageVm);
        if (systemVm == null) {
            InvalidParameterValueException ex = new InvalidParameterValueException("Unable to find a system vm of specified instanceId");
            ex.addProxyObject(systemVm, instanceId, "instanceId");
            throw ex;
        }
        return systemVm.getType();
    }

    @Override
    public VirtualMachine startSystemVM(long vmId) {

        VMInstanceVO systemVm = _vmInstanceDao.findByIdTypes(vmId, VirtualMachine.Type.ConsoleProxy, VirtualMachine.Type.SecondaryStorageVm);
        if (systemVm == null) {
            InvalidParameterValueException ex = new InvalidParameterValueException("unable to find a system vm with specified vmId");
            ex.addProxyObject(systemVm, vmId, "vmId");
            throw ex;
        }

        if (systemVm.getType() == VirtualMachine.Type.ConsoleProxy) {
            return startConsoleProxy(vmId);
        } else if (systemVm.getType() == VirtualMachine.Type.SecondaryStorageVm) {
            return startSecondaryStorageVm(vmId);
        } else {
            InvalidParameterValueException ex = new InvalidParameterValueException("Unable to find a system vm with specified vmId");
            ex.addProxyObject(systemVm, vmId, "vmId");
            throw ex;
        }
    }

    @Override
    public VMInstanceVO stopSystemVM(StopSystemVmCmd cmd) throws ResourceUnavailableException, ConcurrentOperationException {
        Long id = cmd.getId();

        // verify parameters
        VMInstanceVO systemVm = _vmInstanceDao.findByIdTypes(id, VirtualMachine.Type.ConsoleProxy, VirtualMachine.Type.SecondaryStorageVm);
        if (systemVm == null) {
            InvalidParameterValueException ex = new InvalidParameterValueException("unable to find a system vm with specified vmId");
            ex.addProxyObject(systemVm, id, "vmId");
            throw ex;
        }

        try {
            if (systemVm.getType() == VirtualMachine.Type.ConsoleProxy) {
                return stopConsoleProxy(systemVm, cmd.isForced());
            } else if (systemVm.getType() == VirtualMachine.Type.SecondaryStorageVm) {
                return stopSecondaryStorageVm(systemVm, cmd.isForced());
            }
            return null;
        } catch (OperationTimedoutException e) {
            throw new CloudRuntimeException("Unable to stop " + systemVm, e);
        }
    }

    @Override
    public VMInstanceVO rebootSystemVM(RebootSystemVmCmd cmd) {
        VMInstanceVO systemVm = _vmInstanceDao.findByIdTypes(cmd.getId(), VirtualMachine.Type.ConsoleProxy, VirtualMachine.Type.SecondaryStorageVm);

        if (systemVm == null) {
            InvalidParameterValueException ex = new InvalidParameterValueException("unable to find a system vm with specified vmId");
            ex.addProxyObject(systemVm, cmd.getId(), "vmId");
            throw ex;
        }

        if (systemVm.getType().equals(VirtualMachine.Type.ConsoleProxy)) {
            return rebootConsoleProxy(cmd.getId());
        } else {
            return rebootSecondaryStorageVm(cmd.getId());
        }
    }

    @Override
    public VMInstanceVO destroySystemVM(DestroySystemVmCmd cmd) {
        VMInstanceVO systemVm = _vmInstanceDao.findByIdTypes(cmd.getId(), VirtualMachine.Type.ConsoleProxy, VirtualMachine.Type.SecondaryStorageVm);

        if (systemVm == null) {
            InvalidParameterValueException ex = new InvalidParameterValueException("unable to find a system vm with specified vmId");
            ex.addProxyObject(systemVm, cmd.getId(), "vmId");
            throw ex;
        }

        if (systemVm.getType().equals(VirtualMachine.Type.ConsoleProxy)) {
            return destroyConsoleProxy(cmd.getId());
        } else {
            return destroySecondaryStorageVm(cmd.getId());
        }
    }

    private String signRequest(String request, String key) {
        try {
            s_logger.info("Request: " + request);
            s_logger.info("Key: " + key);

            if (key != null && request != null) {
                Mac mac = Mac.getInstance("HmacSHA1");
                SecretKeySpec keySpec = new SecretKeySpec(key.getBytes(), "HmacSHA1");
                mac.init(keySpec);
                mac.update(request.getBytes());
                byte[] encryptedBytes = mac.doFinal();
                return new String((Base64.encodeBase64(encryptedBytes)));
            }
        } catch (Exception ex) {
            s_logger.error("unable to sign request", ex);
        }
        return null;
    }

    @Override
    public ArrayList<String> getCloudIdentifierResponse(long userId) {
        Account caller = UserContext.current().getCaller();

        // verify that user exists
        User user = _accountMgr.getUserIncludingRemoved(userId);
        if ((user == null) || (user.getRemoved() != null)) {
            InvalidParameterValueException ex = new InvalidParameterValueException("Unable to find active user of specified id");
            ex.addProxyObject(user, userId, "userId");
            throw ex;
        }

        // check permissions
        _accountMgr.checkAccess(caller, null, true, _accountMgr.getAccount(user.getAccountId()));

        String cloudIdentifier = _configDao.getValue("cloud.identifier");
        if (cloudIdentifier == null) {
            cloudIdentifier = "";
        }

        String signature = "";
        try {
            // get the user obj to get his secret key
            user = _accountMgr.getActiveUser(userId);
            String secretKey = user.getSecretKey();
            String input = cloudIdentifier;
            signature = signRequest(input, secretKey);
        } catch (Exception e) {
            s_logger.warn("Exception whilst creating a signature:" + e);
        }

        ArrayList<String> cloudParams = new ArrayList<String>();
        cloudParams.add(cloudIdentifier);
        cloudParams.add(signature);

        return cloudParams;
    }

    @Override
    public Map<String, Object> listCapabilities(ListCapabilitiesCmd cmd) {
        Map<String, Object> capabilities = new HashMap<String, Object>();

        boolean securityGroupsEnabled = false;
        boolean elasticLoadBalancerEnabled = false;
        String supportELB = "false";
        List<NetworkVO> networks = _networkDao.listSecurityGroupEnabledNetworks();
        if (networks != null && !networks.isEmpty()) {
            securityGroupsEnabled = true;
            String elbEnabled = _configDao.getValue(Config.ElasticLoadBalancerEnabled.key());
            elasticLoadBalancerEnabled = elbEnabled == null ? false : Boolean.parseBoolean(elbEnabled);
            if (elasticLoadBalancerEnabled) {
                String networkType = _configDao.getValue(Config.ElasticLoadBalancerNetwork.key());
                if (networkType != null)
                    supportELB = networkType;
            }
        }

        long diskOffMaxSize = Long.valueOf(_configDao.getValue(Config.CustomDiskOfferingMaxSize.key()));

        String userPublicTemplateEnabled = _configs.get(Config.AllowPublicUserTemplates.key());

        // add some parameters UI needs to handle API throttling
        boolean apiLimitEnabled = Boolean.parseBoolean(_configDao.getValue(Config.ApiLimitEnabled.key()));
        Integer apiLimitInterval = Integer.valueOf(_configDao.getValue(Config.ApiLimitInterval.key()));
        Integer apiLimitMax = Integer.valueOf(_configDao.getValue(Config.ApiLimitMax.key()));

        capabilities.put("securityGroupsEnabled", securityGroupsEnabled);
        capabilities
        .put("userPublicTemplateEnabled", (userPublicTemplateEnabled == null || userPublicTemplateEnabled.equals("false") ? false : true));
        capabilities.put("cloudStackVersion", getVersion());
        capabilities.put("supportELB", supportELB);
        capabilities.put("projectInviteRequired", _projectMgr.projectInviteRequired());
        capabilities.put("allowusercreateprojects", _projectMgr.allowUserToCreateProject());
        capabilities.put("customDiskOffMaxSize", diskOffMaxSize);
        if (apiLimitEnabled) {
            capabilities.put("apiLimitInterval", apiLimitInterval);
            capabilities.put("apiLimitMax", apiLimitMax);
        }

        return capabilities;
    }

    @Override
    public GuestOSVO getGuestOs(Long guestOsId) {
        return _guestOSDao.findById(guestOsId);
    }

    @Override
    @ActionEvent(eventType = EventTypes.EVENT_VOLUME_EXTRACT, eventDescription = "extracting volume", async = true)
    public Long extractVolume(ExtractVolumeCmd cmd) throws URISyntaxException {
        Long volumeId = cmd.getId();
        String url = cmd.getUrl();
        Long zoneId = cmd.getZoneId();
        AsyncJobVO job = null; // FIXME: cmd.getJob();
        String mode = cmd.getMode();
        Account account = UserContext.current().getCaller();

        if (!_accountMgr.isRootAdmin(account.getType()) && ApiDBUtils.isExtractionDisabled()) {
            throw new PermissionDeniedException("Extraction has been disabled by admin");
        }

        VolumeVO volume = _volumeDao.findById(volumeId);
        if (volume == null) {
            InvalidParameterValueException ex = new InvalidParameterValueException("Unable to find volume with specified volumeId");
            ex.addProxyObject(volume, volumeId, "volumeId");
            throw ex;
        }

        // perform permission check
        _accountMgr.checkAccess(account, null, true, volume);

        if (_dcDao.findById(zoneId) == null) {
            throw new InvalidParameterValueException("Please specify a valid zone.");
        }
        if (volume.getPoolId() == null) {
            throw new InvalidParameterValueException("The volume doesnt belong to a storage pool so cant extract it");
        }
        // Extract activity only for detached volumes or for volumes whose
        // instance is stopped
        if (volume.getInstanceId() != null && ApiDBUtils.findVMInstanceById(volume.getInstanceId()).getState() != State.Stopped) {
            s_logger.debug("Invalid state of the volume with ID: " + volumeId
                    + ". It should be either detached or the VM should be in stopped state.");
            PermissionDeniedException ex = new PermissionDeniedException(
                    "Invalid state of the volume with specified ID. It should be either detached or the VM should be in stopped state.");
            ex.addProxyObject(volume, volumeId, "volumeId");
            throw ex;
        }

        if (volume.getVolumeType() != Volume.Type.DATADISK) { // Datadisk dont
            // have any
            // template
            // dependence.

            VMTemplateVO template = ApiDBUtils.findTemplateById(volume.getTemplateId());
            if (template != null) { // For ISO based volumes template = null and
                // we allow extraction of all ISO based
                // volumes
                boolean isExtractable = template.isExtractable() && template.getTemplateType() != Storage.TemplateType.SYSTEM;
                if (!isExtractable && account != null && account.getType() != Account.ACCOUNT_TYPE_ADMIN) { // Global
                    // admins are always allowed to extract
                    PermissionDeniedException ex = new PermissionDeniedException("The volume with specified volumeId is not allowed to be extracted");
                    ex.addProxyObject(volume, volumeId, "volumeId");
                    throw ex;
                }
            }
        }

        Upload.Mode extractMode;
        if (mode == null || (!mode.equals(Upload.Mode.FTP_UPLOAD.toString()) && !mode.equals(Upload.Mode.HTTP_DOWNLOAD.toString()))) {
            throw new InvalidParameterValueException("Please specify a valid extract Mode ");
        } else {
            extractMode = mode.equals(Upload.Mode.FTP_UPLOAD.toString()) ? Upload.Mode.FTP_UPLOAD : Upload.Mode.HTTP_DOWNLOAD;
        }

        // If mode is upload perform extra checks on url and also see if there
        // is an ongoing upload on the same.
        if (extractMode == Upload.Mode.FTP_UPLOAD) {
            URI uri = new URI(url);
            if ((uri.getScheme() == null) || (!uri.getScheme().equalsIgnoreCase("ftp"))) {
                throw new IllegalArgumentException("Unsupported scheme for url: " + url);
            }

            String host = uri.getHost();
            try {
                InetAddress hostAddr = InetAddress.getByName(host);
                if (hostAddr.isAnyLocalAddress() || hostAddr.isLinkLocalAddress() || hostAddr.isLoopbackAddress() || hostAddr.isMulticastAddress()) {
                    throw new IllegalArgumentException("Illegal host specified in url");
                }
                if (hostAddr instanceof Inet6Address) {
                    throw new IllegalArgumentException("IPV6 addresses not supported (" + hostAddr.getHostAddress() + ")");
                }
            } catch (UnknownHostException uhe) {
                throw new IllegalArgumentException("Unable to resolve " + host);
            }

            if (_uploadMonitor.isTypeUploadInProgress(volumeId, Upload.Type.VOLUME)) {
                throw new IllegalArgumentException(volume.getName()
                        + " upload is in progress. Please wait for some time to schedule another upload for the same");
            }
        }

        long accountId = volume.getAccountId();
        StoragePool srcPool = (StoragePool)this.dataStoreMgr.getPrimaryDataStore(volume.getPoolId());
        DataStore secStore = this.dataStoreMgr.getImageStore(zoneId);
        String secondaryStorageURL = secStore.getUri();

        List<UploadVO> extractURLList = _uploadDao.listByTypeUploadStatus(volumeId, Upload.Type.VOLUME, UploadVO.Status.DOWNLOAD_URL_CREATED);

        if (extractMode == Upload.Mode.HTTP_DOWNLOAD && extractURLList.size() > 0) {
            return extractURLList.get(0).getId(); // If download url already  Note: volss
            // exists then return
        } else {
            UploadVO uploadJob = _uploadMonitor.createNewUploadEntry(secStore.getId(), volumeId, UploadVO.Status.COPY_IN_PROGRESS, Upload.Type.VOLUME,
                    url, extractMode);
            s_logger.debug("Extract Mode - " + uploadJob.getMode());
            uploadJob = _uploadDao.createForUpdate(uploadJob.getId());

            // Update the async Job

            ExtractResponse resultObj = new ExtractResponse(ApiDBUtils.findVolumeById(volumeId).getUuid(),
                    volume.getName(), ApiDBUtils.findAccountById(accountId).getUuid(), UploadVO.Status.COPY_IN_PROGRESS.toString(),
                    uploadJob.getUuid());
            resultObj.setResponseName(cmd.getCommandName());
            AsyncJobExecutor asyncExecutor = BaseAsyncJobExecutor.getCurrentExecutor();
            if (asyncExecutor != null) {
                job = asyncExecutor.getJob();
                _asyncMgr.updateAsyncJobAttachment(job.getId(), Upload.Type.VOLUME.toString(), volumeId);
                _asyncMgr.updateAsyncJobStatus(job.getId(), AsyncJobResult.STATUS_IN_PROGRESS, resultObj);
            }
            String value = _configs.get(Config.CopyVolumeWait.toString());
            int copyvolumewait = NumbersUtil.parseInt(value, Integer.parseInt(Config.CopyVolumeWait.getDefaultValue()));
            // Copy the volume from the source storage pool to secondary storage
            CopyVolumeCommand cvCmd = new CopyVolumeCommand(volume.getId(), volume.getPath(), srcPool, secondaryStorageURL, true, copyvolumewait);
            CopyVolumeAnswer cvAnswer = null;
            try {
                cvAnswer = (CopyVolumeAnswer) _storageMgr.sendToPool(srcPool, cvCmd);
            } catch (StorageUnavailableException e) {
                s_logger.debug("Storage unavailable");
            }

            // Check if you got a valid answer.
            if (cvAnswer == null || !cvAnswer.getResult()) {
                String errorString = "Failed to copy the volume from the source primary storage pool to secondary storage.";

                // Update the async job.
                resultObj.setResultString(errorString);
                resultObj.setUploadStatus(UploadVO.Status.COPY_ERROR.toString());
                if (asyncExecutor != null) {
                    _asyncMgr.completeAsyncJob(job.getId(), AsyncJobResult.STATUS_FAILED, 0, resultObj);
                }

                // Update the DB that volume couldn't be copied
                uploadJob.setUploadState(UploadVO.Status.COPY_ERROR);
                uploadJob.setErrorString(errorString);
                uploadJob.setLastUpdated(new Date());
                _uploadDao.update(uploadJob.getId(), uploadJob);

                throw new CloudRuntimeException(errorString);
            }

            String volumeLocalPath = "volumes/" + volume.getId() + "/" + cvAnswer.getVolumePath() + "." + getFormatForPool(srcPool);
          //Fang:  volss, handle the ova special case;
            if (getFormatForPool(srcPool) == "ova") {
                CreateVolumeOVACommand cvOVACmd = new CreateVolumeOVACommand(secondaryStorageURL, volumeLocalPath, cvAnswer.getVolumePath(), srcPool, copyvolumewait);
                CreateVolumeOVAAnswer  OVAanswer = null;

                try {
                        cvOVACmd.setContextParam("hypervisor", HypervisorType.VMware.toString());
                        OVAanswer = (CreateVolumeOVAAnswer) _storageMgr.sendToPool(srcPool, cvOVACmd); //Fang: for extract volume, create the ova file here;

                } catch (StorageUnavailableException e) {
                    s_logger.debug("Storage unavailable");
                }
            }
            // Update the DB that volume is copied and volumePath
            uploadJob.setUploadState(UploadVO.Status.COPY_COMPLETE);
            uploadJob.setLastUpdated(new Date());
            uploadJob.setInstallPath(volumeLocalPath);
            _uploadDao.update(uploadJob.getId(), uploadJob);

            if (extractMode == Mode.FTP_UPLOAD) { // Now that the volume is
                // copied perform the actual
                // uploading
                _uploadMonitor.extractVolume(uploadJob, secStore, volume, url, zoneId, volumeLocalPath, cmd.getStartEventId(), job.getId(), _asyncMgr);
                return uploadJob.getId();
            } else { // Volume is copied now make it visible under apache and
                // create a URL.
                _uploadMonitor.createVolumeDownloadURL(volumeId, volumeLocalPath, Upload.Type.VOLUME, zoneId, uploadJob.getId());
                return uploadJob.getId();
            }
        }
    }

    private String getFormatForPool(StoragePool pool) {
        ClusterVO cluster = ApiDBUtils.findClusterById(pool.getClusterId());

        if (cluster.getHypervisorType() == HypervisorType.XenServer) {
            return "vhd";
        } else if (cluster.getHypervisorType() == HypervisorType.KVM) {
            return "qcow2";
        } else if (cluster.getHypervisorType() == HypervisorType.VMware) {
            return "ova";
        } else if (cluster.getHypervisorType() == HypervisorType.Ovm) {
            return "raw";
        } else {
            return null;
        }
    }

    @Override
    public InstanceGroupVO updateVmGroup(UpdateVMGroupCmd cmd) {
        Account caller = UserContext.current().getCaller();
        Long groupId = cmd.getId();
        String groupName = cmd.getGroupName();

        // Verify input parameters
        InstanceGroupVO group = _vmGroupDao.findById(groupId.longValue());
        if (group == null) {
            InvalidParameterValueException ex = new InvalidParameterValueException("unable to find a vm group with specified groupId");
            ex.addProxyObject(group, groupId, "groupId");
            throw ex;
        }

        _accountMgr.checkAccess(caller, null, true, group);

        // Check if name is already in use by this account (exclude this group)
        boolean isNameInUse = _vmGroupDao.isNameInUse(group.getAccountId(), groupName);

        if (isNameInUse && !group.getName().equals(groupName)) {
            throw new InvalidParameterValueException("Unable to update vm group, a group with name " + groupName + " already exists for account");
        }

        if (groupName != null) {
            _vmGroupDao.updateVmGroup(groupId, groupName);
        }

        return _vmGroupDao.findById(groupId);
    }

    @Override
    public String getVersion() {
        final Class<?> c = ManagementServer.class;
        String fullVersion = c.getPackage().getImplementationVersion();
        if (fullVersion != null && fullVersion.length() > 0) {
            return fullVersion;
        }

        return "unknown";
    }

    @Override
    public Long saveStartedEvent(Long userId, Long accountId, String type, String description, long startEventId) {
        return ActionEventUtils.onStartedActionEvent(userId, accountId, type, description, startEventId);
    }

    @Override
    public Long saveCompletedEvent(Long userId, Long accountId, String level, String type, String description, long startEventId) {
        return ActionEventUtils.onCompletedActionEvent(userId, accountId, level, type, description, startEventId);
    }

    @Override
    @DB
    public String uploadCertificate(UploadCustomCertificateCmd cmd) {
        if (cmd.getPrivateKey() != null && cmd.getAlias() != null) {
            throw new InvalidParameterValueException("Can't change the alias for private key certification");
        }

        if (cmd.getPrivateKey() == null) {
            if (cmd.getAlias() == null) {
                throw new InvalidParameterValueException("alias can't be empty, if it's a certification chain");
            }

            if (cmd.getCertIndex() == null) {
                throw new InvalidParameterValueException("index can't be empty, if it's a certifciation chain");
            }
        }

        if (cmd.getPrivateKey() != null && !_ksMgr.validateCertificate(cmd.getCertificate(), cmd.getPrivateKey(), cmd.getDomainSuffix())) {
            throw new InvalidParameterValueException("Failed to pass certificate validation check");
        }

        if (cmd.getPrivateKey() != null) {
            _ksMgr.saveCertificate(ConsoleProxyManager.CERTIFICATE_NAME, cmd.getCertificate(), cmd.getPrivateKey(), cmd.getDomainSuffix());
        } else {
            _ksMgr.saveCertificate(cmd.getAlias(), cmd.getCertificate(), cmd.getCertIndex(), cmd.getDomainSuffix());
        }

        _consoleProxyMgr.setManagementState(ConsoleProxyManagementState.ResetSuspending);
        return "Certificate has been updated, we will stop all running console proxy VMs to propagate the new certificate, please give a few minutes for console access service to be up again";
    }

    @Override
    public List<String> getHypervisors(Long zoneId) {
        List<String> result = new ArrayList<String>();
        String hypers = _configDao.getValue(Config.HypervisorList.key());
        String[] hypervisors = hypers.split(",");

        if (zoneId != null) {
            if (zoneId.longValue() == -1L) {
                List<DataCenterVO> zones = _dcDao.listAll();

                for (String hypervisor : hypervisors) {
                    int hyperCount = 0;
                    for (DataCenterVO zone : zones) {
                        List<ClusterVO> clusters = _clusterDao.listByDcHyType(zone.getId(), hypervisor);
                        if (!clusters.isEmpty()) {
                            hyperCount++;
                        }
                    }
                    if (hyperCount == zones.size()) {
                        result.add(hypervisor);
                    }
                }
            } else {
                List<ClusterVO> clustersForZone = _clusterDao.listByZoneId(zoneId);
                for (ClusterVO cluster : clustersForZone) {
                    result.add(cluster.getHypervisorType().toString());
                }
            }

        } else {
            return Arrays.asList(hypervisors);
        }
        return result;
    }

    @Override
    public String getHashKey() {
        // although we may have race conditioning here, database transaction serialization should
        // give us the same key
        if (_hashKey == null) {
            _hashKey = _configDao.getValueAndInitIfNotExist(Config.HashKey.key(), Config.HashKey.getCategory(), 
            	getBase64EncodedRandomKey(128));
        }
        return _hashKey;
    }

    @Override
    public String getEncryptionKey() {
        if (_encryptionKey == null) {
            _encryptionKey = _configDao.getValueAndInitIfNotExist(Config.EncryptionKey.key(), 
            	Config.EncryptionKey.getCategory(), 
            	getBase64EncodedRandomKey(128));
        }
        return _encryptionKey;
    }
    
    @Override
    public String getEncryptionIV() {
        if (_encryptionIV == null) {
            _encryptionIV = _configDao.getValueAndInitIfNotExist(Config.EncryptionIV.key(), 
            	Config.EncryptionIV.getCategory(), 
            	getBase64EncodedRandomKey(128));
        }
        return _encryptionIV;
    }
    
    @Override
    @DB
    public void resetEncryptionKeyIV() {
    	
    	SearchBuilder<ConfigurationVO> sb = _configDao.createSearchBuilder();
    	sb.and("name1", sb.entity().getName(), SearchCriteria.Op.EQ);
    	sb.or("name2", sb.entity().getName(), SearchCriteria.Op.EQ);
    	sb.done();
    	
    	SearchCriteria<ConfigurationVO> sc = sb.create();
    	sc.setParameters("name1", Config.EncryptionKey.key());
    	sc.setParameters("name2", Config.EncryptionIV.key());
    	
    	_configDao.expunge(sc);
    	_encryptionKey = null;
    	_encryptionIV = null;
    }
    
    private static String getBase64EncodedRandomKey(int nBits) {
		SecureRandom random;
		try {
			random = SecureRandom.getInstance("SHA1PRNG");
	        byte[] keyBytes = new byte[nBits/8];
	        random.nextBytes(keyBytes);
	        return Base64.encodeBase64URLSafeString(keyBytes);
		} catch (NoSuchAlgorithmException e) {
			s_logger.error("Unhandled exception: ", e);
		}
		return null;
    }

    @Override
    public SSHKeyPair createSSHKeyPair(CreateSSHKeyPairCmd cmd) {
        Account caller = UserContext.current().getCaller();
        String accountName = cmd.getAccountName();
        Long domainId = cmd.getDomainId();
        Long projectId = cmd.getProjectId();

        Account owner = _accountMgr.finalizeOwner(caller, accountName, domainId, projectId);

        SSHKeyPairVO s = _sshKeyPairDao.findByName(owner.getAccountId(), owner.getDomainId(), cmd.getName());
        if (s != null) {
            throw new InvalidParameterValueException("A key pair with name '" + cmd.getName() + "' already exists.");
        }

        SSHKeysHelper keys = new SSHKeysHelper();

        String name = cmd.getName();
        String publicKey = keys.getPublicKey();
        String fingerprint = keys.getPublicKeyFingerPrint();
        String privateKey = keys.getPrivateKey();

        return createAndSaveSSHKeyPair(name, fingerprint, publicKey, privateKey, owner);
    }

    @Override
    public boolean deleteSSHKeyPair(DeleteSSHKeyPairCmd cmd) {
        Account caller = UserContext.current().getCaller();
        String accountName = cmd.getAccountName();
        Long domainId = cmd.getDomainId();
        Long projectId = cmd.getProjectId();

        Account owner = _accountMgr.finalizeOwner(caller, accountName, domainId, projectId);

        SSHKeyPairVO s = _sshKeyPairDao.findByName(owner.getAccountId(), owner.getDomainId(), cmd.getName());
        if (s == null) {
            InvalidParameterValueException ex = new InvalidParameterValueException("A key pair with name '" + cmd.getName()
                    + "' does not exist for account " + owner.getAccountName() + " in specified domain id");
            ex.addProxyObject(owner, owner.getDomainId(), "domainId");
            throw ex;
        }

        return _sshKeyPairDao.deleteByName(owner.getAccountId(), owner.getDomainId(), cmd.getName());
    }

    @Override
    public Pair<List<? extends SSHKeyPair>, Integer> listSSHKeyPairs(ListSSHKeyPairsCmd cmd) {
        String name = cmd.getName();
        String fingerPrint = cmd.getFingerprint();

        Account caller = UserContext.current().getCaller();
        List<Long> permittedAccounts = new ArrayList<Long>();

        Ternary<Long, Boolean, ListProjectResourcesCriteria> domainIdRecursiveListProject = new Ternary<Long, Boolean, ListProjectResourcesCriteria>(
                cmd.getDomainId(), cmd.isRecursive(), null);
        _accountMgr.buildACLSearchParameters(caller, null, cmd.getAccountName(), cmd.getProjectId(), permittedAccounts, domainIdRecursiveListProject,
                cmd.listAll(), false);
        Long domainId = domainIdRecursiveListProject.first();
        Boolean isRecursive = domainIdRecursiveListProject.second();
        ListProjectResourcesCriteria listProjectResourcesCriteria = domainIdRecursiveListProject.third();
        SearchBuilder<SSHKeyPairVO> sb = _sshKeyPairDao.createSearchBuilder();
        _accountMgr.buildACLSearchBuilder(sb, domainId, isRecursive, permittedAccounts, listProjectResourcesCriteria);
        Filter searchFilter = new Filter(SSHKeyPairVO.class, "id", false, cmd.getStartIndex(), cmd.getPageSizeVal());

        SearchCriteria<SSHKeyPairVO> sc = sb.create();
        _accountMgr.buildACLSearchCriteria(sc, domainId, isRecursive, permittedAccounts, listProjectResourcesCriteria);

        if (name != null) {
            sc.addAnd("name", SearchCriteria.Op.EQ, name);
        }

        if (fingerPrint != null) {
            sc.addAnd("fingerprint", SearchCriteria.Op.EQ, fingerPrint);
        }

        Pair<List<SSHKeyPairVO>, Integer> result = _sshKeyPairDao.searchAndCount(sc, searchFilter);
        return new Pair<List<? extends SSHKeyPair>, Integer>(result.first(), result.second());
    }

    @Override
    @ActionEvent(eventType = EventTypes.EVENT_REGISTER_SSH_KEYPAIR, eventDescription = "registering ssh keypair", async = true)
    public SSHKeyPair registerSSHKeyPair(RegisterSSHKeyPairCmd cmd) {
        Account caller = UserContext.current().getCaller();

        Account owner = _accountMgr.finalizeOwner(caller, cmd.getAccountName(), cmd.getDomainId(), cmd.getProjectId());

        SSHKeyPairVO s = _sshKeyPairDao.findByName(owner.getAccountId(), owner.getDomainId(), cmd.getName());
        if (s != null) {
            throw new InvalidParameterValueException("A key pair with name '" + cmd.getName() + "' already exists.");
        }

        String name = cmd.getName();
        String publicKey = SSHKeysHelper.getPublicKeyFromKeyMaterial(cmd.getPublicKey());

        if (publicKey == null) {
            throw new InvalidParameterValueException("Public key is invalid");
        }

        String fingerprint = SSHKeysHelper.getPublicKeyFingerprint(publicKey);

        return createAndSaveSSHKeyPair(name, fingerprint, publicKey, null, owner);
    }

    private SSHKeyPair createAndSaveSSHKeyPair(String name, String fingerprint, String publicKey, String privateKey, Account owner) {
        SSHKeyPairVO newPair = new SSHKeyPairVO();

        newPair.setAccountId(owner.getAccountId());
        newPair.setDomainId(owner.getDomainId());
        newPair.setName(name);
        newPair.setFingerprint(fingerprint);
        newPair.setPublicKey(publicKey);
        newPair.setPrivateKey(privateKey); // transient; not saved.

        _sshKeyPairDao.persist(newPair);

        return newPair;
    }

    @Override
    public String getVMPassword(GetVMPasswordCmd cmd) {
        Account caller = UserContext.current().getCaller();

        UserVmVO vm = _userVmDao.findById(cmd.getId());
        if (vm == null) {
            InvalidParameterValueException ex = new InvalidParameterValueException("No VM with specified id found.");
            ex.addProxyObject(vm, cmd.getId(), "vmId");
            throw ex;
        }

        // make permission check
        _accountMgr.checkAccess(caller, null, true, vm);

        _userVmDao.loadDetails(vm);
        String password = vm.getDetail("Encrypted.Password");
        if (password == null || password.equals("")) {
            InvalidParameterValueException ex = new InvalidParameterValueException("No password for VM with specified id found.");
            ex.addProxyObject(vm, cmd.getId(), "vmId");
            throw ex;
        }

        return password;
    }

    @Override
    @DB
    public boolean updateHostPassword(UpdateHostPasswordCmd cmd) {
        if (cmd.getClusterId() == null && cmd.getHostId() == null) {
            throw new InvalidParameterValueException("You should provide one of cluster id or a host id.");
        } else if (cmd.getClusterId() == null) {
            HostVO host = _hostDao.findById(cmd.getHostId());
            if (host != null && host.getHypervisorType() == HypervisorType.XenServer) {
                throw new InvalidParameterValueException("You should provide cluster id for Xenserver cluster.");
            } else {
                throw new InvalidParameterValueException("This operation is not supported for this hypervisor type");
            }
        } else {

            ClusterVO cluster = ApiDBUtils.findClusterById(cmd.getClusterId());
            if (cluster == null || cluster.getHypervisorType() != HypervisorType.XenServer) {
                throw new InvalidParameterValueException("This operation is not supported for this hypervisor type");
            }
            // get all the hosts in this cluster
            List<HostVO> hosts = _resourceMgr.listAllHostsInCluster(cmd.getClusterId());
            Transaction txn = Transaction.currentTxn();
            try {
                txn.start();
                for (HostVO h : hosts) {
                    if (s_logger.isDebugEnabled()) {
                        s_logger.debug("Changing password for host name = " + h.getName());
                    }
                    // update password for this host
                    DetailVO nv = _detailsDao.findDetail(h.getId(), ApiConstants.USERNAME);
                    if (nv.getValue().equals(cmd.getUsername())) {
                        DetailVO nvp = _detailsDao.findDetail(h.getId(), ApiConstants.PASSWORD);
                        nvp.setValue(DBEncryptionUtil.encrypt(cmd.getPassword()));
                        _detailsDao.persist(nvp);
                    } else {
                        // if one host in the cluster has diff username then
                        // rollback to maintain consistency
                        txn.rollback();
                        throw new InvalidParameterValueException(
                                "The username is not same for all hosts, please modify passwords for individual hosts.");
                    }
                }
                txn.commit();
                // if hypervisor is xenserver then we update it in
                // CitrixResourceBase
            } catch (Exception e) {
                txn.rollback();
                throw new CloudRuntimeException("Failed to update password " + e.getMessage());
            }
        }

        return true;
    }

    @Override
    public String[] listEventTypes() {
        Object eventObj = new EventTypes();
        Class<EventTypes> c = EventTypes.class;
        Field[] fields = c.getDeclaredFields();
        String[] eventTypes = new String[fields.length];
        try {
            int i = 0;
            for (Field field : fields) {
                eventTypes[i++] = field.get(eventObj).toString();
            }
            return eventTypes;
        } catch (IllegalArgumentException e) {
            s_logger.error("Error while listing Event Types", e);
        } catch (IllegalAccessException e) {
            s_logger.error("Error while listing Event Types", e);
        }
        return null;
    }

    @Override
    public Pair<List<? extends HypervisorCapabilities>, Integer> listHypervisorCapabilities(Long id, HypervisorType hypervisorType, String keyword,
            Long startIndex, Long pageSizeVal) {
        Filter searchFilter = new Filter(HypervisorCapabilitiesVO.class, "id", true, startIndex, pageSizeVal);
        SearchCriteria<HypervisorCapabilitiesVO> sc = _hypervisorCapabilitiesDao.createSearchCriteria();

        if (id != null) {
            sc.addAnd("id", SearchCriteria.Op.EQ, id);
        }

        if (hypervisorType != null) {
            sc.addAnd("hypervisorType", SearchCriteria.Op.EQ, hypervisorType);
        }

        if (keyword != null) {
            SearchCriteria<HypervisorCapabilitiesVO> ssc = _hypervisorCapabilitiesDao.createSearchCriteria();
            ssc.addOr("hypervisorType", SearchCriteria.Op.LIKE, "%" + keyword + "%");
            sc.addAnd("hypervisorType", SearchCriteria.Op.SC, ssc);
        }

        Pair<List<HypervisorCapabilitiesVO>, Integer> result = _hypervisorCapabilitiesDao.searchAndCount(sc, searchFilter);
        return new Pair<List<? extends HypervisorCapabilities>, Integer>(result.first(), result.second());
    }

    @Override
    public HypervisorCapabilities updateHypervisorCapabilities(Long id, Long maxGuestsLimit, Boolean securityGroupEnabled) {
        HypervisorCapabilitiesVO hpvCapabilities = _hypervisorCapabilitiesDao.findById(id, true);

        if (hpvCapabilities == null) {
            InvalidParameterValueException ex = new InvalidParameterValueException("unable to find the hypervisor capabilities for specified id");
            ex.addProxyObject(hpvCapabilities, id, "Id");
            throw ex;
        }

        boolean updateNeeded = (maxGuestsLimit != null || securityGroupEnabled != null);
        if (!updateNeeded) {
            return hpvCapabilities;
        }

        hpvCapabilities = _hypervisorCapabilitiesDao.createForUpdate(id);

        if (maxGuestsLimit != null) {
            hpvCapabilities.setMaxGuestsLimit(maxGuestsLimit);
        }

        if (securityGroupEnabled != null) {
            hpvCapabilities.setSecurityGroupEnabled(securityGroupEnabled);
        }

        if (_hypervisorCapabilitiesDao.update(id, hpvCapabilities)) {
            hpvCapabilities = _hypervisorCapabilitiesDao.findById(id);
            UserContext.current().setEventDetails("Hypervisor Capabilities id=" + hpvCapabilities.getId());
            return hpvCapabilities;
        } else {
            return null;
        }
    }

    @Override
    public VirtualMachine upgradeSystemVM(UpgradeSystemVMCmd cmd) {
        Long systemVmId = cmd.getId();
        Long serviceOfferingId = cmd.getServiceOfferingId();
        Account caller = UserContext.current().getCaller();

        VMInstanceVO systemVm = _vmInstanceDao.findByIdTypes(systemVmId, VirtualMachine.Type.ConsoleProxy, VirtualMachine.Type.SecondaryStorageVm);
        if (systemVm == null) {
            throw new InvalidParameterValueException("Unable to find SystemVm with id " + systemVmId);
        }

        _accountMgr.checkAccess(caller, null, true, systemVm);

        // Check that the specified service offering ID is valid
        _itMgr.checkIfCanUpgrade(systemVm, serviceOfferingId);

        boolean result = _itMgr.upgradeVmDb(systemVmId, serviceOfferingId);

        if (result) {
            return _vmInstanceDao.findById(systemVmId);
        } else {
            throw new CloudRuntimeException("Unable to upgrade system vm " + systemVm);
        }

    }

    @Override
    public void enableAdminUser(String password) {
        String encodedPassword = null;

        UserVO adminUser = _userDao.getUser(2);
        if (adminUser.getState() == Account.State.disabled) {
            // This means its a new account, set the password using the
            // authenticator

            for (UserAuthenticator authenticator: _userPasswordEncoders) {
                encodedPassword = authenticator.encode(password);
                if (encodedPassword != null) {
                    break;
                }
            }

            adminUser.setPassword(encodedPassword);
            adminUser.setState(Account.State.enabled);
            _userDao.persist(adminUser);
            s_logger.info("Admin user enabled");
        }

    }
}<|MERGE_RESOLUTION|>--- conflicted
+++ resolved
@@ -258,11 +258,8 @@
 import org.apache.cloudstack.api.command.user.vmsnapshot.ListVMSnapshotCmd;
 import org.apache.cloudstack.api.command.user.vmsnapshot.RevertToVMSnapshotCmd;
 import org.apache.cloudstack.api.command.user.zone.ListZonesByCmd;
-<<<<<<< HEAD
 import org.apache.cloudstack.api.response.ExtractResponse;
 import org.apache.cloudstack.engine.subsystem.api.storage.DataStore;
-=======
->>>>>>> 3c597476
 import org.apache.cloudstack.engine.subsystem.api.storage.DataStoreManager;
 import org.apache.cloudstack.engine.subsystem.api.storage.StoragePoolAllocator;
 import org.apache.cloudstack.storage.datastore.db.PrimaryDataStoreDao;
@@ -1351,66 +1348,6 @@
     }
 
 
-<<<<<<< HEAD
-=======
-        boolean listAll = false;
-        if (isoFilter != null && isoFilter == TemplateFilter.all) {
-            if (caller.getType() == Account.ACCOUNT_TYPE_NORMAL) {
-                throw new InvalidParameterValueException("Filter " + TemplateFilter.all + " can be specified by admin only");
-            }
-            listAll = true;
-        }
-        List<Long> permittedAccountIds = new ArrayList<Long>();
-        Ternary<Long, Boolean, ListProjectResourcesCriteria> domainIdRecursiveListProject = new Ternary<Long, Boolean, ListProjectResourcesCriteria>(
-                cmd.getDomainId(), cmd.isRecursive(), null);
-        _accountMgr.buildACLSearchParameters(caller, cmd.getId(), cmd.getAccountName(), cmd.getProjectId(), permittedAccountIds,
-                domainIdRecursiveListProject, listAll, false);
-        ListProjectResourcesCriteria listProjectResourcesCriteria = domainIdRecursiveListProject.third();
-
-        List<Account> permittedAccounts = new ArrayList<Account>();
-        for (Long accountId : permittedAccountIds) {
-            permittedAccounts.add(_accountMgr.getAccount(accountId));
-        }
-
-        HypervisorType hypervisorType = HypervisorType.getType(cmd.getHypervisor());
-        return listTemplates(cmd.getId(), cmd.getIsoName(), cmd.getKeyword(), isoFilter, true, cmd.isBootable(), cmd.getPageSizeVal(),
-                cmd.getStartIndex(), cmd.getZoneId(), hypervisorType, true, cmd.listInReadyState(), permittedAccounts, caller,
-                listProjectResourcesCriteria, tags, cmd.getZoneType());
-    }
-
-    @Override
-    public Set<Pair<Long, Long>> listTemplates(ListTemplatesCmd cmd) throws IllegalArgumentException, InvalidParameterValueException {
-        TemplateFilter templateFilter = TemplateFilter.valueOf(cmd.getTemplateFilter());
-        Long id = cmd.getId();
-        Map<String, String> tags = cmd.getTags();
-        Account caller = UserContext.current().getCaller();
-
-        boolean listAll = false;
-        if (templateFilter != null && templateFilter == TemplateFilter.all) {
-            if (caller.getType() == Account.ACCOUNT_TYPE_NORMAL) {
-                throw new InvalidParameterValueException("Filter " + TemplateFilter.all + " can be specified by admin only");
-            }
-            listAll = true;
-        }
-
-        List<Long> permittedAccountIds = new ArrayList<Long>();
-        Ternary<Long, Boolean, ListProjectResourcesCriteria> domainIdRecursiveListProject = new Ternary<Long, Boolean, ListProjectResourcesCriteria>(
-                cmd.getDomainId(), cmd.isRecursive(), null);
-        _accountMgr.buildACLSearchParameters(caller, id, cmd.getAccountName(), cmd.getProjectId(), permittedAccountIds, domainIdRecursiveListProject,
-                listAll, false);
-        ListProjectResourcesCriteria listProjectResourcesCriteria = domainIdRecursiveListProject.third();
-        List<Account> permittedAccounts = new ArrayList<Account>();
-        for (Long accountId : permittedAccountIds) {
-            permittedAccounts.add(_accountMgr.getAccount(accountId));
-        }
-
-        boolean showDomr = ((templateFilter != TemplateFilter.selfexecutable) && (templateFilter != TemplateFilter.featured));
-        HypervisorType hypervisorType = HypervisorType.getType(cmd.getHypervisor());
-
-        return listTemplates(id, cmd.getTemplateName(), cmd.getKeyword(), templateFilter, false, null, cmd.getPageSizeVal(), cmd.getStartIndex(),
-                cmd.getZoneId(), hypervisorType, showDomr, cmd.listInReadyState(), permittedAccounts, caller, listProjectResourcesCriteria, tags, cmd.getZoneType());
-    }
->>>>>>> 3c597476
 
     /* TODO: this method should go away. Keep here just in case that our latest refactoring using template_store_ref missed anything
      * in handling Swift or S3.
@@ -2455,20 +2392,16 @@
         cmdList.add(AssignToGlobalLoadBalancerRuleCmd.class);
         cmdList.add(RemoveFromGlobalLoadBalancerRuleCmd.class);
         cmdList.add(ListStorageProvidersCmd.class);
-<<<<<<< HEAD
         cmdList.add(AddImageStoreCmd.class);
         cmdList.add(ListImageStoresCmd.class);
         cmdList.add(DeleteImageStoreCmd.class);
         cmdList.add(CreateCacheStoreCmd.class);
-=======
         cmdList.add(CreateAffinityGroupCmd.class);
         cmdList.add(DeleteAffinityGroupCmd.class);
         cmdList.add(ListAffinityGroupsCmd.class);
         cmdList.add(UpdateVMAffinityGroupCmd.class);
         cmdList.add(ListAffinityGroupTypesCmd.class);
         cmdList.add(ListNetworkIsolationMethodsCmd.class);
-
->>>>>>> 3c597476
         return cmdList;
     }
 
