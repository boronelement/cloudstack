--- conflicted
+++ resolved
@@ -57,19 +57,19 @@
     void logoutUser(long userId);
 
     /**
-     * Authenticates a user when s/he logs in.
-     *
-     * @param username
-     *            required username for authentication
-     * @param password
-     *            password to use for authentication, can be null for single sign-on case
-     * @param domainId
-     *            id of domain where user with username resides
-     * @param requestParameters
-     *            the request parameters of the login request, which should contain timestamp of when the request signature is
-     *            made, and the signature itself in the single sign-on case
-     * @return a user object, null if the user failed to authenticate
-     */
+      * Authenticates a user when s/he logs in.
+      *
+      * @param username
+      *            required username for authentication
+      * @param password
+      *            password to use for authentication, can be null for single sign-on case
+      * @param domainId
+      *            id of domain where user with username resides
+      * @param requestParameters
+      *            the request parameters of the login request, which should contain timestamp of when the request signature is
+      *            made, and the signature itself in the single sign-on case
+      * @return a user object, null if the user failed to authenticate
+      */
     UserAccount authenticateUser(String username, String password, Long domainId, String loginIpAddress, Map<String, Object[]> requestParameters);
 
     /**
@@ -81,8 +81,9 @@
      */
     Pair<User, Account> findUserByApiKey(String apiKey);
 
-<<<<<<< HEAD
-	
+    boolean enableAccount(long accountId);
+
+
     // new ACL model routine for query api based on db views
     void buildACLSearchParameters(Account caller, Long id,
             String accountName, Long projectId, List<Long> permittedDomains, List<Long> permittedAccounts, List<Long> permittedResources,
@@ -99,24 +100,7 @@
     void buildACLViewSearchCriteria(SearchCriteria<? extends ControlledEntity> sc, SearchCriteria<? extends ControlledEntity> aclSc, boolean isRecursive,
             List<Long> permittedDomains, List<Long> permittedAccounts,
             List<Long> permittedResources, ListProjectResourcesCriteria listProjectResourcesCriteria);
-=======
-    boolean enableAccount(long accountId);
-
-    void buildACLSearchBuilder(SearchBuilder<? extends ControlledEntity> sb, Long domainId, boolean isRecursive, List<Long> permittedAccounts,
-        ListProjectResourcesCriteria listProjectResourcesCriteria);
-
-    void buildACLViewSearchBuilder(SearchBuilder<? extends ControlledViewEntity> sb, Long domainId, boolean isRecursive, List<Long> permittedAccounts,
-        ListProjectResourcesCriteria listProjectResourcesCriteria);
-
-    void buildACLSearchCriteria(SearchCriteria<? extends ControlledEntity> sc, Long domainId, boolean isRecursive, List<Long> permittedAccounts,
-        ListProjectResourcesCriteria listProjectResourcesCriteria);
-
-    void buildACLViewSearchCriteria(SearchCriteria<? extends ControlledViewEntity> sc, Long domainId, boolean isRecursive, List<Long> permittedAccounts,
-        ListProjectResourcesCriteria listProjectResourcesCriteria);
-
-    void buildACLSearchParameters(Account caller, Long id, String accountName, Long projectId, List<Long> permittedAccounts,
-        Ternary<Long, Boolean, ListProjectResourcesCriteria> domainIdRecursiveListProject, boolean listAll, boolean forProjectInvitation);
->>>>>>> da8ee45a
+
 
     /**
      * Deletes a user by userId
@@ -160,11 +144,7 @@
      * @return account object
      */
     Account enableAccount(String accountName, Long domainId, Long accountId);
-<<<<<<< HEAD
-    
-=======
-
->>>>>>> da8ee45a
+
     /**
      * Deletes user by Id
      * @param deleteUserCmd
@@ -179,11 +159,7 @@
      * @return UserAccount object
      */
     UserAccount updateUser(UpdateUserCmd cmd);
-<<<<<<< HEAD
-    
-=======
-
->>>>>>> da8ee45a
+
     /**
      * Disables a user by userId
      *
@@ -215,13 +191,10 @@
      * @return account object
      */
     Account lockAccount(String accountName, Long domainId, Long accountId);
-<<<<<<< HEAD
 
     List<String> listAclGroupsByAccount(Long accountId);
 
     public static final String MESSAGE_ADD_ACCOUNT_EVENT = "Message.AddAccount.Event";
 
     public static final String MESSAGE_REMOVE_ACCOUNT_EVENT = "Message.RemoveAccount.Event";
-=======
->>>>>>> da8ee45a
 }