// Licensed to the Apache Software Foundation (ASF) under one
// or more contributor license agreements.  See the NOTICE file
// distributed with this work for additional information
// regarding copyright ownership.  The ASF licenses this file
// to you under the Apache License, Version 2.0 (the
// "License"); you may not use this file except in compliance
// with the License.  You may obtain a copy of the License at
//
//   http://www.apache.org/licenses/LICENSE-2.0
//
// Unless required by applicable law or agreed to in writing,
// software distributed under the License is distributed on an
// "AS IS" BASIS, WITHOUT WARRANTIES OR CONDITIONS OF ANY
// KIND, either express or implied.  See the License for the
// specific language governing permissions and limitations
// under the License.
package com.cloud.user;

import java.net.URLEncoder;
import java.security.NoSuchAlgorithmException;
import java.util.ArrayList;
import java.util.Collections;
import java.util.Enumeration;
import java.util.HashMap;
import java.util.List;
import java.util.Map;
import java.util.UUID;
import java.util.concurrent.Executors;
import java.util.concurrent.ScheduledExecutorService;
import java.util.concurrent.TimeUnit;

import javax.crypto.KeyGenerator;
import javax.crypto.Mac;
import javax.crypto.SecretKey;
import javax.crypto.spec.SecretKeySpec;
import javax.ejb.Local;
import javax.naming.ConfigurationException;

import org.apache.cloudstack.acl.ControlledEntity;
import org.apache.cloudstack.acl.RoleType;
import org.apache.cloudstack.acl.SecurityChecker;
import org.apache.cloudstack.api.command.admin.account.UpdateAccountCmd;
import org.apache.cloudstack.api.command.admin.user.RegisterCmd;
import org.apache.commons.codec.binary.Base64;
import org.apache.log4j.Logger;

import org.apache.cloudstack.acl.SecurityChecker.AccessType;
import com.cloud.api.ApiDBUtils;
import com.cloud.api.query.dao.UserAccountJoinDao;
import com.cloud.api.query.vo.ControlledViewEntity;


import org.apache.cloudstack.api.command.admin.user.DeleteUserCmd;
import org.apache.cloudstack.api.command.admin.user.UpdateUserCmd;
import com.cloud.configuration.Config;
import com.cloud.configuration.ConfigurationManager;
import com.cloud.configuration.ResourceLimit;
import com.cloud.configuration.dao.ConfigurationDao;
import com.cloud.configuration.dao.ConfigurationDaoImpl;
import com.cloud.configuration.dao.ResourceCountDao;
import com.cloud.dc.DataCenterVO;
import com.cloud.dc.dao.DataCenterDao;
import com.cloud.domain.Domain;
import com.cloud.domain.DomainVO;
import com.cloud.domain.dao.DomainDao;
import com.cloud.event.ActionEvent;
import com.cloud.event.EventTypes;
import com.cloud.event.EventUtils;
import com.cloud.exception.AgentUnavailableException;
import com.cloud.exception.CloudAuthenticationException;
import com.cloud.exception.ConcurrentOperationException;
import com.cloud.exception.InvalidParameterValueException;
import com.cloud.exception.OperationTimedoutException;
import com.cloud.exception.PermissionDeniedException;
import com.cloud.exception.ResourceUnavailableException;
import com.cloud.network.IPAddressVO;
import com.cloud.network.IpAddress;
import com.cloud.network.NetworkManager;
import com.cloud.network.NetworkVO;
import com.cloud.network.RemoteAccessVpnVO;
import com.cloud.network.VpnUserVO;
import com.cloud.network.as.AutoScaleManager;
import com.cloud.network.dao.IPAddressDao;
import com.cloud.network.dao.NetworkDao;
import com.cloud.network.dao.RemoteAccessVpnDao;
import com.cloud.network.dao.VpnUserDao;
import com.cloud.network.security.SecurityGroupManager;
import com.cloud.network.security.dao.SecurityGroupDao;
import com.cloud.network.vpc.Vpc;
import com.cloud.network.vpc.VpcManager;
import com.cloud.network.vpn.RemoteAccessVpnService;
import com.cloud.network.vpn.Site2SiteVpnManager;
import com.cloud.projects.Project;
import com.cloud.projects.Project.ListProjectResourcesCriteria;
import com.cloud.projects.ProjectInvitationVO;
import com.cloud.projects.ProjectManager;
import com.cloud.projects.ProjectVO;
import com.cloud.projects.dao.ProjectAccountDao;
import com.cloud.projects.dao.ProjectDao;
import com.cloud.region.RegionManager;
import com.cloud.server.auth.UserAuthenticator;
import com.cloud.storage.StorageManager;
import com.cloud.storage.VMTemplateVO;
import com.cloud.storage.Volume;
import com.cloud.storage.VolumeVO;
import com.cloud.storage.dao.SnapshotDao;
import com.cloud.storage.dao.VMTemplateDao;
import com.cloud.storage.dao.VolumeDao;
import com.cloud.storage.snapshot.SnapshotManager;
import com.cloud.template.TemplateManager;
import com.cloud.template.VirtualMachineTemplate;
import com.cloud.user.Account.State;
import com.cloud.user.dao.AccountDao;
import com.cloud.user.dao.UserAccountDao;
import com.cloud.user.dao.UserDao;
import com.cloud.utils.NumbersUtil;
import com.cloud.utils.Pair;
import com.cloud.utils.Ternary;
import com.cloud.utils.component.Adapters;
import com.cloud.utils.component.ComponentLocator;
import com.cloud.utils.component.Inject;
import com.cloud.utils.component.Manager;
import com.cloud.utils.concurrency.NamedThreadFactory;
import com.cloud.utils.db.DB;
import com.cloud.utils.db.GlobalLock;
import com.cloud.utils.db.JoinBuilder;
import com.cloud.utils.db.SearchBuilder;
import com.cloud.utils.db.SearchCriteria;
import com.cloud.utils.db.Transaction;
import com.cloud.utils.exception.CloudRuntimeException;
import com.cloud.utils.net.NetUtils;
import com.cloud.vm.InstanceGroupVO;
import com.cloud.vm.ReservationContext;
import com.cloud.vm.ReservationContextImpl;
import com.cloud.vm.UserVmManager;
import com.cloud.vm.UserVmVO;
import com.cloud.vm.VMInstanceVO;
import com.cloud.vm.VirtualMachine.Type;
import com.cloud.vm.VirtualMachineManager;
import com.cloud.vm.dao.DomainRouterDao;
import com.cloud.vm.dao.InstanceGroupDao;
import com.cloud.vm.dao.UserVmDao;
import com.cloud.vm.dao.VMInstanceDao;

@Local(value = { AccountManager.class, AccountService.class })
public class AccountManagerImpl implements AccountManager, AccountService, Manager {
    public static final Logger s_logger = Logger.getLogger(AccountManagerImpl.class);

    private String _name;
    @Inject
    private AccountDao _accountDao;
    @Inject
    ConfigurationDao _configDao;
    @Inject
    private ResourceCountDao _resourceCountDao;
    @Inject
    private UserDao _userDao;
    @Inject
    private InstanceGroupDao _vmGroupDao;
    @Inject
    private UserAccountDao _userAccountDao;
    @Inject
    private UserAccountJoinDao _userAccountJoinDao;
    @Inject
    private VolumeDao _volumeDao;
    @Inject
    private UserVmDao _userVmDao;
    @Inject
    private VMTemplateDao _templateDao;
    @Inject
    private NetworkDao _networkDao;
    @Inject
    private SecurityGroupDao _securityGroupDao;
    @Inject
    private VMInstanceDao _vmDao;
    @Inject
    protected SnapshotDao _snapshotDao;
    @Inject
    protected VMTemplateDao _vmTemplateDao;
    @Inject
    private SecurityGroupManager _networkGroupMgr;
    @Inject
    private NetworkManager _networkMgr;
    @Inject
    private SnapshotManager _snapMgr;
    @Inject
    private UserVmManager _vmMgr;
    @Inject
    private StorageManager _storageMgr;
    @Inject
    private TemplateManager _tmpltMgr;
    @Inject
    private ConfigurationManager _configMgr;
    @Inject
    private VirtualMachineManager _itMgr;
    @Inject
    private RemoteAccessVpnDao _remoteAccessVpnDao;
    @Inject
    private RemoteAccessVpnService _remoteAccessVpnMgr;
    @Inject
    private VpnUserDao _vpnUser;
    @Inject
    private DataCenterDao _dcDao;
    @Inject
    private DomainManager _domainMgr;
    @Inject
    private ProjectManager _projectMgr;
    @Inject
    private ProjectDao _projectDao;
    @Inject
    private AccountDetailsDao _accountDetailsDao;
    @Inject
    private DomainDao _domainDao;
    @Inject
    private ProjectAccountDao _projectAccountDao;
    @Inject
    private IPAddressDao _ipAddressDao;
    @Inject
    private RegionManager _regionMgr;
    
    private VpcManager _vpcMgr;
    @Inject
    private DomainRouterDao _routerDao;
    @Inject
    Site2SiteVpnManager _vpnMgr;
    @Inject
    private AutoScaleManager _autoscaleMgr;

    private Adapters<UserAuthenticator> _userAuthenticators;

    private final ScheduledExecutorService _executor = Executors.newScheduledThreadPool(1, new NamedThreadFactory("AccountChecker"));

    int _allowedLoginAttempts;

    UserVO _systemUser;
    AccountVO _systemAccount;
    @Inject(adapter = SecurityChecker.class)
    Adapters<SecurityChecker> _securityCheckers;
    int _cleanupInterval;

    @Override
    public boolean configure(final String name, final Map<String, Object> params) throws ConfigurationException {
        _name = name;

        _systemAccount = _accountDao.findById(AccountVO.ACCOUNT_ID_SYSTEM);
        if (_systemAccount == null) {
            throw new ConfigurationException("Unable to find the system account using " + Account.ACCOUNT_ID_SYSTEM);
        }

        _systemUser = _userDao.findById(UserVO.UID_SYSTEM);
        if (_systemUser == null) {
            throw new ConfigurationException("Unable to find the system user using " + User.UID_SYSTEM);
        }

        ComponentLocator locator = ComponentLocator.getCurrentLocator();
        ConfigurationDao configDao = locator.getDao(ConfigurationDao.class);
        Map<String, String> configs = configDao.getConfiguration(params);

        String loginAttempts = configs.get(Config.IncorrectLoginAttemptsAllowed.key());
        _allowedLoginAttempts = NumbersUtil.parseInt(loginAttempts, 5);

        String value = configs.get(Config.AccountCleanupInterval.key());
        _cleanupInterval = NumbersUtil.parseInt(value, 60 * 60 * 24); // 1 day.

        _userAuthenticators = locator.getAdapters(UserAuthenticator.class);
        if (_userAuthenticators == null || !_userAuthenticators.isSet()) {
            s_logger.error("Unable to find an user authenticator.");
        }

        return true;
    }

    @Override
    public UserVO getSystemUser() {
        return _systemUser;
    }

    @Override
    public String getName() {
        return _name;
    }

    @Override
    public boolean start() {
        _executor.scheduleAtFixedRate(new AccountCleanupTask(), _cleanupInterval, _cleanupInterval, TimeUnit.SECONDS);
        return true;
    }

    @Override
    public boolean stop() {
        return true;
    }

    public AccountVO getSystemAccount() {
        if (_systemAccount == null) {
            _systemAccount = _accountDao.findById(Account.ACCOUNT_ID_SYSTEM);
        }
        return _systemAccount;
    }

    @Override
    public boolean isAdmin(short accountType) {
        return ((accountType == Account.ACCOUNT_TYPE_ADMIN) || (accountType == Account.ACCOUNT_TYPE_RESOURCE_DOMAIN_ADMIN)
                || (accountType == Account.ACCOUNT_TYPE_DOMAIN_ADMIN) || (accountType == Account.ACCOUNT_TYPE_READ_ONLY_ADMIN));
    }

    @Override
    public boolean isRootAdmin(short accountType) {
        return (accountType == Account.ACCOUNT_TYPE_ADMIN);
    }

    public boolean isResourceDomainAdmin(short accountType) {
        return (accountType == Account.ACCOUNT_TYPE_RESOURCE_DOMAIN_ADMIN);
    }

    public boolean isInternalAccount(short accountType) {
        if (isRootAdmin(accountType) || (accountType == Account.ACCOUNT_ID_SYSTEM)) {
            return true;
        }
        return false;
    }

    @Override
    public void checkAccess(Account caller, Domain domain) throws PermissionDeniedException {
        for (SecurityChecker checker : _securityCheckers) {
            if (checker.checkAccess(caller, domain)) {
                if (s_logger.isDebugEnabled()) {
                    s_logger.debug("Access granted to " + caller + " to " + domain + " by " + checker.getName());
                }
                return;
            }
        }

        assert false : "How can all of the security checkers pass on checking this caller?";
        throw new PermissionDeniedException("There's no way to confirm " + caller + " has access to " + domain);
    }

    @Override
    public void checkAccess(Account caller, AccessType accessType, boolean sameOwner, ControlledEntity... entities) {

        if (caller.getId() == Account.ACCOUNT_ID_SYSTEM || isRootAdmin(caller.getType())) {
            // no need to make permission checks if the system/root admin makes the call
            if (s_logger.isTraceEnabled()) {
                s_logger.trace("No need to make permission check for System/RootAdmin account, returning true");
            }
            return;
        }

        HashMap<Long, List<ControlledEntity>> domains = new HashMap<Long, List<ControlledEntity>>();
        Long ownerId = null;
        ControlledEntity prevEntity = null;

        for (ControlledEntity entity : entities) {
            long domainId = entity.getDomainId();
            if (entity.getAccountId() != -1 && domainId == -1) { // If account exists domainId should too so calculate
// it. This condition might be hit for templates or entities which miss domainId in their tables
                Account account = ApiDBUtils.findAccountById(entity.getAccountId());
                domainId = account != null ? account.getDomainId() : -1;
            }
            if (entity.getAccountId() != -1 && domainId != -1 && !(entity instanceof VirtualMachineTemplate) && !(accessType != null && accessType == AccessType.UseNetwork)) {
                List<ControlledEntity> toBeChecked = domains.get(entity.getDomainId());
                // for templates, we don't have to do cross domains check
                if (toBeChecked == null) {
                    toBeChecked = new ArrayList<ControlledEntity>();
                    domains.put(domainId, toBeChecked);
                }
                toBeChecked.add(entity);
            }
            boolean granted = false;
            for (SecurityChecker checker : _securityCheckers) {
                if (checker.checkAccess(caller, entity, accessType)) {
                    if (s_logger.isDebugEnabled()) {
                        s_logger.debug("Access to " + entity + " granted to " + caller + " by " + checker.getName());
                    }
                    granted = true;
                    break;
                }
            }

            if (sameOwner) {
                if (ownerId == null) {
                    ownerId = entity.getAccountId();
                } else if (ownerId.longValue() != entity.getAccountId()) {
                    throw new PermissionDeniedException("Entity " + entity + " and entity " + prevEntity + " belong to different accounts");
                }
                prevEntity = entity;
            }

            if (!granted) {
                assert false : "How can all of the security checkers pass on checking this check: " + entity;
                throw new PermissionDeniedException("There's no way to confirm " + caller + " has access to " + entity);
            }
        }

        for (Map.Entry<Long, List<ControlledEntity>> domain : domains.entrySet()) {
            for (SecurityChecker checker : _securityCheckers) {
                Domain d = _domainMgr.getDomain(domain.getKey());
                if (d == null || d.getRemoved() != null) {
                    throw new PermissionDeniedException("Domain is not found.", caller, domain.getValue());
                }
                try {
                    checker.checkAccess(caller, d);
                } catch (PermissionDeniedException e) {
                    e.addDetails(caller, domain.getValue());
                    throw e;
                }
            }
        }

        // check that resources belong to the same account

    }

    @Override
    public Long checkAccessAndSpecifyAuthority(Account caller, Long zoneId) {
        // We just care for resource domain admin for now. He should be permitted to see only his zone.
        if (isResourceDomainAdmin(caller.getType())) {
            if (zoneId == null)
                return getZoneIdForAccount(caller);
            else if (zoneId.compareTo(getZoneIdForAccount(caller)) != 0)
                throw new PermissionDeniedException("Caller " + caller + "is not allowed to access the zone " + zoneId);
            else
                return zoneId;
        }

        else
            return zoneId;
    }

    private Long getZoneIdForAccount(Account account) {

        // Currently just for resource domain admin
        List<DataCenterVO> dcList = _dcDao.findZonesByDomainId(account.getDomainId());
        if (dcList != null && dcList.size() != 0)
            return dcList.get(0).getId();
        else
            throw new CloudRuntimeException("Failed to find any private zone for Resource domain admin.");

    }

    @DB
    public void updateLoginAttempts(Long id, int attempts, boolean toDisable) {
        Transaction txn = Transaction.currentTxn();
        txn.start();
        try {
            UserAccountVO user = null;
            user = _userAccountDao.lockRow(id, true);
            user.setLoginAttempts(attempts);
            if(toDisable) {
                user.setState(State.disabled.toString());
            }
            _userAccountDao.update(id, user);
             txn.commit();
        } catch (Exception e) {
            s_logger.error("Failed to update login attempts for user with id " + id );
        }
        txn.close();
    }

    private boolean doSetUserStatus(long userId, State state) {
        UserVO userForUpdate = _userDao.createForUpdate();
        userForUpdate.setState(state);
        return _userDao.update(Long.valueOf(userId), userForUpdate);
    }

    @Override
    public boolean enableAccount(long accountId) {
        boolean success = false;
        AccountVO acctForUpdate = _accountDao.createForUpdate();
        acctForUpdate.setState(State.enabled);
        acctForUpdate.setNeedsCleanup(false);
        success = _accountDao.update(Long.valueOf(accountId), acctForUpdate);
        return success;
    }

    @Override
    public boolean lockAccount(long accountId) {
        boolean success = false;
        Account account = _accountDao.findById(accountId);
        if (account != null) {
            if (account.getState().equals(State.locked)) {
                return true; // already locked, no-op
            } else if (account.getState().equals(State.enabled)) {
                AccountVO acctForUpdate = _accountDao.createForUpdate();
                acctForUpdate.setState(State.locked);
                success = _accountDao.update(Long.valueOf(accountId), acctForUpdate);
            } else {
                if (s_logger.isInfoEnabled()) {
                    s_logger.info("Attempting to lock a non-enabled account, current state is " + account.getState() + " (accountId: " + accountId + "), locking failed.");
                }
            }
        } else {
            s_logger.warn("Failed to lock account " + accountId + ", account not found.");
        }
        return success;
    }

    @Override
    public boolean deleteAccount(AccountVO account, long callerUserId, Account caller) {
        long accountId = account.getId();

        //delete the account record
        if (!_accountDao.remove(accountId)) {
            s_logger.error("Unable to delete account " + accountId);
            return false;
        }

        if (s_logger.isDebugEnabled()) {
            s_logger.debug("Removed account " + accountId);
        }

        return cleanupAccount(account, callerUserId, caller);
    }

    @Override
    public boolean cleanupAccount(AccountVO account, long callerUserId, Account caller) {
        long accountId = account.getId();
        boolean accountCleanupNeeded = false;

        try {
            //cleanup the users from the account
            List<UserVO> users = _userDao.listByAccount(accountId);
            for (UserVO user : users) {
                if (!_userDao.remove(user.getId())) {
                    s_logger.error("Unable to delete user: " + user + " as a part of account " + account + " cleanup");
                    accountCleanupNeeded = true;
                }
            }

            //delete the account from project accounts
            _projectAccountDao.removeAccountFromProjects(accountId);

            // delete all vm groups belonging to accont
            List<InstanceGroupVO> groups = _vmGroupDao.listByAccountId(accountId);
            for (InstanceGroupVO group : groups) {
                if (!_vmMgr.deleteVmGroup(group.getId())) {
                    s_logger.error("Unable to delete group: " + group.getId());
                    accountCleanupNeeded = true;
                }
            }

            // Delete the snapshots dir for the account. Have to do this before destroying the VMs.
            boolean success = _snapMgr.deleteSnapshotDirsForAccount(accountId);
            if (success) {
                s_logger.debug("Successfully deleted snapshots directories for all volumes under account " + accountId + " across all zones");
            }

            // clean up templates
            List<VMTemplateVO> userTemplates = _templateDao.listByAccountId(accountId);
            boolean allTemplatesDeleted = true;
            for (VMTemplateVO template : userTemplates) {
                if (template.getRemoved() == null) {
                    try {
                        allTemplatesDeleted = _tmpltMgr.delete(callerUserId, template.getId(), null);
                    } catch (Exception e) {
                        s_logger.warn("Failed to delete template while removing account: " + template.getName() + " due to: ", e);
                        allTemplatesDeleted = false;
                    }
                }
            }

            if (!allTemplatesDeleted) {
                s_logger.warn("Failed to delete templates while removing account id=" + accountId);
                accountCleanupNeeded = true;
            }

            // Destroy the account's VMs
            List<UserVmVO> vms = _userVmDao.listByAccountId(accountId);
            if (s_logger.isDebugEnabled()) {
                s_logger.debug("Expunging # of vms (accountId=" + accountId + "): " + vms.size());
            }

            // no need to catch exception at this place as expunging vm should pass in order to perform further cleanup
            for (UserVmVO vm : vms) {
                if (!_vmMgr.expunge(vm, callerUserId, caller)) {
                    s_logger.error("Unable to expunge vm: " + vm.getId());
                    accountCleanupNeeded = true;
                }
            }

            // Mark the account's volumes as destroyed
            List<VolumeVO> volumes = _volumeDao.findDetachedByAccount(accountId);
            for (VolumeVO volume : volumes) {
                if (!volume.getState().equals(Volume.State.Destroy)) {
                    try {
                        _storageMgr.deleteVolume(volume.getId(), caller);
                    } catch (Exception ex) {
                        s_logger.warn("Failed to cleanup volumes as a part of account id=" + accountId + " cleanup due to Exception: ", ex);
                        accountCleanupNeeded = true;
                    }
                }
            }

            // delete remote access vpns and associated users
            List<RemoteAccessVpnVO> remoteAccessVpns = _remoteAccessVpnDao.findByAccount(accountId);
            List<VpnUserVO> vpnUsers = _vpnUser.listByAccount(accountId);

            for (VpnUserVO vpnUser : vpnUsers) {
                _remoteAccessVpnMgr.removeVpnUser(accountId, vpnUser.getUsername(), caller);
            }

            try {
                for (RemoteAccessVpnVO vpn : remoteAccessVpns) {
                    _remoteAccessVpnMgr.destroyRemoteAccessVpn(vpn.getServerAddressId(), caller);
                }
            } catch (ResourceUnavailableException ex) {
                s_logger.warn("Failed to cleanup remote access vpn resources as a part of account id=" + accountId + " cleanup due to Exception: ", ex);
                accountCleanupNeeded = true;
            }

            // Cleanup security groups
            int numRemoved = _securityGroupDao.removeByAccountId(accountId);
            s_logger.info("deleteAccount: Deleted " + numRemoved + " network groups for account " + accountId);

            // Delete all the networks
            boolean networksDeleted = true;
            s_logger.debug("Deleting networks for account " + account.getId());
            List<NetworkVO> networks = _networkDao.listByOwner(accountId);
            if (networks != null) {
                for (NetworkVO network : networks) {

                    ReservationContext context = new ReservationContextImpl(null, null, getActiveUser(callerUserId), caller);

                    if (!_networkMgr.destroyNetwork(network.getId(), context)) {
                        s_logger.warn("Unable to destroy network " + network + " as a part of account id=" + accountId + " cleanup.");
                        accountCleanupNeeded = true;
                        networksDeleted = false;
                    } else {
                        s_logger.debug("Network " + network.getId() + " successfully deleted as a part of account id=" + accountId + " cleanup.");
                    }
                }
            }

            //Delete all VPCs
            boolean vpcsDeleted = true;
            s_logger.debug("Deleting vpcs for account " + account.getId());
            List<? extends Vpc> vpcs = _vpcMgr.getVpcsForAccount(account.getId());
            for (Vpc vpc : vpcs) {

                if (!_vpcMgr.destroyVpc(vpc, caller, callerUserId)) {
                    s_logger.warn("Unable to destroy VPC " + vpc + " as a part of account id=" + accountId + " cleanup.");
                    accountCleanupNeeded = true;
                    vpcsDeleted = false;
                } else {
                    s_logger.debug("VPC " + vpc.getId() + " successfully deleted as a part of account id=" + accountId + " cleanup.");
                }
            }

            if (vpcsDeleted) {
                // release ip addresses belonging to the account
                List<? extends IpAddress> ipsToRelease = _ipAddressDao.listByAccount(accountId);
                for (IpAddress ip : ipsToRelease) {
                    s_logger.debug("Releasing ip " + ip + " as a part of account id=" + accountId + " cleanup");
                    if (!_networkMgr.disassociatePublicIpAddress(ip.getId(), callerUserId, caller)) {
                    s_logger.warn("Failed to release ip address " + ip + " as a part of account id=" + accountId + " clenaup");
                    accountCleanupNeeded = true;
                    }
                }
            }

            // Delete Site 2 Site VPN customer gateway
            s_logger.debug("Deleting site-to-site VPN customer gateways for account " + accountId);
            if (!_vpnMgr.deleteCustomerGatewayByAccount(accountId)) {
                s_logger.warn("Fail to delete site-to-site VPN customer gateways for account " + accountId);
            }

            // Delete autoscale resources if any
            try {
                _autoscaleMgr.cleanUpAutoScaleResources(accountId);
            } catch (CloudRuntimeException ex) {
                s_logger.warn("Failed to cleanup AutoScale resources as a part of account id=" + accountId + " cleanup due to exception:", ex);
                accountCleanupNeeded = true;
            }

            // delete account specific Virtual vlans (belong to system Public Network) - only when networks are cleaned
            // up successfully
            if (networksDeleted) {
                if (!_configMgr.deleteAccountSpecificVirtualRanges(accountId)) {
                    accountCleanupNeeded = true;
                } else {
                    s_logger.debug("Account specific Virtual IP ranges " + " are successfully deleted as a part of account id=" + accountId + " cleanup.");
                }
            }

            return true;
        } catch (Exception ex) {
            s_logger.warn("Failed to cleanup account " + account + " due to ", ex);
            accountCleanupNeeded = true;
            return true;
        } finally {
            s_logger.info("Cleanup for account " + account.getId() + (accountCleanupNeeded ? " is needed." : " is not needed."));
            if (accountCleanupNeeded) {
                _accountDao.markForCleanup(accountId);
            } else {
                account.setNeedsCleanup(false);
                _accountDao.update(accountId, account);
            }
        }
    }

    @Override
    public boolean disableAccount(long accountId) throws ConcurrentOperationException, ResourceUnavailableException {
        boolean success = false;
        if (accountId <= 2) {
            if (s_logger.isInfoEnabled()) {
                s_logger.info("disableAccount -- invalid account id: " + accountId);
            }
            return false;
        }

        AccountVO account = _accountDao.findById(accountId);
        if ((account == null) || (account.getState().equals(State.disabled) && !account.getNeedsCleanup())) {
            success = true;
        } else {
            AccountVO acctForUpdate = _accountDao.createForUpdate();
            acctForUpdate.setState(State.disabled);
            success = _accountDao.update(Long.valueOf(accountId), acctForUpdate);

            if (success) {
                boolean disableAccountResult = false;
                try {
                    disableAccountResult = doDisableAccount(accountId);
                } finally {
                    if (!disableAccountResult) {
                        s_logger.warn("Failed to disable account " + account + " resources as a part of disableAccount call, marking the account for cleanup");
                        _accountDao.markForCleanup(accountId);
                    } else {
                        acctForUpdate = _accountDao.createForUpdate();
                        account.setNeedsCleanup(false);
                        _accountDao.update(accountId, account);
                    }
                }
            }
        }
        return success;
    }

    private boolean doDisableAccount(long accountId) throws ConcurrentOperationException, ResourceUnavailableException {
        List<VMInstanceVO> vms = _vmDao.listByAccountId(accountId);
        boolean success = true;
        for (VMInstanceVO vm : vms) {
            try {
                try {
                    if (vm.getType() == Type.User) {
                        success = (success && _itMgr.advanceStop(_userVmDao.findById(vm.getId()), false, getSystemUser(), getSystemAccount()));
                    } else if (vm.getType() == Type.DomainRouter) {
                        success = (success && _itMgr.advanceStop(_routerDao.findById(vm.getId()), false, getSystemUser(), getSystemAccount()));
                    } else {
                        success = (success && _itMgr.advanceStop(vm, false, getSystemUser(), getSystemAccount()));
                    }
                } catch (OperationTimedoutException ote) {
                    s_logger.warn("Operation for stopping vm timed out, unable to stop vm " + vm.getHostName(), ote);
                    success = false;
                }
            } catch (AgentUnavailableException aue) {
                s_logger.warn("Agent running on host " + vm.getHostId() + " is unavailable, unable to stop vm " + vm.getHostName(), aue);
                success = false;
            }
        }

        return success;
    }

    // ///////////////////////////////////////////////////
    // ////////////// API commands /////////////////////
    // ///////////////////////////////////////////////////


    @Override
    @DB
    @ActionEvent(eventType = EventTypes.EVENT_ACCOUNT_CREATE, eventDescription = "creating Account")
    public UserAccount createUserAccount(String userName, String password, String firstName, String lastName, String email, String timezone, String accountName, short accountType, Long domainId, String networkDomain,
            Map<String, String> details, String accountUUID, String userUUID, Integer regionId) {

        if (accountName == null) {
            accountName = userName;
        }
        if (domainId == null) {
            domainId = DomainVO.ROOT_DOMAIN;
        }

        if (userName.isEmpty()) {
            throw new InvalidParameterValueException("Username is empty");
        }

        if (firstName.isEmpty()) {
            throw new InvalidParameterValueException("Firstname is empty");
        }

        if (lastName.isEmpty()) {
            throw new InvalidParameterValueException("Lastname is empty");
        }

        // Validate domain
        Domain domain = _domainMgr.getDomain(domainId);
        if (domain == null) {
            throw new InvalidParameterValueException("The domain " + domainId + " does not exist; unable to create account");
        }

        // Check permissions
        checkAccess(UserContext.current().getCaller(), domain);

        if (!_userAccountDao.validateUsernameInDomain(userName, domainId)) {
            throw new InvalidParameterValueException("The user " + userName + " already exists in domain " + domainId);
        }

        if (networkDomain != null) {
            if (!NetUtils.verifyDomainName(networkDomain)) {
                throw new InvalidParameterValueException(
                        "Invalid network domain. Total length shouldn't exceed 190 chars. Each domain label must be between 1 and 63 characters long, can contain ASCII letters 'a' through 'z', the digits '0' through '9', "
                                + "and the hyphen ('-'); can't start or end with \"-\"");
            }
        }

        if(regionId == null){
            Transaction txn = Transaction.currentTxn();
            txn.start();

        	// create account
        	AccountVO account = createAccount(accountName, accountType, domainId, networkDomain, details, UUID.randomUUID().toString(), _regionMgr.getId());
        	long accountId = account.getId();

        	// create the first user for the account
        	UserVO user = createUser(accountId, userName, password, firstName, lastName, email, timezone);

        	if (accountType == Account.ACCOUNT_TYPE_RESOURCE_DOMAIN_ADMIN) {
        		// set registration token
        		byte[] bytes = (domainId + accountName + userName + System.currentTimeMillis()).getBytes();
        		String registrationToken = UUID.nameUUIDFromBytes(bytes).toString();
        		user.setRegistrationToken(registrationToken);
        	}
        	txn.commit();
        	//Propogate Add account to other Regions
        	_regionMgr.propogateAddAccount(userName, password, firstName, lastName, email, timezone, accountName, accountType, domainId, 
        			networkDomain, details, account.getUuid(), user.getUuid());
        	//check success
            return _userAccountDao.findById(user.getId());
        } else {
        	// Account is propogated from another Region

        	Transaction txn = Transaction.currentTxn();
            txn.start();

            // create account
            AccountVO account = createAccount(accountName, accountType, domainId, networkDomain, details, accountUUID, regionId);
            long accountId = account.getId();

            // create the first user for the account
            UserVO user = createUser(accountId, userName, password, firstName, lastName, email, timezone, userUUID, regionId);

            if (accountType == Account.ACCOUNT_TYPE_RESOURCE_DOMAIN_ADMIN) {
                // set registration token
                byte[] bytes = (domainId + accountName + userName + System.currentTimeMillis()).getBytes();
                String registrationToken = UUID.nameUUIDFromBytes(bytes).toString();
                user.setRegistrationToken(registrationToken);
            }
            txn.commit();
            return _userAccountDao.findById(user.getId());
        }
    }

    @Override
    public UserVO createUser(String userName, String password, String firstName, String lastName, String email, String timeZone, String accountName, Long domainId, String userUUID, Integer regionId) {

        // default domain to ROOT if not specified
        if (domainId == null) {
            domainId = Domain.ROOT_DOMAIN;
        }

        Domain domain = _domainMgr.getDomain(domainId);
        if (domain == null) {
            throw new CloudRuntimeException("The domain " + domainId + " does not exist; unable to create user");
        } else if (domain.getState().equals(Domain.State.Inactive)) {
            throw new CloudRuntimeException("The user cannot be created as domain " + domain.getName() + " is being deleted");
        }

        checkAccess(UserContext.current().getCaller(), domain);

        Account account = _accountDao.findEnabledAccount(accountName, domainId);
        if (account == null || account.getType() == Account.ACCOUNT_TYPE_PROJECT) {
            throw new InvalidParameterValueException("Unable to find account " + accountName + " in domain id=" + domainId + " to create user");
        }

        if (account.getId() == Account.ACCOUNT_ID_SYSTEM) {
            throw new PermissionDeniedException("Account id : " + account.getId() + " is a system account, can't add a user to it");
        }

        if (!_userAccountDao.validateUsernameInDomain(userName, domainId)) {
            throw new CloudRuntimeException("The user " + userName + " already exists in domain " + domainId);
        }
        UserVO user = null;
        if(regionId == null){
        	user = createUser(account.getId(), userName, password, firstName, lastName, email, timeZone);
        	//Propogate Add user to other Regions
        	_regionMgr.propogateAddUser(userName, password, firstName, lastName, email, timeZone, accountName, domain.getUuid(), user.getUuid());
        } else {
        	user = createUser(account.getId(), userName, password, firstName, lastName, email, timeZone, userUUID, regionId);
        }
        return user;
    }

    @Override
    @ActionEvent(eventType = EventTypes.EVENT_USER_UPDATE, eventDescription = "updating User")
    public UserAccount updateUser(UpdateUserCmd cmd) {
        Long id = cmd.getId();
        String apiKey = cmd.getApiKey();
        String firstName = cmd.getFirstname();
        String email = cmd.getEmail();
        String lastName = cmd.getLastname();
        String password = cmd.getPassword();
        String secretKey = cmd.getSecretKey();
        String timeZone = cmd.getTimezone();
        String userName = cmd.getUsername();

        // Input validation
        UserVO user = _userDao.getUser(id);

        if (user == null) {
            throw new InvalidParameterValueException("unable to find user by id");
        }

        if ((apiKey == null && secretKey != null) || (apiKey != null && secretKey == null)) {
            throw new InvalidParameterValueException("Please provide an userApiKey/userSecretKey pair");
        }

        // If the account is an admin type, return an error. We do not allow this
        Account account = _accountDao.findById(user.getAccountId());

        // don't allow updating project account
        if (account.getType() == Account.ACCOUNT_TYPE_PROJECT) {
            throw new InvalidParameterValueException("unable to find user by id");
        }

        //don't allow updating system account
        if (account != null && (account.getId() == Account.ACCOUNT_ID_SYSTEM)) {
            throw new PermissionDeniedException("user id : " + id + " is system account, update is not allowed");
        }

        checkAccess(UserContext.current().getCaller(), null, true, account);

        if (firstName != null) {
            if (firstName.isEmpty()) {
                throw new InvalidParameterValueException("Firstname is empty");
            }

            user.setFirstname(firstName);
        }
        if (lastName != null) {
            if (lastName.isEmpty()) {
                throw new InvalidParameterValueException("Lastname is empty");
            }

            user.setLastname(lastName);
        }
        if (userName != null) {
            if (userName.isEmpty()) {
                throw new InvalidParameterValueException("Username is empty");
            }

            // don't allow to have same user names in the same domain
            List<UserVO> duplicatedUsers = _userDao.findUsersByName(userName);
            for (UserVO duplicatedUser : duplicatedUsers) {
                if (duplicatedUser.getId() != user.getId()) {
                    Account duplicatedUserAccount = _accountDao.findById(duplicatedUser.getAccountId());
                    if (duplicatedUserAccount.getDomainId() == account.getDomainId()) {
                        throw new InvalidParameterValueException("User with name " + userName + " already exists in domain " + duplicatedUserAccount.getDomainId());
                    }
                }
            }

            user.setUsername(userName);
        }

        if (password != null) {
            String encodedPassword = null;
            for (Enumeration<UserAuthenticator> en = _userAuthenticators.enumeration(); en.hasMoreElements();) {
                UserAuthenticator authenticator = en.nextElement();
                encodedPassword = authenticator.encode(password);
                if (encodedPassword != null) {
                    break;
                }
            }
            if (encodedPassword == null) {
            	throw new CloudRuntimeException("Failed to encode password");
            }
            user.setPassword(encodedPassword);
        }
        if (email != null) {
            user.setEmail(email);
        }
        if (timeZone != null) {
            user.setTimezone(timeZone);
        }
        if (apiKey != null) {
            user.setApiKey(apiKey);
        }
        if (secretKey != null) {
            user.setSecretKey(secretKey);
        }

        if (s_logger.isDebugEnabled()) {
            s_logger.debug("updating user with id: " + id);
        }
        try {
            // check if the apiKey and secretKey are globally unique
            if (apiKey != null && secretKey != null) {
                Pair<User, Account> apiKeyOwner = _accountDao.findUserAccountByApiKey(apiKey);

                if (apiKeyOwner != null) {
                    User usr = apiKeyOwner.first();
                    if (usr.getId() != id) {
                        throw new InvalidParameterValueException("The api key:" + apiKey + " exists in the system for user id:" + id + " ,please provide a unique key");
                    } else {
                        // allow the updation to take place
                    }
                }
            }

            _userDao.update(id, user);
        } catch (Throwable th) {
            s_logger.error("error updating user", th);
            throw new CloudRuntimeException("Unable to update user " + id);
        }
        return _userAccountDao.findById(id);
    }

    @Override
    @ActionEvent(eventType = EventTypes.EVENT_USER_DISABLE, eventDescription = "disabling User", async = true)
    public UserAccount disableUser(long userId) {
        Account caller = UserContext.current().getCaller();

        // Check if user exists in the system
        User user = _userDao.findById(userId);
        if (user == null || user.getRemoved() != null) {
            throw new InvalidParameterValueException("Unable to find active user by id " + userId);
        }

        Account account = _accountDao.findById(user.getAccountId());

        // don't allow disabling user belonging to project's account
        if (account.getType() == Account.ACCOUNT_TYPE_PROJECT) {
            throw new InvalidParameterValueException("Unable to find active user by id " + userId);
        }

        // If the user is a System user, return an error
        if (account.getId() == Account.ACCOUNT_ID_SYSTEM) {
            throw new InvalidParameterValueException("User id : " + userId + " is a system user, disabling is not allowed");
        }

        checkAccess(caller, null, true, account);

        boolean success = doSetUserStatus(userId, State.disabled);
        if (success) {
            // user successfully disabled
            return _userAccountDao.findById(userId);
        } else {
            throw new CloudRuntimeException("Unable to disable user " + userId);
        }
    }

    @Override
    @DB
    @ActionEvent(eventType = EventTypes.EVENT_USER_ENABLE, eventDescription = "enabling User")
    public UserAccount enableUser(long userId) {

        Account caller = UserContext.current().getCaller();

        // Check if user exists in the system
        User user = _userDao.findById(userId);
        if (user == null || user.getRemoved() != null) {
            throw new InvalidParameterValueException("Unable to find active user by id " + userId);
        }

        Account account = _accountDao.findById(user.getAccountId());

        if (account.getType() == Account.ACCOUNT_TYPE_PROJECT) {
            throw new InvalidParameterValueException("Unable to find active user by id " + userId);
        }

        // If the user is a System user, return an error
        if (account.getId() == Account.ACCOUNT_ID_SYSTEM) {
            throw new InvalidParameterValueException("User id : " + userId + " is a system user, enabling is not allowed");
        }

        checkAccess(caller, null, true, account);

        Transaction txn = Transaction.currentTxn();
        txn.start();

        boolean success = doSetUserStatus(userId, State.enabled);

        // make sure the account is enabled too
        success = success && enableAccount(user.getAccountId());

        txn.commit();

        if (success) {
            // whenever the user is successfully enabled, reset the login attempts to zero
            updateLoginAttempts(userId, 0, false);
            return _userAccountDao.findById(userId);
        } else {
            throw new CloudRuntimeException("Unable to enable user " + userId);
        }
    }

    @Override
    @ActionEvent(eventType = EventTypes.EVENT_USER_LOCK, eventDescription = "locking User")
    public UserAccount lockUser(long userId) {
        Account caller = UserContext.current().getCaller();

        // Check if user with id exists in the system
        User user = _userDao.findById(userId);
        if (user == null || user.getRemoved() != null) {
            throw new InvalidParameterValueException("Unable to find user by id");
        }

        Account account = _accountDao.findById(user.getAccountId());

        // don't allow to lock user of the account of type Project
        if (account.getType() == Account.ACCOUNT_TYPE_PROJECT) {
            throw new InvalidParameterValueException("Unable to find user by id");
        }

        // If the user is a System user, return an error. We do not allow this
        if (account.getId() == Account.ACCOUNT_ID_SYSTEM) {
            throw new PermissionDeniedException("user id : " + userId + " is a system user, locking is not allowed");
        }

        checkAccess(caller, null, true, account);

        // make sure the account is enabled too
        // if the user is either locked already or disabled already, don't change state...only lock currently enabled
// users
        boolean success = true;
        if (user.getState().equals(State.locked)) {
            // already locked...no-op
            return _userAccountDao.findById(userId);
        } else if (user.getState().equals(State.enabled)) {
            success = doSetUserStatus(user.getId(), State.locked);

            boolean lockAccount = true;
            List<UserVO> allUsersByAccount = _userDao.listByAccount(user.getAccountId());
            for (UserVO oneUser : allUsersByAccount) {
                if (oneUser.getState().equals(State.enabled)) {
                    lockAccount = false;
                    break;
                }
            }

            if (lockAccount) {
                success = (success && lockAccount(user.getAccountId()));
            }
        } else {
            if (s_logger.isInfoEnabled()) {
                s_logger.info("Attempting to lock a non-enabled user, current state is " + user.getState() + " (userId: " + user.getId() + "), locking failed.");
            }
            success = false;
        }

        if (success) {
            return _userAccountDao.findById(userId);
        } else {
            throw new CloudRuntimeException("Unable to lock user " + userId);
        }
    }

    @Override
    @ActionEvent(eventType = EventTypes.EVENT_ACCOUNT_DELETE, eventDescription = "deleting account", async = true)
    // This method deletes the account
    public boolean deleteUserAccount(long accountId) {

        UserContext ctx = UserContext.current();
        long callerUserId = ctx.getCallerUserId();
        Account caller = ctx.getCaller();

        // If the user is a System user, return an error. We do not allow this
        AccountVO account = _accountDao.findById(accountId);

        if (account.getRemoved() != null) {
            s_logger.info("The account:" + account.getAccountName() + " is already removed");
            return true;
        }

        // don't allow removing Project account
        if (account == null || account.getType() == Account.ACCOUNT_TYPE_PROJECT) {
            throw new InvalidParameterValueException("The specified account does not exist in the system");
        }

        checkAccess(caller, null, true, account);

        if (account.getId() == Account.ACCOUNT_ID_SYSTEM) {
            throw new PermissionDeniedException("Account id : " + accountId + " is a system account, delete is not allowed");
        }

        // Account that manages project(s) can't be removed
        List<Long> managedProjectIds = _projectAccountDao.listAdministratedProjectIds(accountId);
        if (!managedProjectIds.isEmpty()) {
            StringBuilder projectIds = new StringBuilder();
            for (Long projectId : managedProjectIds) {
                projectIds.append(projectId + ", ");
            }

            throw new InvalidParameterValueException("The account id=" + accountId + " manages project(s) with ids " + projectIds + "and can't be removed");
        }
        return deleteAccount(account, callerUserId, caller);
    }

    @Override
    public AccountVO enableAccount(String accountName, Long domainId, Long accountId) {

        // Check if account exists
        Account account = null;
        if (accountId != null) {
            account = _accountDao.findById(accountId);
        } else {
            account = _accountDao.findActiveAccount(accountName, domainId);
        }

        if (account == null || account.getType() == Account.ACCOUNT_TYPE_PROJECT) {
            throw new InvalidParameterValueException("Unable to find account by accountId: " + accountId + " OR by name: " + accountName + " in domain " + domainId);
        }

        if (account.getId() == Account.ACCOUNT_ID_SYSTEM) {
            throw new PermissionDeniedException("Account id : " + accountId + " is a system account, enable is not allowed");
        }

        // Check if user performing the action is allowed to modify this account
        Account caller = UserContext.current().getCaller();
        checkAccess(caller, null, true, account);

        boolean success = enableAccount(account.getId());
        if (success) {
            return _accountDao.findById(account.getId());
        } else {
            throw new CloudRuntimeException("Unable to enable account by accountId: " + accountId + " OR by name: " + accountName + " in domain " + domainId);
        }
    }

    @Override
    @ActionEvent(eventType = EventTypes.EVENT_ACCOUNT_DISABLE, eventDescription = "locking account", async = true)
    public AccountVO lockAccount(String accountName, Long domainId, Long accountId) {
        Account caller = UserContext.current().getCaller();

        Account account = null;
        if (accountId != null) {
            account = _accountDao.findById(accountId);
        } else {
            account = _accountDao.findActiveAccount(accountName, domainId);
        }

        if (account == null || account.getType() == Account.ACCOUNT_TYPE_PROJECT) {
            throw new InvalidParameterValueException("Unable to find active account by accountId: " + accountId + " OR by name: " + accountName + " in domain " + domainId);
        }

        if (account.getId() == Account.ACCOUNT_ID_SYSTEM) {
            throw new PermissionDeniedException("Account id : " + accountId + " is a system account, lock is not allowed");
        }

        checkAccess(caller, null, true, account);

        if (lockAccount(account.getId())) {
            return _accountDao.findById(account.getId());
        } else {
            throw new CloudRuntimeException("Unable to lock account by accountId: " + accountId + " OR by name: " + accountName + " in domain " + domainId);
        }
    }

    @Override
    @ActionEvent(eventType = EventTypes.EVENT_ACCOUNT_DISABLE, eventDescription = "disabling account", async = true)
    public AccountVO disableAccount(String accountName, Long domainId, Long accountId) throws ConcurrentOperationException, ResourceUnavailableException {
        Account caller = UserContext.current().getCaller();

        Account account = null;
        if (accountId != null) {
            account = _accountDao.findById(accountId);
        } else {
            account = _accountDao.findActiveAccount(accountName, domainId);
        }

        if (account == null || account.getType() == Account.ACCOUNT_TYPE_PROJECT) {
            throw new InvalidParameterValueException("Unable to find account by accountId: " + accountId + " OR by name: " + accountName + " in domain " + domainId);
        }

        if (account.getId() == Account.ACCOUNT_ID_SYSTEM) {
            throw new PermissionDeniedException("Account id : " + accountId + " is a system account, disable is not allowed");
        }

        checkAccess(caller, null, true, account);

        if (disableAccount(account.getId())) {
            return _accountDao.findById(account.getId());
        } else {
            throw new CloudRuntimeException("Unable to update account by accountId: " + accountId + " OR by name: " + accountName + " in domain " + domainId);
        }
    }

    @Override
    @DB
    public AccountVO updateAccount(UpdateAccountCmd cmd) {
        Long accountId = cmd.getId();
        Long domainId = cmd.getDomainId();
        String accountName = cmd.getAccountName();
        String newAccountName = cmd.getNewName();
        String networkDomain = cmd.getNetworkDomain();
        Map<String, String> details = cmd.getDetails();
        
        boolean success = false;
        Account account = null;
        if (accountId != null) {
            account = _accountDao.findById(accountId);
        } else {
            account = _accountDao.findEnabledAccount(accountName, domainId);
        }

        // Check if account exists
        if (account == null || account.getType() == Account.ACCOUNT_TYPE_PROJECT) {
            s_logger.error("Unable to find account by accountId: " + accountId + " OR by name: " + accountName + " in domain " + domainId);
            throw new InvalidParameterValueException("Unable to find account by accountId: " + accountId + " OR by name: " + accountName + " in domain " + domainId);
        }

        // Don't allow to modify system account
        if (account.getId() == Account.ACCOUNT_ID_SYSTEM) {
            throw new InvalidParameterValueException("Can not modify system account");
        }

        // Check if user performing the action is allowed to modify this account
        checkAccess(UserContext.current().getCaller(), _domainMgr.getDomain(account.getDomainId()));

        // check if the given account name is unique in this domain for updating
        Account duplicateAcccount = _accountDao.findActiveAccount(newAccountName, domainId);
        if (duplicateAcccount != null && duplicateAcccount.getId() != account.getId()) {// allow
                                                                                        // same
                                                                                        // account
                                                                                        // to
                                                                                        // update
                                                                                        // itself
            throw new InvalidParameterValueException("There already exists an account with the name:" + newAccountName + " in the domain:" + domainId + " with existing account id:"
                    + duplicateAcccount.getId());
        }

        if (networkDomain != null && !networkDomain.isEmpty()) {
            if (!NetUtils.verifyDomainName(networkDomain)) {
                throw new InvalidParameterValueException(
                        "Invalid network domain. Total length shouldn't exceed 190 chars. Each domain label must be between 1 and 63 characters long, can contain ASCII letters 'a' through 'z', the digits '0' through '9', "
                                + "and the hyphen ('-'); can't start or end with \"-\"");
            }
        }

        AccountVO acctForUpdate = _accountDao.findById(account.getId());
        acctForUpdate.setAccountName(newAccountName);

        if (networkDomain != null) {
            if (networkDomain.isEmpty()) {
                acctForUpdate.setNetworkDomain(null);
            } else {
                acctForUpdate.setNetworkDomain(networkDomain);
            }
        }

        Transaction txn = Transaction.currentTxn();
        txn.start();

        success = _accountDao.update(account.getId(), acctForUpdate);

        if (details != null && success) {
            _accountDetailsDao.update(account.getId(), details);
        }

        txn.commit();

        if (success) {
            return _accountDao.findById(account.getId());
        } else {
            throw new CloudRuntimeException("Unable to update account by accountId: " + accountId + " OR by name: " + accountName + " in domain " + domainId);
        }
    }

    @Override
    @ActionEvent(eventType = EventTypes.EVENT_USER_DELETE, eventDescription = "deleting User")
    public boolean deleteUser(DeleteUserCmd deleteUserCmd) {
        long id = deleteUserCmd.getId();

        UserVO user = _userDao.findById(id);

        if (user == null) {
            throw new InvalidParameterValueException("The specified user doesn't exist in the system");
        }

        Account account = _accountDao.findById(user.getAccountId());

        // don't allow to delete the user from the account of type Project
        if (account.getType() == Account.ACCOUNT_TYPE_PROJECT) {
            throw new InvalidParameterValueException("The specified user doesn't exist in the system");
        }

        if (account.getId() == Account.ACCOUNT_ID_SYSTEM) {
            throw new InvalidParameterValueException("Account id : " + user.getAccountId() + " is a system account, delete for user associated with this account is not allowed");
        }

        checkAccess(UserContext.current().getCaller(), null, true, account);
        return _userDao.remove(id);
    }

    public class ResourceCountCalculateTask implements Runnable {
        @Override
        public void run() {

        }
    }

    protected class AccountCleanupTask implements Runnable {
        @Override
        public void run() {
            try {
                GlobalLock lock = GlobalLock.getInternLock("AccountCleanup");
                if (lock == null) {
                    s_logger.debug("Couldn't get the global lock");
                    return;
                }

                if (!lock.lock(30)) {
                    s_logger.debug("Couldn't lock the db");
                    return;
                }

                Transaction txn = null;
                try {
                    txn = Transaction.open(Transaction.CLOUD_DB);

                    // Cleanup removed accounts
                    List<AccountVO> removedAccounts = _accountDao.findCleanupsForRemovedAccounts(null);
                    s_logger.info("Found " + removedAccounts.size() + " removed accounts to cleanup");
                    for (AccountVO account : removedAccounts) {
                        s_logger.debug("Cleaning up " + account.getId());
                        cleanupAccount(account, getSystemUser().getId(), getSystemAccount());
                    }

                    // cleanup disabled accounts
                    List<AccountVO> disabledAccounts = _accountDao.findCleanupsForDisabledAccounts();
                    s_logger.info("Found " + disabledAccounts.size() + " disabled accounts to cleanup");
                    for (AccountVO account : disabledAccounts) {
                        s_logger.debug("Disabling account " + account.getId());
                        try {
                            disableAccount(account.getId());
                        } catch (Exception e) {
                            s_logger.error("Skipping due to error on account " + account.getId(), e);
                        }
                    }

                    // cleanup inactive domains
                    List<? extends Domain> inactiveDomains = _domainMgr.findInactiveDomains();
                    s_logger.info("Found " + inactiveDomains.size() + " inactive domains to cleanup");
                    for (Domain inactiveDomain : inactiveDomains) {
                        long domainId = inactiveDomain.getId();
                        try {
                            List<AccountVO> accountsForCleanupInDomain = _accountDao.findCleanupsForRemovedAccounts(domainId);
                            if (accountsForCleanupInDomain.isEmpty()) {
                                s_logger.debug("Removing inactive domain id=" + domainId);
                                _domainMgr.removeDomain(domainId);
                            } else {
                                s_logger.debug("Can't remove inactive domain id=" + domainId + " as it has accounts that need cleanup");
                            }
                        } catch (Exception e) {
                            s_logger.error("Skipping due to error on domain " + domainId, e);
                        }
                    }

                    // cleanup inactive projects
                    List<ProjectVO> inactiveProjects = _projectDao.listByState(Project.State.Disabled);
                    s_logger.info("Found " + inactiveProjects.size() + " disabled projects to cleanup");
                    for (ProjectVO project : inactiveProjects) {
                        try {
                            Account projectAccount = getAccount(project.getProjectAccountId());
                            if (projectAccount == null) {
                                s_logger.debug("Removing inactive project id=" + project.getId());
                                _projectMgr.deleteProject(UserContext.current().getCaller(), UserContext.current().getCallerUserId(), project);
                            } else {
                                s_logger.debug("Can't remove disabled project " + project + " as it has non removed account id=" + project.getId());
                            }
                        } catch (Exception e) {
                            s_logger.error("Skipping due to error on project " + project, e);
                        }
                    }

                } catch (Exception e) {
                    s_logger.error("Exception ", e);
                } finally {
                    if (txn != null) {
                        txn.close();
                    }

                    lock.unlock();
                }
            } catch (Exception e) {
                s_logger.error("Exception ", e);
            }
        }
    }

    @Override
    public Account finalizeOwner(Account caller, String accountName, Long domainId, Long projectId) {
        // don't default the owner to the system account
        if (caller.getId() == Account.ACCOUNT_ID_SYSTEM && ((accountName == null || domainId == null) && projectId == null)) {
            throw new InvalidParameterValueException("Account and domainId are needed for resource creation");
        }

        // projectId and account/domainId can't be specified together
        if ((accountName != null && domainId != null) && projectId != null) {
            throw new InvalidParameterValueException("ProjectId and account/domainId can't be specified together");
        }

        if (projectId != null) {
            Project project = _projectMgr.getProject(projectId);
            if (project == null) {
                throw new InvalidParameterValueException("Unable to find project by id=" + projectId);
            }

            if (!_projectMgr.canAccessProjectAccount(caller, project.getProjectAccountId())) {
                throw new PermissionDeniedException("Account " + caller + " is unauthorised to use project id=" + projectId);
            }

            return getAccount(project.getProjectAccountId());
        }

        if (isAdmin(caller.getType()) && accountName != null && domainId != null) {
            Domain domain = _domainMgr.getDomain(domainId);
            if (domain == null) {
                throw new InvalidParameterValueException("Unable to find the domain by id=" + domainId);
            }

            Account owner = _accountDao.findActiveAccount(accountName, domainId);
            if (owner == null) {
                throw new InvalidParameterValueException("Unable to find account " + accountName + " in domain " + domainId);
            }
            checkAccess(caller, domain);

            return owner;
        } else if (!isAdmin(caller.getType()) && accountName != null && domainId != null) {
            if (!accountName.equals(caller.getAccountName()) || domainId.longValue() != caller.getDomainId()) {
                throw new PermissionDeniedException("Can't create/list resources for account " + accountName + " in domain " + domainId + ", permission denied");
            } else {
                return caller;
            }
        } else {
            if ((accountName == null && domainId != null) || (accountName != null && domainId == null)) {
                throw new InvalidParameterValueException("AccountName and domainId must be specified together");
            }
            // regular user can't create/list resources for other people
            return caller;
        }
    }

    @Override
    public Account getActiveAccountByName(String accountName, Long domainId) {
        if (accountName == null || domainId == null) {
            throw new InvalidParameterValueException("Both accountName and domainId are required for finding active account in the system");
        } else {
            return _accountDao.findActiveAccount(accountName, domainId);
        }
    }

    @Override
    public Account getActiveAccountById(Long accountId) {
        if (accountId == null) {
            throw new InvalidParameterValueException("AccountId is required by account search");
        } else {
            return _accountDao.findById(accountId);
        }
    }

    @Override
    public Account getAccount(Long accountId) {
        if (accountId == null) {
            throw new InvalidParameterValueException("AccountId is required by account search");
        } else {
            return _accountDao.findByIdIncludingRemoved(accountId);
        }
    }

    @Override
    public RoleType getRoleType(Account account) {
        RoleType roleType = RoleType.Unknown;
        if (account == null)
            return roleType;
        short accountType = account.getType();

        // Account type to role type translation
        switch (accountType) {
            case Account.ACCOUNT_TYPE_ADMIN:
                roleType = RoleType.Admin;
                break;
            case Account.ACCOUNT_TYPE_DOMAIN_ADMIN:
                roleType = RoleType.DomainAdmin;
                break;
            case Account.ACCOUNT_TYPE_RESOURCE_DOMAIN_ADMIN:
                roleType = RoleType.ResourceAdmin;
                break;
            case Account.ACCOUNT_TYPE_NORMAL:
                roleType = RoleType.User;
                break;
        }
        return roleType;
    }

    @Override
    public User getActiveUser(long userId) {
        return _userDao.findById(userId);
    }

    @Override
    public User getUserIncludingRemoved(long userId) {
        return _userDao.findByIdIncludingRemoved(userId);
    }

    @Override
    public Pair<List<Long>, Long> finalizeAccountDomainForList(Account caller, String accountName, Long domainId, Long projectId) {
        List<Long> permittedAccounts = new ArrayList<Long>();

        if (isAdmin(caller.getType())) {
            if (domainId == null && accountName != null) {
                throw new InvalidParameterValueException("accountName and domainId might be specified together");
            } else if (domainId != null) {
                Domain domain = _domainMgr.getDomain(domainId);
                if (domain == null) {
                    throw new InvalidParameterValueException("Unable to find the domain by id=" + domainId);
                }

                checkAccess(caller, domain);

                if (accountName != null) {
                    Account owner = getActiveAccountByName(accountName, domainId);
                    if (owner == null) {
                        throw new InvalidParameterValueException("Unable to find account with name " + accountName + " in domain id=" + domainId);
                    }

                    permittedAccounts.add(owner.getId());
                }
            }
        } else if (accountName != null && domainId != null) {
            if (!accountName.equals(caller.getAccountName()) || domainId.longValue() != caller.getDomainId()) {
                throw new PermissionDeniedException("Can't list port forwarding rules for account " + accountName + " in domain " + domainId + ", permission denied");
            }
            permittedAccounts.add(getActiveAccountByName(accountName, domainId).getId());
        } else {
            permittedAccounts.add(caller.getAccountId());
        }

        if (domainId == null && caller.getType() == Account.ACCOUNT_TYPE_DOMAIN_ADMIN) {
            domainId = caller.getDomainId();
        }

        // set project information
        if (projectId != null) {
            if (projectId.longValue() == -1) {
                permittedAccounts.addAll(_projectMgr.listPermittedProjectAccounts(caller.getId()));
            } else {
                permittedAccounts.clear();
                Project project = _projectMgr.getProject(projectId);
                if (project == null) {
                    throw new InvalidParameterValueException("Unable to find project by id " + projectId);
                }
                if (!_projectMgr.canAccessProjectAccount(caller, project.getProjectAccountId())) {
                    throw new InvalidParameterValueException("Account " + caller + " can't access project id=" + projectId);
                }
                permittedAccounts.add(project.getProjectAccountId());
            }
        }

        return new Pair<List<Long>, Long>(permittedAccounts, domainId);
    }

    @Override
    public User getActiveUserByRegistrationToken(String registrationToken) {
        return _userDao.findUserByRegistrationToken(registrationToken);
    }

    @Override
    public void markUserRegistered(long userId) {
        UserVO userForUpdate = _userDao.createForUpdate();
        userForUpdate.setRegistered(true);
        _userDao.update(Long.valueOf(userId), userForUpdate);
    }

    @Override
    @DB
    public AccountVO createAccount(String accountName, short accountType, Long domainId, String networkDomain, Map details, String uuid, int regionId) {
        // Validate domain
        Domain domain = _domainMgr.getDomain(domainId);
        if (domain == null) {
            throw new InvalidParameterValueException("The domain " + domainId + " does not exist; unable to create account");
        }

        if (domain.getState().equals(Domain.State.Inactive)) {
            throw new CloudRuntimeException("The account cannot be created as domain " + domain.getName() + " is being deleted");
        }

        if ((domainId != DomainVO.ROOT_DOMAIN) && (accountType == Account.ACCOUNT_TYPE_ADMIN)) {
            throw new InvalidParameterValueException("Invalid account type " + accountType + " given for an account in domain " + domainId + "; unable to create user.");
        }

        // Validate account/user/domain settings
        if (_accountDao.findActiveAccount(accountName, domainId) != null) {
            throw new InvalidParameterValueException("The specified account: " + accountName + " already exists");
        }

        if (networkDomain != null) {
            if (!NetUtils.verifyDomainName(networkDomain)) {
                throw new InvalidParameterValueException(
                        "Invalid network domain. Total length shouldn't exceed 190 chars. Each domain label must be between 1 and 63 characters long, can contain ASCII letters 'a' through 'z', the digits '0' through '9', "
                                + "and the hyphen ('-'); can't start or end with \"-\"");
            }
        }

        // Verify account type
        if ((accountType < Account.ACCOUNT_TYPE_NORMAL) || (accountType > Account.ACCOUNT_TYPE_PROJECT)) {
            throw new InvalidParameterValueException("Invalid account type " + accountType + " given; unable to create user");
        }

        if (accountType == Account.ACCOUNT_TYPE_RESOURCE_DOMAIN_ADMIN) {
            List<DataCenterVO> dc = _dcDao.findZonesByDomainId(domainId);
            if (dc.isEmpty()) {
                throw new InvalidParameterValueException("The account cannot be created as domain " + domain.getName() + " is not associated with any private Zone");
            }
        }

        // Create the account
        Transaction txn = Transaction.currentTxn();
        txn.start();

        AccountVO account = _accountDao.persist(new AccountVO(accountName, domainId, networkDomain, accountType, uuid, regionId));

        if (account == null) {
            throw new CloudRuntimeException("Failed to create account name " + accountName + " in domain id=" + domainId);
        }

        Long accountId = account.getId();

        if (details != null) {
            _accountDetailsDao.persist(accountId, details);
        }

        // Create resource count records for the account
        _resourceCountDao.createResourceCounts(accountId, ResourceLimit.ResourceOwnerType.Account);

        // Create default security group
        _networkGroupMgr.createDefaultSecurityGroup(accountId);
        //_regionMgr.propogateAddResource();
        txn.commit();

        return account;
    }

    @Override
    @ActionEvent(eventType = EventTypes.EVENT_USER_CREATE, eventDescription = "creating User")
    public UserVO createUser(long accountId, String userName, String password, String firstName, String lastName, String email, String timezone) {
        if (s_logger.isDebugEnabled()) {
            s_logger.debug("Creating user: " + userName + ", accountId: " + accountId + " timezone:" + timezone);
        }
<<<<<<< HEAD
        
        UserVO user = _userDao.persist(new UserVO(accountId, userName, password, firstName, lastName, email, timezone, UUID.randomUUID().toString(), _regionMgr.getId()));

        return user;
    }

    //ToDo Add events??
    public UserVO createUser(long accountId, String userName, String password, String firstName, String lastName, String email, String timezone, String uuid, int regionId) {
        if (s_logger.isDebugEnabled()) {
            s_logger.debug("Creating user: " + userName + ", accountId: " + accountId + " timezone:" + timezone);
        }
        UserVO user = _userDao.persist(new UserVO(accountId, userName, password, firstName, lastName, email, timezone, uuid, regionId));
=======

        String encodedPassword = null;
        for (Enumeration<UserAuthenticator> en = _userAuthenticators.enumeration(); en.hasMoreElements();) {
            UserAuthenticator authenticator = en.nextElement();
            encodedPassword = authenticator.encode(password);
            if (encodedPassword != null) {
                break;
            }
        }
        if (encodedPassword == null) {
        	throw new CloudRuntimeException("Failed to encode password");
        }

        UserVO user = _userDao.persist(new UserVO(accountId, userName, encodedPassword, firstName, lastName, email, timezone));
>>>>>>> 3bac7b8c

        return user;
    }

    @Override
    public void logoutUser(Long userId) {
        UserAccount userAcct = _userAccountDao.findById(userId);
        if (userAcct != null) {
            EventUtils.saveEvent(userId, userAcct.getAccountId(), userAcct.getDomainId(), EventTypes.EVENT_USER_LOGOUT, "user has logged out");
        } // else log some kind of error event? This likely means the user doesn't exist, or has been deleted...
    }

    @Override
    public UserAccount getUserAccount(String username, Long domainId) {
        if (s_logger.isDebugEnabled()) {
            s_logger.debug("Retrieiving user: " + username + " in domain " + domainId);
        }

        UserAccount userAccount = _userAccountDao.getUserAccount(username, domainId);
        if (userAccount == null) {
            if (s_logger.isDebugEnabled()) {
                s_logger.debug("Unable to find user with name " + username + " in domain " + domainId);
            }
            return null;
        }

        return userAccount;
    }

    @Override
    public UserAccount authenticateUser(String username, String password, Long domainId, String loginIpAddress, Map<String, Object[]> requestParameters) {
        UserAccount user = null;
        if (password != null) {
            user = getUserAccount(username, password, domainId, requestParameters);
        } else {
            String key = _configDao.getValue("security.singlesignon.key");
            if (key == null) {
                // the SSO key is gone, don't authenticate
                return null;
            }

            String singleSignOnTolerance = _configDao.getValue("security.singlesignon.tolerance.millis");
            if (singleSignOnTolerance == null) {
                // the SSO tolerance is gone (how much time before/after system time we'll allow the login request to be
                // valid),
                // don't authenticate
                return null;
            }

            long tolerance = Long.parseLong(singleSignOnTolerance);
            String signature = null;
            long timestamp = 0L;
            String unsignedRequest = null;

            // - build a request string with sorted params, make sure it's all lowercase
            // - sign the request, verify the signature is the same
            List<String> parameterNames = new ArrayList<String>();

            for (Object paramNameObj : requestParameters.keySet()) {
                parameterNames.add((String) paramNameObj); // put the name in a list that we'll sort later
            }

            Collections.sort(parameterNames);

            try {
                for (String paramName : parameterNames) {
                    // parameters come as name/value pairs in the form String/String[]
                    String paramValue = ((String[]) requestParameters.get(paramName))[0];

                    if ("signature".equalsIgnoreCase(paramName)) {
                        signature = paramValue;
                    } else {
                        if ("timestamp".equalsIgnoreCase(paramName)) {
                            String timestampStr = paramValue;
                            try {
                                // If the timestamp is in a valid range according to our tolerance, verify the request
                                // signature, otherwise return null to indicate authentication failure
                                timestamp = Long.parseLong(timestampStr);
                                long currentTime = System.currentTimeMillis();
                                if (Math.abs(currentTime - timestamp) > tolerance) {
                                    if (s_logger.isDebugEnabled()) {
                                        s_logger.debug("Expired timestamp passed in to login, current time = " + currentTime + ", timestamp = " + timestamp);
                                    }
                                    return null;
                                }
                            } catch (NumberFormatException nfe) {
                                if (s_logger.isDebugEnabled()) {
                                    s_logger.debug("Invalid timestamp passed in to login: " + timestampStr);
                                }
                                return null;
                            }
                        }

                        if (unsignedRequest == null) {
                            unsignedRequest = paramName + "=" + URLEncoder.encode(paramValue, "UTF-8").replaceAll("\\+", "%20");
                        } else {
                            unsignedRequest = unsignedRequest + "&" + paramName + "=" + URLEncoder.encode(paramValue, "UTF-8").replaceAll("\\+", "%20");
                        }
                    }
                }

                if ((signature == null) || (timestamp == 0L)) {
                    if (s_logger.isDebugEnabled()) {
                        s_logger.debug("Missing parameters in login request, signature = " + signature + ", timestamp = " + timestamp);
                    }
                    return null;
                }

                unsignedRequest = unsignedRequest.toLowerCase();

                Mac mac = Mac.getInstance("HmacSHA1");
                SecretKeySpec keySpec = new SecretKeySpec(key.getBytes(), "HmacSHA1");
                mac.init(keySpec);
                mac.update(unsignedRequest.getBytes());
                byte[] encryptedBytes = mac.doFinal();
                String computedSignature = new String(Base64.encodeBase64(encryptedBytes));
                boolean equalSig = signature.equals(computedSignature);
                if (!equalSig) {
                    s_logger.info("User signature: " + signature + " is not equaled to computed signature: " + computedSignature);
                } else {
                    user = _userAccountDao.getUserAccount(username, domainId);
                }
            } catch (Exception ex) {
                s_logger.error("Exception authenticating user", ex);
                return null;
            }
        }

        if (user != null) {
            //don't allow to authenticate system user
            if (user.getId() == User.UID_SYSTEM) {
                s_logger.error("Failed to authenticate user: " + username + " in domain " + domainId);
                return null;
            }

            if (s_logger.isDebugEnabled()) {
                s_logger.debug("User: " + username + " in domain " + domainId + " has successfully logged in");
            }
            if (NetUtils.isValidIp(loginIpAddress)) {
                EventUtils.saveEvent(user.getId(), user.getAccountId(), user.getDomainId(), EventTypes.EVENT_USER_LOGIN,
                        "user has logged in from IP Address " + loginIpAddress);
            } else {
                EventUtils.saveEvent(user.getId(), user.getAccountId(), user.getDomainId(), EventTypes.EVENT_USER_LOGIN,
                        "user has logged in. The IP Address cannot be determined");
            }
            return user;
        } else {
            if (s_logger.isDebugEnabled()) {
                s_logger.debug("User: " + username + " in domain " + domainId + " has failed to log in");
            }
            return null;
        }
    }

    private UserAccount getUserAccount(String username, String password, Long domainId, Map<String, Object[]> requestParameters) {
        if (s_logger.isDebugEnabled()) {
            s_logger.debug("Attempting to log in user: " + username + " in domain " + domainId);
        }

        boolean authenticated = false;
        for (Enumeration<UserAuthenticator> en = _userAuthenticators.enumeration(); en.hasMoreElements();) {
            UserAuthenticator authenticator = en.nextElement();
            if (authenticator.authenticate(username, password, domainId, requestParameters)) {
                authenticated = true;
                break;
            }
        }

        if (authenticated) {
            UserAccount userAccount = _userAccountDao.getUserAccount(username, domainId);
            if (userAccount == null) {
                s_logger.warn("Unable to find an authenticated user with username " + username + " in domain " + domainId);
                return null;
            }

            Domain domain = _domainMgr.getDomain(domainId);
            String domainName = null;
            if (domain != null) {
                domainName = domain.getName();
            }

            if (!userAccount.getState().equalsIgnoreCase(Account.State.enabled.toString()) || !userAccount.getAccountState().equalsIgnoreCase(Account.State.enabled.toString())) {
                if (s_logger.isInfoEnabled()) {
                    s_logger.info("User " + username + " in domain " + domainName + " is disabled/locked (or account is disabled/locked)");
                }
                throw new CloudAuthenticationException("User " + username + " in domain " + domainName + " is disabled/locked (or account is disabled/locked)");
                // return null;
            }
            // Whenever the user is able to log in successfully, reset the login attempts to zero
            if(!isInternalAccount(userAccount.getType()))
                updateLoginAttempts(userAccount.getId(), 0, false);

            return userAccount;
        } else {
            if (s_logger.isDebugEnabled()) {
                s_logger.debug("Unable to authenticate user with username " + username + " in domain " + domainId);
            }

            UserAccount userAccount = _userAccountDao.getUserAccount(username, domainId);
            if (userAccount != null) {
                if (userAccount.getState().equalsIgnoreCase(Account.State.enabled.toString())) {
                    if (!isInternalAccount(userAccount.getType())) {
                        //Internal accounts are not disabled
                        int attemptsMade = userAccount.getLoginAttempts() + 1;
                        if (attemptsMade < _allowedLoginAttempts) {
                            updateLoginAttempts(userAccount.getId(), attemptsMade, false);
                            s_logger.warn("Login attempt failed. You have " + ( _allowedLoginAttempts - attemptsMade ) + " attempt(s) remaining");
                        } else {
                            updateLoginAttempts(userAccount.getId(), _allowedLoginAttempts, true);
                            s_logger.warn("User " + userAccount.getUsername() + " has been disabled due to multiple failed login attempts." +
                                    " Please contact admin.");
                        }
                    }
                } else {
                    s_logger.info("User " + userAccount.getUsername() + " is disabled/locked");
                }
            } else {
                s_logger.warn("Authentication failure: No user with name " + username + " for domainId " + domainId);
            }
            return null;
        }
    }

    @Override
    public Pair<User, Account> findUserByApiKey(String apiKey) {
        return _accountDao.findUserAccountByApiKey(apiKey);
    }

    @Override @DB
    public String[] createApiKeyAndSecretKey(RegisterCmd cmd) {
    	//Send keys to other Regions
        Long userId = cmd.getId();

        User user = getUserIncludingRemoved(userId);
        if (user == null) {
            throw new InvalidParameterValueException("unable to find user by id");
        }

        //don't allow updating system user
        if (user.getId() == User.UID_SYSTEM) {
            throw new PermissionDeniedException("user id : " + user.getId() + " is system account, update is not allowed");
        }

        // generate both an api key and a secret key, update the user table with the keys, return the keys to the user
        String[] keys = new String[2];
        Transaction txn = Transaction.currentTxn();
        txn.start();
        keys[0] = createUserApiKey(userId);
        keys[1] = createUserSecretKey(userId);
        txn.commit();

        return keys;
    }

    private String createUserApiKey(long userId) {
        try {
            UserVO updatedUser = _userDao.createForUpdate();

            String encodedKey = null;
            Pair<User, Account> userAcct = null;
            int retryLimit = 10;
            do {
                // FIXME: what algorithm should we use for API keys?
                KeyGenerator generator = KeyGenerator.getInstance("HmacSHA1");
                SecretKey key = generator.generateKey();
                encodedKey = Base64.encodeBase64URLSafeString(key.getEncoded());
                userAcct = _accountDao.findUserAccountByApiKey(encodedKey);
                retryLimit--;
            } while ((userAcct != null) && (retryLimit >= 0));

            if (userAcct != null) {
                return null;
            }
            updatedUser.setApiKey(encodedKey);
            _userDao.update(userId, updatedUser);
            return encodedKey;
        } catch (NoSuchAlgorithmException ex) {
            s_logger.error("error generating secret key for user id=" + userId, ex);
        }
        return null;
    }

    private String createUserSecretKey(long userId) {
        try {
            UserVO updatedUser = _userDao.createForUpdate();
            String encodedKey = null;
            int retryLimit = 10;
            UserVO userBySecretKey = null;
            do {
                KeyGenerator generator = KeyGenerator.getInstance("HmacSHA1");
                SecretKey key = generator.generateKey();
                encodedKey = Base64.encodeBase64URLSafeString(key.getEncoded());
                userBySecretKey = _userDao.findUserBySecretKey(encodedKey);
                retryLimit--;
            } while ((userBySecretKey != null) && (retryLimit >= 0));

            if (userBySecretKey != null) {
                return null;
            }

            updatedUser.setSecretKey(encodedKey);
            _userDao.update(userId, updatedUser);
            return encodedKey;
        } catch (NoSuchAlgorithmException ex) {
            s_logger.error("error generating secret key for user id=" + userId, ex);
        }
        return null;
    }



    @Override
    public void buildACLSearchBuilder(SearchBuilder<? extends ControlledEntity> sb,
            Long domainId, boolean isRecursive, List<Long> permittedAccounts, ListProjectResourcesCriteria listProjectResourcesCriteria) {

        if (sb.entity() instanceof IPAddressVO) {
            sb.and("accountIdIN", ((IPAddressVO) sb.entity()).getAllocatedToAccountId(), SearchCriteria.Op.IN);
            sb.and("domainId", ((IPAddressVO) sb.entity()).getAllocatedInDomainId(), SearchCriteria.Op.EQ);
        } else if (sb.entity() instanceof ProjectInvitationVO) {
            sb.and("accountIdIN", ((ProjectInvitationVO) sb.entity()).getForAccountId(), SearchCriteria.Op.IN);
            sb.and("domainId", ((ProjectInvitationVO) sb.entity()).getInDomainId(), SearchCriteria.Op.EQ);
        } else {
            sb.and("accountIdIN", sb.entity().getAccountId(), SearchCriteria.Op.IN);
            sb.and("domainId", sb.entity().getDomainId(), SearchCriteria.Op.EQ);
        }

        if (((permittedAccounts.isEmpty()) && (domainId != null) && isRecursive)) {
            // if accountId isn't specified, we can do a domain match for the admin case if isRecursive is true
            SearchBuilder<DomainVO> domainSearch = _domainDao.createSearchBuilder();
            domainSearch.and("path", domainSearch.entity().getPath(), SearchCriteria.Op.LIKE);

            if (sb.entity() instanceof IPAddressVO) {
                sb.join("domainSearch", domainSearch, ((IPAddressVO) sb.entity()).getAllocatedInDomainId(), domainSearch.entity().getId(), JoinBuilder.JoinType.INNER);
            } else if (sb.entity() instanceof ProjectInvitationVO) {
                sb.join("domainSearch", domainSearch, ((ProjectInvitationVO) sb.entity()).getInDomainId(), domainSearch.entity().getId(), JoinBuilder.JoinType.INNER);
            } else {
                sb.join("domainSearch", domainSearch, sb.entity().getDomainId(), domainSearch.entity().getId(), JoinBuilder.JoinType.INNER);
            }

        }
        if (listProjectResourcesCriteria != null) {
            SearchBuilder<AccountVO> accountSearch = _accountDao.createSearchBuilder();
            if (listProjectResourcesCriteria == Project.ListProjectResourcesCriteria.ListProjectResourcesOnly) {
                accountSearch.and("type", accountSearch.entity().getType(), SearchCriteria.Op.EQ);
            } else if (listProjectResourcesCriteria == Project.ListProjectResourcesCriteria.SkipProjectResources) {
                accountSearch.and("type", accountSearch.entity().getType(), SearchCriteria.Op.NEQ);
            }

            if (sb.entity() instanceof IPAddressVO) {
                sb.join("accountSearch", accountSearch, ((IPAddressVO) sb.entity()).getAllocatedToAccountId(), accountSearch.entity().getId(), JoinBuilder.JoinType.INNER);
            } else if (sb.entity() instanceof ProjectInvitationVO) {
                sb.join("accountSearch", accountSearch, ((ProjectInvitationVO) sb.entity()).getForAccountId(), accountSearch.entity().getId(), JoinBuilder.JoinType.INNER);
            } else {
                sb.join("accountSearch", accountSearch, sb.entity().getAccountId(), accountSearch.entity().getId(), JoinBuilder.JoinType.INNER);
            }
        }
    }

    @Override
    public void buildACLSearchCriteria(SearchCriteria<? extends ControlledEntity> sc,
            Long domainId, boolean isRecursive, List<Long> permittedAccounts, ListProjectResourcesCriteria listProjectResourcesCriteria) {

        if (listProjectResourcesCriteria != null) {
            sc.setJoinParameters("accountSearch", "type", Account.ACCOUNT_TYPE_PROJECT);
        }

        if (!permittedAccounts.isEmpty()) {
            sc.setParameters("accountIdIN", permittedAccounts.toArray());
        } else if (domainId != null) {
            DomainVO domain = _domainDao.findById(domainId);
            if (isRecursive) {
                sc.setJoinParameters("domainSearch", "path", domain.getPath() + "%");
            } else {
                sc.setParameters("domainId", domainId);
            }
        }
    }

    @Override
    public void buildACLSearchParameters(Account caller, Long id, String accountName, Long projectId, List<Long>
    permittedAccounts, Ternary<Long, Boolean, ListProjectResourcesCriteria> domainIdRecursiveListProject,
            boolean listAll, boolean forProjectInvitation) {
        Long domainId = domainIdRecursiveListProject.first();

        if (domainId != null) {
            Domain domain = _domainDao.findById(domainId);
            if (domain == null) {
                throw new InvalidParameterValueException("Unable to find domain by id " + domainId);
            }
            // check permissions
            checkAccess(caller, domain);
        }

        if (accountName != null) {
            if (projectId != null) {
                throw new InvalidParameterValueException("Account and projectId can't be specified together");
            }

            Account userAccount = null;
            if (domainId != null) {
                userAccount = _accountDao.findActiveAccount(accountName, domainId);
            } else {
                userAccount = _accountDao.findActiveAccount(accountName, caller.getDomainId());
            }

            if (userAccount != null) {
                checkAccess(caller, null, false, userAccount);
                //check permissions
                permittedAccounts.add(userAccount.getId());
            } else {
                throw new InvalidParameterValueException("could not find account " + accountName + " in domain " + domainId);
            }
        }

        // set project information
        if (projectId != null) {
            if (!forProjectInvitation) {
                if (projectId.longValue() == -1) {
                    if (caller.getType() == Account.ACCOUNT_TYPE_NORMAL) {
                        permittedAccounts.addAll(_projectMgr.listPermittedProjectAccounts(caller.getId()));
                    } else {
                        domainIdRecursiveListProject.third(Project.ListProjectResourcesCriteria.ListProjectResourcesOnly);
                    }
                } else {
                    Project project = _projectMgr.getProject(projectId);
                    if (project == null) {
                        throw new InvalidParameterValueException("Unable to find project by id " + projectId);
                    }
                    if (!_projectMgr.canAccessProjectAccount(caller, project.getProjectAccountId())) {
                        throw new PermissionDeniedException("Account " + caller + " can't access project id=" + projectId);
                    }
                    permittedAccounts.add(project.getProjectAccountId());
                }
            }
        } else {
            if (id == null) {
                domainIdRecursiveListProject.third(Project.ListProjectResourcesCriteria.SkipProjectResources);
            }
            if (permittedAccounts.isEmpty() && domainId == null) {
                if (caller.getType() == Account.ACCOUNT_TYPE_NORMAL) {
                    permittedAccounts.add(caller.getId());
                } else if (!listAll) {
                    if (id == null) {
                        permittedAccounts.add(caller.getId());
                    } else if (caller.getType() != Account.ACCOUNT_TYPE_ADMIN) {
                        domainIdRecursiveListProject.first(caller.getDomainId());
                        domainIdRecursiveListProject.second(true);
                    }
                } else if (domainId == null) {
                    if (caller.getType() == Account.ACCOUNT_TYPE_DOMAIN_ADMIN) {
                        domainIdRecursiveListProject.first(caller.getDomainId());
                        domainIdRecursiveListProject.second(true);
                    }
                }
            }

        }
    }

<<<<<<< HEAD
	@Override
	public UserAccount getUserByApiKey(String apiKey) {
		return _userAccountDao.getUserByApiKey(apiKey);
	}

	@Override
	public User findUser(String username, Long domainId) {
		UserAccount userAccount = _userAccountDao.getUserAccount(username, domainId);
		if(userAccount == null){
			throw new InvalidParameterValueException("Unable to find user account by name: "+username);
		}
		User user = _userDao.findById(userAccount.getId());
		if(user == null){
			throw new InvalidParameterValueException("Unable to find user by name: "+username);
		}
		return user;
	}

	@Override
	public Account findAccount(Long id) {
		return _accountDao.findById(id);		
	}
=======
    @Override
    public void buildACLViewSearchBuilder(SearchBuilder<? extends ControlledViewEntity> sb, Long domainId,
            boolean isRecursive, List<Long> permittedAccounts, ListProjectResourcesCriteria listProjectResourcesCriteria) {

        sb.and("accountIdIN", sb.entity().getAccountId(), SearchCriteria.Op.IN);
        sb.and("domainId", sb.entity().getDomainId(), SearchCriteria.Op.EQ);

        if (((permittedAccounts.isEmpty()) && (domainId != null) && isRecursive)) {
            // if accountId isn't specified, we can do a domain match for the
            // admin case if isRecursive is true
            sb.and("domainPath", sb.entity().getDomainPath(), SearchCriteria.Op.LIKE);
        }

        if (listProjectResourcesCriteria != null) {
            if (listProjectResourcesCriteria == Project.ListProjectResourcesCriteria.ListProjectResourcesOnly) {
                sb.and("accountType", sb.entity().getAccountType(), SearchCriteria.Op.EQ);
            } else if (listProjectResourcesCriteria == Project.ListProjectResourcesCriteria.SkipProjectResources) {
                sb.and("accountType", sb.entity().getAccountType(), SearchCriteria.Op.NEQ);
            }
        }

    }

    @Override
    public void buildACLViewSearchCriteria(SearchCriteria<? extends ControlledViewEntity> sc,
            Long domainId, boolean isRecursive, List<Long> permittedAccounts, ListProjectResourcesCriteria listProjectResourcesCriteria) {

        if (listProjectResourcesCriteria != null) {
            sc.setParameters("accountType", Account.ACCOUNT_TYPE_PROJECT);
        }

        if (!permittedAccounts.isEmpty()) {
            sc.setParameters("accountIdIN", permittedAccounts.toArray());
        } else if (domainId != null) {
            DomainVO domain = _domainDao.findById(domainId);
            if (isRecursive) {
                sc.setParameters("domainPath", domain.getPath() + "%");
            } else {
                sc.setParameters("domainId", domainId);
            }
        }
    }

    @Override
    public UserAccount getUserByApiKey(String apiKey) {
        return _userAccountDao.getUserByApiKey(apiKey);
    }
>>>>>>> 3bac7b8c
}<|MERGE_RESOLUTION|>--- conflicted
+++ resolved
@@ -1756,7 +1756,6 @@
         if (s_logger.isDebugEnabled()) {
             s_logger.debug("Creating user: " + userName + ", accountId: " + accountId + " timezone:" + timezone);
         }
-<<<<<<< HEAD
         
         UserVO user = _userDao.persist(new UserVO(accountId, userName, password, firstName, lastName, email, timezone, UUID.randomUUID().toString(), _regionMgr.getId()));
 
@@ -1768,8 +1767,6 @@
         if (s_logger.isDebugEnabled()) {
             s_logger.debug("Creating user: " + userName + ", accountId: " + accountId + " timezone:" + timezone);
         }
-        UserVO user = _userDao.persist(new UserVO(accountId, userName, password, firstName, lastName, email, timezone, uuid, regionId));
-=======
 
         String encodedPassword = null;
         for (Enumeration<UserAuthenticator> en = _userAuthenticators.enumeration(); en.hasMoreElements();) {
@@ -1782,9 +1779,8 @@
         if (encodedPassword == null) {
         	throw new CloudRuntimeException("Failed to encode password");
         }
-
-        UserVO user = _userDao.persist(new UserVO(accountId, userName, encodedPassword, firstName, lastName, email, timezone));
->>>>>>> 3bac7b8c
+        
+        UserVO user = _userDao.persist(new UserVO(accountId, userName, encodedPassword, firstName, lastName, email, timezone, uuid, regionId));
 
         return user;
     }
@@ -2244,12 +2240,6 @@
         }
     }
 
-<<<<<<< HEAD
-	@Override
-	public UserAccount getUserByApiKey(String apiKey) {
-		return _userAccountDao.getUserByApiKey(apiKey);
-	}
-
 	@Override
 	public User findUser(String username, Long domainId) {
 		UserAccount userAccount = _userAccountDao.getUserAccount(username, domainId);
@@ -2267,8 +2257,8 @@
 	public Account findAccount(Long id) {
 		return _accountDao.findById(id);		
 	}
-=======
-    @Override
+
+	@Override
     public void buildACLViewSearchBuilder(SearchBuilder<? extends ControlledViewEntity> sb, Long domainId,
             boolean isRecursive, List<Long> permittedAccounts, ListProjectResourcesCriteria listProjectResourcesCriteria) {
 
@@ -2315,5 +2305,4 @@
     public UserAccount getUserByApiKey(String apiKey) {
         return _userAccountDao.getUserByApiKey(apiKey);
     }
->>>>>>> 3bac7b8c
 }