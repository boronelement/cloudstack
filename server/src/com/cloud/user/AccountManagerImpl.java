// Licensed to the Apache Software Foundation (ASF) under one
// or more contributor license agreements.  See the NOTICE file
// distributed with this work for additional information
// regarding copyright ownership.  The ASF licenses this file
// to you under the Apache License, Version 2.0 (the
// "License"); you may not use this file except in compliance
// with the License.  You may obtain a copy of the License at
// 
//   http://www.apache.org/licenses/LICENSE-2.0
//
// Unless required by applicable law or agreed to in writing,
// software distributed under the License is distributed on an
// "AS IS" BASIS, WITHOUT WARRANTIES OR CONDITIONS OF ANY
// KIND, either express or implied.  See the License for the
// specific language governing permissions and limitations
// under the License.
package com.cloud.user;

import java.net.URLEncoder;
import java.security.NoSuchAlgorithmException;
import java.util.ArrayList;
import java.util.Collections;
import java.util.Enumeration;
import java.util.HashMap;
import java.util.List;
import java.util.Map;
import java.util.UUID;
import java.util.concurrent.Executors;
import java.util.concurrent.ScheduledExecutorService;
import java.util.concurrent.TimeUnit;

import javax.crypto.KeyGenerator;
import javax.crypto.Mac;
import javax.crypto.SecretKey;
import javax.crypto.spec.SecretKeySpec;
import javax.ejb.Local;
import javax.naming.ConfigurationException;

import org.apache.commons.codec.binary.Base64;
import org.apache.log4j.Logger;

import com.cloud.acl.ControlledEntity;
import com.cloud.acl.SecurityChecker;
import com.cloud.acl.SecurityChecker.AccessType;
import com.cloud.api.ApiDBUtils;
import com.cloud.api.commands.DeleteUserCmd;
import com.cloud.api.commands.ListAccountsCmd;
import com.cloud.api.commands.ListUsersCmd;
import com.cloud.api.commands.RegisterCmd;
import com.cloud.api.commands.UpdateAccountCmd;
import com.cloud.api.commands.UpdateUserCmd;
import com.cloud.configuration.Config;
import com.cloud.configuration.ConfigurationManager;
import com.cloud.configuration.ResourceLimit;
import com.cloud.configuration.dao.ConfigurationDao;
import com.cloud.configuration.dao.ConfigurationDaoImpl;
import com.cloud.configuration.dao.ResourceCountDao;
import com.cloud.dc.DataCenterVO;
import com.cloud.dc.dao.DataCenterDao;
import com.cloud.domain.Domain;
import com.cloud.domain.DomainVO;
import com.cloud.domain.dao.DomainDao;
import com.cloud.event.ActionEvent;
import com.cloud.event.EventTypes;
import com.cloud.event.EventUtils;
import com.cloud.exception.AgentUnavailableException;
import com.cloud.exception.CloudAuthenticationException;
import com.cloud.exception.ConcurrentOperationException;
import com.cloud.exception.InvalidParameterValueException;
import com.cloud.exception.OperationTimedoutException;
import com.cloud.exception.PermissionDeniedException;
import com.cloud.exception.ResourceUnavailableException;
import com.cloud.network.IPAddressVO;
import com.cloud.network.IpAddress;
import com.cloud.network.NetworkManager;
import com.cloud.network.NetworkVO;
import com.cloud.network.RemoteAccessVpnVO;
import com.cloud.network.Site2SiteCustomerGatewayVO;
import com.cloud.network.Site2SiteVpnConnectionVO;
import com.cloud.network.VpnUserVO;
import com.cloud.network.dao.IPAddressDao;
import com.cloud.network.dao.NetworkDao;
import com.cloud.network.dao.RemoteAccessVpnDao;
import com.cloud.network.dao.Site2SiteCustomerGatewayDao;
import com.cloud.network.dao.Site2SiteVpnConnectionDao;
import com.cloud.network.dao.Site2SiteVpnGatewayDao;
import com.cloud.network.dao.VpnUserDao;
import com.cloud.network.security.SecurityGroupManager;
import com.cloud.network.security.dao.SecurityGroupDao;
import com.cloud.network.vpc.Vpc;
import com.cloud.network.vpc.VpcManager;
import com.cloud.network.vpn.RemoteAccessVpnService;
import com.cloud.network.vpn.Site2SiteVpnManager;
import com.cloud.projects.Project;
import com.cloud.projects.Project.ListProjectResourcesCriteria;
import com.cloud.projects.ProjectInvitationVO;
import com.cloud.projects.ProjectManager;
import com.cloud.projects.ProjectVO;
import com.cloud.projects.dao.ProjectAccountDao;
import com.cloud.projects.dao.ProjectDao;
import com.cloud.region.RegionManager;
import com.cloud.server.auth.UserAuthenticator;
import com.cloud.storage.StorageManager;
import com.cloud.storage.VMTemplateVO;
import com.cloud.storage.Volume;
import com.cloud.storage.VolumeVO;
import com.cloud.storage.dao.SnapshotDao;
import com.cloud.storage.dao.VMTemplateDao;
import com.cloud.storage.dao.VolumeDao;
import com.cloud.storage.snapshot.SnapshotManager;
import com.cloud.template.TemplateManager;
import com.cloud.template.VirtualMachineTemplate;
import com.cloud.user.Account.State;
import com.cloud.user.dao.AccountDao;
import com.cloud.user.dao.UserAccountDao;
import com.cloud.user.dao.UserDao;
import com.cloud.utils.NumbersUtil;
import com.cloud.utils.Pair;
import com.cloud.utils.Ternary;
import com.cloud.utils.component.Adapters;
import com.cloud.utils.component.ComponentLocator;
import com.cloud.utils.component.Inject;
import com.cloud.utils.component.Manager;
import com.cloud.utils.concurrency.NamedThreadFactory;
import com.cloud.utils.db.DB;
import com.cloud.utils.db.Filter;
import com.cloud.utils.db.GlobalLock;
import com.cloud.utils.db.JoinBuilder;
import com.cloud.utils.db.SearchBuilder;
import com.cloud.utils.db.SearchCriteria;
import com.cloud.utils.db.Transaction;
import com.cloud.utils.exception.CloudRuntimeException;
import com.cloud.utils.net.NetUtils;
import com.cloud.vm.InstanceGroupVO;
import com.cloud.vm.ReservationContext;
import com.cloud.vm.ReservationContextImpl;
import com.cloud.vm.UserVmManager;
import com.cloud.vm.UserVmVO;
import com.cloud.vm.VMInstanceVO;
import com.cloud.vm.VirtualMachine.Type;
import com.cloud.vm.VirtualMachineManager;
import com.cloud.vm.dao.DomainRouterDao;
import com.cloud.vm.dao.InstanceGroupDao;
import com.cloud.vm.dao.UserVmDao;
import com.cloud.vm.dao.VMInstanceDao;

@Local(value = { AccountManager.class, AccountService.class })
public class AccountManagerImpl implements AccountManager, AccountService, Manager {
    public static final Logger s_logger = Logger.getLogger(AccountManagerImpl.class);

    private String _name;
    @Inject
    private AccountDao _accountDao;
    @Inject
    ConfigurationDao _configDao;
    @Inject
    private ResourceCountDao _resourceCountDao;
    @Inject
    private UserDao _userDao;
    @Inject
    private InstanceGroupDao _vmGroupDao;
    @Inject
    private UserAccountDao _userAccountDao;
    @Inject
    private VolumeDao _volumeDao;
    @Inject
    private UserVmDao _userVmDao;
    @Inject
    private VMTemplateDao _templateDao;
    @Inject
    private NetworkDao _networkDao;
    @Inject
    private SecurityGroupDao _securityGroupDao;
    @Inject
    private VMInstanceDao _vmDao;
    @Inject
    protected SnapshotDao _snapshotDao;
    @Inject
    protected VMTemplateDao _vmTemplateDao;
    @Inject
    private SecurityGroupManager _networkGroupMgr;
    @Inject
    private NetworkManager _networkMgr;
    @Inject
    private SnapshotManager _snapMgr;
    @Inject
    private UserVmManager _vmMgr;
    @Inject
    private StorageManager _storageMgr;
    @Inject
    private TemplateManager _tmpltMgr;
    @Inject
    private ConfigurationManager _configMgr;
    @Inject
    private VirtualMachineManager _itMgr;
    @Inject
    private RemoteAccessVpnDao _remoteAccessVpnDao;
    @Inject
    private RemoteAccessVpnService _remoteAccessVpnMgr;
    @Inject
    private VpnUserDao _vpnUser;
    @Inject
    private DataCenterDao _dcDao;
    @Inject
    private DomainManager _domainMgr;
    @Inject
    private ProjectManager _projectMgr;
    @Inject
    private ProjectDao _projectDao;
    @Inject
    private AccountDetailsDao _accountDetailsDao;
    @Inject
    private DomainDao _domainDao;
    @Inject
    private ProjectAccountDao _projectAccountDao;
    @Inject
    private IPAddressDao _ipAddressDao;
    @Inject
<<<<<<< HEAD
    private RegionManager _regionMgr;
    
=======
    private VpcManager _vpcMgr;
    @Inject
    private DomainRouterDao _routerDao;
    @Inject
    Site2SiteVpnManager _vpnMgr;

>>>>>>> 18a09c96
    private Adapters<UserAuthenticator> _userAuthenticators;

    private final ScheduledExecutorService _executor = Executors.newScheduledThreadPool(1, new NamedThreadFactory("AccountChecker"));

    int _allowedLoginAttempts;

    UserVO _systemUser;
    AccountVO _systemAccount;
    @Inject(adapter = SecurityChecker.class)
    Adapters<SecurityChecker> _securityCheckers;
    int _cleanupInterval;

    @Override
    public boolean configure(final String name, final Map<String, Object> params) throws ConfigurationException {
        _name = name;

        _systemAccount = _accountDao.findById(AccountVO.ACCOUNT_ID_SYSTEM);
        if (_systemAccount == null) {
            throw new ConfigurationException("Unable to find the system account using " + Account.ACCOUNT_ID_SYSTEM);
        }

        _systemUser = _userDao.findById(UserVO.UID_SYSTEM);
        if (_systemUser == null) {
            throw new ConfigurationException("Unable to find the system user using " + User.UID_SYSTEM);
        }

        ComponentLocator locator = ComponentLocator.getCurrentLocator();
        ConfigurationDao configDao = locator.getDao(ConfigurationDao.class);
        Map<String, String> configs = configDao.getConfiguration(params);

        String loginAttempts = configs.get(Config.IncorrectLoginAttemptsAllowed.key());
        _allowedLoginAttempts = NumbersUtil.parseInt(loginAttempts, 5);

        String value = configs.get(Config.AccountCleanupInterval.key());
        _cleanupInterval = NumbersUtil.parseInt(value, 60 * 60 * 24); // 1 day.

        _userAuthenticators = locator.getAdapters(UserAuthenticator.class);
        if (_userAuthenticators == null || !_userAuthenticators.isSet()) {
            s_logger.error("Unable to find an user authenticator.");
        }

        return true;
    }

    @Override
    public UserVO getSystemUser() {
        return _systemUser;
    }

    @Override
    public String getName() {
        return _name;
    }

    @Override
    public boolean start() {
        _executor.scheduleAtFixedRate(new AccountCleanupTask(), _cleanupInterval, _cleanupInterval, TimeUnit.SECONDS);
        return true;
    }

    @Override
    public boolean stop() {
        return true;
    }

    public AccountVO getSystemAccount() {
        if (_systemAccount == null) {
            _systemAccount = _accountDao.findById(Account.ACCOUNT_ID_SYSTEM);
        }
        return _systemAccount;
    }

    @Override
    public boolean isAdmin(short accountType) {
        return ((accountType == Account.ACCOUNT_TYPE_ADMIN) || (accountType == Account.ACCOUNT_TYPE_RESOURCE_DOMAIN_ADMIN) 
                || (accountType == Account.ACCOUNT_TYPE_DOMAIN_ADMIN) || (accountType == Account.ACCOUNT_TYPE_READ_ONLY_ADMIN));
    }

    @Override
    public boolean isRootAdmin(short accountType) {
        return (accountType == Account.ACCOUNT_TYPE_ADMIN);
    }

    public boolean isResourceDomainAdmin(short accountType) {
        return (accountType == Account.ACCOUNT_TYPE_RESOURCE_DOMAIN_ADMIN);
    }

    public boolean isInternalAccount(short accountType) {
        if (isRootAdmin(accountType) || (accountType == Account.ACCOUNT_ID_SYSTEM)) {
            return true;
        }
        return false;
    }

    @Override
    public void checkAccess(Account caller, Domain domain) throws PermissionDeniedException {
        for (SecurityChecker checker : _securityCheckers) {
            if (checker.checkAccess(caller, domain)) {
                if (s_logger.isDebugEnabled()) {
                    s_logger.debug("Access granted to " + caller + " to " + domain + " by " + checker.getName());
                }
                return;
            }
        }

        assert false : "How can all of the security checkers pass on checking this caller?";
        throw new PermissionDeniedException("There's no way to confirm " + caller + " has access to " + domain);
    }

    @Override
    public void checkAccess(Account caller, AccessType accessType, boolean sameOwner, ControlledEntity... entities) {

        if (caller.getId() == Account.ACCOUNT_ID_SYSTEM || isRootAdmin(caller.getType())) {
            // no need to make permission checks if the system/root admin makes the call
            if (s_logger.isTraceEnabled()) {
                s_logger.trace("No need to make permission check for System/RootAdmin account, returning true");
            }
            return;
        }

        HashMap<Long, List<ControlledEntity>> domains = new HashMap<Long, List<ControlledEntity>>();
        Long ownerId = null;
        ControlledEntity prevEntity = null;

        for (ControlledEntity entity : entities) {
            long domainId = entity.getDomainId();
            if (entity.getAccountId() != -1 && domainId == -1) { // If account exists domainId should too so calculate
// it. This condition might be hit for templates or entities which miss domainId in their tables
                Account account = ApiDBUtils.findAccountById(entity.getAccountId());
                domainId = account != null ? account.getDomainId() : -1;
            }
            if (entity.getAccountId() != -1 && domainId != -1 && !(entity instanceof VirtualMachineTemplate) && !(accessType != null && accessType == AccessType.UseNetwork)) {
                List<ControlledEntity> toBeChecked = domains.get(entity.getDomainId());
                // for templates, we don't have to do cross domains check
                if (toBeChecked == null) {
                    toBeChecked = new ArrayList<ControlledEntity>();
                    domains.put(domainId, toBeChecked);
                }
                toBeChecked.add(entity);
            }
            boolean granted = false;
            for (SecurityChecker checker : _securityCheckers) {
                if (checker.checkAccess(caller, entity, accessType)) {
                    if (s_logger.isDebugEnabled()) {
                        s_logger.debug("Access to " + entity + " granted to " + caller + " by " + checker.getName());
                    }
                    granted = true;
                    break;
                }
            }

            if (sameOwner) {
                if (ownerId == null) {
                    ownerId = entity.getAccountId();
                } else if (ownerId.longValue() != entity.getAccountId()) {
                    throw new PermissionDeniedException("Entity " + entity + " and entity " + prevEntity + " belong to different accounts");
                }
                prevEntity = entity;
            }

            if (!granted) {
                assert false : "How can all of the security checkers pass on checking this check: " + entity;
                throw new PermissionDeniedException("There's no way to confirm " + caller + " has access to " + entity);
            }
        }

        for (Map.Entry<Long, List<ControlledEntity>> domain : domains.entrySet()) {
            for (SecurityChecker checker : _securityCheckers) {
                Domain d = _domainMgr.getDomain(domain.getKey());
                if (d == null || d.getRemoved() != null) {
                    throw new PermissionDeniedException("Domain is not found.", caller, domain.getValue());
                }
                try {
                    checker.checkAccess(caller, d);
                } catch (PermissionDeniedException e) {
                    e.addDetails(caller, domain.getValue());
                    throw e;
                }
            }
        }

        // check that resources belong to the same account

    }

    @Override
    public Long checkAccessAndSpecifyAuthority(Account caller, Long zoneId) {
        // We just care for resource domain admin for now. He should be permitted to see only his zone.
        if (isResourceDomainAdmin(caller.getType())) {
            if (zoneId == null)
                return getZoneIdForAccount(caller);
            else if (zoneId.compareTo(getZoneIdForAccount(caller)) != 0)
                throw new PermissionDeniedException("Caller " + caller + "is not allowed to access the zone " + zoneId);
            else
                return zoneId;
        }

        else
            return zoneId;
    }

    private Long getZoneIdForAccount(Account account) {

        // Currently just for resource domain admin
        List<DataCenterVO> dcList = _dcDao.findZonesByDomainId(account.getDomainId());
        if (dcList != null && dcList.size() != 0)
            return dcList.get(0).getId();
        else
            throw new CloudRuntimeException("Failed to find any private zone for Resource domain admin.");

    }

    @DB
    public void updateLoginAttempts(Long id, int attempts, boolean toDisable) {
        Transaction txn = Transaction.currentTxn();
        txn.start();
        try {
            UserAccountVO user = null;
            user = _userAccountDao.lockRow(id, true);
            user.setLoginAttempts(attempts);
            if(toDisable) {
                user.setState(State.disabled.toString());
            }
            _userAccountDao.update(id, user);
             txn.commit();
        } catch (Exception e) {
            s_logger.error("Failed to update login attempts for user with id " + id );
        }
        txn.close();
    }

    private boolean doSetUserStatus(long userId, State state) {
        UserVO userForUpdate = _userDao.createForUpdate();
        userForUpdate.setState(state);
        return _userDao.update(Long.valueOf(userId), userForUpdate);
    }

    @Override
    public boolean enableAccount(long accountId) {
        boolean success = false;
        AccountVO acctForUpdate = _accountDao.createForUpdate();
        acctForUpdate.setState(State.enabled);
        acctForUpdate.setNeedsCleanup(false);
        success = _accountDao.update(Long.valueOf(accountId), acctForUpdate);
        return success;
    }

    @Override
    public boolean lockAccount(long accountId) {
        boolean success = false;
        Account account = _accountDao.findById(accountId);
        if (account != null) {
            if (account.getState().equals(State.locked)) {
                return true; // already locked, no-op
            } else if (account.getState().equals(State.enabled)) {
                AccountVO acctForUpdate = _accountDao.createForUpdate();
                acctForUpdate.setState(State.locked);
                success = _accountDao.update(Long.valueOf(accountId), acctForUpdate);
            } else {
                if (s_logger.isInfoEnabled()) {
                    s_logger.info("Attempting to lock a non-enabled account, current state is " + account.getState() + " (accountId: " + accountId + "), locking failed.");
                }
            }
        } else {
            s_logger.warn("Failed to lock account " + accountId + ", account not found.");
        }
        return success;
    }

    @Override
    public boolean deleteAccount(AccountVO account, long callerUserId, Account caller) {
        long accountId = account.getId();
        
        //delete the account record
        if (!_accountDao.remove(accountId)) {
            s_logger.error("Unable to delete account " + accountId);
            return false;
        }

        if (s_logger.isDebugEnabled()) {
            s_logger.debug("Removed account " + accountId);
        }

        return cleanupAccount(account, callerUserId, caller);
    }

    @Override
    public boolean cleanupAccount(AccountVO account, long callerUserId, Account caller) {
        long accountId = account.getId();
        boolean accountCleanupNeeded = false;
        
        try {
            //cleanup the users from the account
            List<UserVO> users = _userDao.listByAccount(accountId);
            for (UserVO user : users) {
                if (!_userDao.remove(user.getId())) {
                    s_logger.error("Unable to delete user: " + user + " as a part of account " + account + " cleanup");
                    accountCleanupNeeded = true;
                }
            }
            
            //delete the account from project accounts
            _projectAccountDao.removeAccountFromProjects(accountId);
            
            // delete all vm groups belonging to accont
            List<InstanceGroupVO> groups = _vmGroupDao.listByAccountId(accountId);
            for (InstanceGroupVO group : groups) {
                if (!_vmMgr.deleteVmGroup(group.getId())) {
                    s_logger.error("Unable to delete group: " + group.getId());
                    accountCleanupNeeded = true;
                }
            }

            // Delete the snapshots dir for the account. Have to do this before destroying the VMs.
            boolean success = _snapMgr.deleteSnapshotDirsForAccount(accountId);
            if (success) {
                s_logger.debug("Successfully deleted snapshots directories for all volumes under account " + accountId + " across all zones");
            }

            // clean up templates
            List<VMTemplateVO> userTemplates = _templateDao.listByAccountId(accountId);
            boolean allTemplatesDeleted = true;
            for (VMTemplateVO template : userTemplates) {
                if (template.getRemoved() == null) {
                    try {
                        allTemplatesDeleted = _tmpltMgr.delete(callerUserId, template.getId(), null);
                    } catch (Exception e) {
                        s_logger.warn("Failed to delete template while removing account: " + template.getName() + " due to: ", e);
                        allTemplatesDeleted = false;
                    }
                }
            }

            if (!allTemplatesDeleted) {
                s_logger.warn("Failed to delete templates while removing account id=" + accountId);
                accountCleanupNeeded = true;
            }

            // Destroy the account's VMs
            List<UserVmVO> vms = _userVmDao.listByAccountId(accountId);
            if (s_logger.isDebugEnabled()) {
                s_logger.debug("Expunging # of vms (accountId=" + accountId + "): " + vms.size());
            }

            // no need to catch exception at this place as expunging vm should pass in order to perform further cleanup
            for (UserVmVO vm : vms) {
                if (!_vmMgr.expunge(vm, callerUserId, caller)) {
                    s_logger.error("Unable to expunge vm: " + vm.getId());
                    accountCleanupNeeded = true;
                }
            }

            // Mark the account's volumes as destroyed
            List<VolumeVO> volumes = _volumeDao.findDetachedByAccount(accountId);
            for (VolumeVO volume : volumes) {
                if (!volume.getState().equals(Volume.State.Destroy)) {
                    try {
                        _storageMgr.deleteVolume(volume.getId());
                    } catch (Exception ex) {
                        s_logger.warn("Failed to cleanup volumes as a part of account id=" + accountId + " cleanup due to Exception: ", ex);
                        accountCleanupNeeded = true;
                    }
                }
            }

            // delete remote access vpns and associated users
            List<RemoteAccessVpnVO> remoteAccessVpns = _remoteAccessVpnDao.findByAccount(accountId);
            List<VpnUserVO> vpnUsers = _vpnUser.listByAccount(accountId);

            for (VpnUserVO vpnUser : vpnUsers) {
                _remoteAccessVpnMgr.removeVpnUser(accountId, vpnUser.getUsername());
            }

            try {
                for (RemoteAccessVpnVO vpn : remoteAccessVpns) {
                    _remoteAccessVpnMgr.destroyRemoteAccessVpn(vpn.getServerAddressId());
                }
            } catch (ResourceUnavailableException ex) {
                s_logger.warn("Failed to cleanup remote access vpn resources as a part of account id=" + accountId + " cleanup due to Exception: ", ex);
                accountCleanupNeeded = true;
            }
            
            // Cleanup security groups
            int numRemoved = _securityGroupDao.removeByAccountId(accountId);
            s_logger.info("deleteAccount: Deleted " + numRemoved + " network groups for account " + accountId);

            // Delete all the networks
            boolean networksDeleted = true;
            s_logger.debug("Deleting networks for account " + account.getId());
            List<NetworkVO> networks = _networkDao.listByOwner(accountId);
            if (networks != null) {
                for (NetworkVO network : networks) {

                    ReservationContext context = new ReservationContextImpl(null, null, getActiveUser(callerUserId), account);

                    if (!_networkMgr.destroyNetwork(network.getId(), context)) {
                        s_logger.warn("Unable to destroy network " + network + " as a part of account id=" + accountId + " cleanup.");
                        accountCleanupNeeded = true;
                        networksDeleted = false;
                    } else {
                        s_logger.debug("Network " + network.getId() + " successfully deleted as a part of account id=" + accountId + " cleanup.");
                    }
                }
            }
            
            //Delete all VPCs
            boolean vpcsDeleted = true;
            s_logger.debug("Deleting vpcs for account " + account.getId());
            List<? extends Vpc> vpcs = _vpcMgr.getVpcsForAccount(account.getId());
            for (Vpc vpc : vpcs) {

                if (!_vpcMgr.destroyVpc(vpc)) {
                    s_logger.warn("Unable to destroy VPC " + vpc + " as a part of account id=" + accountId + " cleanup.");
                    accountCleanupNeeded = true;
                    vpcsDeleted = false;
                } else {
                    s_logger.debug("VPC " + vpc.getId() + " successfully deleted as a part of account id=" + accountId + " cleanup.");
                }
            }

            if (vpcsDeleted) {
                // release ip addresses belonging to the account
                List<? extends IpAddress> ipsToRelease = _ipAddressDao.listByAccount(accountId);
                for (IpAddress ip : ipsToRelease) {
                    s_logger.debug("Releasing ip " + ip + " as a part of account id=" + accountId + " cleanup");
                    if (!_networkMgr.disassociatePublicIpAddress(ip.getId(), callerUserId, caller)) {
                    s_logger.warn("Failed to release ip address " + ip + " as a part of account id=" + accountId + " clenaup");
                    accountCleanupNeeded = true;
                    }
                }
            }

            // Delete Site 2 Site VPN customer gateway
            s_logger.debug("Deleting site-to-site VPN customer gateways for account " + accountId);
            if (!_vpnMgr.deleteCustomerGatewayByAccount(accountId)) {
                s_logger.warn("Fail to delete site-to-site VPN customer gateways for account " + accountId);
            }

            // delete account specific Virtual vlans (belong to system Public Network) - only when networks are cleaned
            // up successfully
            if (networksDeleted) {
                if (!_configMgr.deleteAccountSpecificVirtualRanges(accountId)) {
                    accountCleanupNeeded = true;
                } else {
                    s_logger.debug("Account specific Virtual IP ranges " + " are successfully deleted as a part of account id=" + accountId + " cleanup.");
                }
            }

            return true;
        } catch (Exception ex) {
            s_logger.warn("Failed to cleanup account " + account + " due to ", ex);
            accountCleanupNeeded = true;
            return true;
        } finally {
            s_logger.info("Cleanup for account " + account.getId() + (accountCleanupNeeded ? " is needed." : " is not needed."));
            if (accountCleanupNeeded) {
                _accountDao.markForCleanup(accountId);
            } else {
                account.setNeedsCleanup(false);
                _accountDao.update(accountId, account);
            }
        }
    }

    @Override
    public boolean disableAccount(long accountId) throws ConcurrentOperationException, ResourceUnavailableException {
        boolean success = false;
        if (accountId <= 2) {
            if (s_logger.isInfoEnabled()) {
                s_logger.info("disableAccount -- invalid account id: " + accountId);
            }
            return false;
        }

        AccountVO account = _accountDao.findById(accountId);
        if ((account == null) || (account.getState().equals(State.disabled) && !account.getNeedsCleanup())) {
            success = true;
        } else {
            AccountVO acctForUpdate = _accountDao.createForUpdate();
            acctForUpdate.setState(State.disabled);
            success = _accountDao.update(Long.valueOf(accountId), acctForUpdate);

            if (success) {
                boolean disableAccountResult = false;
                try {
                    disableAccountResult = doDisableAccount(accountId);
                } finally {
                    if (!disableAccountResult) {
                        s_logger.warn("Failed to disable account " + account + " resources as a part of disableAccount call, marking the account for cleanup");
                        _accountDao.markForCleanup(accountId);
                    } else {
                        acctForUpdate = _accountDao.createForUpdate();
                        account.setNeedsCleanup(false);
                        _accountDao.update(accountId, account);
                    }
                }
            }
        }
        return success;
    }

    private boolean doDisableAccount(long accountId) throws ConcurrentOperationException, ResourceUnavailableException {
        List<VMInstanceVO> vms = _vmDao.listByAccountId(accountId);
        boolean success = true;
        for (VMInstanceVO vm : vms) {
            try {
                try {
                    if (vm.getType() == Type.User) {
                        success = (success && _itMgr.advanceStop(_userVmDao.findById(vm.getId()), false, getSystemUser(), getSystemAccount()));
                    } else if (vm.getType() == Type.DomainRouter) {
                        success = (success && _itMgr.advanceStop(_routerDao.findById(vm.getId()), false, getSystemUser(), getSystemAccount()));
                    } else {
                        success = (success && _itMgr.advanceStop(vm, false, getSystemUser(), getSystemAccount()));
                    }
                } catch (OperationTimedoutException ote) {
                    s_logger.warn("Operation for stopping vm timed out, unable to stop vm " + vm.getHostName(), ote);
                    success = false;
                }
            } catch (AgentUnavailableException aue) {
                s_logger.warn("Agent running on host " + vm.getHostId() + " is unavailable, unable to stop vm " + vm.getHostName(), aue);
                success = false;
            }
        }

        return success;
    }

    // ///////////////////////////////////////////////////
    // ////////////// API commands /////////////////////
    // ///////////////////////////////////////////////////

    @Override
    @DB
    @ActionEvent(eventType = EventTypes.EVENT_ACCOUNT_CREATE, eventDescription = "creating Account")
    public UserAccount createUserAccount(String userName, String password, String firstName, String lastName, String email, String timezone, String accountName, short accountType, Long domainId, String networkDomain,
            Map<String, String> details, String accountUUID, String userUUID, Long regionId) {

        if (accountName == null) {
            accountName = userName;
        }
        if (domainId == null) {
            domainId = DomainVO.ROOT_DOMAIN;
        }

        if (userName.isEmpty()) {
            throw new InvalidParameterValueException("Username is empty");
        }
        
        if (firstName.isEmpty()) {
            throw new InvalidParameterValueException("Firstname is empty");
        }

        if (lastName.isEmpty()) {
            throw new InvalidParameterValueException("Lastname is empty");
        }

        // Validate domain
        Domain domain = _domainMgr.getDomain(domainId);
        if (domain == null) {
            throw new InvalidParameterValueException("The domain " + domainId + " does not exist; unable to create account");
        }

        // Check permissions
        checkAccess(UserContext.current().getCaller(), domain);

        if (!_userAccountDao.validateUsernameInDomain(userName, domainId)) {
            throw new InvalidParameterValueException("The user " + userName + " already exists in domain " + domainId);
        }

        if (networkDomain != null) {
            if (!NetUtils.verifyDomainName(networkDomain)) {
                throw new InvalidParameterValueException(
                        "Invalid network domain. Total length shouldn't exceed 190 chars. Each domain label must be between 1 and 63 characters long, can contain ASCII letters 'a' through 'z', the digits '0' through '9', "
                                + "and the hyphen ('-'); can't start or end with \"-\"");
            }
        }

        if(regionId == null){
            Transaction txn = Transaction.currentTxn();
            txn.start();

        	// create account
        	AccountVO account = createAccount(accountName, accountType, domainId, networkDomain, details, UUID.randomUUID().toString(), _regionMgr.getId());
        	long accountId = account.getId();

        	// create the first user for the account
        	UserVO user = createUser(accountId, userName, password, firstName, lastName, email, timezone);

        	if (accountType == Account.ACCOUNT_TYPE_RESOURCE_DOMAIN_ADMIN) {
        		// set registration token
        		byte[] bytes = (domainId + accountName + userName + System.currentTimeMillis()).getBytes();
        		String registrationToken = UUID.nameUUIDFromBytes(bytes).toString();
        		user.setRegistrationToken(registrationToken);
        	}
        	txn.commit();
        	//Propogate Add account to other Regions
        	_regionMgr.propogateAddAccount(userName, password, firstName, lastName, email, timezone, accountName, accountType, domainId, 
        			networkDomain, details, account.getUuid(), user.getUuid());
        	//check success
            return _userAccountDao.findById(user.getId());
        } else {
        	// Account is propogated from another Region

        	Transaction txn = Transaction.currentTxn();
            txn.start();

            // create account
            AccountVO account = createAccount(accountName, accountType, domainId, networkDomain, details, accountUUID, regionId);
            long accountId = account.getId();

            // create the first user for the account
            UserVO user = createUser(accountId, userName, password, firstName, lastName, email, timezone, userUUID, regionId);

            if (accountType == Account.ACCOUNT_TYPE_RESOURCE_DOMAIN_ADMIN) {
                // set registration token
                byte[] bytes = (domainId + accountName + userName + System.currentTimeMillis()).getBytes();
                String registrationToken = UUID.nameUUIDFromBytes(bytes).toString();
                user.setRegistrationToken(registrationToken);
            }
            txn.commit();
            return _userAccountDao.findById(user.getId());
        }
    }

    @Override
    public UserVO createUser(String userName, String password, String firstName, String lastName, String email, String timeZone, String accountName, Long domainId, String userUUID, Long regionId) {

        // default domain to ROOT if not specified
        if (domainId == null) {
            domainId = Domain.ROOT_DOMAIN;
        }

        Domain domain = _domainMgr.getDomain(domainId);
        if (domain == null) {
            throw new CloudRuntimeException("The domain " + domainId + " does not exist; unable to create user");
        } else if (domain.getState().equals(Domain.State.Inactive)) {
            throw new CloudRuntimeException("The user cannot be created as domain " + domain.getName() + " is being deleted");
        }

        checkAccess(UserContext.current().getCaller(), domain);

        Account account = _accountDao.findEnabledAccount(accountName, domainId);
        if (account == null || account.getType() == Account.ACCOUNT_TYPE_PROJECT) {
            throw new InvalidParameterValueException("Unable to find account " + accountName + " in domain id=" + domainId + " to create user");
        }

        if (!_userAccountDao.validateUsernameInDomain(userName, domainId)) {
            throw new CloudRuntimeException("The user " + userName + " already exists in domain " + domainId);
        }
        UserVO user = null;
        if(regionId == null){
        	user = createUser(account.getId(), userName, password, firstName, lastName, email, timeZone);
        	//Propogate Add user to other Regions
        	_regionMgr.propogateAddUser(userName, password, firstName, lastName, email, timeZone, accountName, domain.getUuid(), user.getUuid());
        } else {
        	user = createUser(account.getId(), userName, password, firstName, lastName, email, timeZone, userUUID, regionId);
        }
        return user;
    }

    @Override
    @ActionEvent(eventType = EventTypes.EVENT_USER_UPDATE, eventDescription = "updating User")
    public UserAccount updateUser(UpdateUserCmd cmd) {
        Long id = cmd.getId();
        String apiKey = cmd.getApiKey();
        String firstName = cmd.getFirstname();
        String email = cmd.getEmail();
        String lastName = cmd.getLastname();
        String password = cmd.getPassword();
        String secretKey = cmd.getSecretKey();
        String timeZone = cmd.getTimezone();
        String userName = cmd.getUsername();

        // Input validation
        UserVO user = _userDao.getUser(id);

        if (user == null) {
            throw new InvalidParameterValueException("unable to find user by id");
        }

        if ((apiKey == null && secretKey != null) || (apiKey != null && secretKey == null)) {
            throw new InvalidParameterValueException("Please provide an userApiKey/userSecretKey pair");
        }

        // If the account is an admin type, return an error. We do not allow this
        Account account = _accountDao.findById(user.getAccountId());

        // don't allow updating project account
        if (account.getType() == Account.ACCOUNT_TYPE_PROJECT) {
            throw new InvalidParameterValueException("unable to find user by id");
        }

        if (account != null && (account.getId() == Account.ACCOUNT_ID_SYSTEM)) {
            throw new PermissionDeniedException("user id : " + id + " is system account, update is not allowed");
        }

        checkAccess(UserContext.current().getCaller(), null, true, account);

        if (firstName != null) {
            if (firstName.isEmpty()) {
                throw new InvalidParameterValueException("Firstname is empty");
            }
            
            user.setFirstname(firstName);
        }
        if (lastName != null) {
            if (lastName.isEmpty()) {
                throw new InvalidParameterValueException("Lastname is empty");
            }
            
            user.setLastname(lastName);
        }
        if (userName != null) {
            if (userName.isEmpty()) {
                throw new InvalidParameterValueException("Username is empty");
            }
            
            // don't allow to have same user names in the same domain
            List<UserVO> duplicatedUsers = _userDao.findUsersByName(userName);
            for (UserVO duplicatedUser : duplicatedUsers) {
                if (duplicatedUser.getId() != user.getId()) {
                    Account duplicatedUserAccount = _accountDao.findById(duplicatedUser.getAccountId());
                    if (duplicatedUserAccount.getDomainId() == account.getDomainId()) {
                        throw new InvalidParameterValueException("User with name " + userName + " already exists in domain " + duplicatedUserAccount.getDomainId());
                    }
                }
            }

            user.setUsername(userName);
        }
        
        if (password != null) {
            user.setPassword(password);
        }
        if (email != null) {
            user.setEmail(email);
        }
        if (timeZone != null) {
            user.setTimezone(timeZone);
        }
        if (apiKey != null) {
            user.setApiKey(apiKey);
        }
        if (secretKey != null) {
            user.setSecretKey(secretKey);
        }

        if (s_logger.isDebugEnabled()) {
            s_logger.debug("updating user with id: " + id);
        }
        try {
            // check if the apiKey and secretKey are globally unique
            if (apiKey != null && secretKey != null) {
                Pair<User, Account> apiKeyOwner = _accountDao.findUserAccountByApiKey(apiKey);

                if (apiKeyOwner != null) {
                    User usr = apiKeyOwner.first();
                    if (usr.getId() != id) {
                        throw new InvalidParameterValueException("The api key:" + apiKey + " exists in the system for user id:" + id + " ,please provide a unique key");
                    } else {
                        // allow the updation to take place
                    }
                }
            }

            _userDao.update(id, user);
        } catch (Throwable th) {
            s_logger.error("error updating user", th);
            throw new CloudRuntimeException("Unable to update user " + id);
        }
        return _userAccountDao.findById(id);
    }

    @Override
    @ActionEvent(eventType = EventTypes.EVENT_USER_DISABLE, eventDescription = "disabling User", async = true)
    public UserAccount disableUser(long userId) {
        Account caller = UserContext.current().getCaller();

        // Check if user exists in the system
        User user = _userDao.findById(userId);
        if (user == null || user.getRemoved() != null) {
            throw new InvalidParameterValueException("Unable to find active user by id " + userId);
        }

        Account account = _accountDao.findById(user.getAccountId());

        // don't allow disabling user belonging to project's account
        if (account.getType() == Account.ACCOUNT_TYPE_PROJECT) {
            throw new InvalidParameterValueException("Unable to find active user by id " + userId);
        }

        // If the user is a System user, return an error
        if (account.getId() == Account.ACCOUNT_ID_SYSTEM) {
            throw new InvalidParameterValueException("User id : " + userId + " is a system user, disabling is not allowed");
        }

        checkAccess(caller, null, true, account);

        boolean success = doSetUserStatus(userId, State.disabled);
        if (success) {
            // user successfully disabled
            return _userAccountDao.findById(userId);
        } else {
            throw new CloudRuntimeException("Unable to disable user " + userId);
        }
    }

    @Override
    @DB
    @ActionEvent(eventType = EventTypes.EVENT_USER_ENABLE, eventDescription = "enabling User")
    public UserAccount enableUser(long userId) {

        Account caller = UserContext.current().getCaller();

        // Check if user exists in the system
        User user = _userDao.findById(userId);
        if (user == null || user.getRemoved() != null) {
            throw new InvalidParameterValueException("Unable to find active user by id " + userId);
        }

        Account account = _accountDao.findById(user.getAccountId());

        if (account.getType() == Account.ACCOUNT_TYPE_PROJECT) {
            throw new InvalidParameterValueException("Unable to find active user by id " + userId);
        }

        // If the user is a System user, return an error
        if (account.getId() == Account.ACCOUNT_ID_SYSTEM) {
            throw new InvalidParameterValueException("User id : " + userId + " is a system user, enabling is not allowed");
        }

        checkAccess(caller, null, true, account);

        Transaction txn = Transaction.currentTxn();
        txn.start();

        boolean success = doSetUserStatus(userId, State.enabled);

        // make sure the account is enabled too
        success = success && enableAccount(user.getAccountId());

        txn.commit();

        if (success) {
            // whenever the user is successfully enabled, reset the login attempts to zero
            updateLoginAttempts(userId, 0, false);
            return _userAccountDao.findById(userId);
        } else {
            throw new CloudRuntimeException("Unable to enable user " + userId);
        }
    }

    @Override
    @ActionEvent(eventType = EventTypes.EVENT_USER_LOCK, eventDescription = "locking User")
    public UserAccount lockUser(long userId) {
        Account caller = UserContext.current().getCaller();

        // Check if user with id exists in the system
        User user = _userDao.findById(userId);
        if (user == null || user.getRemoved() != null) {
            throw new InvalidParameterValueException("Unable to find user by id");
        }

        Account account = _accountDao.findById(user.getAccountId());

        // don't allow to lock user of the account of type Project
        if (account.getType() == Account.ACCOUNT_TYPE_PROJECT) {
            throw new InvalidParameterValueException("Unable to find user by id");
        }

        // If the user is a System user, return an error. We do not allow this
        if (account.getId() == Account.ACCOUNT_ID_SYSTEM) {
            throw new PermissionDeniedException("user id : " + userId + " is a system user, locking is not allowed");
        }

        checkAccess(caller, null, true, account);

        // make sure the account is enabled too
        // if the user is either locked already or disabled already, don't change state...only lock currently enabled
// users
        boolean success = true;
        if (user.getState().equals(State.locked)) {
            // already locked...no-op
            return _userAccountDao.findById(userId);
        } else if (user.getState().equals(State.enabled)) {
            success = doSetUserStatus(user.getId(), State.locked);

            boolean lockAccount = true;
            List<UserVO> allUsersByAccount = _userDao.listByAccount(user.getAccountId());
            for (UserVO oneUser : allUsersByAccount) {
                if (oneUser.getState().equals(State.enabled)) {
                    lockAccount = false;
                    break;
                }
            }

            if (lockAccount) {
                success = (success && lockAccount(user.getAccountId()));
            }
        } else {
            if (s_logger.isInfoEnabled()) {
                s_logger.info("Attempting to lock a non-enabled user, current state is " + user.getState() + " (userId: " + user.getId() + "), locking failed.");
            }
            success = false;
        }

        if (success) {
            return _userAccountDao.findById(userId);
        } else {
            throw new CloudRuntimeException("Unable to lock user " + userId);
        }
    }

    @Override
    @ActionEvent(eventType = EventTypes.EVENT_ACCOUNT_DELETE, eventDescription = "deleting account", async = true)
    // This method deletes the account
    public boolean deleteUserAccount(long accountId) {

        UserContext ctx = UserContext.current();
        long callerUserId = ctx.getCallerUserId();
        Account caller = ctx.getCaller();

        // If the user is a System user, return an error. We do not allow this
        AccountVO account = _accountDao.findById(accountId);

        if (account.getRemoved() != null) {
            s_logger.info("The account:" + account.getAccountName() + " is already removed");
            return true;
        }

        // don't allow removing Project account
        if (account == null || account.getType() == Account.ACCOUNT_TYPE_PROJECT) {
            throw new InvalidParameterValueException("The specified account does not exist in the system");
        }

        checkAccess(caller, null, true, account);

        if (account.getId() == Account.ACCOUNT_ID_SYSTEM) {
            throw new PermissionDeniedException("Account id : " + accountId + " is a system account, delete is not allowed");
        }

        // Account that manages project(s) can't be removed
        List<Long> managedProjectIds = _projectAccountDao.listAdministratedProjectIds(accountId);
        if (!managedProjectIds.isEmpty()) {
            StringBuilder projectIds = new StringBuilder();
            for (Long projectId : managedProjectIds) {
                projectIds.append(projectId + ", ");
            }

            throw new InvalidParameterValueException("The account id=" + accountId + " manages project(s) with ids " + projectIds + "and can't be removed");
        }
        return deleteAccount(account, callerUserId, caller);
    }

    @Override
    public AccountVO enableAccount(String accountName, Long domainId, Long accountId) {

        // Check if account exists
        Account account = null;
        if (accountId != null) {
            account = _accountDao.findById(accountId);
        } else {
            account = _accountDao.findActiveAccount(accountName, domainId);
        }

        if (account == null || account.getType() == Account.ACCOUNT_TYPE_PROJECT) {
            throw new InvalidParameterValueException("Unable to find account by accountId: " + accountId + " OR by name: " + accountName + " in domain " + domainId);
        }

        // Don't allow to modify system account
        if (account.getId() == Account.ACCOUNT_ID_SYSTEM) {
            throw new InvalidParameterValueException("Can not modify system account");
        }

        // Check if user performing the action is allowed to modify this account
        Account caller = UserContext.current().getCaller();
        checkAccess(caller, null, true, account);

        boolean success = enableAccount(account.getId());
        if (success) {
            return _accountDao.findById(account.getId());
        } else {
            throw new CloudRuntimeException("Unable to enable account by accountId: " + accountId + " OR by name: " + accountName + " in domain " + domainId);
        }
    }

    @Override
    @ActionEvent(eventType = EventTypes.EVENT_ACCOUNT_DISABLE, eventDescription = "locking account", async = true)
    public AccountVO lockAccount(String accountName, Long domainId, Long accountId) {
        Account caller = UserContext.current().getCaller();

        Account account = null;
        if (accountId != null) {
            account = _accountDao.findById(accountId);
        } else {
            account = _accountDao.findActiveAccount(accountName, domainId);
        }

        if (account == null || account.getType() == Account.ACCOUNT_TYPE_PROJECT) {
            throw new InvalidParameterValueException("Unable to find active account by accountId: " + accountId + " OR by name: " + accountName + " in domain " + domainId);
        }

        checkAccess(caller, null, true, account);

        // don't allow modify system account
        if (account.getId() == Account.ACCOUNT_ID_SYSTEM) {
            throw new InvalidParameterValueException("can not lock system account");
        }

        if (lockAccount(account.getId())) {
            return _accountDao.findById(account.getId());
        } else {
            throw new CloudRuntimeException("Unable to lock account by accountId: " + accountId + " OR by name: " + accountName + " in domain " + domainId);
        }
    }

    @Override
    @ActionEvent(eventType = EventTypes.EVENT_ACCOUNT_DISABLE, eventDescription = "disabling account", async = true)
    public AccountVO disableAccount(String accountName, Long domainId, Long accountId) throws ConcurrentOperationException, ResourceUnavailableException {
        Account caller = UserContext.current().getCaller();

        Account account = null;
        if (accountId != null) {
            account = _accountDao.findById(accountId);
        } else {
            account = _accountDao.findActiveAccount(accountName, domainId);
        }

        if (account == null || account.getType() == Account.ACCOUNT_TYPE_PROJECT) {
            throw new InvalidParameterValueException("Unable to find account by accountId: " + accountId + " OR by name: " + accountName + " in domain " + domainId);
        }

        checkAccess(caller, null, true, account);

        if (disableAccount(account.getId())) {
            return _accountDao.findById(account.getId());
        } else {
            throw new CloudRuntimeException("Unable to update account by accountId: " + accountId + " OR by name: " + accountName + " in domain " + domainId);
        }
    }

    @Override
    @DB
    public AccountVO updateAccount(UpdateAccountCmd cmd) {
        Long accountId = cmd.getId();
        Long domainId = cmd.getDomainId();
        String accountName = cmd.getAccountName();
        String newAccountName = cmd.getNewName();
        String networkDomain = cmd.getNetworkDomain();
        Map<String, String> details = cmd.getDetails();
        
        boolean success = false;
        Account account = null;
        if (accountId != null) {
            account = _accountDao.findById(accountId);
        } else {
            account = _accountDao.findEnabledAccount(accountName, domainId);
        }

        // Check if account exists
        if (account == null || account.getType() == Account.ACCOUNT_TYPE_PROJECT) {
            s_logger.error("Unable to find account by accountId: " + accountId + " OR by name: " + accountName + " in domain " + domainId);
            throw new InvalidParameterValueException("Unable to find account by accountId: " + accountId + " OR by name: " + accountName + " in domain " + domainId);
        }

        // Don't allow to modify system account
        if (account.getId() == Account.ACCOUNT_ID_SYSTEM) {
            throw new InvalidParameterValueException("Can not modify system account");
        }

        // Check if user performing the action is allowed to modify this account
        checkAccess(UserContext.current().getCaller(), _domainMgr.getDomain(account.getDomainId()));

        // check if the given account name is unique in this domain for updating
        Account duplicateAcccount = _accountDao.findActiveAccount(newAccountName, domainId);
        if (duplicateAcccount != null && duplicateAcccount.getId() != account.getId()) {// allow
                                                                                        // same
                                                                                        // account
                                                                                        // to
                                                                                        // update
                                                                                        // itself
            throw new InvalidParameterValueException("There already exists an account with the name:" + newAccountName + " in the domain:" + domainId + " with existing account id:"
                    + duplicateAcccount.getId());
        }

        if (networkDomain != null && !networkDomain.isEmpty()) {
            if (!NetUtils.verifyDomainName(networkDomain)) {
                throw new InvalidParameterValueException(
                        "Invalid network domain. Total length shouldn't exceed 190 chars. Each domain label must be between 1 and 63 characters long, can contain ASCII letters 'a' through 'z', the digits '0' through '9', "
                                + "and the hyphen ('-'); can't start or end with \"-\"");
            }
        }

        AccountVO acctForUpdate = _accountDao.findById(account.getId());
        acctForUpdate.setAccountName(newAccountName);

        if (networkDomain != null) {
            if (networkDomain.isEmpty()) {
                acctForUpdate.setNetworkDomain(null);
            } else {
                acctForUpdate.setNetworkDomain(networkDomain);
            }
        }

        Transaction txn = Transaction.currentTxn();
        txn.start();

        success = _accountDao.update(account.getId(), acctForUpdate);

        if (details != null && success) {
            _accountDetailsDao.update(account.getId(), details);
        }

        txn.commit();

        if (success) {
            return _accountDao.findById(account.getId());
        } else {
            throw new CloudRuntimeException("Unable to update account by accountId: " + accountId + " OR by name: " + accountName + " in domain " + domainId);
        }
    }

    @Override
    @ActionEvent(eventType = EventTypes.EVENT_USER_DELETE, eventDescription = "deleting User")
    public boolean deleteUser(DeleteUserCmd deleteUserCmd) {
        long id = deleteUserCmd.getId();

        UserVO user = _userDao.findById(id);

        if (user == null) {
            throw new InvalidParameterValueException("The specified user doesn't exist in the system");
        }

        Account account = _accountDao.findById(user.getAccountId());

        // don't allow to delete the user from the account of type Project
        if (account.getType() == Account.ACCOUNT_TYPE_PROJECT) {
            throw new InvalidParameterValueException("The specified user doesn't exist in the system");
        }

        if (account.getId() == Account.ACCOUNT_ID_SYSTEM) {
            throw new InvalidParameterValueException("Account id : " + user.getAccountId() + " is a system account, delete for user associated with this account is not allowed");
        }

        checkAccess(UserContext.current().getCaller(), null, true, account);
        return _userDao.remove(id);
    }

    public class ResourceCountCalculateTask implements Runnable {
        @Override
        public void run() {

        }
    }

    protected class AccountCleanupTask implements Runnable {
        @Override
        public void run() {
            try {
                GlobalLock lock = GlobalLock.getInternLock("AccountCleanup");
                if (lock == null) {
                    s_logger.debug("Couldn't get the global lock");
                    return;
                }

                if (!lock.lock(30)) {
                    s_logger.debug("Couldn't lock the db");
                    return;
                }

                Transaction txn = null;
                try {
                    txn = Transaction.open(Transaction.CLOUD_DB);

                    // Cleanup removed accounts
                    List<AccountVO> removedAccounts = _accountDao.findCleanupsForRemovedAccounts(null);
                    s_logger.info("Found " + removedAccounts.size() + " removed accounts to cleanup");
                    for (AccountVO account : removedAccounts) {
                        s_logger.debug("Cleaning up " + account.getId());
                        cleanupAccount(account, getSystemUser().getId(), getSystemAccount());      
                    }

                    // cleanup disabled accounts
                    List<AccountVO> disabledAccounts = _accountDao.findCleanupsForDisabledAccounts();
                    s_logger.info("Found " + disabledAccounts.size() + " disabled accounts to cleanup");
                    for (AccountVO account : disabledAccounts) {
                        s_logger.debug("Disabling account " + account.getId());
                        try {
                            disableAccount(account.getId());
                        } catch (Exception e) {
                            s_logger.error("Skipping due to error on account " + account.getId(), e);
                        }
                    }

                    // cleanup inactive domains
                    List<? extends Domain> inactiveDomains = _domainMgr.findInactiveDomains();
                    s_logger.info("Found " + inactiveDomains.size() + " inactive domains to cleanup");
                    for (Domain inactiveDomain : inactiveDomains) {
                        long domainId = inactiveDomain.getId();
                        try {
                            List<AccountVO> accountsForCleanupInDomain = _accountDao.findCleanupsForRemovedAccounts(domainId);
                            if (accountsForCleanupInDomain.isEmpty()) {
                                s_logger.debug("Removing inactive domain id=" + domainId);
                                _domainMgr.removeDomain(domainId);
                            } else {
                                s_logger.debug("Can't remove inactive domain id=" + domainId + " as it has accounts that need cleanup");
                            }
                        } catch (Exception e) {
                            s_logger.error("Skipping due to error on domain " + domainId, e);
                        }
                    }

                    // cleanup inactive projects
                    List<ProjectVO> inactiveProjects = _projectDao.listByState(Project.State.Disabled);
                    s_logger.info("Found " + inactiveProjects.size() + " disabled projects to cleanup");
                    for (ProjectVO project : inactiveProjects) {
                        try {
                            Account projectAccount = getAccount(project.getProjectAccountId());
                            if (projectAccount == null) {
                                s_logger.debug("Removing inactive project id=" + project.getId());
                                _projectMgr.deleteProject(UserContext.current().getCaller(), UserContext.current().getCallerUserId(), project);
                            } else {
                                s_logger.debug("Can't remove disabled project " + project + " as it has non removed account id=" + project.getId());
                            }
                        } catch (Exception e) {
                            s_logger.error("Skipping due to error on project " + project, e);
                        }
                    }

                } catch (Exception e) {
                    s_logger.error("Exception ", e);
                } finally {
                    if (txn != null) {
                        txn.close();
                    }

                    lock.unlock();
                }
            } catch (Exception e) {
                s_logger.error("Exception ", e);
            }
        }
    }

    @Override
    public Account finalizeOwner(Account caller, String accountName, Long domainId, Long projectId) {
        // don't default the owner to the system account
        if (caller.getId() == Account.ACCOUNT_ID_SYSTEM && ((accountName == null || domainId == null) && projectId == null)) {
            throw new InvalidParameterValueException("Account and domainId are needed for resource creation");
        }

        // projectId and account/domainId can't be specified together
        if ((accountName != null && domainId != null) && projectId != null) {
            throw new InvalidParameterValueException("ProjectId and account/domainId can't be specified together");
        }

        if (projectId != null) {
            Project project = _projectMgr.getProject(projectId);
            if (project == null) {
                throw new InvalidParameterValueException("Unable to find project by id=" + projectId);
            }

            if (!_projectMgr.canAccessProjectAccount(caller, project.getProjectAccountId())) {
                throw new PermissionDeniedException("Account " + caller + " is unauthorised to use project id=" + projectId);
            }

            return getAccount(project.getProjectAccountId());
        }

        if (isAdmin(caller.getType()) && accountName != null && domainId != null) {
            Domain domain = _domainMgr.getDomain(domainId);
            if (domain == null) {
                throw new InvalidParameterValueException("Unable to find the domain by id=" + domainId);
            }

            Account owner = _accountDao.findActiveAccount(accountName, domainId);
            if (owner == null) {
                throw new InvalidParameterValueException("Unable to find account " + accountName + " in domain " + domainId);
            }
            checkAccess(caller, domain);

            return owner;
        } else if (!isAdmin(caller.getType()) && accountName != null && domainId != null) {
            if (!accountName.equals(caller.getAccountName()) || domainId.longValue() != caller.getDomainId()) {
                throw new PermissionDeniedException("Can't create/list resources for account " + accountName + " in domain " + domainId + ", permission denied");
            } else {
                return caller;
            }
        } else {
            if ((accountName == null && domainId != null) || (accountName != null && domainId == null)) {
                throw new InvalidParameterValueException("AccountName and domainId must be specified together");
            }
            // regular user can't create/list resources for other people
            return caller;
        }
    }

    @Override
    public Account getActiveAccountByName(String accountName, Long domainId) {
        if (accountName == null || domainId == null) {
            throw new InvalidParameterValueException("Both accountName and domainId are required for finding active account in the system");
        } else {
            return _accountDao.findActiveAccount(accountName, domainId);
        }
    }

    @Override
    public Account getActiveAccountById(Long accountId) {
        if (accountId == null) {
            throw new InvalidParameterValueException("AccountId is required by account search");
        } else {
            return _accountDao.findById(accountId);
        }
    }

    @Override
    public Account getAccount(Long accountId) {
        if (accountId == null) {
            throw new InvalidParameterValueException("AccountId is required by account search");
        } else {
            return _accountDao.findByIdIncludingRemoved(accountId);
        }
    }

    @Override
    public User getActiveUser(long userId) {
        return _userDao.findById(userId);
    }

    @Override
    public User getUserIncludingRemoved(long userId) {
        return _userDao.findByIdIncludingRemoved(userId);
    }

    @Override
    public Pair<List<Long>, Long> finalizeAccountDomainForList(Account caller, String accountName, Long domainId, Long projectId) {
        List<Long> permittedAccounts = new ArrayList<Long>();

        if (isAdmin(caller.getType())) {
            if (domainId == null && accountName != null) {
                throw new InvalidParameterValueException("accountName and domainId might be specified together");
            } else if (domainId != null) {
                Domain domain = _domainMgr.getDomain(domainId);
                if (domain == null) {
                    throw new InvalidParameterValueException("Unable to find the domain by id=" + domainId);
                }

                checkAccess(caller, domain);

                if (accountName != null) {
                    Account owner = getActiveAccountByName(accountName, domainId);
                    if (owner == null) {
                        throw new InvalidParameterValueException("Unable to find account with name " + accountName + " in domain id=" + domainId);
                    }

                    permittedAccounts.add(owner.getId());
                }
            }
        } else if (accountName != null && domainId != null) {
            if (!accountName.equals(caller.getAccountName()) || domainId.longValue() != caller.getDomainId()) {
                throw new PermissionDeniedException("Can't list port forwarding rules for account " + accountName + " in domain " + domainId + ", permission denied");
            }
            permittedAccounts.add(getActiveAccountByName(accountName, domainId).getId());
        } else {
            permittedAccounts.add(caller.getAccountId());
        }

        if (domainId == null && caller.getType() == Account.ACCOUNT_TYPE_DOMAIN_ADMIN) {
            domainId = caller.getDomainId();
        }

        // set project information
        if (projectId != null) {
            if (projectId == -1) {
                permittedAccounts.addAll(_projectMgr.listPermittedProjectAccounts(caller.getId()));
            } else {
                permittedAccounts.clear();
                Project project = _projectMgr.getProject(projectId);
                if (project == null) {
                    throw new InvalidParameterValueException("Unable to find project by id " + projectId);
                }
                if (!_projectMgr.canAccessProjectAccount(caller, project.getProjectAccountId())) {
                    throw new InvalidParameterValueException("Account " + caller + " can't access project id=" + projectId);
                }
                permittedAccounts.add(project.getProjectAccountId());
            }
        }

        return new Pair<List<Long>, Long>(permittedAccounts, domainId);
    }

    @Override
    public User getActiveUserByRegistrationToken(String registrationToken) {
        return _userDao.findUserByRegistrationToken(registrationToken);
    }

    @Override
    public void markUserRegistered(long userId) {
        UserVO userForUpdate = _userDao.createForUpdate();
        userForUpdate.setRegistered(true);
        _userDao.update(Long.valueOf(userId), userForUpdate);
    }

    @Override
    @DB
    public AccountVO createAccount(String accountName, short accountType, Long domainId, String networkDomain, Map details, String uuid, long regionId) {
        // Validate domain
        Domain domain = _domainMgr.getDomain(domainId);
        if (domain == null) {
            throw new InvalidParameterValueException("The domain " + domainId + " does not exist; unable to create account");
        }

        if (domain.getState().equals(Domain.State.Inactive)) {
            throw new CloudRuntimeException("The account cannot be created as domain " + domain.getName() + " is being deleted");
        }

        if ((domainId != DomainVO.ROOT_DOMAIN) && (accountType == Account.ACCOUNT_TYPE_ADMIN)) {
            throw new InvalidParameterValueException("Invalid account type " + accountType + " given for an account in domain " + domainId + "; unable to create user.");
        }

        // Validate account/user/domain settings
        if (_accountDao.findActiveAccount(accountName, domainId) != null) {
            throw new InvalidParameterValueException("The specified account: " + accountName + " already exists");
        }

        if (networkDomain != null) {
            if (!NetUtils.verifyDomainName(networkDomain)) {
                throw new InvalidParameterValueException(
                        "Invalid network domain. Total length shouldn't exceed 190 chars. Each domain label must be between 1 and 63 characters long, can contain ASCII letters 'a' through 'z', the digits '0' through '9', "
                                + "and the hyphen ('-'); can't start or end with \"-\"");
            }
        }

        // Verify account type
        if ((accountType < Account.ACCOUNT_TYPE_NORMAL) || (accountType > Account.ACCOUNT_TYPE_PROJECT)) {
            throw new InvalidParameterValueException("Invalid account type " + accountType + " given; unable to create user");
        }

        if (accountType == Account.ACCOUNT_TYPE_RESOURCE_DOMAIN_ADMIN) {
            List<DataCenterVO> dc = _dcDao.findZonesByDomainId(domainId);
            if (dc.isEmpty()) {
                throw new InvalidParameterValueException("The account cannot be created as domain " + domain.getName() + " is not associated with any private Zone");
            }
        }

        // Create the account
        Transaction txn = Transaction.currentTxn();
        txn.start();

        AccountVO account = _accountDao.persist(new AccountVO(accountName, domainId, networkDomain, accountType, uuid, regionId));

        if (account == null) {
            throw new CloudRuntimeException("Failed to create account name " + accountName + " in domain id=" + domainId);
        }

        Long accountId = account.getId();

        if (details != null) {
            _accountDetailsDao.persist(accountId, details);
        }

        // Create resource count records for the account
        _resourceCountDao.createResourceCounts(accountId, ResourceLimit.ResourceOwnerType.Account);

        // Create default security group
        _networkGroupMgr.createDefaultSecurityGroup(accountId);
        //_regionMgr.propogateAddResource();
        txn.commit();

        return account;
    }

    @Override
    @ActionEvent(eventType = EventTypes.EVENT_USER_CREATE, eventDescription = "creating User")
    public UserVO createUser(long accountId, String userName, String password, String firstName, String lastName, String email, String timezone) {
        if (s_logger.isDebugEnabled()) {
            s_logger.debug("Creating user: " + userName + ", accountId: " + accountId + " timezone:" + timezone);
        }
        
        UserVO user = _userDao.persist(new UserVO(accountId, userName, password, firstName, lastName, email, timezone, UUID.randomUUID().toString(), _regionMgr.getId()));

        return user;
    }

    //ToDo Add events??
    public UserVO createUser(long accountId, String userName, String password, String firstName, String lastName, String email, String timezone, String uuid, long regionId) {
        if (s_logger.isDebugEnabled()) {
            s_logger.debug("Creating user: " + userName + ", accountId: " + accountId + " timezone:" + timezone);
        }
        UserVO user = _userDao.persist(new UserVO(accountId, userName, password, firstName, lastName, email, timezone, uuid, regionId));

        return user;
    }

    @Override
    public void logoutUser(Long userId) {
        UserAccount userAcct = _userAccountDao.findById(userId);
        if (userAcct != null) {
            EventUtils.saveEvent(userId, userAcct.getAccountId(), userAcct.getDomainId(), EventTypes.EVENT_USER_LOGOUT, "user has logged out");
        } // else log some kind of error event? This likely means the user doesn't exist, or has been deleted...
    }

    @Override
    public UserAccount getUserAccount(String username, Long domainId) {
        if (s_logger.isDebugEnabled()) {
            s_logger.debug("Retrieiving user: " + username + " in domain " + domainId);
        }

        UserAccount userAccount = _userAccountDao.getUserAccount(username, domainId);
        if (userAccount == null) {
            if (s_logger.isDebugEnabled()) {
                s_logger.debug("Unable to find user with name " + username + " in domain " + domainId);
            }
            return null;
        }

        return userAccount;
    }

    @Override
    public UserAccount authenticateUser(String username, String password, Long domainId, String loginIpAddress, Map<String, Object[]> requestParameters) {
        UserAccount user = null;
        if (password != null) {
            user = getUserAccount(username, password, domainId, requestParameters);
        } else {
            String key = _configDao.getValue("security.singlesignon.key");
            if (key == null) {
                // the SSO key is gone, don't authenticate
                return null;
            }

            String singleSignOnTolerance = _configDao.getValue("security.singlesignon.tolerance.millis");
            if (singleSignOnTolerance == null) {
                // the SSO tolerance is gone (how much time before/after system time we'll allow the login request to be
// valid),
                // don't authenticate
                return null;
            }

            long tolerance = Long.parseLong(singleSignOnTolerance);
            String signature = null;
            long timestamp = 0L;
            String unsignedRequest = null;

            // - build a request string with sorted params, make sure it's all lowercase
            // - sign the request, verify the signature is the same
            List<String> parameterNames = new ArrayList<String>();

            for (Object paramNameObj : requestParameters.keySet()) {
                parameterNames.add((String) paramNameObj); // put the name in a list that we'll sort later
            }

            Collections.sort(parameterNames);

            try {
                for (String paramName : parameterNames) {
                    // parameters come as name/value pairs in the form String/String[]
                    String paramValue = ((String[]) requestParameters.get(paramName))[0];

                    if ("signature".equalsIgnoreCase(paramName)) {
                        signature = paramValue;
                    } else {
                        if ("timestamp".equalsIgnoreCase(paramName)) {
                            String timestampStr = paramValue;
                            try {
                                // If the timestamp is in a valid range according to our tolerance, verify the request
                                // signature, otherwise return null to indicate authentication failure
                                timestamp = Long.parseLong(timestampStr);
                                long currentTime = System.currentTimeMillis();
                                if (Math.abs(currentTime - timestamp) > tolerance) {
                                    if (s_logger.isDebugEnabled()) {
                                        s_logger.debug("Expired timestamp passed in to login, current time = " + currentTime + ", timestamp = " + timestamp);
                                    }
                                    return null;
                                }
                            } catch (NumberFormatException nfe) {
                                if (s_logger.isDebugEnabled()) {
                                    s_logger.debug("Invalid timestamp passed in to login: " + timestampStr);
                                }
                                return null;
                            }
                        }

                        if (unsignedRequest == null) {
                            unsignedRequest = paramName + "=" + URLEncoder.encode(paramValue, "UTF-8").replaceAll("\\+", "%20");
                        } else {
                            unsignedRequest = unsignedRequest + "&" + paramName + "=" + URLEncoder.encode(paramValue, "UTF-8").replaceAll("\\+", "%20");
                        }
                    }
                }

                if ((signature == null) || (timestamp == 0L)) {
                    if (s_logger.isDebugEnabled()) {
                        s_logger.debug("Missing parameters in login request, signature = " + signature + ", timestamp = " + timestamp);
                    }
                    return null;
                }

                unsignedRequest = unsignedRequest.toLowerCase();

                Mac mac = Mac.getInstance("HmacSHA1");
                SecretKeySpec keySpec = new SecretKeySpec(key.getBytes(), "HmacSHA1");
                mac.init(keySpec);
                mac.update(unsignedRequest.getBytes());
                byte[] encryptedBytes = mac.doFinal();
                String computedSignature = new String(Base64.encodeBase64(encryptedBytes));
                boolean equalSig = signature.equals(computedSignature);
                if (!equalSig) {
                    s_logger.info("User signature: " + signature + " is not equaled to computed signature: " + computedSignature);
                } else {
                    user = _userAccountDao.getUserAccount(username, domainId);
                }
            } catch (Exception ex) {
                s_logger.error("Exception authenticating user", ex);
                return null;
            }
        }

        if (user != null) {
            if (s_logger.isDebugEnabled()) {
                s_logger.debug("User: " + username + " in domain " + domainId + " has successfully logged in");
            }
            if (NetUtils.isValidIp(loginIpAddress)) {
                EventUtils.saveEvent(user.getId(), user.getAccountId(), user.getDomainId(), EventTypes.EVENT_USER_LOGIN,
                        "user has logged in from IP Address " + loginIpAddress);
            } else {
                EventUtils.saveEvent(user.getId(), user.getAccountId(), user.getDomainId(), EventTypes.EVENT_USER_LOGIN,
                        "user has logged in. The IP Address cannot be determined");
            }
            return user;
        } else {
            if (s_logger.isDebugEnabled()) {
                s_logger.debug("User: " + username + " in domain " + domainId + " has failed to log in");
            }
            return null;
        }
    }

    private UserAccount getUserAccount(String username, String password, Long domainId, Map<String, Object[]> requestParameters) {
        if (s_logger.isDebugEnabled()) {
            s_logger.debug("Attempting to log in user: " + username + " in domain " + domainId);
        }

        boolean authenticated = false;
        for (Enumeration<UserAuthenticator> en = _userAuthenticators.enumeration(); en.hasMoreElements();) {
            UserAuthenticator authenticator = en.nextElement();
            if (authenticator.authenticate(username, password, domainId, requestParameters)) {
                authenticated = true;
                break;
            }
        }

        if (authenticated) {
            UserAccount userAccount = _userAccountDao.getUserAccount(username, domainId);
            if (userAccount == null) {
                s_logger.warn("Unable to find an authenticated user with username " + username + " in domain " + domainId);
                return null;
            }

            Domain domain = _domainMgr.getDomain(domainId);
            String domainName = null;
            if (domain != null) {
                domainName = domain.getName();
            }

            if (!userAccount.getState().equalsIgnoreCase(Account.State.enabled.toString()) || !userAccount.getAccountState().equalsIgnoreCase(Account.State.enabled.toString())) {
                if (s_logger.isInfoEnabled()) {
                    s_logger.info("User " + username + " in domain " + domainName + " is disabled/locked (or account is disabled/locked)");
                }
                throw new CloudAuthenticationException("User " + username + " in domain " + domainName + " is disabled/locked (or account is disabled/locked)");
                // return null;
            }
            // Whenever the user is able to log in successfully, reset the login attempts to zero
            if(!isInternalAccount(userAccount.getType()))
                updateLoginAttempts(userAccount.getId(), 0, false);

            return userAccount;
        } else {
            if (s_logger.isDebugEnabled()) {
                s_logger.debug("Unable to authenticate user with username " + username + " in domain " + domainId);
            }

            UserAccount userAccount = _userAccountDao.getUserAccount(username, domainId);
            UserAccountVO user = _userAccountDao.findById(userAccount.getId());
            if (user != null) {
                if ((user.getState().toString()).equals("enabled")) {
                    if (!isInternalAccount(user.getType())) {
                        //Internal accounts are not disabled
                        int attemptsMade = user.getLoginAttempts() + 1;
                        if (attemptsMade < _allowedLoginAttempts) {
                            updateLoginAttempts(userAccount.getId(), attemptsMade, false);
                            s_logger.warn("Login attempt failed. You have " + ( _allowedLoginAttempts - attemptsMade ) + " attempt(s) remaining");
                        } else {
                            updateLoginAttempts(userAccount.getId(), _allowedLoginAttempts, true);
                            s_logger.warn("User " + user.getUsername() + " has been disabled due to multiple failed login attempts." +
                                    " Please contact admin.");
                        }
                    }
                } else {
                    s_logger.info("User " + user.getUsername() + " is disabled/locked");
                }
            }
            return null;
        }
    }

    @Override
    public Pair<User, Account> findUserByApiKey(String apiKey) {
        return _accountDao.findUserAccountByApiKey(apiKey);
    }

    @Override @DB
    public String[] createApiKeyAndSecretKey(RegisterCmd cmd) {
        Long userId = cmd.getId();

        if (getUserIncludingRemoved(userId) == null) {
            throw new InvalidParameterValueException("unable to find user for id : " + userId);
        }

        // generate both an api key and a secret key, update the user table with the keys, return the keys to the user
        String[] keys = new String[2];
        Transaction txn = Transaction.currentTxn();
        txn.start();
        keys[0] = createUserApiKey(userId);
        keys[1] = createUserSecretKey(userId);
        txn.commit();

        return keys;
    }

    private String createUserApiKey(long userId) {
        try {
            UserVO updatedUser = _userDao.createForUpdate();

            String encodedKey = null;
            Pair<User, Account> userAcct = null;
            int retryLimit = 10;
            do {
                // FIXME: what algorithm should we use for API keys?
                KeyGenerator generator = KeyGenerator.getInstance("HmacSHA1");
                SecretKey key = generator.generateKey();
                encodedKey = Base64.encodeBase64URLSafeString(key.getEncoded());
                userAcct = _accountDao.findUserAccountByApiKey(encodedKey);
                retryLimit--;
            } while ((userAcct != null) && (retryLimit >= 0));

            if (userAcct != null) {
                return null;
            }
            updatedUser.setApiKey(encodedKey);
            _userDao.update(userId, updatedUser);
            return encodedKey;
        } catch (NoSuchAlgorithmException ex) {
            s_logger.error("error generating secret key for user id=" + userId, ex);
        }
        return null;
    }

    private String createUserSecretKey(long userId) {
        try {
            UserVO updatedUser = _userDao.createForUpdate();
            String encodedKey = null;
            int retryLimit = 10;
            UserVO userBySecretKey = null;
            do {
                KeyGenerator generator = KeyGenerator.getInstance("HmacSHA1");
                SecretKey key = generator.generateKey();
                encodedKey = Base64.encodeBase64URLSafeString(key.getEncoded());
                userBySecretKey = _userDao.findUserBySecretKey(encodedKey);
                retryLimit--;
            } while ((userBySecretKey != null) && (retryLimit >= 0));

            if (userBySecretKey != null) {
                return null;
            }

            updatedUser.setSecretKey(encodedKey);
            _userDao.update(userId, updatedUser);
            return encodedKey;
        } catch (NoSuchAlgorithmException ex) {
            s_logger.error("error generating secret key for user id=" + userId, ex);
        }
        return null;
    }

    @Override
    public List<AccountVO> searchForAccounts(ListAccountsCmd cmd) {
        Account caller = UserContext.current().getCaller();
        Long domainId = cmd.getDomainId();
        Long accountId = cmd.getId();
        String accountName = cmd.getSearchName();
        boolean isRecursive = cmd.isRecursive();
        boolean listAll = cmd.listAll();
        Boolean listForDomain = false;

        if (accountId != null) {
            Account account = _accountDao.findById(accountId);
            if (account == null || account.getId() == Account.ACCOUNT_ID_SYSTEM) {
                throw new InvalidParameterValueException("Unable to find account by id " + accountId);
            }

            checkAccess(caller, null, true, account);
        }

        if (domainId != null) {
            Domain domain = _domainMgr.getDomain(domainId);
            if (domain == null) {
                throw new InvalidParameterValueException("Domain id=" + domainId + " doesn't exist");
            }

            checkAccess(caller, domain);

            if (accountName != null) {
                Account account = _accountDao.findActiveAccount(accountName, domainId);
                if (account == null || account.getId() == Account.ACCOUNT_ID_SYSTEM) {
                    throw new InvalidParameterValueException("Unable to find account by name " + accountName + " in domain " + domainId);
                }
                checkAccess(caller, null, true, account);
            }
        }

        if (accountId == null) {
            if (isAdmin(caller.getType()) && listAll && domainId == null) {
                listForDomain = true;
                isRecursive = true;
                if (domainId == null) {
                    domainId = caller.getDomainId();
                }
            } else if (isAdmin(caller.getType()) && domainId != null) {
                listForDomain = true;
            } else {
                accountId = caller.getAccountId();
            }
        }

        Filter searchFilter = new Filter(AccountVO.class, "id", true, cmd.getStartIndex(), cmd.getPageSizeVal());

        Object type = cmd.getAccountType();
        Object state = cmd.getState();
        Object isCleanupRequired = cmd.isCleanupRequired();
        Object keyword = cmd.getKeyword();

        SearchBuilder<AccountVO> sb = _accountDao.createSearchBuilder();
        sb.and("accountName", sb.entity().getAccountName(), SearchCriteria.Op.EQ);
        sb.and("domainId", sb.entity().getDomainId(), SearchCriteria.Op.EQ);
        sb.and("id", sb.entity().getId(), SearchCriteria.Op.EQ);
        sb.and("type", sb.entity().getType(), SearchCriteria.Op.EQ);
        sb.and("state", sb.entity().getState(), SearchCriteria.Op.EQ);
        sb.and("needsCleanup", sb.entity().getNeedsCleanup(), SearchCriteria.Op.EQ);
        sb.and("typeNEQ", sb.entity().getType(), SearchCriteria.Op.NEQ);
        sb.and("idNEQ", sb.entity().getId(), SearchCriteria.Op.NEQ);

        if (listForDomain && isRecursive) {
            SearchBuilder<DomainVO> domainSearch = _domainDao.createSearchBuilder();
            domainSearch.and("path", domainSearch.entity().getPath(), SearchCriteria.Op.LIKE);
            sb.join("domainSearch", domainSearch, sb.entity().getDomainId(), domainSearch.entity().getId(), JoinBuilder.JoinType.INNER);
        }

        SearchCriteria<AccountVO> sc = sb.create();

        sc.setParameters("idNEQ", Account.ACCOUNT_ID_SYSTEM);

        if (keyword != null) {
            SearchCriteria<AccountVO> ssc = _accountDao.createSearchCriteria();
            ssc.addOr("accountName", SearchCriteria.Op.LIKE, "%" + keyword + "%");
            ssc.addOr("state", SearchCriteria.Op.LIKE, "%" + keyword + "%");
            sc.addAnd("accountName", SearchCriteria.Op.SC, ssc);
        }

        if (type != null) {
            sc.setParameters("type", type);
        }

        if (state != null) {
            sc.setParameters("state", state);
        }

        if (isCleanupRequired != null) {
            sc.setParameters("needsCleanup", isCleanupRequired);
        }

        if (accountName != null) {
            sc.setParameters("accountName", accountName);
        }

        // don't return account of type project to the end user
        sc.setParameters("typeNEQ", 5);

        if (accountId != null) {
            sc.setParameters("id", accountId);
        }

        if (listForDomain) {
            DomainVO domain = _domainDao.findById(domainId);
            if (isRecursive) {
                sc.setJoinParameters("domainSearch", "path", domain.getPath() + "%");
            } else {
                sc.setParameters("domainId", domainId);
            }
        }

        return _accountDao.search(sc, searchFilter);
    }

    @Override
    public List<UserAccountVO> searchForUsers(ListUsersCmd cmd) throws PermissionDeniedException {
        Account caller = UserContext.current().getCaller();

        Long domainId = cmd.getDomainId();
        if (domainId != null) {
            Domain domain = _domainDao.findById(domainId);
            if (domain == null) {
                throw new InvalidParameterValueException("Unable to find domain by id=" + domainId);
            }

            checkAccess(caller, domain);
        } else {
            // default domainId to the caller's domain
            domainId = caller.getDomainId();
        }

        Filter searchFilter = new Filter(UserAccountVO.class, "id", true, cmd.getStartIndex(), cmd.getPageSizeVal());

        Long id = cmd.getId();
        Object username = cmd.getUsername();
        Object type = cmd.getAccountType();
        Object accountName = cmd.getAccountName();
        Object state = cmd.getState();
        Object keyword = cmd.getKeyword();

        SearchBuilder<UserAccountVO> sb = _userAccountDao.createSearchBuilder();
        sb.and("username", sb.entity().getUsername(), SearchCriteria.Op.LIKE);
        if (id != null && id == 1) {
            // system user should NOT be searchable
            List<UserAccountVO> emptyList = new ArrayList<UserAccountVO>();
            return emptyList;
        } else if (id != null) {
            sb.and("id", sb.entity().getId(), SearchCriteria.Op.EQ);
        } else {
            // this condition is used to exclude system user from the search results
            sb.and("id", sb.entity().getId(), SearchCriteria.Op.NEQ);
        }

        sb.and("type", sb.entity().getType(), SearchCriteria.Op.EQ);
        sb.and("domainId", sb.entity().getDomainId(), SearchCriteria.Op.EQ);
        sb.and("accountName", sb.entity().getAccountName(), SearchCriteria.Op.EQ);
        sb.and("state", sb.entity().getState(), SearchCriteria.Op.EQ);

        if ((accountName == null) && (domainId != null)) {
            SearchBuilder<DomainVO> domainSearch = _domainDao.createSearchBuilder();
            domainSearch.and("path", domainSearch.entity().getPath(), SearchCriteria.Op.LIKE);
            sb.join("domainSearch", domainSearch, sb.entity().getDomainId(), domainSearch.entity().getId(), JoinBuilder.JoinType.INNER);
        }

        SearchCriteria<UserAccountVO> sc = sb.create();
        if (keyword != null) {
            SearchCriteria<UserAccountVO> ssc = _userAccountDao.createSearchCriteria();
            ssc.addOr("username", SearchCriteria.Op.LIKE, "%" + keyword + "%");
            ssc.addOr("firstname", SearchCriteria.Op.LIKE, "%" + keyword + "%");
            ssc.addOr("lastname", SearchCriteria.Op.LIKE, "%" + keyword + "%");
            ssc.addOr("email", SearchCriteria.Op.LIKE, "%" + keyword + "%");
            ssc.addOr("state", SearchCriteria.Op.LIKE, "%" + keyword + "%");
            ssc.addOr("accountName", SearchCriteria.Op.LIKE, "%" + keyword + "%");
            ssc.addOr("type", SearchCriteria.Op.LIKE, "%" + keyword + "%");
            ssc.addOr("accountState", SearchCriteria.Op.LIKE, "%" + keyword + "%");

            sc.addAnd("username", SearchCriteria.Op.SC, ssc);
        }

        if (username != null) {
            sc.setParameters("username", username);
        }

        if (id != null) {
            sc.setParameters("id", id);
        } else {
            // Don't return system user, search builder with NEQ
            sc.setParameters("id", 1);
        }

        if (type != null) {
            sc.setParameters("type", type);
        }

        if (accountName != null) {
            sc.setParameters("accountName", accountName);
            if (domainId != null) {
                sc.setParameters("domainId", domainId);
            }
        } else if (domainId != null) {
            DomainVO domainVO = _domainDao.findById(domainId);
            sc.setJoinParameters("domainSearch", "path", domainVO.getPath() + "%");
        }

        if (state != null) {
            sc.setParameters("state", state);
        }

        return _userAccountDao.search(sc, searchFilter);
    }

    @Override
    public void buildACLSearchBuilder(SearchBuilder<? extends ControlledEntity> sb,
            Long domainId, boolean isRecursive, List<Long> permittedAccounts, ListProjectResourcesCriteria listProjectResourcesCriteria) {

        if (sb.entity() instanceof IPAddressVO) {
            sb.and("accountIdIN", ((IPAddressVO) sb.entity()).getAllocatedToAccountId(), SearchCriteria.Op.IN);
            sb.and("domainId", ((IPAddressVO) sb.entity()).getAllocatedInDomainId(), SearchCriteria.Op.EQ);
        } else if (sb.entity() instanceof ProjectInvitationVO) {
            sb.and("accountIdIN", ((ProjectInvitationVO) sb.entity()).getForAccountId(), SearchCriteria.Op.IN);
            sb.and("domainId", ((ProjectInvitationVO) sb.entity()).getInDomainId(), SearchCriteria.Op.EQ);
        } else {
            sb.and("accountIdIN", sb.entity().getAccountId(), SearchCriteria.Op.IN);
            sb.and("domainId", sb.entity().getDomainId(), SearchCriteria.Op.EQ);
        }

        if (((permittedAccounts.isEmpty()) && (domainId != null) && isRecursive)) {
            // if accountId isn't specified, we can do a domain match for the admin case if isRecursive is true
            SearchBuilder<DomainVO> domainSearch = _domainDao.createSearchBuilder();
            domainSearch.and("path", domainSearch.entity().getPath(), SearchCriteria.Op.LIKE);

            if (sb.entity() instanceof IPAddressVO) {
                sb.join("domainSearch", domainSearch, ((IPAddressVO) sb.entity()).getAllocatedInDomainId(), domainSearch.entity().getId(), JoinBuilder.JoinType.INNER);
            } else if (sb.entity() instanceof ProjectInvitationVO) {
                sb.join("domainSearch", domainSearch, ((ProjectInvitationVO) sb.entity()).getInDomainId(), domainSearch.entity().getId(), JoinBuilder.JoinType.INNER);
            } else {
                sb.join("domainSearch", domainSearch, sb.entity().getDomainId(), domainSearch.entity().getId(), JoinBuilder.JoinType.INNER);
            }

        }
        if (listProjectResourcesCriteria != null) {
            SearchBuilder<AccountVO> accountSearch = _accountDao.createSearchBuilder();
            if (listProjectResourcesCriteria == Project.ListProjectResourcesCriteria.ListProjectResourcesOnly) {
                accountSearch.and("type", accountSearch.entity().getType(), SearchCriteria.Op.EQ);
            } else if (listProjectResourcesCriteria == Project.ListProjectResourcesCriteria.SkipProjectResources) {
                accountSearch.and("type", accountSearch.entity().getType(), SearchCriteria.Op.NEQ);
            }

            if (sb.entity() instanceof IPAddressVO) {
                sb.join("accountSearch", accountSearch, ((IPAddressVO) sb.entity()).getAllocatedToAccountId(), accountSearch.entity().getId(), JoinBuilder.JoinType.INNER);
            } else if (sb.entity() instanceof ProjectInvitationVO) {
                sb.join("accountSearch", accountSearch, ((ProjectInvitationVO) sb.entity()).getForAccountId(), accountSearch.entity().getId(), JoinBuilder.JoinType.INNER);
            } else {
                sb.join("accountSearch", accountSearch, sb.entity().getAccountId(), accountSearch.entity().getId(), JoinBuilder.JoinType.INNER);
            }
        }
    }

    @Override
    public void buildACLSearchCriteria(SearchCriteria<? extends ControlledEntity> sc,
            Long domainId, boolean isRecursive, List<Long> permittedAccounts, ListProjectResourcesCriteria listProjectResourcesCriteria) {

        if (listProjectResourcesCriteria != null) {
            sc.setJoinParameters("accountSearch", "type", Account.ACCOUNT_TYPE_PROJECT);
        }

        if (!permittedAccounts.isEmpty()) {
            sc.setParameters("accountIdIN", permittedAccounts.toArray());
        } else if (domainId != null) {
            DomainVO domain = _domainDao.findById(domainId);
            if (isRecursive) {
                sc.setJoinParameters("domainSearch", "path", domain.getPath() + "%");
            } else {
                sc.setParameters("domainId", domainId);
            }
        }
    }

    @Override
    public void buildACLSearchParameters(Account caller, Long id, String accountName, Long projectId, List<Long> 
    permittedAccounts, Ternary<Long, Boolean, ListProjectResourcesCriteria> domainIdRecursiveListProject,
            boolean listAll, boolean forProjectInvitation) {
        Long domainId = domainIdRecursiveListProject.first();

        if (domainId != null) {
            Domain domain = _domainDao.findById(domainId);
            if (domain == null) {
                throw new InvalidParameterValueException("Unable to find domain by id " + domainId);
            }
            // check permissions
            checkAccess(caller, domain);
        }

        if (accountName != null) {
            if (projectId != null) {
                throw new InvalidParameterValueException("Account and projectId can't be specified together");
            }

            Account userAccount = null;
            if (domainId != null) {
                userAccount = _accountDao.findActiveAccount(accountName, domainId);
            } else {
                userAccount = _accountDao.findActiveAccount(accountName, caller.getDomainId());
            }

            if (userAccount != null) {
                checkAccess(caller, null, false, userAccount);
                //check permissions
                permittedAccounts.add(userAccount.getId());
            } else {
                throw new InvalidParameterValueException("could not find account " + accountName + " in domain " + domainId);
            }
        }

        // set project information
        if (projectId != null) {
            if (!forProjectInvitation) {
                if (projectId == -1) {
                    if (caller.getType() == Account.ACCOUNT_TYPE_NORMAL) {
                        permittedAccounts.addAll(_projectMgr.listPermittedProjectAccounts(caller.getId()));
                    } else {
                        domainIdRecursiveListProject.third(Project.ListProjectResourcesCriteria.ListProjectResourcesOnly);
                    }
                } else {
                    Project project = _projectMgr.getProject(projectId);
                    if (project == null) {
                        throw new InvalidParameterValueException("Unable to find project by id " + projectId);
                    }
                    if (!_projectMgr.canAccessProjectAccount(caller, project.getProjectAccountId())) {
                        throw new PermissionDeniedException("Account " + caller + " can't access project id=" + projectId);
                    }
                    permittedAccounts.add(project.getProjectAccountId());
                }
            }
        } else {
            if (id == null) {
                domainIdRecursiveListProject.third(Project.ListProjectResourcesCriteria.SkipProjectResources);
            }
            if (permittedAccounts.isEmpty() && domainId == null) {
                if (caller.getType() == Account.ACCOUNT_TYPE_NORMAL) {
                    permittedAccounts.add(caller.getId());
                } else if (!listAll) {
                    if (id == null) {
                        permittedAccounts.add(caller.getId());
                    } else if (caller.getType() != Account.ACCOUNT_TYPE_ADMIN) {
                        domainIdRecursiveListProject.first(caller.getDomainId());
                        domainIdRecursiveListProject.second(true);
                    }
                } else if (domainId == null) {
                    if (caller.getType() == Account.ACCOUNT_TYPE_DOMAIN_ADMIN) {
                        domainIdRecursiveListProject.first(caller.getDomainId());
                        domainIdRecursiveListProject.second(true);
                    }
                }
            }

        }
    }

	@Override
	public UserAccount getUserByApiKey(String apiKey) {
		return _userAccountDao.getUserByApiKey(apiKey);
	}
}<|MERGE_RESOLUTION|>--- conflicted
+++ resolved
@@ -216,17 +216,14 @@
     @Inject
     private IPAddressDao _ipAddressDao;
     @Inject
-<<<<<<< HEAD
     private RegionManager _regionMgr;
     
-=======
     private VpcManager _vpcMgr;
     @Inject
     private DomainRouterDao _routerDao;
     @Inject
     Site2SiteVpnManager _vpnMgr;
 
->>>>>>> 18a09c96
     private Adapters<UserAuthenticator> _userAuthenticators;
 
     private final ScheduledExecutorService _executor = Executors.newScheduledThreadPool(1, new NamedThreadFactory("AccountChecker"));
