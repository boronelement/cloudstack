--- conflicted
+++ resolved
@@ -950,12 +950,9 @@
         String endIPv6 = cmd.getEndIpv6();
         String ip6Gateway = cmd.getIp6Gateway();
         String ip6Cidr = cmd.getIp6Cidr();
-<<<<<<< HEAD
         Boolean displayNetwork = cmd.getDisplayNetwork();
         Long aclId = cmd.getAclId();
-=======
         String isolatedPvlan = cmd.getIsolatedPvlan();
->>>>>>> 2bcf7163
 
         // Validate network offering
         NetworkOfferingVO ntwkOff = _networkOfferingDao.findById(networkOfferingId);
@@ -1146,19 +1143,15 @@
         		throw new InvalidParameterValueException("Can only support create IPv6 network with advance shared network!");
         	}
         }
-<<<<<<< HEAD
-
-=======
-        
+
         if (isolatedPvlan != null && (zone.getNetworkType() != NetworkType.Advanced || ntwkOff.getGuestType() != Network.GuestType.Shared)) {
         	throw new InvalidParameterValueException("Can only support create Private VLAN network with advance shared network!");
         }
-        
+
         if (isolatedPvlan != null && ipv6) {
         	throw new InvalidParameterValueException("Can only support create Private VLAN network with IPv4!");
         }
-        
->>>>>>> 2bcf7163
+
         // Regular user can create Guest Isolated Source Nat enabled network only
         if (caller.getType() == Account.ACCOUNT_TYPE_NORMAL
                 && (ntwkOff.getTrafficType() != TrafficType.Guest || ntwkOff.getGuestType() != Network.GuestType.Isolated
@@ -1190,14 +1183,11 @@
         if (ipv6 && providersConfiguredForExternalNetworking(ntwkProviders)) {
         	throw new InvalidParameterValueException("Cannot support IPv6 on network offering with external devices!");
         }
-<<<<<<< HEAD
-
-=======
+
         if (isolatedPvlan != null && providersConfiguredForExternalNetworking(ntwkProviders)) {
         	throw new InvalidParameterValueException("Cannot support private vlan on network offering with external devices!");
         }
-        
->>>>>>> 2bcf7163
+
         if (cidr != null && providersConfiguredForExternalNetworking(ntwkProviders)) {
             if (ntwkOff.getGuestType() == GuestType.Shared && (zone.getNetworkType() == NetworkType.Advanced) &&
                     isSharedNetworkOfferingWithServices(networkOfferingId)) {
@@ -1284,20 +1274,14 @@
             if (_configMgr.isOfferingForVpc(ntwkOff)){
                 throw new InvalidParameterValueException("Network offering can be used for VPC networks only");
             }
-<<<<<<< HEAD
             if (ntwkOff.getInternalLb()) {
                 throw new InvalidParameterValueException("Internal Lb can be enabled on vpc networks only");
             }
 
-            network = _networkMgr.createGuestNetwork(networkOfferingId, name, displayText, gateway, cidr, vlanId,
-            		networkDomain, owner, sharedDomainId, pNtwk, zoneId, aclType, subdomainAccess, vpcId, ip6Gateway, ip6Cidr, displayNetwork);
-        }
-=======
             network = _networkMgr.createGuestNetwork(networkOfferingId, name, displayText, gateway, cidr, vlanId, 
             		networkDomain, owner, sharedDomainId, pNtwk, zoneId, aclType, subdomainAccess, vpcId,
-            		ip6Gateway, ip6Cidr, isolatedPvlan);
-        }  
->>>>>>> 2bcf7163
+            		ip6Gateway, ip6Cidr, displayNetwork, isolatedPvlan);
+        }
 
         if (caller.getType() == Account.ACCOUNT_TYPE_ADMIN && createVlan) {
             // Create vlan ip range
@@ -3842,14 +3826,8 @@
                 networkOwnerId, pNtwk.getDataCenterId());
         if (privateNetwork == null) {
             //create Guest network
-<<<<<<< HEAD
             privateNetwork = _networkMgr.createGuestNetwork(ntwkOff.getId(), networkName, displayText, gateway, cidr, vlan,
-                    null, owner, null, pNtwk, pNtwk.getDataCenterId(), ACLType.Account, null, vpcId, null, null, true);
-
-=======
-            privateNetwork = _networkMgr.createGuestNetwork(ntwkOff.getId(), networkName, displayText, gateway, cidr, vlan, 
-                    null, owner, null, pNtwk, pNtwk.getDataCenterId(), ACLType.Account, null, null, null, null, null);
->>>>>>> 2bcf7163
+                    null, owner, null, pNtwk, pNtwk.getDataCenterId(), ACLType.Account, null, vpcId, null, null, true, null);
             s_logger.debug("Created private network " + privateNetwork);
         } else {
             s_logger.debug("Private network already exists: " + privateNetwork);
