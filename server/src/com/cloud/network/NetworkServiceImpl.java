--- conflicted
+++ resolved
@@ -103,10 +103,7 @@
 import com.cloud.network.dao.FirewallRulesDao;
 import com.cloud.network.dao.IPAddressDao;
 import com.cloud.network.dao.IPAddressVO;
-<<<<<<< HEAD
-=======
 import com.cloud.network.dao.LoadBalancerDao;
->>>>>>> b0bcd33d
 import com.cloud.network.dao.NetworkDao;
 import com.cloud.network.dao.NetworkDetailVO;
 import com.cloud.network.dao.NetworkDetailsDao;
@@ -2463,19 +2460,11 @@
         ReservationContext context = new ReservationContextImpl(null, null, callerUser, callerAccount);
         DataCenter zone = _dcDao.findById(network.getDataCenterId());
         NetworkVO networkInOldPhysNet = _networksDao.findById(networkIdInOldPhysicalNet);
-<<<<<<< HEAD
 
         boolean shouldImplement = (newNtwkOff.getIsPersistent()
                     || networkInOldPhysNet.getState() == Network.State.Implemented)
                 && networkInNewPhysicalNet.getState() != Network.State.Implemented;
 
-=======
-
-        boolean shouldImplement = (newNtwkOff.getIsPersistent()
-                    || networkInOldPhysNet.getState() == Network.State.Implemented)
-                && networkInNewPhysicalNet.getState() != Network.State.Implemented;
-
->>>>>>> b0bcd33d
         if (shouldImplement) {
             DeployDestination dest = new DeployDestination(zone, null, null, null);
             s_logger.debug("Implementing the network " + network + " elements and resources as a part of network update");
