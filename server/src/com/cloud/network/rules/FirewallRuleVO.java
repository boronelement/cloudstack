--- conflicted
+++ resolved
@@ -5,7 +5,7 @@
 // to you under the Apache License, Version 2.0 (the
 // "License"); you may not use this file except in compliance
 // with the License.  You may obtain a copy of the License at
-//
+// 
 //   http://www.apache.org/licenses/LICENSE-2.0
 //
 // Unless required by applicable law or agreed to in writing,
@@ -45,13 +45,8 @@
 @Table(name="firewall_rules")
 @Inheritance(strategy=InheritanceType.JOINED)
 @DiscriminatorColumn(name="purpose", discriminatorType=DiscriminatorType.STRING, length=32)
-<<<<<<< HEAD
-public class FirewallRuleVO implements Identity, FirewallRule {
-    @Inject protected final FirewallRulesCidrsDaoImpl _firewallRulesCidrsDao = null;
-=======
 public class FirewallRuleVO implements FirewallRule {
     protected final FirewallRulesCidrsDaoImpl _firewallRulesCidrsDao = ComponentLocator.inject(FirewallRulesCidrsDaoImpl.class);
->>>>>>> 0a258842
 
     @Id
     @GeneratedValue(strategy=GenerationType.IDENTITY)
@@ -130,7 +125,7 @@
     public List<String> getSourceCidrList() {
         if (sourceCidrs == null && (purpose == Purpose.Firewall || purpose == Purpose.NetworkACL)) {
             return _firewallRulesCidrsDao.getSourceCidrs(id);
-        }
+        }   
         return sourceCidrs;
     }
 
@@ -205,11 +200,7 @@
         this.uuid = UUID.randomUUID().toString();
     }
 
-<<<<<<< HEAD
     public FirewallRuleVO(String xId, Long ipAddressId, Integer portStart, Integer portEnd, String protocol, 
-=======
-    public FirewallRuleVO(String xId, Long ipAddressId, Integer portStart, Integer portEnd, String protocol,
->>>>>>> 0a258842
             long networkId, long accountId, long domainId, Purpose purpose, List<String> sourceCidrs, Integer icmpCode,
             Integer icmpType, Long related, TrafficType trafficType) {
         this.xId = xId;
@@ -245,11 +236,7 @@
     }
 
 
-<<<<<<< HEAD
     public FirewallRuleVO(String xId, long ipAddressId, int port, String protocol, long networkId, long accountId, 
-=======
-    public FirewallRuleVO(String xId, long ipAddressId, int port, String protocol, long networkId, long accountId,
->>>>>>> 0a258842
             long domainId, Purpose purpose, List<String> sourceCidrs, Integer icmpCode, Integer icmpType, Long related) {
         this(xId, ipAddressId, port, port, protocol, networkId, accountId, domainId, purpose, sourceCidrs, icmpCode, icmpType, related, null);
     }
