--- conflicted
+++ resolved
@@ -201,13 +201,8 @@
     @Override
     @DB
     @ActionEvent(eventType = EventTypes.EVENT_NET_RULE_ADD, eventDescription = "creating forwarding rule", create = true)
-<<<<<<< HEAD
-    public PortForwardingRule createPortForwardingRule(final PortForwardingRule rule, final Long vmId, Ip vmIp, final boolean openFirewall)
+    public PortForwardingRule createPortForwardingRule(final PortForwardingRule rule, final Long vmId, Ip vmIp, final boolean openFirewall, final Boolean forDisplay)
             throws NetworkRuleConflictException {
-=======
-    public PortForwardingRule createPortForwardingRule(final PortForwardingRule rule, final Long vmId, Ip vmIp, final boolean openFirewall, final Boolean forDisplay)
-        throws NetworkRuleConflictException {
->>>>>>> 63e3eea7
         CallContext ctx = CallContext.current();
         final Account caller = ctx.getCallingAccount();
 
