--- conflicted
+++ resolved
@@ -129,14 +129,9 @@
     boolean destroyNetwork(long networkId, ReservationContext context);
 
     Network createGuestNetwork(long networkOfferingId, String name, String displayText, String gateway, String cidr,
-<<<<<<< HEAD
                                String vlanId, String networkDomain, Account owner, Long domainId, PhysicalNetwork physicalNetwork,
-                               long zoneId, ACLType aclType, Boolean subdomainAccess, Long vpcId, String ip6Gateway, String ip6Cidr, Boolean displayNetworkEnabled)
-=======
-            String vlanId, String networkDomain, Account owner, Long domainId, PhysicalNetwork physicalNetwork,
-            long zoneId, ACLType aclType, Boolean subdomainAccess, Long vpcId, String ip6Gateway, String ip6Cidr,
-            String isolatedPvlan) 
->>>>>>> 2bcf7163
+                               long zoneId, ACLType aclType, Boolean subdomainAccess, Long vpcId, String ip6Gateway, String ip6Cidr,
+                               Boolean displayNetworkEnabled, String isolatedPvlan)
                     throws ConcurrentOperationException, InsufficientCapacityException, ResourceAllocationException;
 
     /**
