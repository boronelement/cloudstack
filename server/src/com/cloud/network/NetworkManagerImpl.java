--- conflicted
+++ resolved
@@ -1898,16 +1898,10 @@
 
     @Override
     @DB
-<<<<<<< HEAD
     public Network createGuestNetwork(long networkOfferingId, String name, String displayText, String gateway,
                                       String cidr, String vlanId, String networkDomain, Account owner, Long domainId,
-                                      PhysicalNetwork pNtwk, long zoneId, ACLType aclType, Boolean subdomainAccess, Long vpcId, String ip6Gateway, String ip6Cidr, Boolean isDisplayNetworkEnabled)
-=======
-    public Network createGuestNetwork(long networkOfferingId, String name, String displayText, String gateway, 
-            String cidr, String vlanId, String networkDomain, Account owner, Long domainId,
-            PhysicalNetwork pNtwk, long zoneId, ACLType aclType, Boolean subdomainAccess, Long vpcId,
-            String ip6Gateway, String ip6Cidr, String isolatedPvlan)
->>>>>>> 2bcf7163
+                                      PhysicalNetwork pNtwk, long zoneId, ACLType aclType, Boolean subdomainAccess, Long vpcId, String ip6Gateway, String ip6Cidr,
+                                      Boolean isDisplayNetworkEnabled, String isolatedPvlan)
                     throws ConcurrentOperationException, InsufficientCapacityException, ResourceAllocationException {
 
         NetworkOfferingVO ntwkOff = _networkOfferingDao.findById(networkOfferingId);
@@ -2775,11 +2769,7 @@
                 guestNetwork = createGuestNetwork(requiredOfferings.get(0).getId(), owner.getAccountName() + "-network"
                         , owner.getAccountName() + "-network", null, null, null, null, owner, null, physicalNetwork,
                         zoneId, ACLType.Account,
-<<<<<<< HEAD
-                        null, null, null, null, true);
-=======
-                        null, null, null, null, null);
->>>>>>> 2bcf7163
+                        null, null, null, null, true, null);
                 if (guestNetwork == null) {
                     s_logger.warn("Failed to create default Virtual network for the account " + accountId + "in zone " + zoneId);
                     throw new CloudRuntimeException("Failed to create a Guest Isolated Networks with SourceNAT " +
