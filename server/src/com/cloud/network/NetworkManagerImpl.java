// Licensed to the Apache Software Foundation (ASF) under one
// or more contributor license agreements.  See the NOTICE file
// distributed with this work for additional information
// regarding copyright ownership.  The ASF licenses this file
// to you under the Apache License, Version 2.0 (the
// "License"); you may not use this file except in compliance
// with the License.  You may obtain a copy of the License at
// 
//   http://www.apache.org/licenses/LICENSE-2.0
//
// Unless required by applicable law or agreed to in writing,
// software distributed under the License is distributed on an
// "AS IS" BASIS, WITHOUT WARRANTIES OR CONDITIONS OF ANY
// KIND, either express or implied.  See the License for the
// specific language governing permissions and limitations
// under the License.
package com.cloud.network;

import java.net.URI;
import java.util.ArrayList;
import java.util.Arrays;
import java.util.Collections;
import java.util.Comparator;
import java.util.Date;
import java.util.HashMap;
import java.util.HashSet;
import java.util.List;
import java.util.Map;
import java.util.Random;
import java.util.Set;
import java.util.concurrent.Executors;
import java.util.concurrent.ScheduledExecutorService;
import java.util.concurrent.TimeUnit;

import javax.ejb.Local;
import javax.inject.Inject;
import javax.naming.ConfigurationException;

import org.apache.cloudstack.acl.ControlledEntity.ACLType;
import org.apache.cloudstack.acl.SecurityChecker.AccessType;
import org.apache.log4j.Logger;
import org.springframework.stereotype.Component;

import com.cloud.agent.AgentManager;
import com.cloud.agent.Listener;
import com.cloud.agent.api.AgentControlAnswer;
import com.cloud.agent.api.AgentControlCommand;
import com.cloud.agent.api.Answer;
import com.cloud.agent.api.CheckNetworkAnswer;
import com.cloud.agent.api.CheckNetworkCommand;
import com.cloud.agent.api.Command;
import com.cloud.agent.api.StartupCommand;
import com.cloud.agent.api.StartupRoutingCommand;
import com.cloud.agent.api.to.NicTO;
import com.cloud.alert.AlertManager;
import com.cloud.api.ApiDBUtils;
import com.cloud.configuration.Config;
import com.cloud.configuration.ConfigurationManager;
import com.cloud.configuration.Resource.ResourceType;
import com.cloud.configuration.dao.ConfigurationDao;
import com.cloud.dc.AccountVlanMapVO;
import com.cloud.dc.DataCenter;
import com.cloud.dc.DataCenter.NetworkType;
import com.cloud.dc.DataCenterVO;
import com.cloud.dc.Pod;
import com.cloud.dc.PodVlanMapVO;
import com.cloud.dc.Vlan;
import com.cloud.dc.Vlan.VlanType;
import com.cloud.dc.VlanVO;
import com.cloud.dc.dao.AccountVlanMapDao;
import com.cloud.dc.dao.DataCenterDao;
import com.cloud.dc.dao.PodVlanMapDao;
import com.cloud.dc.dao.VlanDao;
import com.cloud.deploy.DataCenterDeployment;
import com.cloud.deploy.DeployDestination;
import com.cloud.deploy.DeploymentPlan;
import com.cloud.domain.Domain;
import com.cloud.domain.dao.DomainDao;
import com.cloud.event.EventTypes;
import com.cloud.event.UsageEventVO;
import com.cloud.event.dao.UsageEventDao;
import com.cloud.exception.AccountLimitException;
import com.cloud.exception.ConcurrentOperationException;
import com.cloud.exception.ConnectionException;
import com.cloud.exception.InsufficientAddressCapacityException;
import com.cloud.exception.InsufficientCapacityException;
import com.cloud.exception.InsufficientVirtualNetworkCapcityException;
import com.cloud.exception.InvalidParameterValueException;
import com.cloud.exception.PermissionDeniedException;
import com.cloud.exception.ResourceAllocationException;
import com.cloud.exception.ResourceUnavailableException;
import com.cloud.exception.UnsupportedServiceException;
import com.cloud.host.Host;
import com.cloud.host.HostVO;
import com.cloud.host.Status;
import com.cloud.host.dao.HostDao;
import com.cloud.hypervisor.Hypervisor.HypervisorType;
import com.cloud.network.IpAddress.State;
import com.cloud.network.Network.Capability;
import com.cloud.network.Network.GuestType;
import com.cloud.network.Network.Provider;
import com.cloud.network.Network.Service;
import com.cloud.network.Networks.AddressFormat;
import com.cloud.network.Networks.BroadcastDomainType;
import com.cloud.network.Networks.IsolationType;
import com.cloud.network.Networks.TrafficType;
import com.cloud.network.addr.PublicIp;
import com.cloud.network.dao.FirewallRulesDao;
import com.cloud.network.dao.IPAddressDao;
import com.cloud.network.dao.IPAddressVO;
import com.cloud.network.dao.LoadBalancerDao;
import com.cloud.network.dao.LoadBalancerVO;
import com.cloud.network.dao.NetworkDao;
import com.cloud.network.dao.NetworkDomainDao;
import com.cloud.network.dao.NetworkServiceMapDao;
import com.cloud.network.dao.NetworkServiceMapVO;
import com.cloud.network.dao.NetworkVO;
import com.cloud.network.dao.PhysicalNetworkDao;
import com.cloud.network.dao.PhysicalNetworkServiceProviderDao;
import com.cloud.network.dao.PhysicalNetworkTrafficTypeDao;
import com.cloud.network.dao.PhysicalNetworkTrafficTypeVO;
<<<<<<< HEAD
import com.cloud.network.dao.PhysicalNetworkVO;
=======
import com.cloud.network.dao.UserIpv6AddressDao;
>>>>>>> 894cb8f7
import com.cloud.network.element.DhcpServiceProvider;
import com.cloud.network.element.IpDeployer;
import com.cloud.network.element.LoadBalancingServiceProvider;
import com.cloud.network.element.NetworkElement;
import com.cloud.network.element.StaticNatServiceProvider;
import com.cloud.network.element.UserDataServiceProvider;
import com.cloud.network.guru.NetworkGuru;
import com.cloud.network.lb.LoadBalancingRule;
import com.cloud.network.lb.LoadBalancingRule.LbDestination;
import com.cloud.network.lb.LoadBalancingRule.LbStickinessPolicy;
import com.cloud.network.lb.LoadBalancingRulesManager;
import com.cloud.network.rules.FirewallManager;
import com.cloud.network.rules.FirewallRule;
import com.cloud.network.rules.FirewallRule.Purpose;
import com.cloud.network.rules.FirewallRuleVO;
import com.cloud.network.rules.PortForwardingRuleVO;
import com.cloud.network.rules.RulesManager;
import com.cloud.network.rules.StaticNat;
import com.cloud.network.rules.StaticNatRule;
import com.cloud.network.rules.StaticNatRuleImpl;
import com.cloud.network.rules.dao.PortForwardingRulesDao;
import com.cloud.network.vpc.NetworkACLManager;
import com.cloud.network.vpc.VpcManager;
import com.cloud.network.vpc.dao.PrivateIpDao;
import com.cloud.network.vpn.RemoteAccessVpnService;
import com.cloud.offering.NetworkOffering;
import com.cloud.offering.NetworkOffering.Availability;
import com.cloud.offerings.NetworkOfferingServiceMapVO;
import com.cloud.offerings.NetworkOfferingVO;
import com.cloud.offerings.dao.NetworkOfferingDao;
import com.cloud.offerings.dao.NetworkOfferingServiceMapDao;
import com.cloud.org.Grouping;
import com.cloud.user.Account;
import com.cloud.user.AccountManager;
import com.cloud.user.ResourceLimitService;
import com.cloud.user.User;
import com.cloud.user.UserContext;
import com.cloud.user.dao.AccountDao;
import com.cloud.utils.NumbersUtil;
import com.cloud.utils.Pair;
import com.cloud.utils.component.AdapterBase;
import com.cloud.utils.component.Manager;
import com.cloud.utils.component.ManagerBase;
import com.cloud.utils.concurrency.NamedThreadFactory;
import com.cloud.utils.db.DB;
import com.cloud.utils.db.Filter;
import com.cloud.utils.db.JoinBuilder.JoinType;
import com.cloud.utils.db.SearchBuilder;
import com.cloud.utils.db.SearchCriteria;
import com.cloud.utils.db.SearchCriteria.Op;
import com.cloud.utils.db.Transaction;
import com.cloud.utils.exception.CloudRuntimeException;
import com.cloud.utils.net.Ip;
import com.cloud.utils.net.NetUtils;
import com.cloud.vm.Nic;
import com.cloud.vm.NicProfile;
import com.cloud.vm.NicVO;
import com.cloud.vm.ReservationContext;
import com.cloud.vm.ReservationContextImpl;
import com.cloud.vm.UserVmVO;
import com.cloud.vm.VMInstanceVO;
import com.cloud.vm.VirtualMachine;
import com.cloud.vm.VirtualMachine.Type;
import com.cloud.vm.VirtualMachineProfile;
import com.cloud.vm.VirtualMachineProfileImpl;
import com.cloud.vm.dao.NicDao;
import com.cloud.vm.dao.UserVmDao;
import com.cloud.vm.dao.VMInstanceDao;

/**
 * NetworkManagerImpl implements NetworkManager.
 */
@Component
@Local(value = { NetworkManager.class})
public class NetworkManagerImpl extends ManagerBase implements NetworkManager, Listener {
    static final Logger s_logger = Logger.getLogger(NetworkManagerImpl.class);

    @Inject
    DataCenterDao _dcDao = null;
    @Inject
    VlanDao _vlanDao = null;
    @Inject
    IPAddressDao _ipAddressDao = null;
    @Inject
    AccountDao _accountDao = null;
    @Inject
    DomainDao _domainDao = null;
    @Inject
    ConfigurationDao _configDao;
    @Inject
    UserVmDao _userVmDao = null;
    @Inject
    AlertManager _alertMgr;
    @Inject
    AccountManager _accountMgr;
    @Inject
    ConfigurationManager _configMgr;
    @Inject
    AccountVlanMapDao _accountVlanMapDao;
    @Inject
    NetworkOfferingDao _networkOfferingDao = null;
    @Inject
    NetworkDao _networksDao = null;
    @Inject
    NicDao _nicDao = null;
    @Inject
    RulesManager _rulesMgr;
    @Inject
    LoadBalancingRulesManager _lbMgr;
    @Inject
    UsageEventDao _usageEventDao;
    @Inject
    RemoteAccessVpnService _vpnMgr;
    @Inject
    PodVlanMapDao _podVlanMapDao;

    @Inject 
    List<NetworkGuru> _networkGurus;

    @Inject  protected List<NetworkElement> _networkElements;

    @Inject NetworkDomainDao _networkDomainDao;
    @Inject List<IpDeployer> _ipDeployers;
    @Inject List<DhcpServiceProvider> _dhcpProviders;

    @Inject
    VMInstanceDao _vmDao;
    @Inject
    FirewallManager _firewallMgr;
    @Inject
    FirewallRulesDao _firewallDao;
    @Inject
    ResourceLimitService _resourceLimitMgr;

    @Inject
    NetworkOfferingServiceMapDao _ntwkOfferingSrvcDao;
    @Inject
    PhysicalNetworkDao _physicalNetworkDao;
    @Inject
    PhysicalNetworkServiceProviderDao _pNSPDao;
    @Inject
    PortForwardingRulesDao _portForwardingRulesDao;
    @Inject
    LoadBalancerDao _lbDao;
    @Inject
    PhysicalNetworkTrafficTypeDao _pNTrafficTypeDao;
    @Inject
    AgentManager _agentMgr;
    @Inject
    HostDao _hostDao;
    @Inject
    NetworkServiceMapDao _ntwkSrvcDao;
    @Inject
    StorageNetworkManager _stnwMgr;
    @Inject
    VpcManager _vpcMgr;
    @Inject
    PrivateIpDao _privateIpDao;
    @Inject
    NetworkACLManager _networkACLMgr;
    @Inject
    NetworkModel _networkModel;
    @Inject
    UserIpv6AddressDao _ipv6Dao;
    @Inject
    Ipv6AddressManager _ipv6Mgr;

    ScheduledExecutorService _executor;

    SearchBuilder<IPAddressVO> AssignIpAddressSearch;
    SearchBuilder<IPAddressVO> AssignIpAddressFromPodVlanSearch;

    int _networkGcWait;
    int _networkGcInterval;
    String _networkDomain;
    int _networkLockTimeout;

    private Map<String, String> _configs;

    HashMap<Long, Long> _lastNetworkIdsToFree = new HashMap<Long, Long>();


    @Override
    public PublicIp assignPublicIpAddress(long dcId, Long podId, Account owner, VlanType type, Long networkId, String requestedIp, boolean isSystem) throws InsufficientAddressCapacityException {
        return fetchNewPublicIp(dcId, podId, null, owner, type, networkId, false, true, requestedIp, isSystem, null);
    }

    @DB
    public PublicIp fetchNewPublicIp(long dcId, Long podId, Long vlanDbId, Account owner, VlanType vlanUse, 
            Long guestNetworkId, boolean sourceNat, boolean assign, String requestedIp, boolean isSystem, Long vpcId)
                    throws InsufficientAddressCapacityException {
        StringBuilder errorMessage = new StringBuilder("Unable to get ip adress in ");
        Transaction txn = Transaction.currentTxn();
        txn.start();
        SearchCriteria<IPAddressVO> sc = null;
        if (podId != null) {
            sc = AssignIpAddressFromPodVlanSearch.create();
            sc.setJoinParameters("podVlanMapSB", "podId", podId);
            errorMessage.append(" pod id=" + podId);
        } else {
            sc = AssignIpAddressSearch.create();
            errorMessage.append(" zone id=" + dcId);
        }

        if (vlanDbId != null) {
            sc.addAnd("vlanId", SearchCriteria.Op.EQ, vlanDbId);
            errorMessage.append(", vlanId id=" + vlanDbId);
        }

        sc.setParameters("dc", dcId);

        DataCenter zone = _configMgr.getZone(dcId);

        // for direct network take ip addresses only from the vlans belonging to the network
        if (vlanUse == VlanType.DirectAttached) {
            sc.setJoinParameters("vlan", "networkId", guestNetworkId);
            errorMessage.append(", network id=" + guestNetworkId);
        }
        sc.setJoinParameters("vlan", "type", vlanUse);

        if (requestedIp != null) {
            sc.addAnd("address", SearchCriteria.Op.EQ, requestedIp);
            errorMessage.append(": requested ip " + requestedIp + " is not available");
        }

        Filter filter = new Filter(IPAddressVO.class, "vlanId", true, 0l, 1l);

        List<IPAddressVO> addrs = _ipAddressDao.lockRows(sc, filter, true);

        if (addrs.size() == 0) {
            if (podId != null) {
                InsufficientAddressCapacityException ex = new InsufficientAddressCapacityException
                        ("Insufficient address capacity", Pod.class, podId);
                // for now, we hardcode the table names, but we should ideally do a lookup for the tablename from the VO object.
                ex.addProxyObject(ApiDBUtils.findPodById(podId).getUuid());
                throw ex;
            }
            s_logger.warn(errorMessage.toString());
            InsufficientAddressCapacityException ex = new InsufficientAddressCapacityException
                    ("Insufficient address capacity", DataCenter.class, dcId);
            ex.addProxyObject(ApiDBUtils.findZoneById(dcId).getUuid());
            throw ex;
        }

        assert (addrs.size() == 1) : "Return size is incorrect: " + addrs.size();

        IPAddressVO addr = addrs.get(0);
        addr.setSourceNat(sourceNat);
        addr.setAllocatedTime(new Date());
        addr.setAllocatedInDomainId(owner.getDomainId());
        addr.setAllocatedToAccountId(owner.getId());
        addr.setSystem(isSystem);

        if (assign) {
            markPublicIpAsAllocated(addr);
        } else {
            addr.setState(IpAddress.State.Allocating);
        }
        addr.setState(assign ? IpAddress.State.Allocated : IpAddress.State.Allocating);

        if (vlanUse != VlanType.DirectAttached || zone.getNetworkType() == NetworkType.Basic) {
            addr.setAssociatedWithNetworkId(guestNetworkId);
            addr.setVpcId(vpcId);
        }

        _ipAddressDao.update(addr.getId(), addr);

        txn.commit();

        if (vlanUse == VlanType.VirtualNetwork) {
            _firewallMgr.addSystemFirewallRules(addr, owner);
        }

        long macAddress = NetUtils.createSequenceBasedMacAddress(addr.getMacAddress());

        return new PublicIp(addr, _vlanDao.findById(addr.getVlanId()), macAddress);
    }

    @DB
    @Override
    public void markPublicIpAsAllocated(IPAddressVO addr) {

        assert (addr.getState() == IpAddress.State.Allocating || addr.getState() == IpAddress.State.Free) :
            "Unable to transition from state " + addr.getState() + " to " + IpAddress.State.Allocated;

        Transaction txn = Transaction.currentTxn();

        Account owner = _accountMgr.getAccount(addr.getAllocatedToAccountId());

        txn.start();
        addr.setState(IpAddress.State.Allocated);
        _ipAddressDao.update(addr.getId(), addr);

        // Save usage event
        if (owner.getAccountId() != Account.ACCOUNT_ID_SYSTEM) {
            VlanVO vlan = _vlanDao.findById(addr.getVlanId());

            String guestType = vlan.getVlanType().toString();

            UsageEventVO usageEvent = new UsageEventVO(EventTypes.EVENT_NET_IP_ASSIGN, owner.getId(), 
                    addr.getDataCenterId(), addr.getId(), addr.getAddress().toString(), addr.isSourceNat(), guestType, 
                    addr.getSystem());
            _usageEventDao.persist(usageEvent);
            // don't increment resource count for direct ip addresses
            if (addr.getAssociatedWithNetworkId() != null) {
                _resourceLimitMgr.incrementResourceCount(owner.getId(), ResourceType.public_ip);
            }
        }

        txn.commit();
    }


    @Override
    public PublicIp assignSourceNatIpAddressToGuestNetwork(Account owner, Network guestNetwork) 
            throws InsufficientAddressCapacityException, ConcurrentOperationException {
        assert (guestNetwork.getTrafficType() != null) : "You're asking for a source nat but your network " +
                "can't participate in source nat.  What do you have to say for yourself?";
        long dcId = guestNetwork.getDataCenterId();

        IPAddressVO sourceNatIp = getExistingSourceNatInNetwork(owner.getId(), guestNetwork.getId());

        PublicIp ipToReturn = null;
        if (sourceNatIp != null) {
            ipToReturn = new PublicIp(sourceNatIp, _vlanDao.findById(sourceNatIp.getVlanId()), 
                    NetUtils.createSequenceBasedMacAddress(sourceNatIp.getMacAddress()));
        } else {
            ipToReturn = assignDedicateIpAddress(owner, guestNetwork.getId(), null, dcId, true);
        }

        return ipToReturn;
    }

    @Override
    public PublicIp assignVpnGatewayIpAddress(long dcId, Account owner, long vpcId) throws InsufficientAddressCapacityException, ConcurrentOperationException {
        return assignDedicateIpAddress(owner, null, vpcId, dcId, false);
    }


    @DB
    @Override
    public PublicIp assignDedicateIpAddress(Account owner, Long guestNtwkId, Long vpcId, long dcId, boolean isSourceNat) 
            throws ConcurrentOperationException, InsufficientAddressCapacityException {

        long ownerId = owner.getId();

        // Check that the maximum number of public IPs for the given accountId will not be exceeded
        try {
            _resourceLimitMgr.checkResourceLimit(owner, ResourceType.public_ip);
        } catch (ResourceAllocationException ex) {
            s_logger.warn("Failed to allocate resource of type " + ex.getResourceType() + " for account " + owner);
            throw new AccountLimitException("Maximum number of public IP addresses for account: " + owner.getAccountName() + " has been exceeded.");
        }

        PublicIp ip = null;
        Transaction txn = Transaction.currentTxn();
        try {
            txn.start();

            owner = _accountDao.acquireInLockTable(ownerId);

            if (owner == null) {
                // this ownerId comes from owner or type Account. See the class "AccountVO" and the annotations in that class
                // to get the table name and field name that is queried to fill this ownerid.
                ConcurrentOperationException ex = new ConcurrentOperationException("Unable to lock account");
            }
            if (s_logger.isDebugEnabled()) {
                s_logger.debug("lock account " + ownerId + " is acquired");
            }

            // If account has Account specific ip ranges, try to allocate ip from there
            Long vlanId = null;
            List<AccountVlanMapVO> maps = _accountVlanMapDao.listAccountVlanMapsByAccount(ownerId);
            if (maps != null && !maps.isEmpty()) {
                vlanId = maps.get(0).getVlanDbId();
            }


            ip = fetchNewPublicIp(dcId, null, vlanId, owner, VlanType.VirtualNetwork, guestNtwkId, 
                    isSourceNat, false, null, false, vpcId);
            IPAddressVO publicIp = ip.ip();

            markPublicIpAsAllocated(publicIp);
            _ipAddressDao.update(publicIp.getId(), publicIp);

            txn.commit();
            return ip;
        } finally {
            if (owner != null) {
                if (s_logger.isDebugEnabled()) {
                    s_logger.debug("Releasing lock account " + ownerId);
                }

                _accountDao.releaseFromLockTable(ownerId);
            }
            if (ip == null) {
                txn.rollback();
                s_logger.error("Unable to get source nat ip address for account " + ownerId);
            }
        }
    }



    @Override
    public boolean applyIpAssociations(Network network, boolean continueOnError) throws ResourceUnavailableException {
        List<IPAddressVO> userIps = _ipAddressDao.listByAssociatedNetwork(network.getId(), null);
        List<PublicIp> publicIps = new ArrayList<PublicIp>();
        if (userIps != null && !userIps.isEmpty()) {
            for (IPAddressVO userIp : userIps) {
                PublicIp publicIp = new PublicIp(userIp, _vlanDao.findById(userIp.getVlanId()), 
                        NetUtils.createSequenceBasedMacAddress(userIp.getMacAddress()));
                publicIps.add(publicIp);
            }
        }

        boolean success = applyIpAssociations(network, false, continueOnError, publicIps);

        if (success) {
            for (IPAddressVO addr : userIps) {
                if (addr.getState() == IpAddress.State.Allocating) {
                    markPublicIpAsAllocated(addr);
                } else if (addr.getState() == IpAddress.State.Releasing) {
                    // Cleanup all the resources for ip address if there are any, and only then un-assign ip in the
                    // system
                    if (cleanupIpResources(addr.getId(), Account.ACCOUNT_ID_SYSTEM, _accountMgr.getSystemAccount())) {
                        s_logger.debug("Unassiging ip address " + addr);
                        _ipAddressDao.unassignIpAddress(addr.getId());  
                    } else {
                        success = false;
                        s_logger.warn("Failed to release resources for ip address id=" + addr.getId());
                    }
                }
            }
        }

        return success;
    }



    @Override
    public boolean applyIpAssociations(Network network, boolean rulesRevoked, boolean continueOnError, 
            List<? extends PublicIpAddress> publicIps) throws ResourceUnavailableException {
        boolean success = true;

        Map<PublicIpAddress, Set<Service>> ipToServices = _networkModel.getIpToServices(publicIps, rulesRevoked, true);
        Map<Provider, ArrayList<PublicIpAddress>> providerToIpList = _networkModel.getProviderToIpList(network, ipToServices);

        for (Provider provider : providerToIpList.keySet()) {
            try {
                ArrayList<PublicIpAddress> ips = providerToIpList.get(provider);
                if (ips == null || ips.isEmpty()) {
                    continue;
                }
                IpDeployer deployer = null;
                NetworkElement element = _networkModel.getElementImplementingProvider(provider.getName());
                if (element instanceof IpDeployer) {
                    deployer = (IpDeployer) element;
                } else {
                    throw new CloudRuntimeException("Fail to get ip deployer for element: " + element);
                }
                Set<Service> services = new HashSet<Service>();
                for (PublicIpAddress ip : ips) {
                    if (!ipToServices.containsKey(ip)) {
                        continue;
                    }
                    services.addAll(ipToServices.get(ip));
                }
                deployer.applyIps(network, ips, services);
            } catch (ResourceUnavailableException e) {
                success = false;
                if (!continueOnError) {
                    throw e;
                } else {
                    s_logger.debug("Resource is not available: " + provider.getName(), e);
                }
            }
        }

        return success;
    }




    protected List<? extends Network> getIsolatedNetworksWithSourceNATOwnedByAccountInZone(long zoneId, Account owner) {

        return _networksDao.listSourceNATEnabledNetworks(owner.getId(), zoneId, Network.GuestType.Isolated);
    }



    private IpAddress allocateIP(Account ipOwner, boolean isSystem, long zoneId) 
            throws ResourceAllocationException, InsufficientAddressCapacityException, ConcurrentOperationException {
        Account caller = UserContext.current().getCaller();
        long callerUserId = UserContext.current().getCallerUserId();
        // check permissions
        _accountMgr.checkAccess(caller, null, false, ipOwner);

        DataCenter zone = _configMgr.getZone(zoneId);

        return allocateIp(ipOwner, isSystem, caller, callerUserId, zone);
    }

    @DB
    @Override
    public IpAddress allocateIp(Account ipOwner, boolean isSystem, Account caller, long callerUserId, DataCenter zone) 
            throws ConcurrentOperationException, ResourceAllocationException,
            InsufficientAddressCapacityException {

        VlanType vlanType = VlanType.VirtualNetwork;
        boolean assign = false;

        if (Grouping.AllocationState.Disabled == zone.getAllocationState() && !_accountMgr.isRootAdmin(caller.getType())) {
            // zone is of type DataCenter. See DataCenterVO.java.
            PermissionDeniedException ex = new PermissionDeniedException("Cannot perform this operation, " +
                    "Zone is currently disabled");
            ex.addProxyObject("data_center", zone.getId(), "zoneId");
            throw ex;
        }

        PublicIp ip = null;

        Transaction txn = Transaction.currentTxn();
        Account accountToLock = null;
        try {
            if (s_logger.isDebugEnabled()) {
                s_logger.debug("Associate IP address called by the user " + callerUserId + " account " + ipOwner.getId());
            }
            accountToLock = _accountDao.acquireInLockTable(ipOwner.getId());
            if (accountToLock == null) {
                s_logger.warn("Unable to lock account: " + ipOwner.getId());
                throw new ConcurrentOperationException("Unable to acquire account lock");
            }

            if (s_logger.isDebugEnabled()) {
                s_logger.debug("Associate IP address lock acquired");
            }

            // Check that the maximum number of public IPs for the given
            // accountId will not be exceeded
            _resourceLimitMgr.checkResourceLimit(accountToLock, ResourceType.public_ip);

            txn.start();

            ip = fetchNewPublicIp(zone.getId(), null, null, ipOwner, vlanType, null, 
                    false, assign, null, isSystem, null);

            if (ip == null) {

                InsufficientAddressCapacityException ex = new InsufficientAddressCapacityException
                        ("Unable to find available public IP addresses", DataCenter.class, zone.getId());
                ex.addProxyObject(ApiDBUtils.findZoneById(zone.getId()).getUuid());
                throw ex;
            }
            UserContext.current().setEventDetails("Ip Id: " + ip.getId());
            Ip ipAddress = ip.getAddress();

            s_logger.debug("Got " + ipAddress + " to assign for account " + ipOwner.getId() + " in zone " + zone.getId());

            txn.commit();
        } finally {
            if (accountToLock != null) {
                if (s_logger.isDebugEnabled()) {
                    s_logger.debug("Releasing lock account " + ipOwner);
                }
                _accountDao.releaseFromLockTable(ipOwner.getId());
                s_logger.debug("Associate IP address lock released");
            }
        }
        return ip;
    }

    protected IPAddressVO getExistingSourceNatInNetwork(long ownerId, Long networkId) {

        List<? extends IpAddress> addrs = _networkModel.listPublicIpsAssignedToGuestNtwk(ownerId, networkId, true);

        IPAddressVO sourceNatIp = null;
        if (addrs.isEmpty()) {
            return null;
        } else {
            // Account already has ip addresses
            for (IpAddress addr : addrs) {
                if (addr.isSourceNat()) {
                    sourceNatIp = _ipAddressDao.findById(addr.getId());
                    return sourceNatIp;
                }
            }

            assert (sourceNatIp != null) : "How do we get a bunch of ip addresses but none of them are source nat? " +
            "account=" + ownerId + "; networkId=" + networkId;
        } 

        return sourceNatIp;
    }

    @DB
    @Override
    public IPAddressVO associateIPToGuestNetwork(long ipId, long networkId, boolean releaseOnFailure) 
            throws ResourceAllocationException, ResourceUnavailableException, 
            InsufficientAddressCapacityException, ConcurrentOperationException {
        Account caller = UserContext.current().getCaller();
        Account owner = null;

        IPAddressVO ipToAssoc = _ipAddressDao.findById(ipId);
        if (ipToAssoc != null) {
            _accountMgr.checkAccess(caller, null, true, ipToAssoc);
            owner = _accountMgr.getAccount(ipToAssoc.getAllocatedToAccountId());
        } else {
            s_logger.debug("Unable to find ip address by id: " + ipId);
            return null;
        }

        if (ipToAssoc.getAssociatedWithNetworkId() != null) {
            s_logger.debug("IP " + ipToAssoc + " is already assocaited with network id" + networkId);
            return ipToAssoc;
        }

        Network network = _networksDao.findById(networkId);
        if (network != null) {
            _accountMgr.checkAccess(owner, AccessType.UseNetwork, false, network);
        } else {
            s_logger.debug("Unable to find ip address by id: " + ipId);
            return null;
        }

        DataCenter zone = _configMgr.getZone(network.getDataCenterId());

        // allow associating IP addresses to guest network only
        if (network.getTrafficType() != TrafficType.Guest) {
            throw new InvalidParameterValueException("Ip address can be associated to the network with trafficType " + TrafficType.Guest);
        }

        // Check that network belongs to IP owner - skip this check for Basic zone as there is just one guest network,
        // and it belongs to the system
        if (zone.getNetworkType() != NetworkType.Basic && network.getAccountId() != owner.getId()) {
            throw new InvalidParameterValueException("The owner of the network is not the same as owner of the IP");
        }

        // In Advance zone only allow to do IP assoc for Isolated networks with source nat service enabled
        if (zone.getNetworkType() == NetworkType.Advanced &&
                !(network.getGuestType() == GuestType.Isolated && _networkModel.areServicesSupportedInNetwork(network.getId(),
                        Service.SourceNat))) {
            throw new InvalidParameterValueException("In zone of type " + NetworkType.Advanced + 
                    " ip address can be associated only to the network of guest type " + GuestType.Isolated + " with the "
                    + Service.SourceNat.getName() + " enabled");
        }

        NetworkOffering offering = _networkOfferingDao.findById(network.getNetworkOfferingId());
        boolean sharedSourceNat = offering.getSharedSourceNat();
        boolean isSourceNat = false;
        if (!sharedSourceNat) {
            if (getExistingSourceNatInNetwork(owner.getId(), networkId) == null) {
                if (network.getGuestType() == GuestType.Isolated && network.getVpcId() == null) {
                    isSourceNat = true;
                }
            }
        }

        s_logger.debug("Associating ip " + ipToAssoc + " to network " + network);

        IPAddressVO ip = _ipAddressDao.findById(ipId);
        //update ip address with networkId
        ip.setAssociatedWithNetworkId(networkId);
        ip.setSourceNat(isSourceNat);
        _ipAddressDao.update(ipId, ip);

        boolean success = false;
        try {
            success = applyIpAssociations(network, false);
            if (success) {
                s_logger.debug("Successfully associated ip address " + ip.getAddress().addr() + " to network " + network);
            } else {
                s_logger.warn("Failed to associate ip address " + ip.getAddress().addr() + " to network " + network);
            }
            return ip;
        } finally {
            if (!success && releaseOnFailure) {
                if (ip != null) {
                    try {
                        s_logger.warn("Failed to associate ip address, so releasing ip from the database " + ip);
                        _ipAddressDao.markAsUnavailable(ip.getId());
                        if (!applyIpAssociations(network, true)) {
                            // if fail to apply ip assciations again, unassign ip address without updating resource
                            // count and generating usage event as there is no need to keep it in the db
                            _ipAddressDao.unassignIpAddress(ip.getId());
                        }
                    } catch (Exception e) {
                        s_logger.warn("Unable to disassociate ip address for recovery", e);
                    }
                }
            }
        }
    }


    @Override
    @DB
    public boolean disassociatePublicIpAddress(long addrId, long userId, Account caller) {

        boolean success = true;
        // Cleanup all ip address resources - PF/LB/Static nat rules
        if (!cleanupIpResources(addrId, userId, caller)) {
            success = false;
            s_logger.warn("Failed to release resources for ip address id=" + addrId);
        }

        IPAddressVO ip = markIpAsUnavailable(addrId);

        assert (ip != null) : "Unable to mark the ip address id=" + addrId + " as unavailable.";
        if (ip == null) {
            return true;
        }

        if (s_logger.isDebugEnabled()) {
            s_logger.debug("Releasing ip id=" + addrId + "; sourceNat = " + ip.isSourceNat());
        }

        if (ip.getAssociatedWithNetworkId() != null) {
            Network network = _networksDao.findById(ip.getAssociatedWithNetworkId());
            try {
                if (!applyIpAssociations(network, true)) {
                    s_logger.warn("Unable to apply ip address associations for " + network);
                    success = false;
                }
            } catch (ResourceUnavailableException e) {
                throw new CloudRuntimeException("We should never get to here because we used true when applyIpAssociations", e);
            }
        } else {
            if (ip.getState() == IpAddress.State.Releasing) {
                _ipAddressDao.unassignIpAddress(ip.getId());
            }
        }

        if (success) {
            s_logger.debug("Released a public ip id=" + addrId);
        }

        return success;
    }

    @Override
    @DB
    public boolean configure(final String name, final Map<String, Object> params) throws ConfigurationException {
        _configs = _configDao.getConfiguration("AgentManager", params);
        _networkGcWait = NumbersUtil.parseInt(_configs.get(Config.NetworkGcWait.key()), 600);
        _networkGcInterval = NumbersUtil.parseInt(_configs.get(Config.NetworkGcInterval.key()), 600);

        _configs = _configDao.getConfiguration("Network", params);
        _networkDomain = _configs.get(Config.GuestDomainSuffix.key());

        _networkLockTimeout = NumbersUtil.parseInt(_configs.get(Config.NetworkLockTimeout.key()), 600);




        // populate providers
        Map<Network.Service, Set<Network.Provider>> defaultSharedNetworkOfferingProviders = new HashMap<Network.Service, Set<Network.Provider>>();
        Set<Network.Provider> defaultProviders = new HashSet<Network.Provider>();

        defaultProviders.add(Network.Provider.VirtualRouter);
        defaultSharedNetworkOfferingProviders.put(Service.Dhcp, defaultProviders);
        defaultSharedNetworkOfferingProviders.put(Service.Dns, defaultProviders);
        defaultSharedNetworkOfferingProviders.put(Service.UserData, defaultProviders);

        Map<Network.Service, Set<Network.Provider>> defaultIsolatedNetworkOfferingProviders = defaultSharedNetworkOfferingProviders;

        Map<Network.Service, Set<Network.Provider>> defaultSharedSGEnabledNetworkOfferingProviders = new HashMap<Network.Service, Set<Network.Provider>>();
        defaultSharedSGEnabledNetworkOfferingProviders.put(Service.Dhcp, defaultProviders);
        defaultSharedSGEnabledNetworkOfferingProviders.put(Service.Dns, defaultProviders);
        defaultSharedSGEnabledNetworkOfferingProviders.put(Service.UserData, defaultProviders);
        Set<Provider> sgProviders = new HashSet<Provider>();
        sgProviders.add(Provider.SecurityGroupProvider);
        defaultSharedSGEnabledNetworkOfferingProviders.put(Service.SecurityGroup, sgProviders);

        Map<Network.Service, Set<Network.Provider>> defaultIsolatedSourceNatEnabledNetworkOfferingProviders = 
                new HashMap<Network.Service, Set<Network.Provider>>();
        defaultProviders.clear();
        defaultProviders.add(Network.Provider.VirtualRouter);
        defaultIsolatedSourceNatEnabledNetworkOfferingProviders.put(Service.Dhcp, defaultProviders);
        defaultIsolatedSourceNatEnabledNetworkOfferingProviders.put(Service.Dns, defaultProviders);
        defaultIsolatedSourceNatEnabledNetworkOfferingProviders.put(Service.UserData, defaultProviders);
        defaultIsolatedSourceNatEnabledNetworkOfferingProviders.put(Service.Firewall, defaultProviders);
        defaultIsolatedSourceNatEnabledNetworkOfferingProviders.put(Service.Gateway, defaultProviders);
        defaultIsolatedSourceNatEnabledNetworkOfferingProviders.put(Service.Lb, defaultProviders);
        defaultIsolatedSourceNatEnabledNetworkOfferingProviders.put(Service.SourceNat, defaultProviders);
        defaultIsolatedSourceNatEnabledNetworkOfferingProviders.put(Service.StaticNat, defaultProviders);
        defaultIsolatedSourceNatEnabledNetworkOfferingProviders.put(Service.PortForwarding, defaultProviders);
        defaultIsolatedSourceNatEnabledNetworkOfferingProviders.put(Service.Vpn, defaultProviders);


        Map<Network.Service, Set<Network.Provider>> defaultVPCOffProviders = 
                new HashMap<Network.Service, Set<Network.Provider>>();
        defaultProviders.clear();
        defaultProviders.add(Network.Provider.VirtualRouter);
        defaultVPCOffProviders.put(Service.Dhcp, defaultProviders);
        defaultVPCOffProviders.put(Service.Dns, defaultProviders);
        defaultVPCOffProviders.put(Service.UserData, defaultProviders);
        defaultVPCOffProviders.put(Service.NetworkACL, defaultProviders);
        defaultVPCOffProviders.put(Service.Gateway, defaultProviders);
        defaultVPCOffProviders.put(Service.Lb, defaultProviders);
        defaultVPCOffProviders.put(Service.SourceNat, defaultProviders);
        defaultVPCOffProviders.put(Service.StaticNat, defaultProviders);
        defaultVPCOffProviders.put(Service.PortForwarding, defaultProviders);
        defaultVPCOffProviders.put(Service.Vpn, defaultProviders);

        Transaction txn = Transaction.currentTxn();
        txn.start();
        // diff between offering #1 and #2 - securityGroup is enabled for the first, and disabled for the third

        NetworkOfferingVO offering = null;
        if (_networkOfferingDao.findByUniqueName(NetworkOffering.DefaultSharedNetworkOfferingWithSGService) == null) {
            offering = _configMgr.createNetworkOffering(NetworkOffering.DefaultSharedNetworkOfferingWithSGService, "Offering for Shared Security group enabled networks", TrafficType.Guest, null,
                    true, Availability.Optional, null, defaultSharedNetworkOfferingProviders, true, Network.GuestType.Shared, false, null, true, null, true);
            offering.setState(NetworkOffering.State.Enabled);
            _networkOfferingDao.update(offering.getId(), offering);
        }

        if (_networkOfferingDao.findByUniqueName(NetworkOffering.DefaultSharedNetworkOffering) == null) {
            offering = _configMgr.createNetworkOffering(NetworkOffering.DefaultSharedNetworkOffering, "Offering for Shared networks", TrafficType.Guest, null, true, Availability.Optional, null,
                    defaultSharedNetworkOfferingProviders, true, Network.GuestType.Shared, false, null, true, null, true);
            offering.setState(NetworkOffering.State.Enabled);
            _networkOfferingDao.update(offering.getId(), offering);
        }

        Map<Network.Service, Set<Network.Provider>> defaultINetworkOfferingProvidersForVpcNetwork = new HashMap<Network.Service, Set<Network.Provider>>();
        defaultProviders.clear();
        defaultProviders.add(Network.Provider.VPCVirtualRouter);
        defaultINetworkOfferingProvidersForVpcNetwork.put(Service.Dhcp, defaultProviders);
        defaultINetworkOfferingProvidersForVpcNetwork.put(Service.Dns, defaultProviders);
        defaultINetworkOfferingProvidersForVpcNetwork.put(Service.UserData, defaultProviders);
        defaultINetworkOfferingProvidersForVpcNetwork.put(Service.Firewall, defaultProviders);
        defaultINetworkOfferingProvidersForVpcNetwork.put(Service.Gateway, defaultProviders);
        defaultINetworkOfferingProvidersForVpcNetwork.put(Service.Lb, defaultProviders);
        defaultINetworkOfferingProvidersForVpcNetwork.put(Service.SourceNat, defaultProviders);
        defaultINetworkOfferingProvidersForVpcNetwork.put(Service.StaticNat, defaultProviders);
        defaultINetworkOfferingProvidersForVpcNetwork.put(Service.PortForwarding, defaultProviders);
        defaultINetworkOfferingProvidersForVpcNetwork.put(Service.Vpn, defaultProviders);

        if (_networkOfferingDao.findByUniqueName(NetworkOffering.DefaultIsolatedNetworkOfferingWithSourceNatService) == null) {
            offering = _configMgr.createNetworkOffering(NetworkOffering.DefaultIsolatedNetworkOfferingWithSourceNatService,
                    "Offering for Isolated networks with Source Nat service enabled", TrafficType.Guest,
                    null, false, Availability.Required, null, defaultINetworkOfferingProvidersForVpcNetwork,
                    true, Network.GuestType.Isolated, false, null, true, null, false);
            offering.setState(NetworkOffering.State.Enabled);
            _networkOfferingDao.update(offering.getId(), offering);
        }

        if (_networkOfferingDao.findByUniqueName(NetworkOffering.DefaultIsolatedNetworkOfferingForVpcNetworks) == null) {
            offering = _configMgr.createNetworkOffering(NetworkOffering.DefaultIsolatedNetworkOfferingForVpcNetworks,
                    "Offering for Isolated VPC networks with Source Nat service enabled", TrafficType.Guest,
                    null, false, Availability.Optional, null, defaultVPCOffProviders,
                    true, Network.GuestType.Isolated, false, null, false, null, false);
            offering.setState(NetworkOffering.State.Enabled);
            _networkOfferingDao.update(offering.getId(), offering);
        }

        if (_networkOfferingDao.findByUniqueName(NetworkOffering.DefaultIsolatedNetworkOfferingForVpcNetworksNoLB) == null) {
            //remove LB service
            defaultVPCOffProviders.remove(Service.Lb);
            offering = _configMgr.createNetworkOffering(NetworkOffering.DefaultIsolatedNetworkOfferingForVpcNetworksNoLB,
                    "Offering for Isolated VPC networks with Source Nat service enabled and LB service disabled", TrafficType.Guest,
                    null, false, Availability.Optional, null, defaultVPCOffProviders,
                    true, Network.GuestType.Isolated, false, null, false, null, false);
            offering.setState(NetworkOffering.State.Enabled);
            _networkOfferingDao.update(offering.getId(), offering);
        }

        if (_networkOfferingDao.findByUniqueName(NetworkOffering.DefaultIsolatedNetworkOffering) == null) {
            offering = _configMgr.createNetworkOffering(NetworkOffering.DefaultIsolatedNetworkOffering, 
                    "Offering for Isolated networks with no Source Nat service", TrafficType.Guest, null, true,
                    Availability.Optional, null, defaultIsolatedNetworkOfferingProviders, true, Network.GuestType.Isolated,
                    false, null, true, null, true);
            offering.setState(NetworkOffering.State.Enabled);
            _networkOfferingDao.update(offering.getId(), offering);
        }

        Map<Network.Service, Set<Network.Provider>> netscalerServiceProviders = new HashMap<Network.Service, Set<Network.Provider>>();
        Set<Network.Provider> vrProvider = new HashSet<Network.Provider>();
        vrProvider.add(Provider.VirtualRouter);
        Set<Network.Provider> sgProvider = new HashSet<Network.Provider>();
        sgProvider.add(Provider.SecurityGroupProvider);
        Set<Network.Provider> nsProvider = new HashSet<Network.Provider>();
        nsProvider.add(Provider.Netscaler);
        netscalerServiceProviders.put(Service.Dhcp, vrProvider);
        netscalerServiceProviders.put(Service.Dns, vrProvider);
        netscalerServiceProviders.put(Service.UserData, vrProvider);
        netscalerServiceProviders.put(Service.SecurityGroup, sgProvider);
        netscalerServiceProviders.put(Service.StaticNat, nsProvider);
        netscalerServiceProviders.put(Service.Lb, nsProvider);

        Map<Service, Map<Capability, String>> serviceCapabilityMap = new HashMap<Service, Map<Capability, String>>();
        Map<Capability, String> elb = new HashMap<Capability, String>();
        elb.put(Capability.ElasticLb, "true");
        Map<Capability, String> eip = new HashMap<Capability, String>();
        eip.put(Capability.ElasticIp, "true");
        serviceCapabilityMap.put(Service.Lb, elb);
        serviceCapabilityMap.put(Service.StaticNat, eip);

        if (_networkOfferingDao.findByUniqueName(NetworkOffering.DefaultSharedEIPandELBNetworkOffering) == null) {
            offering = _configMgr.createNetworkOffering(NetworkOffering.DefaultSharedEIPandELBNetworkOffering, "Offering for Shared networks with Elastic IP and Elastic LB capabilities", TrafficType.Guest, null, true,
                    Availability.Optional, null, netscalerServiceProviders, true, Network.GuestType.Shared, false, null, true, serviceCapabilityMap, true);
            offering.setState(NetworkOffering.State.Enabled);
            offering.setDedicatedLB(false);
            _networkOfferingDao.update(offering.getId(), offering);
        }

        txn.commit();


        AssignIpAddressSearch = _ipAddressDao.createSearchBuilder();
        AssignIpAddressSearch.and("dc", AssignIpAddressSearch.entity().getDataCenterId(), Op.EQ);
        AssignIpAddressSearch.and("allocated", AssignIpAddressSearch.entity().getAllocatedTime(), Op.NULL);
        AssignIpAddressSearch.and("vlanId", AssignIpAddressSearch.entity().getVlanId(), Op.EQ);
        SearchBuilder<VlanVO> vlanSearch = _vlanDao.createSearchBuilder();
        vlanSearch.and("type", vlanSearch.entity().getVlanType(), Op.EQ);
        vlanSearch.and("networkId", vlanSearch.entity().getNetworkId(), Op.EQ);
        AssignIpAddressSearch.join("vlan", vlanSearch, vlanSearch.entity().getId(), AssignIpAddressSearch.entity().getVlanId(), JoinType.INNER);
        AssignIpAddressSearch.done();

        AssignIpAddressFromPodVlanSearch = _ipAddressDao.createSearchBuilder();
        AssignIpAddressFromPodVlanSearch.and("dc", AssignIpAddressFromPodVlanSearch.entity().getDataCenterId(), Op.EQ);
        AssignIpAddressFromPodVlanSearch.and("allocated", AssignIpAddressFromPodVlanSearch.entity().getAllocatedTime(), Op.NULL);
        SearchBuilder<VlanVO> podVlanSearch = _vlanDao.createSearchBuilder();
        podVlanSearch.and("type", podVlanSearch.entity().getVlanType(), Op.EQ);
        podVlanSearch.and("networkId", podVlanSearch.entity().getNetworkId(), Op.EQ);
        SearchBuilder<PodVlanMapVO> podVlanMapSB = _podVlanMapDao.createSearchBuilder();
        podVlanMapSB.and("podId", podVlanMapSB.entity().getPodId(), Op.EQ);
        AssignIpAddressFromPodVlanSearch.join("podVlanMapSB", podVlanMapSB, podVlanMapSB.entity().getVlanDbId(), AssignIpAddressFromPodVlanSearch.entity().getVlanId(), JoinType.INNER);
        AssignIpAddressFromPodVlanSearch.join("vlan", podVlanSearch, podVlanSearch.entity().getId(), AssignIpAddressFromPodVlanSearch.entity().getVlanId(), JoinType.INNER);
        AssignIpAddressFromPodVlanSearch.done();

        _executor = Executors.newScheduledThreadPool(1, new NamedThreadFactory("Network-Scavenger"));

        _agentMgr.registerForHostEvents(this, true, false, true);

        s_logger.info("Network Manager is configured.");

        return true;
    }

    @Override
    public boolean start() {
        _executor.scheduleWithFixedDelay(new NetworkGarbageCollector(), _networkGcInterval, _networkGcInterval, TimeUnit.SECONDS);
        return true;
    }

    @Override
    public boolean stop() {
        return true;
    }

    protected NetworkManagerImpl() {
    }

    @Override
    public List<NetworkVO> setupNetwork(Account owner, NetworkOffering offering, DeploymentPlan plan, String name, 
            String displayText, boolean isDefault)
                    throws ConcurrentOperationException {
        return setupNetwork(owner, offering, null, plan, name, displayText, false, null, null, null, null);
    }

    @Override
    @DB
    public List<NetworkVO> setupNetwork(Account owner, NetworkOffering offering, Network predefined, DeploymentPlan 
            plan, String name, String displayText, boolean errorIfAlreadySetup, Long domainId,
            ACLType aclType, Boolean subdomainAccess, Long vpcId) throws ConcurrentOperationException {

        Account locked = _accountDao.acquireInLockTable(owner.getId());
        if (locked == null) {
            throw new ConcurrentOperationException("Unable to acquire lock on " + owner);
        }

        try {
            if (predefined == null
                    || (offering.getTrafficType() != TrafficType.Guest && predefined.getCidr() == null && predefined.getBroadcastUri() == null && 
                    !(predefined.getBroadcastDomainType() == BroadcastDomainType.Vlan || predefined.getBroadcastDomainType() == BroadcastDomainType.Lswitch))) {
                List<NetworkVO> configs = _networksDao.listBy(owner.getId(), offering.getId(), plan.getDataCenterId());
                if (configs.size() > 0) {
                    if (s_logger.isDebugEnabled()) {
                        s_logger.debug("Found existing network configuration for offering " + offering + ": " + configs.get(0));
                    }

                    if (errorIfAlreadySetup) {
                        InvalidParameterValueException ex = new InvalidParameterValueException("Found existing network configuration (with specified id) for offering (with specified id)");
                        ex.addProxyObject(offering, offering.getId(), "offeringId");
                        ex.addProxyObject(configs.get(0), configs.get(0).getId(), "networkConfigId");                       
                        throw ex;
                    } else {
                        return configs;
                    }
                }
            } else if (predefined != null && predefined.getCidr() != null && predefined.getBroadcastUri() == null && vpcId == null) {
                // don't allow to have 2 networks with the same cidr in the same zone for the account
                List<NetworkVO> configs = _networksDao.listBy(owner.getId(), plan.getDataCenterId(), predefined.getCidr(), true);
                if (configs.size() > 0) {
                    if (s_logger.isDebugEnabled()) {
                        s_logger.debug("Found existing network configuration for offering " + offering + ": " + configs.get(0));
                    }

                    if (errorIfAlreadySetup) {
                        InvalidParameterValueException ex = new InvalidParameterValueException("Found existing network configuration (with specified id) for offering (with specified id)");
                        ex.addProxyObject(offering, offering.getId(), "offeringId");
                        ex.addProxyObject(configs.get(0), configs.get(0).getId(), "networkConfigId");                       
                        throw ex;
                    } else {
                        return configs;
                    }
                }
            }

            List<NetworkVO> networks = new ArrayList<NetworkVO>();

            long related = -1;

            for (NetworkGuru guru : _networkGurus) {
                Network network = guru.design(offering, plan, predefined, owner);
                if (network == null) {
                    continue;
                }

                if (network.getId() != -1) {
                    if (network instanceof NetworkVO) {
                        networks.add((NetworkVO) network);
                    } else {
                        networks.add(_networksDao.findById(network.getId()));
                    }
                    continue;
                }

                long id = _networksDao.getNextInSequence(Long.class, "id");
                if (related == -1) {
                    related = id;
                }

                Transaction txn = Transaction.currentTxn();
                txn.start();

                NetworkVO vo = new NetworkVO(id, network, offering.getId(), guru.getName(), owner.getDomainId(), owner.getId(),
                        related, name, displayText, predefined.getNetworkDomain(), offering.getGuestType(), 
                        plan.getDataCenterId(), plan.getPhysicalNetworkId(), aclType, offering.getSpecifyIpRanges(), vpcId);
                networks.add(_networksDao.persist(vo, vo.getGuestType() == Network.GuestType.Isolated, 
                        finalizeServicesAndProvidersForNetwork(offering, plan.getPhysicalNetworkId())));

                if (domainId != null && aclType == ACLType.Domain) {
                    _networksDao.addDomainToNetwork(id, domainId, subdomainAccess);
                }

                txn.commit();
            }

            if (networks.size() < 1) {
                // see networkOfferingVO.java
                CloudRuntimeException ex = new CloudRuntimeException("Unable to convert network offering with specified id to network profile");
                ex.addProxyObject(offering, offering.getId(), "offeringId");
                throw ex;
            }

            return networks;
        } finally {
            s_logger.debug("Releasing lock for " + locked);
            _accountDao.releaseFromLockTable(locked.getId());
        }
    }



    @Override
    @DB
    public void allocate(VirtualMachineProfile<? extends VMInstanceVO> vm, List<Pair<NetworkVO, NicProfile>> networks) 
            throws InsufficientCapacityException, ConcurrentOperationException {
        Transaction txn = Transaction.currentTxn();
        txn.start();

        int deviceId = 0;

        boolean[] deviceIds = new boolean[networks.size()];
        Arrays.fill(deviceIds, false);

        List<NicProfile> nics = new ArrayList<NicProfile>(networks.size());
        NicProfile defaultNic = null;

        for (Pair<NetworkVO, NicProfile> network : networks) {
            NetworkVO config = network.first();
            NicProfile requested = network.second();

            Boolean isDefaultNic = false;
            if (vm != null && (requested != null && requested.isDefaultNic())) {
                isDefaultNic = true;
            }

            while (deviceIds[deviceId] && deviceId < deviceIds.length) {
                deviceId++;
            }

            Pair<NicProfile,Integer> vmNicPair = allocateNic(requested, config, isDefaultNic, 
                    deviceId, vm);

            NicProfile vmNic = vmNicPair.first();
            if (vmNic == null) {
                continue;
            }

            deviceId = vmNicPair.second();

            int devId = vmNic.getDeviceId();
            if (devId > deviceIds.length) {
                throw new IllegalArgumentException("Device id for nic is too large: " + vmNic);
            }
            if (deviceIds[devId]) {
                throw new IllegalArgumentException("Conflicting device id for two different nics: " + vmNic);
            }

            deviceIds[devId] = true;

            if (vmNic.isDefaultNic()) {
                if (defaultNic != null) {
                    throw new IllegalArgumentException("You cannot specify two nics as default nics: nic 1 = " + 
                            defaultNic + "; nic 2 = " + vmNic);
                }
                defaultNic = vmNic;
            }

            nics.add(vmNic);
            vm.addNic(vmNic);

        }

        if (nics.size() != networks.size()) {
            s_logger.warn("Number of nics " + nics.size() + " doesn't match number of requested networks " + networks.size());
            throw new CloudRuntimeException("Number of nics " + nics.size() + " doesn't match number of requested networks " + networks.size());
        }

        if (nics.size() == 1) {
            nics.get(0).setDefaultNic(true);
        }

        txn.commit();
    }


    @DB
    @Override
    public Pair<NicProfile,Integer> allocateNic(NicProfile requested, Network network, Boolean isDefaultNic, 
            int deviceId, VirtualMachineProfile<? extends VMInstanceVO> vm) throws InsufficientVirtualNetworkCapcityException,
            InsufficientAddressCapacityException, ConcurrentOperationException{

        NetworkVO ntwkVO = _networksDao.findById(network.getId());
        s_logger.debug("Allocating nic for vm " + vm.getVirtualMachine() + " in network " + network + " with requested profile " + requested);
        NetworkGuru guru = AdapterBase.getAdapterByName(_networkGurus, ntwkVO.getGuruName());

        if (requested != null && requested.getMode() == null) {
            requested.setMode(network.getMode());
        }
        NicProfile profile = guru.allocate(network, requested, vm);
        if (isDefaultNic != null) {
            profile.setDefaultNic(isDefaultNic);
        }

        if (profile == null) {
            return null;
        }

        if (requested != null && requested.getMode() == null) {
            profile.setMode(requested.getMode());
        } else {
            profile.setMode(network.getMode());
        }

        NicVO vo = new NicVO(guru.getName(), vm.getId(), network.getId(), vm.getType());

        deviceId = applyProfileToNic(vo, profile, deviceId);

        vo = _nicDao.persist(vo);

        Integer networkRate = _networkModel.getNetworkRate(network.getId(), vm.getId());
        NicProfile vmNic = new NicProfile(vo, network, vo.getBroadcastUri(), vo.getIsolationUri(), networkRate, 
                _networkModel.isSecurityGroupSupportedInNetwork(network), _networkModel.getNetworkTag(vm.getHypervisorType(),
                        network));

        return new Pair<NicProfile,Integer>(vmNic, Integer.valueOf(deviceId));
    }    

    protected Integer applyProfileToNic(NicVO vo, NicProfile profile, Integer deviceId) {
        if (profile.getDeviceId() != null) {
            vo.setDeviceId(profile.getDeviceId());
        } else if (deviceId != null) {
            vo.setDeviceId(deviceId++);
        }

        if (profile.getReservationStrategy() != null) {
            vo.setReservationStrategy(profile.getReservationStrategy());
        }

        vo.setDefaultNic(profile.isDefaultNic());

        vo.setIp4Address(profile.getIp4Address());
        vo.setAddressFormat(profile.getFormat());

        if (profile.getMacAddress() != null) {
            vo.setMacAddress(profile.getMacAddress());
        }

        vo.setMode(profile.getMode());
        vo.setNetmask(profile.getNetmask());
        vo.setGateway(profile.getGateway());

        if (profile.getBroadCastUri() != null) {
            vo.setBroadcastUri(profile.getBroadCastUri());
        }

        if (profile.getIsolationUri() != null) {
            vo.setIsolationUri(profile.getIsolationUri());
        }

        vo.setState(Nic.State.Allocated);
        
        vo.setIp6Address(profile.getIp6Address());
        vo.setIp6Gateway(profile.getIp6Gateway());
        vo.setIp6Cidr(profile.getIp6Cidr());
        
        return deviceId;
    }

    protected void applyProfileToNicForRelease(NicVO vo, NicProfile profile) {
        vo.setGateway(profile.getGateway());
        vo.setAddressFormat(profile.getFormat());
        vo.setIp4Address(profile.getIp4Address());
        vo.setIp6Address(profile.getIp6Address());
        vo.setMacAddress(profile.getMacAddress());
        if (profile.getReservationStrategy() != null) {
            vo.setReservationStrategy(profile.getReservationStrategy());
        }
        vo.setBroadcastUri(profile.getBroadCastUri());
        vo.setIsolationUri(profile.getIsolationUri());
        vo.setNetmask(profile.getNetmask());
    }

    protected void applyProfileToNetwork(NetworkVO network, NetworkProfile profile) {
        network.setBroadcastUri(profile.getBroadcastUri());
        network.setDns1(profile.getDns1());
        network.setDns2(profile.getDns2());
        network.setPhysicalNetworkId(profile.getPhysicalNetworkId());
    }

    protected NicTO toNicTO(NicVO nic, NicProfile profile, NetworkVO config) {
        NicTO to = new NicTO();
        to.setDeviceId(nic.getDeviceId());
        to.setBroadcastType(config.getBroadcastDomainType());
        to.setType(config.getTrafficType());
        to.setIp(nic.getIp4Address());
        to.setNetmask(nic.getNetmask());
        to.setMac(nic.getMacAddress());
        to.setDns1(profile.getDns1());
        to.setDns2(profile.getDns2());
        if (nic.getGateway() != null) {
            to.setGateway(nic.getGateway());
        } else {
            to.setGateway(config.getGateway());
        }
        to.setDefaultNic(nic.isDefaultNic());
        to.setBroadcastUri(nic.getBroadcastUri());
        to.setIsolationuri(nic.getIsolationUri());
        if (profile != null) {
            to.setDns1(profile.getDns1());
            to.setDns2(profile.getDns2());
        }

        Integer networkRate = _networkModel.getNetworkRate(config.getId(), null);
        to.setNetworkRateMbps(networkRate);

        to.setUuid(config.getUuid());

        return to;
    }

    @Override
    @DB
    public Pair<NetworkGuru, NetworkVO> implementNetwork(long networkId, DeployDestination dest, ReservationContext context)
            throws ConcurrentOperationException, ResourceUnavailableException,
            InsufficientCapacityException {
        Transaction.currentTxn();
        Pair<NetworkGuru, NetworkVO> implemented = new Pair<NetworkGuru, NetworkVO>(null, null);

        NetworkVO network = _networksDao.acquireInLockTable(networkId, _networkLockTimeout);
        if (network == null) {
            // see NetworkVO.java
            ConcurrentOperationException ex = new ConcurrentOperationException("Unable to acquire network configuration");
            ex.addProxyObject(ApiDBUtils.findNetworkById(networkId).getUuid());
            throw ex;
        }

        if (s_logger.isDebugEnabled()) {
            s_logger.debug("Lock is acquired for network id " + networkId + " as a part of network implement");
        }

        try {
            NetworkGuru guru = AdapterBase.getAdapterByName(_networkGurus, network.getGuruName());
            Network.State state = network.getState();
            if (state == Network.State.Implemented || state == Network.State.Setup || state == Network.State.Implementing) {
                s_logger.debug("Network id=" + networkId + " is already implemented");
                implemented.set(guru, network);
                return implemented;
            }

            if (s_logger.isDebugEnabled()) {
                s_logger.debug("Asking " + guru.getName() + " to implement " + network);
            }

            NetworkOfferingVO offering = _networkOfferingDao.findById(network.getNetworkOfferingId());

            network.setReservationId(context.getReservationId());
            network.setState(Network.State.Implementing);

            _networksDao.update(networkId, network);

            Network result = guru.implement(network, offering, dest, context);
            network.setCidr(result.getCidr());
            network.setBroadcastUri(result.getBroadcastUri());
            network.setGateway(result.getGateway());
            network.setMode(result.getMode());
            network.setPhysicalNetworkId(result.getPhysicalNetworkId());
            _networksDao.update(networkId, network);

            // implement network elements and re-apply all the network rules
            implementNetworkElementsAndResources(dest, context, network, offering);

            network.setState(Network.State.Implemented);
            network.setRestartRequired(false);
            _networksDao.update(network.getId(), network);
            implemented.set(guru, network);
            return implemented;
        } finally {
            if (implemented.first() == null) {
                s_logger.debug("Cleaning up because we're unable to implement the network " + network);
                network.setState(Network.State.Shutdown);
                _networksDao.update(networkId, network);

                shutdownNetwork(networkId, context, false);
            }

            _networksDao.releaseFromLockTable(networkId);
            if (s_logger.isDebugEnabled()) {
                s_logger.debug("Lock is released for network id " + networkId + " as a part of network implement");
            }
        }
    }

    @Override
    public boolean equals(Object o) {
        return super.equals(o);    //To change body of overridden methods use File | Settings | File Templates.
    }

    @Override
    public void implementNetworkElementsAndResources(DeployDestination dest, ReservationContext context,
            NetworkVO network, NetworkOfferingVO offering)
                    throws ConcurrentOperationException, InsufficientAddressCapacityException, ResourceUnavailableException, InsufficientCapacityException {

        // If this is a 1) guest virtual network 2) network has sourceNat service 3) network offering does not support a
        // Shared source NAT rule,
        // associate a source NAT IP (if one isn't already associated with the network)

        boolean sharedSourceNat = offering.getSharedSourceNat();
        DataCenter zone = _dcDao.findById(network.getDataCenterId());
        if (network.getGuestType() == Network.GuestType.Isolated
                && _networkModel.areServicesSupportedInNetwork(network.getId(), Service.SourceNat)
                && !sharedSourceNat) {

            List<IPAddressVO> ips = null;
            if (network.getVpcId() != null) {
                ips = _ipAddressDao.listByAssociatedVpc(network.getVpcId(), true);
                if (ips.isEmpty()) {
                    throw new CloudRuntimeException("Vpc is not implemented; there is no source nat ip");
                }
            } else {
                ips = _ipAddressDao.listByAssociatedNetwork(network.getId(), true);
            }

            if (ips.isEmpty()) {
                s_logger.debug("Creating a source nat ip for network " + network);
                Account owner = _accountMgr.getAccount(network.getAccountId());
                assignSourceNatIpAddressToGuestNetwork(owner, network);
            }
        }

        // get providers to implement
        List<Provider> providersToImplement = getNetworkProviders(network.getId());
        for (NetworkElement element : _networkElements) {
            if (providersToImplement.contains(element.getProvider())) {
                if (!_networkModel.isProviderEnabledInPhysicalNetwork(_networkModel.getPhysicalNetworkId(network), element.getProvider().getName())) {
                    // The physicalNetworkId will not get translated into a uuid by the reponse serializer,
                    // because the serializer would look up the NetworkVO class's table and retrieve the
                    // network id instead of the physical network id.
                    // So just throw this exception as is. We may need to TBD by changing the serializer.
                    throw new CloudRuntimeException("Service provider " + element.getProvider().getName() + 
                            " either doesn't exist or is not enabled in physical network id: " + network.getPhysicalNetworkId());
                }

                if (s_logger.isDebugEnabled()) {
                    s_logger.debug("Asking " + element.getName() + " to implemenet " + network);
                }

                if (!element.implement(network, offering, dest, context)) {
                    CloudRuntimeException ex = new CloudRuntimeException("Failed to implement provider " + element.getProvider().getName() + " for network with specified id");
                    ex.addProxyObject(network, network.getId(), "networkId");
                    throw ex;                    
                }
            }
        }

        // reapply all the firewall/staticNat/lb rules
        s_logger.debug("Reprogramming network " + network + " as a part of network implement");
        if (!reprogramNetworkRules(network.getId(), UserContext.current().getCaller(), network)) {
            s_logger.warn("Failed to re-program the network as a part of network " + network + " implement");
            // see DataCenterVO.java
            ResourceUnavailableException ex = new ResourceUnavailableException("Unable to apply network rules as a part of network " + network + " implement", DataCenter.class, network.getDataCenterId());
            ex.addProxyObject(ApiDBUtils.findZoneById(network.getDataCenterId()).getUuid());
            throw ex;
        }
    }

    protected void prepareElement(NetworkElement element, NetworkVO network, 
            NicProfile profile, VirtualMachineProfile<? extends VMInstanceVO> vmProfile,
            DeployDestination dest, ReservationContext context) throws InsufficientCapacityException,
            ConcurrentOperationException, ResourceUnavailableException {
        element.prepare(network, profile, vmProfile, dest, context);
        if (vmProfile.getType() == Type.User && vmProfile.getHypervisorType() != HypervisorType.BareMetal && element.getProvider() != null) {
            if (_networkModel.areServicesSupportedInNetwork(network.getId(), Service.Dhcp) &&
                    _networkModel.isProviderSupportServiceInNetwork(network.getId(), Service.Dhcp, element.getProvider()) &&
                    (element instanceof DhcpServiceProvider)) {
                DhcpServiceProvider sp = (DhcpServiceProvider) element;
                sp.addDhcpEntry(network, profile, vmProfile, dest, context);
            }
            if (_networkModel.areServicesSupportedInNetwork(network.getId(), Service.UserData) &&
                    _networkModel.isProviderSupportServiceInNetwork(network.getId(), Service.UserData, element.getProvider()) &&
                    (element instanceof UserDataServiceProvider)) {
                UserDataServiceProvider sp = (UserDataServiceProvider) element;
                sp.addPasswordAndUserdata(network, profile, vmProfile, dest, context);
            }
        }
    }

    @DB
    protected void updateNic(NicVO nic, long networkId, int count) {
        Transaction txn = Transaction.currentTxn();
        txn.start();
        _nicDao.update(nic.getId(), nic);

        if (nic.getVmType() == VirtualMachine.Type.User) {
            s_logger.debug("Changing active number of nics for network id=" + networkId + " on " + count);
            _networksDao.changeActiveNicsBy(networkId, count);
        }

        if (nic.getVmType() == VirtualMachine.Type.User || (nic.getVmType() == VirtualMachine.Type.DomainRouter && _networksDao.findById(networkId).getTrafficType() == TrafficType.Guest)) {
            _networksDao.setCheckForGc(networkId);
        }

        txn.commit();
    }

    @Override
    public void prepare(VirtualMachineProfile<? extends VMInstanceVO> vmProfile, DeployDestination dest, ReservationContext context) throws InsufficientCapacityException,
    ConcurrentOperationException, ResourceUnavailableException {
        List<NicVO> nics = _nicDao.listByVmId(vmProfile.getId());

        // we have to implement default nics first - to ensure that default network elements start up first in multiple
        //nics case
        // (need for setting DNS on Dhcp to domR's Ip4 address)
        Collections.sort(nics, new Comparator<NicVO>() {

            @Override
            public int compare(NicVO nic1, NicVO nic2) {
                boolean isDefault1 = nic1.isDefaultNic();
                boolean isDefault2 = nic2.isDefaultNic();

                return (isDefault1 ^ isDefault2) ? ((isDefault1 ^ true) ? 1 : -1) : 0;
            }
        });

        for (NicVO nic : nics) {
            Pair<NetworkGuru, NetworkVO> implemented = implementNetwork(nic.getNetworkId(), dest, context);

            NetworkVO network = implemented.second();
            NicProfile profile = prepareNic(vmProfile, dest, context, nic.getId(), network);
            vmProfile.addNic(profile);
        }
    }

    @Override
    public NicProfile prepareNic(VirtualMachineProfile<? extends VMInstanceVO> vmProfile, DeployDestination 
            dest, ReservationContext context, long nicId, NetworkVO network)
                    throws InsufficientVirtualNetworkCapcityException, InsufficientAddressCapacityException, 
                    ConcurrentOperationException, InsufficientCapacityException, ResourceUnavailableException {

        Integer networkRate = _networkModel.getNetworkRate(network.getId(), vmProfile.getId());
        NetworkGuru guru = AdapterBase.getAdapterByName(_networkGurus, network.getGuruName());
        NicVO nic = _nicDao.findById(nicId);

        NicProfile profile = null;
        if (nic.getReservationStrategy() == Nic.ReservationStrategy.Start) {
            nic.setState(Nic.State.Reserving);
            nic.setReservationId(context.getReservationId());
            _nicDao.update(nic.getId(), nic);
            URI broadcastUri = nic.getBroadcastUri();
            if (broadcastUri == null) {
                broadcastUri = network.getBroadcastUri();
            }

            URI isolationUri = nic.getIsolationUri();

            profile = new NicProfile(nic, network, broadcastUri, isolationUri, 

                    networkRate, _networkModel.isSecurityGroupSupportedInNetwork(network), _networkModel.getNetworkTag(vmProfile.getHypervisorType(), network));
            guru.reserve(profile, network, vmProfile, dest, context);
            nic.setIp4Address(profile.getIp4Address());
            nic.setAddressFormat(profile.getFormat());
            nic.setIp6Address(profile.getIp6Address());
            nic.setMacAddress(profile.getMacAddress());
            nic.setIsolationUri(profile.getIsolationUri());
            nic.setBroadcastUri(profile.getBroadCastUri());
            nic.setReserver(guru.getName());
            nic.setState(Nic.State.Reserved);
            nic.setNetmask(profile.getNetmask());
            nic.setGateway(profile.getGateway());

            if (profile.getStrategy() != null) {
                nic.setReservationStrategy(profile.getStrategy());
            }

            updateNic(nic, network.getId(), 1);
        } else {
            profile = new NicProfile(nic, network, nic.getBroadcastUri(), nic.getIsolationUri(), 
                    networkRate, _networkModel.isSecurityGroupSupportedInNetwork(network), _networkModel.getNetworkTag(vmProfile.getHypervisorType(), network));
            guru.updateNicProfile(profile, network);
            nic.setState(Nic.State.Reserved);
            updateNic(nic, network.getId(), 1);
        }

        for (NetworkElement element : _networkElements) {
            if (s_logger.isDebugEnabled()) {
                s_logger.debug("Asking " + element.getName() + " to prepare for " + nic);
            }
            prepareElement(element, network, profile, vmProfile, dest, context);
        }

        profile.setSecurityGroupEnabled(_networkModel.isSecurityGroupSupportedInNetwork(network));
        guru.updateNicProfile(profile, network);
        return profile;
    }

    @Override
    public <T extends VMInstanceVO> void prepareNicForMigration(VirtualMachineProfile<T> vm, DeployDestination dest) {
        List<NicVO> nics = _nicDao.listByVmId(vm.getId());
        for (NicVO nic : nics) {
            NetworkVO network = _networksDao.findById(nic.getNetworkId());
            Integer networkRate = _networkModel.getNetworkRate(network.getId(), vm.getId());

            NetworkGuru guru = AdapterBase.getAdapterByName(_networkGurus, network.getGuruName());
            NicProfile profile = new NicProfile(nic, network, nic.getBroadcastUri(), nic.getIsolationUri(), networkRate, 
                    _networkModel.isSecurityGroupSupportedInNetwork(network), _networkModel.getNetworkTag(vm.getHypervisorType(), network));
            guru.updateNicProfile(profile, network);
            vm.addNic(profile);
        }
    }

    @Override
    @DB
    public void release(VirtualMachineProfile<? extends VMInstanceVO> vmProfile, boolean forced) throws
    ConcurrentOperationException, ResourceUnavailableException {
        List<NicVO> nics = _nicDao.listByVmId(vmProfile.getId());
        for (NicVO nic : nics) {
            releaseNic(vmProfile, nic);
        }
    }


    @Override
    @DB
    public void releaseNic(VirtualMachineProfile<? extends VMInstanceVO> vmProfile, Nic nic) 
            throws ConcurrentOperationException, ResourceUnavailableException {
        NicVO nicVO = _nicDao.findById(nic.getId());
        releaseNic(vmProfile, nicVO);
    }

    @DB
    protected void releaseNic(VirtualMachineProfile<? extends VMInstanceVO> vmProfile, NicVO nicVO)
            throws ConcurrentOperationException, ResourceUnavailableException {
        //lock the nic
        Transaction txn = Transaction.currentTxn();
        txn.start();

        NicVO nic = _nicDao.lockRow(nicVO.getId(), true);
        if (nic == null) {
            throw new ConcurrentOperationException("Unable to acquire lock on nic " + nic);
        }

        Nic.State originalState = nic.getState();
        NetworkVO network = _networksDao.findById(nicVO.getNetworkId());

        if (originalState == Nic.State.Reserved || originalState == Nic.State.Reserving) {
            if (nic.getReservationStrategy() == Nic.ReservationStrategy.Start) {
                NetworkGuru guru = AdapterBase.getAdapterByName(_networkGurus, network.getGuruName());
                nic.setState(Nic.State.Releasing);
                _nicDao.update(nic.getId(), nic);
                NicProfile profile = new NicProfile(nic, network, nic.getBroadcastUri(), nic.getIsolationUri(), null,
                        _networkModel.isSecurityGroupSupportedInNetwork(network), _networkModel.getNetworkTag(vmProfile.getHypervisorType(), network));
                if (guru.release(profile, vmProfile, nic.getReservationId())) {
                    applyProfileToNicForRelease(nic, profile);
                    nic.setState(Nic.State.Allocated);
                    if (originalState == Nic.State.Reserved) {
                        updateNic(nic, network.getId(), -1);
                    } else {
                        _nicDao.update(nic.getId(), nic);
                    }
                }
                //commit the transaction before proceeding releasing nic profile on the network elements
                txn.commit();

                // Perform release on network elements
                for (NetworkElement element : _networkElements) {
                    if (s_logger.isDebugEnabled()) {
                        s_logger.debug("Asking " + element.getName() + " to release " + nic);
                    }
                    //NOTE: Context appear to never be used in release method 
                    //implementations. Consider removing it from interface Element
                    element.release(network, profile, vmProfile, null);
                }

            } else {
                nic.setState(Nic.State.Allocated);
                updateNic(nic, network.getId(), -1);
                txn.commit();
            }
        }
    }

    @Override
    public void cleanupNics(VirtualMachineProfile<? extends VMInstanceVO> vm) {
        if (s_logger.isDebugEnabled()) {
            s_logger.debug("Cleaning network for vm: " + vm.getId());
        }

        List<NicVO> nics = _nicDao.listByVmId(vm.getId());
        for (NicVO nic : nics) {
            removeNic(vm, nic);
        }
    }

    @Override
    public void removeNic(VirtualMachineProfile<? extends VMInstanceVO> vm, Nic nic) {
        removeNic(vm, _nicDao.findById(nic.getId()));
    }

    protected void removeNic(VirtualMachineProfile<? extends VMInstanceVO> vm, NicVO nic) {
        nic.setState(Nic.State.Deallocating);
        _nicDao.update(nic.getId(), nic);
        NetworkVO network = _networksDao.findById(nic.getNetworkId());
        NicProfile profile = new NicProfile(nic, network, null, null, null,
                _networkModel.isSecurityGroupSupportedInNetwork(network), _networkModel.getNetworkTag(vm.getHypervisorType(), network));
        NetworkGuru guru = AdapterBase.getAdapterByName(_networkGurus, network.getGuruName());
        guru.deallocate(network, profile, vm);
        _nicDao.remove(nic.getId());
        s_logger.debug("Removed nic id=" + nic.getId());
    }

    @Override
    public void expungeNics(VirtualMachineProfile<? extends VMInstanceVO> vm) {
        List<NicVO> nics = _nicDao.listByVmIdIncludingRemoved(vm.getId());
        for (NicVO nic : nics) {
            _nicDao.expunge(nic.getId());
        }
    }



    @Override
    @DB
    public Network createGuestNetwork(long networkOfferingId, String name, String displayText, String gateway, 
            String cidr, String vlanId, String networkDomain, Account owner, Long domainId,
<<<<<<< HEAD
            PhysicalNetwork pNtwk, long zoneId, ACLType aclType, Boolean subdomainAccess, Long vpcId) 
=======
            PhysicalNetwork pNtwk, long zoneId, ACLType aclType, Boolean subdomainAccess, Long vpcId, String ip6Gateway, String ip6Cidr)
>>>>>>> 894cb8f7
                    throws ConcurrentOperationException, InsufficientCapacityException, ResourceAllocationException {

        NetworkOfferingVO ntwkOff = _networkOfferingDao.findById(networkOfferingId);
        // this method supports only guest network creation
        if (ntwkOff.getTrafficType() != TrafficType.Guest) {
            s_logger.warn("Only guest networks can be created using this method");
            return null;
        }

        boolean updateResourceCount = resourceCountNeedsUpdate(ntwkOff, aclType);
        //check resource limits
        if (updateResourceCount) {
            _resourceLimitMgr.checkResourceLimit(owner, ResourceType.network);
        }

        // Validate network offering
        if (ntwkOff.getState() != NetworkOffering.State.Enabled) {
            // see NetworkOfferingVO
            InvalidParameterValueException ex = new InvalidParameterValueException("Can't use specified network offering id as its stat is not " + NetworkOffering.State.Enabled);
            ex.addProxyObject(ntwkOff, ntwkOff.getId(), "networkOfferingId");
            throw ex;
        }

        // Validate physical network
        if (pNtwk.getState() != PhysicalNetwork.State.Enabled) {
            // see PhysicalNetworkVO.java
            InvalidParameterValueException ex = new InvalidParameterValueException("Specified physical network id is" +
                    " in incorrect state:" + pNtwk.getState());
            ex.addProxyObject("physical_network", pNtwk.getId(), "physicalNetworkId");
            throw ex;
        }

        boolean ipv6 = false;
        
        if (ip6Gateway != null && ip6Cidr != null) {
        	ipv6 = true;
        }
        // Validate zone
        DataCenterVO zone = _dcDao.findById(zoneId);
        if (zone.getNetworkType() == NetworkType.Basic) {
        	if (ipv6) {
                throw new InvalidParameterValueException("IPv6 is not supported in Basic zone");
        	}
        	
            // In Basic zone the network should have aclType=Domain, domainId=1, subdomainAccess=true
            if (aclType == null || aclType != ACLType.Domain) {
                throw new InvalidParameterValueException("Only AclType=Domain can be specified for network creation in Basic zone");
            }

            // Only one guest network is supported in Basic zone
            List<NetworkVO> guestNetworks = _networksDao.listByZoneAndTrafficType(zone.getId(), TrafficType.Guest);
            if (!guestNetworks.isEmpty()) {
                throw new InvalidParameterValueException("Can't have more than one Guest network in zone with network type "
                        + NetworkType.Basic);
            }

            // if zone is basic, only Shared network offerings w/o source nat service are allowed
            if (!(ntwkOff.getGuestType() == GuestType.Shared && 
                    !_networkModel.areServicesSupportedByNetworkOffering(ntwkOff.getId(), Service.SourceNat))) {
                throw new InvalidParameterValueException("For zone of type " + NetworkType.Basic + " only offerings of " +
                        "guestType " + GuestType.Shared + " with disabled " + Service.SourceNat.getName()
                        + " service are allowed");
            }

            if (domainId == null || domainId != Domain.ROOT_DOMAIN) {
                throw new InvalidParameterValueException("Guest network in Basic zone should be dedicated to ROOT domain");
            }

            if (subdomainAccess == null) {
                subdomainAccess = true;
            } else if (!subdomainAccess) {
                throw new InvalidParameterValueException("Subdomain access should be set to true for the" +
                        " guest network in the Basic zone");
            }

            if (vlanId == null) {
                vlanId = Vlan.UNTAGGED;
            } else {
                if (!vlanId.equalsIgnoreCase(Vlan.UNTAGGED)) {
                    throw new InvalidParameterValueException("Only vlan " + Vlan.UNTAGGED + " can be created in " +
                            "the zone of type " + NetworkType.Basic);
                }
            }

        } else if (zone.getNetworkType() == NetworkType.Advanced) {
            if (zone.isSecurityGroupEnabled()) {
            	if (ipv6) {
            		throw new InvalidParameterValueException("IPv6 is not supported with security group!");
            	}
                // Only Account specific Isolated network with sourceNat service disabled are allowed in security group
                // enabled zone
                boolean allowCreation = (ntwkOff.getGuestType() == GuestType.Isolated 
                        && !_networkModel.areServicesSupportedByNetworkOffering(ntwkOff.getId(), Service.SourceNat));
                if (!allowCreation) {
                    throw new InvalidParameterValueException("Only Account specific Isolated network with sourceNat " +
                            "service disabled are allowed in security group enabled zone");
                }
            }

            //don't allow eip/elb networks in Advance zone
            if (ntwkOff.getElasticIp() || ntwkOff.getElasticLb()) {
                throw new InvalidParameterValueException("Elastic IP and Elastic LB services are supported in zone of type " + NetworkType.Basic);
            }
        }

        // VlanId can be specified only when network offering supports it
        boolean vlanSpecified = (vlanId != null);
        if (vlanSpecified != ntwkOff.getSpecifyVlan()) {
            if (vlanSpecified) {
                throw new InvalidParameterValueException("Can't specify vlan; corresponding offering says specifyVlan=false");
            } else {
                throw new InvalidParameterValueException("Vlan has to be specified; corresponding offering says specifyVlan=true");
            }
        }

        if (vlanId != null) {
            String uri = "vlan://" + vlanId;
            // For Isolated networks, don't allow to create network with vlan that already exists in the zone
            if (ntwkOff.getGuestType() == GuestType.Isolated) {
                if (_networksDao.countByZoneAndUri(zoneId, uri) > 0) {
                    throw new InvalidParameterValueException("Network with vlan " + vlanId + " already exists in zone " + zoneId);
                }
            } else {
                //don't allow to create Shared network with Vlan that already exists in the zone for Isolated networks
                if (_networksDao.countByZoneUriAndGuestType(zoneId, uri, GuestType.Isolated) > 0) {
                    throw new InvalidParameterValueException("Isolated network with vlan " + vlanId + " already exists " +
                            "in zone " + zoneId);
                }
            }
        }

        // If networkDomain is not specified, take it from the global configuration
        if (_networkModel.areServicesSupportedByNetworkOffering(networkOfferingId, Service.Dns)) {
            Map<Network.Capability, String> dnsCapabilities = _networkModel.getNetworkOfferingServiceCapabilities
                    (_configMgr.getNetworkOffering(networkOfferingId), Service.Dns);
            String isUpdateDnsSupported = dnsCapabilities.get(Capability.AllowDnsSuffixModification);
            if (isUpdateDnsSupported == null || !Boolean.valueOf(isUpdateDnsSupported)) {
                if (networkDomain != null) {
                    // TBD: NetworkOfferingId and zoneId. Send uuids instead.
                    throw new InvalidParameterValueException("Domain name change is not supported by network offering id="
                            + networkOfferingId + " in zone id=" + zoneId);
                }
            } else {
                if (networkDomain == null) {
                    // 1) Get networkDomain from the corresponding account/domain/zone
                    if (aclType == ACLType.Domain) {
                        networkDomain = _networkModel.getDomainNetworkDomain(domainId, zoneId);
                    } else if (aclType == ACLType.Account) {
                        networkDomain = _networkModel.getAccountNetworkDomain(owner.getId(), zoneId);
                    }

                    // 2) If null, generate networkDomain using domain suffix from the global config variables
                    if (networkDomain == null) {
                        networkDomain = "cs" + Long.toHexString(owner.getId()) + _networkDomain;
                    }

                } else {
                    // validate network domain
                    if (!NetUtils.verifyDomainName(networkDomain)) {
                        throw new InvalidParameterValueException(
                                "Invalid network domain. Total length shouldn't exceed 190 chars. Each domain " +
                                        "label must be between 1 and 63 characters long, can contain ASCII letters 'a' through 'z', the digits '0' through '9', "
                                        + "and the hyphen ('-'); can't start or end with \"-\"");
                    }
                }
            }
        }
        
        // In Advance zone Cidr for Shared networks and Isolated networks w/o source nat service can't be NULL - 2.2.x
        // limitation, remove after we introduce support for multiple ip ranges
        // with different Cidrs for the same Shared network
        boolean cidrRequired = zone.getNetworkType() == NetworkType.Advanced && ntwkOff.getTrafficType() == TrafficType.Guest
                && (ntwkOff.getGuestType() == GuestType.Shared || (ntwkOff.getGuestType() == GuestType.Isolated 
                && !_networkModel.areServicesSupportedByNetworkOffering(ntwkOff.getId(), Service.SourceNat)));
        if (cidr == null && ip6Cidr == null  && cidrRequired) {
            throw new InvalidParameterValueException("StartIp/endIp/gateway/netmask are required when create network of" +
                    " type " + Network.GuestType.Shared + " and network of type " + GuestType.Isolated + " with service "
                    + Service.SourceNat.getName() + " disabled");
        }

        // No cidr can be specified in Basic zone
        if (zone.getNetworkType() == NetworkType.Basic && cidr != null) {
            throw new InvalidParameterValueException("StartIp/endIp/gateway/netmask can't be specified for zone of type " + NetworkType.Basic);
        }

        // Check if cidr is RFC1918 compliant if the network is Guest Isolated for IPv4
        if (cidr != null && ntwkOff.getGuestType() == Network.GuestType.Isolated && ntwkOff.getTrafficType() == TrafficType.Guest) {
        	if (!NetUtils.validateGuestCidr(cidr)) {
        		throw new InvalidParameterValueException("Virtual Guest Cidr " + cidr + " is not RFC1918 compliant");
        	}
        }

        Transaction txn = Transaction.currentTxn();
        txn.start();

        Long physicalNetworkId = null;
        if (pNtwk != null) {
            physicalNetworkId = pNtwk.getId();
        }
        DataCenterDeployment plan = new DataCenterDeployment(zoneId, null, null, null, null, physicalNetworkId);
        NetworkVO userNetwork = new NetworkVO();
        userNetwork.setNetworkDomain(networkDomain);

        if (cidr != null && gateway != null) {
            userNetwork.setCidr(cidr);
            userNetwork.setGateway(gateway);
            if (vlanId != null) {
                userNetwork.setBroadcastUri(URI.create("vlan://" + vlanId));
                userNetwork.setBroadcastDomainType(BroadcastDomainType.Vlan);
                if (!vlanId.equalsIgnoreCase(Vlan.UNTAGGED)) {
                    userNetwork.setBroadcastDomainType(BroadcastDomainType.Vlan);
                } else {
                    userNetwork.setBroadcastDomainType(BroadcastDomainType.Native);
                }
            }
        }
        
        if (ip6Cidr != null && ip6Gateway != null) {
            userNetwork.setIp6Cidr(ip6Cidr);
            userNetwork.setIp6Gateway(ip6Gateway);
            if (vlanId != null) {
                userNetwork.setBroadcastUri(URI.create("vlan://" + vlanId));
                userNetwork.setBroadcastDomainType(BroadcastDomainType.Vlan);
                if (!vlanId.equalsIgnoreCase(Vlan.UNTAGGED)) {
                    userNetwork.setBroadcastDomainType(BroadcastDomainType.Vlan);
                } else {
                    userNetwork.setBroadcastDomainType(BroadcastDomainType.Native);
                }
            }
        }
        
        List<NetworkVO> networks = setupNetwork(owner, ntwkOff, userNetwork, plan, name, displayText, true, domainId,
                aclType, subdomainAccess, vpcId);

        Network network = null;
        if (networks == null || networks.isEmpty()) {
            throw new CloudRuntimeException("Fail to create a network");
        } else {
            if (networks.size() > 0 && networks.get(0).getGuestType() == Network.GuestType.Isolated && 
                    networks.get(0).getTrafficType() == TrafficType.Guest) {
                Network defaultGuestNetwork = networks.get(0);
                for (Network nw : networks) {
                    if (nw.getCidr() != null && nw.getCidr().equals(zone.getGuestNetworkCidr())) {
                        defaultGuestNetwork = nw;
                    }
                }
                network = defaultGuestNetwork;
            } else {
                // For shared network
                network = networks.get(0);
            }
        }

        if (updateResourceCount) {
            _resourceLimitMgr.incrementResourceCount(owner.getId(), ResourceType.network);
        }

        txn.commit();
        UserContext.current().setEventDetails("Network Id: " + network.getId());
        return network;
    }



    @Override
    @DB
    public boolean shutdownNetwork(long networkId, ReservationContext context, boolean cleanupElements) {
        boolean result = false;

        NetworkVO network = _networksDao.lockRow(networkId, true);
        if (network == null) {
            s_logger.debug("Unable to find network with id: " + networkId);
            return false;
        }
        if (network.getState() != Network.State.Implemented && network.getState() != Network.State.Shutdown) {
            s_logger.debug("Network is not implemented: " + network);
            return false;
        } 

        network.setState(Network.State.Shutdown);
        _networksDao.update(network.getId(), network);

        boolean success = shutdownNetworkElementsAndResources(context, cleanupElements, network);

        Transaction txn = Transaction.currentTxn();
        txn.start();
        if (success) {
            if (s_logger.isDebugEnabled()) {
                s_logger.debug("Network id=" + networkId + " is shutdown successfully, cleaning up corresponding resources now.");
            }
            NetworkGuru guru = AdapterBase.getAdapterByName(_networkGurus, network.getGuruName());
            NetworkProfile profile = convertNetworkToNetworkProfile(network.getId());
            guru.shutdown(profile, _networkOfferingDao.findById(network.getNetworkOfferingId()));

            applyProfileToNetwork(network, profile);

            network.setState(Network.State.Allocated);
            network.setRestartRequired(false);
            _networksDao.update(network.getId(), network);
            _networksDao.clearCheckForGc(networkId);
            result = true;
        } else {
            network.setState(Network.State.Implemented);
            _networksDao.update(network.getId(), network);
            result = false;
        }
        txn.commit();
        return result;
    }

    @Override
    public boolean shutdownNetworkElementsAndResources(ReservationContext context, boolean cleanupElements, NetworkVO network) {
        // 1) Cleanup all the rules for the network. If it fails, just log the failure and proceed with shutting down
        // the elements
        boolean cleanupResult = true;
        try {
            cleanupResult = shutdownNetworkResources(network.getId(), context.getAccount(), context.getCaller().getId());
        } catch (Exception ex) {
            s_logger.warn("shutdownNetworkRules failed during the network " + network + " shutdown due to ", ex);
        } finally {
            // just warn the administrator that the network elements failed to shutdown
            if (!cleanupResult) {
                s_logger.warn("Failed to cleanup network id=" + network.getId() + " resources as a part of shutdownNetwork");
            }
        }

        // 2) Shutdown all the network elements
        // get providers to shutdown
        List<Provider> providersToShutdown = getNetworkProviders(network.getId());
        boolean success = true;
        for (NetworkElement element : _networkElements) {
            if (providersToShutdown.contains(element.getProvider())) {
                try {
                    if (!_networkModel.isProviderEnabledInPhysicalNetwork(_networkModel.getPhysicalNetworkId(network), element.getProvider().getName())) {
                        s_logger.warn("Unable to complete shutdown of the network elements due to element: " + element.getName() + " either doesn't exist or not enabled in the physical network "
                                + _networkModel.getPhysicalNetworkId(network));
                        success = false;
                    }
                    if (s_logger.isDebugEnabled()) {
                        s_logger.debug("Sending network shutdown to " + element.getName());
                    }
                    if (!element.shutdown(network, context, cleanupElements)) {
                        s_logger.warn("Unable to complete shutdown of the network elements due to element: " + element.getName());
                        success = false;
                    }
                } catch (ResourceUnavailableException e) {
                    s_logger.warn("Unable to complete shutdown of the network elements due to element: " + element.getName(), e);
                    success = false;
                } catch (ConcurrentOperationException e) {
                    s_logger.warn("Unable to complete shutdown of the network elements due to element: " + element.getName(), e);
                    success = false;
                } catch (Exception e) {
                    s_logger.warn("Unable to complete shutdown of the network elements due to element: " + element.getName(), e);
                    success = false;
                }
            }
        }
        return success;
    }

    @Override
    @DB
    public boolean destroyNetwork(long networkId, ReservationContext context) {
        Account callerAccount = _accountMgr.getAccount(context.getCaller().getAccountId());

        NetworkVO network = _networksDao.findById(networkId);
        if (network == null) {
            s_logger.debug("Unable to find network with id: " + networkId);
            return false;
        }

        // Don't allow to delete network via api call when it has vms assigned to it
        int nicCount = getActiveNicsInNetwork(networkId);
        if (nicCount > 0) {
            s_logger.debug("Unable to remove the network id=" + networkId + " as it has active Nics.");
            return false;
        }

        // Make sure that there are no user vms in the network that are not Expunged/Error
        List<UserVmVO> userVms = _userVmDao.listByNetworkIdAndStates(networkId);

        for (UserVmVO vm : userVms) {
            if (!(vm.getState() == VirtualMachine.State.Expunging && vm.getRemoved() != null)) {
                s_logger.warn("Can't delete the network, not all user vms are expunged. Vm " + vm + " is in " + vm.getState() + " state");
                return false;
            }
        }

        //In Basic zone, make sure that there are no non-removed console proxies and SSVMs using the network
        DataCenter zone = _configMgr.getZone(network.getDataCenterId());
        if (zone.getNetworkType() == NetworkType.Basic) {
            List<VMInstanceVO> systemVms = _vmDao.listNonRemovedVmsByTypeAndNetwork(network.getId(), 
                    Type.ConsoleProxy, Type.SecondaryStorageVm);
            if (systemVms != null && !systemVms.isEmpty()) {
                s_logger.warn("Can't delete the network, not all consoleProxy/secondaryStorage vms are expunged");
                return false;
            }
        }

        // Shutdown network first
        shutdownNetwork(networkId, context, false);

        // get updated state for the network
        network = _networksDao.findById(networkId);
        if (network.getState() != Network.State.Allocated && network.getState() != Network.State.Setup) {
            s_logger.debug("Network is not not in the correct state to be destroyed: " + network.getState());
            return false;
        }

        boolean success = true;
        if (!cleanupNetworkResources(networkId, callerAccount, context.getCaller().getId())) {
            s_logger.warn("Unable to delete network id=" + networkId + ": failed to cleanup network resources");
            return false;
        }

        // get providers to destroy
        List<Provider> providersToDestroy = getNetworkProviders(network.getId());
        for (NetworkElement element : _networkElements) {
            if (providersToDestroy.contains(element.getProvider())) {
                try {
                    if (!_networkModel.isProviderEnabledInPhysicalNetwork(_networkModel.getPhysicalNetworkId(network), element.getProvider().getName())) {
                        s_logger.warn("Unable to complete destroy of the network elements due to element: " + element.getName() + " either doesn't exist or not enabled in the physical network "
                                + _networkModel.getPhysicalNetworkId(network));
                        success = false;
                    }

                    if (s_logger.isDebugEnabled()) {
                        s_logger.debug("Sending destroy to " + element);
                    }

                    if (!element.destroy(network, context)) {
                        success = false;
                        s_logger.warn("Unable to complete destroy of the network: failed to destroy network element " + element.getName());
                    }
                } catch (ResourceUnavailableException e) {
                    s_logger.warn("Unable to complete destroy of the network due to element: " + element.getName(), e);
                    success = false;
                } catch (ConcurrentOperationException e) {
                    s_logger.warn("Unable to complete destroy of the network due to element: " + element.getName(), e);
                    success = false;
                } catch (Exception e) {
                    s_logger.warn("Unable to complete destroy of the network due to element: " + element.getName(), e);
                    success = false;
                }
            }
        }

        if (success) {
            if (s_logger.isDebugEnabled()) {
                s_logger.debug("Network id=" + networkId + " is destroyed successfully, cleaning up corresponding resources now.");
            }
            NetworkGuru guru = AdapterBase.getAdapterByName(_networkGurus, network.getGuruName());
            Account owner = _accountMgr.getAccount(network.getAccountId());

            Transaction txn = Transaction.currentTxn();
            txn.start();
            guru.trash(network, _networkOfferingDao.findById(network.getNetworkOfferingId()), owner);

            if (!deleteVlansInNetwork(network.getId(), context.getCaller().getId(), callerAccount)) {
                success = false;
                s_logger.warn("Failed to delete network " + network + "; was unable to cleanup corresponding ip ranges");
            } else {
                // commit transaction only when ips and vlans for the network are released successfully
                network.setState(Network.State.Destroy);
                _networksDao.update(network.getId(), network);
                _networksDao.remove(network.getId());

                NetworkOffering ntwkOff = _configMgr.getNetworkOffering(network.getNetworkOfferingId());
                boolean updateResourceCount = resourceCountNeedsUpdate(ntwkOff, network.getAclType());
                if (updateResourceCount) {
                    _resourceLimitMgr.decrementResourceCount(owner.getId(), ResourceType.network);
                }
                txn.commit();
            }
        }

        return success;
    }

    private boolean resourceCountNeedsUpdate(NetworkOffering ntwkOff, ACLType aclType) {
        boolean updateResourceCount = (!ntwkOff.getSpecifyVlan() && aclType == ACLType.Account);
        return updateResourceCount;
    }

    protected boolean deleteVlansInNetwork(long networkId, long userId, Account callerAccount) {

        //cleanup Public vlans
        List<VlanVO> publicVlans = _vlanDao.listVlansByNetworkId(networkId);
        boolean result = true;
        for (VlanVO vlan : publicVlans) {
            if (!_configMgr.deleteVlanAndPublicIpRange(_accountMgr.getSystemUser().getId(), vlan.getId(), callerAccount)) {
                s_logger.warn("Failed to delete vlan " + vlan.getId() + ");");
                result = false;
            }
        }      

        //cleanup private vlans
        int privateIpAllocCount = _privateIpDao.countAllocatedByNetworkId(networkId);
        if (privateIpAllocCount > 0) {
            s_logger.warn("Can't delete Private ip range for network " + networkId + " as it has allocated ip addresses");
            result = false;
        } else {
            _privateIpDao.deleteByNetworkId(networkId);
            s_logger.debug("Deleted ip range for private network id=" + networkId);
        }
        return result;
    }

    @Override
    public boolean applyRules(List<? extends FirewallRule> rules, FirewallRule.Purpose purpose,
            NetworkRuleApplier applier, boolean continueOnError) throws ResourceUnavailableException {
        if (rules == null || rules.size() == 0) {
            s_logger.debug("There are no rules to forward to the network elements");
            return true;
        }

        boolean success = true;
        Network network = _networksDao.findById(rules.get(0).getNetworkId());
        FirewallRuleVO.TrafficType trafficType = rules.get(0).getTrafficType();
         List<PublicIp> publicIps = new ArrayList<PublicIp>();

        if (! (rules.get(0).getPurpose() == FirewallRule.Purpose.Firewall && trafficType == FirewallRule.TrafficType.Egress)) {
        // get the list of public ip's owned by the network
        List<IPAddressVO> userIps = _ipAddressDao.listByAssociatedNetwork(network.getId(), null);
        if (userIps != null && !userIps.isEmpty()) {
            for (IPAddressVO userIp : userIps) {
                PublicIp publicIp = new PublicIp(userIp, _vlanDao.findById(userIp.getVlanId()), NetUtils.createSequenceBasedMacAddress(userIp.getMacAddress()));
                publicIps.add(publicIp);
            }
        }

        // rules can not programmed unless IP is associated with network service provider, so run IP assoication for
        // the network so as to ensure IP is associated before applying rules (in add state)
        applyIpAssociations(network, false, continueOnError, publicIps);
	}

        try {
            applier.applyRules(network, purpose, rules);
        } catch (ResourceUnavailableException e) {
            if (!continueOnError) {
                throw e;
            }
            s_logger.warn("Problems with applying " + purpose + " rules but pushing on", e);
            success = false;
        }

        if (! (rules.get(0).getPurpose() == FirewallRule.Purpose.Firewall && trafficType == FirewallRule.TrafficType.Egress) ) {
        // if all the rules configured on public IP are revoked then dis-associate IP with network service provider
        applyIpAssociations(network, true, continueOnError, publicIps);
        }

        return success;
    }





    public class NetworkGarbageCollector implements Runnable {

        @Override
        public void run() {
            try {
                List<Long> shutdownList = new ArrayList<Long>();
                long currentTime = System.currentTimeMillis() >> 10;
                HashMap<Long, Long> stillFree = new HashMap<Long, Long>();

                List<Long> networkIds = _networksDao.findNetworksToGarbageCollect();
                for (Long networkId : networkIds) {
                    Long time = _lastNetworkIdsToFree.remove(networkId);
                    if (time == null) {
                        if (s_logger.isDebugEnabled()) {
                            s_logger.debug("We found network " + networkId + " to be free for the first time.  Adding it to the list: " + currentTime);
                        }
                        stillFree.put(networkId, currentTime);
                    } else if (time > (currentTime - _networkGcWait)) {
                        if (s_logger.isDebugEnabled()) {
                            s_logger.debug("Network " + networkId + " is still free but it's not time to shutdown yet: " + time);
                        }
                        stillFree.put(networkId, time);
                    } else {
                        shutdownList.add(networkId);
                    }
                }

                _lastNetworkIdsToFree = stillFree;

                for (Long networkId : shutdownList) {

                    // If network is removed, unset gc flag for it
                    if (_networksDao.findById(networkId) == null) {
                        s_logger.debug("Network id=" + networkId + " is removed, so clearing up corresponding gc check");
                        _networksDao.clearCheckForGc(networkId);
                    } else {
                        try {

                            User caller = _accountMgr.getSystemUser();
                            Account owner = _accountMgr.getAccount(_networksDao.findById(networkId).getAccountId());

                            ReservationContext context = new ReservationContextImpl(null, null, caller, owner);

                            shutdownNetwork(networkId, context, false);
                        } catch (Exception e) {
                            s_logger.warn("Unable to shutdown network: " + networkId);
                        }
                    }
                }
            } catch (Exception e) {
                s_logger.warn("Caught exception while running network gc: ", e);
            }
        }
    }



    @Override
    public boolean startNetwork(long networkId, DeployDestination dest, ReservationContext context) throws ConcurrentOperationException, ResourceUnavailableException, InsufficientCapacityException {

        // Check if network exists
        NetworkVO network = _networksDao.findById(networkId);
        if (network == null) {
            InvalidParameterValueException ex = new InvalidParameterValueException("Network with specified id doesn't exist");
            ex.addProxyObject(network, networkId, "networkId");            
            throw ex;
        }

        // implement the network
        s_logger.debug("Starting network " + network + "...");
        Pair<NetworkGuru, NetworkVO> implementedNetwork = implementNetwork(networkId, dest, context);
        if (implementedNetwork.first() == null) {
            s_logger.warn("Failed to start the network " + network);
            return false;
        } else {
            return true;
        }
    }

    @Override
    public boolean restartNetwork(Long networkId, Account callerAccount, User callerUser, boolean cleanup) throws ConcurrentOperationException, ResourceUnavailableException, InsufficientCapacityException {

        NetworkVO network = _networksDao.findById(networkId);

        s_logger.debug("Restarting network " + networkId + "...");

        ReservationContext context = new ReservationContextImpl(null, null, callerUser, callerAccount);

        if (cleanup) {
            // shutdown the network
            s_logger.debug("Shutting down the network id=" + networkId + " as a part of network restart");

            if (!shutdownNetworkElementsAndResources(context, true, network)) {
                s_logger.debug("Failed to shutdown the network elements and resources as a part of network restart: " + network.getState());
                setRestartRequired(network, true);
                return false;
            }
        } else {
            s_logger.debug("Skip the shutting down of network id=" + networkId);
        }

        // implement the network elements and rules again
        DeployDestination dest = new DeployDestination(_dcDao.findById(network.getDataCenterId()), null, null, null);

        s_logger.debug("Implementing the network " + network + " elements and resources as a part of network restart");
        NetworkOfferingVO offering = _networkOfferingDao.findById(network.getNetworkOfferingId());

        try {
            implementNetworkElementsAndResources(dest, context, network, offering);
            setRestartRequired(network, true);
        } catch (Exception ex) {
            s_logger.warn("Failed to implement network " + network + " elements and resources as a part of network restart due to ", ex);
            return false;
        }
        setRestartRequired(network, false);
        return true;
    }

    private void setRestartRequired(NetworkVO network, boolean restartRequired) {
        s_logger.debug("Marking network " + network + " with restartRequired=" + restartRequired);
        network.setRestartRequired(restartRequired);
        _networksDao.update(network.getId(), network);
    }

    // This method re-programs the rules/ips for existing network
    protected boolean reprogramNetworkRules(long networkId, Account caller, NetworkVO network) throws ResourceUnavailableException {
        boolean success = true;
        // associate all ip addresses
        if (!applyIpAssociations(network, false)) {
            s_logger.warn("Failed to apply ip addresses as a part of network id" + networkId + " restart");
            success = false;
        }

        // apply static nat
        if (!_rulesMgr.applyStaticNatsForNetwork(networkId, false, caller)) {
            s_logger.warn("Failed to apply static nats a part of network id" + networkId + " restart");
            success = false;
        }

        // apply firewall rules
        List<FirewallRuleVO> firewallIngressRulesToApply = _firewallDao.listByNetworkPurposeTrafficType(networkId, Purpose.Firewall, FirewallRule.TrafficType.Ingress);
        if (!_firewallMgr.applyFirewallRules(firewallIngressRulesToApply, false, caller)) {
            s_logger.warn("Failed to reapply Ingress firewall rule(s) as a part of network id=" + networkId + " restart");
            success = false;
        }

        List<FirewallRuleVO> firewallEgressRulesToApply = _firewallDao.listByNetworkPurposeTrafficType(networkId, Purpose.Firewall, FirewallRule.TrafficType.Egress);
        if (!_firewallMgr.applyFirewallRules(firewallEgressRulesToApply, false, caller)) {
            s_logger.warn("Failed to reapply firewall Egress rule(s) as a part of network id=" + networkId + " restart");
            success = false;
        }

        // apply port forwarding rules
        if (!_rulesMgr.applyPortForwardingRulesForNetwork(networkId, false, caller)) {
            s_logger.warn("Failed to reapply port forwarding rule(s) as a part of network id=" + networkId + " restart");
            success = false;
        }

        // apply static nat rules
        if (!_rulesMgr.applyStaticNatRulesForNetwork(networkId, false, caller)) {
            s_logger.warn("Failed to reapply static nat rule(s) as a part of network id=" + networkId + " restart");
            success = false;
        }

        // apply load balancer rules
        if (!_lbMgr.applyLoadBalancersForNetwork(networkId)) {
            s_logger.warn("Failed to reapply load balancer rules as a part of network id=" + networkId + " restart");
            success = false;
        }

        // apply vpn rules
        List<? extends RemoteAccessVpn> vpnsToReapply = _vpnMgr.listRemoteAccessVpns(networkId);
        if (vpnsToReapply != null) {
            for (RemoteAccessVpn vpn : vpnsToReapply) {
                // Start remote access vpn per ip
                if (_vpnMgr.startRemoteAccessVpn(vpn.getServerAddressId(), false) == null) {
                    s_logger.warn("Failed to reapply vpn rules as a part of network id=" + networkId + " restart");
                    success = false;
                }
            }
        }

        //apply network ACLs
        if (!_networkACLMgr.applyNetworkACLs(networkId, caller)) {
            s_logger.warn("Failed to reapply network ACLs as a part of  of network id=" + networkId + " restart");
            success = false;
        }

        return success;
    }


    protected int getActiveNicsInNetwork(long networkId) {
        return _networksDao.getActiveNicsIn(networkId);
    }


    @Override
    @DB
    public boolean associateIpAddressListToAccount(long userId, long accountId, long zoneId, Long vlanId, Network guestNetwork)
            throws InsufficientCapacityException, ConcurrentOperationException,
            ResourceUnavailableException, ResourceAllocationException {
        Account owner = _accountMgr.getActiveAccountById(accountId);
        boolean createNetwork = false;

        if (guestNetwork != null && guestNetwork.getTrafficType() != TrafficType.Guest) {
            throw new InvalidParameterValueException("Network " + guestNetwork + " is not of a type " + TrafficType.Guest);
        }

        Transaction txn = Transaction.currentTxn();
        txn.start();

        if (guestNetwork == null) {
            List<? extends Network> networks = getIsolatedNetworksWithSourceNATOwnedByAccountInZone(zoneId, owner);
            if (networks.size() == 0) {
                createNetwork = true;
            } else if (networks.size() == 1)  {
                guestNetwork = networks.get(0);
            } else {
                throw new InvalidParameterValueException("Error, more than 1 Guest Isolated Networks with SourceNAT " +
                        "service enabled found for this account, cannot assosiate the IP range, please provide the network ID");
            }
        }

        // create new Virtual network (Isolated with SourceNAT) for the user if it doesn't exist
        if (createNetwork) {
            List<NetworkOfferingVO> requiredOfferings = _networkOfferingDao.listByAvailability(Availability.Required, false);
            if (requiredOfferings.size() < 1) {
                throw new CloudRuntimeException("Unable to find network offering with availability=" +
                        Availability.Required + " to automatically create the network as part of createVlanIpRange");
            }
            if (requiredOfferings.get(0).getState() == NetworkOffering.State.Enabled) {

                long physicalNetworkId = _networkModel.findPhysicalNetworkId(zoneId, requiredOfferings.get(0).getTags(), requiredOfferings.get(0).getTrafficType());
                // Validate physical network
                PhysicalNetwork physicalNetwork = _physicalNetworkDao.findById(physicalNetworkId);
                if (physicalNetwork == null) {
                    throw new InvalidParameterValueException("Unable to find physical network with id: "+physicalNetworkId   + " and tag: " +requiredOfferings.get(0).getTags());
                }

                s_logger.debug("Creating network for account " + owner + " from the network offering id=" + 
                        requiredOfferings.get(0).getId() + " as a part of createVlanIpRange process");
                guestNetwork = createGuestNetwork(requiredOfferings.get(0).getId(), owner.getAccountName() + "-network"
                        , owner.getAccountName() + "-network", null, null, null, null, owner, null, physicalNetwork, 
                        zoneId, ACLType.Account,
                        null, null, null, null);
                if (guestNetwork == null) {
                    s_logger.warn("Failed to create default Virtual network for the account " + accountId + "in zone " + zoneId);
                    throw new CloudRuntimeException("Failed to create a Guest Isolated Networks with SourceNAT " +
                            "service enabled as a part of createVlanIpRange, for the account " + accountId + "in zone " + zoneId);
                }
            } else {
                throw new CloudRuntimeException("Required network offering id=" + requiredOfferings.get(0).getId() 
                        + " is not in " + NetworkOffering.State.Enabled); 
            }
        }

        // Check if there is a source nat ip address for this account; if not - we have to allocate one
        boolean allocateSourceNat = false;
        List<IPAddressVO> sourceNat = _ipAddressDao.listByAssociatedNetwork(guestNetwork.getId(), true);
        if (sourceNat.isEmpty()) {
            allocateSourceNat = true;
        }

        // update all ips with a network id, mark them as allocated and update resourceCount/usage
        List<IPAddressVO> ips = _ipAddressDao.listByVlanId(vlanId);
        boolean isSourceNatAllocated = false;
        for (IPAddressVO addr : ips) {
            if (addr.getState() != State.Allocated) {
                if (!isSourceNatAllocated && allocateSourceNat) {
                    addr.setSourceNat(true);
                    isSourceNatAllocated = true;
                } else {
                    addr.setSourceNat(false);
                }
                addr.setAssociatedWithNetworkId(guestNetwork.getId());
                addr.setVpcId(guestNetwork.getVpcId());
                addr.setAllocatedTime(new Date());
                addr.setAllocatedInDomainId(owner.getDomainId());
                addr.setAllocatedToAccountId(owner.getId());
                addr.setSystem(false);
                addr.setState(IpAddress.State.Allocating);
                markPublicIpAsAllocated(addr);
            }
        }

        txn.commit();
        return true;
    }

    @Override
    public NetworkProfile convertNetworkToNetworkProfile(long networkId) {
        NetworkVO network = _networksDao.findById(networkId);
        NetworkGuru guru = AdapterBase.getAdapterByName(_networkGurus, network.getGuruName());
        NetworkProfile profile = new NetworkProfile(network);
        guru.updateNetworkProfile(profile);

        return profile;
    }

    @Override
    public UserDataServiceProvider getPasswordResetProvider(Network network) {
        String passwordProvider = _ntwkSrvcDao.getProviderForServiceInNetwork(network.getId(), Service.UserData);

        if (passwordProvider == null) {
            s_logger.debug("Network " + network + " doesn't support service " + Service.UserData.getName());
            return null;
        }

        return (UserDataServiceProvider)_networkModel.getElementImplementingProvider(passwordProvider);
    }

    @Override
    public UserDataServiceProvider getSSHKeyResetProvider(Network network) {
        String SSHKeyProvider = _ntwkSrvcDao.getProviderForServiceInNetwork(network.getId(), Service.UserData);

        if (SSHKeyProvider == null) {
            s_logger.debug("Network " + network + " doesn't support service " + Service.UserData.getName());
            return null;
        }

        return (UserDataServiceProvider)_networkModel.getElementImplementingProvider(SSHKeyProvider);
    }

    protected boolean isSharedNetworkOfferingWithServices(long networkOfferingId) {
        NetworkOfferingVO networkOffering = _networkOfferingDao.findById(networkOfferingId);
        if ( (networkOffering.getGuestType()  == Network.GuestType.Shared) && (
                _networkModel.areServicesSupportedByNetworkOffering(networkOfferingId, Service.SourceNat) ||
                _networkModel.areServicesSupportedByNetworkOffering(networkOfferingId, Service.StaticNat) ||
                _networkModel.areServicesSupportedByNetworkOffering(networkOfferingId, Service.Firewall) ||
                _networkModel.areServicesSupportedByNetworkOffering(networkOfferingId, Service.PortForwarding) ||
                _networkModel.areServicesSupportedByNetworkOffering(networkOfferingId, Service.Lb))) {
            return true;
        }
        return false;
    }

    @Override
    public boolean cleanupIpResources(long ipId, long userId, Account caller) {
        boolean success = true;

        // Revoke all firewall rules for the ip
        try {
            s_logger.debug("Revoking all " + Purpose.Firewall + "rules as a part of public IP id=" + ipId + " release...");
            if (!_firewallMgr.revokeFirewallRulesForIp(ipId, userId, caller)) {
                s_logger.warn("Unable to revoke all the firewall rules for ip id=" + ipId + " as a part of ip release");
                success = false;
            }
        } catch (ResourceUnavailableException e) {
            s_logger.warn("Unable to revoke all firewall rules for ip id=" + ipId + " as a part of ip release", e);
            success = false;
        }

        // Revoke all PF/Static nat rules for the ip
        try {
            s_logger.debug("Revoking all " + Purpose.PortForwarding + "/" + Purpose.StaticNat + " rules as a part of public IP id=" + ipId + " release...");
            if (!_rulesMgr.revokeAllPFAndStaticNatRulesForIp(ipId, userId, caller)) {
                s_logger.warn("Unable to revoke all the port forwarding rules for ip id=" + ipId + " as a part of ip release");
                success = false;
            }
        } catch (ResourceUnavailableException e) {
            s_logger.warn("Unable to revoke all the port forwarding rules for ip id=" + ipId + " as a part of ip release", e);
            success = false;
        }

        s_logger.debug("Revoking all " + Purpose.LoadBalancing + " rules as a part of public IP id=" + ipId + " release...");
        if (!_lbMgr.removeAllLoadBalanacersForIp(ipId, caller, userId)) {
            s_logger.warn("Unable to revoke all the load balancer rules for ip id=" + ipId + " as a part of ip release");
            success = false;
        }

        // remote access vpn can be enabled only for static nat ip, so this part should never be executed under normal
        // conditions
        // only when ip address failed to be cleaned up as a part of account destroy and was marked as Releasing, this part of
        // the code would be triggered
        s_logger.debug("Cleaning up remote access vpns as a part of public IP id=" + ipId + " release...");
        try {
            _vpnMgr.destroyRemoteAccessVpn(ipId, caller);
        } catch (ResourceUnavailableException e) {
            s_logger.warn("Unable to destroy remote access vpn for ip id=" + ipId + " as a part of ip release", e);
            success = false;
        }

        return success;
    }

    @DB
    @Override
    public IPAddressVO markIpAsUnavailable(long addrId) {
        Transaction txn = Transaction.currentTxn();

        IPAddressVO ip = _ipAddressDao.findById(addrId);

        if (ip.getAllocatedToAccountId() == null && ip.getAllocatedTime() == null) {
            s_logger.trace("Ip address id=" + addrId + " is already released");
            return ip;
        }

        if (ip.getState() != State.Releasing) {
            txn.start();

            // don't decrement resource count for direct ips
            if (ip.getAssociatedWithNetworkId() != null) {
                _resourceLimitMgr.decrementResourceCount(_ipAddressDao.findById(addrId).getAllocatedToAccountId(), ResourceType.public_ip);
            }

            // Save usage event
            if (ip.getAllocatedToAccountId() != Account.ACCOUNT_ID_SYSTEM) {
                VlanVO vlan = _vlanDao.findById(ip.getVlanId());

                String guestType = vlan.getVlanType().toString();

                UsageEventVO usageEvent = new UsageEventVO(EventTypes.EVENT_NET_IP_RELEASE,
                        ip.getAllocatedToAccountId(), ip.getDataCenterId(), addrId, ip.getAddress().addr(), 
                        ip.isSourceNat(), guestType, ip.getSystem());
                _usageEventDao.persist(usageEvent);
            }

            ip = _ipAddressDao.markAsUnavailable(addrId);

            txn.commit();
        }

        return ip;
    }



    Random _rand = new Random(System.currentTimeMillis());

    @Override
    @DB
    public String acquireGuestIpAddress(Network network, String requestedIp) {
        if (requestedIp != null && requestedIp.equals(network.getGateway())) {
            s_logger.warn("Requested ip address " + requestedIp + " is used as a gateway address in network " + network);
            return null;
        }

        Set<Long> availableIps = _networkModel.getAvailableIps(network, requestedIp);

        if (availableIps.isEmpty()) {
            return null;
        }

        Long[] array = availableIps.toArray(new Long[availableIps.size()]);

        if (requestedIp != null) {
            // check that requested ip has the same cidr
            String[] cidr = network.getCidr().split("/");
            boolean isSameCidr = NetUtils.sameSubnetCIDR(requestedIp, NetUtils.long2Ip(array[0]), Integer.parseInt(cidr[1]));
            if (!isSameCidr) {
                s_logger.warn("Requested ip address " + requestedIp + " doesn't belong to the network " + network + " cidr");
                return null;
            } else {
                return requestedIp;
            }
        }

        String result;
        do {
            result = NetUtils.long2Ip(array[_rand.nextInt(array.length)]);
        } while (result.split("\\.")[3].equals("1"));
        return result;
    }


    @Override
    public boolean applyStaticNats(List<? extends StaticNat> staticNats, boolean continueOnError) throws ResourceUnavailableException {
        Network network = _networksDao.findById(staticNats.get(0).getNetworkId());
        boolean success = true;

        if (staticNats == null || staticNats.size() == 0) {
            s_logger.debug("There are no static nat rules for the network elements");
            return true;
        }

        // get the list of public ip's owned by the network
        List<IPAddressVO> userIps = _ipAddressDao.listByAssociatedNetwork(network.getId(), null);
        List<PublicIp> publicIps = new ArrayList<PublicIp>();
        if (userIps != null && !userIps.isEmpty()) {
            for (IPAddressVO userIp : userIps) {
                PublicIp publicIp = new PublicIp(userIp, _vlanDao.findById(userIp.getVlanId()), NetUtils.createSequenceBasedMacAddress(userIp.getMacAddress()));
                publicIps.add(publicIp);
            }
        }

        // static NAT rules can not programmed unless IP is associated with network service provider, so run IP
        // association for the network so as to ensure IP is associated before applying rules (in add state)
        applyIpAssociations(network, false, continueOnError, publicIps);

        // get provider
        StaticNatServiceProvider element = getStaticNatProviderForNetwork(network);
        try {
            success = element.applyStaticNats(network, staticNats);
        } catch (ResourceUnavailableException e) {
            if (!continueOnError) {
                throw e;
            }
            s_logger.warn("Problems with " + element.getName() + " but pushing on", e);
            success = false;
        }

        // For revoked static nat IP, set the vm_id to null, indicate it should be revoked
        for (StaticNat staticNat : staticNats) {
            if (staticNat.isForRevoke()) {
                for (PublicIp publicIp : publicIps) {
                    if (publicIp.getId() == staticNat.getSourceIpAddressId()) {
                        publicIps.remove(publicIp);
                        IPAddressVO ip = _ipAddressDao.findByIdIncludingRemoved(staticNat.getSourceIpAddressId());
                        // ip can't be null, otherwise something wrong happened
                        ip.setAssociatedWithVmId(null);
                        publicIp = new PublicIp(ip, _vlanDao.findById(ip.getVlanId()), NetUtils.createSequenceBasedMacAddress(ip.getMacAddress()));
                        publicIps.add(publicIp);
                        break;
                    }
                }
            }
        }

        // if all the rules configured on public IP are revoked then, dis-associate IP with network service provider
        applyIpAssociations(network, true, continueOnError, publicIps);

        return success;
    }

    @DB
    @Override
    public boolean reallocate(VirtualMachineProfile<? extends VMInstanceVO> vm, DataCenterDeployment dest) throws InsufficientCapacityException, ConcurrentOperationException {
        VMInstanceVO vmInstance = _vmDao.findById(vm.getId());
        DataCenterVO dc = _dcDao.findById(vmInstance.getDataCenterId());
        if (dc.getNetworkType() == NetworkType.Basic) {
            List<NicVO> nics = _nicDao.listByVmId(vmInstance.getId());
            NetworkVO network = _networksDao.findById(nics.get(0).getNetworkId());
            Pair<NetworkVO, NicProfile> profile = new Pair<NetworkVO, NicProfile>(network, null);
            List<Pair<NetworkVO, NicProfile>> profiles = new ArrayList<Pair<NetworkVO, NicProfile>>();
            profiles.add(profile);

            Transaction txn = Transaction.currentTxn();
            txn.start();

            try {
                this.cleanupNics(vm);
                this.allocate(vm, profiles);
            } finally {
                txn.commit();
            }
        }
        return true;
    }

    private boolean cleanupNetworkResources(long networkId, Account caller, long callerUserId) {
        boolean success = true;
        Network network = _networksDao.findById(networkId);

        //remove all PF/Static Nat rules for the network
        try {
            if (_rulesMgr.revokeAllPFStaticNatRulesForNetwork(networkId, callerUserId, caller)) {
                s_logger.debug("Successfully cleaned up portForwarding/staticNat rules for network id=" + networkId);
            } else {
                success = false;
                s_logger.warn("Failed to release portForwarding/StaticNat rules as a part of network id=" + networkId + " cleanup");
            }
        } catch (ResourceUnavailableException ex) {
            success = false;
            // shouldn't even come here as network is being cleaned up after all network elements are shutdown
            s_logger.warn("Failed to release portForwarding/StaticNat rules as a part of network id=" + networkId + " cleanup due to resourceUnavailable ", ex);
        }

        //remove all LB rules for the network
        if (_lbMgr.removeAllLoadBalanacersForNetwork(networkId, caller, callerUserId)) {
            s_logger.debug("Successfully cleaned up load balancing rules for network id=" + networkId);
        } else {
            // shouldn't even come here as network is being cleaned up after all network elements are shutdown
            success = false;
            s_logger.warn("Failed to cleanup LB rules as a part of network id=" + networkId + " cleanup");
        }

        //revoke all firewall rules for the network
        try {
            if (_firewallMgr.revokeAllFirewallRulesForNetwork(networkId, callerUserId, caller)) {
                s_logger.debug("Successfully cleaned up firewallRules rules for network id=" + networkId);
            } else {
                success = false;
                s_logger.warn("Failed to cleanup Firewall rules as a part of network id=" + networkId + " cleanup");
            }
        } catch (ResourceUnavailableException ex) {
            success = false;
            // shouldn't even come here as network is being cleaned up after all network elements are shutdown
            s_logger.warn("Failed to cleanup Firewall rules as a part of network id=" + networkId + " cleanup due to resourceUnavailable ", ex);
        }

        //revoke all network ACLs for network
        try {
            if (_networkACLMgr.revokeAllNetworkACLsForNetwork(networkId, callerUserId, caller)) {
                s_logger.debug("Successfully cleaned up NetworkACLs for network id=" + networkId);
            } else {
                success = false;
                s_logger.warn("Failed to cleanup NetworkACLs as a part of network id=" + networkId + " cleanup");
            }
        } catch (ResourceUnavailableException ex) {
            success = false;
            s_logger.warn("Failed to cleanup Network ACLs as a part of network id=" + networkId +
                    " cleanup due to resourceUnavailable ", ex);
        }

        //release all ip addresses
        List<IPAddressVO> ipsToRelease = _ipAddressDao.listByAssociatedNetwork(networkId, null);
        for (IPAddressVO ipToRelease : ipsToRelease) {
            if (ipToRelease.getVpcId() == null) {
                IPAddressVO ip = markIpAsUnavailable(ipToRelease.getId());
                assert (ip != null) : "Unable to mark the ip address id=" + ipToRelease.getId() + " as unavailable.";
            } else {
                _vpcMgr.unassignIPFromVpcNetwork(ipToRelease.getId(), network.getId());
            }
        }

        try {
            if (!applyIpAssociations(network, true)) {
                s_logger.warn("Unable to apply ip address associations for " + network);
                success = false;
            }
        } catch (ResourceUnavailableException e) {
            throw new CloudRuntimeException("We should never get to here because we used true when applyIpAssociations", e);
        }

        return success;
    }

    private boolean shutdownNetworkResources(long networkId, Account caller, long callerUserId) {
        // This method cleans up network rules on the backend w/o touching them in the DB
        boolean success = true;

        // Mark all PF rules as revoked and apply them on the backend (not in the DB)
        List<PortForwardingRuleVO> pfRules = _portForwardingRulesDao.listByNetwork(networkId);
        if (s_logger.isDebugEnabled()) {
            s_logger.debug("Releasing " + pfRules.size() + " port forwarding rules for network id=" + networkId + " as a part of shutdownNetworkRules");
        }

        for (PortForwardingRuleVO pfRule : pfRules) {
            s_logger.trace("Marking pf rule " + pfRule + " with Revoke state");
            pfRule.setState(FirewallRule.State.Revoke);
        }

        try {
            if (!_firewallMgr.applyRules(pfRules, true, false)) {
                s_logger.warn("Failed to cleanup pf rules as a part of shutdownNetworkRules");
                success = false;
            }
        } catch (ResourceUnavailableException ex) {
            s_logger.warn("Failed to cleanup pf rules as a part of shutdownNetworkRules due to ", ex);
            success = false;
        }

        // Mark all static rules as revoked and apply them on the backend (not in the DB)
        List<FirewallRuleVO> firewallStaticNatRules = _firewallDao.listByNetworkAndPurpose(networkId, Purpose.StaticNat);
        List<StaticNatRule> staticNatRules = new ArrayList<StaticNatRule>();
        if (s_logger.isDebugEnabled()) {
            s_logger.debug("Releasing " + firewallStaticNatRules.size() + " static nat rules for network id=" + networkId + " as a part of shutdownNetworkRules");
        }

        for (FirewallRuleVO firewallStaticNatRule : firewallStaticNatRules) {
            s_logger.trace("Marking static nat rule " + firewallStaticNatRule + " with Revoke state");
            IpAddress ip = _ipAddressDao.findById(firewallStaticNatRule.getSourceIpAddressId());
            FirewallRuleVO ruleVO = _firewallDao.findById(firewallStaticNatRule.getId());

            if (ip == null || !ip.isOneToOneNat() || ip.getAssociatedWithVmId() == null) {
                throw new InvalidParameterValueException("Source ip address of the rule id=" + firewallStaticNatRule.getId() + " is not static nat enabled");
            }

            String dstIp = _networkModel.getIpInNetwork(ip.getAssociatedWithVmId(), firewallStaticNatRule.getNetworkId());
            ruleVO.setState(FirewallRule.State.Revoke);
            staticNatRules.add(new StaticNatRuleImpl(ruleVO, dstIp));
        }

        try {
            if (!_firewallMgr.applyRules(staticNatRules, true, false)) {
                s_logger.warn("Failed to cleanup static nat rules as a part of shutdownNetworkRules");
                success = false;
            }
        } catch (ResourceUnavailableException ex) {
            s_logger.warn("Failed to cleanup static nat rules as a part of shutdownNetworkRules due to ", ex);
            success = false;
        }

        // remove all LB rules for the network
        List<LoadBalancerVO> lbs = _lbDao.listByNetworkId(networkId);
        List<LoadBalancingRule> lbRules = new ArrayList<LoadBalancingRule>();
        for (LoadBalancerVO lb : lbs) {
            s_logger.trace("Marking lb rule " + lb + " with Revoke state");
            lb.setState(FirewallRule.State.Revoke);
            List<LbDestination> dstList = _lbMgr.getExistingDestinations(lb.getId());
            List<LbStickinessPolicy> policyList = _lbMgr.getStickinessPolicies(lb.getId());
            // mark all destination with revoke state
            for (LbDestination dst : dstList) {
                s_logger.trace("Marking lb destination " + dst + " with Revoke state");
                dst.setRevoked(true);
            }

            LoadBalancingRule loadBalancing = new LoadBalancingRule(lb, dstList, policyList);
            lbRules.add(loadBalancing);
        }

        try {
            if (!_firewallMgr.applyRules(lbRules, true, false)) {
                s_logger.warn("Failed to cleanup lb rules as a part of shutdownNetworkRules");
                success = false;
            }
        } catch (ResourceUnavailableException ex) {
            s_logger.warn("Failed to cleanup lb rules as a part of shutdownNetworkRules due to ", ex);
            success = false;
        }

        // revoke all firewall rules for the network w/o applying them on the DB
        List<FirewallRuleVO> firewallRules = _firewallDao.listByNetworkPurposeTrafficType(networkId, Purpose.Firewall, FirewallRule.TrafficType.Ingress);
        if (s_logger.isDebugEnabled()) {
            s_logger.debug("Releasing " + firewallRules.size() + " firewall ingress rules for network id=" + networkId + " as a part of shutdownNetworkRules");
        }

        for (FirewallRuleVO firewallRule : firewallRules) {
            s_logger.trace("Marking firewall ingress rule " + firewallRule + " with Revoke state");
            firewallRule.setState(FirewallRule.State.Revoke);
        }

        try {
            if (!_firewallMgr.applyRules(firewallRules, true, false)) {
                s_logger.warn("Failed to cleanup firewall ingress rules as a part of shutdownNetworkRules");
                success = false;
            }
        } catch (ResourceUnavailableException ex) {
            s_logger.warn("Failed to cleanup firewall ingress rules as a part of shutdownNetworkRules due to ", ex);
            success = false;
        }

        List<FirewallRuleVO> firewallEgressRules = _firewallDao.listByNetworkPurposeTrafficType(networkId, Purpose.Firewall, FirewallRule.TrafficType.Egress);
        if (s_logger.isDebugEnabled()) {
            s_logger.debug("Releasing " + firewallEgressRules.size() + " firewall egress rules for network id=" + networkId + " as a part of shutdownNetworkRules");
        }

        for (FirewallRuleVO firewallRule : firewallEgressRules) {
            s_logger.trace("Marking firewall egress rule " + firewallRule + " with Revoke state");
            firewallRule.setState(FirewallRule.State.Revoke);
        }

        try {
            if (!_firewallMgr.applyRules(firewallEgressRules, true, false)) {
                s_logger.warn("Failed to cleanup firewall egress rules as a part of shutdownNetworkRules");
                success = false;
            }
        } catch (ResourceUnavailableException ex) {
            s_logger.warn("Failed to cleanup firewall egress rules as a part of shutdownNetworkRules due to ", ex);
            success = false;
        }

        //revoke all Network ACLs for the network w/o applying them in the DB
        List<FirewallRuleVO> networkACLs = _firewallDao.listByNetworkAndPurpose(networkId, Purpose.NetworkACL);
        if (s_logger.isDebugEnabled()) {
            s_logger.debug("Releasing " + networkACLs.size() + " Network ACLs for network id=" + networkId +
                    " as a part of shutdownNetworkRules");
        }

        for (FirewallRuleVO networkACL : networkACLs) {
            s_logger.trace("Marking network ACL " + networkACL + " with Revoke state");
            networkACL.setState(FirewallRule.State.Revoke);
        }

        try {
            if (!_firewallMgr.applyRules(networkACLs, true, false)) {
                s_logger.warn("Failed to cleanup network ACLs as a part of shutdownNetworkRules");
                success = false;
            }
        } catch (ResourceUnavailableException ex) {
            s_logger.warn("Failed to cleanup network ACLs as a part of shutdownNetworkRules due to ", ex);
            success = false;
        }

        //release all static nats for the network
        if (!_rulesMgr.applyStaticNatForNetwork(networkId, false, caller, true)) {
            s_logger.warn("Failed to disable static nats as part of shutdownNetworkRules for network id " + networkId);
            success = false;
        }

        // Get all ip addresses, mark as releasing and release them on the backend
        Network network = _networksDao.findById(networkId);
        List<IPAddressVO> userIps = _ipAddressDao.listByAssociatedNetwork(networkId, null);
        List<PublicIp> publicIpsToRelease = new ArrayList<PublicIp>();
        if (userIps != null && !userIps.isEmpty()) {
            for (IPAddressVO userIp : userIps) {
                userIp.setState(State.Releasing);
                PublicIp publicIp = new PublicIp(userIp, _vlanDao.findById(userIp.getVlanId()), NetUtils.createSequenceBasedMacAddress(userIp.getMacAddress()));
                publicIpsToRelease.add(publicIp);
            }
        }

        try {
            if (!applyIpAssociations(network, true, true, publicIpsToRelease)) {
                s_logger.warn("Unable to apply ip address associations for " + network + " as a part of shutdownNetworkRules");
                success = false;
            }
        } catch (ResourceUnavailableException e) {
            throw new CloudRuntimeException("We should never get to here because we used true when applyIpAssociations", e);
        }

        return success;
    }

    @Override
    public boolean processAnswers(long agentId, long seq, Answer[] answers) {
        return false;
    }

    @Override
    public boolean processCommands(long agentId, long seq, Command[] commands) {
        return false;
    }

    @Override
    public AgentControlAnswer processControlCommand(long agentId, AgentControlCommand cmd) {
        return null;
    }

    @Override
    public void processConnect(HostVO host, StartupCommand cmd, boolean forRebalance) throws ConnectionException {
        if (!(cmd instanceof StartupRoutingCommand)) {
            return;
        }
        long hostId = host.getId();
        StartupRoutingCommand startup = (StartupRoutingCommand) cmd;

        String dataCenter = startup.getDataCenter();

        long dcId = -1;
        DataCenterVO dc = _dcDao.findByName(dataCenter);
        if (dc == null) {
            try {
                dcId = Long.parseLong(dataCenter);
                dc = _dcDao.findById(dcId);
            } catch (final NumberFormatException e) {
            }
        }
        if (dc == null) {
            throw new IllegalArgumentException("Host " + startup.getPrivateIpAddress() + " sent incorrect data center: " + dataCenter);
        }
        dcId = dc.getId();
        HypervisorType hypervisorType = startup.getHypervisorType();

        if (s_logger.isDebugEnabled()) {
            s_logger.debug("Host's hypervisorType is: " + hypervisorType);
        }

        List<PhysicalNetworkSetupInfo> networkInfoList = new ArrayList<PhysicalNetworkSetupInfo>();

        // list all physicalnetworks in the zone & for each get the network names
        List<PhysicalNetworkVO> physicalNtwkList = _physicalNetworkDao.listByZone(dcId);
        for (PhysicalNetworkVO pNtwk : physicalNtwkList) {
            String publicName = _pNTrafficTypeDao.getNetworkTag(pNtwk.getId(), TrafficType.Public, hypervisorType);
            String privateName = _pNTrafficTypeDao.getNetworkTag(pNtwk.getId(), TrafficType.Management, hypervisorType);
            String guestName = _pNTrafficTypeDao.getNetworkTag(pNtwk.getId(), TrafficType.Guest, hypervisorType);
            String storageName = _pNTrafficTypeDao.getNetworkTag(pNtwk.getId(), TrafficType.Storage, hypervisorType);
            // String controlName = _pNTrafficTypeDao._networkModel.getNetworkTag(pNtwk.getId(), TrafficType.Control, hypervisorType);
            PhysicalNetworkSetupInfo info = new PhysicalNetworkSetupInfo();
            info.setPhysicalNetworkId(pNtwk.getId());
            info.setGuestNetworkName(guestName);
            info.setPrivateNetworkName(privateName);
            info.setPublicNetworkName(publicName);
            info.setStorageNetworkName(storageName);
            PhysicalNetworkTrafficTypeVO mgmtTraffic = _pNTrafficTypeDao.findBy(pNtwk.getId(), TrafficType.Management);
            if (mgmtTraffic != null) {
                String vlan = mgmtTraffic.getVlan();
                info.setMgmtVlan(vlan);
            }
            networkInfoList.add(info);
        }

        // send the names to the agent
        if (s_logger.isDebugEnabled()) {
            s_logger.debug("Sending CheckNetworkCommand to check the Network is setup correctly on Agent");
        }
        CheckNetworkCommand nwCmd = new CheckNetworkCommand(networkInfoList);

        CheckNetworkAnswer answer = (CheckNetworkAnswer) _agentMgr.easySend(hostId, nwCmd);

        if (answer == null) {
            s_logger.warn("Unable to get an answer to the CheckNetworkCommand from agent:" + host.getId());
            throw new ConnectionException(true, "Unable to get an answer to the CheckNetworkCommand from agent: " + host.getId());
        }

        if (!answer.getResult()) {
            s_logger.warn("Unable to setup agent " + hostId + " due to " + ((answer != null) ? answer.getDetails() : "return null"));
            String msg = "Incorrect Network setup on agent, Reinitialize agent after network names are setup, details : " + answer.getDetails();
            _alertMgr.sendAlert(AlertManager.ALERT_TYPE_HOST, dcId, host.getPodId(), msg, msg);
            throw new ConnectionException(true, msg);
        } else {
            if (answer.needReconnect()) {
                throw new ConnectionException(false, "Reinitialize agent after network setup.");
            }
            if (s_logger.isDebugEnabled()) {
                s_logger.debug("Network setup is correct on Agent");
            }
            return;
        }
    }

    @Override
    public boolean processDisconnect(long agentId, Status state) {
        return false;
    }

    @Override
    public boolean isRecurring() {
        return false;
    }

    @Override
    public int getTimeout() {
        return 0;
    }

    @Override
    public boolean processTimeout(long agentId, long seq) {
        return false;
    }

    @Override
    public Map<String, String> finalizeServicesAndProvidersForNetwork(NetworkOffering offering, Long physicalNetworkId) {
        Map<String, String> svcProviders = new HashMap<String, String>();
        Map<String, List<String>> providerSvcs = new HashMap<String, List<String>>();
        List<NetworkOfferingServiceMapVO> servicesMap = _ntwkOfferingSrvcDao.listByNetworkOfferingId(offering.getId());

        boolean checkPhysicalNetwork = (physicalNetworkId != null) ? true : false;

        for (NetworkOfferingServiceMapVO serviceMap : servicesMap) {
            if (svcProviders.containsKey(serviceMap.getService())) {
                // FIXME - right now we pick up the first provider from the list, need to add more logic based on
                // provider load, etc
                continue;
            }

            String service = serviceMap.getService();
            String provider = serviceMap.getProvider();

            if (provider == null) {
                provider = _networkModel.getDefaultUniqueProviderForService(service).getName();
            }

            // check that provider is supported
            if (checkPhysicalNetwork) {
                if (!_pNSPDao.isServiceProviderEnabled(physicalNetworkId, provider, service)) {
                    throw new UnsupportedServiceException("Provider " + provider + " is either not enabled or doesn't " +
                            "support service " + service + " in physical network id=" + physicalNetworkId);
                }
            }

            svcProviders.put(service, provider);
            List<String> l = providerSvcs.get(provider);
            if (l == null) {
                providerSvcs.put(provider, l = new ArrayList<String>());
            }
            l.add(service);
        }

        return svcProviders;
    }

    private List<Provider> getNetworkProviders(long networkId) {
        List<String> providerNames = _ntwkSrvcDao.getDistinctProviders(networkId);
        List<Provider> providers = new ArrayList<Provider>();
        for (String providerName : providerNames) {
            providers.add(Network.Provider.getProvider(providerName));
        }

        return providers;
    }

    @Override
    public IpAddress assignSystemIp(long networkId, Account owner, boolean forElasticLb, boolean forElasticIp) 
            throws InsufficientAddressCapacityException {
        Network guestNetwork = _networksDao.findById(networkId);
        NetworkOffering off = _configMgr.getNetworkOffering(guestNetwork.getNetworkOfferingId());
        IpAddress ip = null;
        if ((off.getElasticLb() && forElasticLb) || (off.getElasticIp() && forElasticIp)) {

            try {
                s_logger.debug("Allocating system IP address for load balancer rule...");
                // allocate ip
                ip = allocateIP(owner, true, guestNetwork.getDataCenterId());
                // apply ip associations
                ip = associateIPToGuestNetwork(ip.getId(), networkId, true);;
            } catch (ResourceAllocationException ex) {
                throw new CloudRuntimeException("Failed to allocate system ip due to ", ex);
            } catch (ConcurrentOperationException ex) {
                throw new CloudRuntimeException("Failed to allocate system lb ip due to ", ex);
            } catch (ResourceUnavailableException ex) {
                throw new CloudRuntimeException("Failed to allocate system lb ip due to ", ex);
            }

            if (ip == null) {
                throw new CloudRuntimeException("Failed to allocate system ip");
            }
        }

        return ip;
    }

    @Override
    public boolean handleSystemIpRelease(IpAddress ip) {
        boolean success = true;
        Long networkId = ip.getAssociatedWithNetworkId();
        if (networkId != null) {
            if (ip.getSystem()) {
                UserContext ctx = UserContext.current();
                if (!disassociatePublicIpAddress(ip.getId(), ctx.getCallerUserId(), ctx.getCaller())) {
                    s_logger.warn("Unable to release system ip address id=" + ip.getId());
                    success = false;
                } else {
                    s_logger.warn("Successfully released system ip address id=" + ip.getId());
                }
            }
        }
        return success;
    }

<<<<<<< HEAD
    @Override
    public void allocateDirectIp(NicProfile nic, DataCenter dc, VirtualMachineProfile<? extends VirtualMachine> vm, Network network, String requestedIp) throws InsufficientVirtualNetworkCapcityException,
    InsufficientAddressCapacityException {
        if (nic.getIp4Address() == null) {
            PublicIp ip = assignPublicIpAddress(dc.getId(), null, vm.getOwner(), VlanType.DirectAttached, network.getId(), requestedIp, false);
            nic.setIp4Address(ip.getAddress().toString());
            nic.setGateway(ip.getGateway());
            nic.setNetmask(ip.getNetmask());
            nic.setIsolationUri(IsolationType.Vlan.toUri(ip.getVlanTag()));
            nic.setBroadcastType(BroadcastDomainType.Vlan);
            nic.setBroadcastUri(BroadcastDomainType.Vlan.toUri(ip.getVlanTag()));
            nic.setFormat(AddressFormat.Ip4);
            nic.setReservationId(String.valueOf(ip.getVlanTag()));
            nic.setMacAddress(ip.getMacAddress());
        }
=======
    public void allocateDirectIp(NicProfile nic, DataCenter dc, VirtualMachineProfile<? extends VirtualMachine> vm, Network network,
    							 String requestedIpv4, String requestedIpv6) throws InsufficientVirtualNetworkCapcityException,
            InsufficientAddressCapacityException {
    	boolean ipv4 = false, ipv6 = false;
    	if (network.getGateway() != null) {
    		if (nic.getIp4Address() == null) {
    			ipv4 = true;
    			PublicIp ip = assignPublicIpAddress(dc.getId(), null, vm.getOwner(), VlanType.DirectAttached, network.getId(), requestedIpv4, false);
    			nic.setIp4Address(ip.getAddress().toString());
    			nic.setGateway(ip.getGateway());
    			nic.setNetmask(ip.getNetmask());
    			nic.setIsolationUri(IsolationType.Vlan.toUri(ip.getVlanTag()));
    			nic.setBroadcastType(BroadcastDomainType.Vlan);
    			nic.setBroadcastUri(BroadcastDomainType.Vlan.toUri(ip.getVlanTag()));
    			nic.setFormat(AddressFormat.Ip4);
    			nic.setReservationId(String.valueOf(ip.getVlanTag()));
    			nic.setMacAddress(ip.getMacAddress());
    		}
    	}
    	
    	if (network.getIp6Gateway() != null) {
    		if (nic.getIp6Address() == null) {
    			ipv6 = true;
    			UserIpv6Address ip = _ipv6Mgr.assignDirectIp6Address(dc.getId(), vm.getOwner(), network.getId(), requestedIpv6);
    			Vlan vlan = _networkModel.getVlanForNetwork(network.getId());
    			if (vlan == null) {
    				s_logger.debug("Cannot find related vlan or too many vlan attached to network " + network.getId());
    				return;
    			}
    			nic.setIp6Address(ip.getAddress().toString());
    			nic.setIp6Gateway(vlan.getIp6Gateway());
    			nic.setIp6Cidr(vlan.getIp6Cidr());
    			if (ipv4) {
    				nic.setFormat(AddressFormat.DualStack);
    			} else {
    				nic.setIsolationUri(IsolationType.Vlan.toUri(vlan.getVlanTag()));
    				nic.setBroadcastType(BroadcastDomainType.Vlan);
    				nic.setBroadcastUri(BroadcastDomainType.Vlan.toUri(vlan.getVlanTag()));
    				nic.setFormat(AddressFormat.Ip6);
    				nic.setReservationId(String.valueOf(vlan.getVlanTag()));
    				nic.setMacAddress(ip.getMacAddress());
    			}
    		}
    	}
>>>>>>> 894cb8f7

        nic.setDns1(dc.getDns1());
        nic.setDns2(dc.getDns2());
    }

<<<<<<< HEAD

    @Override
=======
	@Override
>>>>>>> 894cb8f7
    public boolean setupDns(Network network, Provider provider) {
        boolean dnsProvided = _networkModel.isProviderSupportServiceInNetwork(network.getId(), Service.Dns, provider );
        boolean dhcpProvided =_networkModel.isProviderSupportServiceInNetwork(network.getId(), Service.Dhcp, 
                provider);

        boolean setupDns = dnsProvided || dhcpProvided;
        return setupDns;
    }


    protected NicProfile getNicProfileForVm(Network network, NicProfile requested, VirtualMachine vm) {
        NicProfile nic = null;
        if (requested != null && requested.getBroadCastUri() != null) {
            String broadcastUri = requested.getBroadCastUri().toString();
            String ipAddress = requested.getIp4Address();
            NicVO nicVO = _nicDao.findByNetworkIdInstanceIdAndBroadcastUri(network.getId(), vm.getId(), broadcastUri);
            if (nicVO != null) {
                if (ipAddress == null || nicVO.getIp4Address().equals(ipAddress)) {
                    nic = _networkModel.getNicProfile(vm, network.getId(), broadcastUri);
                }
            }
        } else {
            NicVO nicVO = _nicDao.findByInstanceIdAndNetworkId(network.getId(), vm.getId());
            if (nicVO != null) {
                nic = _networkModel.getNicProfile(vm, network.getId(), null);
            }
        }
        return nic;
    }

    @Override
    public NicProfile createNicForVm(Network network, NicProfile requested, ReservationContext context, VirtualMachineProfile<? extends VMInstanceVO> vmProfile, boolean prepare)
            throws InsufficientVirtualNetworkCapcityException, InsufficientAddressCapacityException, 
            ConcurrentOperationException, InsufficientCapacityException, ResourceUnavailableException {

        VirtualMachine vm = vmProfile.getVirtualMachine();
        DataCenter dc = _configMgr.getZone(network.getDataCenterId());
        Host host = _hostDao.findById(vm.getHostId()); 
        DeployDestination dest = new DeployDestination(dc, null, null, host);

        NicProfile nic = getNicProfileForVm(network, requested, vm);

                //1) allocate nic (if needed) Always allocate if it is a user vm
                if (nic == null || (vmProfile.getType() == VirtualMachine.Type.User)) {
            int deviceId = _nicDao.countNics(vm.getId());

            nic = allocateNic(requested, network, false, 
                    deviceId, vmProfile).first();

            if (nic == null) {
                throw new CloudRuntimeException("Failed to allocate nic for vm " + vm + " in network " + network);
            }

            s_logger.debug("Nic is allocated successfully for vm " + vm + " in network " + network); 
        }

        //2) prepare nic
        if (prepare) {
                    NetworkVO networkVO = _networksDao.findById(network.getId());
            nic = prepareNic(vmProfile, dest, context, nic.getId(), networkVO);
            s_logger.debug("Nic is prepared successfully for vm " + vm + " in network " + network);
        }

        return nic;
    }
    @Override
    public List<NicProfile> getNicProfiles(VirtualMachine vm) {
        List<NicVO> nics = _nicDao.listByVmId(vm.getId());
        List<NicProfile> profiles = new ArrayList<NicProfile>();

        if (nics != null) {
            for (Nic nic : nics) {
                NetworkVO network = _networksDao.findById(nic.getNetworkId());
                Integer networkRate = _networkModel.getNetworkRate(network.getId(), vm.getId());

                NetworkGuru guru = AdapterBase.getAdapterByName(_networkGurus, network.getGuruName());
                NicProfile profile = new NicProfile(nic, network, nic.getBroadcastUri(), nic.getIsolationUri(), 
                        networkRate, _networkModel.isSecurityGroupSupportedInNetwork(network), _networkModel.getNetworkTag(vm.getHypervisorType(), network));
                guru.updateNicProfile(profile, network);
                profiles.add(profile);
            }
        }
        return profiles;
    }


    @Override
    public int getNetworkLockTimeout() {
        return _networkLockTimeout;
    }

    private Map<Service, Set<Provider>> getServiceProvidersMap(long networkId) {
        Map<Service, Set<Provider>> map = new HashMap<Service, Set<Provider>>();
        List<NetworkServiceMapVO> nsms = _ntwkSrvcDao.getServicesInNetwork(networkId);
        for (NetworkServiceMapVO nsm : nsms) {
            Set<Provider> providers = map.get(Service.getService(nsm.getService()));
            if (providers == null) {
                providers = new HashSet<Provider>();
            }
            providers.add(Provider.getProvider(nsm.getProvider()));
            map.put(Service.getService(nsm.getService()), providers);
        }
        return map;
    }

    @Override
    public List<Provider> getProvidersForServiceInNetwork(Network network, Service service) {
        Map<Service, Set<Provider>> service2ProviderMap = getServiceProvidersMap(network.getId());
        if (service2ProviderMap.get(service) != null) {
            List<Provider> providers = new ArrayList<Provider>(service2ProviderMap.get(service));
            return providers;
        }
        return null;
    }

    protected NetworkElement getElementForServiceInNetwork(Network network, Service service) {
        List<Provider> providers = getProvidersForServiceInNetwork(network, service);
        //Only support one provider now
        if (providers == null)  {
            s_logger.error("Cannot find " + service.getName() + " provider for network " + network.getId());
            return null;
        }
        if (providers.size() != 1) {
            s_logger.error("Found " + providers.size() + " " + service.getName() + " providers for network!" + network.getId());
            return null;
        }
        NetworkElement element = _networkModel.getElementImplementingProvider(providers.get(0).getName());
        s_logger.info("Let " + element.getName() + " handle " + service.getName() + " in network " + network.getId());
        return element;
    }

    @Override
    public StaticNatServiceProvider getStaticNatProviderForNetwork(Network network) {
        NetworkElement element = getElementForServiceInNetwork(network, Service.StaticNat);
        assert element instanceof StaticNatServiceProvider;
        return (StaticNatServiceProvider)element;
    }

    @Override
    public LoadBalancingServiceProvider getLoadBalancingProviderForNetwork(Network network) {
        NetworkElement element = getElementForServiceInNetwork(network, Service.Lb);
        assert element instanceof LoadBalancingServiceProvider; 
        return ( LoadBalancingServiceProvider)element;
    }
    @Override
    public boolean isNetworkInlineMode(Network network) {
        NetworkOfferingVO offering = _networkOfferingDao.findById(network.getNetworkOfferingId());
        return offering.isInline();
    }

    @Override
    public int getRuleCountForIp(Long addressId, FirewallRule.Purpose purpose, FirewallRule.State state) {
        List<FirewallRuleVO> rules = _firewallDao.listByIpAndPurposeWithState(addressId, purpose, state);
        if (rules == null) {
            return 0;
        }
        return rules.size();
    }
}<|MERGE_RESOLUTION|>--- conflicted
+++ resolved
@@ -119,11 +119,8 @@
 import com.cloud.network.dao.PhysicalNetworkServiceProviderDao;
 import com.cloud.network.dao.PhysicalNetworkTrafficTypeDao;
 import com.cloud.network.dao.PhysicalNetworkTrafficTypeVO;
-<<<<<<< HEAD
 import com.cloud.network.dao.PhysicalNetworkVO;
-=======
 import com.cloud.network.dao.UserIpv6AddressDao;
->>>>>>> 894cb8f7
 import com.cloud.network.element.DhcpServiceProvider;
 import com.cloud.network.element.IpDeployer;
 import com.cloud.network.element.LoadBalancingServiceProvider;
@@ -1321,7 +1318,7 @@
 
         vo.setDefaultNic(profile.isDefaultNic());
 
-        vo.setIp4Address(profile.getIp4Address());
+            vo.setIp4Address(profile.getIp4Address());
         vo.setAddressFormat(profile.getFormat());
 
         if (profile.getMacAddress() != null) {
@@ -1804,11 +1801,7 @@
     @DB
     public Network createGuestNetwork(long networkOfferingId, String name, String displayText, String gateway, 
             String cidr, String vlanId, String networkDomain, Account owner, Long domainId,
-<<<<<<< HEAD
-            PhysicalNetwork pNtwk, long zoneId, ACLType aclType, Boolean subdomainAccess, Long vpcId) 
-=======
             PhysicalNetwork pNtwk, long zoneId, ACLType aclType, Boolean subdomainAccess, Long vpcId, String ip6Gateway, String ip6Cidr)
->>>>>>> 894cb8f7
                     throws ConcurrentOperationException, InsufficientCapacityException, ResourceAllocationException {
 
         NetworkOfferingVO ntwkOff = _networkOfferingDao.findById(networkOfferingId);
@@ -1976,7 +1969,7 @@
                 }
             }
         }
-        
+
         // In Advance zone Cidr for Shared networks and Isolated networks w/o source nat service can't be NULL - 2.2.x
         // limitation, remove after we introduce support for multiple ip ranges
         // with different Cidrs for the same Shared network
@@ -1996,9 +1989,9 @@
 
         // Check if cidr is RFC1918 compliant if the network is Guest Isolated for IPv4
         if (cidr != null && ntwkOff.getGuestType() == Network.GuestType.Isolated && ntwkOff.getTrafficType() == TrafficType.Guest) {
-        	if (!NetUtils.validateGuestCidr(cidr)) {
-        		throw new InvalidParameterValueException("Virtual Guest Cidr " + cidr + " is not RFC1918 compliant");
-        	}
+            if (!NetUtils.validateGuestCidr(cidr)) {
+                throw new InvalidParameterValueException("Virtual Guest Cidr " + cidr + " is not RFC1918 compliant");
+            }
         }
 
         Transaction txn = Transaction.currentTxn();
@@ -2025,7 +2018,7 @@
                 }
             }
         }
-        
+
         if (ip6Cidr != null && ip6Gateway != null) {
             userNetwork.setIp6Cidr(ip6Cidr);
             userNetwork.setIp6Gateway(ip6Gateway);
@@ -3388,12 +3381,14 @@
         return success;
     }
 
-<<<<<<< HEAD
-    @Override
-    public void allocateDirectIp(NicProfile nic, DataCenter dc, VirtualMachineProfile<? extends VirtualMachine> vm, Network network, String requestedIp) throws InsufficientVirtualNetworkCapcityException,
+    public void allocateDirectIp(NicProfile nic, DataCenter dc, VirtualMachineProfile<? extends VirtualMachine> vm, Network network,
+    							 String requestedIpv4, String requestedIpv6) throws InsufficientVirtualNetworkCapcityException,
     InsufficientAddressCapacityException {
+    	boolean ipv4 = false, ipv6 = false;
+    	if (network.getGateway() != null) {
         if (nic.getIp4Address() == null) {
-            PublicIp ip = assignPublicIpAddress(dc.getId(), null, vm.getOwner(), VlanType.DirectAttached, network.getId(), requestedIp, false);
+    			ipv4 = true;
+    			PublicIp ip = assignPublicIpAddress(dc.getId(), null, vm.getOwner(), VlanType.DirectAttached, network.getId(), requestedIpv4, false);
             nic.setIp4Address(ip.getAddress().toString());
             nic.setGateway(ip.getGateway());
             nic.setNetmask(ip.getNetmask());
@@ -3404,25 +3399,6 @@
             nic.setReservationId(String.valueOf(ip.getVlanTag()));
             nic.setMacAddress(ip.getMacAddress());
         }
-=======
-    public void allocateDirectIp(NicProfile nic, DataCenter dc, VirtualMachineProfile<? extends VirtualMachine> vm, Network network,
-    							 String requestedIpv4, String requestedIpv6) throws InsufficientVirtualNetworkCapcityException,
-            InsufficientAddressCapacityException {
-    	boolean ipv4 = false, ipv6 = false;
-    	if (network.getGateway() != null) {
-    		if (nic.getIp4Address() == null) {
-    			ipv4 = true;
-    			PublicIp ip = assignPublicIpAddress(dc.getId(), null, vm.getOwner(), VlanType.DirectAttached, network.getId(), requestedIpv4, false);
-    			nic.setIp4Address(ip.getAddress().toString());
-    			nic.setGateway(ip.getGateway());
-    			nic.setNetmask(ip.getNetmask());
-    			nic.setIsolationUri(IsolationType.Vlan.toUri(ip.getVlanTag()));
-    			nic.setBroadcastType(BroadcastDomainType.Vlan);
-    			nic.setBroadcastUri(BroadcastDomainType.Vlan.toUri(ip.getVlanTag()));
-    			nic.setFormat(AddressFormat.Ip4);
-    			nic.setReservationId(String.valueOf(ip.getVlanTag()));
-    			nic.setMacAddress(ip.getMacAddress());
-    		}
     	}
     	
     	if (network.getIp6Gateway() != null) {
@@ -3449,18 +3425,12 @@
     			}
     		}
     	}
->>>>>>> 894cb8f7
 
         nic.setDns1(dc.getDns1());
         nic.setDns2(dc.getDns2());
     }
 
-<<<<<<< HEAD
-
-    @Override
-=======
-	@Override
->>>>>>> 894cb8f7
+    @Override
     public boolean setupDns(Network network, Provider provider) {
         boolean dnsProvided = _networkModel.isProviderSupportServiceInNetwork(network.getId(), Service.Dns, provider );
         boolean dhcpProvided =_networkModel.isProviderSupportServiceInNetwork(network.getId(), Service.Dhcp, 
