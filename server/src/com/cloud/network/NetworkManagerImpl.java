--- conflicted
+++ resolved
@@ -33,11 +33,8 @@
 
 import org.apache.log4j.Logger;
 
-<<<<<<< HEAD
 import com.cloud.agent.AgentManager;
 import com.cloud.agent.AgentManager.OnError;
-=======
->>>>>>> 0f4a245f
 import com.cloud.agent.api.Answer;
 import com.cloud.agent.api.CheckVirtualMachineAnswer;
 import com.cloud.agent.api.CheckVirtualMachineCommand;
@@ -61,11 +58,7 @@
 import com.cloud.agent.api.routing.SetFirewallRuleCommand;
 import com.cloud.agent.api.routing.VmDataCommand;
 import com.cloud.agent.api.to.NicTO;
-<<<<<<< HEAD
 import com.cloud.agent.manager.Commands;
-=======
-import com.cloud.agent.manager.AgentManager;
->>>>>>> 0f4a245f
 import com.cloud.alert.AlertManager;
 import com.cloud.api.BaseCmd;
 import com.cloud.api.ServerApiException;
@@ -1877,15 +1870,8 @@
                 cmds.addCommand(cmd);
             }
         }
-<<<<<<< HEAD
         try {
             _agentMgr.send(hostId, cmds);
-=======
-
-        Answer [] answers = null;
-        try {
-        	answers = _agentMgr.send(hostId, cmds, false);
->>>>>>> 0f4a245f
         } catch (final AgentUnavailableException e) {
             s_logger.warn("agent unavailable", e);
         } catch (final OperationTimedoutException e) {
