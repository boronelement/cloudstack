// Licensed to the Apache Software Foundation (ASF) under one
// or more contributor license agreements.  See the NOTICE file
// distributed with this work for additional information
// regarding copyright ownership.  The ASF licenses this file
// to you under the Apache License, Version 2.0 (the
// "License"); you may not use this file except in compliance
// with the License.  You may obtain a copy of the License at
//
//   http://www.apache.org/licenses/LICENSE-2.0
//
// Unless required by applicable law or agreed to in writing,
// software distributed under the License is distributed on an
// "AS IS" BASIS, WITHOUT WARRANTIES OR CONDITIONS OF ANY
// KIND, either express or implied.  See the License for the
// specific language governing permissions and limitations
// under the License.
package com.cloud.network;

import java.net.URI;
import java.util.ArrayList;
import java.util.Arrays;
import java.util.Collections;
import java.util.Comparator;
import java.util.Date;
import java.util.HashMap;
import java.util.HashSet;
import java.util.List;
import java.util.Map;
import java.util.Random;
import java.util.Set;
import java.util.UUID;
import java.util.concurrent.Executors;
import java.util.concurrent.ScheduledExecutorService;
import java.util.concurrent.TimeUnit;

import javax.ejb.Local;
import javax.inject.Inject;
import javax.naming.ConfigurationException;

import org.apache.cloudstack.acl.ControlledEntity.ACLType;
import org.apache.cloudstack.acl.SecurityChecker.AccessType;
import org.apache.cloudstack.region.PortableIp;
import org.apache.cloudstack.region.PortableIpDao;
import org.apache.cloudstack.region.PortableIpVO;
import org.apache.cloudstack.region.Region;
import org.apache.log4j.Logger;
import org.springframework.stereotype.Component;

import com.cloud.agent.AgentManager;
import com.cloud.agent.Listener;
import com.cloud.agent.api.AgentControlAnswer;
import com.cloud.agent.api.AgentControlCommand;
import com.cloud.agent.api.Answer;
import com.cloud.agent.api.CheckNetworkAnswer;
import com.cloud.agent.api.CheckNetworkCommand;
import com.cloud.agent.api.Command;
import com.cloud.agent.api.StartupCommand;
import com.cloud.agent.api.StartupRoutingCommand;
import com.cloud.agent.api.to.NicTO;
import com.cloud.alert.AlertManager;
import com.cloud.api.ApiDBUtils;
import com.cloud.configuration.Config;
import com.cloud.configuration.ConfigurationManager;
import com.cloud.configuration.Resource.ResourceType;
import com.cloud.configuration.dao.ConfigurationDao;
import com.cloud.dc.AccountVlanMapVO;
import com.cloud.dc.DataCenter;
import com.cloud.dc.DataCenter.NetworkType;
import com.cloud.dc.DataCenterVO;
import com.cloud.dc.DataCenterVnetVO;
import com.cloud.dc.Pod;
import com.cloud.dc.PodVlanMapVO;
import com.cloud.dc.Vlan;
import com.cloud.dc.Vlan.VlanType;
import com.cloud.dc.VlanVO;
import com.cloud.dc.dao.AccountVlanMapDao;
import com.cloud.dc.dao.DataCenterDao;
import com.cloud.dc.dao.DataCenterVnetDao;
import com.cloud.dc.dao.PodVlanMapDao;
import com.cloud.dc.dao.VlanDao;
import com.cloud.deploy.DataCenterDeployment;
import com.cloud.deploy.DeployDestination;
import com.cloud.deploy.DeploymentPlan;
import com.cloud.domain.Domain;
import com.cloud.domain.dao.DomainDao;
import com.cloud.event.ActionEventUtils;
import com.cloud.event.EventTypes;
import com.cloud.event.UsageEventUtils;
import com.cloud.event.dao.UsageEventDao;
import com.cloud.exception.AccountLimitException;
import com.cloud.exception.ConcurrentOperationException;
import com.cloud.exception.ConnectionException;
import com.cloud.exception.InsufficientAddressCapacityException;
import com.cloud.exception.InsufficientCapacityException;
import com.cloud.exception.InsufficientVirtualNetworkCapcityException;
import com.cloud.exception.InvalidParameterValueException;
import com.cloud.exception.PermissionDeniedException;
import com.cloud.exception.ResourceAllocationException;
import com.cloud.exception.ResourceUnavailableException;
import com.cloud.exception.UnsupportedServiceException;
import com.cloud.host.Host;
import com.cloud.host.Status;
import com.cloud.host.dao.HostDao;
import com.cloud.hypervisor.Hypervisor.HypervisorType;
import com.cloud.network.IpAddress.State;
import com.cloud.network.Network.Capability;
import com.cloud.network.Network.Event;
import com.cloud.network.Network.GuestType;
import com.cloud.network.Network.Provider;
import com.cloud.network.Network.Service;
import com.cloud.network.Networks.AddressFormat;
import com.cloud.network.Networks.BroadcastDomainType;
import com.cloud.network.Networks.IsolationType;
import com.cloud.network.Networks.TrafficType;
import com.cloud.network.addr.PublicIp;
import com.cloud.network.dao.AccountGuestVlanMapDao;
import com.cloud.network.dao.AccountGuestVlanMapVO;
import com.cloud.network.dao.FirewallRulesDao;
import com.cloud.network.dao.IPAddressDao;
import com.cloud.network.dao.IPAddressVO;
import com.cloud.network.dao.LoadBalancerDao;
import com.cloud.network.dao.NetworkDao;
import com.cloud.network.dao.NetworkDomainDao;
import com.cloud.network.dao.NetworkServiceMapDao;
import com.cloud.network.dao.NetworkServiceMapVO;
import com.cloud.network.dao.NetworkVO;
import com.cloud.network.dao.PhysicalNetworkDao;
import com.cloud.network.dao.PhysicalNetworkServiceProviderDao;
import com.cloud.network.dao.PhysicalNetworkTrafficTypeDao;
import com.cloud.network.dao.PhysicalNetworkTrafficTypeVO;
import com.cloud.network.dao.PhysicalNetworkVO;
import com.cloud.network.dao.UserIpv6AddressDao;
import com.cloud.network.element.DhcpServiceProvider;
import com.cloud.network.element.IpDeployer;
import com.cloud.network.element.IpDeployingRequester;
import com.cloud.network.element.LoadBalancingServiceProvider;
import com.cloud.network.element.NetworkElement;
import com.cloud.network.element.StaticNatServiceProvider;
import com.cloud.network.element.UserDataServiceProvider;
import com.cloud.network.guru.NetworkGuru;
import com.cloud.network.lb.LoadBalancingRulesManager;
import com.cloud.network.rules.FirewallManager;
import com.cloud.network.rules.FirewallRule;
import com.cloud.network.rules.FirewallRule.Purpose;
import com.cloud.network.rules.FirewallRuleVO;
import com.cloud.network.rules.LoadBalancerContainer.Scheme;
import com.cloud.network.rules.PortForwardingRuleVO;
import com.cloud.network.rules.RulesManager;
import com.cloud.network.rules.StaticNat;
import com.cloud.network.rules.StaticNatRule;
import com.cloud.network.rules.StaticNatRuleImpl;
import com.cloud.network.rules.dao.PortForwardingRulesDao;
import com.cloud.network.vpc.NetworkACLManager;
import com.cloud.network.vpc.VpcManager;
import com.cloud.network.vpc.dao.PrivateIpDao;
import com.cloud.network.vpn.RemoteAccessVpnService;
import com.cloud.offering.NetworkOffering;
import com.cloud.offering.NetworkOffering.Availability;
import com.cloud.offerings.NetworkOfferingServiceMapVO;
import com.cloud.offerings.NetworkOfferingVO;
import com.cloud.offerings.dao.NetworkOfferingDao;
import com.cloud.offerings.dao.NetworkOfferingDetailsDao;
import com.cloud.offerings.dao.NetworkOfferingServiceMapDao;
import com.cloud.org.Grouping;
import com.cloud.server.ConfigurationServer;
import com.cloud.user.Account;
import com.cloud.user.AccountManager;
import com.cloud.user.ResourceLimitService;
import com.cloud.user.User;
import com.cloud.user.UserContext;
import com.cloud.user.UserVO;
import com.cloud.user.dao.AccountDao;
import com.cloud.user.dao.UserDao;
import com.cloud.utils.Journal;
import com.cloud.utils.NumbersUtil;
import com.cloud.utils.Pair;
import com.cloud.utils.component.AdapterBase;
import com.cloud.utils.component.ManagerBase;
import com.cloud.utils.concurrency.NamedThreadFactory;
import com.cloud.utils.db.DB;
import com.cloud.utils.db.Filter;
import com.cloud.utils.db.GlobalLock;
import com.cloud.utils.db.JoinBuilder.JoinType;
import com.cloud.utils.db.SearchBuilder;
import com.cloud.utils.db.SearchCriteria;
import com.cloud.utils.db.SearchCriteria.Op;
import com.cloud.utils.db.Transaction;
import com.cloud.utils.exception.CloudRuntimeException;
import com.cloud.utils.fsm.NoTransitionException;
import com.cloud.utils.fsm.StateMachine2;
import com.cloud.utils.net.Ip;
import com.cloud.utils.net.NetUtils;
import com.cloud.vm.Nic;
import com.cloud.vm.Nic.ReservationStrategy;
import com.cloud.vm.NicProfile;
import com.cloud.vm.NicVO;
import com.cloud.vm.ReservationContext;
import com.cloud.vm.ReservationContextImpl;
import com.cloud.vm.UserVmVO;
import com.cloud.vm.VMInstanceVO;
import com.cloud.vm.VirtualMachine;
import com.cloud.vm.VirtualMachine.Type;
import com.cloud.vm.VirtualMachineProfile;
import com.cloud.vm.dao.NicDao;
import com.cloud.vm.dao.NicSecondaryIpDao;
import com.cloud.vm.dao.NicSecondaryIpVO;
import com.cloud.vm.dao.UserVmDao;
import com.cloud.vm.dao.VMInstanceDao;

/**
 * NetworkManagerImpl implements NetworkManager.
 */
@Component
@Local(value = { NetworkManager.class})
public class NetworkManagerImpl extends ManagerBase implements NetworkManager, Listener {
    static final Logger s_logger = Logger.getLogger(NetworkManagerImpl.class);

    @Inject
    DataCenterDao _dcDao = null;
    @Inject
    VlanDao _vlanDao = null;
    @Inject
    IPAddressDao _ipAddressDao = null;
    @Inject
    AccountDao _accountDao = null;
    @Inject
    DomainDao _domainDao = null;
    @Inject
    UserDao _userDao = null;
    @Inject
    ConfigurationDao _configDao;
    @Inject
    UserVmDao _userVmDao = null;
    @Inject
    AlertManager _alertMgr;
    @Inject
    AccountManager _accountMgr;
    @Inject
    ConfigurationManager _configMgr;
    @Inject
    AccountVlanMapDao _accountVlanMapDao;
    @Inject
    NetworkOfferingDao _networkOfferingDao = null;
    @Inject
    NetworkDao _networksDao = null;
    @Inject
    NicDao _nicDao = null;
    @Inject
    RulesManager _rulesMgr;
    @Inject
    LoadBalancingRulesManager _lbMgr;
    @Inject
    RemoteAccessVpnService _vpnMgr;
    @Inject
    PodVlanMapDao _podVlanMapDao;
    @Inject
    NetworkOfferingDetailsDao _ntwkOffDetailsDao;
    @Inject
    ConfigurationServer _configServer;
    @Inject
    AccountGuestVlanMapDao _accountGuestVlanMapDao;
    @Inject
    DataCenterVnetDao _datacenterVnetDao;

    List<NetworkGuru> _networkGurus;
    public List<NetworkGuru> getNetworkGurus() {
		return _networkGurus;
	}
	public void setNetworkGurus(List<NetworkGuru> _networkGurus) {
		this._networkGurus = _networkGurus;
	}

	List<NetworkElement> _networkElements;
    public List<NetworkElement> getNetworkElements() {
		return _networkElements;
	}
	public void setNetworkElements(List<NetworkElement> _networkElements) {
		this._networkElements = _networkElements;
	}

	@Inject NetworkDomainDao _networkDomainDao;

	List<IpDeployer> _ipDeployers;
    public List<IpDeployer> getIpDeployers() {
		return _ipDeployers;
	}
	public void setIpDeployers(List<IpDeployer> _ipDeployers) {
		this._ipDeployers = _ipDeployers;
	}

	List<DhcpServiceProvider> _dhcpProviders;
    public List<DhcpServiceProvider> getDhcpProviders() {
		return _dhcpProviders;
	}
	public void setDhcpProviders(List<DhcpServiceProvider> _dhcpProviders) {
		this._dhcpProviders = _dhcpProviders;
	}

	@Inject
    VMInstanceDao _vmDao;
    @Inject
    FirewallManager _firewallMgr;
    @Inject
    FirewallRulesDao _firewallDao;
    @Inject
    ResourceLimitService _resourceLimitMgr;
   
    @Inject
    NetworkOfferingServiceMapDao _ntwkOfferingSrvcDao;
    @Inject
    PhysicalNetworkDao _physicalNetworkDao;
    @Inject
    PhysicalNetworkServiceProviderDao _pNSPDao;
    @Inject
    PortForwardingRulesDao _portForwardingRulesDao;
    @Inject
    LoadBalancerDao _lbDao;
    @Inject
    PhysicalNetworkTrafficTypeDao _pNTrafficTypeDao;
    @Inject
    AgentManager _agentMgr;
    @Inject
    HostDao _hostDao;
    @Inject
    NetworkServiceMapDao _ntwkSrvcDao;
    @Inject
    StorageNetworkManager _stnwMgr;
    @Inject
    VpcManager _vpcMgr;
    @Inject
    PrivateIpDao _privateIpDao;
    @Inject
    NetworkACLManager _networkACLMgr;
    @Inject
    UsageEventDao _usageEventDao;
    @Inject
    NetworkModel _networkModel;
   @Inject
    NicSecondaryIpDao _nicSecondaryIpDao;
    @Inject
    UserIpv6AddressDao _ipv6Dao;
    @Inject
    Ipv6AddressManager _ipv6Mgr;
    @Inject
    PortableIpDao _portableIpDao;

    protected StateMachine2<Network.State, Network.Event, Network> _stateMachine;
    ScheduledExecutorService _executor;

    SearchBuilder<IPAddressVO> AssignIpAddressSearch;
    SearchBuilder<IPAddressVO> AssignIpAddressFromPodVlanSearch;

    int _networkGcWait;
    int _networkGcInterval;
    int _networkLockTimeout;

    private Map<String, String> _configs;

    HashMap<Long, Long> _lastNetworkIdsToFree = new HashMap<Long, Long>();


    @Override
    public PublicIp assignPublicIpAddress(long dcId, Long podId, Account owner, VlanType type, Long networkId, String requestedIp, boolean isSystem) throws InsufficientAddressCapacityException {
        return fetchNewPublicIp(dcId, podId, null, owner, type, networkId, false, true, requestedIp, isSystem, null);
    }

    @Override
    public PublicIp assignPublicIpAddressFromVlans(long dcId, Long podId, Account owner, VlanType type, List<Long> vlanDbIds, Long networkId, String requestedIp, boolean isSystem) throws InsufficientAddressCapacityException {
        return fetchNewPublicIp(dcId, podId, vlanDbIds , owner, type, networkId, false, true, requestedIp, isSystem, null);
    }
    @DB
    public PublicIp fetchNewPublicIp(long dcId, Long podId, List<Long> vlanDbIds, Account owner, VlanType vlanUse,
            Long guestNetworkId, boolean sourceNat, boolean assign, String requestedIp, boolean isSystem, Long vpcId)
            throws InsufficientAddressCapacityException {
        StringBuilder errorMessage = new StringBuilder("Unable to get ip adress in ");
        boolean fetchFromDedicatedRange = false;
        List<Long> dedicatedVlanDbIds = new ArrayList<Long>();
        List<Long> nonDedicatedVlanDbIds = new ArrayList<Long>();

        Transaction txn = Transaction.currentTxn();
        txn.start();
        SearchCriteria<IPAddressVO> sc = null;
        if (podId != null) {
            sc = AssignIpAddressFromPodVlanSearch.create();
            sc.setJoinParameters("podVlanMapSB", "podId", podId);
            errorMessage.append(" pod id=" + podId);
        } else {
            sc = AssignIpAddressSearch.create();
            errorMessage.append(" zone id=" + dcId);
        }

        // If owner has dedicated Public IP ranges, fetch IP from the dedicated range
        // Otherwise fetch IP from the system pool
        List<AccountVlanMapVO> maps = _accountVlanMapDao.listAccountVlanMapsByAccount(owner.getId());
        for (AccountVlanMapVO map : maps) {
            if (vlanDbIds == null || vlanDbIds.contains(map.getVlanDbId()))
                dedicatedVlanDbIds.add(map.getVlanDbId());
        }
        List<VlanVO> nonDedicatedVlans = _vlanDao.listZoneWideNonDedicatedVlans(dcId);
        for (VlanVO nonDedicatedVlan : nonDedicatedVlans) {
            if (vlanDbIds == null || vlanDbIds.contains(nonDedicatedVlan.getId()))
                nonDedicatedVlanDbIds.add(nonDedicatedVlan.getId());
        }
        if (dedicatedVlanDbIds != null && !dedicatedVlanDbIds.isEmpty()) {
            fetchFromDedicatedRange = true;
            sc.setParameters("vlanId", dedicatedVlanDbIds.toArray());
            errorMessage.append(", vlanId id=" + dedicatedVlanDbIds.toArray());
        } else if (nonDedicatedVlanDbIds != null && !nonDedicatedVlanDbIds.isEmpty()) {
            sc.setParameters("vlanId", nonDedicatedVlanDbIds.toArray());
            errorMessage.append(", vlanId id=" + nonDedicatedVlanDbIds.toArray());
        } else {
            if (podId != null) {
                InsufficientAddressCapacityException ex = new InsufficientAddressCapacityException
                        ("Insufficient address capacity", Pod.class, podId);
                ex.addProxyObject(ApiDBUtils.findPodById(podId).getUuid());
                throw ex;
            }
            s_logger.warn(errorMessage.toString());
            InsufficientAddressCapacityException ex = new InsufficientAddressCapacityException
                    ("Insufficient address capacity", DataCenter.class, dcId);
            ex.addProxyObject(ApiDBUtils.findZoneById(dcId).getUuid());
            throw ex;
        }

        sc.setParameters("dc", dcId);

        DataCenter zone = _configMgr.getZone(dcId);

        // for direct network take ip addresses only from the vlans belonging to the network
        if (vlanUse == VlanType.DirectAttached) {
            sc.setJoinParameters("vlan", "networkId", guestNetworkId);
            errorMessage.append(", network id=" + guestNetworkId);
        }
        sc.setJoinParameters("vlan", "type", vlanUse);

        if (requestedIp != null) {
            sc.addAnd("address", SearchCriteria.Op.EQ, requestedIp);
            errorMessage.append(": requested ip " + requestedIp + " is not available");
        }

        Filter filter = new Filter(IPAddressVO.class, "vlanId", true, 0l, 1l);

        List<IPAddressVO> addrs = _ipAddressDao.lockRows(sc, filter, true);

        // If all the dedicated IPs of the owner are in use fetch an IP from the system pool
        if (addrs.size() == 0 && fetchFromDedicatedRange) {
            // Verify if account is allowed to acquire IPs from the system
            boolean useSystemIps = Boolean.parseBoolean(_configServer.getConfigValue(Config.UseSystemPublicIps.key(),
                    Config.ConfigurationParameterScope.account.toString(), owner.getId()));
            if(useSystemIps && nonDedicatedVlanDbIds != null && !nonDedicatedVlanDbIds.isEmpty()) {
                fetchFromDedicatedRange = false;
                sc.setParameters("vlanId", nonDedicatedVlanDbIds.toArray());
                errorMessage.append(", vlanId id=" + nonDedicatedVlanDbIds.toArray());
                addrs = _ipAddressDao.lockRows(sc, filter, true);
            }
        }

        if (addrs.size() == 0) {
            if (podId != null) {
                InsufficientAddressCapacityException ex = new InsufficientAddressCapacityException
                        ("Insufficient address capacity", Pod.class, podId);
                // for now, we hardcode the table names, but we should ideally do a lookup for the tablename from the VO object.
                ex.addProxyObject(ApiDBUtils.findPodById(podId).getUuid());
                throw ex;
            }
            s_logger.warn(errorMessage.toString());
            InsufficientAddressCapacityException ex = new InsufficientAddressCapacityException
                    ("Insufficient address capacity", DataCenter.class, dcId);
            ex.addProxyObject(ApiDBUtils.findZoneById(dcId).getUuid());
            throw ex;
        }

        assert (addrs.size() == 1) : "Return size is incorrect: " + addrs.size();

        if (!fetchFromDedicatedRange) {
            // Check that the maximum number of public IPs for the given accountId will not be exceeded
            try {
                _resourceLimitMgr.checkResourceLimit(owner, ResourceType.public_ip);
            } catch (ResourceAllocationException ex) {
                s_logger.warn("Failed to allocate resource of type " + ex.getResourceType() + " for account " + owner);
                throw new AccountLimitException("Maximum number of public IP addresses for account: " + owner.getAccountName() + " has been exceeded.");
            }
        }

        IPAddressVO addr = addrs.get(0);
        addr.setSourceNat(sourceNat);
        addr.setAllocatedTime(new Date());
        addr.setAllocatedInDomainId(owner.getDomainId());
        addr.setAllocatedToAccountId(owner.getId());
        addr.setSystem(isSystem);

        if (assign) {
            markPublicIpAsAllocated(addr);
        } else {
            addr.setState(IpAddress.State.Allocating);
        }
        addr.setState(assign ? IpAddress.State.Allocated : IpAddress.State.Allocating);

        if (vlanUse != VlanType.DirectAttached || zone.getNetworkType() == NetworkType.Basic) {
            addr.setAssociatedWithNetworkId(guestNetworkId);
            addr.setVpcId(vpcId);
        }

        _ipAddressDao.update(addr.getId(), addr);

        txn.commit();

        if (vlanUse == VlanType.VirtualNetwork) {
            _firewallMgr.addSystemFirewallRules(addr, owner);
        }

        return PublicIp.createFromAddrAndVlan(addr, _vlanDao.findById(addr.getVlanId()));
    }

    @DB
    @Override
    public void markPublicIpAsAllocated(IPAddressVO addr) {

        assert (addr.getState() == IpAddress.State.Allocating || addr.getState() == IpAddress.State.Free) :
            "Unable to transition from state " + addr.getState() + " to " + IpAddress.State.Allocated;

        Transaction txn = Transaction.currentTxn();

        Account owner = _accountMgr.getAccount(addr.getAllocatedToAccountId());

        txn.start();
        addr.setState(IpAddress.State.Allocated);
        _ipAddressDao.update(addr.getId(), addr);

        // Save usage event
        if (owner.getAccountId() != Account.ACCOUNT_ID_SYSTEM) {
            VlanVO vlan = _vlanDao.findById(addr.getVlanId());

            String guestType = vlan.getVlanType().toString();

            if (!isIpDedicated(addr)) {
                UsageEventUtils.publishUsageEvent(EventTypes.EVENT_NET_IP_ASSIGN, owner.getId(),
                        addr.getDataCenterId(), addr.getId(), addr.getAddress().toString(), addr.isSourceNat(), guestType,
                        addr.getSystem(), addr.getClass().getName(), addr.getUuid());
            }
            // don't increment resource count for direct and dedicated ip addresses
            if (addr.getAssociatedWithNetworkId() != null && !isIpDedicated(addr)) {
                _resourceLimitMgr.incrementResourceCount(owner.getId(), ResourceType.public_ip);
            }
        }

        txn.commit();
    }

    private boolean isIpDedicated(IPAddressVO addr) {
        List<AccountVlanMapVO> maps = _accountVlanMapDao.listAccountVlanMapsByVlan(addr.getVlanId());
        if (maps != null && !maps.isEmpty())
            return true;
        return false;
    }

    @Override
    public PublicIp assignSourceNatIpAddressToGuestNetwork(Account owner, Network guestNetwork)
            throws InsufficientAddressCapacityException, ConcurrentOperationException {
        assert (guestNetwork.getTrafficType() != null) : "You're asking for a source nat but your network " +
                "can't participate in source nat.  What do you have to say for yourself?";
        long dcId = guestNetwork.getDataCenterId();

        IPAddressVO sourceNatIp = getExistingSourceNatInNetwork(owner.getId(), guestNetwork.getId());

        PublicIp ipToReturn = null;
        if (sourceNatIp != null) {
            ipToReturn = PublicIp.createFromAddrAndVlan(sourceNatIp, _vlanDao.findById(sourceNatIp.getVlanId()));
        } else {
            ipToReturn = assignDedicateIpAddress(owner, guestNetwork.getId(), null, dcId, true);
        }

        return ipToReturn;
    }


    @DB
    @Override
    public PublicIp assignDedicateIpAddress(Account owner, Long guestNtwkId, Long vpcId, long dcId, boolean isSourceNat)
            throws ConcurrentOperationException, InsufficientAddressCapacityException {

        long ownerId = owner.getId();

        PublicIp ip = null;
        Transaction txn = Transaction.currentTxn();
        try {
            txn.start();

            owner = _accountDao.acquireInLockTable(ownerId);

            if (owner == null) {
                // this ownerId comes from owner or type Account. See the class "AccountVO" and the annotations in that class
                // to get the table name and field name that is queried to fill this ownerid.
                ConcurrentOperationException ex = new ConcurrentOperationException("Unable to lock account");
                throw ex;
            }
            if (s_logger.isDebugEnabled()) {
                s_logger.debug("lock account " + ownerId + " is acquired");
            }

            ip = fetchNewPublicIp(dcId, null, null, owner, VlanType.VirtualNetwork, guestNtwkId,
                    isSourceNat, false, null, false, vpcId);
            IPAddressVO publicIp = ip.ip();

            markPublicIpAsAllocated(publicIp);
            _ipAddressDao.update(publicIp.getId(), publicIp);

            txn.commit();
            return ip;
        } finally {
            if (owner != null) {
                if (s_logger.isDebugEnabled()) {
                    s_logger.debug("Releasing lock account " + ownerId);
                }

                _accountDao.releaseFromLockTable(ownerId);
            }
            if (ip == null) {
                txn.rollback();
                s_logger.error("Unable to get source nat ip address for account " + ownerId);
            }
        }
    }

    

    @Override
    public boolean applyIpAssociations(Network network, boolean continueOnError) throws ResourceUnavailableException {
        List<IPAddressVO> userIps = _ipAddressDao.listByAssociatedNetwork(network.getId(), null);
        List<PublicIp> publicIps = new ArrayList<PublicIp>();
        if (userIps != null && !userIps.isEmpty()) {
            for (IPAddressVO userIp : userIps) {
                PublicIp publicIp = PublicIp.createFromAddrAndVlan(userIp, _vlanDao.findById(userIp.getVlanId()));
                publicIps.add(publicIp);
            }
        }

        boolean success = applyIpAssociations(network, false, continueOnError, publicIps);

        if (success) {
            for (IPAddressVO addr : userIps) {
                if (addr.getState() == IpAddress.State.Allocating) {
                    markPublicIpAsAllocated(addr);
                } else if (addr.getState() == IpAddress.State.Releasing) {
                    // Cleanup all the resources for ip address if there are any, and only then un-assign ip in the
                    // system
                    if (cleanupIpResources(addr.getId(), Account.ACCOUNT_ID_SYSTEM, _accountMgr.getSystemAccount())) {
                        s_logger.debug("Unassiging ip address " + addr);
                        _ipAddressDao.unassignIpAddress(addr.getId());
                    } else {
                        success = false;
                        s_logger.warn("Failed to release resources for ip address id=" + addr.getId());
                    }
                }
            }
        }

        return success;
    }

   

    @Override
    public boolean applyIpAssociations(Network network, boolean rulesRevoked, boolean continueOnError, 
            List<? extends PublicIpAddress> publicIps) throws ResourceUnavailableException {
        boolean success = true;

        Map<PublicIpAddress, Set<Service>> ipToServices = _networkModel.getIpToServices(publicIps, rulesRevoked, true);
        Map<Provider, ArrayList<PublicIpAddress>> providerToIpList = _networkModel.getProviderToIpList(network, ipToServices);

        for (Provider provider : providerToIpList.keySet()) {
            try {
                ArrayList<PublicIpAddress> ips = providerToIpList.get(provider);
                if (ips == null || ips.isEmpty()) {
                    continue;
                }
                IpDeployer deployer = null;
                NetworkElement element = _networkModel.getElementImplementingProvider(provider.getName());
                if (!(element instanceof IpDeployingRequester)) {
                    throw new CloudRuntimeException("Element " + element + " is not a IpDeployingRequester!");
                }
                deployer = ((IpDeployingRequester)element).getIpDeployer(network);
                if (deployer == null) {
                    throw new CloudRuntimeException("Fail to get ip deployer for element: " + element);
                }
                Set<Service> services = new HashSet<Service>();
                for (PublicIpAddress ip : ips) {
                    if (!ipToServices.containsKey(ip)) {
                        continue;
                    }
                    services.addAll(ipToServices.get(ip));
                }
                deployer.applyIps(network, ips, services);
            } catch (ResourceUnavailableException e) {
                success = false;
                if (!continueOnError) {
                    throw e;
                } else {
                    s_logger.debug("Resource is not available: " + provider.getName(), e);
                }
            }
        }

        return success;
    }


    
    
    protected List<? extends Network> getIsolatedNetworksWithSourceNATOwnedByAccountInZone(long zoneId, Account owner) {

        return _networksDao.listSourceNATEnabledNetworks(owner.getId(), zoneId, Network.GuestType.Isolated);
    }

    

    private IpAddress allocateIP(Account ipOwner, boolean isSystem, long zoneId) 
            throws ResourceAllocationException, InsufficientAddressCapacityException, ConcurrentOperationException {
        Account caller = UserContext.current().getCaller();
        long callerUserId = UserContext.current().getCallerUserId();
        // check permissions
        _accountMgr.checkAccess(caller, null, false, ipOwner);

        DataCenter zone = _configMgr.getZone(zoneId);
        
        return allocateIp(ipOwner, isSystem, caller, callerUserId, zone);
    }

    @DB
    @Override
    public IpAddress allocateIp(Account ipOwner, boolean isSystem, Account caller, long callerUserId, DataCenter zone)
            throws ConcurrentOperationException, ResourceAllocationException,
            InsufficientAddressCapacityException {

        VlanType vlanType = VlanType.VirtualNetwork;
        boolean assign = false;

        if (Grouping.AllocationState.Disabled == zone.getAllocationState() && !_accountMgr.isRootAdmin(caller.getType())) {
            // zone is of type DataCenter. See DataCenterVO.java.
            PermissionDeniedException ex = new PermissionDeniedException("Cannot perform this operation, " +
                    "Zone is currently disabled");
            ex.addProxyObject(zone.getUuid(), "zoneId");
            throw ex;
        }

        PublicIp ip = null;

        Transaction txn = Transaction.currentTxn();
        Account accountToLock = null;
        try {
            if (s_logger.isDebugEnabled()) {
                s_logger.debug("Associate IP address called by the user " + callerUserId + " account " + ipOwner.getId());
            }
            accountToLock = _accountDao.acquireInLockTable(ipOwner.getId());
            if (accountToLock == null) {
                s_logger.warn("Unable to lock account: " + ipOwner.getId());
                throw new ConcurrentOperationException("Unable to acquire account lock");
            }

            if (s_logger.isDebugEnabled()) {
                s_logger.debug("Associate IP address lock acquired");
            }

            txn.start();

            ip = fetchNewPublicIp(zone.getId(), null, null, ipOwner, vlanType, null, false, assign, null,
                    isSystem, null);

            if (ip == null) {
                InsufficientAddressCapacityException ex = new InsufficientAddressCapacityException
                        ("Unable to find available public IP addresses", DataCenter.class, zone.getId());
                ex.addProxyObject(ApiDBUtils.findZoneById(zone.getId()).getUuid());
                throw ex;
            }
            UserContext.current().setEventDetails("Ip Id: " + ip.getId());
            Ip ipAddress = ip.getAddress();

            s_logger.debug("Got " + ipAddress + " to assign for account " + ipOwner.getId() + " in zone " + zone.getId());

            txn.commit();
        } finally {
            if (accountToLock != null) {
                if (s_logger.isDebugEnabled()) {
                    s_logger.debug("Releasing lock account " + ipOwner);
                }
                _accountDao.releaseFromLockTable(ipOwner.getId());
                s_logger.debug("Associate IP address lock released");
            }
        }
        return ip;
    }

    @Override
    @DB
    public IpAddress allocatePortableIp(Account ipOwner, Account caller, long dcId, Long networkId, Long vpcID)
            throws ConcurrentOperationException, ResourceAllocationException, InsufficientAddressCapacityException {

        Transaction txn = Transaction.currentTxn();
        GlobalLock portableIpLock = GlobalLock.getInternLock("PortablePublicIpRange");
        PortableIpVO allocatedPortableIp;
        IPAddressVO ipaddr;

        try {
            portableIpLock.lock(5);

            txn.start();
            //TODO: get the region ID corresponding to running management server
            List<PortableIpVO> portableIpVOs = _portableIpDao.listByRegionIdAndState(1, PortableIp.State.Free);
            if (portableIpVOs == null || portableIpVOs.isEmpty()) {
                InsufficientAddressCapacityException ex = new InsufficientAddressCapacityException
                        ("Unable to find available portable IP addresses", Region.class, new Long(1));
                throw ex;
            }

            // allocate first portable IP to the user
            allocatedPortableIp =   portableIpVOs.get(0);
            allocatedPortableIp.setAllocatedTime(new Date());
            allocatedPortableIp.setAllocatedToAccountId(ipOwner.getAccountId());
            allocatedPortableIp.setAllocatedInDomainId(ipOwner.getDomainId());
            allocatedPortableIp.setState(PortableIp.State.Allocated);
            _portableIpDao.update(allocatedPortableIp.getId(), allocatedPortableIp);

            // provision portable IP range VLAN
            long physicalNetworkId = _networkModel.getDefaultPhysicalNetworkByZoneAndTrafficType(dcId, TrafficType.Public).getId();
            Network network = _networkModel.getNetwork(physicalNetworkId);
            String range = allocatedPortableIp.getAddress() + "-" + allocatedPortableIp.getAddress();
            VlanVO vlan = new VlanVO(VlanType.VirtualNetwork, allocatedPortableIp.getVlan(), allocatedPortableIp.getGateway(),
                    allocatedPortableIp.getNetmask(), dcId, range, network.getId(), network.getId(), null, null, null);
            vlan = _vlanDao.persist(vlan);

            // provision the portable IP in to user_ip_address table
            ipaddr = new IPAddressVO(new Ip(allocatedPortableIp.getAddress()), dcId, networkId, vpcID, network.getId(),
                    network.getId(), vlan.getId(), true);
            ipaddr.setState(State.Allocated);
            ipaddr.setAllocatedTime(new Date());
            ipaddr.setAllocatedInDomainId(ipOwner.getDomainId());
            ipaddr.setAllocatedToAccountId(ipOwner.getId());
            ipaddr= _ipAddressDao.persist(ipaddr);

            txn.commit();

        } finally {
            portableIpLock.unlock();
        }

        return ipaddr;
    }

    protected IPAddressVO getExistingSourceNatInNetwork(long ownerId, Long networkId) {
        
        List<? extends IpAddress> addrs = _networkModel.listPublicIpsAssignedToGuestNtwk(ownerId, networkId, true);
    
        IPAddressVO sourceNatIp = null;
        if (addrs.isEmpty()) {
            return null;
        } else {
            // Account already has ip addresses
            for (IpAddress addr : addrs) {
                if (addr.isSourceNat()) {
                    sourceNatIp = _ipAddressDao.findById(addr.getId());
                    return sourceNatIp;
                }
            }
    
            assert (sourceNatIp != null) : "How do we get a bunch of ip addresses but none of them are source nat? " +
                    "account=" + ownerId + "; networkId=" + networkId;
        }

        return sourceNatIp;
    }
    
    @DB
    @Override
    public IPAddressVO associateIPToGuestNetwork(long ipId, long networkId, boolean releaseOnFailure)
            throws ResourceAllocationException, ResourceUnavailableException,
    InsufficientAddressCapacityException, ConcurrentOperationException {
        Account caller = UserContext.current().getCaller();
        Account owner = null;

        IPAddressVO ipToAssoc = _ipAddressDao.findById(ipId);
        if (ipToAssoc != null) {
            Network network = _networksDao.findById(networkId);
            if (network == null) {
                throw new InvalidParameterValueException("Invalid network id is given");
            }

            DataCenter zone = _configMgr.getZone(network.getDataCenterId());
            if (zone.getNetworkType() == NetworkType.Advanced) {
                if (network.getGuestType() == Network.GuestType.Shared) {
                if (isSharedNetworkOfferingWithServices(network.getNetworkOfferingId())) {
                    _accountMgr.checkAccess(UserContext.current().getCaller(), AccessType.UseNetwork, false, network);
                } else {
                    throw new InvalidParameterValueException("IP can be associated with guest network of 'shared' type only if " +
                        "network services Source Nat, Static Nat, Port Forwarding, Load balancing, firewall are enabled in the network");
                }
                }
            } else {
                _accountMgr.checkAccess(caller, null, true, ipToAssoc);
            }
            owner = _accountMgr.getAccount(ipToAssoc.getAllocatedToAccountId());
        } else {
            s_logger.debug("Unable to find ip address by id: " + ipId);
            return null;
        }

        if (ipToAssoc.getAssociatedWithNetworkId() != null) {
            s_logger.debug("IP " + ipToAssoc + " is already assocaited with network id" + networkId);
            return ipToAssoc;
        }

        Network network = _networksDao.findById(networkId);
        if (network != null) {
            _accountMgr.checkAccess(owner, AccessType.UseNetwork, false, network);
        } else {
            s_logger.debug("Unable to find ip address by id: " + ipId);
            return null;
        }

        DataCenter zone = _configMgr.getZone(network.getDataCenterId());

        // allow associating IP addresses to guest network only
        if (network.getTrafficType() != TrafficType.Guest) {
            throw new InvalidParameterValueException("Ip address can be associated to the network with trafficType " + TrafficType.Guest);
        }

        // Check that network belongs to IP owner - skip this check
        //     - if zone is basic zone as there is just one guest network,
        //     - if shared network in Advanced zone
        //     - and it belongs to the system
        if (network.getAccountId() != owner.getId()) {
            if (zone.getNetworkType() != NetworkType.Basic && !(zone.getNetworkType() == NetworkType.Advanced && network.getGuestType() == Network.GuestType.Shared)) {
                throw new InvalidParameterValueException("The owner of the network is not the same as owner of the IP");
            }
        }

        // In Advance zone only allow to do IP assoc
        //      - for Isolated networks with source nat service enabled
        //      - for shared networks with source nat service enabled
        if (zone.getNetworkType() == NetworkType.Advanced &&
            !(_networkModel.areServicesSupportedInNetwork(network.getId(), Service.SourceNat))) {
            throw new InvalidParameterValueException("In zone of type " + NetworkType.Advanced +
                    " ip address can be associated only to the network of guest type " + GuestType.Isolated + " with the "
                    + Service.SourceNat.getName() + " enabled");
        }

        NetworkOffering offering = _networkOfferingDao.findById(network.getNetworkOfferingId());
        boolean sharedSourceNat = offering.getSharedSourceNat();
        boolean isSourceNat = false;
        if (!sharedSourceNat) {
            if (getExistingSourceNatInNetwork(owner.getId(), networkId) == null) {
                if (network.getGuestType() == GuestType.Isolated && network.getVpcId() == null) {
                    isSourceNat = true;
                }
            }
        }

        s_logger.debug("Associating ip " + ipToAssoc + " to network " + network);

        IPAddressVO ip = _ipAddressDao.findById(ipId);
        //update ip address with networkId
        ip.setAssociatedWithNetworkId(networkId);
        ip.setSourceNat(isSourceNat);
        _ipAddressDao.update(ipId, ip);

        boolean success = false;
        try {
            success = applyIpAssociations(network, false);
            if (success) {
                s_logger.debug("Successfully associated ip address " + ip.getAddress().addr() + " to network " + network);
            } else {
                s_logger.warn("Failed to associate ip address " + ip.getAddress().addr() + " to network " + network);
            }
            return ip;
        } finally {
            if (!success && releaseOnFailure) {
                if (ip != null) {
                    try {
                        s_logger.warn("Failed to associate ip address, so releasing ip from the database " + ip);
                        _ipAddressDao.markAsUnavailable(ip.getId());
                        if (!applyIpAssociations(network, true)) {
                            // if fail to apply ip assciations again, unassign ip address without updating resource
                            // count and generating usage event as there is no need to keep it in the db
                            _ipAddressDao.unassignIpAddress(ip.getId());
                        }
                    } catch (Exception e) {
                        s_logger.warn("Unable to disassociate ip address for recovery", e);
                    }
                }
            }
        }
    }

    @Override
    public IPAddressVO associatePortableIPToGuestNetwork(long ipAddrId, long networkId, boolean releaseOnFailure) throws ResourceAllocationException, ResourceUnavailableException,
            InsufficientAddressCapacityException, ConcurrentOperationException {
        return associateIPToGuestNetwork(ipAddrId, networkId, releaseOnFailure);
    }

    @DB
    @Override
    public IPAddressVO disassociatePortableIPToGuestNetwork(long ipId, long networkId)
            throws ResourceAllocationException, ResourceUnavailableException,
            InsufficientAddressCapacityException, ConcurrentOperationException {

        Account caller = UserContext.current().getCaller();
        Account owner = null;

        Network network = _networksDao.findById(networkId);
        if (network == null) {
            throw new InvalidParameterValueException("Invalid network id is given");
        }

        IPAddressVO ipToAssoc = _ipAddressDao.findById(ipId);
        if (ipToAssoc != null) {

            if (ipToAssoc.getAssociatedWithNetworkId() == null) {
                throw new InvalidParameterValueException("IP " + ipToAssoc + " is not associated with any network");
            }

            if (ipToAssoc.getAssociatedWithNetworkId() != network.getId()) {
                throw new InvalidParameterValueException("IP " + ipToAssoc + " is not associated with network id" + networkId);
            }

            DataCenter zone = _configMgr.getZone(network.getDataCenterId());
            if (zone.getNetworkType() == NetworkType.Advanced) {
                if (network.getGuestType() == Network.GuestType.Shared) {
                    assert (isSharedNetworkOfferingWithServices(network.getNetworkOfferingId()));
                    _accountMgr.checkAccess(UserContext.current().getCaller(), AccessType.UseNetwork, false, network);
                }
            } else {
                _accountMgr.checkAccess(caller, null, true, ipToAssoc);
            }
            owner = _accountMgr.getAccount(ipToAssoc.getAllocatedToAccountId());
        } else {
            s_logger.debug("Unable to find ip address by id: " + ipId);
            return null;
        }

        DataCenter zone = _configMgr.getZone(network.getDataCenterId());

        // Check that network belongs to IP owner - skip this check
        //     - if zone is basic zone as there is just one guest network,
        //     - if shared network in Advanced zone
        //     - and it belongs to the system
        if (network.getAccountId() != owner.getId()) {
            if (zone.getNetworkType() != NetworkType.Basic && !(zone.getNetworkType() == NetworkType.Advanced && network.getGuestType() == Network.GuestType.Shared)) {
                throw new InvalidParameterValueException("The owner of the network is not the same as owner of the IP");
            }
        }

        // Check if IP has any services (rules) associated in the network
        List<PublicIpAddress> ipList = new ArrayList<PublicIpAddress>();
        PublicIp publicIp = PublicIp.createFromAddrAndVlan(ipToAssoc, _vlanDao.findById(ipToAssoc.getVlanId()));
        ipList.add(publicIp);
        Map<PublicIpAddress, Set<Service>> ipToServices = _networkModel.getIpToServices(ipList, false, true);
        if (ipToServices != null & !ipToServices.isEmpty()) {
            Set<Service> services = ipToServices.get(publicIp);
            if (services != null && !services.isEmpty()) {
                throw new InvalidParameterValueException("IP " + ipToAssoc + " has services and rules associated in the network " +  networkId);
            }
        }

        IPAddressVO ip = _ipAddressDao.findById(ipId);
        ip.setAssociatedWithNetworkId(null);
        _ipAddressDao.update(ipId, ip);

        try {
            boolean success = applyIpAssociations(network, false);
            if (success) {
                s_logger.debug("Successfully associated ip address " + ip.getAddress().addr() + " to network " + network);
            } else {
                s_logger.warn("Failed to associate ip address " + ip.getAddress().addr() + " to network " + network);
            }
            return ip;
        } finally {

        }
    }

    @Override
    public boolean isPortableIpTransferableFromNetwork(long ipAddrId, long networkId) {
        Network network = _networksDao.findById(networkId);
        if (network == null) {
            throw new InvalidParameterValueException("Invalid network id is given");
        }

        IPAddressVO ip = _ipAddressDao.findById(ipAddrId);
        if (ip == null) {
            throw new InvalidParameterValueException("Invalid network id is given");
        }

        // Check if IP has any services (rules) associated in the network
        List<PublicIpAddress> ipList = new ArrayList<PublicIpAddress>();
        PublicIp publicIp = PublicIp.createFromAddrAndVlan(ip, _vlanDao.findById(ip.getVlanId()));
        ipList.add(publicIp);
        Map<PublicIpAddress, Set<Service>> ipToServices = _networkModel.getIpToServices(ipList, false, true);
        if (ipToServices != null & !ipToServices.isEmpty()) {
            Set<Service> ipServices = ipToServices.get(publicIp);
            if (ipServices != null && !ipServices.isEmpty()) {
                return false;
            }
        }

        return true;
    }

    @DB
    @Override
    public void transferPortableIP(long ipAddrId, long currentNetworkId, long newNetworkId)  throws ResourceAllocationException, ResourceUnavailableException,
            InsufficientAddressCapacityException, ConcurrentOperationException {

        Network srcNetwork = _networksDao.findById(currentNetworkId);
        if (srcNetwork == null) {
            throw new InvalidParameterValueException("Invalid source network id " + currentNetworkId +" is given");
        }

        Network dstNetwork = _networksDao.findById(newNetworkId);
        if (dstNetwork == null) {
            throw new InvalidParameterValueException("Invalid source network id " + newNetworkId +" is given");
        }

        IPAddressVO ip = _ipAddressDao.findById(ipAddrId);
        if (ip == null) {
            throw new InvalidParameterValueException("Invalid portable ip address id is given");
        }

        Transaction txn = Transaction.currentTxn();
        txn.start();

        assert(isPortableIpTransferableFromNetwork(ipAddrId, currentNetworkId));

        if (srcNetwork.getVpcId() != null) {
            _vpcMgr.unassignIPFromVpcNetwork(ipAddrId, currentNetworkId);
        } else {
            disassociatePortableIPToGuestNetwork(ipAddrId, currentNetworkId);
        }

        associatePortableIPToGuestNetwork(ipAddrId, newNetworkId, false);

        if (dstNetwork.getVpcId() != null) {
            ip.setVpcId(dstNetwork.getVpcId());
        } else {
            ip.setVpcId(null);
        }

        _ipAddressDao.update(ipAddrId, ip);
        txn.commit();
        ActionEventUtils.onActionEvent(User.UID_SYSTEM, Account.ACCOUNT_ID_SYSTEM, Domain.ROOT_DOMAIN,
                EventTypes.EVENT_PORTABLE_IP_TRANSFER, "Portable IP associated is transferred from network "
                    + currentNetworkId + " to " + newNetworkId);
    }

    @Override
    @DB
    public boolean disassociatePublicIpAddress(long addrId, long userId, Account caller) {

        boolean success = true;
        // Cleanup all ip address resources - PF/LB/Static nat rules
        if (!cleanupIpResources(addrId, userId, caller)) {
            success = false;
            s_logger.warn("Failed to release resources for ip address id=" + addrId);
        }

        IPAddressVO ip = markIpAsUnavailable(addrId);

        assert (ip != null) : "Unable to mark the ip address id=" + addrId + " as unavailable.";
        if (ip == null) {
            return true;
        }

        if (s_logger.isDebugEnabled()) {
            s_logger.debug("Releasing ip id=" + addrId + "; sourceNat = " + ip.isSourceNat());
        }

        if (ip.getAssociatedWithNetworkId() != null) {
            Network network = _networksDao.findById(ip.getAssociatedWithNetworkId());
            try {
                if (!applyIpAssociations(network, true)) {
                    s_logger.warn("Unable to apply ip address associations for " + network);
                    success = false;
                }
            } catch (ResourceUnavailableException e) {
                throw new CloudRuntimeException("We should never get to here because we used true when applyIpAssociations", e);
            }
        } else {
            if (ip.getState() == IpAddress.State.Releasing) {
                _ipAddressDao.unassignIpAddress(ip.getId());
            }
        }

        if (success) {
            if (ip.isPortable()) {
                releasePortableIpAddress(addrId);
            }
            s_logger.debug("Released a public ip id=" + addrId);
        }

        return success;
    }

    @DB
    @Override
    public boolean releasePortableIpAddress(long addrId) {
        Transaction txn = Transaction.currentTxn();
        GlobalLock portableIpLock = GlobalLock.getInternLock("PortablePublicIpRange");

        txn.start();
        try {
            portableIpLock.lock(5);
            IPAddressVO ip = _ipAddressDao.findById(addrId);

            // unassign portable IP
            PortableIpVO portableIp = _portableIpDao.findByIpAddress(ip.getAddress().addr());
            _portableIpDao.unassignIpAddress(portableIp.getId());

            // removed the provisioned vlan
            VlanVO vlan = _vlanDao.findById(ip.getVlanId());
            _vlanDao.remove(vlan.getId());

            // remove the provisioned public ip address
            _ipAddressDao.remove(ip.getId());

            txn.commit();
            return true;
        } finally {
            portableIpLock.releaseRef();
        }
    }

    @Override
    @DB
    public boolean configure(final String name, final Map<String, Object> params) throws ConfigurationException {
        _configs = _configDao.getConfiguration("AgentManager", params);
        _networkGcWait = NumbersUtil.parseInt(_configs.get(Config.NetworkGcWait.key()), 600);
        _networkGcInterval = NumbersUtil.parseInt(_configs.get(Config.NetworkGcInterval.key()), 600);
        
        _configs = _configDao.getConfiguration("Network", params);

        _networkLockTimeout = NumbersUtil.parseInt(_configs.get(Config.NetworkLockTimeout.key()), 600);

        // populate providers
        Map<Network.Service, Set<Network.Provider>> defaultSharedNetworkOfferingProviders = new HashMap<Network.Service, Set<Network.Provider>>();
        Set<Network.Provider> defaultProviders = new HashSet<Network.Provider>();

        defaultProviders.add(Network.Provider.VirtualRouter);
        defaultSharedNetworkOfferingProviders.put(Service.Dhcp, defaultProviders);
        defaultSharedNetworkOfferingProviders.put(Service.Dns, defaultProviders);
        defaultSharedNetworkOfferingProviders.put(Service.UserData, defaultProviders);

        Map<Network.Service, Set<Network.Provider>> defaultIsolatedNetworkOfferingProviders = defaultSharedNetworkOfferingProviders;
        defaultIsolatedNetworkOfferingProviders.put(Service.Dhcp, defaultProviders);
        defaultIsolatedNetworkOfferingProviders.put(Service.Dns, defaultProviders);
        defaultIsolatedNetworkOfferingProviders.put(Service.UserData, defaultProviders);
        defaultIsolatedNetworkOfferingProviders.put(Service.Firewall, defaultProviders);
        defaultIsolatedNetworkOfferingProviders.put(Service.Gateway, defaultProviders);
        defaultIsolatedNetworkOfferingProviders.put(Service.Lb, defaultProviders);
        defaultIsolatedNetworkOfferingProviders.put(Service.StaticNat, defaultProviders);
        defaultIsolatedNetworkOfferingProviders.put(Service.PortForwarding, defaultProviders);
        defaultIsolatedNetworkOfferingProviders.put(Service.Vpn, defaultProviders);

        Map<Network.Service, Set<Network.Provider>> defaultSharedSGEnabledNetworkOfferingProviders = new HashMap<Network.Service, Set<Network.Provider>>();
        defaultSharedSGEnabledNetworkOfferingProviders.put(Service.Dhcp, defaultProviders);
        defaultSharedSGEnabledNetworkOfferingProviders.put(Service.Dns, defaultProviders);
        defaultSharedSGEnabledNetworkOfferingProviders.put(Service.UserData, defaultProviders);
        Set<Provider> sgProviders = new HashSet<Provider>();
        sgProviders.add(Provider.SecurityGroupProvider);
        defaultSharedSGEnabledNetworkOfferingProviders.put(Service.SecurityGroup, sgProviders);

        Map<Network.Service, Set<Network.Provider>> defaultIsolatedSourceNatEnabledNetworkOfferingProviders =
                new HashMap<Network.Service, Set<Network.Provider>>();
        defaultProviders.clear();
        defaultProviders.add(Network.Provider.VirtualRouter);
        defaultIsolatedSourceNatEnabledNetworkOfferingProviders.put(Service.Dhcp, defaultProviders);
        defaultIsolatedSourceNatEnabledNetworkOfferingProviders.put(Service.Dns, defaultProviders);
        defaultIsolatedSourceNatEnabledNetworkOfferingProviders.put(Service.UserData, defaultProviders);
        defaultIsolatedSourceNatEnabledNetworkOfferingProviders.put(Service.Firewall, defaultProviders);
        defaultIsolatedSourceNatEnabledNetworkOfferingProviders.put(Service.Gateway, defaultProviders);
        defaultIsolatedSourceNatEnabledNetworkOfferingProviders.put(Service.Lb, defaultProviders);
        defaultIsolatedSourceNatEnabledNetworkOfferingProviders.put(Service.SourceNat, defaultProviders);
        defaultIsolatedSourceNatEnabledNetworkOfferingProviders.put(Service.StaticNat, defaultProviders);
        defaultIsolatedSourceNatEnabledNetworkOfferingProviders.put(Service.PortForwarding, defaultProviders);
        defaultIsolatedSourceNatEnabledNetworkOfferingProviders.put(Service.Vpn, defaultProviders);


        Map<Network.Service, Set<Network.Provider>> defaultVPCOffProviders =
                new HashMap<Network.Service, Set<Network.Provider>>();
        defaultProviders.clear();
        defaultProviders.add(Network.Provider.VirtualRouter);
        defaultVPCOffProviders.put(Service.Dhcp, defaultProviders);
        defaultVPCOffProviders.put(Service.Dns, defaultProviders);
        defaultVPCOffProviders.put(Service.UserData, defaultProviders);
        defaultVPCOffProviders.put(Service.NetworkACL, defaultProviders);
        defaultVPCOffProviders.put(Service.Gateway, defaultProviders);
        defaultVPCOffProviders.put(Service.Lb, defaultProviders);
        defaultVPCOffProviders.put(Service.SourceNat, defaultProviders);
        defaultVPCOffProviders.put(Service.StaticNat, defaultProviders);
        defaultVPCOffProviders.put(Service.PortForwarding, defaultProviders);
        defaultVPCOffProviders.put(Service.Vpn, defaultProviders);

        Transaction txn = Transaction.currentTxn();
        txn.start();

        NetworkOfferingVO offering = null;
        //#1 - quick cloud network offering
        if (_networkOfferingDao.findByUniqueName(NetworkOffering.QuickCloudNoServices) == null) {
            offering =
                    _configMgr.createNetworkOffering(NetworkOffering.QuickCloudNoServices,
                            "Offering for QuickCloud with no services", TrafficType.Guest, null, true,
                            Availability.Optional, null, new HashMap<Network.Service, Set<Network.Provider>>(), true,
                            Network.GuestType.Shared, false, null, true, null, true, false, null);
            offering.setState(NetworkOffering.State.Enabled);
            _networkOfferingDao.update(offering.getId(), offering);
        }
        
        //#2 - SG enabled network offering
        if (_networkOfferingDao.findByUniqueName(NetworkOffering.DefaultSharedNetworkOfferingWithSGService) == null) {
            offering =
                    _configMgr.createNetworkOffering(NetworkOffering.DefaultSharedNetworkOfferingWithSGService,
                            "Offering for Shared Security group enabled networks", TrafficType.Guest, null, true,
                            Availability.Optional, null, defaultSharedNetworkOfferingProviders, true,
                            Network.GuestType.Shared, false, null, true, null, true, false, null);
            offering.setState(NetworkOffering.State.Enabled);
            _networkOfferingDao.update(offering.getId(), offering);
        }

        //#3 - shared network offering with no SG service
        if (_networkOfferingDao.findByUniqueName(NetworkOffering.DefaultSharedNetworkOffering) == null) {
            offering = _configMgr.createNetworkOffering(NetworkOffering.DefaultSharedNetworkOffering, "Offering for Shared networks", TrafficType.Guest, null, true, Availability.Optional, null,
                    defaultSharedNetworkOfferingProviders, true, Network.GuestType.Shared, false, null, true, null, true, false, null);
            offering.setState(NetworkOffering.State.Enabled);
            _networkOfferingDao.update(offering.getId(), offering);
        }
        

        //#4 - default isolated offering with Source nat service
        if (_networkOfferingDao.findByUniqueName(NetworkOffering.DefaultIsolatedNetworkOfferingWithSourceNatService) == null) {
            offering = _configMgr.createNetworkOffering(NetworkOffering.DefaultIsolatedNetworkOfferingWithSourceNatService,
                    "Offering for Isolated networks with Source Nat service enabled", TrafficType.Guest,
                    null, false, Availability.Required, null, defaultIsolatedSourceNatEnabledNetworkOfferingProviders,
                    true, Network.GuestType.Isolated, false, null, true, null, false, false, null);
            offering.setState(NetworkOffering.State.Enabled);
            _networkOfferingDao.update(offering.getId(), offering);
        }

        //#5 - default vpc offering with LB service
        if (_networkOfferingDao.findByUniqueName(NetworkOffering.DefaultIsolatedNetworkOfferingForVpcNetworks) == null) {
            offering = _configMgr.createNetworkOffering(NetworkOffering.DefaultIsolatedNetworkOfferingForVpcNetworks,
                    "Offering for Isolated VPC networks with Source Nat service enabled", TrafficType.Guest,
                    null, false, Availability.Optional, null, defaultVPCOffProviders,
                    true, Network.GuestType.Isolated, false, null, false, null, false, false, null);
            offering.setState(NetworkOffering.State.Enabled);
            _networkOfferingDao.update(offering.getId(), offering);
        }

        //#6 - default vpc offering with no LB service
        if (_networkOfferingDao.findByUniqueName(NetworkOffering.DefaultIsolatedNetworkOfferingForVpcNetworksNoLB) == null) {
            //remove LB service
            defaultVPCOffProviders.remove(Service.Lb);
            offering = _configMgr.createNetworkOffering(NetworkOffering.DefaultIsolatedNetworkOfferingForVpcNetworksNoLB,
                    "Offering for Isolated VPC networks with Source Nat service enabled and LB service disabled", TrafficType.Guest,
                    null, false, Availability.Optional, null, defaultVPCOffProviders,
                    true, Network.GuestType.Isolated, false, null, false, null, false, false, null);
            offering.setState(NetworkOffering.State.Enabled);
            _networkOfferingDao.update(offering.getId(), offering);
        }

        //#7 - isolated offering with source nat disabled
        if (_networkOfferingDao.findByUniqueName(NetworkOffering.DefaultIsolatedNetworkOffering) == null) {
            offering = _configMgr.createNetworkOffering(NetworkOffering.DefaultIsolatedNetworkOffering,
                    "Offering for Isolated networks with no Source Nat service", TrafficType.Guest, null, true,
                    Availability.Optional, null, defaultIsolatedNetworkOfferingProviders, true, Network.GuestType.Isolated,
                    false, null, true, null, true, false, null);
            offering.setState(NetworkOffering.State.Enabled);
            _networkOfferingDao.update(offering.getId(), offering);
        }
        
        //#8 - network offering with internal lb service
        Map<Network.Service, Set<Network.Provider>> internalLbOffProviders =
                new HashMap<Network.Service, Set<Network.Provider>>();
        Set<Network.Provider> defaultVpcProvider = new HashSet<Network.Provider>();
        defaultVpcProvider.add(Network.Provider.VPCVirtualRouter);
        
        Set<Network.Provider> defaultInternalLbProvider = new HashSet<Network.Provider>();
        defaultInternalLbProvider.add(Network.Provider.InternalLbVm);

        internalLbOffProviders.put(Service.Dhcp, defaultVpcProvider);
        internalLbOffProviders.put(Service.Dns, defaultVpcProvider);
        internalLbOffProviders.put(Service.UserData, defaultVpcProvider);
        internalLbOffProviders.put(Service.NetworkACL, defaultVpcProvider);
        internalLbOffProviders.put(Service.Gateway, defaultVpcProvider);
        internalLbOffProviders.put(Service.Lb, defaultInternalLbProvider);
        internalLbOffProviders.put(Service.SourceNat, defaultVpcProvider);
        
        if (_networkOfferingDao.findByUniqueName(NetworkOffering.DefaultIsolatedNetworkOfferingForVpcNetworksWithInternalLB) == null) {
            offering = _configMgr.createNetworkOffering(NetworkOffering.DefaultIsolatedNetworkOfferingForVpcNetworksWithInternalLB,
                    "Offering for Isolated VPC networks with Internal Lb support", TrafficType.Guest,
                    null, false, Availability.Optional, null, internalLbOffProviders,
                    true, Network.GuestType.Isolated, false, null, false, null, false, false, null);
            offering.setState(NetworkOffering.State.Enabled);
            offering.setInternalLb(true);
            _networkOfferingDao.update(offering.getId(), offering);
        }

        Map<Network.Service, Set<Network.Provider>> netscalerServiceProviders = new HashMap<Network.Service, Set<Network.Provider>>();
        Set<Network.Provider> vrProvider = new HashSet<Network.Provider>();
        vrProvider.add(Provider.VirtualRouter);
        Set<Network.Provider> sgProvider = new HashSet<Network.Provider>();
        sgProvider.add(Provider.SecurityGroupProvider);
        Set<Network.Provider> nsProvider = new HashSet<Network.Provider>();
        nsProvider.add(Provider.Netscaler);
        netscalerServiceProviders.put(Service.Dhcp, vrProvider);
        netscalerServiceProviders.put(Service.Dns, vrProvider);
        netscalerServiceProviders.put(Service.UserData, vrProvider);
        netscalerServiceProviders.put(Service.SecurityGroup, sgProvider);
        netscalerServiceProviders.put(Service.StaticNat, nsProvider);
        netscalerServiceProviders.put(Service.Lb, nsProvider);

        Map<Service, Map<Capability, String>> serviceCapabilityMap = new HashMap<Service, Map<Capability, String>>();
        Map<Capability, String> elb = new HashMap<Capability, String>();
        elb.put(Capability.ElasticLb, "true");
        Map<Capability, String> eip = new HashMap<Capability, String>();
        eip.put(Capability.ElasticIp, "true");
        serviceCapabilityMap.put(Service.Lb, elb);
        serviceCapabilityMap.put(Service.StaticNat, eip);

        if (_networkOfferingDao.findByUniqueName(NetworkOffering.DefaultSharedEIPandELBNetworkOffering) == null) {
            offering = _configMgr.createNetworkOffering(NetworkOffering.DefaultSharedEIPandELBNetworkOffering, "Offering for Shared networks with Elastic IP and Elastic LB capabilities", TrafficType.Guest, null, true,
                    Availability.Optional, null, netscalerServiceProviders, true, Network.GuestType.Shared, false, null, true, serviceCapabilityMap, true, false, null);
            offering.setState(NetworkOffering.State.Enabled);
            offering.setDedicatedLB(false);
            _networkOfferingDao.update(offering.getId(), offering);
        }

        txn.commit();

       
        AssignIpAddressSearch = _ipAddressDao.createSearchBuilder();
        AssignIpAddressSearch.and("dc", AssignIpAddressSearch.entity().getDataCenterId(), Op.EQ);
        AssignIpAddressSearch.and("allocated", AssignIpAddressSearch.entity().getAllocatedTime(), Op.NULL);
        AssignIpAddressSearch.and("vlanId", AssignIpAddressSearch.entity().getVlanId(), Op.IN);
        SearchBuilder<VlanVO> vlanSearch = _vlanDao.createSearchBuilder();
        vlanSearch.and("type", vlanSearch.entity().getVlanType(), Op.EQ);
        vlanSearch.and("networkId", vlanSearch.entity().getNetworkId(), Op.EQ);
        AssignIpAddressSearch.join("vlan", vlanSearch, vlanSearch.entity().getId(), AssignIpAddressSearch.entity().getVlanId(), JoinType.INNER);
        AssignIpAddressSearch.done();

        AssignIpAddressFromPodVlanSearch = _ipAddressDao.createSearchBuilder();
        AssignIpAddressFromPodVlanSearch.and("dc", AssignIpAddressFromPodVlanSearch.entity().getDataCenterId(), Op.EQ);
        AssignIpAddressFromPodVlanSearch.and("allocated", AssignIpAddressFromPodVlanSearch.entity().getAllocatedTime(), Op.NULL);
        SearchBuilder<VlanVO> podVlanSearch = _vlanDao.createSearchBuilder();
        podVlanSearch.and("type", podVlanSearch.entity().getVlanType(), Op.EQ);
        podVlanSearch.and("networkId", podVlanSearch.entity().getNetworkId(), Op.EQ);
        SearchBuilder<PodVlanMapVO> podVlanMapSB = _podVlanMapDao.createSearchBuilder();
        podVlanMapSB.and("podId", podVlanMapSB.entity().getPodId(), Op.EQ);
        AssignIpAddressFromPodVlanSearch.join("podVlanMapSB", podVlanMapSB, podVlanMapSB.entity().getVlanDbId(), AssignIpAddressFromPodVlanSearch.entity().getVlanId(), JoinType.INNER);
        AssignIpAddressFromPodVlanSearch.join("vlan", podVlanSearch, podVlanSearch.entity().getId(), AssignIpAddressFromPodVlanSearch.entity().getVlanId(), JoinType.INNER);
        AssignIpAddressFromPodVlanSearch.done();

        _executor = Executors.newScheduledThreadPool(1, new NamedThreadFactory("Network-Scavenger"));

        _agentMgr.registerForHostEvents(this, true, false, true);

        Network.State.getStateMachine().registerListener(new NetworkStateListener(_usageEventDao, _networksDao));

        s_logger.info("Network Manager is configured.");

        return true;
    }

    @Override
    public boolean start() {
        _executor.scheduleWithFixedDelay(new NetworkGarbageCollector(), _networkGcInterval, _networkGcInterval, TimeUnit.SECONDS);
        return true;
    }

    @Override
    public boolean stop() {
        return true;
    }

    protected NetworkManagerImpl() {
        setStateMachine();
    }

    @Override
    public List<NetworkVO> setupNetwork(Account owner, NetworkOffering offering, DeploymentPlan plan, String name, 
            String displayText, boolean isDefault)
            throws ConcurrentOperationException {
        return setupNetwork(owner, offering, null, plan, name, displayText, false, null, null, null, null, true);
    }

    @Override
    @DB
    public List<NetworkVO> setupNetwork(Account owner, NetworkOffering offering, Network predefined, DeploymentPlan 
            plan, String name, String displayText, boolean errorIfAlreadySetup, Long domainId,
            ACLType aclType, Boolean subdomainAccess, Long vpcId, Boolean isDisplayNetworkEnabled) throws ConcurrentOperationException {

        Account locked = _accountDao.acquireInLockTable(owner.getId());
        if (locked == null) {
            throw new ConcurrentOperationException("Unable to acquire lock on " + owner);
        }

        try {
            if (predefined == null
                    || (offering.getTrafficType() != TrafficType.Guest && predefined.getCidr() == null && predefined.getBroadcastUri() == null &&
                    !(predefined.getBroadcastDomainType() == BroadcastDomainType.Vlan || predefined.getBroadcastDomainType() == BroadcastDomainType.Lswitch))) {
                List<NetworkVO> configs = _networksDao.listBy(owner.getId(), offering.getId(), plan.getDataCenterId());
                if (configs.size() > 0) {
                    if (s_logger.isDebugEnabled()) {
                        s_logger.debug("Found existing network configuration for offering " + offering + ": " + configs.get(0));
                    }

                    if (errorIfAlreadySetup) {
                        InvalidParameterValueException ex = new InvalidParameterValueException("Found existing network configuration (with specified id) for offering (with specified id)");
                        ex.addProxyObject(offering.getUuid(), "offeringId");
                        ex.addProxyObject(configs.get(0).getUuid(), "networkConfigId");
                        throw ex;
                    } else {
                        return configs;
                    }
                }
            }

            List<NetworkVO> networks = new ArrayList<NetworkVO>();

            long related = -1;

            for (NetworkGuru guru : _networkGurus) {
                Network network = guru.design(offering, plan, predefined, owner);
                if (network == null) {
                    continue;
                }

                if (network.getId() != -1) {
                    if (network instanceof NetworkVO) {
                        networks.add((NetworkVO) network);
                    } else {
                        networks.add(_networksDao.findById(network.getId()));
                    }
                    continue;
                }

                long id = _networksDao.getNextInSequence(Long.class, "id");
                if (related == -1) {
                    related = id;
                }

                Transaction txn = Transaction.currentTxn();
                txn.start();

                NetworkVO vo = new NetworkVO(id, network, offering.getId(), guru.getName(), owner.getDomainId(), owner.getId(),
                        related, name, displayText, predefined.getNetworkDomain(), offering.getGuestType(),
                        plan.getDataCenterId(), plan.getPhysicalNetworkId(), aclType, offering.getSpecifyIpRanges(), vpcId);
                vo.setDisplayNetwork(isDisplayNetworkEnabled == null ? true : isDisplayNetworkEnabled);
                networks.add(_networksDao.persist(vo, vo.getGuestType() == Network.GuestType.Isolated,
                        finalizeServicesAndProvidersForNetwork(offering, plan.getPhysicalNetworkId())));

                if (domainId != null && aclType == ACLType.Domain) {
    		    if (subdomainAccess == null ) {
                        subdomainAccess = true;
         	    }
                    _networksDao.addDomainToNetwork(id, domainId, subdomainAccess);
                }

                txn.commit();
            }

            if (networks.size() < 1) {
                // see networkOfferingVO.java
                CloudRuntimeException ex = new CloudRuntimeException("Unable to convert network offering with specified id to network profile");
                ex.addProxyObject(offering.getUuid(), "offeringId");
                throw ex;
            }

            return networks;
        } finally {
            s_logger.debug("Releasing lock for " + locked);
            _accountDao.releaseFromLockTable(locked.getId());
        }
    }

    

    @Override
    @DB
    public void allocate(VirtualMachineProfile<? extends VMInstanceVO> vm, List<Pair<NetworkVO, NicProfile>> networks)
            throws InsufficientCapacityException, ConcurrentOperationException {
        Transaction txn = Transaction.currentTxn();
        txn.start();

        int deviceId = 0;

        boolean[] deviceIds = new boolean[networks.size()];
        Arrays.fill(deviceIds, false);

        List<NicProfile> nics = new ArrayList<NicProfile>(networks.size());
        NicProfile defaultNic = null;

        for (Pair<NetworkVO, NicProfile> network : networks) {
            NetworkVO config = network.first();
            NicProfile requested = network.second();

            Boolean isDefaultNic = false;
            if (vm != null && (requested != null && requested.isDefaultNic())) {
                isDefaultNic = true;
            }

            while (deviceIds[deviceId] && deviceId < deviceIds.length) {
                deviceId++;
            }

            Pair<NicProfile,Integer> vmNicPair = allocateNic(requested, config, isDefaultNic,
                    deviceId, vm);

            NicProfile vmNic = vmNicPair.first();
            if (vmNic == null) {
                continue;
            }

            deviceId = vmNicPair.second();

            int devId = vmNic.getDeviceId();
            if (devId > deviceIds.length) {
                throw new IllegalArgumentException("Device id for nic is too large: " + vmNic);
            }
            if (deviceIds[devId]) {
                throw new IllegalArgumentException("Conflicting device id for two different nics: " + vmNic);
            }

            deviceIds[devId] = true;

            if (vmNic.isDefaultNic()) {
                if (defaultNic != null) {
                    throw new IllegalArgumentException("You cannot specify two nics as default nics: nic 1 = " +
                defaultNic + "; nic 2 = " + vmNic);
                }
                defaultNic = vmNic;
            }

            nics.add(vmNic);
            vm.addNic(vmNic);

        }

        if (nics.size() != networks.size()) {
            s_logger.warn("Number of nics " + nics.size() + " doesn't match number of requested networks " + networks.size());
            throw new CloudRuntimeException("Number of nics " + nics.size() + " doesn't match number of requested networks " + networks.size());
        }

        if (nics.size() == 1) {
            nics.get(0).setDefaultNic(true);
        }

        txn.commit();
    }


    @DB
    @Override
    public Pair<NicProfile,Integer> allocateNic(NicProfile requested, Network network, Boolean isDefaultNic,
            int deviceId, VirtualMachineProfile<? extends VMInstanceVO> vm) throws InsufficientVirtualNetworkCapcityException,
            InsufficientAddressCapacityException, ConcurrentOperationException{

        NetworkVO ntwkVO = _networksDao.findById(network.getId());
        s_logger.debug("Allocating nic for vm " + vm.getVirtualMachine() + " in network " + network + " with requested profile " + requested);
        NetworkGuru guru = AdapterBase.getAdapterByName(_networkGurus, ntwkVO.getGuruName());

        if (requested != null && requested.getMode() == null) {
            requested.setMode(network.getMode());
        }
        NicProfile profile = guru.allocate(network, requested, vm);
        if (isDefaultNic != null) {
            profile.setDefaultNic(isDefaultNic);
        }

        if (profile == null) {
            return null;
        }

        if (requested != null && requested.getMode() == null) {
            profile.setMode(requested.getMode());
        } else {
            profile.setMode(network.getMode());
        }

        NicVO vo = new NicVO(guru.getName(), vm.getId(), network.getId(), vm.getType());

        deviceId = applyProfileToNic(vo, profile, deviceId);

        vo = _nicDao.persist(vo);
    
        Integer networkRate = _networkModel.getNetworkRate(network.getId(), vm.getId());
        NicProfile vmNic = new NicProfile(vo, network, vo.getBroadcastUri(), vo.getIsolationUri(), networkRate, 
                _networkModel.isSecurityGroupSupportedInNetwork(network), _networkModel.getNetworkTag(vm.getHypervisorType(),
                network));

        return new Pair<NicProfile,Integer>(vmNic, Integer.valueOf(deviceId));
    }

    protected Integer applyProfileToNic(NicVO vo, NicProfile profile, Integer deviceId) {
        if (profile.getDeviceId() != null) {
            vo.setDeviceId(profile.getDeviceId());
        } else if (deviceId != null) {
            vo.setDeviceId(deviceId++);
        }

        if (profile.getReservationStrategy() != null) {
            vo.setReservationStrategy(profile.getReservationStrategy());
        }

        vo.setDefaultNic(profile.isDefaultNic());

        vo.setIp4Address(profile.getIp4Address());
        vo.setAddressFormat(profile.getFormat());

        if (profile.getMacAddress() != null) {
            vo.setMacAddress(profile.getMacAddress());
        }

        vo.setMode(profile.getMode());
        vo.setNetmask(profile.getNetmask());
        vo.setGateway(profile.getGateway());

        if (profile.getBroadCastUri() != null) {
            vo.setBroadcastUri(profile.getBroadCastUri());
        }

        if (profile.getIsolationUri() != null) {
            vo.setIsolationUri(profile.getIsolationUri());
        }

        vo.setState(Nic.State.Allocated);
        
        vo.setIp6Address(profile.getIp6Address());
        vo.setIp6Gateway(profile.getIp6Gateway());
        vo.setIp6Cidr(profile.getIp6Cidr());
        
        return deviceId;
    }

    protected void applyProfileToNicForRelease(NicVO vo, NicProfile profile) {
        vo.setGateway(profile.getGateway());
        vo.setAddressFormat(profile.getFormat());
        vo.setIp4Address(profile.getIp4Address());
        vo.setIp6Address(profile.getIp6Address());
        vo.setMacAddress(profile.getMacAddress());
        if (profile.getReservationStrategy() != null) {
            vo.setReservationStrategy(profile.getReservationStrategy());
        }
        vo.setBroadcastUri(profile.getBroadCastUri());
        vo.setIsolationUri(profile.getIsolationUri());
        vo.setNetmask(profile.getNetmask());
    }

    protected void applyProfileToNetwork(NetworkVO network, NetworkProfile profile) {
        network.setBroadcastUri(profile.getBroadcastUri());
        network.setDns1(profile.getDns1());
        network.setDns2(profile.getDns2());
        network.setPhysicalNetworkId(profile.getPhysicalNetworkId());
    }

    protected NicTO toNicTO(NicVO nic, NicProfile profile, NetworkVO config) {
        NicTO to = new NicTO();
        to.setDeviceId(nic.getDeviceId());
        to.setBroadcastType(config.getBroadcastDomainType());
        to.setType(config.getTrafficType());
        to.setIp(nic.getIp4Address());
        to.setNetmask(nic.getNetmask());
        to.setMac(nic.getMacAddress());
        to.setDns1(profile.getDns1());
        to.setDns2(profile.getDns2());
        if (nic.getGateway() != null) {
            to.setGateway(nic.getGateway());
        } else {
            to.setGateway(config.getGateway());
        }
        to.setDefaultNic(nic.isDefaultNic());
        to.setBroadcastUri(nic.getBroadcastUri());
        to.setIsolationuri(nic.getIsolationUri());
        if (profile != null) {
            to.setDns1(profile.getDns1());
            to.setDns2(profile.getDns2());
        }

        Integer networkRate = _networkModel.getNetworkRate(config.getId(), null);
        to.setNetworkRateMbps(networkRate);

        to.setUuid(config.getUuid());

        return to;
    }

    @Override
    @DB
    public Pair<NetworkGuru, NetworkVO> implementNetwork(long networkId, DeployDestination dest, ReservationContext context)
            throws ConcurrentOperationException, ResourceUnavailableException,
            InsufficientCapacityException {
        Transaction.currentTxn();
        Pair<NetworkGuru, NetworkVO> implemented = new Pair<NetworkGuru, NetworkVO>(null, null);

        NetworkVO network = _networksDao.acquireInLockTable(networkId, _networkLockTimeout);
        if (network == null) {
            // see NetworkVO.java
            ConcurrentOperationException ex = new ConcurrentOperationException("Unable to acquire network configuration");
            ex.addProxyObject(ApiDBUtils.findNetworkById(networkId).getUuid());
            throw ex;
        }

        if (s_logger.isDebugEnabled()) {
            s_logger.debug("Lock is acquired for network id " + networkId + " as a part of network implement");
        }

        try {
            NetworkGuru guru = AdapterBase.getAdapterByName(_networkGurus, network.getGuruName());
            Network.State state = network.getState();
            if (state == Network.State.Implemented || state == Network.State.Implementing) {
                s_logger.debug("Network id=" + networkId + " is already implemented");
                implemented.set(guru, network);
                return implemented;
            }

            if (state == Network.State.Setup) {
                DataCenterVO zone = _dcDao.findById(network.getDataCenterId());
                if (!isSharedNetworkOfferingWithServices(network.getNetworkOfferingId()) || (zone.getNetworkType() == NetworkType.Basic)) {
                    s_logger.debug("Network id=" + networkId + " is already implemented");
                    implemented.set(guru, network);
                    return implemented;
                }
            }

            if (s_logger.isDebugEnabled()) {
                s_logger.debug("Asking " + guru.getName() + " to implement " + network);
            }

            NetworkOfferingVO offering = _networkOfferingDao.findById(network.getNetworkOfferingId());

            network.setReservationId(context.getReservationId());
            if (isSharedNetworkWithServices(network)) {
                network.setState(Network.State.Implementing);
            } else {
                stateTransitTo(network, Event.ImplementNetwork);
            }

            Network result = guru.implement(network, offering, dest, context);
            network.setCidr(result.getCidr());
            network.setBroadcastUri(result.getBroadcastUri());
            network.setGateway(result.getGateway());
            network.setMode(result.getMode());
            network.setPhysicalNetworkId(result.getPhysicalNetworkId());
            _networksDao.update(networkId, network);

            // implement network elements and re-apply all the network rules
            implementNetworkElementsAndResources(dest, context, network, offering);

            if (isSharedNetworkWithServices(network)) {
                network.setState(Network.State.Implemented);
            } else {
                stateTransitTo(network,Event.OperationSucceeded);
            }

            network.setRestartRequired(false);
            _networksDao.update(network.getId(), network);
            implemented.set(guru, network);
            return implemented;
        } catch (NoTransitionException e) {
            s_logger.error(e.getMessage());
            return null;
        } finally {
            if (implemented.first() == null) {
                s_logger.debug("Cleaning up because we're unable to implement the network " + network);
                try {
                    if (isSharedNetworkWithServices(network)) {
                        network.setState(Network.State.Shutdown);
                        _networksDao.update(networkId, network);
                    } else {
                        stateTransitTo(network,Event.OperationFailed);
                    }
                } catch (NoTransitionException e) {
                    s_logger.error(e.getMessage());
                }

                shutdownNetwork(networkId, context, false);
            }

            _networksDao.releaseFromLockTable(networkId);
            if (s_logger.isDebugEnabled()) {
                s_logger.debug("Lock is released for network id " + networkId + " as a part of network implement");
            }
        }
    }

    @Override
    public boolean equals(Object o) {
        return super.equals(o);    //To change body of overridden methods use File | Settings | File Templates.
    }

    @Override
    public void implementNetworkElementsAndResources(DeployDestination dest, ReservationContext context,
                                                      NetworkVO network, NetworkOfferingVO offering)
            throws ConcurrentOperationException, InsufficientAddressCapacityException, ResourceUnavailableException, InsufficientCapacityException {

        // Associate a source NAT IP (if one isn't already associated with the network) if this is a
        //     1) 'Isolated' or 'Shared' guest virtual network in the advance zone
        //     2) network has sourceNat service
        //     3) network offering does not support a shared source NAT rule

        boolean sharedSourceNat = offering.getSharedSourceNat();
        DataCenter zone = _dcDao.findById(network.getDataCenterId());

        if (!sharedSourceNat && _networkModel.areServicesSupportedInNetwork(network.getId(), Service.SourceNat)
                && (network.getGuestType() == Network.GuestType.Isolated ||
                (network.getGuestType() == Network.GuestType.Shared && zone.getNetworkType() == NetworkType.Advanced))) {

            List<IPAddressVO> ips = null;
            if (network.getVpcId() != null) {
                ips = _ipAddressDao.listByAssociatedVpc(network.getVpcId(), true);
                if (ips.isEmpty()) {
                    throw new CloudRuntimeException("Vpc is not implemented; there is no source nat ip");
                }
            } else {
                ips = _ipAddressDao.listByAssociatedNetwork(network.getId(), true);
            }

            if (ips.isEmpty()) {
                s_logger.debug("Creating a source nat ip for network " + network);
                Account owner = _accountMgr.getAccount(network.getAccountId());
                assignSourceNatIpAddressToGuestNetwork(owner, network);
            }
        }

        // get providers to implement
        List<Provider> providersToImplement = getNetworkProviders(network.getId());
        for (NetworkElement element : _networkElements) {
            if (providersToImplement.contains(element.getProvider())) {
                if (!_networkModel.isProviderEnabledInPhysicalNetwork(_networkModel.getPhysicalNetworkId(network), element.getProvider().getName())) {
                    // The physicalNetworkId will not get translated into a uuid by the reponse serializer,
                    // because the serializer would look up the NetworkVO class's table and retrieve the
                    // network id instead of the physical network id.
                    // So just throw this exception as is. We may need to TBD by changing the serializer.
                    throw new CloudRuntimeException("Service provider " + element.getProvider().getName() +
                            " either doesn't exist or is not enabled in physical network id: " + network.getPhysicalNetworkId());
                }

                if (s_logger.isDebugEnabled()) {
                    s_logger.debug("Asking " + element.getName() + " to implemenet " + network);
                }

                if (!element.implement(network, offering, dest, context)) {
                    CloudRuntimeException ex = new CloudRuntimeException("Failed to implement provider " + element.getProvider().getName() + " for network with specified id");
                    ex.addProxyObject(network.getUuid(), "networkId");
                    throw ex;
                }
            }
        }

        // reapply all the firewall/staticNat/lb rules
        s_logger.debug("Reprogramming network " + network + " as a part of network implement");
        if (!reprogramNetworkRules(network.getId(), UserContext.current().getCaller(), network)) {
            s_logger.warn("Failed to re-program the network as a part of network " + network + " implement");
            // see DataCenterVO.java
            ResourceUnavailableException ex = new ResourceUnavailableException("Unable to apply network rules as a part of network " + network + " implement", DataCenter.class, network.getDataCenterId());
            ex.addProxyObject(ApiDBUtils.findZoneById(network.getDataCenterId()).getUuid());
            throw ex;
        }
    }

    protected boolean prepareElement(NetworkElement element, NetworkVO network,
            NicProfile profile, VirtualMachineProfile<? extends VMInstanceVO> vmProfile,
            DeployDestination dest, ReservationContext context) throws InsufficientCapacityException,
            ConcurrentOperationException, ResourceUnavailableException {
        element.prepare(network, profile, vmProfile, dest, context);
        if (vmProfile.getType() == Type.User && element.getProvider() != null) {
            if (_networkModel.areServicesSupportedInNetwork(network.getId(), Service.Dhcp) &&
                    _networkModel.isProviderSupportServiceInNetwork(network.getId(), Service.Dhcp, element.getProvider()) &&
                    element instanceof DhcpServiceProvider) {
                DhcpServiceProvider sp = (DhcpServiceProvider) element;
                if (!sp.configDhcpSupportForSubnet(network, profile, vmProfile, dest, context)) {
                     return false;
                }
                sp.addDhcpEntry(network, profile, vmProfile, dest, context);
            }
            if (_networkModel.areServicesSupportedInNetwork(network.getId(), Service.UserData) &&
                    _networkModel.isProviderSupportServiceInNetwork(network.getId(), Service.UserData, element.getProvider()) &&
                    element instanceof UserDataServiceProvider) {
                UserDataServiceProvider sp = (UserDataServiceProvider) element;
                sp.addPasswordAndUserdata(network, profile, vmProfile, dest, context);
            }
        }
        return true;
    }

    @DB
    protected void updateNic(NicVO nic, long networkId, int count) {
        Transaction txn = Transaction.currentTxn();
        txn.start();
        _nicDao.update(nic.getId(), nic);

        if (nic.getVmType() == VirtualMachine.Type.User) {
            s_logger.debug("Changing active number of nics for network id=" + networkId + " on " + count);
            _networksDao.changeActiveNicsBy(networkId, count);
        }

        if (nic.getVmType() == VirtualMachine.Type.User || (nic.getVmType() == VirtualMachine.Type.DomainRouter && _networksDao.findById(networkId).getTrafficType() == TrafficType.Guest)) {
            _networksDao.setCheckForGc(networkId);
        }

        txn.commit();
    }

    @Override
    public void prepare(VirtualMachineProfile<? extends VMInstanceVO> vmProfile, DeployDestination dest, ReservationContext context) throws InsufficientCapacityException,
            ConcurrentOperationException, ResourceUnavailableException {
        List<NicVO> nics = _nicDao.listByVmId(vmProfile.getId());

        // we have to implement default nics first - to ensure that default network elements start up first in multiple
        //nics case
        // (need for setting DNS on Dhcp to domR's Ip4 address)
        Collections.sort(nics, new Comparator<NicVO>() {

            @Override
            public int compare(NicVO nic1, NicVO nic2) {
                boolean isDefault1 = nic1.isDefaultNic();
                boolean isDefault2 = nic2.isDefaultNic();

                return (isDefault1 ^ isDefault2) ? ((isDefault1 ^ true) ? 1 : -1) : 0;
            }
        });

        for (NicVO nic : nics) {
            Pair<NetworkGuru, NetworkVO> implemented = implementNetwork(nic.getNetworkId(), dest, context);

            NetworkVO network = implemented.second();
            NicProfile profile = prepareNic(vmProfile, dest, context, nic.getId(), network);
            vmProfile.addNic(profile);
        }
    }

    @Override
    public NicProfile prepareNic(VirtualMachineProfile<? extends VMInstanceVO> vmProfile, DeployDestination
            dest, ReservationContext context, long nicId, NetworkVO network)
            throws InsufficientVirtualNetworkCapcityException, InsufficientAddressCapacityException,
            ConcurrentOperationException, InsufficientCapacityException, ResourceUnavailableException {
        
        Integer networkRate = _networkModel.getNetworkRate(network.getId(), vmProfile.getId());
        NetworkGuru guru = AdapterBase.getAdapterByName(_networkGurus, network.getGuruName());
        NicVO nic = _nicDao.findById(nicId);

        NicProfile profile = null;
        if (nic.getReservationStrategy() == Nic.ReservationStrategy.Start) {
            nic.setState(Nic.State.Reserving);
            nic.setReservationId(context.getReservationId());
            _nicDao.update(nic.getId(), nic);
            URI broadcastUri = nic.getBroadcastUri();
            if (broadcastUri == null) {
                broadcastUri = network.getBroadcastUri();
            }

            URI isolationUri = nic.getIsolationUri();

            profile = new NicProfile(nic, network, broadcastUri, isolationUri,

            networkRate, _networkModel.isSecurityGroupSupportedInNetwork(network), _networkModel.getNetworkTag(vmProfile.getHypervisorType(), network));
            guru.reserve(profile, network, vmProfile, dest, context);
            nic.setIp4Address(profile.getIp4Address());
            nic.setAddressFormat(profile.getFormat());
            nic.setIp6Address(profile.getIp6Address());
            nic.setMacAddress(profile.getMacAddress());
            nic.setIsolationUri(profile.getIsolationUri());
            nic.setBroadcastUri(profile.getBroadCastUri());
            nic.setReserver(guru.getName());
            nic.setState(Nic.State.Reserved);
            nic.setNetmask(profile.getNetmask());
            nic.setGateway(profile.getGateway());

            if (profile.getStrategy() != null) {
                nic.setReservationStrategy(profile.getStrategy());
            }

            updateNic(nic, network.getId(), 1);
        } else {
            profile = new NicProfile(nic, network, nic.getBroadcastUri(), nic.getIsolationUri(), 
                        networkRate, _networkModel.isSecurityGroupSupportedInNetwork(network), _networkModel.getNetworkTag(vmProfile.getHypervisorType(), network));
            guru.updateNicProfile(profile, network);
            nic.setState(Nic.State.Reserved);
            updateNic(nic, network.getId(), 1);
        }

        for (NetworkElement element : _networkElements) {
            if (s_logger.isDebugEnabled()) {
                s_logger.debug("Asking " + element.getName() + " to prepare for " + nic);
            }
            if(!prepareElement(element, network, profile, vmProfile, dest, context)) {
                throw new InsufficientAddressCapacityException("unable to configure the dhcp service, due to insufficiant address capacity",Network.class, network.getId());
            }
        }

        profile.setSecurityGroupEnabled(_networkModel.isSecurityGroupSupportedInNetwork(network));
        guru.updateNicProfile(profile, network);
        return profile;
    }

    @Override
    public void prepareNicForMigration(VirtualMachineProfile<? extends VMInstanceVO> vm, DeployDestination dest) {
        List<NicVO> nics = _nicDao.listByVmId(vm.getId());
        ReservationContext context = new ReservationContextImpl(UUID.randomUUID().toString(), null, null);
        for (NicVO nic : nics) {
            NetworkVO network = _networksDao.findById(nic.getNetworkId());
            Integer networkRate = _networkModel.getNetworkRate(network.getId(), vm.getId());

            NetworkGuru guru = AdapterBase.getAdapterByName(_networkGurus, network.getGuruName());
            NicProfile profile = new NicProfile(nic, network, nic.getBroadcastUri(), nic.getIsolationUri(), networkRate, 
                    _networkModel.isSecurityGroupSupportedInNetwork(network), _networkModel.getNetworkTag(vm.getHypervisorType(), network));
            if(guru instanceof NetworkMigrationResponder){
                if(!((NetworkMigrationResponder) guru).prepareMigration(profile, network, vm, dest, context)){
                    s_logger.error("NetworkGuru "+guru+" prepareForMigration failed."); // XXX: Transaction error
                }
            }
            for (NetworkElement element : _networkElements) {
                if(element instanceof NetworkMigrationResponder){
                    if(!((NetworkMigrationResponder) element).prepareMigration(profile, network, vm, dest, context)){
                        s_logger.error("NetworkElement "+element+" prepareForMigration failed."); // XXX: Transaction error
                    }
                }
            }
            guru.updateNicProfile(profile, network);
            vm.addNic(profile);
        }
    }

    private NicProfile findNicProfileById(VirtualMachineProfile<? extends VMInstanceVO> vm, long id){
        for(NicProfile nic: vm.getNics()){
            if(nic.getId() == id){
                return nic;
            }
        }
        return null;
    }

    @Override
    public void commitNicForMigration(
            VirtualMachineProfile<? extends VMInstanceVO> src,
            VirtualMachineProfile<? extends VMInstanceVO> dst) {
        for(NicProfile nicSrc: src.getNics()){
            NetworkVO network = _networksDao.findById(nicSrc.getNetworkId());
            NetworkGuru guru = AdapterBase.getAdapterByName(_networkGurus, network.getGuruName());
            NicProfile nicDst = findNicProfileById(dst, nicSrc.getId());
            ReservationContext src_context = new ReservationContextImpl(nicSrc.getReservationId(), null, null);
            ReservationContext dst_context = new ReservationContextImpl(nicDst.getReservationId(), null, null);

            if(guru instanceof NetworkMigrationResponder){
                ((NetworkMigrationResponder) guru).commitMigration(nicSrc, network, src, src_context, dst_context);
            }
            for (NetworkElement element : _networkElements) {
                if(element instanceof NetworkMigrationResponder){
                    ((NetworkMigrationResponder) element).commitMigration(nicSrc, network, src, src_context, dst_context);
                }
            }
            // update the reservation id
            NicVO nicVo = _nicDao.findById(nicDst.getId());
            nicVo.setReservationId(nicDst.getReservationId());
            _nicDao.persist(nicVo);
        }
    }

    @Override
    public void rollbackNicForMigration(
            VirtualMachineProfile<? extends VMInstanceVO> src,
            VirtualMachineProfile<? extends VMInstanceVO> dst) {
        for(NicProfile nicDst: dst.getNics()){
            NetworkVO network = _networksDao.findById(nicDst.getNetworkId());
            NetworkGuru guru = AdapterBase.getAdapterByName(_networkGurus, network.getGuruName());
            NicProfile nicSrc = findNicProfileById(src, nicDst.getId());
            ReservationContext src_context = new ReservationContextImpl(nicSrc.getReservationId(), null, null);
            ReservationContext dst_context = new ReservationContextImpl(nicDst.getReservationId(), null, null);

            if(guru instanceof NetworkMigrationResponder){
                ((NetworkMigrationResponder) guru).rollbackMigration(nicDst, network, dst, src_context, dst_context);
            }
            for (NetworkElement element : _networkElements) {
                if(element instanceof NetworkMigrationResponder){
                    ((NetworkMigrationResponder) element).rollbackMigration(nicDst, network, dst, src_context, dst_context);
                }
            }
        }
    }

    @Override
    @DB
    public void release(VirtualMachineProfile<? extends VMInstanceVO> vmProfile, boolean forced) throws
            ConcurrentOperationException, ResourceUnavailableException {
        List<NicVO> nics = _nicDao.listByVmId(vmProfile.getId());
        for (NicVO nic : nics) {
            releaseNic(vmProfile, nic);
        }
    }


    @Override
    @DB
    public void releaseNic(VirtualMachineProfile<? extends VMInstanceVO> vmProfile, Nic nic)
            throws ConcurrentOperationException, ResourceUnavailableException {
        NicVO nicVO = _nicDao.findById(nic.getId());
        releaseNic(vmProfile, nicVO);
    }

    @DB
    protected void releaseNic(VirtualMachineProfile<? extends VMInstanceVO> vmProfile, NicVO nicVO)
            throws ConcurrentOperationException, ResourceUnavailableException {
        //lock the nic
        Transaction txn = Transaction.currentTxn();
        txn.start();

        NicVO nic = _nicDao.lockRow(nicVO.getId(), true);
        if (nic == null) {
            throw new ConcurrentOperationException("Unable to acquire lock on nic " + nic);
        }

        Nic.State originalState = nic.getState();
        NetworkVO network = _networksDao.findById(nicVO.getNetworkId());

        if (originalState == Nic.State.Reserved || originalState == Nic.State.Reserving) {
            if (nic.getReservationStrategy() == Nic.ReservationStrategy.Start) {
                NetworkGuru guru = AdapterBase.getAdapterByName(_networkGurus, network.getGuruName());
                nic.setState(Nic.State.Releasing);
                _nicDao.update(nic.getId(), nic);
                NicProfile profile = new NicProfile(nic, network, nic.getBroadcastUri(), nic.getIsolationUri(), null,
                        _networkModel.isSecurityGroupSupportedInNetwork(network), _networkModel.getNetworkTag(vmProfile.getHypervisorType(), network));
                if (guru.release(profile, vmProfile, nic.getReservationId())) {
                    applyProfileToNicForRelease(nic, profile);
                    nic.setState(Nic.State.Allocated);
                    if (originalState == Nic.State.Reserved) {
                        updateNic(nic, network.getId(), -1);
                    } else {
                        _nicDao.update(nic.getId(), nic);
                    }
                }
                //commit the transaction before proceeding releasing nic profile on the network elements
                txn.commit();

                // Perform release on network elements
                for (NetworkElement element : _networkElements) {
                    if (s_logger.isDebugEnabled()) {
                        s_logger.debug("Asking " + element.getName() + " to release " + nic);
                    }
                    //NOTE: Context appear to never be used in release method
                    //implementations. Consider removing it from interface Element
                    element.release(network, profile, vmProfile, null);
                }

            } else {
                nic.setState(Nic.State.Allocated);
                updateNic(nic, network.getId(), -1);
                txn.commit();
            }
        }
    }

    @Override
    public void cleanupNics(VirtualMachineProfile<? extends VMInstanceVO> vm) {
        if (s_logger.isDebugEnabled()) {
            s_logger.debug("Cleaning network for vm: " + vm.getId());
        }

        List<NicVO> nics = _nicDao.listByVmId(vm.getId());
        for (NicVO nic : nics) {
            removeNic(vm, nic);
        }
    }


    @Override
    public void removeNic(VirtualMachineProfile<? extends VMInstanceVO> vm, Nic nic) {
        removeNic(vm, _nicDao.findById(nic.getId()));
    }


    protected void removeNic(VirtualMachineProfile<? extends VMInstanceVO> vm, NicVO nic) {
        nic.setState(Nic.State.Deallocating);
        _nicDao.update(nic.getId(), nic);
        NetworkVO network = _networksDao.findById(nic.getNetworkId());
        NicProfile profile = new NicProfile(nic, network, null, null, null,
                _networkModel.isSecurityGroupSupportedInNetwork(network), _networkModel.getNetworkTag(vm.getHypervisorType(), network));

        /*
         * We need to release the nics with a Create ReservationStrategy here
         * because the nic is now being removed.
         */
        if (nic.getReservationStrategy() == Nic.ReservationStrategy.Create) {
            for (NetworkElement element : _networkElements) {
                if (s_logger.isDebugEnabled()) {
                    s_logger.debug("Asking " + element.getName() + " to release " + nic);
                }
                try {
                    element.release(network, profile, vm, null);
                } catch (ConcurrentOperationException ex) {
                    s_logger.warn("release failed during the nic " +  nic.toString() + " removeNic due to ", ex);
                } catch (ResourceUnavailableException ex) {
                    s_logger.warn("release failed during the nic " +  nic.toString() + " removeNic due to ", ex);
                }
            }
        }

        NetworkGuru guru = AdapterBase.getAdapterByName(_networkGurus, network.getGuruName());
        guru.deallocate(network, profile, vm);
        _nicDao.remove(nic.getId());
        s_logger.debug("Removed nic id=" + nic.getId());
        //remove the secondary ip addresses corresponding to to this nic
        if (!removeVmSecondaryIpsOfNic(nic.getId())) {
            s_logger.debug("Removing nic " + nic.getId() + " secondary ip addreses failed");
        }
    }

    @Override
    public void expungeNics(VirtualMachineProfile<? extends VMInstanceVO> vm) {
        List<NicVO> nics = _nicDao.listByVmIdIncludingRemoved(vm.getId());
        for (NicVO nic : nics) {
            _nicDao.expunge(nic.getId());
        }
    }

   

    @Override
    @DB
    public Network createGuestNetwork(long networkOfferingId, String name, String displayText, String gateway,
                                      String cidr, String vlanId, String networkDomain, Account owner, Long domainId,
                                      PhysicalNetwork pNtwk, long zoneId, ACLType aclType, Boolean subdomainAccess, Long vpcId, String ip6Gateway, String ip6Cidr,
                                      Boolean isDisplayNetworkEnabled, String isolatedPvlan)
                    throws ConcurrentOperationException, InsufficientCapacityException, ResourceAllocationException {

        NetworkOfferingVO ntwkOff = _networkOfferingDao.findById(networkOfferingId);
        // this method supports only guest network creation
        if (ntwkOff.getTrafficType() != TrafficType.Guest) {
            s_logger.warn("Only guest networks can be created using this method");
            return null;
        }

        boolean updateResourceCount = resourceCountNeedsUpdate(ntwkOff, aclType);
        //check resource limits
        if (updateResourceCount) {
            _resourceLimitMgr.checkResourceLimit(owner, ResourceType.network);
        }

        // Validate network offering
        if (ntwkOff.getState() != NetworkOffering.State.Enabled) {
            // see NetworkOfferingVO
            InvalidParameterValueException ex = new InvalidParameterValueException("Can't use specified network offering id as its stat is not " + NetworkOffering.State.Enabled);
            ex.addProxyObject(ntwkOff.getUuid(), "networkOfferingId");
            throw ex;
        }

        // Validate physical network
        if (pNtwk.getState() != PhysicalNetwork.State.Enabled) {
            // see PhysicalNetworkVO.java
            InvalidParameterValueException ex = new InvalidParameterValueException("Specified physical network id is" +
                    " in incorrect state:" + pNtwk.getState());
            ex.addProxyObject(pNtwk.getUuid(), "physicalNetworkId");
            throw ex;
        }

        boolean ipv6 = false;
        
        if (ip6Gateway != null && ip6Cidr != null) {
        	ipv6 = true;
        }
        // Validate zone
        DataCenterVO zone = _dcDao.findById(zoneId);
        if (zone.getNetworkType() == NetworkType.Basic) {
        	if (ipv6) {
                throw new InvalidParameterValueException("IPv6 is not supported in Basic zone");
        	}
        	
            // In Basic zone the network should have aclType=Domain, domainId=1, subdomainAccess=true
            if (aclType == null || aclType != ACLType.Domain) {
                throw new InvalidParameterValueException("Only AclType=Domain can be specified for network creation in Basic zone");
            }

            // Only one guest network is supported in Basic zone
            List<NetworkVO> guestNetworks = _networksDao.listByZoneAndTrafficType(zone.getId(), TrafficType.Guest);
            if (!guestNetworks.isEmpty()) {
                throw new InvalidParameterValueException("Can't have more than one Guest network in zone with network type "
                                                        + NetworkType.Basic);
            }

            // if zone is basic, only Shared network offerings w/o source nat service are allowed
            if (!(ntwkOff.getGuestType() == GuestType.Shared && 
                    !_networkModel.areServicesSupportedByNetworkOffering(ntwkOff.getId(), Service.SourceNat))) {
                throw new InvalidParameterValueException("For zone of type " + NetworkType.Basic + " only offerings of " +
                        "guestType " + GuestType.Shared + " with disabled " + Service.SourceNat.getName()
                        + " service are allowed");
            }

            if (domainId == null || domainId != Domain.ROOT_DOMAIN) {
                throw new InvalidParameterValueException("Guest network in Basic zone should be dedicated to ROOT domain");
            }

            if (subdomainAccess == null) {
                subdomainAccess = true;
            } else if (!subdomainAccess) {
                throw new InvalidParameterValueException("Subdomain access should be set to true for the" +
                        " guest network in the Basic zone");
            }

            if (vlanId == null) {
                vlanId = Vlan.UNTAGGED;
            } else {
                if (!vlanId.equalsIgnoreCase(Vlan.UNTAGGED)) {
                    throw new InvalidParameterValueException("Only vlan " + Vlan.UNTAGGED + " can be created in " +
                            "the zone of type " + NetworkType.Basic);
                }
            }

        } else if (zone.getNetworkType() == NetworkType.Advanced) {
            if (zone.isSecurityGroupEnabled()) {
            	if (ipv6) {
            		throw new InvalidParameterValueException("IPv6 is not supported with security group!");
            	}
            	if (isolatedPvlan != null) {
            		throw new InvalidParameterValueException("Isolated Private VLAN is not supported with security group!");
            	}
                // Only Account specific Isolated network with sourceNat service disabled are allowed in security group
                // enabled zone
                if ( ntwkOff.getGuestType() != GuestType.Shared ){
                    throw new InvalidParameterValueException("Only shared guest network can be created in security group enabled zone");
                }
                if ( _networkModel.areServicesSupportedByNetworkOffering(ntwkOff.getId(), Service.SourceNat)) {
                    throw new InvalidParameterValueException("Service SourceNat is not allowed in security group enabled zone");
                }
                if (!( _networkModel.areServicesSupportedByNetworkOffering(ntwkOff.getId(), Service.SecurityGroup))) {
                    throw new InvalidParameterValueException("network must have SecurityGroup provider in security group enabled zone");
                }
            }

            //don't allow eip/elb networks in Advance zone
            if (ntwkOff.getElasticIp() || ntwkOff.getElasticLb()) {
                throw new InvalidParameterValueException("Elastic IP and Elastic LB services are supported in zone of type " + NetworkType.Basic);
            }
        }

        // VlanId can be specified only when network offering supports it
        boolean vlanSpecified = (vlanId != null);
        if (vlanSpecified != ntwkOff.getSpecifyVlan()) {
            if (vlanSpecified) {
                throw new InvalidParameterValueException("Can't specify vlan; corresponding offering says specifyVlan=false");
            } else {
                throw new InvalidParameterValueException("Vlan has to be specified; corresponding offering says specifyVlan=true");
            }
        }

        if (vlanId != null) {
            String uri = "vlan://" + vlanId;
            // For Isolated networks, don't allow to create network with vlan that already exists in the zone
            if (ntwkOff.getGuestType() == GuestType.Isolated) {
                if (_networksDao.countByZoneAndUri(zoneId, uri) > 0) {
                    throw new InvalidParameterValueException("Network with vlan " + vlanId + " already exists in zone " + zoneId);
                } else {
                    List<DataCenterVnetVO> dcVnets = _datacenterVnetDao.findVnet(zoneId, vlanId.toString());
                    //for the network that is created as part of private gateway,
                    //the vnet is not coming from the data center vnet table, so the list can be empty
                    if (!dcVnets.isEmpty()) {
                        DataCenterVnetVO dcVnet = dcVnets.get(0);
                        // Fail network creation if specified vlan is dedicated to a different account
                        if (dcVnet.getAccountGuestVlanMapId() != null) {
                            Long accountGuestVlanMapId = dcVnet.getAccountGuestVlanMapId();
                            AccountGuestVlanMapVO map = _accountGuestVlanMapDao.findById(accountGuestVlanMapId);
                            if (map.getAccountId() != owner.getAccountId()) {
                                throw new InvalidParameterValueException("Vlan " + vlanId + " is dedicated to a different account");
                            }
                        // Fail network creation if owner has a dedicated range of vlans but the specified vlan belongs to the system pool
                        } else {
                            List<AccountGuestVlanMapVO> maps = _accountGuestVlanMapDao.listAccountGuestVlanMapsByAccount(owner.getAccountId());
                            if (maps != null && !maps.isEmpty()) {
                                int vnetsAllocatedToAccount = _datacenterVnetDao.countVnetsAllocatedToAccount(zoneId, owner.getAccountId());
                                int vnetsDedicatedToAccount = _datacenterVnetDao.countVnetsDedicatedToAccount(zoneId, owner.getAccountId());
                                if (vnetsAllocatedToAccount < vnetsDedicatedToAccount) {
                                    throw new InvalidParameterValueException("Specified vlan " + vlanId + " doesn't belong" +
                                            " to the vlan range dedicated to the owner "+ owner.getAccountName());
                                }
                            }
                        }
                    }
                }
            } else {
                // don't allow to creating shared network with given Vlan ID, if there already exists a isolated network or
                // shared network with same Vlan ID in the zone
                if (_networksDao.countByZoneUriAndGuestType(zoneId, uri, GuestType.Isolated) > 0 ||
                        _networksDao.countByZoneUriAndGuestType(zoneId, uri, GuestType.Shared) > 0) {
                    throw new InvalidParameterValueException("There is a isolated/shared network with vlan id: " +
                            vlanId + " already exists " + "in zone " + zoneId);
                }
            }



        }

        // If networkDomain is not specified, take it from the global configuration
        if (_networkModel.areServicesSupportedByNetworkOffering(networkOfferingId, Service.Dns)) {
            Map<Network.Capability, String> dnsCapabilities = _networkModel.getNetworkOfferingServiceCapabilities
                    (_configMgr.getNetworkOffering(networkOfferingId), Service.Dns);
            String isUpdateDnsSupported = dnsCapabilities.get(Capability.AllowDnsSuffixModification);
            if (isUpdateDnsSupported == null || !Boolean.valueOf(isUpdateDnsSupported)) {
                if (networkDomain != null) {
                    // TBD: NetworkOfferingId and zoneId. Send uuids instead.
                    throw new InvalidParameterValueException("Domain name change is not supported by network offering id="
                            + networkOfferingId + " in zone id=" + zoneId);
                }
            } else {
                if (networkDomain == null) {
                    // 1) Get networkDomain from the corresponding account/domain/zone
                    if (aclType == ACLType.Domain) {
                        networkDomain = _networkModel.getDomainNetworkDomain(domainId, zoneId);
                    } else if (aclType == ACLType.Account) {
                        networkDomain = _networkModel.getAccountNetworkDomain(owner.getId(), zoneId);
                    }

                    // 2) If null, generate networkDomain using domain suffix from the global config variables
                    if (networkDomain == null) {
                        networkDomain = "cs" + Long.toHexString(owner.getId()) + _configServer.getConfigValue(Config.GuestDomainSuffix.key(), Config.ConfigurationParameterScope.zone.toString(), zoneId);
                    }

                } else {
                    // validate network domain
                    if (!NetUtils.verifyDomainName(networkDomain)) {
                        throw new InvalidParameterValueException(
                                "Invalid network domain. Total length shouldn't exceed 190 chars. Each domain " +
                                "label must be between 1 and 63 characters long, can contain ASCII letters 'a' through 'z', the digits '0' through '9', "
                                        + "and the hyphen ('-'); can't start or end with \"-\"");
                    }
                }
            }
        }
        
        // In Advance zone Cidr for Shared networks and Isolated networks w/o source nat service can't be NULL - 2.2.x
        // limitation, remove after we introduce support for multiple ip ranges
        // with different Cidrs for the same Shared network
        boolean cidrRequired = zone.getNetworkType() == NetworkType.Advanced && ntwkOff.getTrafficType() == TrafficType.Guest
                && (ntwkOff.getGuestType() == GuestType.Shared || (ntwkOff.getGuestType() == GuestType.Isolated 
                && !_networkModel.areServicesSupportedByNetworkOffering(ntwkOff.getId(), Service.SourceNat)));
        if (cidr == null && ip6Cidr == null  && cidrRequired) {
            throw new InvalidParameterValueException("StartIp/endIp/gateway/netmask are required when create network of" +
                    " type " + Network.GuestType.Shared + " and network of type " + GuestType.Isolated + " with service "
                    + Service.SourceNat.getName() + " disabled");
        }

        // No cidr can be specified in Basic zone
        if (zone.getNetworkType() == NetworkType.Basic && cidr != null) {
            throw new InvalidParameterValueException("StartIp/endIp/gateway/netmask can't be specified for zone of type " + NetworkType.Basic);
        }

        // Check if cidr is RFC1918 compliant if the network is Guest Isolated for IPv4
        if (cidr != null && ntwkOff.getGuestType() == Network.GuestType.Isolated && ntwkOff.getTrafficType() == TrafficType.Guest) {
        	if (!NetUtils.validateGuestCidr(cidr)) {
        		throw new InvalidParameterValueException("Virtual Guest Cidr " + cidr + " is not RFC1918 compliant");
        	}
        }

        Transaction txn = Transaction.currentTxn();
        txn.start();

        Long physicalNetworkId = null;
        if (pNtwk != null) {
            physicalNetworkId = pNtwk.getId();
        }
        DataCenterDeployment plan = new DataCenterDeployment(zoneId, null, null, null, null, physicalNetworkId);
        NetworkVO userNetwork = new NetworkVO();
        userNetwork.setNetworkDomain(networkDomain);

        if (cidr != null && gateway != null) {
            userNetwork.setCidr(cidr);
            userNetwork.setGateway(gateway);
        }
        
        if (ip6Cidr != null && ip6Gateway != null) {
            userNetwork.setIp6Cidr(ip6Cidr);
            userNetwork.setIp6Gateway(ip6Gateway);
        }
        
        if (vlanId != null) {
        	if (isolatedPvlan == null) {
        		userNetwork.setBroadcastUri(URI.create("vlan://" + vlanId));
        		if (!vlanId.equalsIgnoreCase(Vlan.UNTAGGED)) {
        			userNetwork.setBroadcastDomainType(BroadcastDomainType.Vlan);
        		} else {
        			userNetwork.setBroadcastDomainType(BroadcastDomainType.Native);
        		}
        	} else {
        		if (vlanId.equalsIgnoreCase(Vlan.UNTAGGED)) {
        			throw new InvalidParameterValueException("Cannot support pvlan with untagged primary vlan!");
        		}
        		userNetwork.setBroadcastUri(NetUtils.generateUriForPvlan(vlanId, isolatedPvlan));
        		userNetwork.setBroadcastDomainType(BroadcastDomainType.Pvlan);
        	}
        }
        
        List<NetworkVO> networks = setupNetwork(owner, ntwkOff, userNetwork, plan, name, displayText, true, domainId,
                aclType, subdomainAccess, vpcId, isDisplayNetworkEnabled);

        Network network = null;
        if (networks == null || networks.isEmpty()) {
            throw new CloudRuntimeException("Fail to create a network");
        } else {
            if (networks.size() > 0 && networks.get(0).getGuestType() == Network.GuestType.Isolated &&
                    networks.get(0).getTrafficType() == TrafficType.Guest) {
                Network defaultGuestNetwork = networks.get(0);
                for (Network nw : networks) {
                    if (nw.getCidr() != null && nw.getCidr().equals(zone.getGuestNetworkCidr())) {
                        defaultGuestNetwork = nw;
                    }
                }
                network = defaultGuestNetwork;
            } else {
                // For shared network
                network = networks.get(0);
            }
        }

        if (updateResourceCount) {
            _resourceLimitMgr.incrementResourceCount(owner.getId(), ResourceType.network);
        }

        txn.commit();
        UserContext.current().setEventDetails("Network Id: " + network.getId());
        return network;
    }

    @Override
    @DB
    public boolean shutdownNetwork(long networkId, ReservationContext context, boolean cleanupElements) {
        boolean result = false;
        Transaction txn = Transaction.currentTxn();
        txn.start();
        NetworkVO network = _networksDao.lockRow(networkId, true);
        if (network == null) {
            s_logger.debug("Unable to find network with id: " + networkId);
            return false;
        }
        if (network.getState() != Network.State.Implemented && network.getState() != Network.State.Shutdown) {
            s_logger.debug("Network is not implemented: " + network);
            return false;
        }

        if (isSharedNetworkWithServices(network)) {
            network.setState(Network.State.Shutdown);
            _networksDao.update(network.getId(), network);
        } else {
            try {
                stateTransitTo(network, Event.DestroyNetwork);
            } catch (NoTransitionException e) {
                network.setState(Network.State.Shutdown);
                _networksDao.update(network.getId(), network);
            }
        }
        txn.commit();

        boolean success = shutdownNetworkElementsAndResources(context, cleanupElements, network);

        txn.start();
        if (success) {
            if (s_logger.isDebugEnabled()) {
                s_logger.debug("Network id=" + networkId + " is shutdown successfully, cleaning up corresponding resources now.");
            }
            NetworkGuru guru = AdapterBase.getAdapterByName(_networkGurus, network.getGuruName());
            NetworkProfile profile = convertNetworkToNetworkProfile(network.getId());
            guru.shutdown(profile, _networkOfferingDao.findById(network.getNetworkOfferingId()));

            applyProfileToNetwork(network, profile);
            DataCenterVO zone = _dcDao.findById(network.getDataCenterId());
            if (isSharedNetworkOfferingWithServices(network.getNetworkOfferingId()) && (zone.getNetworkType() == NetworkType.Advanced)) {
                network.setState(Network.State.Setup);
            } else {
                try {
                    stateTransitTo(network, Event.OperationSucceeded);
                } catch (NoTransitionException e) {
                    network.setState(Network.State.Allocated);
                    network.setRestartRequired(false);
                }
            }
            _networksDao.update(network.getId(), network);
            _networksDao.clearCheckForGc(networkId);
            result = true;
        } else {
            try {
                stateTransitTo(network, Event.OperationFailed);
            } catch (NoTransitionException e) {
                network.setState(Network.State.Implemented);
                _networksDao.update(network.getId(), network);
            }
            result = false;
        }
        txn.commit();
        return result;
    }

    @Override
    public boolean shutdownNetworkElementsAndResources(ReservationContext context, boolean cleanupElements, NetworkVO network) {
        // 1) Cleanup all the rules for the network. If it fails, just log the failure and proceed with shutting down
        // the elements
        boolean cleanupResult = true;
        try {
            cleanupResult = shutdownNetworkResources(network.getId(), context.getAccount(), context.getCaller().getId());
        } catch (Exception ex) {
            s_logger.warn("shutdownNetworkRules failed during the network " + network + " shutdown due to ", ex);
        } finally {
            // just warn the administrator that the network elements failed to shutdown
            if (!cleanupResult) {
                s_logger.warn("Failed to cleanup network id=" + network.getId() + " resources as a part of shutdownNetwork");
            }
        }

        // 2) Shutdown all the network elements
        // get providers to shutdown
        List<Provider> providersToShutdown = getNetworkProviders(network.getId());
        boolean success = true;
        for (NetworkElement element : _networkElements) {
            if (providersToShutdown.contains(element.getProvider())) {
                try {
                    if (!_networkModel.isProviderEnabledInPhysicalNetwork(_networkModel.getPhysicalNetworkId(network), element.getProvider().getName())) {
                        s_logger.warn("Unable to complete shutdown of the network elements due to element: " + element.getName() + " either doesn't exist or not enabled in the physical network "
                                + _networkModel.getPhysicalNetworkId(network));
                        success = false;
                    }
                    if (s_logger.isDebugEnabled()) {
                        s_logger.debug("Sending network shutdown to " + element.getName());
                    }
                    if (!element.shutdown(network, context, cleanupElements)) {
                        s_logger.warn("Unable to complete shutdown of the network elements due to element: " + element.getName());
                        success = false;
                    }
                } catch (ResourceUnavailableException e) {
                    s_logger.warn("Unable to complete shutdown of the network elements due to element: " + element.getName(), e);
                    success = false;
                } catch (ConcurrentOperationException e) {
                    s_logger.warn("Unable to complete shutdown of the network elements due to element: " + element.getName(), e);
                    success = false;
                } catch (Exception e) {
                    s_logger.warn("Unable to complete shutdown of the network elements due to element: " + element.getName(), e);
                    success = false;
                }
            }
        }
        return success;
    }

    @Override
    @DB
    public boolean destroyNetwork(long networkId, ReservationContext context) {
        Account callerAccount = _accountMgr.getAccount(context.getCaller().getAccountId());

        NetworkVO network = _networksDao.findById(networkId);
        if (network == null) {
            s_logger.debug("Unable to find network with id: " + networkId);
            return false;
        }

        // Don't allow to delete network via api call when it has vms assigned to it
        int nicCount = getActiveNicsInNetwork(networkId);
        if (nicCount > 0) {
            s_logger.debug("Unable to remove the network id=" + networkId + " as it has active Nics.");
            return false;
        }

        // Make sure that there are no user vms in the network that are not Expunged/Error
        List<UserVmVO> userVms = _userVmDao.listByNetworkIdAndStates(networkId);

        for (UserVmVO vm : userVms) {
            if (!(vm.getState() == VirtualMachine.State.Expunging && vm.getRemoved() != null)) {
                s_logger.warn("Can't delete the network, not all user vms are expunged. Vm " + vm + " is in " + vm.getState() + " state");
                return false;
            }
        }

        //In Basic zone, make sure that there are no non-removed console proxies and SSVMs using the network
        DataCenter zone = _configMgr.getZone(network.getDataCenterId());
        if (zone.getNetworkType() == NetworkType.Basic) {
            List<VMInstanceVO> systemVms = _vmDao.listNonRemovedVmsByTypeAndNetwork(network.getId(),
                    Type.ConsoleProxy, Type.SecondaryStorageVm);
            if (systemVms != null && !systemVms.isEmpty()) {
                s_logger.warn("Can't delete the network, not all consoleProxy/secondaryStorage vms are expunged");
                return false;
            }
        }

        // Shutdown network first
        shutdownNetwork(networkId, context, false);

        // get updated state for the network
        network = _networksDao.findById(networkId);
        if (network.getState() != Network.State.Allocated && network.getState() != Network.State.Setup) {
            s_logger.debug("Network is not not in the correct state to be destroyed: " + network.getState());
            return false;
        }

        boolean success = true;
        if (!cleanupNetworkResources(networkId, callerAccount, context.getCaller().getId())) {
            s_logger.warn("Unable to delete network id=" + networkId + ": failed to cleanup network resources");
            return false;
        }

        // get providers to destroy
        List<Provider> providersToDestroy = getNetworkProviders(network.getId());
        for (NetworkElement element : _networkElements) {
            if (providersToDestroy.contains(element.getProvider())) {
                try {
                    if (!_networkModel.isProviderEnabledInPhysicalNetwork(_networkModel.getPhysicalNetworkId(network), element.getProvider().getName())) {
                        s_logger.warn("Unable to complete destroy of the network elements due to element: " + element.getName() + " either doesn't exist or not enabled in the physical network "
                                + _networkModel.getPhysicalNetworkId(network));
                        success = false;
                    }

                    if (s_logger.isDebugEnabled()) {
                        s_logger.debug("Sending destroy to " + element);
                    }

                    if (!element.destroy(network, context)) {
                        success = false;
                        s_logger.warn("Unable to complete destroy of the network: failed to destroy network element " + element.getName());
                    }
                } catch (ResourceUnavailableException e) {
                    s_logger.warn("Unable to complete destroy of the network due to element: " + element.getName(), e);
                    success = false;
                } catch (ConcurrentOperationException e) {
                    s_logger.warn("Unable to complete destroy of the network due to element: " + element.getName(), e);
                    success = false;
                } catch (Exception e) {
                    s_logger.warn("Unable to complete destroy of the network due to element: " + element.getName(), e);
                    success = false;
                }
            }
        }

        if (success) {
            if (s_logger.isDebugEnabled()) {
                s_logger.debug("Network id=" + networkId + " is destroyed successfully, cleaning up corresponding resources now.");
            }
            NetworkGuru guru = AdapterBase.getAdapterByName(_networkGurus, network.getGuruName());
            Account owner = _accountMgr.getAccount(network.getAccountId());

            Transaction txn = Transaction.currentTxn();
            txn.start();
            guru.trash(network, _networkOfferingDao.findById(network.getNetworkOfferingId()), owner);

            if (!deleteVlansInNetwork(network.getId(), context.getCaller().getId(), callerAccount)) {
                success = false;
                s_logger.warn("Failed to delete network " + network + "; was unable to cleanup corresponding ip ranges");
            } else {
                // commit transaction only when ips and vlans for the network are released successfully
                try {
                    stateTransitTo(network, Event.DestroyNetwork);
                 } catch (NoTransitionException e) {
                     s_logger.debug(e.getMessage());
                 }
                _networksDao.remove(network.getId());

                NetworkOffering ntwkOff = _configMgr.getNetworkOffering(network.getNetworkOfferingId());
                boolean updateResourceCount = resourceCountNeedsUpdate(ntwkOff, network.getAclType());
                if (updateResourceCount) {
                    _resourceLimitMgr.decrementResourceCount(owner.getId(), ResourceType.network);
                }
                txn.commit();
            }
        }

        return success;
    }

    private boolean resourceCountNeedsUpdate(NetworkOffering ntwkOff, ACLType aclType) {
        boolean updateResourceCount = (!ntwkOff.getSpecifyVlan() && aclType == ACLType.Account);
        return updateResourceCount;
    }

    protected boolean deleteVlansInNetwork(long networkId, long userId, Account callerAccount) {

        //cleanup Public vlans
        List<VlanVO> publicVlans = _vlanDao.listVlansByNetworkId(networkId);
        boolean result = true;
        for (VlanVO vlan : publicVlans) {
            if (!_configMgr.deleteVlanAndPublicIpRange(_accountMgr.getSystemUser().getId(), vlan.getId(), callerAccount)) {
                s_logger.warn("Failed to delete vlan " + vlan.getId() + ");");
                result = false;
            }
        }

        //cleanup private vlans
        int privateIpAllocCount = _privateIpDao.countAllocatedByNetworkId(networkId);
        if (privateIpAllocCount > 0) {
            s_logger.warn("Can't delete Private ip range for network " + networkId + " as it has allocated ip addresses");
            result = false;
        } else {
            _privateIpDao.deleteByNetworkId(networkId);
            s_logger.debug("Deleted ip range for private network id=" + networkId);
        }
        return result;
    }

    @Override
    public boolean applyRules(List<? extends FirewallRule> rules, FirewallRule.Purpose purpose,
            NetworkRuleApplier applier, boolean continueOnError) throws ResourceUnavailableException {
        if (rules == null || rules.size() == 0) {
            s_logger.debug("There are no rules to forward to the network elements");
            return true;
        }

        boolean success = true;
        Network network = _networksDao.findById(rules.get(0).getNetworkId());
        FirewallRuleVO.TrafficType trafficType = rules.get(0).getTrafficType();
        List<PublicIp> publicIps = new ArrayList<PublicIp>();

        if (!(rules.get(0).getPurpose() == FirewallRule.Purpose.Firewall && trafficType == FirewallRule.TrafficType.Egress)) {
            // get the list of public ip's owned by the network
            List<IPAddressVO> userIps = _ipAddressDao.listByAssociatedNetwork(network.getId(), null);
            if (userIps != null && !userIps.isEmpty()) {
                for (IPAddressVO userIp : userIps) {
                    PublicIp publicIp = PublicIp.createFromAddrAndVlan(userIp, _vlanDao.findById(userIp.getVlanId()));
                    publicIps.add(publicIp);
                }
            }

            // rules can not programmed unless IP is associated with network
            // service provider, so run IP assoication for
            // the network so as to ensure IP is associated before applying
            // rules (in add state)
            applyIpAssociations(network, false, continueOnError, publicIps);
        }

        try {
            applier.applyRules(network, purpose, rules);
        } catch (ResourceUnavailableException e) {
            if (!continueOnError) {
                throw e;
            }
            s_logger.warn("Problems with applying " + purpose + " rules but pushing on", e);
            success = false;
        }

        if (!(rules.get(0).getPurpose() == FirewallRule.Purpose.Firewall && trafficType == FirewallRule.TrafficType.Egress)) {
            // if all the rules configured on public IP are revoked then
            // dis-associate IP with network service provider
            applyIpAssociations(network, true, continueOnError, publicIps);
        }

        return success;
    }

    public class NetworkGarbageCollector implements Runnable {

        @Override
        public void run() {
            try {
                List<Long> shutdownList = new ArrayList<Long>();
                long currentTime = System.currentTimeMillis() >> 10;
                HashMap<Long, Long> stillFree = new HashMap<Long, Long>();

                List<Long> networkIds = _networksDao.findNetworksToGarbageCollect();
                for (Long networkId : networkIds) {
                    Long time = _lastNetworkIdsToFree.remove(networkId);
                    if (time == null) {
                        if (s_logger.isDebugEnabled()) {
                            s_logger.debug("We found network " + networkId + " to be free for the first time.  Adding it to the list: " + currentTime);
                        }
                        stillFree.put(networkId, currentTime);
                    } else if (time > (currentTime - _networkGcWait)) {
                        if (s_logger.isDebugEnabled()) {
                            s_logger.debug("Network " + networkId + " is still free but it's not time to shutdown yet: " + time);
                        }
                        stillFree.put(networkId, time);
                    } else {
                        shutdownList.add(networkId);
                    }
                }

                _lastNetworkIdsToFree = stillFree;

                for (Long networkId : shutdownList) {

                    // If network is removed, unset gc flag for it
                    if (_networksDao.findById(networkId) == null) {
                        s_logger.debug("Network id=" + networkId + " is removed, so clearing up corresponding gc check");
                        _networksDao.clearCheckForGc(networkId);
                    } else {
                        try {

                            User caller = _accountMgr.getSystemUser();
                            Account owner = _accountMgr.getAccount(_networksDao.findById(networkId).getAccountId());

                            ReservationContext context = new ReservationContextImpl(null, null, caller, owner);

                            shutdownNetwork(networkId, context, false);
                        } catch (Exception e) {
                            s_logger.warn("Unable to shutdown network: " + networkId);
                        }
                    }
                }
            } catch (Exception e) {
                s_logger.warn("Caught exception while running network gc: ", e);
            }
        }
    }

    

    @Override
    public boolean startNetwork(long networkId, DeployDestination dest, ReservationContext context) throws ConcurrentOperationException, ResourceUnavailableException, InsufficientCapacityException {

        // Check if network exists
        NetworkVO network = _networksDao.findById(networkId);
        if (network == null) {
            InvalidParameterValueException ex = new InvalidParameterValueException("Network with specified id doesn't exist");
            ex.addProxyObject(String.valueOf(networkId), "networkId");
            throw ex;
        }

        // implement the network
        s_logger.debug("Starting network " + network + "...");
        Pair<NetworkGuru, NetworkVO> implementedNetwork = implementNetwork(networkId, dest, context);
        if (implementedNetwork.first() == null) {
            s_logger.warn("Failed to start the network " + network);
            return false;
        } else {
            return true;
        }
    }

    @Override
    public boolean restartNetwork(Long networkId, Account callerAccount, User callerUser, boolean cleanup) throws ConcurrentOperationException, ResourceUnavailableException, InsufficientCapacityException {

        NetworkVO network = _networksDao.findById(networkId);

        s_logger.debug("Restarting network " + networkId + "...");

        ReservationContext context = new ReservationContextImpl(null, null, callerUser, callerAccount);

        if (cleanup) {
            // shutdown the network
            s_logger.debug("Shutting down the network id=" + networkId + " as a part of network restart");

            if (!shutdownNetworkElementsAndResources(context, true, network)) {
                s_logger.debug("Failed to shutdown the network elements and resources as a part of network restart: " + network.getState());
                setRestartRequired(network, true);
                return false;
            }
        } else {
            s_logger.debug("Skip the shutting down of network id=" + networkId);
        }

        // implement the network elements and rules again
        DeployDestination dest = new DeployDestination(_dcDao.findById(network.getDataCenterId()), null, null, null);

        s_logger.debug("Implementing the network " + network + " elements and resources as a part of network restart");
        NetworkOfferingVO offering = _networkOfferingDao.findById(network.getNetworkOfferingId());

        try {
            implementNetworkElementsAndResources(dest, context, network, offering);
            setRestartRequired(network, true);
        } catch (Exception ex) {
            s_logger.warn("Failed to implement network " + network + " elements and resources as a part of network restart due to ", ex);
            return false;
        }
        setRestartRequired(network, false);
        return true;
    }

    private void setRestartRequired(NetworkVO network, boolean restartRequired) {
        s_logger.debug("Marking network " + network + " with restartRequired=" + restartRequired);
        network.setRestartRequired(restartRequired);
        _networksDao.update(network.getId(), network);
    }

    // This method re-programs the rules/ips for existing network
    protected boolean reprogramNetworkRules(long networkId, Account caller, NetworkVO network) throws ResourceUnavailableException {
        boolean success = true;
        // associate all ip addresses
        if (!applyIpAssociations(network, false)) {
            s_logger.warn("Failed to apply ip addresses as a part of network id" + networkId + " restart");
            success = false;
        }

        // apply static nat
        if (!_rulesMgr.applyStaticNatsForNetwork(networkId, false, caller)) {
            s_logger.warn("Failed to apply static nats a part of network id" + networkId + " restart");
            success = false;
        }

        // apply firewall rules
        List<FirewallRuleVO> firewallIngressRulesToApply = _firewallDao.listByNetworkPurposeTrafficType(networkId, Purpose.Firewall, FirewallRule.TrafficType.Ingress);
        if (!_firewallMgr.applyFirewallRules(firewallIngressRulesToApply, false, caller)) {
            s_logger.warn("Failed to reapply Ingress firewall rule(s) as a part of network id=" + networkId + " restart");
            success = false;
        }

        List<FirewallRuleVO> firewallEgressRulesToApply = _firewallDao.listByNetworkPurposeTrafficType(networkId, Purpose.Firewall, FirewallRule.TrafficType.Egress);
        if (!_firewallMgr.applyFirewallRules(firewallEgressRulesToApply, false, caller)) {
            s_logger.warn("Failed to reapply firewall Egress rule(s) as a part of network id=" + networkId + " restart");
            success = false;
        }

        // apply port forwarding rules
        if (!_rulesMgr.applyPortForwardingRulesForNetwork(networkId, false, caller)) {
            s_logger.warn("Failed to reapply port forwarding rule(s) as a part of network id=" + networkId + " restart");
            success = false;
        }

        // apply static nat rules
        if (!_rulesMgr.applyStaticNatRulesForNetwork(networkId, false, caller)) {
            s_logger.warn("Failed to reapply static nat rule(s) as a part of network id=" + networkId + " restart");
            success = false;
        }

        // apply public load balancer rules
        if (!_lbMgr.applyLoadBalancersForNetwork(networkId, Scheme.Public)) {
            s_logger.warn("Failed to reapply Public load balancer rules as a part of network id=" + networkId + " restart");
            success = false;
        }
        
        // apply internal load balancer rules
        if (!_lbMgr.applyLoadBalancersForNetwork(networkId, Scheme.Internal)) {
            s_logger.warn("Failed to reapply internal load balancer rules as a part of network id=" + networkId + " restart");
            success = false;
        }

        // apply vpn rules
        List<? extends RemoteAccessVpn> vpnsToReapply = _vpnMgr.listRemoteAccessVpns(networkId);
        if (vpnsToReapply != null) {
            for (RemoteAccessVpn vpn : vpnsToReapply) {
                // Start remote access vpn per ip
                if (_vpnMgr.startRemoteAccessVpn(vpn.getServerAddressId(), false) == null) {
                    s_logger.warn("Failed to reapply vpn rules as a part of network id=" + networkId + " restart");
                    success = false;
                }
            }
        }

        //apply network ACLs
        if (!_networkACLMgr.applyACLToNetwork(networkId)) {
            s_logger.warn("Failed to reapply network ACLs as a part of  of network id=" + networkId + " restart");
            success = false;
        }

        return success;
    }

    
    protected int getActiveNicsInNetwork(long networkId) {
        return _networksDao.getActiveNicsIn(networkId);
    }

    
    @Override
    @DB
    public boolean associateIpAddressListToAccount(long userId, long accountId, long zoneId, Long vlanId, Network guestNetwork)
            throws InsufficientCapacityException, ConcurrentOperationException,
            ResourceUnavailableException, ResourceAllocationException {
        Account owner = _accountMgr.getActiveAccountById(accountId);
        boolean createNetwork = false;

        if (guestNetwork != null && guestNetwork.getTrafficType() != TrafficType.Guest) {
            throw new InvalidParameterValueException("Network " + guestNetwork + " is not of a type " + TrafficType.Guest);
        }

        Transaction txn = Transaction.currentTxn();
        txn.start();

        if (guestNetwork == null) {
            List<? extends Network> networks = getIsolatedNetworksWithSourceNATOwnedByAccountInZone(zoneId, owner);
            if (networks.size() == 0) {
                createNetwork = true;
            } else if (networks.size() == 1)  {
                guestNetwork = networks.get(0);
            } else {
                throw new InvalidParameterValueException("Error, more than 1 Guest Isolated Networks with SourceNAT " +
                        "service enabled found for this account, cannot assosiate the IP range, please provide the network ID");
            }
        }

        // create new Virtual network (Isolated with SourceNAT) for the user if it doesn't exist
        List<NetworkOfferingVO> requiredOfferings = _networkOfferingDao.listByAvailability(Availability.Required, false);
        if (requiredOfferings.size() < 1) {
            throw new CloudRuntimeException("Unable to find network offering with availability=" +
        Availability.Required + " to automatically create the network as part of createVlanIpRange");
        }
        if (createNetwork) {
            if (requiredOfferings.get(0).getState() == NetworkOffering.State.Enabled) {
                long physicalNetworkId = _networkModel.findPhysicalNetworkId(zoneId, requiredOfferings.get(0).getTags(), requiredOfferings.get(0).getTrafficType());
                // Validate physical network
                PhysicalNetwork physicalNetwork = _physicalNetworkDao.findById(physicalNetworkId);
                if (physicalNetwork == null) {
                    throw new InvalidParameterValueException("Unable to find physical network with id: "+physicalNetworkId   + " and tag: " +requiredOfferings.get(0).getTags());
                }

                s_logger.debug("Creating network for account " + owner + " from the network offering id=" +
            requiredOfferings.get(0).getId() + " as a part of createVlanIpRange process");
                guestNetwork = createGuestNetwork(requiredOfferings.get(0).getId(), owner.getAccountName() + "-network"
                        , owner.getAccountName() + "-network", null, null, null, null, owner, null, physicalNetwork,
                        zoneId, ACLType.Account,
                        null, null, null, null, true, null);
                if (guestNetwork == null) {
                    s_logger.warn("Failed to create default Virtual network for the account " + accountId + "in zone " + zoneId);
                    throw new CloudRuntimeException("Failed to create a Guest Isolated Networks with SourceNAT " +
                            "service enabled as a part of createVlanIpRange, for the account " + accountId + "in zone " + zoneId);
                }
            } else {
                throw new CloudRuntimeException("Required network offering id=" + requiredOfferings.get(0).getId()
                        + " is not in " + NetworkOffering.State.Enabled);
            }
        }

        // Check if there is a source nat ip address for this account; if not - we have to allocate one
        boolean allocateSourceNat = false;
        List<IPAddressVO> sourceNat = _ipAddressDao.listByAssociatedNetwork(guestNetwork.getId(), true);
        if (sourceNat.isEmpty()) {
            allocateSourceNat = true;
        }

        // update all ips with a network id, mark them as allocated and update resourceCount/usage
        List<IPAddressVO> ips = _ipAddressDao.listByVlanId(vlanId);
        boolean isSourceNatAllocated = false;
        for (IPAddressVO addr : ips) {
            if (addr.getState() != State.Allocated) {
                if (!isSourceNatAllocated && allocateSourceNat) {
                    addr.setSourceNat(true);
                    isSourceNatAllocated = true;
                } else {
                    addr.setSourceNat(false);
                }
                addr.setAssociatedWithNetworkId(guestNetwork.getId());
                addr.setVpcId(guestNetwork.getVpcId());
                addr.setAllocatedTime(new Date());
                addr.setAllocatedInDomainId(owner.getDomainId());
                addr.setAllocatedToAccountId(owner.getId());
                addr.setSystem(false);
                addr.setState(IpAddress.State.Allocating);
                markPublicIpAsAllocated(addr);
            }
        }

        txn.commit();

        // if the network offering has persistent set to true, implement the network
        if ( createNetwork && requiredOfferings.get(0).getIsPersistent() ) {
            DataCenter zone = _dcDao.findById(zoneId);
            DeployDestination dest = new DeployDestination(zone, null, null, null);
            Account callerAccount = UserContext.current().getCaller();
            UserVO callerUser = _userDao.findById(UserContext.current().getCallerUserId());
            Journal journal = new Journal.LogJournal("Implementing " + guestNetwork, s_logger);
            ReservationContext context = new ReservationContextImpl(UUID.randomUUID().toString(), journal, callerUser, callerAccount);
            s_logger.debug("Implementing network " + guestNetwork + " as a part of network provision for persistent network");
            try {
                Pair<NetworkGuru, NetworkVO> implementedNetwork = implementNetwork(guestNetwork.getId(), dest, context);
                if (implementedNetwork.first() == null) {
                    s_logger.warn("Failed to implement the network " + guestNetwork);
                }
                guestNetwork = implementedNetwork.second();
            } catch (Exception ex) {
                s_logger.warn("Failed to implement network " + guestNetwork + " elements and resources as a part of" +
                        " network provision due to ", ex);
                CloudRuntimeException e = new CloudRuntimeException("Failed to implement network (with specified id)" +
                        " elements and resources as a part of network provision for persistent network");
                e.addProxyObject(guestNetwork.getUuid(), "networkId");
                throw e;
            }
        }
        return true;
    }

    @Override
    public NetworkProfile convertNetworkToNetworkProfile(long networkId) {
        NetworkVO network = _networksDao.findById(networkId);
        NetworkGuru guru = AdapterBase.getAdapterByName(_networkGurus, network.getGuruName());
        NetworkProfile profile = new NetworkProfile(network);
        guru.updateNetworkProfile(profile);

        return profile;
    }

    @Override
    public UserDataServiceProvider getPasswordResetProvider(Network network) {
        String passwordProvider = _ntwkSrvcDao.getProviderForServiceInNetwork(network.getId(), Service.UserData);

        if (passwordProvider == null) {
            s_logger.debug("Network " + network + " doesn't support service " + Service.UserData.getName());
            return null;
        }
        
        return (UserDataServiceProvider)_networkModel.getElementImplementingProvider(passwordProvider);
    }

    @Override
    public UserDataServiceProvider getSSHKeyResetProvider(Network network) {
        String SSHKeyProvider = _ntwkSrvcDao.getProviderForServiceInNetwork(network.getId(), Service.UserData);

        if (SSHKeyProvider == null) {
            s_logger.debug("Network " + network + " doesn't support service " + Service.UserData.getName());
            return null;
        }

        return (UserDataServiceProvider)_networkModel.getElementImplementingProvider(SSHKeyProvider);
    }

    @Override
    public DhcpServiceProvider getDhcpServiceProvider(Network network) {
        String DhcpProvider = _ntwkSrvcDao.getProviderForServiceInNetwork(network.getId(), Service.UserData);

        if (DhcpProvider == null) {
            s_logger.debug("Network " + network + " doesn't support service " + Service.Dhcp.getName());
            return null;
        }

        return (DhcpServiceProvider)_networkModel.getElementImplementingProvider(DhcpProvider);

    }


    protected boolean isSharedNetworkWithServices(Network network) {
        assert(network != null);
        DataCenter zone = _configMgr.getZone(network.getDataCenterId());
        if (network.getGuestType() == Network.GuestType.Shared &&
                zone.getNetworkType() == NetworkType.Advanced &&
                isSharedNetworkOfferingWithServices(network.getNetworkOfferingId())) {
            return true;
        }
        return false;
    }

    protected boolean isSharedNetworkOfferingWithServices(long networkOfferingId) {
        NetworkOfferingVO networkOffering = _networkOfferingDao.findById(networkOfferingId);
        if ( (networkOffering.getGuestType()  == Network.GuestType.Shared) && (
                _networkModel.areServicesSupportedByNetworkOffering(networkOfferingId, Service.SourceNat) ||
                _networkModel.areServicesSupportedByNetworkOffering(networkOfferingId, Service.StaticNat) ||
                _networkModel.areServicesSupportedByNetworkOffering(networkOfferingId, Service.Firewall) ||
                _networkModel.areServicesSupportedByNetworkOffering(networkOfferingId, Service.PortForwarding) ||
                _networkModel.areServicesSupportedByNetworkOffering(networkOfferingId, Service.Lb))) {
            return true;
        }
        return false;
    }


    protected boolean cleanupIpResources(long ipId, long userId, Account caller) {
        boolean success = true;

        // Revoke all firewall rules for the ip
        try {
            s_logger.debug("Revoking all " + Purpose.Firewall + "rules as a part of public IP id=" + ipId + " release...");
            if (!_firewallMgr.revokeFirewallRulesForIp(ipId, userId, caller)) {
                s_logger.warn("Unable to revoke all the firewall rules for ip id=" + ipId + " as a part of ip release");
                success = false;
            }
        } catch (ResourceUnavailableException e) {
            s_logger.warn("Unable to revoke all firewall rules for ip id=" + ipId + " as a part of ip release", e);
            success = false;
        }

        // Revoke all PF/Static nat rules for the ip
        try {
            s_logger.debug("Revoking all " + Purpose.PortForwarding + "/" + Purpose.StaticNat + " rules as a part of public IP id=" + ipId + " release...");
            if (!_rulesMgr.revokeAllPFAndStaticNatRulesForIp(ipId, userId, caller)) {
                s_logger.warn("Unable to revoke all the port forwarding rules for ip id=" + ipId + " as a part of ip release");
                success = false;
            }
        } catch (ResourceUnavailableException e) {
            s_logger.warn("Unable to revoke all the port forwarding rules for ip id=" + ipId + " as a part of ip release", e);
            success = false;
        }

        s_logger.debug("Revoking all " + Purpose.LoadBalancing + " rules as a part of public IP id=" + ipId + " release...");
        if (!_lbMgr.removeAllLoadBalanacersForIp(ipId, caller, userId)) {
            s_logger.warn("Unable to revoke all the load balancer rules for ip id=" + ipId + " as a part of ip release");
            success = false;
        }

        // remote access vpn can be enabled only for static nat ip, so this part should never be executed under normal
        // conditions
        // only when ip address failed to be cleaned up as a part of account destroy and was marked as Releasing, this part of
        // the code would be triggered
        s_logger.debug("Cleaning up remote access vpns as a part of public IP id=" + ipId + " release...");
        try {
            _vpnMgr.destroyRemoteAccessVpnForIp(ipId, caller);
        } catch (ResourceUnavailableException e) {
            s_logger.warn("Unable to destroy remote access vpn for ip id=" + ipId + " as a part of ip release", e);
            success = false;
        }

        return success;
    }

    @DB
    @Override
    public IPAddressVO markIpAsUnavailable(long addrId) {
        Transaction txn = Transaction.currentTxn();

        IPAddressVO ip = _ipAddressDao.findById(addrId);

        if (ip.getAllocatedToAccountId() == null && ip.getAllocatedTime() == null) {
            s_logger.trace("Ip address id=" + addrId + " is already released");
            return ip;
        }

        if (ip.getState() != State.Releasing) {
            txn.start();

            // don't decrement resource count for direct and dedicated ips
            if (ip.getAssociatedWithNetworkId() != null && !isIpDedicated(ip)) {
                _resourceLimitMgr.decrementResourceCount(_ipAddressDao.findById(addrId).getAllocatedToAccountId(), ResourceType.public_ip);
            }

            // Save usage event
            if (ip.getAllocatedToAccountId() != null && ip.getAllocatedToAccountId() != Account.ACCOUNT_ID_SYSTEM) {
                VlanVO vlan = _vlanDao.findById(ip.getVlanId());

                String guestType = vlan.getVlanType().toString();
                if (!isIpDedicated(ip)) {
                    UsageEventUtils.publishUsageEvent(EventTypes.EVENT_NET_IP_RELEASE,
                            ip.getAllocatedToAccountId(), ip.getDataCenterId(), addrId, ip.getAddress().addr(),
                            ip.isSourceNat(), guestType, ip.getSystem(), ip.getClass().getName(), ip.getUuid());
                }
            }

            ip = _ipAddressDao.markAsUnavailable(addrId);

            txn.commit();
        }

        return ip;
    }

    

    Random _rand = new Random(System.currentTimeMillis());

    @Override
    public List<? extends Nic> listVmNics(Long vmId, Long nicId) {
        List<NicVO> result = null;
        if (nicId == null) {
            result = _nicDao.listByVmId(vmId);
        } else {
            result = _nicDao.listByVmIdAndNicId(vmId, nicId);
        }
        return result;
    }

    @Override
    public String allocateGuestIP(Account ipOwner, boolean isSystem, long zoneId, Long networkId, String requestedIp)
    throws InsufficientAddressCapacityException {
        String ipaddr = null;
        Account caller = UserContext.current().getCaller();
        // check permissions
        Network network = _networksDao.findById(networkId);

        _accountMgr.checkAccess(caller, null, false, network);

        ipaddr = acquireGuestIpAddress(network, requestedIp);
        return ipaddr;
    }


    @Override
    @DB
    public String acquireGuestIpAddress(Network network, String requestedIp) {
        if (requestedIp != null && requestedIp.equals(network.getGateway())) {
            s_logger.warn("Requested ip address " + requestedIp + " is used as a gateway address in network " + network);
            return null;
        }

        Set<Long> availableIps = _networkModel.getAvailableIps(network, requestedIp);

        if (availableIps == null || availableIps.isEmpty()) {
            return null;
        }

        Long[] array = availableIps.toArray(new Long[availableIps.size()]);

        if (requestedIp != null) {
            // check that requested ip has the same cidr
            String[] cidr = network.getCidr().split("/");
            boolean isSameCidr = NetUtils.sameSubnetCIDR(requestedIp, NetUtils.long2Ip(array[0]), Integer.parseInt(cidr[1]));
            if (!isSameCidr) {
                s_logger.warn("Requested ip address " + requestedIp + " doesn't belong to the network " + network + " cidr");
                return null;
            } else {
                return requestedIp;
            }
        }

        String result;
        do {
            result = NetUtils.long2Ip(array[_rand.nextInt(array.length)]);
        } while (result.split("\\.")[3].equals("1"));
        return result;
    }

    
    @Override
    public boolean applyStaticNats(List<? extends StaticNat> staticNats, boolean continueOnError) throws ResourceUnavailableException {
        Network network = _networksDao.findById(staticNats.get(0).getNetworkId());
        boolean success = true;

        if (staticNats == null || staticNats.size() == 0) {
            s_logger.debug("There are no static nat rules for the network elements");
            return true;
        }

        // get the list of public ip's owned by the network
        List<IPAddressVO> userIps = _ipAddressDao.listByAssociatedNetwork(network.getId(), null);
        List<PublicIp> publicIps = new ArrayList<PublicIp>();
        if (userIps != null && !userIps.isEmpty()) {
            for (IPAddressVO userIp : userIps) {
                PublicIp publicIp = PublicIp.createFromAddrAndVlan(userIp, _vlanDao.findById(userIp.getVlanId()));
                publicIps.add(publicIp);
            }
        }

        // static NAT rules can not programmed unless IP is associated with network service provider, so run IP
        // association for the network so as to ensure IP is associated before applying rules (in add state)
        applyIpAssociations(network, false, continueOnError, publicIps);

        // get provider
        StaticNatServiceProvider element = getStaticNatProviderForNetwork(network);
        try {
            success = element.applyStaticNats(network, staticNats);
        } catch (ResourceUnavailableException e) {
            if (!continueOnError) {
                throw e;
            }
            s_logger.warn("Problems with " + element.getName() + " but pushing on", e);
            success = false;
        }

        // For revoked static nat IP, set the vm_id to null, indicate it should be revoked
        for (StaticNat staticNat : staticNats) {
            if (staticNat.isForRevoke()) {
                for (PublicIp publicIp : publicIps) {
                    if (publicIp.getId() == staticNat.getSourceIpAddressId()) {
                        publicIps.remove(publicIp);
                        IPAddressVO ip = _ipAddressDao.findByIdIncludingRemoved(staticNat.getSourceIpAddressId());
                        // ip can't be null, otherwise something wrong happened
                        ip.setAssociatedWithVmId(null);
                        publicIp = PublicIp.createFromAddrAndVlan(ip, _vlanDao.findById(ip.getVlanId()));
                        publicIps.add(publicIp);
                        break;
                    }
                }
            }
        }

        // if all the rules configured on public IP are revoked then, dis-associate IP with network service provider
        applyIpAssociations(network, true, continueOnError, publicIps);

        return success;
    }

    @DB
    @Override
    public boolean reallocate(VirtualMachineProfile<? extends VMInstanceVO> vm, DataCenterDeployment dest) throws InsufficientCapacityException, ConcurrentOperationException {
        VMInstanceVO vmInstance = _vmDao.findById(vm.getId());
        DataCenterVO dc = _dcDao.findById(vmInstance.getDataCenterId());
        if (dc.getNetworkType() == NetworkType.Basic) {
            List<NicVO> nics = _nicDao.listByVmId(vmInstance.getId());
            NetworkVO network = _networksDao.findById(nics.get(0).getNetworkId());
            Pair<NetworkVO, NicProfile> profile = new Pair<NetworkVO, NicProfile>(network, null);
            List<Pair<NetworkVO, NicProfile>> profiles = new ArrayList<Pair<NetworkVO, NicProfile>>();
            profiles.add(profile);

            Transaction txn = Transaction.currentTxn();
            txn.start();

            try {
                this.cleanupNics(vm);
                this.allocate(vm, profiles);
            } finally {
                txn.commit();
            }
        }
        return true;
    }

    private boolean cleanupNetworkResources(long networkId, Account caller, long callerUserId) {
        boolean success = true;
        Network network = _networksDao.findById(networkId);

        //remove all PF/Static Nat rules for the network
        try {
            if (_rulesMgr.revokeAllPFStaticNatRulesForNetwork(networkId, callerUserId, caller)) {
                s_logger.debug("Successfully cleaned up portForwarding/staticNat rules for network id=" + networkId);
            } else {
                success = false;
                s_logger.warn("Failed to release portForwarding/StaticNat rules as a part of network id=" + networkId + " cleanup");
            }
        } catch (ResourceUnavailableException ex) {
            success = false;
            // shouldn't even come here as network is being cleaned up after all network elements are shutdown
            s_logger.warn("Failed to release portForwarding/StaticNat rules as a part of network id=" + networkId + " cleanup due to resourceUnavailable ", ex);
        }

        //remove all LB rules for the network
        if (_lbMgr.removeAllLoadBalanacersForNetwork(networkId, caller, callerUserId)) {
            s_logger.debug("Successfully cleaned up load balancing rules for network id=" + networkId);
        } else {
            // shouldn't even come here as network is being cleaned up after all network elements are shutdown
            success = false;
            s_logger.warn("Failed to cleanup LB rules as a part of network id=" + networkId + " cleanup");
        }

        //revoke all firewall rules for the network
        try {
            if (_firewallMgr.revokeAllFirewallRulesForNetwork(networkId, callerUserId, caller)) {
                s_logger.debug("Successfully cleaned up firewallRules rules for network id=" + networkId);
            } else {
                success = false;
                s_logger.warn("Failed to cleanup Firewall rules as a part of network id=" + networkId + " cleanup");
            }
        } catch (ResourceUnavailableException ex) {
            success = false;
            // shouldn't even come here as network is being cleaned up after all network elements are shutdown
            s_logger.warn("Failed to cleanup Firewall rules as a part of network id=" + networkId + " cleanup due to resourceUnavailable ", ex);
        }

        //revoke all network ACLs for network
        try {
            if (_networkACLMgr.revokeACLItemsForNetwork(networkId, callerUserId, caller)) {
                s_logger.debug("Successfully cleaned up NetworkACLs for network id=" + networkId);
            } else {
                success = false;
                s_logger.warn("Failed to cleanup NetworkACLs as a part of network id=" + networkId + " cleanup");
            }
        } catch (ResourceUnavailableException ex) {
            success = false;
            s_logger.warn("Failed to cleanup Network ACLs as a part of network id=" + networkId +
                    " cleanup due to resourceUnavailable ", ex);
        }

        //release all ip addresses
        List<IPAddressVO> ipsToRelease = _ipAddressDao.listByAssociatedNetwork(networkId, null);
        for (IPAddressVO ipToRelease : ipsToRelease) {
            if (ipToRelease.getVpcId() == null) {
                if (!ipToRelease.isPortable()) {
                IPAddressVO ip = markIpAsUnavailable(ipToRelease.getId());
                assert (ip != null) : "Unable to mark the ip address id=" + ipToRelease.getId() + " as unavailable.";
            } else {
                    // portable IP address are associated with owner, until explicitly requested to be disassociated
                    // so as part of network clean up just break IP association with guest network
                    ipToRelease.setAssociatedWithNetworkId(null);
                    _ipAddressDao.update(ipToRelease.getId(), ipToRelease);
                    s_logger.debug("Portable IP address " + ipToRelease + " is no longer associated with any network");
                }
            } else {
                _vpcMgr.unassignIPFromVpcNetwork(ipToRelease.getId(), network.getId());
            }
        }

        try {
            if (!applyIpAssociations(network, true)) {
                s_logger.warn("Unable to apply ip address associations for " + network);
                success = false;
            }
        } catch (ResourceUnavailableException e) {
            throw new CloudRuntimeException("We should never get to here because we used true when applyIpAssociations", e);
        }

        return success;
    }

    private boolean shutdownNetworkResources(long networkId, Account caller, long callerUserId) {
        // This method cleans up network rules on the backend w/o touching them in the DB
        boolean success = true;
        Network network = _networksDao.findById(networkId);

        // Mark all PF rules as revoked and apply them on the backend (not in the DB)
        List<PortForwardingRuleVO> pfRules = _portForwardingRulesDao.listByNetwork(networkId);
        if (s_logger.isDebugEnabled()) {
            s_logger.debug("Releasing " + pfRules.size() + " port forwarding rules for network id=" + networkId + " as a part of shutdownNetworkRules");
        }

        for (PortForwardingRuleVO pfRule : pfRules) {
            s_logger.trace("Marking pf rule " + pfRule + " with Revoke state");
            pfRule.setState(FirewallRule.State.Revoke);
        }

        try {
            if (!_firewallMgr.applyRules(pfRules, true, false)) {
                s_logger.warn("Failed to cleanup pf rules as a part of shutdownNetworkRules");
                success = false;
            }
        } catch (ResourceUnavailableException ex) {
            s_logger.warn("Failed to cleanup pf rules as a part of shutdownNetworkRules due to ", ex);
            success = false;
        }

        // Mark all static rules as revoked and apply them on the backend (not in the DB)
        List<FirewallRuleVO> firewallStaticNatRules = _firewallDao.listByNetworkAndPurpose(networkId, Purpose.StaticNat);
        List<StaticNatRule> staticNatRules = new ArrayList<StaticNatRule>();
        if (s_logger.isDebugEnabled()) {
            s_logger.debug("Releasing " + firewallStaticNatRules.size() + " static nat rules for network id=" + networkId + " as a part of shutdownNetworkRules");
        }

        for (FirewallRuleVO firewallStaticNatRule : firewallStaticNatRules) {
            s_logger.trace("Marking static nat rule " + firewallStaticNatRule + " with Revoke state");
            IpAddress ip = _ipAddressDao.findById(firewallStaticNatRule.getSourceIpAddressId());
            FirewallRuleVO ruleVO = _firewallDao.findById(firewallStaticNatRule.getId());

            if (ip == null || !ip.isOneToOneNat() || ip.getAssociatedWithVmId() == null) {
                throw new InvalidParameterValueException("Source ip address of the rule id=" + firewallStaticNatRule.getId() + " is not static nat enabled");
            }

            //String dstIp = _networkModel.getIpInNetwork(ip.getAssociatedWithVmId(), firewallStaticNatRule.getNetworkId());
            ruleVO.setState(FirewallRule.State.Revoke);
            staticNatRules.add(new StaticNatRuleImpl(ruleVO, ip.getVmIp()));
        }

        try {
            if (!_firewallMgr.applyRules(staticNatRules, true, false)) {
                s_logger.warn("Failed to cleanup static nat rules as a part of shutdownNetworkRules");
                success = false;
            }
        } catch (ResourceUnavailableException ex) {
            s_logger.warn("Failed to cleanup static nat rules as a part of shutdownNetworkRules due to ", ex);
            success = false;
        }

        try {
            if (!_lbMgr.revokeLoadBalancersForNetwork(networkId, Scheme.Public)) {
                s_logger.warn("Failed to cleanup public lb rules as a part of shutdownNetworkRules");
                success = false;
            }
        } catch (ResourceUnavailableException ex) {
            s_logger.warn("Failed to cleanup public lb rules as a part of shutdownNetworkRules due to ", ex);
            success = false;
        }
        
        try {
            if (!_lbMgr.revokeLoadBalancersForNetwork(networkId, Scheme.Internal)) {
                s_logger.warn("Failed to cleanup internal lb rules as a part of shutdownNetworkRules");
                success = false;
            }
        } catch (ResourceUnavailableException ex) {
            s_logger.warn("Failed to cleanup public lb rules as a part of shutdownNetworkRules due to ", ex);
            success = false;
        }

        // revoke all firewall rules for the network w/o applying them on the DB
        List<FirewallRuleVO> firewallRules = _firewallDao.listByNetworkPurposeTrafficType(networkId, Purpose.Firewall, FirewallRule.TrafficType.Ingress);
        if (s_logger.isDebugEnabled()) {
            s_logger.debug("Releasing " + firewallRules.size() + " firewall ingress rules for network id=" + networkId + " as a part of shutdownNetworkRules");
        }

        for (FirewallRuleVO firewallRule : firewallRules) {
            s_logger.trace("Marking firewall ingress rule " + firewallRule + " with Revoke state");
            firewallRule.setState(FirewallRule.State.Revoke);
        }

        try {
            if (!_firewallMgr.applyRules(firewallRules, true, false)) {
                s_logger.warn("Failed to cleanup firewall ingress rules as a part of shutdownNetworkRules");
                success = false;
            }
        } catch (ResourceUnavailableException ex) {
            s_logger.warn("Failed to cleanup firewall ingress rules as a part of shutdownNetworkRules due to ", ex);
            success = false;
        }

        List<FirewallRuleVO> firewallEgressRules = _firewallDao.listByNetworkPurposeTrafficType(networkId, Purpose.Firewall, FirewallRule.TrafficType.Egress);
        if (s_logger.isDebugEnabled()) {
            s_logger.debug("Releasing " + firewallEgressRules.size() + " firewall egress rules for network id=" + networkId + " as a part of shutdownNetworkRules");
        }

        for (FirewallRuleVO firewallRule : firewallEgressRules) {
            s_logger.trace("Marking firewall egress rule " + firewallRule + " with Revoke state");
            firewallRule.setState(FirewallRule.State.Revoke);
        }

        try {
            if (!_firewallMgr.applyRules(firewallEgressRules, true, false)) {
                s_logger.warn("Failed to cleanup firewall egress rules as a part of shutdownNetworkRules");
                success = false;
            }
        } catch (ResourceUnavailableException ex) {
            s_logger.warn("Failed to cleanup firewall egress rules as a part of shutdownNetworkRules due to ", ex);
            success = false;
        }

        if(network.getVpcId() != null){
            if (s_logger.isDebugEnabled()) {
                s_logger.debug("Releasing Network ACL Items for network id=" + networkId +
                        " as a part of shutdownNetworkRules");
            }

            try {
                //revoke all Network ACLs for the network w/o applying them in the DB
                if (!_networkACLMgr.revokeACLItemsForNetwork(networkId, callerUserId, caller)) {
                    s_logger.warn("Failed to cleanup network ACLs as a part of shutdownNetworkRules");
                    success = false;
                }
            } catch (ResourceUnavailableException ex) {
                s_logger.warn("Failed to cleanup network ACLs as a part of shutdownNetworkRules due to ", ex);
                success = false;
            }

        }


        //release all static nats for the network
        if (!_rulesMgr.applyStaticNatForNetwork(networkId, false, caller, true)) {
            s_logger.warn("Failed to disable static nats as part of shutdownNetworkRules for network id " + networkId);
            success = false;
        }

        // Get all ip addresses, mark as releasing and release them on the backend
        List<IPAddressVO> userIps = _ipAddressDao.listByAssociatedNetwork(networkId, null);
        List<PublicIp> publicIpsToRelease = new ArrayList<PublicIp>();
        if (userIps != null && !userIps.isEmpty()) {
            for (IPAddressVO userIp : userIps) {
                userIp.setState(State.Releasing);
                PublicIp publicIp = PublicIp.createFromAddrAndVlan(userIp, _vlanDao.findById(userIp.getVlanId()));
                publicIpsToRelease.add(publicIp);
            }
        }

        try {
            if (!applyIpAssociations(network, true, true, publicIpsToRelease)) {
                s_logger.warn("Unable to apply ip address associations for " + network + " as a part of shutdownNetworkRules");
                success = false;
            }
        } catch (ResourceUnavailableException e) {
            throw new CloudRuntimeException("We should never get to here because we used true when applyIpAssociations", e);
        }

        return success;
    }

    @Override
    public boolean processAnswers(long agentId, long seq, Answer[] answers) {
        return false;
    }

    @Override
    public boolean processCommands(long agentId, long seq, Command[] commands) {
        return false;
    }

    @Override
    public AgentControlAnswer processControlCommand(long agentId, AgentControlCommand cmd) {
        return null;
    }

    @Override
    public void processConnect(Host host, StartupCommand cmd, boolean forRebalance) throws ConnectionException {
        if (!(cmd instanceof StartupRoutingCommand)) {
            return;
        }
        long hostId = host.getId();
        StartupRoutingCommand startup = (StartupRoutingCommand) cmd;

        String dataCenter = startup.getDataCenter();

        long dcId = -1;
        DataCenterVO dc = _dcDao.findByName(dataCenter);
        if (dc == null) {
            try {
                dcId = Long.parseLong(dataCenter);
                dc = _dcDao.findById(dcId);
            } catch (final NumberFormatException e) {
            }
        }
        if (dc == null) {
            throw new IllegalArgumentException("Host " + startup.getPrivateIpAddress() + " sent incorrect data center: " + dataCenter);
        }
        dcId = dc.getId();
        HypervisorType hypervisorType = startup.getHypervisorType();

        if (s_logger.isDebugEnabled()) {
            s_logger.debug("Host's hypervisorType is: " + hypervisorType);
        }

        List<PhysicalNetworkSetupInfo> networkInfoList = new ArrayList<PhysicalNetworkSetupInfo>();

        // list all physicalnetworks in the zone & for each get the network names
        List<PhysicalNetworkVO> physicalNtwkList = _physicalNetworkDao.listByZone(dcId);
        for (PhysicalNetworkVO pNtwk : physicalNtwkList) {
            String publicName = _pNTrafficTypeDao.getNetworkTag(pNtwk.getId(), TrafficType.Public, hypervisorType);
            String privateName = _pNTrafficTypeDao.getNetworkTag(pNtwk.getId(), TrafficType.Management, hypervisorType);
            String guestName = _pNTrafficTypeDao.getNetworkTag(pNtwk.getId(), TrafficType.Guest, hypervisorType);
            String storageName = _pNTrafficTypeDao.getNetworkTag(pNtwk.getId(), TrafficType.Storage, hypervisorType);
            // String controlName = _pNTrafficTypeDao._networkModel.getNetworkTag(pNtwk.getId(), TrafficType.Control, hypervisorType);
            PhysicalNetworkSetupInfo info = new PhysicalNetworkSetupInfo();
            info.setPhysicalNetworkId(pNtwk.getId());
            info.setGuestNetworkName(guestName);
            info.setPrivateNetworkName(privateName);
            info.setPublicNetworkName(publicName);
            info.setStorageNetworkName(storageName);
            PhysicalNetworkTrafficTypeVO mgmtTraffic = _pNTrafficTypeDao.findBy(pNtwk.getId(), TrafficType.Management);
            if (mgmtTraffic != null) {
                String vlan = mgmtTraffic.getVlan();
                info.setMgmtVlan(vlan);
            }
            networkInfoList.add(info);
        }

        // send the names to the agent
        if (s_logger.isDebugEnabled()) {
            s_logger.debug("Sending CheckNetworkCommand to check the Network is setup correctly on Agent");
        }
        CheckNetworkCommand nwCmd = new CheckNetworkCommand(networkInfoList);

        CheckNetworkAnswer answer = (CheckNetworkAnswer) _agentMgr.easySend(hostId, nwCmd);

        if (answer == null) {
            s_logger.warn("Unable to get an answer to the CheckNetworkCommand from agent:" + host.getId());
            throw new ConnectionException(true, "Unable to get an answer to the CheckNetworkCommand from agent: " + host.getId());
        }

        if (!answer.getResult()) {
            s_logger.warn("Unable to setup agent " + hostId + " due to " + ((answer != null) ? answer.getDetails() : "return null"));
            String msg = "Incorrect Network setup on agent, Reinitialize agent after network names are setup, details : " + answer.getDetails();
            _alertMgr.sendAlert(AlertManager.ALERT_TYPE_HOST, dcId, host.getPodId(), msg, msg);
            throw new ConnectionException(true, msg);
        } else {
            if (answer.needReconnect()) {
                throw new ConnectionException(false, "Reinitialize agent after network setup.");
            }
            if (s_logger.isDebugEnabled()) {
                s_logger.debug("Network setup is correct on Agent");
            }
            return;
        }
    }

    @Override
    public boolean processDisconnect(long agentId, Status state) {
        return false;
    }

    @Override
    public boolean isRecurring() {
        return false;
    }

    @Override
    public int getTimeout() {
        return 0;
    }

    @Override
    public boolean processTimeout(long agentId, long seq) {
        return false;
    }

    @Override
	public Map<String, String> finalizeServicesAndProvidersForNetwork(NetworkOffering offering, Long physicalNetworkId) {
        Map<String, String> svcProviders = new HashMap<String, String>();
        Map<String, List<String>> providerSvcs = new HashMap<String, List<String>>();
        List<NetworkOfferingServiceMapVO> servicesMap = _ntwkOfferingSrvcDao.listByNetworkOfferingId(offering.getId());

        boolean checkPhysicalNetwork = (physicalNetworkId != null) ? true : false;

        for (NetworkOfferingServiceMapVO serviceMap : servicesMap) {
            if (svcProviders.containsKey(serviceMap.getService())) {
                // FIXME - right now we pick up the first provider from the list, need to add more logic based on
                // provider load, etc
                continue;
            }

            String service = serviceMap.getService();
            String provider = serviceMap.getProvider();

            if (provider == null) {
                provider = _networkModel.getDefaultUniqueProviderForService(service).getName();
            }

            // check that provider is supported
            if (checkPhysicalNetwork) {
                if (!_pNSPDao.isServiceProviderEnabled(physicalNetworkId, provider, service)) {
                    throw new UnsupportedServiceException("Provider " + provider + " is either not enabled or doesn't " +
                            "support service " + service + " in physical network id=" + physicalNetworkId);
                }
            }

            svcProviders.put(service, provider);
            List<String> l = providerSvcs.get(provider);
            if (l == null) {
                providerSvcs.put(provider, l = new ArrayList<String>());
            }
            l.add(service);
        }

        return svcProviders;
    }

    private List<Provider> getNetworkProviders(long networkId) {
        List<String> providerNames = _ntwkSrvcDao.getDistinctProviders(networkId);
        List<Provider> providers = new ArrayList<Provider>();
        for (String providerName : providerNames) {
            providers.add(Network.Provider.getProvider(providerName));
        }

        return providers;
    }

    @Override
    public IpAddress assignSystemIp(long networkId, Account owner, boolean forElasticLb, boolean forElasticIp) 
            throws InsufficientAddressCapacityException {
        Network guestNetwork = _networksDao.findById(networkId);
        NetworkOffering off = _configMgr.getNetworkOffering(guestNetwork.getNetworkOfferingId());
        IpAddress ip = null;
        if ((off.getElasticLb() && forElasticLb) || (off.getElasticIp() && forElasticIp)) {

            try {
                s_logger.debug("Allocating system IP address for load balancer rule...");
                // allocate ip
                ip = allocateIP(owner, true, guestNetwork.getDataCenterId());
                // apply ip associations
                ip = associateIPToGuestNetwork(ip.getId(), networkId, true);;
            } catch (ResourceAllocationException ex) {
                throw new CloudRuntimeException("Failed to allocate system ip due to ", ex);
            } catch (ConcurrentOperationException ex) {
                throw new CloudRuntimeException("Failed to allocate system lb ip due to ", ex);
            } catch (ResourceUnavailableException ex) {
                throw new CloudRuntimeException("Failed to allocate system lb ip due to ", ex);
            }

            if (ip == null) {
                throw new CloudRuntimeException("Failed to allocate system ip");
            }
        }

        return ip;
    }

    @Override
    public boolean handleSystemIpRelease(IpAddress ip) {
        boolean success = true;
        Long networkId = ip.getAssociatedWithNetworkId();
        if (networkId != null) {
            if (ip.getSystem()) {
                UserContext ctx = UserContext.current();
                if (!disassociatePublicIpAddress(ip.getId(), ctx.getCallerUserId(), ctx.getCaller())) {
                    s_logger.warn("Unable to release system ip address id=" + ip.getId());
                    success = false;
                } else {
                    s_logger.warn("Successfully released system ip address id=" + ip.getId());
                }
            }
        }
        return success;
    }

    @Override
    @DB
    public void allocateDirectIp(NicProfile nic, DataCenter dc, VirtualMachineProfile<? extends VirtualMachine> vm, Network network,
    							 String requestedIpv4, String requestedIpv6) throws InsufficientVirtualNetworkCapcityException,
            InsufficientAddressCapacityException {
        //This method allocates direct ip for the Shared network in Advance zones
    	boolean ipv4 = false;
    	
    	Transaction txn = Transaction.currentTxn();
        txn.start();
        
    	if (network.getGateway() != null) {
    		if (nic.getIp4Address() == null) {
    			ipv4 = true;
    			PublicIp ip = null;
    			
    			//Get ip address from the placeholder and don't allocate a new one
    			if (requestedIpv4 != null && vm.getType() == VirtualMachine.Type.DomainRouter) {
    			    Nic placeholderNic = _networkModel.getPlaceholderNicForRouter(network, null);
    			    if (placeholderNic != null) {
    			        IPAddressVO userIp = _ipAddressDao.findByIpAndSourceNetworkId(network.getId(), placeholderNic.getIp4Address());
                        ip = PublicIp.createFromAddrAndVlan(userIp, _vlanDao.findById(userIp.getVlanId()));
                        s_logger.debug("Nic got an ip address " + placeholderNic.getIp4Address() + " stored in placeholder nic for the network " + network);
                    }
    			}
    			
    			if (ip == null) {
                    ip = assignPublicIpAddress(dc.getId(), null, vm.getOwner(), VlanType.DirectAttached, network.getId(), requestedIpv4, false);
    			}
    						
    			nic.setIp4Address(ip.getAddress().toString());
    			nic.setGateway(ip.getGateway());
    			nic.setNetmask(ip.getNetmask());
    			nic.setIsolationUri(IsolationType.Vlan.toUri(ip.getVlanTag()));
    			//nic.setBroadcastType(BroadcastDomainType.Vlan);
    			//nic.setBroadcastUri(BroadcastDomainType.Vlan.toUri(ip.getVlanTag()));
    			nic.setBroadcastType(network.getBroadcastDomainType());
    			nic.setBroadcastUri(network.getBroadcastUri());
    			nic.setFormat(AddressFormat.Ip4);
    			nic.setReservationId(String.valueOf(ip.getVlanTag()));
    			nic.setMacAddress(ip.getMacAddress());
    		}
    		nic.setDns1(dc.getDns1());
    		nic.setDns2(dc.getDns2());
    	}
    	
    	//FIXME - get ipv6 address from the placeholder if it's stored there
    	if (network.getIp6Gateway() != null) {
    		if (nic.getIp6Address() == null) {
    			UserIpv6Address ip = _ipv6Mgr.assignDirectIp6Address(dc.getId(), vm.getOwner(), network.getId(), requestedIpv6);
    			Vlan vlan = _vlanDao.findById(ip.getVlanId());
    			nic.setIp6Address(ip.getAddress().toString());
    			nic.setIp6Gateway(vlan.getIp6Gateway());
    			nic.setIp6Cidr(vlan.getIp6Cidr());
    			if (ipv4) {
    				nic.setFormat(AddressFormat.DualStack);
    			} else {
    				nic.setIsolationUri(IsolationType.Vlan.toUri(vlan.getVlanTag()));
    				nic.setBroadcastType(BroadcastDomainType.Vlan);
    				nic.setBroadcastUri(BroadcastDomainType.Vlan.toUri(vlan.getVlanTag()));
    				nic.setFormat(AddressFormat.Ip6);
    				nic.setReservationId(String.valueOf(vlan.getVlanTag()));
    				nic.setMacAddress(ip.getMacAddress());
    			}
    		}
    		nic.setIp6Dns1(dc.getIp6Dns1());
    		nic.setIp6Dns2(dc.getIp6Dns2());
    	}
    	
    	txn.commit();
    }

	@Override
    public boolean setupDns(Network network, Provider provider) {
        boolean dnsProvided = _networkModel.isProviderSupportServiceInNetwork(network.getId(), Service.Dns, provider );
        boolean dhcpProvided =_networkModel.isProviderSupportServiceInNetwork(network.getId(), Service.Dhcp, 
                provider);

        boolean setupDns = dnsProvided || dhcpProvided;
        return setupDns;
    }
    
    
    protected NicProfile getNicProfileForVm(Network network, NicProfile requested, VirtualMachine vm) {
        NicProfile nic = null;
        if (requested != null && requested.getBroadCastUri() != null) {
            String broadcastUri = requested.getBroadCastUri().toString();
            String ipAddress = requested.getIp4Address();
            NicVO nicVO = _nicDao.findByNetworkIdInstanceIdAndBroadcastUri(network.getId(), vm.getId(), broadcastUri);
            if (nicVO != null) {
                if (ipAddress == null || nicVO.getIp4Address().equals(ipAddress)) {
                    nic = _networkModel.getNicProfile(vm, network.getId(), broadcastUri);
                }
            }
        } else {
            NicVO nicVO = _nicDao.findByNtwkIdAndInstanceId(network.getId(), vm.getId());
            if (nicVO != null) {
                nic = _networkModel.getNicProfile(vm, network.getId(), null);
            }
        }
        return nic;
    }
    
    @Override
    public NicProfile createNicForVm(Network network, NicProfile requested, ReservationContext context, VirtualMachineProfile<? extends VMInstanceVO> vmProfile, boolean prepare)
            throws InsufficientVirtualNetworkCapcityException, InsufficientAddressCapacityException,
            ConcurrentOperationException, InsufficientCapacityException, ResourceUnavailableException {
                
                VirtualMachine vm = vmProfile.getVirtualMachine();
                DataCenter dc = _configMgr.getZone(network.getDataCenterId());
                Host host = _hostDao.findById(vm.getHostId()); 
                DeployDestination dest = new DeployDestination(dc, null, null, host);
                
                NicProfile nic = getNicProfileForVm(network, requested, vm);
                
                //1) allocate nic (if needed) Always allocate if it is a user vm
                if (nic == null || (vmProfile.getType() == VirtualMachine.Type.User)) {
                    int deviceId = _nicDao.countNics(vm.getId());
                    
                    nic = allocateNic(requested, network, false, 
                            deviceId, vmProfile).first();
                    
                    if (nic == null) {
                        throw new CloudRuntimeException("Failed to allocate nic for vm " + vm + " in network " + network);
                    }
                    
                    s_logger.debug("Nic is allocated successfully for vm " + vm + " in network " + network); 
                }
                
                //2) prepare nic
                if (prepare) {
                    Pair<NetworkGuru, NetworkVO> implemented = implementNetwork(nic.getNetworkId(), dest, context);
                    nic = prepareNic(vmProfile, dest, context, nic.getId(), implemented.second());
                    s_logger.debug("Nic is prepared successfully for vm " + vm + " in network " + network);
                }
                
                return nic;
            }


    @Override
    public List<NicProfile> getNicProfiles(VirtualMachine vm) {
        List<NicVO> nics = _nicDao.listByVmId(vm.getId());
        List<NicProfile> profiles = new ArrayList<NicProfile>();
    
        if (nics != null) {
            for (Nic nic : nics) {
                NetworkVO network = _networksDao.findById(nic.getNetworkId());
                Integer networkRate = _networkModel.getNetworkRate(network.getId(), vm.getId());
    
                NetworkGuru guru = AdapterBase.getAdapterByName(_networkGurus, network.getGuruName());
                NicProfile profile = new NicProfile(nic, network, nic.getBroadcastUri(), nic.getIsolationUri(), 
                        networkRate, _networkModel.isSecurityGroupSupportedInNetwork(network), _networkModel.getNetworkTag(vm.getHypervisorType(), network));
                guru.updateNicProfile(profile, network);
                profiles.add(profile);
            }
        }
        return profiles;
    }


    @Override
    public int getNetworkLockTimeout() {
        return _networkLockTimeout;
    }


    protected boolean stateTransitTo(NetworkVO network, Network.Event e) throws NoTransitionException {
        return _stateMachine.transitTo(network, e, null, _networksDao);
    }

    private void setStateMachine() {
        _stateMachine = Network.State.getStateMachine();
    }

    private Map<Service, Set<Provider>> getServiceProvidersMap(long networkId) {
        Map<Service, Set<Provider>> map = new HashMap<Service, Set<Provider>>();
        List<NetworkServiceMapVO> nsms = _ntwkSrvcDao.getServicesInNetwork(networkId);
        for (NetworkServiceMapVO nsm : nsms) {
            Set<Provider> providers = map.get(Service.getService(nsm.getService()));
            if (providers == null) {
                providers = new HashSet<Provider>();
            }
            providers.add(Provider.getProvider(nsm.getProvider()));
            map.put(Service.getService(nsm.getService()), providers);
        }
        return map;
    }


    @Override
    public List<Provider> getProvidersForServiceInNetwork(Network network, Service service) {
        Map<Service, Set<Provider>> service2ProviderMap = getServiceProvidersMap(network.getId());
        if (service2ProviderMap.get(service) != null) {
            List<Provider> providers = new ArrayList<Provider>(service2ProviderMap.get(service));
            return providers;
        }
        return null;
    }


    protected List<NetworkElement> getElementForServiceInNetwork(Network network, Service service) {
        List<NetworkElement> elements = new ArrayList<NetworkElement>();
        List<Provider> providers = getProvidersForServiceInNetwork(network, service);
        //Only support one provider now
        if (providers == null)  {
            s_logger.error("Cannot find " + service.getName() + " provider for network " + network.getId());
            return null;
        }
        if (providers.size() != 1 && service != Service.Lb) {
            //support more than one LB providers only
            s_logger.error("Found " + providers.size() + " " + service.getName() + " providers for network!" + network.getId());
            return null;
        } 
        
        for (Provider provider : providers) {
            NetworkElement element = _networkModel.getElementImplementingProvider(provider.getName());
            s_logger.info("Let " + element.getName() + " handle " + service.getName() + " in network " + network.getId());
            elements.add(element);
        }
        return elements;
    }
    

    @Override
    public StaticNatServiceProvider getStaticNatProviderForNetwork(Network network) {
        //only one provider per Static nat service is supoprted
        NetworkElement element = getElementForServiceInNetwork(network, Service.StaticNat).get(0);
        assert element instanceof StaticNatServiceProvider;
        return (StaticNatServiceProvider)element;
    }


    @Override
    public LoadBalancingServiceProvider getLoadBalancingProviderForNetwork(Network network, Scheme lbScheme) {
        List<NetworkElement> lbElements = getElementForServiceInNetwork(network, Service.Lb);
        NetworkElement lbElement = null;
        if (lbElements.size() > 1) {
            String providerName = null;
            //get network offering details
            NetworkOffering off = _configMgr.getNetworkOffering(network.getNetworkOfferingId());
            if (lbScheme == Scheme.Public) {
                providerName = _ntwkOffDetailsDao.getDetail(off.getId(), NetworkOffering.Detail.PublicLbProvider);
            } else {
                providerName = _ntwkOffDetailsDao.getDetail(off.getId(), NetworkOffering.Detail.InternalLbProvider);
            }
            if (providerName == null) {
                throw new InvalidParameterValueException("Can't find Lb provider supporting scheme " + lbScheme.toString() + " in network " + network);
            }
            lbElement =  _networkModel.getElementImplementingProvider(providerName);
        } else if (lbElements.size() == 1){
            lbElement = lbElements.get(0);
        }
                
        assert lbElement != null;
        assert lbElement instanceof LoadBalancingServiceProvider; 
        return (LoadBalancingServiceProvider)lbElement;        
    }
    

    @Override
    public boolean isNetworkInlineMode(Network network) {
        NetworkOfferingVO offering = _networkOfferingDao.findById(network.getNetworkOfferingId());
        return offering.isInline();
    }

    @Override
    public int getRuleCountForIp(Long addressId, FirewallRule.Purpose purpose, FirewallRule.State state) {
        List<FirewallRuleVO> rules = _firewallDao.listByIpAndPurposeWithState(addressId, purpose, state);
        if (rules == null) {
            return 0;
        }
        return rules.size();
    }


         @Override
    public boolean isSecondaryIpSetForNic(long nicId) {
        NicVO nic = _nicDao.findById(nicId);
        return nic.getSecondaryIp();
    }


    private boolean removeVmSecondaryIpsOfNic(long nicId) {
           Transaction txn = Transaction.currentTxn();
           txn.start();
           List <NicSecondaryIpVO> ipList = _nicSecondaryIpDao.listByNicId(nicId);
           if (ipList != null) {
               for (NicSecondaryIpVO ip: ipList) {
                   _nicSecondaryIpDao.remove(ip.getId());
               }
               s_logger.debug("Revoving nic secondary ip entry ...");
           }
           txn.commit();
           return true;
        }


        @Override
        public String allocatePublicIpForGuestNic(Long networkId, DataCenter dc, Pod pod,Account owner,
                String requestedIp) throws InsufficientAddressCapacityException {
            PublicIp ip = assignPublicIpAddress(dc.getId(), null, owner, VlanType.DirectAttached, networkId, requestedIp, false);
            if (ip == null) {
                s_logger.debug("There is no free public ip address");
                return null;
            }
            Ip ipAddr = ip.getAddress();
            return ipAddr.addr();
        }
        

        @Override
    public NicVO savePlaceholderNic(Network network, String ip4Address, String ip6Address, Type vmType) {
            NicVO nic = new NicVO(null, null, network.getId(), null); 
            nic.setIp4Address(ip4Address);
        nic.setIp6Address(ip6Address);
<<<<<<< HEAD
            nic.setReservationStrategy(ReservationStrategy.PlaceHolder);
            nic.setState(Nic.State.Reserved);
            nic.setVmType(vmType);
            return _nicDao.persist(nic);
        }
        
=======
        nic.setReservationStrategy(ReservationStrategy.PlaceHolder);
        nic.setState(Nic.State.Reserved);
        nic.setVmType(vmType);
        return _nicDao.persist(nic);
    }
    
>>>>>>> 0a4e6512
 }<|MERGE_RESOLUTION|>--- conflicted
+++ resolved
@@ -4358,19 +4358,9 @@
             NicVO nic = new NicVO(null, null, network.getId(), null); 
             nic.setIp4Address(ip4Address);
         nic.setIp6Address(ip6Address);
-<<<<<<< HEAD
-            nic.setReservationStrategy(ReservationStrategy.PlaceHolder);
-            nic.setState(Nic.State.Reserved);
-            nic.setVmType(vmType);
-            return _nicDao.persist(nic);
-        }
-        
-=======
         nic.setReservationStrategy(ReservationStrategy.PlaceHolder);
         nic.setState(Nic.State.Reserved);
         nic.setVmType(vmType);
         return _nicDao.persist(nic);
     }
-    
->>>>>>> 0a4e6512
  }