// Licensed to the Apache Software Foundation (ASF) under one
// or more contributor license agreements.  See the NOTICE file
// distributed with this work for additional information
// regarding copyright ownership.  The ASF licenses this file
// to you under the Apache License, Version 2.0 (the
// "License"); you may not use this file except in compliance
// with the License.  You may obtain a copy of the License at
//
//   http://www.apache.org/licenses/LICENSE-2.0
//
// Unless required by applicable law or agreed to in writing,
// software distributed under the License is distributed on an
// "AS IS" BASIS, WITHOUT WARRANTIES OR CONDITIONS OF ANY
// KIND, either express or implied.  See the License for the
// specific language governing permissions and limitations
// under the License.
package com.cloud.network.vpn;

import java.util.ArrayList;
import java.util.Iterator;
import java.util.List;
import java.util.Map;

import javax.ejb.Local;
import javax.inject.Inject;
import javax.naming.ConfigurationException;

import org.apache.log4j.Logger;

import org.apache.cloudstack.api.command.user.vpn.ListRemoteAccessVpnsCmd;
import org.apache.cloudstack.api.command.user.vpn.ListVpnUsersCmd;
import org.apache.cloudstack.context.CallContext;
import org.apache.cloudstack.framework.config.ConfigKey;
import org.apache.cloudstack.framework.config.Configurable;
import org.apache.cloudstack.framework.config.dao.ConfigurationDao;

import com.cloud.configuration.Config;
import com.cloud.domain.DomainVO;
import com.cloud.domain.dao.DomainDao;
import com.cloud.event.EventTypes;
import com.cloud.event.UsageEventUtils;
import com.cloud.event.dao.UsageEventDao;
import com.cloud.exception.AccountLimitException;
import com.cloud.exception.InvalidParameterValueException;
import com.cloud.exception.NetworkRuleConflictException;
import com.cloud.exception.ResourceUnavailableException;
import com.cloud.network.Network;
import com.cloud.network.Network.Service;
import com.cloud.network.NetworkModel;
import com.cloud.network.PublicIpAddress;
import com.cloud.network.RemoteAccessVpn;
import com.cloud.network.VpnUser;
import com.cloud.network.VpnUser.State;
import com.cloud.network.VpnUserVO;
import com.cloud.network.dao.FirewallRulesDao;
import com.cloud.network.dao.IPAddressDao;
import com.cloud.network.dao.IPAddressVO;
import com.cloud.network.dao.RemoteAccessVpnDao;
import com.cloud.network.dao.RemoteAccessVpnVO;
import com.cloud.network.dao.VpnUserDao;
import com.cloud.network.element.RemoteAccessVPNServiceProvider;
import com.cloud.network.rules.FirewallManager;
import com.cloud.network.rules.FirewallRule;
import com.cloud.network.rules.FirewallRule.Purpose;
import com.cloud.network.rules.FirewallRuleVO;
import com.cloud.network.rules.RulesManager;
import com.cloud.network.vpc.Vpc;
import com.cloud.network.vpc.dao.VpcDao;
import com.cloud.projects.Project.ListProjectResourcesCriteria;
import com.cloud.server.ConfigurationServer;
import com.cloud.user.Account;
import com.cloud.user.AccountManager;
import com.cloud.user.DomainManager;
import com.cloud.user.dao.AccountDao;
import com.cloud.utils.NumbersUtil;
import com.cloud.utils.Pair;
import com.cloud.utils.PasswordGenerator;
import com.cloud.utils.Ternary;
import com.cloud.utils.component.ManagerBase;
import com.cloud.utils.db.DB;
import com.cloud.utils.db.Filter;
import com.cloud.utils.db.JoinBuilder;
import com.cloud.utils.db.SearchBuilder;
import com.cloud.utils.db.SearchCriteria;
import com.cloud.utils.db.SearchCriteria.Op;
import com.cloud.utils.db.Transaction;
import com.cloud.utils.db.TransactionCallback;
import com.cloud.utils.db.TransactionCallbackNoReturn;
import com.cloud.utils.db.TransactionCallbackWithException;
import com.cloud.utils.db.TransactionStatus;
import com.cloud.utils.net.NetUtils;

@Local(value = RemoteAccessVpnService.class)
public class RemoteAccessVpnManagerImpl extends ManagerBase implements RemoteAccessVpnService, Configurable {
    private final static Logger s_logger = Logger.getLogger(RemoteAccessVpnManagerImpl.class);

    static final ConfigKey<String> RemoteAccessVpnClientIpRange = new ConfigKey<String>("Network", String.class, RemoteAccessVpnClientIpRangeCK, "10.1.2.1-10.1.2.8",
        "The range of ips to be allocated to remote access vpn clients. The first ip in the range is used by the VPN server", false, ConfigKey.Scope.Account);

    @Inject
    AccountDao _accountDao;
    @Inject
    VpnUserDao _vpnUsersDao;
    @Inject
    RemoteAccessVpnDao _remoteAccessVpnDao;
    @Inject
    IPAddressDao _ipAddressDao;
    @Inject
    AccountManager _accountMgr;
    @Inject
    DomainManager _domainMgr;
    @Inject
    NetworkModel _networkMgr;
    @Inject
    RulesManager _rulesMgr;
    @Inject
    DomainDao _domainDao;
    @Inject
    FirewallRulesDao _rulesDao;
    @Inject
    FirewallManager _firewallMgr;
    @Inject
    UsageEventDao _usageEventDao;
    @Inject
    ConfigurationDao _configDao;
    List<RemoteAccessVPNServiceProvider> _vpnServiceProviders;

    @Inject
    ConfigurationServer _configServer;
    @Inject
    VpcDao _vpcDao;

    int _userLimit;
    int _pskLength;
    SearchBuilder<RemoteAccessVpnVO> VpnSearch;

    @Override
    @DB
    public RemoteAccessVpn createRemoteAccessVpn(final long publicIpId, String ipRange, boolean openFirewall) throws NetworkRuleConflictException {
        CallContext ctx = CallContext.current();
        final Account caller = ctx.getCallingAccount();

        Long networkId = null;

        // make sure ip address exists
        final PublicIpAddress ipAddr = _networkMgr.getPublicIpAddress(publicIpId);
        if (ipAddr == null) {
            throw new InvalidParameterValueException("Unable to create remote access vpn, invalid public IP address id" + publicIpId);
        }

        _accountMgr.checkAccess(caller, null, true, ipAddr);

        if (!ipAddr.readyToUse()) {
            throw new InvalidParameterValueException("The Ip address is not ready to be used yet: " + ipAddr.getAddress());
        }

        IPAddressVO ipAddress = _ipAddressDao.findById(publicIpId);

        networkId = ipAddress.getAssociatedWithNetworkId();
        if (networkId != null) {
            _networkMgr.checkIpForService(ipAddress, Service.Vpn, null);
        }

        final Long vpcId = ipAddress.getVpcId();
        /* IP Address used for VPC must be the source NAT IP of whole VPC */
        if (vpcId != null && ipAddress.isSourceNat()) {
            assert networkId == null;
            // No firewall setting for VPC, it would be open internally
            openFirewall = false;
        }

        final boolean openFirewallFinal = openFirewall;

        if (networkId == null && vpcId == null) {
            throw new InvalidParameterValueException("Unable to create remote access vpn for the ipAddress: " + ipAddr.getAddress().addr() +
                " as ip is not associated with any network or VPC");
        }

        RemoteAccessVpnVO vpnVO = _remoteAccessVpnDao.findByPublicIpAddress(publicIpId);

        if (vpnVO != null) {
            //if vpn is in Added state, return it to the api
            if (vpnVO.getState() == RemoteAccessVpn.State.Added) {
                return vpnVO;
            }
            throw new InvalidParameterValueException("A Remote Access VPN already exists for this public Ip address");
        }

        if (ipRange == null) {
            ipRange = RemoteAccessVpnClientIpRange.valueIn(ipAddr.getAccountId());
        }
        final String[] range = ipRange.split("-");
        if (range.length != 2) {
            throw new InvalidParameterValueException("Invalid ip range");
        }
        if (!NetUtils.isValidIp(range[0]) || !NetUtils.isValidIp(range[1])) {
            throw new InvalidParameterValueException("Invalid ip in range specification " + ipRange);
        }
        if (!NetUtils.validIpRange(range[0], range[1])) {
            throw new InvalidParameterValueException("Invalid ip range " + ipRange);
        }

        Pair<String, Integer> cidr = null;

        // TODO: assumes one virtual network / domr per account per zone
        if (networkId != null) {
<<<<<<< HEAD
        	vpnVO = _remoteAccessVpnDao.findByAccountAndNetwork(ipAddr.getAccountId(), networkId);
        	if (vpnVO != null) {
        		//if vpn is in Added state, return it to the api
        		if (vpnVO.getState() == RemoteAccessVpn.State.Added) {
        			return vpnVO;
        		}
        		throw new InvalidParameterValueException("A Remote Access VPN already exists for this account");
        	}
        	//Verify that vpn service is enabled for the network
        	Network network = _networkMgr.getNetwork(networkId);
        	if (!_networkMgr.areServicesSupportedInNetwork(network.getId(), Service.Vpn)) {
        		throw new InvalidParameterValueException("Vpn service is not supported in network id=" + ipAddr.getAssociatedWithNetworkId());
        	}
        	cidr = NetUtils.getCidr(network.getCidr());
        } else { // Don't need to check VPC because there is only one IP(source NAT IP) available for VPN
        	Vpc vpc = _vpcDao.findById(vpcId);
        	cidr = NetUtils.getCidr(vpc.getCidr());
=======
            vpnVO = _remoteAccessVpnDao.findByAccountAndNetwork(ipAddr.getAccountId(), networkId);
            if (vpnVO != null) {
                //if vpn is in Added state, return it to the api
                if (vpnVO.getState() == RemoteAccessVpn.State.Added) {
                    return vpnVO;
                }
                throw new InvalidParameterValueException("A Remote Access VPN already exists for this account");
            }
            //Verify that vpn service is enabled for the network
            Network network = _networkMgr.getNetwork(networkId);
            if (!_networkMgr.areServicesSupportedInNetwork(network.getId(), Service.Vpn)) {
                throw new InvalidParameterValueException("Vpn service is not supported in network id=" + ipAddr.getAssociatedWithNetworkId());
            }
            cidr = NetUtils.getCidr(network.getCidr());
        } else { // Don't need to check VPC because there is only one IP(source NAT IP) available for VPN
            Vpc vpc = _vpcDao.findById(vpcId);
            cidr = NetUtils.getCidr(vpc.getCidr());
>>>>>>> da8ee45a
        }

        // FIXME: This check won't work for the case where the guest ip range
        // changes depending on the vlan allocated.
        String[] guestIpRange = NetUtils.getIpRangeFromCidr(cidr.first(), cidr.second());
        if (NetUtils.ipRangesOverlap(range[0], range[1], guestIpRange[0], guestIpRange[1])) {
            throw new InvalidParameterValueException("Invalid ip range: " + ipRange + " overlaps with guest ip range " + guestIpRange[0] + "-" + guestIpRange[1]);
        }
        // TODO: check sufficient range
        // TODO: check overlap with private and public ip ranges in datacenter

        long startIp = NetUtils.ip2Long(range[0]);
        final String newIpRange = NetUtils.long2Ip(++startIp) + "-" + range[1];
        final String sharedSecret = PasswordGenerator.generatePresharedKey(_pskLength);

        return Transaction.execute(new TransactionCallbackWithException<RemoteAccessVpn, NetworkRuleConflictException>() {
            @Override
            public RemoteAccessVpn doInTransaction(TransactionStatus status) throws NetworkRuleConflictException {
                if (vpcId == null) {
                    _rulesMgr.reservePorts(ipAddr, NetUtils.UDP_PROTO, Purpose.Vpn, openFirewallFinal, caller, NetUtils.VPN_PORT, NetUtils.VPN_L2TP_PORT,
                        NetUtils.VPN_NATT_PORT);
                }
                RemoteAccessVpnVO vpnVO =
                    new RemoteAccessVpnVO(ipAddr.getAccountId(), ipAddr.getDomainId(), ipAddr.getAssociatedWithNetworkId(), publicIpId, vpcId, range[0], newIpRange,
                        sharedSecret);
                return _remoteAccessVpnDao.persist(vpnVO);
            }
        });
    }

    private void validateRemoteAccessVpnConfiguration() throws ConfigurationException {
        String ipRange = RemoteAccessVpnClientIpRange.value();
        if (ipRange == null) {
            s_logger.warn("Remote Access VPN global configuration missing client ip range -- ignoring");
            return;
        }
        Integer pskLength = _pskLength;
        if (pskLength != null && (pskLength < 8 || pskLength > 256)) {
            throw new ConfigurationException("Remote Access VPN: IPSec preshared key length should be between 8 and 256");
        } else if (pskLength == null) {
            s_logger.warn("Remote Access VPN configuration missing Preshared Key Length -- ignoring");
            return;
        }

        String[] range = ipRange.split("-");
        if (range.length != 2) {
            throw new ConfigurationException("Remote Access VPN: Invalid ip range " + ipRange);
        }
        if (!NetUtils.isValidIp(range[0]) || !NetUtils.isValidIp(range[1])) {
            throw new ConfigurationException("Remote Access VPN: Invalid ip in range specification " + ipRange);
        }
        if (!NetUtils.validIpRange(range[0], range[1])) {
            throw new ConfigurationException("Remote Access VPN: Invalid ip range " + ipRange);
        }
    }

    @Override
    @DB
    public void destroyRemoteAccessVpnForIp(long ipId, Account caller) throws ResourceUnavailableException {
        final RemoteAccessVpnVO vpn = _remoteAccessVpnDao.findByPublicIpAddress(ipId);
        if (vpn == null) {
            s_logger.debug("there are no Remote access vpns for public ip address id=" + ipId);
            return;
        }

        _accountMgr.checkAccess(caller, null, true, vpn);

        vpn.setState(RemoteAccessVpn.State.Removed);
        _remoteAccessVpnDao.update(vpn.getId(), vpn);

        boolean success = false;
        try {
            for (RemoteAccessVPNServiceProvider element : _vpnServiceProviders) {
                if (element.stopVpn(vpn)) {
                    success = true;
                    break;
                }
            }
        } finally {
            if (success) {
                //Cleanup corresponding ports
                final List<? extends FirewallRule> vpnFwRules = _rulesDao.listByIpAndPurpose(ipId, Purpose.Vpn);

                boolean applyFirewall = false;
                final List<FirewallRuleVO> fwRules = new ArrayList<FirewallRuleVO>();
                //if related firewall rule is created for the first vpn port, it would be created for the 2 other ports as well, so need to cleanup the backend
                if (vpnFwRules.size() != 0 && _rulesDao.findByRelatedId(vpnFwRules.get(0).getId()) != null) {
                    applyFirewall = true;
                }

                if (applyFirewall) {
                    Transaction.execute(new TransactionCallbackNoReturn() {
                        @Override
                        public void doInTransactionWithoutResult(TransactionStatus status) {
                            for (FirewallRule vpnFwRule : vpnFwRules) {
                                //don't apply on the backend yet; send all 3 rules in a banch
                                _firewallMgr.revokeRelatedFirewallRule(vpnFwRule.getId(), false);
                                fwRules.add(_rulesDao.findByRelatedId(vpnFwRule.getId()));
                            }

                            s_logger.debug("Marked " + fwRules.size() + " firewall rules as Revoked as a part of disable remote access vpn");
                        }
                    });

                    //now apply vpn rules on the backend
                    s_logger.debug("Reapplying firewall rules for ip id=" + ipId + " as a part of disable remote access vpn");
                    success = _firewallMgr.applyIngressFirewallRules(ipId, caller);
                }

                if (success) {
                    try {
                        Transaction.execute(new TransactionCallbackNoReturn() {
                            @Override
                            public void doInTransactionWithoutResult(TransactionStatus status) {
                                _remoteAccessVpnDao.remove(vpn.getId());
                                // Stop billing of VPN users when VPN is removed. VPN_User_ADD events will be generated when VPN is created again
                                List<VpnUserVO> vpnUsers = _vpnUsersDao.listByAccount(vpn.getAccountId());
                                for (VpnUserVO user : vpnUsers) {
                                    // VPN_USER_REMOVE event is already generated for users in Revoke state
                                    if (user.getState() != VpnUser.State.Revoke) {
                                        UsageEventUtils.publishUsageEvent(EventTypes.EVENT_VPN_USER_REMOVE, user.getAccountId(), 0, user.getId(), user.getUsername(),
                                            user.getClass().getName(), user.getUuid());
                                    }
                                }
                                if (vpnFwRules != null) {
                                    for (FirewallRule vpnFwRule : vpnFwRules) {
                                        _rulesDao.remove(vpnFwRule.getId());
                                        s_logger.debug("Successfully removed firewall rule with ip id=" + vpnFwRule.getSourceIpAddressId() + " and port " +
                                            vpnFwRule.getSourcePortStart() + " as a part of vpn cleanup");
                                    }
                                }
                            }
                        });
                    } catch (Exception ex) {
                        s_logger.warn("Unable to release the three vpn ports from the firewall rules", ex);
                    }
                }
            }
        }
    }

    @Override
    @DB
    public VpnUser addVpnUser(final long vpnOwnerId, final String username, final String password) {
        final Account caller = CallContext.current().getCallingAccount();

        if (!username.matches("^[a-zA-Z0-9][a-zA-Z0-9@._-]{2,63}$")) {
            throw new InvalidParameterValueException("Username has to be begin with an alphabet have 3-64 characters including alphabets, numbers and the set '@.-_'");
        }
        if (!password.matches("^[a-zA-Z0-9][a-zA-Z0-9@#+=._-]{2,31}$")) {
            throw new InvalidParameterValueException("Password has to be 3-32 characters including alphabets, numbers and the set '@#+=.-_'");
        }

        return Transaction.execute(new TransactionCallback<VpnUser>() {
            @Override
            public VpnUser doInTransaction(TransactionStatus status) {
                Account owner = _accountDao.lockRow(vpnOwnerId, true);
                if (owner == null) {
                    throw new InvalidParameterValueException("Unable to add vpn user: Another operation active");
                }
                _accountMgr.checkAccess(caller, null, true, owner);

                //don't allow duplicated user names for the same account
                VpnUserVO vpnUser = _vpnUsersDao.findByAccountAndUsername(owner.getId(), username);
                if (vpnUser != null) {
                    throw new InvalidParameterValueException("VPN User with name " + username + " is already added for account " + owner);
                }

                long userCount = _vpnUsersDao.getVpnUserCount(owner.getId());
                if (userCount >= _userLimit) {
                    throw new AccountLimitException("Cannot add more than " + _userLimit + " remote access vpn users");
                }

                VpnUser user = _vpnUsersDao.persist(new VpnUserVO(vpnOwnerId, owner.getDomainId(), username, password));
                UsageEventUtils.publishUsageEvent(EventTypes.EVENT_VPN_USER_ADD, user.getAccountId(), 0, user.getId(), user.getUsername(), user.getClass().getName(),
                    user.getUuid());

                return user;
            }
        });
    }

    @DB
    @Override
    public boolean removeVpnUser(long vpnOwnerId, String username, Account caller) {
        final VpnUserVO user = _vpnUsersDao.findByAccountAndUsername(vpnOwnerId, username);
        if (user == null) {
            throw new InvalidParameterValueException("Could not find vpn user " + username);
        }
        _accountMgr.checkAccess(caller, null, true, user);

        Transaction.execute(new TransactionCallbackNoReturn() {
            @Override
            public void doInTransactionWithoutResult(TransactionStatus status) {
                user.setState(State.Revoke);
                _vpnUsersDao.update(user.getId(), user);
                UsageEventUtils.publishUsageEvent(EventTypes.EVENT_VPN_USER_REMOVE, user.getAccountId(), 0, user.getId(), user.getUsername(), user.getClass().getName(),
                    user.getUuid());
            }
        });

        return true;
    }

    @Override
    public List<? extends VpnUser> listVpnUsers(long vpnOwnerId, String userName) {
        Account caller = CallContext.current().getCallingAccount();
        Account owner = _accountDao.findById(vpnOwnerId);
        _accountMgr.checkAccess(caller, null, true, owner);
        return _vpnUsersDao.listByAccount(vpnOwnerId);
    }

    @Override
    @DB
    public RemoteAccessVpnVO startRemoteAccessVpn(long ipAddressId, boolean openFirewall) throws ResourceUnavailableException {
        Account caller = CallContext.current().getCallingAccount();

        final RemoteAccessVpnVO vpn = _remoteAccessVpnDao.findByPublicIpAddress(ipAddressId);
        if (vpn == null) {
            throw new InvalidParameterValueException("Unable to find your vpn: " + ipAddressId);
        }

        if (vpn.getVpcId() != null) {
            openFirewall = false;
        }

        _accountMgr.checkAccess(caller, null, true, vpn);

        boolean started = false;
        try {
            boolean firewallOpened = true;
            if (openFirewall) {
                firewallOpened = _firewallMgr.applyIngressFirewallRules(vpn.getServerAddressId(), caller);
            }

            if (firewallOpened) {
                for (RemoteAccessVPNServiceProvider element : _vpnServiceProviders) {
                    if (element.startVpn(vpn)) {
                        started = true;
                        break;
                    }
                }
            }

            return vpn;
        } finally {
            if (started) {
                Transaction.execute(new TransactionCallbackNoReturn() {
                    @Override
                    public void doInTransactionWithoutResult(TransactionStatus status) {
                        vpn.setState(RemoteAccessVpn.State.Running);
                        _remoteAccessVpnDao.update(vpn.getId(), vpn);

                        // Start billing of existing VPN users in ADD and Active state
                        List<VpnUserVO> vpnUsers = _vpnUsersDao.listByAccount(vpn.getAccountId());
                        for (VpnUserVO user : vpnUsers) {
                            if (user.getState() != VpnUser.State.Revoke) {
                                UsageEventUtils.publishUsageEvent(EventTypes.EVENT_VPN_USER_ADD, user.getAccountId(), 0, user.getId(), user.getUsername(),
                                    user.getClass().getName(), user.getUuid());
                            }
                        }
                    }
                });
            }
        }
    }

    @DB
    @Override
    public boolean applyVpnUsers(long vpnOwnerId, String userName) {
        Account caller = CallContext.current().getCallingAccount();
        Account owner = _accountDao.findById(vpnOwnerId);
        _accountMgr.checkAccess(caller, null, true, owner);

        s_logger.debug("Applying vpn users for " + owner);
        List<RemoteAccessVpnVO> vpns = _remoteAccessVpnDao.findByAccount(vpnOwnerId);

        List<VpnUserVO> users = _vpnUsersDao.listByAccount(vpnOwnerId);

        //If user is in Active state, we still have to resend them therefore their status has to be Add
        for (VpnUserVO user : users) {
            if (user.getState() == State.Active) {
                user.setState(State.Add);
                _vpnUsersDao.update(user.getId(), user);
            }
        }

        boolean success = true;

        boolean[] finals = new boolean[users.size()];
        for (RemoteAccessVPNServiceProvider element : _vpnServiceProviders) {
            s_logger.debug("Applying vpn access to " + element.getName());
            for (RemoteAccessVpnVO vpn : vpns) {
                try {
                    String[] results = element.applyVpnUsers(vpn, users);
                    if (results != null) {
                        for (int i = 0; i < results.length; i++) {
                            s_logger.debug("VPN User " + users.get(i) + (results[i] == null ? " is set on " : (" couldn't be set due to " + results[i]) + " on ") + vpn);
                            if (results[i] == null) {
                                if (!finals[i]) {
                                    finals[i] = true;
                                }
                            } else {
                                finals[i] = false;
                                success = false;
                            }
                        }
                    }
                } catch (Exception e) {
                    s_logger.warn("Unable to apply vpn users ", e);
                    success = false;

                    for (int i = 0; i < finals.length; i++) {
                        finals[i] = false;
                    }
                }
            }
        }

        for (int i = 0; i < finals.length; i++) {
            final VpnUserVO user = users.get(i);
            if (finals[i]) {
                if (user.getState() == State.Add) {
                    user.setState(State.Active);
                    _vpnUsersDao.update(user.getId(), user);
                } else if (user.getState() == State.Revoke) {
                    _vpnUsersDao.remove(user.getId());
                }
            } else {
                if (user.getState() == State.Add && (user.getUsername()).equals(userName)) {
                    Transaction.execute(new TransactionCallbackNoReturn() {
                        @Override
                        public void doInTransactionWithoutResult(TransactionStatus status) {
                            _vpnUsersDao.remove(user.getId());
                            UsageEventUtils.publishUsageEvent(EventTypes.EVENT_VPN_USER_REMOVE, user.getAccountId(), 0, user.getId(), user.getUsername(), user.getClass()
                                .getName(), user.getUuid());
                        }
                    });
                }
                s_logger.warn("Failed to apply vpn for user " + user.getUsername() + ", accountId=" + user.getAccountId());
            }
        }

        return success;
    }

    @Override
    public Pair<List<? extends VpnUser>, Integer> searchForVpnUsers(ListVpnUsersCmd cmd) {
        String username = cmd.getUsername();
        Long id = cmd.getId();
        Account caller = CallContext.current().getCallingAccount();
        List<Long> permittedDomains = new ArrayList<Long>();
        List<Long> permittedAccounts = new ArrayList<Long>();
        List<Long> permittedResources = new ArrayList<Long>();

<<<<<<< HEAD
        Ternary<Long, Boolean, ListProjectResourcesCriteria> domainIdRecursiveListProject = new Ternary<Long, Boolean, ListProjectResourcesCriteria>(cmd.getDomainId(), cmd.isRecursive(), null);
        _accountMgr.buildACLSearchParameters(caller, id, cmd.getAccountName(), cmd.getProjectId(), permittedDomains, permittedAccounts, permittedResources,
                domainIdRecursiveListProject, cmd.listAll(), false, "listVpnUsers");
        //Long domainId = domainIdRecursiveListProject.first();
=======
        Ternary<Long, Boolean, ListProjectResourcesCriteria> domainIdRecursiveListProject =
            new Ternary<Long, Boolean, ListProjectResourcesCriteria>(cmd.getDomainId(), cmd.isRecursive(), null);
        _accountMgr.buildACLSearchParameters(caller, id, cmd.getAccountName(), cmd.getProjectId(), permittedAccounts, domainIdRecursiveListProject, cmd.listAll(), false);
        Long domainId = domainIdRecursiveListProject.first();
>>>>>>> da8ee45a
        Boolean isRecursive = domainIdRecursiveListProject.second();
        ListProjectResourcesCriteria listProjectResourcesCriteria = domainIdRecursiveListProject.third();
        Filter searchFilter = new Filter(VpnUserVO.class, "username", true, cmd.getStartIndex(), cmd.getPageSizeVal());
        SearchBuilder<VpnUserVO> sb = _vpnUsersDao.createSearchBuilder();
<<<<<<< HEAD
        _accountMgr.buildACLSearchBuilder(sb, isRecursive, permittedDomains, permittedAccounts, permittedResources, listProjectResourcesCriteria);
=======
        _accountMgr.buildACLSearchBuilder(sb, domainId, isRecursive, permittedAccounts, listProjectResourcesCriteria);
>>>>>>> da8ee45a

        sb.and("id", sb.entity().getId(), SearchCriteria.Op.EQ);
        sb.and("username", sb.entity().getUsername(), SearchCriteria.Op.EQ);
        sb.and("state", sb.entity().getState(), Op.IN);

        SearchCriteria<VpnUserVO> sc = sb.create();
        _accountMgr.buildACLSearchCriteria(sc, isRecursive, permittedDomains, permittedAccounts, permittedResources, listProjectResourcesCriteria);

        //list only active users
        sc.setParameters("state", State.Active, State.Add);

        if (id != null) {
            sc.setParameters("id", id);
        }

        if (username != null) {
            sc.setParameters("username", username);
        }

        Pair<List<VpnUserVO>, Integer> result = _vpnUsersDao.searchAndCount(sc, searchFilter);
        return new Pair<List<? extends VpnUser>, Integer>(result.first(), result.second());
    }

    @Override
    public Pair<List<? extends RemoteAccessVpn>, Integer> searchForRemoteAccessVpns(ListRemoteAccessVpnsCmd cmd) {
        // do some parameter validation
        Account caller = CallContext.current().getCallingAccount();
        Long ipAddressId = cmd.getPublicIpId();
<<<<<<< HEAD
        List<Long> permittedDomains = new ArrayList<Long>();
=======
        Long vpnId = cmd.getId();
        Long networkId = cmd.getNetworkId();
>>>>>>> da8ee45a
        List<Long> permittedAccounts = new ArrayList<Long>();
        List<Long> permittedResources = new ArrayList<Long>();

        if (ipAddressId != null) {
            PublicIpAddress publicIp = _networkMgr.getPublicIpAddress(ipAddressId);
            if (publicIp == null) {
                throw new InvalidParameterValueException("Unable to list remote access vpns, IP address " + ipAddressId + " not found.");
            } else {
                Long ipAddrAcctId = publicIp.getAccountId();
                if (ipAddrAcctId == null) {
                    throw new InvalidParameterValueException("Unable to list remote access vpns, IP address " + ipAddressId + " is not associated with an account.");
                }
            }
            _accountMgr.checkAccess(caller, null, true, publicIp);
        }

<<<<<<< HEAD
        Ternary<Long, Boolean, ListProjectResourcesCriteria> domainIdRecursiveListProject = new Ternary<Long, Boolean, ListProjectResourcesCriteria>(cmd.getDomainId(), cmd.isRecursive(), null);
        _accountMgr.buildACLSearchParameters(caller, null, cmd.getAccountName(), cmd.getProjectId(), permittedDomains, permittedAccounts, permittedResources,
                domainIdRecursiveListProject, cmd.listAll(), false, "listRemoteAccessVpns");
        //Long domainId = domainIdRecursiveListProject.first();
=======
        Ternary<Long, Boolean, ListProjectResourcesCriteria> domainIdRecursiveListProject =
            new Ternary<Long, Boolean, ListProjectResourcesCriteria>(cmd.getDomainId(), cmd.isRecursive(), null);
        _accountMgr.buildACLSearchParameters(caller, null, cmd.getAccountName(), cmd.getProjectId(), permittedAccounts, domainIdRecursiveListProject, cmd.listAll(),
            false);
        Long domainId = domainIdRecursiveListProject.first();
>>>>>>> da8ee45a
        Boolean isRecursive = domainIdRecursiveListProject.second();
        ListProjectResourcesCriteria listProjectResourcesCriteria = domainIdRecursiveListProject.third();

        Filter filter = new Filter(RemoteAccessVpnVO.class, "serverAddressId", false, cmd.getStartIndex(), cmd.getPageSizeVal());
        SearchBuilder<RemoteAccessVpnVO> sb = _remoteAccessVpnDao.createSearchBuilder();
        _accountMgr.buildACLSearchBuilder(sb, isRecursive, permittedDomains, permittedAccounts, permittedResources, listProjectResourcesCriteria);

        sb.and("serverAddressId", sb.entity().getServerAddressId(), Op.EQ);
        sb.and("id", sb.entity().getId(), Op.EQ);
        sb.and("networkId", sb.entity().getNetworkId(), Op.EQ);
        sb.and("state", sb.entity().getState(), Op.EQ);

        SearchCriteria<RemoteAccessVpnVO> sc = sb.create();
<<<<<<< HEAD
        _accountMgr.buildACLSearchCriteria(sc, isRecursive, permittedDomains, permittedAccounts, permittedResources, listProjectResourcesCriteria);
=======
        _accountMgr.buildACLSearchCriteria(sc, domainId, isRecursive, permittedAccounts, listProjectResourcesCriteria);
>>>>>>> da8ee45a

        sc.setParameters("state", RemoteAccessVpn.State.Running);

        if (ipAddressId != null) {
            sc.setParameters("serverAddressId", ipAddressId);
        }

        if (vpnId != null) {
            sc.setParameters("id", vpnId);
        }

        if (networkId != null) {
            sc.setParameters("networkId", networkId);
        }

        Pair<List<RemoteAccessVpnVO>, Integer> result = _remoteAccessVpnDao.searchAndCount(sc, filter);
        return new Pair<List<? extends RemoteAccessVpn>, Integer>(result.first(), result.second());
    }

    @Override
    public boolean configure(String name, Map<String, Object> params) throws ConfigurationException {
        Map<String, String> configs = _configDao.getConfiguration(params);

        _userLimit = NumbersUtil.parseInt(configs.get(Config.RemoteAccessVpnUserLimit.key()), 8);

        _pskLength = NumbersUtil.parseInt(configs.get(Config.RemoteAccessVpnPskLength.key()), 24);

        validateRemoteAccessVpnConfiguration();

        VpnSearch = _remoteAccessVpnDao.createSearchBuilder();
        VpnSearch.and("accountId", VpnSearch.entity().getAccountId(), SearchCriteria.Op.EQ);
        SearchBuilder<DomainVO> domainSearch = _domainDao.createSearchBuilder();
        domainSearch.and("path", domainSearch.entity().getPath(), SearchCriteria.Op.LIKE);
        VpnSearch.join("domainSearch", domainSearch, VpnSearch.entity().getDomainId(), domainSearch.entity().getId(), JoinBuilder.JoinType.INNER);
        VpnSearch.done();

        return true;
    }

    @Override
    public List<? extends RemoteAccessVpn> listRemoteAccessVpns(long networkId) {
        return _remoteAccessVpnDao.listByNetworkId(networkId);
    }

    @Override
    public RemoteAccessVpn getRemoteAccessVpn(long vpnAddrId) {
        return _remoteAccessVpnDao.findByPublicIpAddress(vpnAddrId);
    }

    public List<RemoteAccessVPNServiceProvider> getRemoteAccessVPNServiceProviders() {
        List<RemoteAccessVPNServiceProvider> result = new ArrayList<RemoteAccessVPNServiceProvider>();
        for (Iterator<RemoteAccessVPNServiceProvider> e = _vpnServiceProviders.iterator(); e.hasNext();) {
            result.add(e.next());
        }

        return result;
    }

    @Override
    public String getConfigComponentName() {
        return RemoteAccessVpnService.class.getSimpleName();
    }

    @Override
    public ConfigKey<?>[] getConfigKeys() {
        return new ConfigKey<?>[] {RemoteAccessVpnClientIpRange};
    }

    public List<RemoteAccessVPNServiceProvider> getVpnServiceProviders() {
        return _vpnServiceProviders;
    }

    public void setVpnServiceProviders(List<RemoteAccessVPNServiceProvider> vpnServiceProviders) {
        this._vpnServiceProviders = vpnServiceProviders;
    }

}<|MERGE_RESOLUTION|>--- conflicted
+++ resolved
@@ -173,7 +173,7 @@
 
         if (networkId == null && vpcId == null) {
             throw new InvalidParameterValueException("Unable to create remote access vpn for the ipAddress: " + ipAddr.getAddress().addr() +
-                " as ip is not associated with any network or VPC");
+                    " as ip is not associated with any network or VPC");
         }
 
         RemoteAccessVpnVO vpnVO = _remoteAccessVpnDao.findByPublicIpAddress(publicIpId);
@@ -204,25 +204,6 @@
 
         // TODO: assumes one virtual network / domr per account per zone
         if (networkId != null) {
-<<<<<<< HEAD
-        	vpnVO = _remoteAccessVpnDao.findByAccountAndNetwork(ipAddr.getAccountId(), networkId);
-        	if (vpnVO != null) {
-        		//if vpn is in Added state, return it to the api
-        		if (vpnVO.getState() == RemoteAccessVpn.State.Added) {
-        			return vpnVO;
-        		}
-        		throw new InvalidParameterValueException("A Remote Access VPN already exists for this account");
-        	}
-        	//Verify that vpn service is enabled for the network
-        	Network network = _networkMgr.getNetwork(networkId);
-        	if (!_networkMgr.areServicesSupportedInNetwork(network.getId(), Service.Vpn)) {
-        		throw new InvalidParameterValueException("Vpn service is not supported in network id=" + ipAddr.getAssociatedWithNetworkId());
-        	}
-        	cidr = NetUtils.getCidr(network.getCidr());
-        } else { // Don't need to check VPC because there is only one IP(source NAT IP) available for VPN
-        	Vpc vpc = _vpcDao.findById(vpcId);
-        	cidr = NetUtils.getCidr(vpc.getCidr());
-=======
             vpnVO = _remoteAccessVpnDao.findByAccountAndNetwork(ipAddr.getAccountId(), networkId);
             if (vpnVO != null) {
                 //if vpn is in Added state, return it to the api
@@ -240,7 +221,6 @@
         } else { // Don't need to check VPC because there is only one IP(source NAT IP) available for VPN
             Vpc vpc = _vpcDao.findById(vpcId);
             cidr = NetUtils.getCidr(vpc.getCidr());
->>>>>>> da8ee45a
         }
 
         // FIXME: This check won't work for the case where the guest ip range
@@ -596,26 +576,15 @@
         List<Long> permittedAccounts = new ArrayList<Long>();
         List<Long> permittedResources = new ArrayList<Long>();
 
-<<<<<<< HEAD
         Ternary<Long, Boolean, ListProjectResourcesCriteria> domainIdRecursiveListProject = new Ternary<Long, Boolean, ListProjectResourcesCriteria>(cmd.getDomainId(), cmd.isRecursive(), null);
         _accountMgr.buildACLSearchParameters(caller, id, cmd.getAccountName(), cmd.getProjectId(), permittedDomains, permittedAccounts, permittedResources,
                 domainIdRecursiveListProject, cmd.listAll(), false, "listVpnUsers");
         //Long domainId = domainIdRecursiveListProject.first();
-=======
-        Ternary<Long, Boolean, ListProjectResourcesCriteria> domainIdRecursiveListProject =
-            new Ternary<Long, Boolean, ListProjectResourcesCriteria>(cmd.getDomainId(), cmd.isRecursive(), null);
-        _accountMgr.buildACLSearchParameters(caller, id, cmd.getAccountName(), cmd.getProjectId(), permittedAccounts, domainIdRecursiveListProject, cmd.listAll(), false);
-        Long domainId = domainIdRecursiveListProject.first();
->>>>>>> da8ee45a
         Boolean isRecursive = domainIdRecursiveListProject.second();
         ListProjectResourcesCriteria listProjectResourcesCriteria = domainIdRecursiveListProject.third();
         Filter searchFilter = new Filter(VpnUserVO.class, "username", true, cmd.getStartIndex(), cmd.getPageSizeVal());
         SearchBuilder<VpnUserVO> sb = _vpnUsersDao.createSearchBuilder();
-<<<<<<< HEAD
         _accountMgr.buildACLSearchBuilder(sb, isRecursive, permittedDomains, permittedAccounts, permittedResources, listProjectResourcesCriteria);
-=======
-        _accountMgr.buildACLSearchBuilder(sb, domainId, isRecursive, permittedAccounts, listProjectResourcesCriteria);
->>>>>>> da8ee45a
 
         sb.and("id", sb.entity().getId(), SearchCriteria.Op.EQ);
         sb.and("username", sb.entity().getUsername(), SearchCriteria.Op.EQ);
@@ -644,14 +613,12 @@
         // do some parameter validation
         Account caller = CallContext.current().getCallingAccount();
         Long ipAddressId = cmd.getPublicIpId();
-<<<<<<< HEAD
         List<Long> permittedDomains = new ArrayList<Long>();
-=======
+        List<Long> permittedAccounts = new ArrayList<Long>();
+        List<Long> permittedResources = new ArrayList<Long>();
+
         Long vpnId = cmd.getId();
         Long networkId = cmd.getNetworkId();
->>>>>>> da8ee45a
-        List<Long> permittedAccounts = new ArrayList<Long>();
-        List<Long> permittedResources = new ArrayList<Long>();
 
         if (ipAddressId != null) {
             PublicIpAddress publicIp = _networkMgr.getPublicIpAddress(ipAddressId);
@@ -666,18 +633,10 @@
             _accountMgr.checkAccess(caller, null, true, publicIp);
         }
 
-<<<<<<< HEAD
         Ternary<Long, Boolean, ListProjectResourcesCriteria> domainIdRecursiveListProject = new Ternary<Long, Boolean, ListProjectResourcesCriteria>(cmd.getDomainId(), cmd.isRecursive(), null);
         _accountMgr.buildACLSearchParameters(caller, null, cmd.getAccountName(), cmd.getProjectId(), permittedDomains, permittedAccounts, permittedResources,
                 domainIdRecursiveListProject, cmd.listAll(), false, "listRemoteAccessVpns");
         //Long domainId = domainIdRecursiveListProject.first();
-=======
-        Ternary<Long, Boolean, ListProjectResourcesCriteria> domainIdRecursiveListProject =
-            new Ternary<Long, Boolean, ListProjectResourcesCriteria>(cmd.getDomainId(), cmd.isRecursive(), null);
-        _accountMgr.buildACLSearchParameters(caller, null, cmd.getAccountName(), cmd.getProjectId(), permittedAccounts, domainIdRecursiveListProject, cmd.listAll(),
-            false);
-        Long domainId = domainIdRecursiveListProject.first();
->>>>>>> da8ee45a
         Boolean isRecursive = domainIdRecursiveListProject.second();
         ListProjectResourcesCriteria listProjectResourcesCriteria = domainIdRecursiveListProject.third();
 
@@ -691,11 +650,7 @@
         sb.and("state", sb.entity().getState(), Op.EQ);
 
         SearchCriteria<RemoteAccessVpnVO> sc = sb.create();
-<<<<<<< HEAD
         _accountMgr.buildACLSearchCriteria(sc, isRecursive, permittedDomains, permittedAccounts, permittedResources, listProjectResourcesCriteria);
-=======
-        _accountMgr.buildACLSearchCriteria(sc, domainId, isRecursive, permittedAccounts, listProjectResourcesCriteria);
->>>>>>> da8ee45a
 
         sc.setParameters("state", RemoteAccessVpn.State.Running);
 
@@ -769,7 +724,7 @@
     }
 
     public void setVpnServiceProviders(List<RemoteAccessVPNServiceProvider> vpnServiceProviders) {
-        this._vpnServiceProviders = vpnServiceProviders;
+        _vpnServiceProviders = vpnServiceProviders;
     }
 
 }