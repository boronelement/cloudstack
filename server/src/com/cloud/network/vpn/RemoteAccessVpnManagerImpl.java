--- conflicted
+++ resolved
@@ -17,7 +17,7 @@
 package com.cloud.network.vpn;
 
 import java.util.ArrayList;
-import java.util.Enumeration;
+import java.util.Iterator;
 import java.util.List;
 import java.util.Map;
 
@@ -25,11 +25,11 @@
 import javax.inject.Inject;
 import javax.naming.ConfigurationException;
 
+import org.apache.cloudstack.api.command.user.vpn.ListRemoteAccessVpnsCmd;
 import org.apache.cloudstack.api.command.user.vpn.ListVpnUsersCmd;
 import org.apache.log4j.Logger;
 import org.springframework.stereotype.Component;
 
-import org.apache.cloudstack.api.command.user.vpn.ListRemoteAccessVpnsCmd;
 import com.cloud.configuration.Config;
 import com.cloud.configuration.dao.ConfigurationDao;
 import com.cloud.domain.DomainVO;
@@ -55,7 +55,6 @@
 import com.cloud.network.dao.IPAddressDao;
 import com.cloud.network.dao.RemoteAccessVpnDao;
 import com.cloud.network.dao.VpnUserDao;
-import com.cloud.network.element.NetworkElement;
 import com.cloud.network.element.RemoteAccessVPNServiceProvider;
 import com.cloud.network.rules.FirewallManager;
 import com.cloud.network.rules.FirewallRule;
@@ -72,13 +71,6 @@
 import com.cloud.utils.Pair;
 import com.cloud.utils.PasswordGenerator;
 import com.cloud.utils.Ternary;
-<<<<<<< HEAD
-
-=======
-import com.cloud.utils.component.Adapters;
-import com.cloud.utils.component.ComponentLocator;
-import com.cloud.utils.component.Inject;
->>>>>>> ce4b49d3
 import com.cloud.utils.component.Manager;
 import com.cloud.utils.db.DB;
 import com.cloud.utils.db.Filter;
@@ -94,7 +86,7 @@
 public class RemoteAccessVpnManagerImpl implements RemoteAccessVpnService, Manager {
     private final static Logger s_logger = Logger.getLogger(RemoteAccessVpnManagerImpl.class);
     String _name;
-    
+
     @Inject AccountDao _accountDao;
     @Inject VpnUserDao _vpnUsersDao;
     @Inject RemoteAccessVpnDao _remoteAccessVpnDao;
@@ -107,14 +99,10 @@
     @Inject FirewallRulesDao _rulesDao;
     @Inject FirewallManager _firewallMgr;
     @Inject UsageEventDao _usageEventDao;
-<<<<<<< HEAD
     @Inject ConfigurationDao _configDao;
-=======
-    @Inject(adapter = RemoteAccessVPNServiceProvider.class) 
-    Adapters<RemoteAccessVPNServiceProvider> _vpnServiceProviders;
-
->>>>>>> ce4b49d3
-    
+    @Inject List<RemoteAccessVPNServiceProvider> _vpnServiceProviders;
+
+
     int _userLimit;
     int _pskLength;
     String _clientIpRange;
@@ -131,18 +119,18 @@
         if (ipAddr == null) {
             throw new InvalidParameterValueException("Unable to create remote access vpn, invalid public IP address id" + publicIpId);
         }
-        
+
         _accountMgr.checkAccess(caller, null, true, ipAddr);
 
         if (!ipAddr.readyToUse()) {
             throw new InvalidParameterValueException("The Ip address is not ready to be used yet: " + ipAddr.getAddress());
         }
-        
+
         IPAddressVO ipAddress = _ipAddressDao.findById(publicIpId);
         _networkMgr.checkIpForService(ipAddress, Service.Vpn, null);
 
         RemoteAccessVpnVO vpnVO = _remoteAccessVpnDao.findByPublicIpAddress(publicIpId);
-       
+
         if (vpnVO != null) {
             //if vpn is in Added state, return it to the api
             if (vpnVO.getState() == RemoteAccessVpn.State.Added) {
@@ -160,7 +148,7 @@
             }
             throw new InvalidParameterValueException("A Remote Access VPN already exists for this account");
         }
-        
+
         //Verify that vpn service is enabled for the network
         Network network = _networkMgr.getNetwork(networkId);
         if (!_networkMgr.areServicesSupportedInNetwork(network.getId(), Service.Vpn)) {
@@ -235,15 +223,15 @@
             s_logger.debug("vpn id=" + ipId + " does not exists ");
             return;
         }
-        
+
         _accountMgr.checkAccess(caller, null, true, vpn);
-        
+
         Network network = _networkMgr.getNetwork(vpn.getNetworkId());
-        
+
         vpn.setState(RemoteAccessVpn.State.Removed);
         _remoteAccessVpnDao.update(vpn.getServerAddressId(), vpn);
-        
-        
+
+
         boolean success = false;
         try {
             for (RemoteAccessVPNServiceProvider element : _vpnServiceProviders) {
@@ -257,32 +245,32 @@
                 //Cleanup corresponding ports
                 List<? extends FirewallRule> vpnFwRules = _rulesDao.listByIpAndPurpose(ipId, Purpose.Vpn);
                 Transaction txn = Transaction.currentTxn();
-                
+
                 boolean applyFirewall = false;
                 List<FirewallRuleVO> fwRules = new ArrayList<FirewallRuleVO>();
                 //if related firewall rule is created for the first vpn port, it would be created for the 2 other ports as well, so need to cleanup the backend
                 if (_rulesDao.findByRelatedId(vpnFwRules.get(0).getId()) != null) {
                     applyFirewall = true;
                 }
-                
+
                 if (applyFirewall) {
                     txn.start();
-                    
+
                     for (FirewallRule vpnFwRule : vpnFwRules) {
                         //don't apply on the backend yet; send all 3 rules in a banch 
                         _firewallMgr.revokeRelatedFirewallRule(vpnFwRule.getId(), false);
                         fwRules.add(_rulesDao.findByRelatedId(vpnFwRule.getId()));
                     }
-                    
+
                     s_logger.debug("Marked " + fwRules.size() + " firewall rules as Revoked as a part of disable remote access vpn");
-                    
+
                     txn.commit();
-                    
+
                     //now apply vpn rules on the backend
                     s_logger.debug("Reapplying firewall rules for ip id=" + ipId + " as a part of disable remote access vpn");
                     success = _firewallMgr.applyFirewallRules(ipId, caller);
                 }
-                
+
                 if (success) {
                     try {
                         txn.start();
@@ -290,11 +278,11 @@
                         // Stop billing of VPN users when VPN is removed. VPN_User_ADD events will be generated when VPN is created again 
                         List<VpnUserVO> vpnUsers = _vpnUsersDao.listByAccount(vpn.getAccountId());
                         for(VpnUserVO user : vpnUsers){
-                        	// VPN_USER_REMOVE event is already generated for users in Revoke state
-                        	if(user.getState() != VpnUser.State.Revoke){
-                        		UsageEventVO usageEvent = new UsageEventVO(EventTypes.EVENT_VPN_USER_REMOVE, user.getAccountId(), 0, user.getId(), user.getUsername());
-                        		_usageEventDao.persist(usageEvent);
-                        	}
+                            // VPN_USER_REMOVE event is already generated for users in Revoke state
+                            if(user.getState() != VpnUser.State.Revoke){
+                                UsageEventVO usageEvent = new UsageEventVO(EventTypes.EVENT_VPN_USER_REMOVE, user.getAccountId(), 0, user.getId(), user.getUsername());
+                                _usageEventDao.persist(usageEvent);
+                            }
                         }
                         if (vpnFwRules != null) {
                             for (FirewallRule vpnFwRule : vpnFwRules) {
@@ -331,18 +319,18 @@
             throw new InvalidParameterValueException("Unable to add vpn user: Another operation active");
         }
         _accountMgr.checkAccess(caller, null, true, owner);
-        
+
         //don't allow duplicated user names for the same account
         VpnUserVO vpnUser = _vpnUsersDao.findByAccountAndUsername(owner.getId(), username);
         if (vpnUser != null) {
-        	throw new InvalidParameterValueException("VPN User with name " + username + " is already added for account " + owner);
+            throw new InvalidParameterValueException("VPN User with name " + username + " is already added for account " + owner);
         }
 
         long userCount = _vpnUsersDao.getVpnUserCount(owner.getId());
         if (userCount >= _userLimit) {
             throw new AccountLimitException("Cannot add more than " + _userLimit + " remote access vpn users");
         }
-        
+
         VpnUser user = _vpnUsersDao.persist(new VpnUserVO(vpnOwnerId, owner.getDomainId(), username, password));
         UsageEventVO usageEvent = new UsageEventVO(EventTypes.EVENT_VPN_USER_ADD, user.getAccountId(), 0, user.getId(), user.getUsername());
         _usageEventDao.persist(usageEvent);
@@ -385,8 +373,8 @@
         }
 
         _accountMgr.checkAccess(caller, null, true, vpn);
-        
-      
+
+
 
         Network network = _networkMgr.getNetwork(vpn.getNetworkId());
 
@@ -396,7 +384,7 @@
             if (openFirewall) {
                 firewallOpened = _firewallMgr.applyFirewallRules(vpn.getServerAddressId(), caller);
             }
-            
+
             if (firewallOpened) {
                 for (RemoteAccessVPNServiceProvider element : _vpnServiceProviders) {
                     if (element.startVpn(network, vpn)) {
@@ -405,7 +393,7 @@
                     }
                 }
             }
-           
+
             return vpn;
         } finally {
             if (started) {
@@ -413,14 +401,14 @@
                 txn.start();
                 vpn.setState(RemoteAccessVpn.State.Running);
                 _remoteAccessVpnDao.update(vpn.getServerAddressId(), vpn);
-                
+
                 // Start billing of existing VPN users in ADD and Active state 
                 List<VpnUserVO> vpnUsers = _vpnUsersDao.listByAccount(vpn.getAccountId());
                 for(VpnUserVO user : vpnUsers){
-                	if(user.getState() != VpnUser.State.Revoke){
-                		UsageEventVO usageEvent = new UsageEventVO(EventTypes.EVENT_VPN_USER_ADD, user.getAccountId(), 0, user.getId(), user.getUsername());
-                		_usageEventDao.persist(usageEvent);
-                	}
+                    if(user.getState() != VpnUser.State.Revoke){
+                        UsageEventVO usageEvent = new UsageEventVO(EventTypes.EVENT_VPN_USER_ADD, user.getAccountId(), 0, user.getId(), user.getUsername());
+                        _usageEventDao.persist(usageEvent);
+                    }
                 }
                 txn.commit();
             } 
@@ -438,7 +426,7 @@
         List<RemoteAccessVpnVO> vpns = _remoteAccessVpnDao.findByAccount(vpnOwnerId);
 
         List<VpnUserVO> users = _vpnUsersDao.listByAccount(vpnOwnerId);
-        
+
         //If user is in Active state, we still have to resend them therefore their status has to be Add
         for (VpnUserVO user : users) {
             if (user.getState() == State.Active) {
@@ -446,7 +434,7 @@
                 _vpnUsersDao.update(user.getId(), user);
             }
         }
-        
+
         boolean success = true;
 
         boolean[] finals = new boolean[users.size()];
@@ -472,7 +460,7 @@
                 } catch (ResourceUnavailableException e) {
                     s_logger.warn("Unable to apply vpn users ", e);
                     success= false;
-                    
+
                     for (int i = 0; i < finals.length; i++) {
                         finals[i] = false;
                     }
@@ -490,7 +478,7 @@
                     _vpnUsersDao.remove(user.getId());
                 }
             } else {
-            	if (user.getState() == State.Add && (user.getUsername()).equals(userName)) {
+                if (user.getState() == State.Add && (user.getUsername()).equals(userName)) {
                     Transaction txn = Transaction.currentTxn();
                     txn.start();            		
                     _vpnUsersDao.remove(user.getId());
@@ -521,14 +509,14 @@
         SearchBuilder<VpnUserVO> sb = _vpnUsersDao.createSearchBuilder();
         _accountMgr.buildACLSearchBuilder(sb, domainId, isRecursive, permittedAccounts, listProjectResourcesCriteria);
 
-        
+
         sb.and("id", sb.entity().getId(), SearchCriteria.Op.EQ);
         sb.and("username", sb.entity().getUsername(), SearchCriteria.Op.EQ);
         sb.and("state", sb.entity().getState(), SearchCriteria.Op.EQ);
 
         SearchCriteria<VpnUserVO> sc = sb.create();
         _accountMgr.buildACLSearchCriteria(sc, domainId, isRecursive, permittedAccounts, listProjectResourcesCriteria);
-        
+
         //list only active users
         sc.setParameters("state", State.Active);
 
@@ -550,7 +538,7 @@
         Account caller = UserContext.current().getCaller();
         Long ipAddressId = cmd.getPublicIpId();
         List<Long> permittedAccounts = new ArrayList<Long>();
-        
+
         if (ipAddressId != null) {
             PublicIpAddress publicIp = _networkMgr.getPublicIpAddress(ipAddressId);
             if (publicIp == null) {
@@ -564,26 +552,26 @@
             }
             _accountMgr.checkAccess(caller, null, true, publicIp);
         }
-  
+
         Ternary<Long, Boolean, ListProjectResourcesCriteria> domainIdRecursiveListProject = new Ternary<Long, Boolean, ListProjectResourcesCriteria>(cmd.getDomainId(), cmd.isRecursive(), null);
         _accountMgr.buildACLSearchParameters(caller, null, cmd.getAccountName(), cmd.getProjectId(), permittedAccounts, domainIdRecursiveListProject, cmd.listAll(), false);
         Long domainId = domainIdRecursiveListProject.first();
         Boolean isRecursive = domainIdRecursiveListProject.second();
         ListProjectResourcesCriteria listProjectResourcesCriteria = domainIdRecursiveListProject.third();        
-        
+
         Filter filter = new Filter(RemoteAccessVpnVO.class, "serverAddressId", false, cmd.getStartIndex(), cmd.getPageSizeVal()); 
         SearchBuilder<RemoteAccessVpnVO> sb = _remoteAccessVpnDao.createSearchBuilder();
         _accountMgr.buildACLSearchBuilder(sb, domainId, isRecursive, permittedAccounts, listProjectResourcesCriteria);
-        
+
         sb.and("serverAddressId", sb.entity().getServerAddressId(), Op.EQ);
         sb.and("state", sb.entity().getState(), Op.EQ);
-        
+
         SearchCriteria<RemoteAccessVpnVO> sc = sb.create();
         _accountMgr.buildACLSearchCriteria(sc, domainId, isRecursive, permittedAccounts, listProjectResourcesCriteria);
 
 
         sc.setParameters("state", RemoteAccessVpn.State.Running);
-        
+
         if (ipAddressId != null) {
             sc.setParameters("serverAddressId", ipAddressId);
         }
@@ -630,23 +618,23 @@
     public String getName() {
         return _name;
     }
-    
+
     @Override
     public List<? extends RemoteAccessVpn> listRemoteAccessVpns(long networkId) {
         return _remoteAccessVpnDao.listByNetworkId(networkId);
     }
-    
+
     @Override
     public RemoteAccessVpn getRemoteAccessVpn(long vpnId) {
         return _remoteAccessVpnDao.findById(vpnId);
     }
 
     public List<RemoteAccessVPNServiceProvider> getRemoteAccessVPNServiceProviders() {
-    	List<RemoteAccessVPNServiceProvider> result = new ArrayList<RemoteAccessVPNServiceProvider>();
-    	for (Enumeration<RemoteAccessVPNServiceProvider> e = _vpnServiceProviders.enumeration(); e.hasMoreElements();) {
-    		result.add(e.nextElement());
-    	}
-    		
-    	return result;
+        List<RemoteAccessVPNServiceProvider> result = new ArrayList<RemoteAccessVPNServiceProvider>();
+        for (Iterator<RemoteAccessVPNServiceProvider> e = _vpnServiceProviders.iterator(); e.hasNext();) {
+            result.add(e.next());
+        }
+
+        return result;
     }
 }