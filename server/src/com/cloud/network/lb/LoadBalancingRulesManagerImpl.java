--- conflicted
+++ resolved
@@ -51,13 +51,9 @@
 import com.cloud.network.IPAddressVO;
 import com.cloud.network.LoadBalancerVMMapVO;
 import com.cloud.network.LoadBalancerVO;
-import com.cloud.network.Network;
 import com.cloud.network.Network.Service;
 import com.cloud.network.NetworkManager;
-<<<<<<< HEAD
-=======
 import com.cloud.network.NetworkVO;
->>>>>>> b93c7bc6
 import com.cloud.network.dao.FirewallRulesCidrsDao;
 import com.cloud.network.dao.FirewallRulesDao;
 import com.cloud.network.dao.IPAddressDao;
@@ -131,18 +127,13 @@
     FirewallRulesCidrsDao _firewallCidrsDao;
     @Inject
     FirewallManager _firewallMgr;
-<<<<<<< HEAD
-
-=======
     @Inject
     ElasticLoadBalancerManager _elbMgr;
     @Inject
     NetworkDao _networkDao;
     @Inject
     FirewallRulesDao _firewallDao;
-    
-    
->>>>>>> b93c7bc6
+
     @Override
     @DB
     @ActionEvent(eventType = EventTypes.EVENT_ASSIGN_TO_LOAD_BALANCER_RULE, eventDescription = "assigning to load balancer", async = true)
@@ -367,22 +358,12 @@
 
     @Override @DB
     @ActionEvent(eventType = EventTypes.EVENT_LOAD_BALANCER_CREATE, eventDescription = "creating load balancer")
-<<<<<<< HEAD
-    public LoadBalancer createLoadBalancerRule(LoadBalancer lb, boolean openFirewall) throws NetworkRuleConflictException {
-=======
     public LoadBalancer createLoadBalancerRule(CreateLoadBalancerRuleCmd lb,  boolean openFirewall) throws NetworkRuleConflictException, InsufficientAddressCapacityException {
->>>>>>> b93c7bc6
         UserContext caller = UserContext.current();
     
         int defPortStart = lb.getDefaultPortStart();
         int defPortEnd = lb.getDefaultPortEnd();
-<<<<<<< HEAD
-
-        _firewallMgr.validateFirewallRule(caller.getCaller(), ipAddr, srcPortStart, srcPortEnd, lb.getProtocol());
-
-=======
-        
->>>>>>> b93c7bc6
+
         if (!NetUtils.isValidPort(defPortEnd)) {
             throw new InvalidParameterValueException("privatePort is an invalid value: " + defPortEnd);
         }
@@ -417,12 +398,6 @@
         
         _firewallMgr.validateFirewallRule(caller.getCaller(), ipAddr, srcPortStart, srcPortEnd, lb.getProtocol(), Purpose.LoadBalancing);
 
-<<<<<<< HEAD
-        // verify that lb service is supported by the network
-        Network network = _networkMgr.getNetwork(ipAddr.getAssociatedWithNetworkId());
-        if (!_networkMgr.isServiceSupported(network.getNetworkOfferingId(), Service.Lb)) {
-            throw new InvalidParameterValueException("LB service is not supported in network id=" + network.getId());
-=======
         
          networkId = ipAddr.getAssociatedWithNetworkId();
         if (networkId == null) {
@@ -436,22 +411,11 @@
         // verify that lb service is supported by the network
         if (!_networkMgr.isServiceSupported(network.getNetworkOfferingId(), Service.Lb)) {
             throw new InvalidParameterValueException("LB service is not supported in network id= " + networkId);
->>>>>>> b93c7bc6
+
         }
 
         Transaction txn = Transaction.currentTxn();
         txn.start();
-        
-<<<<<<< HEAD
-        if (openFirewall) {
-            _firewallMgr.createRuleForAllCidrs(ipId, caller.getCaller(), lb.getSourcePortStart(), lb.getSourcePortEnd(), lb.getProtocol(), null, null);
-        }
-        
-        LoadBalancerVO newRule = new LoadBalancerVO(lb.getXid(), lb.getName(), lb.getDescription(), lb.getSourceIpAddressId(), lb.getSourcePortEnd(), lb.getDefaultPortStart(), 
-                lb.getSourceCidrList(), lb.getAlgorithm(), network.getId(), ipAddr.getAccountId(), ipAddr.getDomainId());
-
-        newRule = _lbDao.persist(newRule);
-=======
         
         LoadBalancerVO newRule = new LoadBalancerVO(lb.getXid(), lb.getName(), lb.getDescription(), lb.getSourceIpAddressId(), lb.getSourcePortEnd(), lb.getDefaultPortStart(), 
                 lb.getAlgorithm(), network.getId(), ipAddr.getAccountId(), ipAddr.getDomainId());
@@ -461,8 +425,7 @@
         if (openFirewall) {
             _firewallMgr.createRuleForAllCidrs(ipId, caller.getCaller(), lb.getSourcePortStart(), lb.getSourcePortEnd(), lb.getProtocol(), null, null, newRule.getId());
         }
-        
->>>>>>> b93c7bc6
+
         boolean success = true;
 
         try {
@@ -489,16 +452,11 @@
             }
             throw new CloudRuntimeException("Unable to add rule for ip address id=" + newRule.getSourceIpAddressId(), e);
         } finally {
-            if (!success) {
-<<<<<<< HEAD
-=======
-                
+            if (!success) { 
                 txn.start();
                 _firewallDao.remove(_firewallDao.findByRelatedId(newRule.getId()).getId());
                 _lbDao.remove(newRule.getId());
                 txn.commit();
-                
->>>>>>> b93c7bc6
                 _lbDao.remove(newRule.getId());
             }
         }
