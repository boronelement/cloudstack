// Licensed to the Apache Software Foundation (ASF) under one
// or more contributor license agreements.  See the NOTICE file
// distributed with this work for additional information
// regarding copyright ownership.  The ASF licenses this file
// to you under the Apache License, Version 2.0 (the
// "License"); you may not use this file except in compliance
// with the License.  You may obtain a copy of the License at
//
//   http://www.apache.org/licenses/LICENSE-2.0
//
// Unless required by applicable law or agreed to in writing,
// software distributed under the License is distributed on an
// "AS IS" BASIS, WITHOUT WARRANTIES OR CONDITIONS OF ANY
// KIND, either express or implied.  See the License for the
// specific language governing permissions and limitations
// under the License.
package com.cloud.network.vpc;

import java.util.ArrayList;
import java.util.Arrays;
import java.util.HashMap;
import java.util.HashSet;
import java.util.List;
import java.util.Map;
import java.util.Set;
import java.util.concurrent.Executors;
import java.util.concurrent.ScheduledExecutorService;
import java.util.concurrent.TimeUnit;

import javax.ejb.Local;
import javax.inject.Inject;
import javax.naming.ConfigurationException;

import org.apache.cloudstack.acl.ControlledEntity.ACLType;
import org.apache.cloudstack.api.command.user.vpc.ListPrivateGatewaysCmd;
import org.apache.cloudstack.api.command.user.vpc.ListStaticRoutesCmd;
import org.apache.log4j.Logger;
import org.springframework.stereotype.Component;

import com.cloud.configuration.Config;
import com.cloud.configuration.ConfigurationManager;
import com.cloud.configuration.Resource.ResourceType;
import com.cloud.configuration.dao.ConfigurationDao;
import com.cloud.dc.DataCenter;
import com.cloud.dc.Vlan.VlanType;
import com.cloud.dc.VlanVO;
import com.cloud.dc.dao.DataCenterDao;
import com.cloud.dc.dao.VlanDao;
import com.cloud.deploy.DeployDestination;
import com.cloud.event.ActionEvent;
import com.cloud.event.EventTypes;
import com.cloud.exception.ConcurrentOperationException;
import com.cloud.exception.InsufficientAddressCapacityException;
import com.cloud.exception.InsufficientCapacityException;
import com.cloud.exception.InvalidParameterValueException;
import com.cloud.exception.NetworkRuleConflictException;
import com.cloud.exception.PermissionDeniedException;
import com.cloud.exception.ResourceAllocationException;
import com.cloud.exception.ResourceUnavailableException;
import com.cloud.hypervisor.Hypervisor.HypervisorType;
import com.cloud.network.IpAddress;
import com.cloud.network.Network;
import com.cloud.network.Network.GuestType;
import com.cloud.network.Network.Provider;
import com.cloud.network.Network.Service;
import com.cloud.network.NetworkManager;
import com.cloud.network.NetworkModel;
import com.cloud.network.NetworkService;
import com.cloud.network.Networks.BroadcastDomainType;
import com.cloud.network.Networks.TrafficType;
import com.cloud.network.PhysicalNetwork;
import com.cloud.network.addr.PublicIp;
import com.cloud.network.dao.FirewallRulesDao;
import com.cloud.network.dao.IPAddressDao;
import com.cloud.network.dao.IPAddressVO;
import com.cloud.network.dao.NetworkDao;
import com.cloud.network.dao.NetworkVO;
import com.cloud.network.dao.PhysicalNetworkDao;
import com.cloud.network.dao.Site2SiteVpnGatewayDao;
import com.cloud.network.element.StaticNatServiceProvider;
import com.cloud.network.element.VpcProvider;
import com.cloud.network.vpc.VpcOffering.State;
import com.cloud.network.vpc.dao.PrivateIpDao;
import com.cloud.network.vpc.dao.StaticRouteDao;
import com.cloud.network.vpc.dao.VpcDao;
import com.cloud.network.vpc.dao.VpcGatewayDao;
import com.cloud.network.vpc.dao.VpcOfferingDao;
import com.cloud.network.vpc.dao.VpcOfferingServiceMapDao;
import com.cloud.network.vpc.dao.VpcServiceMapDao;
import com.cloud.network.vpn.Site2SiteVpnManager;
import com.cloud.offering.NetworkOffering;
import com.cloud.offerings.NetworkOfferingServiceMapVO;
import com.cloud.offerings.dao.NetworkOfferingServiceMapDao;
import com.cloud.org.Grouping;
import com.cloud.projects.Project.ListProjectResourcesCriteria;
import com.cloud.server.ConfigurationServer;
import com.cloud.server.ResourceTag.TaggedResourceType;
import com.cloud.tags.ResourceTagVO;
import com.cloud.tags.dao.ResourceTagDao;
import com.cloud.user.Account;
import com.cloud.user.AccountManager;
import com.cloud.user.ResourceLimitService;
import com.cloud.user.User;
import com.cloud.user.UserContext;
import com.cloud.utils.NumbersUtil;
import com.cloud.utils.Pair;
import com.cloud.utils.Ternary;
import com.cloud.utils.component.ManagerBase;
import com.cloud.utils.concurrency.NamedThreadFactory;
import com.cloud.utils.db.DB;
import com.cloud.utils.db.Filter;
import com.cloud.utils.db.GlobalLock;
import com.cloud.utils.db.JoinBuilder;
import com.cloud.utils.db.SearchBuilder;
import com.cloud.utils.db.SearchCriteria;
import com.cloud.utils.db.SearchCriteria.Op;
import com.cloud.utils.db.Transaction;
import com.cloud.utils.exception.CloudRuntimeException;
import com.cloud.utils.net.NetUtils;
import com.cloud.vm.ReservationContext;
import com.cloud.vm.ReservationContextImpl;
import com.cloud.vm.dao.DomainRouterDao;


@Component
@Local(value = { VpcManager.class, VpcService.class, VpcProvisioningService.class })
public class VpcManagerImpl extends ManagerBase implements VpcManager, VpcProvisioningService{
    private static final Logger s_logger = Logger.getLogger(VpcManagerImpl.class);
    @Inject
    VpcOfferingDao _vpcOffDao;
    @Inject
    VpcOfferingServiceMapDao _vpcOffSvcMapDao;
    @Inject
    VpcDao _vpcDao;
    @Inject
    ConfigurationDao _configDao;
    @Inject
    ConfigurationManager _configMgr;
    @Inject
    AccountManager _accountMgr;
    @Inject
    NetworkDao _ntwkDao;
    @Inject
    NetworkManager _ntwkMgr;
    @Inject
    NetworkModel _ntwkModel;
    @Inject
    NetworkService _ntwkSvc;
    @Inject
    IPAddressDao _ipAddressDao;
    @Inject
    DomainRouterDao _routerDao;
    @Inject
    VpcGatewayDao _vpcGatewayDao;
    @Inject
    PrivateIpDao _privateIpDao;
    @Inject
    StaticRouteDao _staticRouteDao;
    @Inject
    NetworkOfferingServiceMapDao _ntwkOffServiceDao ;
    @Inject
    VpcOfferingServiceMapDao _vpcOffServiceDao;
    @Inject
    PhysicalNetworkDao _pNtwkDao;
    @Inject
    ResourceTagDao _resourceTagDao;
    @Inject
    FirewallRulesDao _firewallDao;
    @Inject
    Site2SiteVpnGatewayDao _vpnGatewayDao;
    @Inject
    Site2SiteVpnManager _s2sVpnMgr;
    @Inject
    VlanDao _vlanDao = null;
    @Inject
    ResourceLimitService _resourceLimitMgr;
    @Inject
    VpcServiceMapDao _vpcSrvcDao;
    @Inject
    DataCenterDao _dcDao;
    @Inject
    ConfigurationServer _configServer;

    private final ScheduledExecutorService _executor = Executors.newScheduledThreadPool(1, new NamedThreadFactory("VpcChecker"));
    private List<VpcProvider> vpcElements = null;
    private final List<Service> nonSupportedServices = Arrays.asList(Service.SecurityGroup, Service.Firewall);
<<<<<<< HEAD
    private final List<Provider> supportedProviders = Arrays.asList(Provider.VPCVirtualRouter, Provider.NiciraNvp, Provider.InternalLbVm);
 
=======
    private final List<Provider> supportedProviders = Arrays.asList(Provider.VPCVirtualRouter, Provider.NiciraNvp);
     
>>>>>>> 04a2b2d3
    int _cleanupInterval;
    int _maxNetworks;
    SearchBuilder<IPAddressVO> IpAddressSearch;

    @Override
    @DB
    public boolean configure(String name, Map<String, Object> params) throws ConfigurationException {
        //configure default vpc offering
        Transaction txn = Transaction.currentTxn();
        txn.start();
        
        if (_vpcOffDao.findByUniqueName(VpcOffering.defaultVPCOfferingName) == null) {
            s_logger.debug("Creating default VPC offering " + VpcOffering.defaultVPCOfferingName);
            
            Map<Service, Set<Provider>> svcProviderMap = new HashMap<Service, Set<Provider>>();
            Set<Provider> defaultProviders = new HashSet<Provider>();
            defaultProviders.add(Provider.VPCVirtualRouter);
            for (Service svc : getSupportedServices()) {
                if (svc == Service.Lb) {
                    Set<Provider> lbProviders = new HashSet<Provider>();
                    lbProviders.add(Provider.VPCVirtualRouter);
                    lbProviders.add(Provider.InternalLbVm);
                    svcProviderMap.put(svc, lbProviders);
                } else {
                    svcProviderMap.put(svc, defaultProviders);
                }
            }
            createVpcOffering(VpcOffering.defaultVPCOfferingName, VpcOffering.defaultVPCOfferingName, svcProviderMap, 
                    true, State.Enabled);
        }
                
        txn.commit();
        
        Map<String, String> configs = _configDao.getConfiguration(params);
        String value = configs.get(Config.VpcCleanupInterval.key());
        _cleanupInterval = NumbersUtil.parseInt(value, 60 * 60); // 1 hour

        String maxNtwks = configs.get(Config.VpcMaxNetworks.key());
        _maxNetworks = NumbersUtil.parseInt(maxNtwks, 3); // max=3 is default
        
        
        IpAddressSearch = _ipAddressDao.createSearchBuilder();
        IpAddressSearch.and("accountId", IpAddressSearch.entity().getAllocatedToAccountId(), Op.EQ);
        IpAddressSearch.and("dataCenterId", IpAddressSearch.entity().getDataCenterId(), Op.EQ);
        IpAddressSearch.and("vpcId", IpAddressSearch.entity().getVpcId(), Op.EQ);
        IpAddressSearch.and("associatedWithNetworkId", IpAddressSearch.entity().getAssociatedWithNetworkId(), Op.EQ);
        SearchBuilder<VlanVO> virtualNetworkVlanSB = _vlanDao.createSearchBuilder();
        virtualNetworkVlanSB.and("vlanType", virtualNetworkVlanSB.entity().getVlanType(), Op.EQ);
        IpAddressSearch.join("virtualNetworkVlanSB", virtualNetworkVlanSB, IpAddressSearch.entity().getVlanId(), virtualNetworkVlanSB.entity().getId(), JoinBuilder.JoinType.INNER);
        IpAddressSearch.done();
        
        return true;
    }

    @Override
    public boolean start() {
        _executor.scheduleAtFixedRate(new VpcCleanupTask(), _cleanupInterval, _cleanupInterval, TimeUnit.SECONDS);
        return true;
    }

    @Override
    public boolean stop() {
        return true;
    }

    @Override
    public List<? extends Network> getVpcNetworks(long vpcId) {
        return _ntwkDao.listByVpc(vpcId);
    }

    @Override
    public VpcOffering getVpcOffering(long vpcOffId) {
        return _vpcOffDao.findById(vpcOffId);
    }

    @Override
    @ActionEvent(eventType = EventTypes.EVENT_VPC_OFFERING_CREATE, eventDescription = "creating vpc offering", create=true)
    public VpcOffering createVpcOffering(String name, String displayText, List<String> supportedServices, Map<String, List<String>> serviceProviders) {
        Map<Network.Service, Set<Network.Provider>> svcProviderMap = new HashMap<Network.Service, Set<Network.Provider>>();
        Set<Network.Provider> defaultProviders = new HashSet<Network.Provider>();
        defaultProviders.add(Provider.VPCVirtualRouter);

        boolean sourceNatSvc = false;
        boolean firewallSvs = false;
        // populate the services first
        for (String serviceName : supportedServices) {
            // validate if the service is supported
            Service service = Network.Service.getService(serviceName);
            if (service == null || nonSupportedServices.contains(service)) {
                throw new InvalidParameterValueException("Service " + serviceName + " is not supported in VPC");
            }

            svcProviderMap.put(service, defaultProviders);
            if (service == Service.NetworkACL) {
                firewallSvs = true;
            }
            
            if (service == Service.SourceNat) {
                sourceNatSvc = true;
            }
        }
        
        if (!sourceNatSvc) {
            s_logger.debug("Automatically adding source nat service to the list of VPC services");
            svcProviderMap.put(Service.SourceNat, defaultProviders);
        }
        
        if (!firewallSvs) {
            s_logger.debug("Automatically adding network ACL service to the list of VPC services");
            svcProviderMap.put(Service.NetworkACL, defaultProviders);
        }
        
        svcProviderMap.put(Service.Gateway, defaultProviders);

        if (serviceProviders != null) {
            for (String serviceStr : serviceProviders.keySet()) {
                Network.Service service = Network.Service.getService(serviceStr);
                if (svcProviderMap.containsKey(service)) {
                    Set<Provider> providers = new HashSet<Provider>();
                    // don't allow to specify more than 1 provider per service
                    if (serviceProviders.get(serviceStr) != null && serviceProviders.get(serviceStr).size() > 1) {
                        throw new InvalidParameterValueException("In the current release only one provider can be " +
                                "specified for the service");
                    }
                    for (String prvNameStr : serviceProviders.get(serviceStr)) {
                        // check if provider is supported
                        Network.Provider provider = Network.Provider.getProvider(prvNameStr);
                        if (provider == null) {
                            throw new InvalidParameterValueException("Invalid service provider: " + prvNameStr);
                        }

                        providers.add(provider);
                    }
                    svcProviderMap.put(service, providers);
                } else {
                    throw new InvalidParameterValueException("Service " + serviceStr + " is not enabled for the network " +
                            "offering, can't add a provider to it");
                }
            }
        }

        VpcOffering offering = createVpcOffering(name, displayText, svcProviderMap, false, null);
        UserContext.current().setEventDetails(" Id: " + offering.getId() + " Name: " + name);
        
        return offering;
    }

    
    @DB
    protected VpcOffering createVpcOffering(String name, String displayText, Map<Network.Service, 
            Set<Network.Provider>> svcProviderMap, boolean isDefault, State state) {
        Transaction txn = Transaction.currentTxn();
        txn.start();
        // create vpc offering object
        VpcOfferingVO offering  = new VpcOfferingVO(name, displayText, isDefault, null);
        
        if (state != null) {
            offering.setState(state);
        }
        s_logger.debug("Adding vpc offering " + offering);
        offering = _vpcOffDao.persist(offering);
        // populate services and providers
        if (svcProviderMap != null) {
            for (Network.Service service : svcProviderMap.keySet()) {
                Set<Provider> providers = svcProviderMap.get(service);
                if (providers != null && !providers.isEmpty()) {
                    for (Network.Provider provider : providers) {
                        VpcOfferingServiceMapVO offService = new VpcOfferingServiceMapVO(offering.getId(), service, provider);
                        _vpcOffSvcMapDao.persist(offService);
                        s_logger.trace("Added service for the vpc offering: " + offService + " with provider " + provider.getName());
                    }
                } else {
                    throw new InvalidParameterValueException("Provider is missing for the VPC offering service " + service.getName());
                }
            }
        }
        txn.commit();

        return offering;
    }
    
    @Override
    public Vpc getVpc(long vpcId) {
        return _vpcDao.findById(vpcId);
    }
    
    @Override
    public Vpc getActiveVpc(long vpcId) {
        return _vpcDao.getActiveVpcById(vpcId);
    }

    @Override
    public Map<Service, Set<Provider>> getVpcOffSvcProvidersMap(long vpcOffId) {
        Map<Service, Set<Provider>> serviceProviderMap = new HashMap<Service, Set<Provider>>();
        List<VpcOfferingServiceMapVO> map = _vpcOffSvcMapDao.listByVpcOffId(vpcOffId);

        for (VpcOfferingServiceMapVO instance : map) {
            String service = instance.getService();
            Set<Provider> providers;
            providers = serviceProviderMap.get(service);
            if (providers == null) {
                providers = new HashSet<Provider>();
            }
            providers.add(Provider.getProvider(instance.getProvider()));
            serviceProviderMap.put(Service.getService(service), providers);
        }

        return serviceProviderMap;
    }
    
    
    @Override
    public List<? extends VpcOffering> listVpcOfferings(Long id, String name, String displayText, List<String> supportedServicesStr,
            Boolean isDefault, String keyword, String state, Long startIndex, Long pageSizeVal) {
        Filter searchFilter = new Filter(VpcOfferingVO.class, "created", false, startIndex, pageSizeVal);
        SearchCriteria<VpcOfferingVO> sc = _vpcOffDao.createSearchCriteria();

        if (keyword != null) {
            SearchCriteria<VpcOfferingVO> ssc = _vpcOffDao.createSearchCriteria();
            ssc.addOr("displayText", SearchCriteria.Op.LIKE, "%" + keyword + "%");
            ssc.addOr("name", SearchCriteria.Op.LIKE, "%" + keyword + "%");

            sc.addAnd("name", SearchCriteria.Op.SC, ssc);
        }

        if (name != null) {
            sc.addAnd("name", SearchCriteria.Op.LIKE, "%" + name + "%");
        }

        if (displayText != null) {
            sc.addAnd("displayText", SearchCriteria.Op.LIKE, "%" + displayText + "%");
        }

        if (isDefault != null) {
            sc.addAnd("isDefault", SearchCriteria.Op.EQ, isDefault);
        }

        if (state != null) {
            sc.addAnd("state", SearchCriteria.Op.EQ, state);
        }

        if (id != null) {
            sc.addAnd("id", SearchCriteria.Op.EQ, id);
        }


        List<VpcOfferingVO> offerings = _vpcOffDao.search(sc, searchFilter);

        // filter by supported services
        boolean listBySupportedServices = (supportedServicesStr != null && !supportedServicesStr.isEmpty() && !offerings.isEmpty());
        
        if (listBySupportedServices) {
            List<VpcOfferingVO> supportedOfferings = new ArrayList<VpcOfferingVO>();
            Service[] supportedServices = null;

            if (listBySupportedServices) {
                supportedServices = new Service[supportedServicesStr.size()];
                int i = 0;
                for (String supportedServiceStr : supportedServicesStr) {
                    Service service = Service.getService(supportedServiceStr);
                    if (service == null) {
                        throw new InvalidParameterValueException("Invalid service specified " + supportedServiceStr);
                    } else {
                        supportedServices[i] = service;
                    }
                    i++;
                }
            }

            for (VpcOfferingVO offering : offerings) {
                if (areServicesSupportedByVpcOffering(offering.getId(), supportedServices)) {
                    supportedOfferings.add(offering);
                }
            }

            return supportedOfferings;
        } else {
            return offerings;
        }
    }


    protected boolean areServicesSupportedByVpcOffering(long vpcOffId, Service... services) {
        return (_vpcOffSvcMapDao.areServicesSupportedByNetworkOffering(vpcOffId, services));
    }
    
    
    @Override
    @ActionEvent(eventType = EventTypes.EVENT_VPC_OFFERING_DELETE, eventDescription = "deleting vpc offering")
    public boolean deleteVpcOffering(long offId) {
        UserContext.current().setEventDetails(" Id: " + offId);

        // Verify vpc offering id
        VpcOfferingVO offering = _vpcOffDao.findById(offId);
        if (offering == null) {
            throw new InvalidParameterValueException("unable to find vpc offering " + offId);
        } 

        // Don't allow to delete default vpc offerings
        if (offering.isDefault() == true) {
            throw new InvalidParameterValueException("Default network offering can't be deleted");
        }

        // don't allow to delete vpc offering if it's in use by existing vpcs (the offering can be disabled though)
        int vpcCount = _vpcDao.getVpcCountByOfferingId(offId);
        if (vpcCount > 0) {
            throw new InvalidParameterValueException("Can't delete vpc offering " + offId + " as its used by " + vpcCount + " vpcs. " +
                    "To make the network offering unavaiable, disable it");
        }

        if (_vpcOffDao.remove(offId)) {
            return true;
        } else {
            return false;
        }
    }

    @Override
    @ActionEvent(eventType = EventTypes.EVENT_VPC_OFFERING_UPDATE, eventDescription = "updating vpc offering")
    public VpcOffering updateVpcOffering(long vpcOffId, String vpcOfferingName, String displayText, String state) {
        UserContext.current().setEventDetails(" Id: " + vpcOffId);

        // Verify input parameters
        VpcOfferingVO offeringToUpdate = _vpcOffDao.findById(vpcOffId);
        if (offeringToUpdate == null) {
            throw new InvalidParameterValueException("Unable to find vpc offering " + vpcOffId);
        }

        VpcOfferingVO offering = _vpcOffDao.createForUpdate(vpcOffId);

        if (vpcOfferingName != null) {
            offering.setName(vpcOfferingName);
        }

        if (displayText != null) {
            offering.setDisplayText(displayText);
        }

        if (state != null) {
            boolean validState = false;
            for (VpcOffering.State st : VpcOffering.State.values()) {
                if (st.name().equalsIgnoreCase(state)) {
                    validState = true;
                    offering.setState(st);
                }
            }
            if (!validState) {
                throw new InvalidParameterValueException("Incorrect state value: " + state);
            }
        }

        if (_vpcOffDao.update(vpcOffId, offering)) {
            s_logger.debug("Updated VPC offeirng id=" + vpcOffId);
            return _vpcOffDao.findById(vpcOffId);
        } else {
            return null;
        }
    }

    @Override
    @ActionEvent(eventType = EventTypes.EVENT_VPC_CREATE, eventDescription = "creating vpc", create=true)
    public Vpc createVpc(long zoneId, long vpcOffId, long vpcOwnerId, String vpcName, String displayText, String cidr, 
            String networkDomain) throws ResourceAllocationException {
        Account caller = UserContext.current().getCaller();
        Account owner = _accountMgr.getAccount(vpcOwnerId);
        
        //Verify that caller can perform actions in behalf of vpc owner
        _accountMgr.checkAccess(caller, null, false, owner);
        
        //check resource limit
        _resourceLimitMgr.checkResourceLimit(owner, ResourceType.vpc);

        // Validate vpc offering
        VpcOfferingVO vpcOff = _vpcOffDao.findById(vpcOffId);
        if (vpcOff == null || vpcOff.getState() != State.Enabled) {
            InvalidParameterValueException ex = new InvalidParameterValueException("Unable to find vpc offering in " + State.Enabled +
                    " state by specified id");
            ex.addProxyObject("vpc_offerings", vpcOffId, "vpcOfferingId");
            throw ex;
        }
       
        //Validate zone
        DataCenter zone = _configMgr.getZone(zoneId);
        if (Grouping.AllocationState.Disabled == zone.getAllocationState() && !_accountMgr.isRootAdmin(caller.getType())) {
            // See DataCenterVO.java
            PermissionDeniedException ex = new PermissionDeniedException("Cannot perform this operation since specified Zone is currently disabled");
            ex.addProxyObject("data_center", zone.getId(), "zoneId");
            throw ex;
        }
        
        if (networkDomain == null) {
            // 1) Get networkDomain from the corresponding account
            networkDomain = _ntwkModel.getAccountNetworkDomain(owner.getId(), zoneId);


            // 2) If null, generate networkDomain using domain suffix from the global config variables
            if (networkDomain == null) {
                networkDomain = "cs" + Long.toHexString(owner.getId()) + _ntwkModel.getDefaultNetworkDomain();
            }
        }
        
        return createVpc(zoneId, vpcOffId, owner, vpcName, displayText, cidr, networkDomain);
    }

    
    @DB
    protected Vpc createVpc(long zoneId, long vpcOffId, Account vpcOwner, String vpcName, String displayText, String cidr, 
            String networkDomain) {
        
        //Validate CIDR
        if (!NetUtils.isValidCIDR(cidr)) {
            throw new InvalidParameterValueException("Invalid CIDR specified " + cidr);
        }
        
        //cidr has to be RFC 1918 complient
        if (!NetUtils.validateGuestCidr(cidr)) {
            throw new InvalidParameterValueException("Guest Cidr " + cidr + " is not RFC1918 compliant");
        }

        // validate network domain
        if (!NetUtils.verifyDomainName(networkDomain)) {
            throw new InvalidParameterValueException(
                    "Invalid network domain. Total length shouldn't exceed 190 chars. Each domain " +
                    "label must be between 1 and 63 characters long, can contain ASCII letters 'a' through 'z', " +
                    "the digits '0' through '9', "
                            + "and the hyphen ('-'); can't start or end with \"-\"");
        }

        Transaction txn = Transaction.currentTxn();
        txn.start();
        VpcVO vpc = new VpcVO (zoneId, vpcName, displayText, vpcOwner.getId(), vpcOwner.getDomainId(), vpcOffId, cidr, 
                networkDomain);
        vpc = _vpcDao.persist(vpc, finalizeServicesAndProvidersForVpc(zoneId, vpcOffId));
        _resourceLimitMgr.incrementResourceCount(vpcOwner.getId(), ResourceType.vpc);
        txn.commit();

        s_logger.debug("Created VPC " + vpc);

        return vpc; 
    }

    private Map<String, String> finalizeServicesAndProvidersForVpc(long zoneId, long offeringId) {
        Map<String, String> svcProviders = new HashMap<String, String>();
        Map<String, List<String>> providerSvcs = new HashMap<String, List<String>>();
        List<VpcOfferingServiceMapVO> servicesMap = _vpcOffSvcMapDao.listByVpcOffId(offeringId);

        for (VpcOfferingServiceMapVO serviceMap : servicesMap) {
            if (svcProviders.containsKey(serviceMap.getService())) {
                // FIXME - right now we pick up the first provider from the list, need to add more logic based on
                // provider load, etc
                continue;
            }

            String service = serviceMap.getService();
            String provider = serviceMap.getProvider();

            if (provider == null) {
                // Default to VPCVirtualRouter
                provider = Provider.VPCVirtualRouter.getName();
            }


            if (!_ntwkModel.isProviderEnabledInZone(zoneId, provider)) {
                throw new InvalidParameterValueException("Provider " + provider +
                        " should be enabled in at least one physical network of the zone specified");
            }

            svcProviders.put(service, provider);
            List<String> l = providerSvcs.get(provider);
            if (l == null) {
                providerSvcs.put(provider, l = new ArrayList<String>());
            }
            l.add(service);
        }

        return svcProviders;
    }

    @Override
    @ActionEvent(eventType = EventTypes.EVENT_VPC_DELETE, eventDescription = "deleting VPC")
    public boolean deleteVpc(long vpcId) throws ConcurrentOperationException, ResourceUnavailableException {
        UserContext.current().setEventDetails(" Id: " + vpcId);
        UserContext ctx = UserContext.current();

        // Verify vpc id
        Vpc vpc = getVpc(vpcId);
        if (vpc == null) {
            throw new InvalidParameterValueException("unable to find VPC id=" + vpcId);
        }
        
        //verify permissions
        _accountMgr.checkAccess(ctx.getCaller(), null, false, vpc);
        
        return destroyVpc(vpc, ctx.getCaller(), ctx.getCallerUserId());
    }

    @Override
    @DB
    public boolean destroyVpc(Vpc vpc, Account caller, Long callerUserId) throws ConcurrentOperationException, ResourceUnavailableException {
        s_logger.debug("Destroying vpc " + vpc);
        
        //don't allow to delete vpc if it's in use by existing networks
        int networksCount = _ntwkDao.getNetworkCountByVpcId(vpc.getId());
        if (networksCount > 0) {
            throw new InvalidParameterValueException("Can't delete VPC " + vpc + " as its used by " + networksCount + " networks");
        }

        //mark VPC as inactive
        if (vpc.getState() != Vpc.State.Inactive) {
            s_logger.debug("Updating VPC " + vpc + " with state " + Vpc.State.Inactive + " as a part of vpc delete");
            VpcVO vpcVO = _vpcDao.findById(vpc.getId());
            vpcVO.setState(Vpc.State.Inactive);
            
            Transaction txn = Transaction.currentTxn();
            txn.start();
            _vpcDao.update(vpc.getId(), vpcVO);
            
            //decrement resource count
            _resourceLimitMgr.decrementResourceCount(vpc.getAccountId(), ResourceType.vpc);
            txn.commit();
        }
        
        //shutdown VPC
        if (!shutdownVpc(vpc.getId())) {
            s_logger.warn("Failed to shutdown vpc " + vpc + " as a part of vpc destroy process");
            return false;
        }
        
        //cleanup vpc resources
        if (!cleanupVpcResources(vpc.getId(), caller, callerUserId)) {
            s_logger.warn("Failed to cleanup resources for vpc " + vpc);
            return false;
        }

        //update the instance with removed flag only when the cleanup is executed successfully
        if (_vpcDao.remove(vpc.getId())) {
            s_logger.debug("Vpc " + vpc + " is destroyed succesfully");
            return true;
        } else {
            s_logger.warn("Vpc " + vpc + " failed to destroy");
            return false;
        }
    }

    @Override
    @ActionEvent(eventType = EventTypes.EVENT_VPC_UPDATE, eventDescription = "updating vpc")
    public Vpc updateVpc(long vpcId, String vpcName, String displayText) {
        UserContext.current().setEventDetails(" Id: " + vpcId);
        Account caller = UserContext.current().getCaller();

        // Verify input parameters
        VpcVO vpcToUpdate = _vpcDao.findById(vpcId);
        if (vpcToUpdate == null) {
            throw new InvalidParameterValueException("Unable to find vpc offering " + vpcId);
        }
        
        _accountMgr.checkAccess(caller, null, false, vpcToUpdate);

        VpcVO vpc = _vpcDao.createForUpdate(vpcId);

        if (vpcName != null) {
            vpc.setName(vpcName);
        }

        if (displayText != null) {
            vpc.setDisplayText(displayText);
        }

        if (_vpcDao.update(vpcId, vpc)) {
            s_logger.debug("Updated VPC id=" + vpcId);
            return _vpcDao.findById(vpcId);
        } else {
            return null;
        }
    }


    @Override
    public List<? extends Vpc> listVpcs(Long id, String vpcName, String displayText, List<String> supportedServicesStr, 
            String cidr, Long vpcOffId, String state, String accountName, Long domainId, String keyword,
            Long startIndex, Long pageSizeVal, Long zoneId, Boolean isRecursive, Boolean listAll, Boolean restartRequired, Map<String, String> tags, Long projectId) {
        Account caller = UserContext.current().getCaller();
        List<Long> permittedAccounts = new ArrayList<Long>();
        
        Ternary<Long, Boolean, ListProjectResourcesCriteria> domainIdRecursiveListProject = new Ternary<Long, Boolean, 
                ListProjectResourcesCriteria>(domainId, isRecursive, null);
        _accountMgr.buildACLSearchParameters(caller, id, accountName, projectId, permittedAccounts, domainIdRecursiveListProject,
                listAll, false);
        domainId = domainIdRecursiveListProject.first();
        isRecursive = domainIdRecursiveListProject.second();
        ListProjectResourcesCriteria listProjectResourcesCriteria = domainIdRecursiveListProject.third();
        Filter searchFilter = new Filter(VpcVO.class, "created", false, startIndex, pageSizeVal);

        SearchBuilder<VpcVO> sb = _vpcDao.createSearchBuilder();
        _accountMgr.buildACLSearchBuilder(sb, domainId, isRecursive, permittedAccounts, listProjectResourcesCriteria);

        sb.and("name", sb.entity().getName(), SearchCriteria.Op.LIKE);
        sb.and("id", sb.entity().getId(), SearchCriteria.Op.EQ);
        sb.and("displayText", sb.entity().getDisplayText(), SearchCriteria.Op.LIKE);
        sb.and("vpcOfferingId", sb.entity().getVpcOfferingId(), SearchCriteria.Op.EQ);
        sb.and("zoneId", sb.entity().getZoneId(), SearchCriteria.Op.EQ);
        sb.and("state", sb.entity().getState(), SearchCriteria.Op.EQ);
        sb.and("restartRequired", sb.entity().isRestartRequired(), SearchCriteria.Op.EQ);
        sb.and("cidr", sb.entity().getCidr(), SearchCriteria.Op.EQ);
        
        if (tags != null && !tags.isEmpty()) {
            SearchBuilder<ResourceTagVO> tagSearch = _resourceTagDao.createSearchBuilder();
            for (int count=0; count < tags.size(); count++) {
                tagSearch.or().op("key" + String.valueOf(count), tagSearch.entity().getKey(), SearchCriteria.Op.EQ);
                tagSearch.and("value" + String.valueOf(count), tagSearch.entity().getValue(), SearchCriteria.Op.EQ);
                tagSearch.cp();
            }
            tagSearch.and("resourceType", tagSearch.entity().getResourceType(), SearchCriteria.Op.EQ);
            sb.groupBy(sb.entity().getId());
            sb.join("tagSearch", tagSearch, sb.entity().getId(), tagSearch.entity().getResourceId(), JoinBuilder.JoinType.INNER);
        }
        
        // now set the SC criteria...
        SearchCriteria<VpcVO> sc = sb.create();
        _accountMgr.buildACLSearchCriteria(sc, domainId, isRecursive, permittedAccounts, listProjectResourcesCriteria);  

        if (keyword != null) {
            SearchCriteria<VpcVO> ssc = _vpcDao.createSearchCriteria();
            ssc.addOr("displayText", SearchCriteria.Op.LIKE, "%" + keyword + "%");
            ssc.addOr("name", SearchCriteria.Op.LIKE, "%" + keyword + "%");
            sc.addAnd("name", SearchCriteria.Op.SC, ssc);
        }

        if (vpcName != null) {
            sc.addAnd("name", SearchCriteria.Op.LIKE, "%" + vpcName + "%");
        }

        if (displayText != null) {
            sc.addAnd("displayText", SearchCriteria.Op.LIKE, "%" + displayText + "%");
        }
        
        if (tags != null && !tags.isEmpty()) {
            int count = 0;
            sc.setJoinParameters("tagSearch", "resourceType", TaggedResourceType.Vpc.toString());
            for (String key : tags.keySet()) {
                sc.setJoinParameters("tagSearch", "key" + String.valueOf(count), key);
                sc.setJoinParameters("tagSearch", "value" + String.valueOf(count), tags.get(key));
                count++;
            }   
       }

        if (id != null) {
            sc.addAnd("id", SearchCriteria.Op.EQ, id);
        }
        
        if (vpcOffId != null) {
            sc.addAnd("vpcOfferingId", SearchCriteria.Op.EQ, vpcOffId);
        }
        
        if (zoneId != null) {
            sc.addAnd("zoneId", SearchCriteria.Op.EQ, zoneId);
        }
        
        if (state != null) {
            sc.addAnd("state", SearchCriteria.Op.EQ, state);
        }
        
        if (cidr != null) {
            sc.addAnd("cidr", SearchCriteria.Op.EQ, cidr);
        }
        
        if (restartRequired != null) {
            sc.addAnd("restartRequired", SearchCriteria.Op.EQ, restartRequired);
        }

        List<VpcVO> vpcs = _vpcDao.search(sc, searchFilter);

        // filter by supported services
        boolean listBySupportedServices = (supportedServicesStr != null && !supportedServicesStr.isEmpty() && !vpcs.isEmpty());
        
        if (listBySupportedServices) {
            List<VpcVO> supportedVpcs = new ArrayList<VpcVO>();
            Service[] supportedServices = null;

            if (listBySupportedServices) {
                supportedServices = new Service[supportedServicesStr.size()];
                int i = 0;
                for (String supportedServiceStr : supportedServicesStr) {
                    Service service = Service.getService(supportedServiceStr);
                    if (service == null) {
                        throw new InvalidParameterValueException("Invalid service specified " + supportedServiceStr);
                    } else {
                        supportedServices[i] = service;
                    }
                    i++;
                }
            }

            for (VpcVO vpc : vpcs) {
                if (areServicesSupportedByVpcOffering(vpc.getVpcOfferingId(), supportedServices)) {
                    supportedVpcs.add(vpc);
                }
            }

            return supportedVpcs;
        } else {
            return vpcs;
        }
    }

    
    protected List<Service> getSupportedServices() {
        List<Service> services = new ArrayList<Service>();
        services.add(Network.Service.Dhcp);
        services.add(Network.Service.Dns);
        services.add(Network.Service.UserData);
        services.add(Network.Service.NetworkACL);
        services.add(Network.Service.PortForwarding);
        services.add(Network.Service.Lb);
        services.add(Network.Service.SourceNat);
        services.add(Network.Service.StaticNat);
        services.add(Network.Service.Gateway);
        services.add(Network.Service.Vpn);
        return services;
    }
    
    @Override
    public boolean startVpc(long vpcId, boolean destroyOnFailure) throws ConcurrentOperationException, ResourceUnavailableException, 
    InsufficientCapacityException {
        UserContext ctx = UserContext.current();
        Account caller = ctx.getCaller();
        User callerUser = _accountMgr.getActiveUser(ctx.getCallerUserId());
        
        //check if vpc exists
        Vpc vpc = getActiveVpc(vpcId);
        if (vpc == null) {
            InvalidParameterValueException ex = new InvalidParameterValueException("Unable to find Enabled VPC by id specified");
            ex.addProxyObject("vpc", vpcId, "VPC");
            throw ex;
        }
        
        //permission check
        _accountMgr.checkAccess(caller, null, false, vpc);
        
        DataCenter dc = _configMgr.getZone(vpc.getZoneId());
     
        DeployDestination dest = new DeployDestination(dc, null, null, null);
        ReservationContext context = new ReservationContextImpl(null, null, callerUser, 
                _accountMgr.getAccount(vpc.getAccountId()));
        
        boolean result = true;
        try {
            if (!startVpc(vpc, dest, context)) {
                s_logger.warn("Failed to start vpc " + vpc);
                result = false;
            }
        } catch (Exception ex) {
            s_logger.warn("Failed to start vpc " + vpc + " due to ", ex);
            result = false;
        } finally {
            //do cleanup
            if (!result && destroyOnFailure) {
                s_logger.debug("Destroying vpc " + vpc + " that failed to start");
                if (destroyVpc(vpc, caller, callerUser.getId())) {
                    s_logger.warn("Successfully destroyed vpc " + vpc + " that failed to start");
                } else {
                    s_logger.warn("Failed to destroy vpc " + vpc + " that failed to start");
                }
            }
        }
        return result;
    }

    protected boolean startVpc(Vpc vpc, DeployDestination dest, ReservationContext context) 
            throws ConcurrentOperationException, ResourceUnavailableException, InsufficientCapacityException {
        //deploy provider
        boolean success = true;
        List<Provider> providersToImplement = getVpcProviders(vpc.getId());
        for (VpcProvider element: getVpcElements()){
            if(providersToImplement.contains(element.getProvider())){
                if (element.implementVpc(vpc, dest, context)) {
                    s_logger.debug("Vpc " + vpc + " has started succesfully");
                } else {
                    s_logger.warn("Vpc " + vpc + " failed to start");
                    success = false;
                }
            }
        }
        return success;
    }
    
    @Override
    public boolean shutdownVpc(long vpcId) throws ConcurrentOperationException, ResourceUnavailableException {
        UserContext ctx = UserContext.current();
        Account caller = ctx.getCaller();
        
        //check if vpc exists
        Vpc vpc = getVpc(vpcId);
        if (vpc == null) {
            throw new InvalidParameterValueException("Unable to find vpc by id " + vpcId);
        }
        
        //permission check
        _accountMgr.checkAccess(caller, null, false, vpc);

        //shutdown provider
        s_logger.debug("Shutting down vpc " + vpc);
        //TODO - shutdown all vpc resources here (ACLs, gateways, etc)

        boolean success = true;
        List<Provider> providersToImplement = getVpcProviders(vpc.getId());
        ReservationContext context = new ReservationContextImpl(null, null, _accountMgr.getActiveUser(ctx.getCallerUserId()), caller);
        for (VpcProvider element: getVpcElements()){
            if(providersToImplement.contains(element.getProvider())){
                if (element.shutdownVpc(vpc, context)) {
                    s_logger.debug("Vpc " + vpc + " has been shutdown succesfully");
                } else {
                    s_logger.warn("Vpc " + vpc + " failed to shutdown");
                    success = false;
                }
            }
        }

        return success;
    }
    
    @DB
    @Override
    public void validateNtwkOffForNtwkInVpc(Long networkId, long newNtwkOffId, String newCidr, 
            String newNetworkDomain, Vpc vpc, String gateway, Account networkOwner) {
        
        NetworkOffering guestNtwkOff = _configMgr.getNetworkOffering(newNtwkOffId);
        
        if (guestNtwkOff == null) {
            throw new InvalidParameterValueException("Can't find network offering by id specified");
        }
        
        if (networkId == null) {
            //1) Validate attributes that has to be passed in when create new guest network
            validateNewVpcGuestNetwork(newCidr, gateway, networkOwner, vpc, newNetworkDomain); 
        }

        //2) validate network offering attributes
        List<Service> svcs = _ntwkModel.listNetworkOfferingServices(guestNtwkOff.getId());
        validateNtwkOffForVpc(guestNtwkOff, svcs);

        //3) Check services/providers against VPC providers
        List<NetworkOfferingServiceMapVO> networkProviders = _ntwkOffServiceDao.listByNetworkOfferingId(guestNtwkOff.getId());
        
        for (NetworkOfferingServiceMapVO nSvcVO : networkProviders) {
            String pr = nSvcVO.getProvider();
            String service = nSvcVO.getService();
            if (_vpcOffServiceDao.findByServiceProviderAndOfferingId(service, pr, vpc.getVpcOfferingId()) == null) {
                throw new InvalidParameterValueException("Service/provider combination " + service + "/" + 
                        pr + " is not supported by VPC " + vpc);
            }
        }

        //4) Only one network in the VPC can support public LB inside the VPC. Internal LB can be supported on multiple VPC tiers
        if (_ntwkModel.areServicesSupportedByNetworkOffering(guestNtwkOff.getId(), Service.Lb) && guestNtwkOff.getPublicLb()) {
            List<? extends Network> networks = getVpcNetworks(vpc.getId());
            for (Network network : networks) {
                if (networkId != null && network.getId() == networkId.longValue()) {
                    //skip my own network
                    continue;
                } else {
                    NetworkOffering otherOff = _configMgr.getNetworkOffering(network.getNetworkOfferingId());
                    if (_ntwkModel.areServicesSupportedInNetwork(network.getId(), Service.Lb) && otherOff.getPublicLb()) {
                        throw new InvalidParameterValueException("Public LB service is already supported " +
                        		"by network " + network + " in VPC " + vpc);
                    }
                }
            }
        }
    }

    @Override
    public void validateNtwkOffForVpc(NetworkOffering guestNtwkOff, List<Service> supportedSvcs) {
        //1) in current release, only vpc provider is supported by Vpc offering
        List<Provider> providers = _ntwkModel.getNtwkOffDistinctProviders(guestNtwkOff.getId());
        for (Provider provider : providers) {
            if (!supportedProviders.contains(provider) ) {
                throw new InvalidParameterValueException("Provider of type " + provider.getName() 
                        + " is not supported for network offerings that can be used in VPC");
            }
        }
        
        //2) Only Isolated networks with Source nat service enabled can be added to vpc
        if (!(guestNtwkOff.getGuestType() == GuestType.Isolated 
                && supportedSvcs.contains(Service.SourceNat))) {

            throw new InvalidParameterValueException("Only network offerings of type " + GuestType.Isolated + " with service "
                    + Service.SourceNat.getName() +
                    " are valid for vpc ");
        }

        //3) No redundant router support
        if (guestNtwkOff.getRedundantRouter()) {
            throw new InvalidParameterValueException("No redunant router support when network belnogs to VPC");
        }

        //4) Conserve mode should be off
        if (guestNtwkOff.isConserveMode()) {
            throw new InvalidParameterValueException("Only networks with conserve mode Off can belong to VPC");
        }
    }

    @DB
    protected void validateNewVpcGuestNetwork(String cidr, String gateway, Account networkOwner, Vpc vpc, String networkDomain) {
        
        Transaction txn = Transaction.currentTxn();
        txn.start();
        Vpc locked = _vpcDao.acquireInLockTable(vpc.getId());
        if (locked == null) {
            throw new CloudRuntimeException("Unable to acquire lock on " + vpc);
        }
        
        try {
            //check number of active networks in vpc
            if (_ntwkDao.countVpcNetworks(vpc.getId()) >= _maxNetworks) {
                throw new CloudRuntimeException("Number of networks per VPC can't extend " 
                        + _maxNetworks + "; increase it using global config " + Config.VpcMaxNetworks);
            }
            
            
            //1) CIDR is required
            if (cidr == null) {
                throw new InvalidParameterValueException("Gateway/netmask are required when create network for VPC");
            }
            
            //2) Network cidr should be within vpcCidr
            if (!NetUtils.isNetworkAWithinNetworkB(cidr, vpc.getCidr())) {
                throw new InvalidParameterValueException("Network cidr " + cidr + " is not within vpc " + vpc + " cidr");
            }
            
            //3) Network cidr shouldn't cross the cidr of other vpc network cidrs
            List<? extends Network> ntwks = _ntwkDao.listByVpc(vpc.getId());
            for (Network ntwk : ntwks) {
                assert (cidr != null) : "Why the network cidr is null when it belongs to vpc?";
                
                if (NetUtils.isNetworkAWithinNetworkB(ntwk.getCidr(), cidr) 
                        || NetUtils.isNetworkAWithinNetworkB(cidr, ntwk.getCidr())) {
                    throw new InvalidParameterValueException("Network cidr " + cidr + " crosses other network cidr " + ntwk + 
                            " belonging to the same vpc " + vpc);
                }
            }
            
            //4) vpc and network should belong to the same owner
            if (vpc.getAccountId() != networkOwner.getId()) {
                throw new InvalidParameterValueException("Vpc " + vpc + " owner is different from the network owner "
                        + networkOwner);
            }
            
            //5) network domain should be the same as VPC's
            if (!networkDomain.equalsIgnoreCase(vpc.getNetworkDomain())) {
                throw new InvalidParameterValueException("Network domain of the new network should match network" +
                		" domain of vpc " + vpc);
            }
            
            //6) gateway should never be equal to the cidr subnet
            if (NetUtils.getCidrSubNet(cidr).equalsIgnoreCase(gateway)) {
                throw new InvalidParameterValueException("Invalid gateway specified. It should never be equal to the cidr subnet value");
            }

            txn.commit();
        } finally {
            s_logger.debug("Releasing lock for " + locked);
            _vpcDao.releaseFromLockTable(locked.getId());
        }
    }


    protected List<VpcProvider> getVpcElements() {
        if (vpcElements == null) {
            vpcElements = new ArrayList<VpcProvider>();
            vpcElements.add((VpcProvider)_ntwkModel.getElementImplementingProvider(Provider.VPCVirtualRouter.getName()));
        }

        if (vpcElements == null) {
            throw new CloudRuntimeException("Failed to initialize vpc elements");
        }

        return vpcElements;
    }
    
    @Override
    public List<? extends Vpc> getVpcsForAccount(long accountId) {
        return _vpcDao.listByAccountId(accountId);
    }
    
    public boolean cleanupVpcResources(long vpcId, Account caller, long callerUserId) 
            throws ResourceUnavailableException, ConcurrentOperationException {
        s_logger.debug("Cleaning up resources for vpc id=" + vpcId);
        boolean success = true;

        //1) Remove VPN connections and VPN gateway
        s_logger.debug("Cleaning up existed site to site VPN connections");
        _s2sVpnMgr.cleanupVpnConnectionByVpc(vpcId);
        s_logger.debug("Cleaning up existed site to site VPN gateways");
        _s2sVpnMgr.cleanupVpnGatewayByVpc(vpcId);
        
        //2) release all ip addresses
        List<IPAddressVO> ipsToRelease = _ipAddressDao.listByAssociatedVpc(vpcId, null);
        s_logger.debug("Releasing ips for vpc id=" + vpcId + " as a part of vpc cleanup");
        for (IPAddressVO ipToRelease : ipsToRelease) {
            success = success && _ntwkMgr.disassociatePublicIpAddress(ipToRelease.getId(), callerUserId, caller);
            if (!success) {
                s_logger.warn("Failed to cleanup ip " + ipToRelease + " as a part of vpc id=" + vpcId + " cleanup");
            }
        } 
        
        if (success) {
            s_logger.debug("Released ip addresses for vpc id=" + vpcId + " as a part of cleanup vpc process");
        } else {
            s_logger.warn("Failed to release ip addresses for vpc id=" + vpcId + " as a part of cleanup vpc process");
            //although it failed, proceed to the next cleanup step as it doesn't depend on the public ip release
        }

        //3) Delete all static route rules
        if (!revokeStaticRoutesForVpc(vpcId, caller)) {
            s_logger.warn("Failed to revoke static routes for vpc " + vpcId + " as a part of cleanup vpc process");
            return false;
        }

        //4) Delete private gateway
        PrivateGateway gateway = getVpcPrivateGateway(vpcId);
        if (gateway != null) {
            s_logger.debug("Deleting private gateway " + gateway + " as a part of vpc " + vpcId + " resources cleanup");
            if (!deleteVpcPrivateGateway(gateway.getId())) {
                success = false;
                s_logger.debug("Failed to delete private gateway " + gateway + " as a part of vpc " + vpcId + " resources cleanup");
            } else {
                s_logger.debug("Deleted private gateway " + gateway + " as a part of vpc " + vpcId + " resources cleanup");
            }
        }
        
        return success;
    }


    @Override
    @ActionEvent(eventType = EventTypes.EVENT_VPC_RESTART, eventDescription = "restarting vpc")
    public boolean restartVpc(long vpcId) throws ConcurrentOperationException, ResourceUnavailableException, 
                                        InsufficientCapacityException {
        Account caller = UserContext.current().getCaller();

        // Verify input parameters
        Vpc vpc = getActiveVpc(vpcId);
        if (vpc == null) {
            InvalidParameterValueException ex = new InvalidParameterValueException("Unable to find Enabled VPC by id specified");
            ex.addProxyObject("vpc", vpcId, "VPC");
            throw ex;
        }
        
        _accountMgr.checkAccess(caller, null, false, vpc);
        
        s_logger.debug("Restarting VPC " + vpc);
        boolean restartRequired = false;
        try {
            s_logger.debug("Shutting down VPC " + vpc + " as a part of VPC restart process");
            if (!shutdownVpc(vpcId)) {
                s_logger.warn("Failed to shutdown vpc as a part of VPC " + vpc + " restart process");
                restartRequired = true;
                return false;
            }
            
            s_logger.debug("Starting VPC " + vpc + " as a part of VPC restart process");
            if (!startVpc(vpcId, false)) {
                s_logger.warn("Failed to start vpc as a part of VPC " + vpc + " restart process");
                restartRequired = true;
                return false;
            }
            s_logger.debug("VPC " + vpc + " was restarted successfully");
            return true;
        } finally {
            s_logger.debug("Updating VPC " + vpc + " with restartRequired=" + restartRequired);
            VpcVO vo = _vpcDao.findById(vpcId);
            vo.setRestartRequired(restartRequired);
            _vpcDao.update(vpc.getId(), vo);
        }  
    }
    
    
    @Override
    public PrivateGateway getVpcPrivateGateway(long id) {
        VpcGateway gateway = _vpcGatewayDao.findById(id);

        if (gateway == null || gateway.getType() != VpcGateway.Type.Private) {
            return null;
        }
        return getPrivateGatewayProfile(gateway);
    }
    
    @Override
    public VpcGateway getVpcGateway(long id) {
        return _vpcGatewayDao.findById(id);
    }

    protected PrivateGateway getPrivateGatewayProfile(VpcGateway gateway) {
        Network network = _ntwkModel.getNetwork(gateway.getNetworkId());
        return new PrivateGatewayProfile(gateway, network.getPhysicalNetworkId());
    }

    @Override
    @DB
    @ActionEvent(eventType = EventTypes.EVENT_PRIVATE_GATEWAY_CREATE, eventDescription = "creating vpc private gateway", create=true)
    public PrivateGateway createVpcPrivateGateway(long vpcId, Long physicalNetworkId, String vlan, String ipAddress, 
            String gateway, String netmask, long gatewayOwnerId) throws ResourceAllocationException, 
            ConcurrentOperationException, InsufficientCapacityException {
        
        //Validate parameters
        Vpc vpc = getActiveVpc(vpcId);
        if (vpc == null) {
            InvalidParameterValueException ex = new InvalidParameterValueException("Unable to find Enabled VPC by id specified");
            ex.addProxyObject("vpc", vpcId, "VPC");
            throw ex;
        }

        //Validate physical network
        if (physicalNetworkId == null) {
            List<? extends PhysicalNetwork> pNtwks = _ntwkModel.getPhysicalNtwksSupportingTrafficType(vpc.getZoneId(), TrafficType.Guest);
            if (pNtwks.isEmpty() || pNtwks.size() != 1) {
                throw new InvalidParameterValueException("Physical network can't be determined; pass physical network id");
            }
            physicalNetworkId = pNtwks.get(0).getId();
        }
        
        Transaction txn = Transaction.currentTxn();
        txn.start();
        s_logger.debug("Creating Private gateway for VPC " + vpc);
        //1) create private network
        String networkName = "vpc-" + vpc.getName() + "-privateNetwork";
        Network privateNtwk = _ntwkSvc.createPrivateNetwork(networkName, networkName, physicalNetworkId, 
                vlan, ipAddress, null, gateway, netmask, gatewayOwnerId, vpcId);
        
        //2) create gateway entry
        VpcGatewayVO gatewayVO = new VpcGatewayVO(ipAddress, VpcGateway.Type.Private, vpcId, privateNtwk.getDataCenterId(),
                privateNtwk.getId(), vlan, gateway, netmask, vpc.getAccountId(), vpc.getDomainId());
        _vpcGatewayDao.persist(gatewayVO);
        
        s_logger.debug("Created vpc gateway entry " + gatewayVO);
        
        txn.commit();
        
        return getVpcPrivateGateway(gatewayVO.getId());     
    }


    @Override
    public PrivateGateway applyVpcPrivateGateway(long gatewayId, boolean destroyOnFailure) throws ConcurrentOperationException, ResourceUnavailableException {
        VpcGatewayVO vo = _vpcGatewayDao.findById(gatewayId);

        boolean success = true;
        try {
            PrivateGateway gateway = getVpcPrivateGateway(gatewayId);
            for (VpcProvider provider: getVpcElements()){
                if(!provider.createPrivateGateway(gateway)){
                    success = false;
                }
            }
            if (success) {
                s_logger.debug("Private gateway " + gateway + " was applied succesfully on the backend");
                if (vo.getState() != VpcGateway.State.Ready) {
                    vo.setState(VpcGateway.State.Ready);
                    _vpcGatewayDao.update(vo.getId(), vo);
                    s_logger.debug("Marke gateway " + gateway + " with state " + VpcGateway.State.Ready);
                }
                return getVpcPrivateGateway(gatewayId);
            } else {
                s_logger.warn("Private gateway " + gateway + " failed to apply on the backend");
                return null;
            }
        } finally {
            //do cleanup
            if (!success) {
                if (destroyOnFailure) {
                    s_logger.debug("Destroying private gateway " + vo + " that failed to start");
                    if (deleteVpcPrivateGateway(gatewayId)) {
                        s_logger.warn("Successfully destroyed vpc " + vo + " that failed to start");
                    } else {
                        s_logger.warn("Failed to destroy vpc " + vo + " that failed to start");
                    }
                }    
            }
        }      
    }

    @Override
    @ActionEvent(eventType = EventTypes.EVENT_PRIVATE_GATEWAY_DELETE, eventDescription = "deleting private gateway")
    @DB
    public boolean deleteVpcPrivateGateway(long gatewayId) throws ConcurrentOperationException, ResourceUnavailableException {
        
        Transaction txn = Transaction.currentTxn();
        txn.start();
        VpcGatewayVO gatewayVO = _vpcGatewayDao.acquireInLockTable(gatewayId);
        if (gatewayVO == null || gatewayVO.getType() != VpcGateway.Type.Private) {
            throw new ConcurrentOperationException("Unable to lock gateway " + gatewayId);
        }

        try { 
            //don't allow to remove gateway when there are static routes associated with it
            long routeCount = _staticRouteDao.countRoutesByGateway(gatewayVO.getId());
            if (routeCount > 0) {
                throw new CloudRuntimeException("Can't delete private gateway " + gatewayVO + " as it has " + routeCount +
                        " static routes applied. Remove the routes first");
            }
            
            gatewayVO.setState(VpcGateway.State.Deleting);
            _vpcGatewayDao.update(gatewayVO.getId(), gatewayVO);
            s_logger.debug("Marked gateway " + gatewayVO + " with state " + VpcGateway.State.Deleting);
            
            txn.commit();

            //1) delete the gateway on the backend
            PrivateGateway gateway = getVpcPrivateGateway(gatewayId);
            for (VpcProvider provider: getVpcElements()){
                if (provider.deletePrivateGateway(gateway)) {
                    s_logger.debug("Private gateway " + gateway + " was applied succesfully on the backend");
                } else {
                    s_logger.warn("Private gateway " + gateway + " failed to apply on the backend");
                    return false;
                }
            }
            
            //2) Delete private gateway from the DB
            return deletePrivateGatewayFromTheDB(gateway);
            
        } finally {
            if (gatewayVO != null) {
                _vpcGatewayDao.releaseFromLockTable(gatewayId);
            }
        } 
    }
    
    @DB
    protected boolean deletePrivateGatewayFromTheDB(PrivateGateway gateway) {
        //check if there are ips allocted in the network
        long networkId = gateway.getNetworkId();
        
        boolean deleteNetwork = true;
        List<PrivateIpVO> privateIps = _privateIpDao.listByNetworkId(networkId);
        if (privateIps.size() > 1 || !privateIps.get(0).getIpAddress().equalsIgnoreCase(gateway.getIp4Address())) {
            s_logger.debug("Not removing network id=" + gateway.getNetworkId() + " as it has private ip addresses for other gateways");
            deleteNetwork = false;
        }
        
        Transaction txn = Transaction.currentTxn();
        txn.start();
        
        PrivateIpVO ip = _privateIpDao.findByIpAndVpcId(gateway.getVpcId(), gateway.getIp4Address());
        if (ip != null) {
            _privateIpDao.remove(ip.getId());
            s_logger.debug("Deleted private ip " + ip);
        }
        
        if (deleteNetwork) {
            User callerUser = _accountMgr.getActiveUser(UserContext.current().getCallerUserId());
            Account owner = _accountMgr.getAccount(Account.ACCOUNT_ID_SYSTEM);
            ReservationContext context = new ReservationContextImpl(null, null, callerUser, owner);
            _ntwkMgr.destroyNetwork(networkId, context);
            s_logger.debug("Deleted private network id=" + networkId);
        }
        
        _vpcGatewayDao.remove(gateway.getId());
        s_logger.debug("Deleted private gateway " + gateway);
        
        txn.commit();
        return true;
    }

    @Override
    public Pair<List<PrivateGateway>, Integer> listPrivateGateway(ListPrivateGatewaysCmd cmd) {
        String ipAddress = cmd.getIpAddress();
        String vlan = cmd.getVlan();
        Long vpcId = cmd.getVpcId();
        Long id = cmd.getId();
        Boolean isRecursive = cmd.isRecursive();
        Boolean listAll = cmd.listAll();
        Long domainId = cmd.getDomainId();
        String accountName = cmd.getAccountName();
        Account caller = UserContext.current().getCaller();
        List<Long> permittedAccounts = new ArrayList<Long>();
        String state = cmd.getState();
        Long projectId = cmd.getProjectId();

        Filter searchFilter = new Filter(VpcGatewayVO.class, "id", false, cmd.getStartIndex(), cmd.getPageSizeVal());
        Ternary<Long, Boolean, ListProjectResourcesCriteria> domainIdRecursiveListProject = new Ternary<Long, Boolean, 
                ListProjectResourcesCriteria>(domainId, isRecursive, null);
        _accountMgr.buildACLSearchParameters(caller, id, accountName, projectId, permittedAccounts, domainIdRecursiveListProject,
                listAll, false);
        domainId = domainIdRecursiveListProject.first();
        isRecursive = domainIdRecursiveListProject.second();
        ListProjectResourcesCriteria listProjectResourcesCriteria = domainIdRecursiveListProject.third();

        SearchBuilder<VpcGatewayVO> sb = _vpcGatewayDao.createSearchBuilder();
        _accountMgr.buildACLSearchBuilder(sb, domainId, isRecursive, permittedAccounts, listProjectResourcesCriteria);
        
        if (vlan != null) {
            SearchBuilder<NetworkVO> ntwkSearch = _ntwkDao.createSearchBuilder();
            ntwkSearch.and("vlan", ntwkSearch.entity().getBroadcastUri(), SearchCriteria.Op.EQ);
            sb.join("networkSearch", ntwkSearch, sb.entity().getNetworkId(), ntwkSearch.entity().getId(), JoinBuilder.JoinType.INNER);
        }
        
        SearchCriteria<VpcGatewayVO> sc = sb.create();
        _accountMgr.buildACLSearchCriteria(sc, domainId, isRecursive, permittedAccounts, listProjectResourcesCriteria);  
        
        if (id != null) {
            sc.addAnd("id", Op.EQ, id);
        }
        
        if (ipAddress != null) {
            sc.addAnd("ip4Address", Op.EQ, ipAddress);
        }
        
        if (state != null) {
            sc.addAnd("state", Op.EQ, state);
        }
        
        if (vpcId != null) {
            sc.addAnd("vpcId", Op.EQ, vpcId);
        }
        
        if (vlan != null) {
            sc.setJoinParameters("networkSearch", "vlan", BroadcastDomainType.Vlan.toUri(vlan));
        }
       
        Pair<List<VpcGatewayVO>, Integer> vos = _vpcGatewayDao.searchAndCount(sc, searchFilter);
        List<PrivateGateway> privateGtws = new ArrayList<PrivateGateway>(vos.first().size());
        for (VpcGateway vo : vos.first()) {
            privateGtws.add(getPrivateGatewayProfile(vo));
        }
        
        return new Pair<List<PrivateGateway>, Integer>(privateGtws, vos.second());
    }
    
    @Override
    public StaticRoute getStaticRoute(long routeId) {
        return _staticRouteDao.findById(routeId);
    }

    @Override
    public boolean applyStaticRoutes(long vpcId) throws ResourceUnavailableException {
        Account caller = UserContext.current().getCaller();
        List<? extends StaticRoute> routes = _staticRouteDao.listByVpcId(vpcId);
        return applyStaticRoutes(routes, caller, true);
    }

    protected boolean applyStaticRoutes(List<? extends StaticRoute> routes, Account caller, boolean updateRoutesInDB) throws ResourceUnavailableException {
        boolean success = true;
        List<StaticRouteProfile> staticRouteProfiles = new ArrayList<StaticRouteProfile>(routes.size());
        Map<Long, VpcGateway> gatewayMap = new HashMap<Long, VpcGateway>();
        for (StaticRoute route : routes) {
            VpcGateway gateway = gatewayMap.get(route.getVpcGatewayId());
            if (gateway == null) {
                gateway = _vpcGatewayDao.findById(route.getVpcGatewayId());
                gatewayMap.put(gateway.getId(), gateway);
            }
            staticRouteProfiles.add(new StaticRouteProfile(route, gateway));
        }
        if (!applyStaticRoutes(staticRouteProfiles)) {
            s_logger.warn("Routes are not completely applied");
            return false;
        } else {
            if (updateRoutesInDB) {
                for (StaticRoute route : routes) {
                    if (route.getState() == StaticRoute.State.Revoke) {
                        _staticRouteDao.remove(route.getId());
                        s_logger.debug("Removed route " + route + " from the DB");
                    } else if (route.getState() == StaticRoute.State.Add) {
                        StaticRouteVO ruleVO = _staticRouteDao.findById(route.getId());
                        ruleVO.setState(StaticRoute.State.Active);
                        _staticRouteDao.update(ruleVO.getId(), ruleVO);
                        s_logger.debug("Marked route " + route + " with state " + StaticRoute.State.Active);
                    }
                }
            }            
        }

        return success;
    }   
    
    protected boolean applyStaticRoutes(List<StaticRouteProfile> routes) throws ResourceUnavailableException{
        if (routes.isEmpty()) {
            s_logger.debug("No static routes to apply");
            return true;
        }
        Vpc vpc = getVpc(routes.get(0).getVpcId());
        
        s_logger.debug("Applying static routes for vpc " + vpc);
        String staticNatProvider = _vpcSrvcDao.getProviderForServiceInVpc(vpc.getId(), Service.StaticNat);

        for (VpcProvider provider: getVpcElements()){
            if (!(provider instanceof StaticNatServiceProvider && provider.getName().equalsIgnoreCase(staticNatProvider))) {
                continue;
            }

            if (provider.applyStaticRoutes(vpc, routes)) {
                s_logger.debug("Applied static routes for vpc " + vpc);
            } else {
                s_logger.warn("Failed to apply static routes for vpc " + vpc);
                return false;
            }
        }
        
        return true;
    }

    @Override
    @ActionEvent(eventType = EventTypes.EVENT_STATIC_ROUTE_DELETE, eventDescription = "deleting static route")
    public boolean revokeStaticRoute(long routeId) throws ResourceUnavailableException {
        Account caller = UserContext.current().getCaller();
        
        StaticRouteVO route = _staticRouteDao.findById(routeId);
        if (route == null) {
            throw new InvalidParameterValueException("Unable to find static route by id");
        }
        
        _accountMgr.checkAccess(caller, null, false, route);

        markStaticRouteForRevoke(route, caller);

        return applyStaticRoutes(route.getVpcId());
    }
    
    @DB
    protected boolean revokeStaticRoutesForVpc(long vpcId, Account caller) throws ResourceUnavailableException {
        //get all static routes for the vpc
        List<StaticRouteVO> routes = _staticRouteDao.listByVpcId(vpcId);
        s_logger.debug("Found " + routes.size() + " to revoke for the vpc " + vpcId);
        if (!routes.isEmpty()) {
            //mark all of them as revoke
            Transaction txn = Transaction.currentTxn();
            txn.start();
            for (StaticRouteVO route : routes) {
                markStaticRouteForRevoke(route, caller);
            }
            txn.commit();
            return applyStaticRoutes(vpcId);
        }
        
        return true;
    }

    @Override
    @DB
    @ActionEvent(eventType = EventTypes.EVENT_STATIC_ROUTE_CREATE, eventDescription = "creating static route", create=true)
    public StaticRoute createStaticRoute(long gatewayId, String cidr) throws NetworkRuleConflictException {
        Account caller = UserContext.current().getCaller();
        
        //parameters validation
        VpcGateway gateway = _vpcGatewayDao.findById(gatewayId);
        if (gateway == null) {
            throw new InvalidParameterValueException("Invalid gateway id is given");
        }
        
        if (gateway.getState() != VpcGateway.State.Ready) {
            throw new InvalidParameterValueException("Gateway is not in the " + VpcGateway.State.Ready + " state: " + gateway.getState());
        }
        
        Vpc vpc = getActiveVpc(gateway.getVpcId());
        if (vpc == null) {
            throw new InvalidParameterValueException("Can't add static route to VPC that is being deleted");
        }
        _accountMgr.checkAccess(caller, null, false, vpc);
        
        if (!NetUtils.isValidCIDR(cidr)){
            throw new InvalidParameterValueException("Invalid format for cidr " + cidr);
        }
        
        //validate the cidr
        //1) CIDR should be outside of VPC cidr for guest networks
        if (NetUtils.isNetworksOverlap(vpc.getCidr(), cidr)) {
            throw new InvalidParameterValueException("CIDR should be outside of VPC cidr " + vpc.getCidr());
        }
        
        //2) CIDR should be outside of link-local cidr
        if (NetUtils.isNetworksOverlap(vpc.getCidr(), NetUtils.getLinkLocalCIDR())) {
            throw new InvalidParameterValueException("CIDR should be outside of link local cidr " + NetUtils.getLinkLocalCIDR());
        }
        
        //3) Verify against blacklisted routes
        if (isCidrBlacklisted(cidr, vpc.getZoneId())) {
            throw new InvalidParameterValueException("The static gateway cidr overlaps with one of the blacklisted routes of the zone the VPC belongs to");
        }

        Transaction txn = Transaction.currentTxn();
        txn.start();
        
        StaticRouteVO newRoute = new StaticRouteVO(gateway.getId(), cidr, vpc.getId(), vpc.getAccountId(), vpc.getDomainId());
        s_logger.debug("Adding static route " + newRoute);
        newRoute = _staticRouteDao.persist(newRoute);
        
        detectRoutesConflict(newRoute);

        if (!_staticRouteDao.setStateToAdd(newRoute)) {
            throw new CloudRuntimeException("Unable to update the state to add for " + newRoute);
        }
        UserContext.current().setEventDetails("Static route Id: " + newRoute.getId());
        
        txn.commit();

        return newRoute;
    }

    protected boolean isCidrBlacklisted(String cidr, long zoneId) {
        String routesStr = _configServer.getConfigValue(Config.BlacklistedRoutes.key(), Config.ConfigurationParameterScope.zone.toString(), zoneId);
        if (routesStr != null && !routesStr.isEmpty()) {
            String[] cidrBlackList = routesStr.split(",");
            
            if (cidrBlackList != null && cidrBlackList.length > 0) {
                for (String blackListedRoute : cidrBlackList) {
                    if (NetUtils.isNetworksOverlap(blackListedRoute, cidr)) {
                        return true;
                    }
                }
            }
        }
       
        return false;
    }

    @Override
    public Pair<List<? extends StaticRoute>, Integer> listStaticRoutes(ListStaticRoutesCmd cmd) {
        Long id = cmd.getId();
        Long gatewayId = cmd.getGatewayId();
        Long vpcId = cmd.getVpcId();
        Long domainId = cmd.getDomainId();
        Boolean isRecursive = cmd.isRecursive();
        Boolean listAll = cmd.listAll();
        String accountName = cmd.getAccountName();
        Account caller = UserContext.current().getCaller();
        List<Long> permittedAccounts = new ArrayList<Long>();
        Map<String, String> tags = cmd.getTags();
        Long projectId = cmd.getProjectId();

        Ternary<Long, Boolean, ListProjectResourcesCriteria> domainIdRecursiveListProject = new Ternary<Long, Boolean, 
                ListProjectResourcesCriteria>(domainId, isRecursive, null);
        _accountMgr.buildACLSearchParameters(caller, id, accountName, projectId, permittedAccounts, domainIdRecursiveListProject,
                listAll, false);
        domainId = domainIdRecursiveListProject.first();
        isRecursive = domainIdRecursiveListProject.second();
        ListProjectResourcesCriteria listProjectResourcesCriteria = domainIdRecursiveListProject.third();
        Filter searchFilter = new Filter(StaticRouteVO.class, "created", false, cmd.getStartIndex(), cmd.getPageSizeVal());

        SearchBuilder<StaticRouteVO> sb = _staticRouteDao.createSearchBuilder();
        _accountMgr.buildACLSearchBuilder(sb, domainId, isRecursive, permittedAccounts, listProjectResourcesCriteria);

        sb.and("id", sb.entity().getId(), SearchCriteria.Op.EQ);
        sb.and("vpcId", sb.entity().getVpcId(), SearchCriteria.Op.EQ);
        sb.and("vpcGatewayId", sb.entity().getVpcGatewayId(), SearchCriteria.Op.EQ);
        
        if (tags != null && !tags.isEmpty()) {
            SearchBuilder<ResourceTagVO> tagSearch = _resourceTagDao.createSearchBuilder();
            for (int count=0; count < tags.size(); count++) {
                tagSearch.or().op("key" + String.valueOf(count), tagSearch.entity().getKey(), SearchCriteria.Op.EQ);
                tagSearch.and("value" + String.valueOf(count), tagSearch.entity().getValue(), SearchCriteria.Op.EQ);
                tagSearch.cp();
            }
            tagSearch.and("resourceType", tagSearch.entity().getResourceType(), SearchCriteria.Op.EQ);
            sb.groupBy(sb.entity().getId());
            sb.join("tagSearch", tagSearch, sb.entity().getId(), tagSearch.entity().getResourceId(), JoinBuilder.JoinType.INNER);
        }
        
        SearchCriteria<StaticRouteVO> sc = sb.create();
        _accountMgr.buildACLSearchCriteria(sc, domainId, isRecursive, permittedAccounts, listProjectResourcesCriteria);  
        
        if (id != null) {
            sc.addAnd("id", Op.EQ, id);
        }
        
        if (vpcId != null) {
            sc.addAnd("vpcId", Op.EQ, vpcId);
        }
        
        if (gatewayId != null) {
            sc.addAnd("vpcGatewayId", Op.EQ, gatewayId);
        }
        
        if (tags != null && !tags.isEmpty()) {
            int count = 0;
            sc.setJoinParameters("tagSearch", "resourceType", TaggedResourceType.StaticRoute.toString());
            for (String key : tags.keySet()) {
                sc.setJoinParameters("tagSearch", "key" + String.valueOf(count), key);
                sc.setJoinParameters("tagSearch", "value" + String.valueOf(count), tags.get(key));
                count++;
            }   
        }
        
        Pair<List<StaticRouteVO>, Integer> result = _staticRouteDao.searchAndCount(sc, searchFilter);
        return new Pair<List<? extends StaticRoute>, Integer>(result.first(), result.second());
    }
    
    protected void detectRoutesConflict(StaticRoute newRoute) throws NetworkRuleConflictException {
        List<? extends StaticRoute> routes = _staticRouteDao.listByGatewayIdAndNotRevoked(newRoute.getVpcGatewayId());
        assert (routes.size() >= 1) : "For static routes, we now always first persist the route and then check for " +
                "network conflicts so we should at least have one rule at this point.";
        
        for (StaticRoute route : routes) {
            if (route.getId() == newRoute.getId()) {
                continue; // Skips my own route.
            }
            
            if (NetUtils.isNetworksOverlap(route.getCidr(), newRoute.getCidr())) {
                throw new NetworkRuleConflictException("New static route cidr conflicts with existing route " + route);
            }
        }
    }
    
    protected void markStaticRouteForRevoke(StaticRouteVO route, Account caller) {
        s_logger.debug("Revoking static route " + route);
        if (caller != null) {
            _accountMgr.checkAccess(caller, null, false, route);
        }

        if (route.getState() == StaticRoute.State.Staged) {
            if (s_logger.isDebugEnabled()) {
                s_logger.debug("Found a static route that is still in stage state so just removing it: " + route);
            }
            _staticRouteDao.remove(route.getId());
        } else if (route.getState() == StaticRoute.State.Add || route.getState() == StaticRoute.State.Active) {
            route.setState(StaticRoute.State.Revoke);
            _staticRouteDao.update(route.getId(), route);
            s_logger.debug("Marked static route " + route + " with state " + StaticRoute.State.Revoke);
        }
    }
    
    protected class VpcCleanupTask implements Runnable {
        @Override
        public void run() {
            try {
                GlobalLock lock = GlobalLock.getInternLock("VpcCleanup");
                if (lock == null) {
                    s_logger.debug("Couldn't get the global lock");
                    return;
                }

                if (!lock.lock(30)) {
                    s_logger.debug("Couldn't lock the db");
                    return;
                }

                Transaction txn = null;
                try {
                    txn = Transaction.open(Transaction.CLOUD_DB);

                    // Cleanup inactive VPCs
                    List<VpcVO> inactiveVpcs = _vpcDao.listInactiveVpcs();
                    s_logger.info("Found " + inactiveVpcs.size() + " removed VPCs to cleanup");
                    for (VpcVO vpc : inactiveVpcs) {
                        s_logger.debug("Cleaning up " + vpc);
                        destroyVpc(vpc, _accountMgr.getAccount(Account.ACCOUNT_ID_SYSTEM), User.UID_SYSTEM); 
                    }
                } catch (Exception e) {
                    s_logger.error("Exception ", e);
                } finally {
                    if (txn != null) {
                        txn.close();
                    }
                    lock.unlock();
                }
            } catch (Exception e) {
                s_logger.error("Exception ", e);
            }
        }
    }

    
    @DB
    @Override
    @ActionEvent(eventType = EventTypes.EVENT_NET_IP_ASSIGN, eventDescription = "associating Ip", async = true)
    public IpAddress associateIPToVpc(long ipId, long vpcId) throws ResourceAllocationException, ResourceUnavailableException, 
    InsufficientAddressCapacityException, ConcurrentOperationException {
        Account caller = UserContext.current().getCaller();
        Account owner = null;

        IpAddress ipToAssoc = _ntwkModel.getIp(ipId);
        if (ipToAssoc != null) {
            _accountMgr.checkAccess(caller, null, true, ipToAssoc);
            owner = _accountMgr.getAccount(ipToAssoc.getAllocatedToAccountId());
        } else {
            s_logger.debug("Unable to find ip address by id: " + ipId);
            return null;
        }

        Vpc vpc = getVpc(vpcId);
        if (vpc == null) {
            throw new InvalidParameterValueException("Invalid VPC id provided");
        }

        // check permissions
        _accountMgr.checkAccess(caller, null, true, owner, vpc);

        boolean isSourceNat = false;
        if (getExistingSourceNatInVpc(owner.getId(), vpcId) == null) {
            isSourceNat = true;
        }

        s_logger.debug("Associating ip " + ipToAssoc + " to vpc " + vpc);

        Transaction txn = Transaction.currentTxn();
        txn.start();
        IPAddressVO ip = _ipAddressDao.findById(ipId);
        //update ip address with networkId
        ip.setVpcId(vpcId);
        ip.setSourceNat(isSourceNat);
        _ipAddressDao.update(ipId, ip);

        //mark ip as allocated
        _ntwkMgr.markPublicIpAsAllocated(ip);
        txn.commit();

        s_logger.debug("Successfully assigned ip " + ipToAssoc + " to vpc " + vpc);

        return _ipAddressDao.findById(ipId);
    }
    
    
    @Override
    public void unassignIPFromVpcNetwork(long ipId, long networkId) {
        IPAddressVO ip = _ipAddressDao.findById(ipId);
        if (isIpAllocatedToVpc(ip)) {
            return;
        }

        if (ip == null || ip.getVpcId() == null) {
            return;
        }

        s_logger.debug("Releasing VPC ip address " + ip + " from vpc network id=" + networkId);

        long  vpcId = ip.getVpcId();
        boolean success = false;
        try {
            //unassign ip from the VPC router
            success = _ntwkMgr.applyIpAssociations(_ntwkModel.getNetwork(networkId), true);
        } catch (ResourceUnavailableException ex) {
            throw new CloudRuntimeException("Failed to apply ip associations for network id=" + networkId + 
                    " as a part of unassigning ip " + ipId + " from vpc", ex);
        }

        if (success) {
            ip.setAssociatedWithNetworkId(null);
            _ipAddressDao.update(ipId, ip);
            s_logger.debug("IP address " + ip + " is no longer associated with the network inside vpc id=" + vpcId);
        } else {
            throw new CloudRuntimeException("Failed to apply ip associations for network id=" + networkId + 
                    " as a part of unassigning ip " + ipId + " from vpc");
        }
        s_logger.debug("Successfully released VPC ip address " + ip + " back to VPC pool ");
    }
    
    @Override
    public boolean isIpAllocatedToVpc(IpAddress ip) {
        return (ip != null && ip.getVpcId() != null && 
                (ip.isOneToOneNat() || !_firewallDao.listByIp(ip.getId()).isEmpty()));
    }
    
    @DB
    @Override
    public Network createVpcGuestNetwork(long ntwkOffId, String name, String displayText, String gateway, 
            String cidr, String vlanId, String networkDomain, Account owner, Long domainId,
            PhysicalNetwork pNtwk, long zoneId, ACLType aclType, Boolean subdomainAccess, long vpcId, Account caller) 
                    throws ConcurrentOperationException, InsufficientCapacityException, ResourceAllocationException {

        Vpc vpc = getActiveVpc(vpcId);

        if (vpc == null) {
            InvalidParameterValueException ex = new InvalidParameterValueException("Unable to find Enabled VPC ");
            ex.addProxyObject("vpc", vpcId, "VPC");
            throw ex;
        }
        _accountMgr.checkAccess(caller, null, false, vpc);
        
        if (networkDomain == null) {
            networkDomain = vpc.getNetworkDomain();
        }
        
        if (vpc.getZoneId() != zoneId) {
            throw new InvalidParameterValueException("New network doesn't belong to vpc zone");
        }
        
        //1) Validate if network can be created for VPC
        validateNtwkOffForNtwkInVpc(null, ntwkOffId, cidr, networkDomain, vpc, gateway, owner);

        //2) Create network
        Network guestNetwork = _ntwkMgr.createGuestNetwork(ntwkOffId, name, displayText, gateway, cidr, vlanId, 
                networkDomain, owner, domainId, pNtwk, zoneId, aclType, subdomainAccess, vpcId, null, null);

        return guestNetwork;
    }
    
    
    protected IPAddressVO getExistingSourceNatInVpc(long ownerId, long vpcId) {

        List<IPAddressVO> addrs = listPublicIpsAssignedToVpc(ownerId, true, vpcId);
        
        IPAddressVO sourceNatIp = null;
        if (addrs.isEmpty()) {
            return null;
        } else {
            // Account already has ip addresses
            for (IPAddressVO addr : addrs) {
                if (addr.isSourceNat()) {
                    sourceNatIp = addr;
                    return sourceNatIp;
                }
            }

            assert (sourceNatIp != null) : "How do we get a bunch of ip addresses but none of them are source nat? " +
            "account=" + ownerId + "; vpcId=" + vpcId;
        } 

        return sourceNatIp;
    }
    
    protected List<IPAddressVO> listPublicIpsAssignedToVpc(long accountId, Boolean sourceNat, long vpcId) {
        SearchCriteria<IPAddressVO> sc = IpAddressSearch.create();
        sc.setParameters("accountId", accountId);
        sc.setParameters("vpcId", vpcId);

        if (sourceNat != null) {
            sc.addAnd("sourceNat", SearchCriteria.Op.EQ, sourceNat);
        }
        sc.setJoinParameters("virtualNetworkVlanSB", "vlanType", VlanType.VirtualNetwork);

        return _ipAddressDao.search(sc, null);
    }
    
    
    @Override
    public PublicIp assignSourceNatIpAddressToVpc(Account owner, Vpc vpc) throws InsufficientAddressCapacityException, ConcurrentOperationException {
        long dcId = vpc.getZoneId();

        IPAddressVO sourceNatIp = getExistingSourceNatInVpc(owner.getId(), vpc.getId());

        PublicIp ipToReturn = null;

        if (sourceNatIp != null) {
            ipToReturn = PublicIp.createFromAddrAndVlan(sourceNatIp, _vlanDao.findById(sourceNatIp.getVlanId()));
        } else {
            ipToReturn = _ntwkMgr.assignDedicateIpAddress(owner, null, vpc.getId(), dcId, true);
        }

        return ipToReturn;
    }
    

    @Override
    public List<HypervisorType> getSupportedVpcHypervisors() {
        List<HypervisorType> hTypes = new ArrayList<HypervisorType>();
        hTypes.add(HypervisorType.XenServer);
        hTypes.add(HypervisorType.VMware);
        hTypes.add(HypervisorType.KVM);
        return hTypes;
    }

    private List<Provider> getVpcProviders(long vpcId) {
        List<String> providerNames = _vpcSrvcDao.getDistinctProviders(vpcId);
        Map<String, Provider> providers = new HashMap<String, Provider>();
        for (String providerName : providerNames) {
            if(!providers.containsKey(providerName)){
                providers.put(providerName, Network.Provider.getProvider(providerName));
            }
        }

        return new ArrayList<Provider>(providers.values());
    }
}<|MERGE_RESOLUTION|>--- conflicted
+++ resolved
@@ -184,13 +184,9 @@
     private final ScheduledExecutorService _executor = Executors.newScheduledThreadPool(1, new NamedThreadFactory("VpcChecker"));
     private List<VpcProvider> vpcElements = null;
     private final List<Service> nonSupportedServices = Arrays.asList(Service.SecurityGroup, Service.Firewall);
-<<<<<<< HEAD
     private final List<Provider> supportedProviders = Arrays.asList(Provider.VPCVirtualRouter, Provider.NiciraNvp, Provider.InternalLbVm);
  
-=======
-    private final List<Provider> supportedProviders = Arrays.asList(Provider.VPCVirtualRouter, Provider.NiciraNvp);
-     
->>>>>>> 04a2b2d3
+
     int _cleanupInterval;
     int _maxNetworks;
     SearchBuilder<IPAddressVO> IpAddressSearch;
