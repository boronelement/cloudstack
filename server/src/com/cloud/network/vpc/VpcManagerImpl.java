// Licensed to the Apache Software Foundation (ASF) under one
// or more contributor license agreements.  See the NOTICE file
// distributed with this work for additional information
// regarding copyright ownership.  The ASF licenses this file
// to you under the Apache License, Version 2.0 (the
// "License"); you may not use this file except in compliance
// with the License.  You may obtain a copy of the License at
//
//   http://www.apache.org/licenses/LICENSE-2.0
//
// Unless required by applicable law or agreed to in writing,
// software distributed under the License is distributed on an
// "AS IS" BASIS, WITHOUT WARRANTIES OR CONDITIONS OF ANY
// KIND, either express or implied.  See the License for the
// specific language governing permissions and limitations
// under the License.
package com.cloud.network.vpc;

import java.util.ArrayList;
import java.util.Arrays;
import java.util.HashMap;
import java.util.HashSet;
import java.util.List;
import java.util.Map;
import java.util.Map.Entry;
import java.util.Set;
import java.util.concurrent.Executors;
import java.util.concurrent.ScheduledExecutorService;
import java.util.concurrent.TimeUnit;

import javax.ejb.Local;
import javax.inject.Inject;
import javax.naming.ConfigurationException;

import org.apache.log4j.Logger;

import org.apache.cloudstack.acl.ControlledEntity.ACLType;
import org.apache.cloudstack.api.command.user.vpc.ListPrivateGatewaysCmd;
import org.apache.cloudstack.api.command.user.vpc.ListStaticRoutesCmd;
import org.apache.cloudstack.context.CallContext;
import org.apache.cloudstack.engine.orchestration.service.NetworkOrchestrationService;
import org.apache.cloudstack.framework.config.ConfigDepot;
import org.apache.cloudstack.framework.config.dao.ConfigurationDao;
import org.apache.cloudstack.managed.context.ManagedContextRunnable;

import com.cloud.configuration.Config;
import com.cloud.configuration.ConfigurationManager;
import com.cloud.configuration.Resource.ResourceType;
import com.cloud.dc.DataCenter;
import com.cloud.dc.DataCenterVO;
import com.cloud.dc.Vlan.VlanType;
import com.cloud.dc.VlanVO;
import com.cloud.dc.dao.DataCenterDao;
import com.cloud.dc.dao.VlanDao;
import com.cloud.deploy.DeployDestination;
import com.cloud.event.ActionEvent;
import com.cloud.event.EventTypes;
import com.cloud.exception.ConcurrentOperationException;
import com.cloud.exception.InsufficientAddressCapacityException;
import com.cloud.exception.InsufficientCapacityException;
import com.cloud.exception.InvalidParameterValueException;
import com.cloud.exception.NetworkRuleConflictException;
import com.cloud.exception.PermissionDeniedException;
import com.cloud.exception.ResourceAllocationException;
import com.cloud.exception.ResourceUnavailableException;
import com.cloud.hypervisor.Hypervisor.HypervisorType;
import com.cloud.network.IpAddress;
import com.cloud.network.IpAddressManager;
import com.cloud.network.Network;
import com.cloud.network.Network.GuestType;
import com.cloud.network.Network.Provider;
import com.cloud.network.Network.Service;
import com.cloud.network.NetworkModel;
import com.cloud.network.NetworkService;
import com.cloud.network.Networks.BroadcastDomainType;
import com.cloud.network.Networks.TrafficType;
import com.cloud.network.PhysicalNetwork;
import com.cloud.network.addr.PublicIp;
import com.cloud.network.dao.FirewallRulesDao;
import com.cloud.network.dao.IPAddressDao;
import com.cloud.network.dao.IPAddressVO;
import com.cloud.network.dao.NetworkDao;
import com.cloud.network.dao.NetworkVO;
import com.cloud.network.dao.PhysicalNetworkDao;
import com.cloud.network.dao.Site2SiteVpnGatewayDao;
import com.cloud.network.element.StaticNatServiceProvider;
import com.cloud.network.element.VpcProvider;
import com.cloud.network.vpc.VpcOffering.State;
import com.cloud.network.vpc.dao.NetworkACLDao;
import com.cloud.network.vpc.dao.PrivateIpDao;
import com.cloud.network.vpc.dao.StaticRouteDao;
import com.cloud.network.vpc.dao.VpcDao;
import com.cloud.network.vpc.dao.VpcGatewayDao;
import com.cloud.network.vpc.dao.VpcOfferingDao;
import com.cloud.network.vpc.dao.VpcOfferingServiceMapDao;
import com.cloud.network.vpc.dao.VpcServiceMapDao;
import com.cloud.network.vpn.Site2SiteVpnManager;
import com.cloud.offering.NetworkOffering;
import com.cloud.offerings.NetworkOfferingServiceMapVO;
import com.cloud.offerings.dao.NetworkOfferingServiceMapDao;
import com.cloud.org.Grouping;
import com.cloud.projects.Project.ListProjectResourcesCriteria;
import com.cloud.server.ConfigurationServer;
import com.cloud.server.ResourceTag.ResourceObjectType;
import com.cloud.tags.ResourceTagVO;
import com.cloud.tags.dao.ResourceTagDao;
import com.cloud.user.Account;
import com.cloud.user.AccountManager;
import com.cloud.user.ResourceLimitService;
import com.cloud.user.User;
import com.cloud.utils.NumbersUtil;
import com.cloud.utils.Pair;
import com.cloud.utils.Ternary;
import com.cloud.utils.component.ManagerBase;
import com.cloud.utils.concurrency.NamedThreadFactory;
import com.cloud.utils.db.DB;
import com.cloud.utils.db.EntityManager;
import com.cloud.utils.db.Filter;
import com.cloud.utils.db.GlobalLock;
import com.cloud.utils.db.JoinBuilder;
import com.cloud.utils.db.SearchBuilder;
import com.cloud.utils.db.SearchCriteria;
import com.cloud.utils.db.SearchCriteria.Op;
import com.cloud.utils.db.Transaction;
import com.cloud.utils.db.TransactionCallback;
import com.cloud.utils.db.TransactionCallbackNoReturn;
import com.cloud.utils.db.TransactionCallbackWithException;
import com.cloud.utils.db.TransactionCallbackWithExceptionNoReturn;
import com.cloud.utils.db.TransactionStatus;
import com.cloud.utils.exception.CloudRuntimeException;
import com.cloud.utils.exception.ExceptionUtil;
import com.cloud.utils.net.NetUtils;
import com.cloud.vm.ReservationContext;
import com.cloud.vm.ReservationContextImpl;
import com.cloud.vm.dao.DomainRouterDao;

@Local(value = {VpcManager.class, VpcService.class, VpcProvisioningService.class})
public class VpcManagerImpl extends ManagerBase implements VpcManager, VpcProvisioningService, VpcService {
    private static final Logger s_logger = Logger.getLogger(VpcManagerImpl.class);
    @Inject
    EntityManager _entityMgr;
    @Inject
    VpcOfferingDao _vpcOffDao;
    @Inject
    VpcOfferingServiceMapDao _vpcOffSvcMapDao;
    @Inject
    VpcDao _vpcDao;
    @Inject
    ConfigurationDao _configDao;
    @Inject
    ConfigurationManager _configMgr;
    @Inject
    AccountManager _accountMgr;
    @Inject
    NetworkDao _ntwkDao;
    @Inject
    NetworkOrchestrationService _ntwkMgr;
    @Inject
    NetworkModel _ntwkModel;
    @Inject
    NetworkService _ntwkSvc;
    @Inject
    IPAddressDao _ipAddressDao;
    @Inject
    DomainRouterDao _routerDao;
    @Inject
    VpcGatewayDao _vpcGatewayDao;
    @Inject
    PrivateIpDao _privateIpDao;
    @Inject
    StaticRouteDao _staticRouteDao;
    @Inject
    NetworkOfferingServiceMapDao _ntwkOffServiceDao;
    @Inject
    VpcOfferingServiceMapDao _vpcOffServiceDao;
    @Inject
    PhysicalNetworkDao _pNtwkDao;
    @Inject
    ResourceTagDao _resourceTagDao;
    @Inject
    FirewallRulesDao _firewallDao;
    @Inject
    Site2SiteVpnGatewayDao _vpnGatewayDao;
    @Inject
    Site2SiteVpnManager _s2sVpnMgr;
    @Inject
    VlanDao _vlanDao = null;
    @Inject
    ResourceLimitService _resourceLimitMgr;
    @Inject
    VpcServiceMapDao _vpcSrvcDao;
    @Inject
    DataCenterDao _dcDao;
    @Inject
    ConfigurationServer _configServer;
    @Inject
    NetworkACLDao _networkAclDao;
    @Inject
    IpAddressManager _ipAddrMgr;
    @Inject
    ConfigDepot _configDepot;

    private final ScheduledExecutorService _executor = Executors.newScheduledThreadPool(1, new NamedThreadFactory("VpcChecker"));
    private List<VpcProvider> vpcElements = null;
    private final List<Service> nonSupportedServices = Arrays.asList(Service.SecurityGroup, Service.Firewall);
    private final List<Provider> supportedProviders = Arrays.asList(Provider.VPCVirtualRouter, Provider.NiciraNvp, Provider.InternalLbVm, Provider.Netscaler);

    int _cleanupInterval;
    int _maxNetworks;
    SearchBuilder<IPAddressVO> IpAddressSearch;

    @Override
    @DB
    public boolean configure(String name, Map<String, Object> params) throws ConfigurationException {
        //configure default vpc offering
        Transaction.execute(new TransactionCallbackNoReturn() {
            @Override
            public void doInTransactionWithoutResult(TransactionStatus status) {
<<<<<<< HEAD
        if (_vpcOffDao.findByUniqueName(VpcOffering.defaultVPCOfferingName) == null) {
            s_logger.debug("Creating default VPC offering " + VpcOffering.defaultVPCOfferingName);
            
            Map<Service, Set<Provider>> svcProviderMap = new HashMap<Service, Set<Provider>>();
            Set<Provider> defaultProviders = new HashSet<Provider>();
            defaultProviders.add(Provider.VPCVirtualRouter);
            for (Service svc : getSupportedServices()) {
                if (svc == Service.Lb) {
                    Set<Provider> lbProviders = new HashSet<Provider>();
                    lbProviders.add(Provider.VPCVirtualRouter);
                    lbProviders.add(Provider.InternalLbVm);
                    svcProviderMap.put(svc, lbProviders);
                } else {
                    svcProviderMap.put(svc, defaultProviders);
                }
            }
            createVpcOffering(VpcOffering.defaultVPCOfferingName, VpcOffering.defaultVPCOfferingName, svcProviderMap,
                    true, State.Enabled);
        }

        //configure default vpc offering with Netscaler as LB Provider
        if (_vpcOffDao.findByUniqueName(VpcOffering.defaultVPCNSOfferingName ) == null) {
            s_logger.debug("Creating default VPC offering with Netscaler as LB Provider" + VpcOffering.defaultVPCNSOfferingName);
            Map<Service, Set<Provider>> svcProviderMap = new HashMap<Service, Set<Provider>>();
            Set<Provider> defaultProviders = new HashSet<Provider>();
            defaultProviders.add(Provider.VPCVirtualRouter);
            for (Service svc : getSupportedServices()) {
                if (svc == Service.Lb) {
                    Set<Provider> lbProviders = new HashSet<Provider>();
                    lbProviders.add(Provider.Netscaler);
                    lbProviders.add(Provider.InternalLbVm);
                    svcProviderMap.put(svc, lbProviders);
                } else {
                    svcProviderMap.put(svc, defaultProviders);
=======
                if (_vpcOffDao.findByUniqueName(VpcOffering.defaultVPCOfferingName) == null) {
                    s_logger.debug("Creating default VPC offering " + VpcOffering.defaultVPCOfferingName);

                    Map<Service, Set<Provider>> svcProviderMap = new HashMap<Service, Set<Provider>>();
                    Set<Provider> defaultProviders = new HashSet<Provider>();
                    defaultProviders.add(Provider.VPCVirtualRouter);
                    for (Service svc : getSupportedServices()) {
                        if (svc == Service.Lb) {
                            Set<Provider> lbProviders = new HashSet<Provider>();
                            lbProviders.add(Provider.VPCVirtualRouter);
                            lbProviders.add(Provider.InternalLbVm);
                            svcProviderMap.put(svc, lbProviders);
                        } else {
                            svcProviderMap.put(svc, defaultProviders);
                        }
                    }
                    createVpcOffering(VpcOffering.defaultVPCOfferingName, VpcOffering.defaultVPCOfferingName, svcProviderMap, true, State.Enabled, null);
                }

                //configure default vpc offering with Netscaler as LB Provider
                if (_vpcOffDao.findByUniqueName(VpcOffering.defaultVPCNSOfferingName) == null) {
                    s_logger.debug("Creating default VPC offering with Netscaler as LB Provider" + VpcOffering.defaultVPCNSOfferingName);
                    Map<Service, Set<Provider>> svcProviderMap = new HashMap<Service, Set<Provider>>();
                    Set<Provider> defaultProviders = new HashSet<Provider>();
                    defaultProviders.add(Provider.VPCVirtualRouter);
                    for (Service svc : getSupportedServices()) {
                        if (svc == Service.Lb) {
                            Set<Provider> lbProviders = new HashSet<Provider>();
                            lbProviders.add(Provider.Netscaler);
                            lbProviders.add(Provider.InternalLbVm);
                            svcProviderMap.put(svc, lbProviders);
                        } else {
                            svcProviderMap.put(svc, defaultProviders);
                        }
                    }
                    createVpcOffering(VpcOffering.defaultVPCNSOfferingName, VpcOffering.defaultVPCNSOfferingName, svcProviderMap, false, State.Enabled, null);
>>>>>>> da8ee45a
                }
            }
            createVpcOffering(VpcOffering.defaultVPCNSOfferingName, VpcOffering.defaultVPCNSOfferingName,
                    svcProviderMap, false, State.Enabled);
        }
            }
        });

        Map<String, String> configs = _configDao.getConfiguration(params);
        String value = configs.get(Config.VpcCleanupInterval.key());
        _cleanupInterval = NumbersUtil.parseInt(value, 60 * 60); // 1 hour

        String maxNtwks = configs.get(Config.VpcMaxNetworks.key());
        _maxNetworks = NumbersUtil.parseInt(maxNtwks, 3); // max=3 is default

        IpAddressSearch = _ipAddressDao.createSearchBuilder();
        IpAddressSearch.and("accountId", IpAddressSearch.entity().getAllocatedToAccountId(), Op.EQ);
        IpAddressSearch.and("dataCenterId", IpAddressSearch.entity().getDataCenterId(), Op.EQ);
        IpAddressSearch.and("vpcId", IpAddressSearch.entity().getVpcId(), Op.EQ);
        IpAddressSearch.and("associatedWithNetworkId", IpAddressSearch.entity().getAssociatedWithNetworkId(), Op.EQ);
        SearchBuilder<VlanVO> virtualNetworkVlanSB = _vlanDao.createSearchBuilder();
        virtualNetworkVlanSB.and("vlanType", virtualNetworkVlanSB.entity().getVlanType(), Op.EQ);
        IpAddressSearch.join("virtualNetworkVlanSB", virtualNetworkVlanSB, IpAddressSearch.entity().getVlanId(), virtualNetworkVlanSB.entity().getId(),
            JoinBuilder.JoinType.INNER);
        IpAddressSearch.done();

        return true;
    }

    @Override
    public boolean start() {
        _executor.scheduleAtFixedRate(new VpcCleanupTask(), _cleanupInterval, _cleanupInterval, TimeUnit.SECONDS);
        return true;
    }

    @Override
    public boolean stop() {
        return true;
    }

    @Override
    public List<? extends Network> getVpcNetworks(long vpcId) {
        return _ntwkDao.listByVpc(vpcId);
    }

    @Override
    public VpcOffering getVpcOffering(long vpcOffId) {
        return _vpcOffDao.findById(vpcOffId);
    }

    @Override
    @ActionEvent(eventType = EventTypes.EVENT_VPC_OFFERING_CREATE, eventDescription = "creating vpc offering", create = true)
    public VpcOffering createVpcOffering(String name, String displayText, List<String> supportedServices, Map<String, List<String>> serviceProviders,
        Long serviceOfferingId) {
        Map<Network.Service, Set<Network.Provider>> svcProviderMap = new HashMap<Network.Service, Set<Network.Provider>>();
        Set<Network.Provider> defaultProviders = new HashSet<Network.Provider>();
        defaultProviders.add(Provider.VPCVirtualRouter);
        // Just here for 4.1, replaced by commit 836ce6c1 in newer versions
        Set<Network.Provider> sdnProviders = new HashSet<Network.Provider>();
        sdnProviders.add(Provider.NiciraNvp);

        boolean sourceNatSvc = false;
        boolean firewallSvs = false;
        // populate the services first
        for (String serviceName : supportedServices) {
            // validate if the service is supported
            Service service = Network.Service.getService(serviceName);
            if (service == null || nonSupportedServices.contains(service)) {
                throw new InvalidParameterValueException("Service " + serviceName + " is not supported in VPC");
            }

            if (service == Service.Connectivity) {
                s_logger.debug("Applying Connectivity workaround, setting provider to NiciraNvp");
                svcProviderMap.put(service, sdnProviders);
            } else {
                svcProviderMap.put(service, defaultProviders);
            }
            if (service == Service.NetworkACL) {
                firewallSvs = true;
            }

            if (service == Service.SourceNat) {
                sourceNatSvc = true;
            }
        }

        if (!sourceNatSvc) {
            s_logger.debug("Automatically adding source nat service to the list of VPC services");
            svcProviderMap.put(Service.SourceNat, defaultProviders);
        }

        if (!firewallSvs) {
            s_logger.debug("Automatically adding network ACL service to the list of VPC services");
            svcProviderMap.put(Service.NetworkACL, defaultProviders);
        }

        svcProviderMap.put(Service.Gateway, defaultProviders);

        if (serviceProviders != null) {
            for (Entry<String, List<String>> serviceEntry : serviceProviders.entrySet()) {
                Network.Service service = Network.Service.getService(serviceEntry.getKey());
                if (svcProviderMap.containsKey(service)) {
                    Set<Provider> providers = new HashSet<Provider>();
                    // don't allow to specify more than 1 provider per service
                    if (serviceEntry.getValue() != null && serviceEntry.getValue().size() > 1) {
                        throw new InvalidParameterValueException("In the current release only one provider can be " + "specified for the service");
                    }
                    for (String prvNameStr : serviceEntry.getValue()) {
                        // check if provider is supported
                        Network.Provider provider = Network.Provider.getProvider(prvNameStr);
                        if (provider == null) {
                            throw new InvalidParameterValueException("Invalid service provider: " + prvNameStr);
                        }

                        providers.add(provider);
                    }
                    svcProviderMap.put(service, providers);
                } else {
                    throw new InvalidParameterValueException("Service " + serviceEntry.getKey() + " is not enabled for the network " +
                        "offering, can't add a provider to it");
                }
            }
        }

        VpcOffering offering = createVpcOffering(name, displayText, svcProviderMap, false, null, serviceOfferingId);
        CallContext.current().setEventDetails(" Id: " + offering.getId() + " Name: " + name);

        return offering;
    }

    @DB
    protected VpcOffering createVpcOffering(final String name, final String displayText, final Map<Network.Service, Set<Network.Provider>> svcProviderMap,
        final boolean isDefault, final State state, final Long serviceOfferingId) {
        return Transaction.execute(new TransactionCallback<VpcOffering>() {
            @Override
            public VpcOffering doInTransaction(TransactionStatus status) {
<<<<<<< HEAD
        // create vpc offering object
        VpcOfferingVO offering  = new VpcOfferingVO(name, displayText, isDefault, null);
        
        if (state != null) {
            offering.setState(state);
        }
        s_logger.debug("Adding vpc offering " + offering);
        offering = _vpcOffDao.persist(offering);
        // populate services and providers
        if (svcProviderMap != null) {
            for (Network.Service service : svcProviderMap.keySet()) {
                Set<Provider> providers = svcProviderMap.get(service);
                if (providers != null && !providers.isEmpty()) {
                    for (Network.Provider provider : providers) {
                        VpcOfferingServiceMapVO offService = new VpcOfferingServiceMapVO(offering.getId(), service, provider);
                        _vpcOffSvcMapDao.persist(offService);
                        s_logger.trace("Added service for the vpc offering: " + offService + " with provider " + provider.getName());
=======
                // create vpc offering object
                VpcOfferingVO offering = new VpcOfferingVO(name, displayText, isDefault, serviceOfferingId);

                if (state != null) {
                    offering.setState(state);
                }
                s_logger.debug("Adding vpc offering " + offering);
                offering = _vpcOffDao.persist(offering);
                // populate services and providers
                if (svcProviderMap != null) {
                    for (Network.Service service : svcProviderMap.keySet()) {
                        Set<Provider> providers = svcProviderMap.get(service);
                        if (providers != null && !providers.isEmpty()) {
                            for (Network.Provider provider : providers) {
                                VpcOfferingServiceMapVO offService = new VpcOfferingServiceMapVO(offering.getId(), service, provider);
                                _vpcOffSvcMapDao.persist(offService);
                                s_logger.trace("Added service for the vpc offering: " + offService + " with provider " + provider.getName());
                            }
                        } else {
                            throw new InvalidParameterValueException("Provider is missing for the VPC offering service " + service.getName());
                        }
>>>>>>> da8ee45a
                    }
                } else {
                    throw new InvalidParameterValueException("Provider is missing for the VPC offering service " + service.getName());
                }
            }
        }

        return offering;
    }
        });
    }

    @Override
    public Vpc getActiveVpc(long vpcId) {
        return _vpcDao.getActiveVpcById(vpcId);
    }

    @Override
    public Map<Service, Set<Provider>> getVpcOffSvcProvidersMap(long vpcOffId) {
        Map<Service, Set<Provider>> serviceProviderMap = new HashMap<Service, Set<Provider>>();
        List<VpcOfferingServiceMapVO> map = _vpcOffSvcMapDao.listByVpcOffId(vpcOffId);

        for (VpcOfferingServiceMapVO instance : map) {
            String service = instance.getService();
            Set<Provider> providers;
            providers = serviceProviderMap.get(service);
            if (providers == null) {
                providers = new HashSet<Provider>();
            }
            providers.add(Provider.getProvider(instance.getProvider()));
            serviceProviderMap.put(Service.getService(service), providers);
        }

        return serviceProviderMap;
    }

    @Override
    public List<? extends VpcOffering> listVpcOfferings(Long id, String name, String displayText, List<String> supportedServicesStr, Boolean isDefault, String keyword,
        String state, Long startIndex, Long pageSizeVal) {
        Filter searchFilter = new Filter(VpcOfferingVO.class, "created", false, startIndex, pageSizeVal);
        SearchCriteria<VpcOfferingVO> sc = _vpcOffDao.createSearchCriteria();

        if (keyword != null) {
            SearchCriteria<VpcOfferingVO> ssc = _vpcOffDao.createSearchCriteria();
            ssc.addOr("displayText", SearchCriteria.Op.LIKE, "%" + keyword + "%");
            ssc.addOr("name", SearchCriteria.Op.LIKE, "%" + keyword + "%");

            sc.addAnd("name", SearchCriteria.Op.SC, ssc);
        }

        if (name != null) {
            sc.addAnd("name", SearchCriteria.Op.LIKE, "%" + name + "%");
        }

        if (displayText != null) {
            sc.addAnd("displayText", SearchCriteria.Op.LIKE, "%" + displayText + "%");
        }

        if (isDefault != null) {
            sc.addAnd("isDefault", SearchCriteria.Op.EQ, isDefault);
        }

        if (state != null) {
            sc.addAnd("state", SearchCriteria.Op.EQ, state);
        }

        if (id != null) {
            sc.addAnd("id", SearchCriteria.Op.EQ, id);
        }

        List<VpcOfferingVO> offerings = _vpcOffDao.search(sc, searchFilter);

        // filter by supported services
        boolean listBySupportedServices = (supportedServicesStr != null && !supportedServicesStr.isEmpty() && !offerings.isEmpty());

        if (listBySupportedServices) {
            List<VpcOfferingVO> supportedOfferings = new ArrayList<VpcOfferingVO>();
            Service[] supportedServices = null;

            if (listBySupportedServices) {
                supportedServices = new Service[supportedServicesStr.size()];
                int i = 0;
                for (String supportedServiceStr : supportedServicesStr) {
                    Service service = Service.getService(supportedServiceStr);
                    if (service == null) {
                        throw new InvalidParameterValueException("Invalid service specified " + supportedServiceStr);
                    } else {
                        supportedServices[i] = service;
                    }
                    i++;
                }
            }

            for (VpcOfferingVO offering : offerings) {
                if (areServicesSupportedByVpcOffering(offering.getId(), supportedServices)) {
                    supportedOfferings.add(offering);
                }
            }

            return supportedOfferings;
        } else {
            return offerings;
        }
    }

    protected boolean areServicesSupportedByVpcOffering(long vpcOffId, Service... services) {
        return (_vpcOffSvcMapDao.areServicesSupportedByNetworkOffering(vpcOffId, services));
    }

    @Override
    @ActionEvent(eventType = EventTypes.EVENT_VPC_OFFERING_DELETE, eventDescription = "deleting vpc offering")
    public boolean deleteVpcOffering(long offId) {
        CallContext.current().setEventDetails(" Id: " + offId);

        // Verify vpc offering id
        VpcOfferingVO offering = _vpcOffDao.findById(offId);
        if (offering == null) {
            throw new InvalidParameterValueException("unable to find vpc offering " + offId);
        }

        // Don't allow to delete default vpc offerings
        if (offering.isDefault() == true) {
            throw new InvalidParameterValueException("Default network offering can't be deleted");
        }

        // don't allow to delete vpc offering if it's in use by existing vpcs (the offering can be disabled though)
        int vpcCount = _vpcDao.getVpcCountByOfferingId(offId);
        if (vpcCount > 0) {
            throw new InvalidParameterValueException("Can't delete vpc offering " + offId + " as its used by " + vpcCount + " vpcs. " +
                "To make the network offering unavaiable, disable it");
        }

        if (_vpcOffDao.remove(offId)) {
            return true;
        } else {
            return false;
        }
    }

    @Override
    @ActionEvent(eventType = EventTypes.EVENT_VPC_OFFERING_UPDATE, eventDescription = "updating vpc offering")
    public VpcOffering updateVpcOffering(long vpcOffId, String vpcOfferingName, String displayText, String state) {
        CallContext.current().setEventDetails(" Id: " + vpcOffId);

        // Verify input parameters
        VpcOfferingVO offeringToUpdate = _vpcOffDao.findById(vpcOffId);
        if (offeringToUpdate == null) {
            throw new InvalidParameterValueException("Unable to find vpc offering " + vpcOffId);
        }

        VpcOfferingVO offering = _vpcOffDao.createForUpdate(vpcOffId);

        if (vpcOfferingName != null) {
            offering.setName(vpcOfferingName);
        }

        if (displayText != null) {
            offering.setDisplayText(displayText);
        }

        if (state != null) {
            boolean validState = false;
            for (VpcOffering.State st : VpcOffering.State.values()) {
                if (st.name().equalsIgnoreCase(state)) {
                    validState = true;
                    offering.setState(st);
                }
            }
            if (!validState) {
                throw new InvalidParameterValueException("Incorrect state value: " + state);
            }
        }

        if (_vpcOffDao.update(vpcOffId, offering)) {
            s_logger.debug("Updated VPC offeirng id=" + vpcOffId);
            return _vpcOffDao.findById(vpcOffId);
        } else {
            return null;
        }
    }

    @Override
    @ActionEvent(eventType = EventTypes.EVENT_VPC_CREATE, eventDescription = "creating vpc", create = true)
    public Vpc createVpc(long zoneId, long vpcOffId, long vpcOwnerId, String vpcName, String displayText, String cidr, String networkDomain)
        throws ResourceAllocationException {
        Account caller = CallContext.current().getCallingAccount();
        Account owner = _accountMgr.getAccount(vpcOwnerId);

        //Verify that caller can perform actions in behalf of vpc owner
        _accountMgr.checkAccess(caller, null, false, owner);

        //check resource limit
        _resourceLimitMgr.checkResourceLimit(owner, ResourceType.vpc);

        // Validate vpc offering
        VpcOfferingVO vpcOff = _vpcOffDao.findById(vpcOffId);
        if (vpcOff == null || vpcOff.getState() != State.Enabled) {
            InvalidParameterValueException ex = new InvalidParameterValueException("Unable to find vpc offering in " + State.Enabled + " state by specified id");
            if (vpcOff == null) {
                ex.addProxyObject(String.valueOf(vpcOffId), "vpcOfferingId");
            } else {
                ex.addProxyObject(vpcOff.getUuid(), "vpcOfferingId");
            }
            throw ex;
        }

        //Validate zone
        DataCenter zone = _entityMgr.findById(DataCenter.class, zoneId);
        if (zone == null) {
            throw new InvalidParameterValueException("Can't find zone by id specified");
        }
<<<<<<< HEAD
        
        if (Grouping.AllocationState.Disabled == zone.getAllocationState() && !_accountMgr.isRootAdmin(caller.getId())) {
=======

        if (Grouping.AllocationState.Disabled == zone.getAllocationState() && !_accountMgr.isRootAdmin(caller.getType())) {
>>>>>>> da8ee45a
            // See DataCenterVO.java
            PermissionDeniedException ex = new PermissionDeniedException("Cannot perform this operation since specified Zone is currently disabled");
            ex.addProxyObject(zone.getUuid(), "zoneId");
            throw ex;
        }

        if (networkDomain == null) {
            // 1) Get networkDomain from the corresponding account
            networkDomain = _ntwkModel.getAccountNetworkDomain(owner.getId(), zoneId);

            // 2) If null, generate networkDomain using domain suffix from the global config variables
            if (networkDomain == null) {
                networkDomain = "cs" + Long.toHexString(owner.getId()) + NetworkOrchestrationService.GuestDomainSuffix.valueIn(zoneId);
            }
        }

        return createVpc(zoneId, vpcOffId, owner, vpcName, displayText, cidr, networkDomain);
    }

    @DB
    protected Vpc createVpc(final long zoneId, final long vpcOffId, final Account vpcOwner, final String vpcName, final String displayText, final String cidr,
<<<<<<< HEAD
            final String networkDomain) {
        
=======
        final String networkDomain) {

>>>>>>> da8ee45a
        //Validate CIDR
        if (!NetUtils.isValidCIDR(cidr)) {
            throw new InvalidParameterValueException("Invalid CIDR specified " + cidr);
        }
        
        //cidr has to be RFC 1918 complient
        if (!NetUtils.validateGuestCidr(cidr)) {
            throw new InvalidParameterValueException("Guest Cidr " + cidr + " is not RFC1918 compliant");
        }

        // validate network domain
        if (!NetUtils.verifyDomainName(networkDomain)) {
            throw new InvalidParameterValueException("Invalid network domain. Total length shouldn't exceed 190 chars. Each domain "
                + "label must be between 1 and 63 characters long, can contain ASCII letters 'a' through 'z', " + "the digits '0' through '9', "
                + "and the hyphen ('-'); can't start or end with \"-\"");
        }

        return Transaction.execute(new TransactionCallback<VpcVO>() {
            @Override
            public VpcVO doInTransaction(TransactionStatus status) {
<<<<<<< HEAD
        VpcVO vpc = new VpcVO (zoneId, vpcName, displayText, vpcOwner.getId(), vpcOwner.getDomainId(), vpcOffId, cidr,
                networkDomain);
        vpc = _vpcDao.persist(vpc, finalizeServicesAndProvidersForVpc(zoneId, vpcOffId));
        _resourceLimitMgr.incrementResourceCount(vpcOwner.getId(), ResourceType.vpc);
=======
                VpcVO vpc = new VpcVO(zoneId, vpcName, displayText, vpcOwner.getId(), vpcOwner.getDomainId(), vpcOffId, cidr, networkDomain);
                vpc = _vpcDao.persist(vpc, finalizeServicesAndProvidersForVpc(zoneId, vpcOffId));
                _resourceLimitMgr.incrementResourceCount(vpcOwner.getId(), ResourceType.vpc);
>>>>>>> da8ee45a

        s_logger.debug("Created VPC " + vpc);

        return vpc;
    }
        });
    }

    private Map<String, List<String>> finalizeServicesAndProvidersForVpc(long zoneId, long offeringId) {
        Map<String, List<String>> svcProviders = new HashMap<String, List<String>>();
        List<VpcOfferingServiceMapVO> servicesMap = _vpcOffSvcMapDao.listByVpcOffId(offeringId);

        for (VpcOfferingServiceMapVO serviceMap : servicesMap) {
            String service = serviceMap.getService();
            String provider = serviceMap.getProvider();

            if (provider == null) {
                // Default to VPCVirtualRouter
                provider = Provider.VPCVirtualRouter.getName();
            }

            if (!_ntwkModel.isProviderEnabledInZone(zoneId, provider)) {
                throw new InvalidParameterValueException("Provider " + provider + " should be enabled in at least one physical network of the zone specified");
            }

            List<String> providers = null;
            if (svcProviders.get(service) == null) {
                providers = new ArrayList<String>();
            } else {
                providers = svcProviders.get(service);
            }
            providers.add(provider);
            svcProviders.put(service, providers);
        }

        return svcProviders;
    }

    @Override
    @ActionEvent(eventType = EventTypes.EVENT_VPC_DELETE, eventDescription = "deleting VPC")
    public boolean deleteVpc(long vpcId) throws ConcurrentOperationException, ResourceUnavailableException {
        CallContext.current().setEventDetails(" Id: " + vpcId);
        CallContext ctx = CallContext.current();

        // Verify vpc id
        Vpc vpc = _vpcDao.findById(vpcId);
        if (vpc == null) {
            throw new InvalidParameterValueException("unable to find VPC id=" + vpcId);
        }

        //verify permissions
        _accountMgr.checkAccess(ctx.getCallingAccount(), null, false, vpc);

        return destroyVpc(vpc, ctx.getCallingAccount(), ctx.getCallingUserId());
    }

    @Override
    @DB
    public boolean destroyVpc(final Vpc vpc, Account caller, Long callerUserId) throws ConcurrentOperationException, ResourceUnavailableException {
        s_logger.debug("Destroying vpc " + vpc);

        //don't allow to delete vpc if it's in use by existing non system networks (system networks are networks of a private gateway of the VPC,
        //and they will get removed as a part of VPC cleanup
        int networksCount = _ntwkDao.getNonSystemNetworkCountByVpcId(vpc.getId());
        if (networksCount > 0) {
            throw new InvalidParameterValueException("Can't delete VPC " + vpc + " as its used by " + networksCount + " networks");
        }

        //mark VPC as inactive
        if (vpc.getState() != Vpc.State.Inactive) {
            s_logger.debug("Updating VPC " + vpc + " with state " + Vpc.State.Inactive + " as a part of vpc delete");
            final VpcVO vpcVO = _vpcDao.findById(vpc.getId());
            vpcVO.setState(Vpc.State.Inactive);

            Transaction.execute(new TransactionCallbackNoReturn() {
                @Override
                public void doInTransactionWithoutResult(TransactionStatus status) {
            _vpcDao.update(vpc.getId(), vpcVO);
            
            //decrement resource count
            _resourceLimitMgr.decrementResourceCount(vpc.getAccountId(), ResourceType.vpc);
                }
            });
        }

        //shutdown VPC
        if (!shutdownVpc(vpc.getId())) {
            s_logger.warn("Failed to shutdown vpc " + vpc + " as a part of vpc destroy process");
            return false;
        }

        //cleanup vpc resources
        if (!cleanupVpcResources(vpc.getId(), caller, callerUserId)) {
            s_logger.warn("Failed to cleanup resources for vpc " + vpc);
            return false;
        }

        //update the instance with removed flag only when the cleanup is executed successfully
        if (_vpcDao.remove(vpc.getId())) {
            s_logger.debug("Vpc " + vpc + " is destroyed succesfully");
            return true;
        } else {
            s_logger.warn("Vpc " + vpc + " failed to destroy");
            return false;
        }
    }

    @Override
    @ActionEvent(eventType = EventTypes.EVENT_VPC_UPDATE, eventDescription = "updating vpc")
    public Vpc updateVpc(long vpcId, String vpcName, String displayText) {
        CallContext.current().setEventDetails(" Id: " + vpcId);
        Account caller = CallContext.current().getCallingAccount();

        // Verify input parameters
        VpcVO vpcToUpdate = _vpcDao.findById(vpcId);
        if (vpcToUpdate == null) {
            throw new InvalidParameterValueException("Unable to find vpc offering " + vpcId);
        }

        _accountMgr.checkAccess(caller, null, false, vpcToUpdate);

        VpcVO vpc = _vpcDao.createForUpdate(vpcId);

        if (vpcName != null) {
            vpc.setName(vpcName);
        }

        if (displayText != null) {
            vpc.setDisplayText(displayText);
        }

        if (_vpcDao.update(vpcId, vpc)) {
            s_logger.debug("Updated VPC id=" + vpcId);
            return _vpcDao.findById(vpcId);
        } else {
            return null;
        }
    }

    @Override
    public List<? extends Vpc> listVpcs(Long id, String vpcName, String displayText, List<String> supportedServicesStr, String cidr, Long vpcOffId, String state,
        String accountName, Long domainId, String keyword, Long startIndex, Long pageSizeVal, Long zoneId, Boolean isRecursive, Boolean listAll, Boolean restartRequired,
        Map<String, String> tags, Long projectId) {
        Account caller = CallContext.current().getCallingAccount();
        List<Long> permittedDomains = new ArrayList<Long>();
        List<Long> permittedAccounts = new ArrayList<Long>();
<<<<<<< HEAD
        List<Long> permittedResources = new ArrayList<Long>();
        
        Ternary<Long, Boolean, ListProjectResourcesCriteria> domainIdRecursiveListProject = new Ternary<Long, Boolean,
                ListProjectResourcesCriteria>(domainId, isRecursive, null);
        _accountMgr.buildACLSearchParameters(caller, id, accountName, projectId, permittedDomains, permittedAccounts, permittedResources, domainIdRecursiveListProject, listAll,
                false, "listVPCs");
=======

        Ternary<Long, Boolean, ListProjectResourcesCriteria> domainIdRecursiveListProject =
            new Ternary<Long, Boolean, ListProjectResourcesCriteria>(domainId, isRecursive, null);
        _accountMgr.buildACLSearchParameters(caller, id, accountName, projectId, permittedAccounts, domainIdRecursiveListProject, listAll, false);
        domainId = domainIdRecursiveListProject.first();
>>>>>>> da8ee45a
        isRecursive = domainIdRecursiveListProject.second();
        ListProjectResourcesCriteria listProjectResourcesCriteria = domainIdRecursiveListProject.third();
        Filter searchFilter = new Filter(VpcVO.class, "created", false, startIndex, pageSizeVal);

        SearchBuilder<VpcVO> sb = _vpcDao.createSearchBuilder();
        _accountMgr.buildACLSearchBuilder(sb, isRecursive, permittedDomains, permittedAccounts, permittedResources, listProjectResourcesCriteria);

        sb.and("name", sb.entity().getName(), SearchCriteria.Op.LIKE);
        sb.and("id", sb.entity().getId(), SearchCriteria.Op.EQ);
        sb.and("displayText", sb.entity().getDisplayText(), SearchCriteria.Op.LIKE);
        sb.and("vpcOfferingId", sb.entity().getVpcOfferingId(), SearchCriteria.Op.EQ);
        sb.and("zoneId", sb.entity().getZoneId(), SearchCriteria.Op.EQ);
        sb.and("state", sb.entity().getState(), SearchCriteria.Op.EQ);
        sb.and("restartRequired", sb.entity().isRestartRequired(), SearchCriteria.Op.EQ);
        sb.and("cidr", sb.entity().getCidr(), SearchCriteria.Op.EQ);

        if (tags != null && !tags.isEmpty()) {
            SearchBuilder<ResourceTagVO> tagSearch = _resourceTagDao.createSearchBuilder();
            for (int count = 0; count < tags.size(); count++) {
                tagSearch.or().op("key" + String.valueOf(count), tagSearch.entity().getKey(), SearchCriteria.Op.EQ);
                tagSearch.and("value" + String.valueOf(count), tagSearch.entity().getValue(), SearchCriteria.Op.EQ);
                tagSearch.cp();
            }
            tagSearch.and("resourceType", tagSearch.entity().getResourceType(), SearchCriteria.Op.EQ);
            sb.groupBy(sb.entity().getId());
            sb.join("tagSearch", tagSearch, sb.entity().getId(), tagSearch.entity().getResourceId(), JoinBuilder.JoinType.INNER);
        }

        // now set the SC criteria...
        SearchCriteria<VpcVO> sc = sb.create();
        _accountMgr.buildACLSearchCriteria(sc, isRecursive, permittedDomains, permittedAccounts, permittedResources, listProjectResourcesCriteria);

        if (keyword != null) {
            SearchCriteria<VpcVO> ssc = _vpcDao.createSearchCriteria();
            ssc.addOr("displayText", SearchCriteria.Op.LIKE, "%" + keyword + "%");
            ssc.addOr("name", SearchCriteria.Op.LIKE, "%" + keyword + "%");
            sc.addAnd("name", SearchCriteria.Op.SC, ssc);
        }

        if (vpcName != null) {
            sc.addAnd("name", SearchCriteria.Op.LIKE, "%" + vpcName + "%");
        }

        if (displayText != null) {
            sc.addAnd("displayText", SearchCriteria.Op.LIKE, "%" + displayText + "%");
        }

        if (tags != null && !tags.isEmpty()) {
            int count = 0;
            sc.setJoinParameters("tagSearch", "resourceType", ResourceObjectType.Vpc.toString());
            for (String key : tags.keySet()) {
                sc.setJoinParameters("tagSearch", "key" + String.valueOf(count), key);
                sc.setJoinParameters("tagSearch", "value" + String.valueOf(count), tags.get(key));
                count++;
            }
        }

        if (id != null) {
            sc.addAnd("id", SearchCriteria.Op.EQ, id);
        }

        if (vpcOffId != null) {
            sc.addAnd("vpcOfferingId", SearchCriteria.Op.EQ, vpcOffId);
        }

        if (zoneId != null) {
            sc.addAnd("zoneId", SearchCriteria.Op.EQ, zoneId);
        }

        if (state != null) {
            sc.addAnd("state", SearchCriteria.Op.EQ, state);
        }

        if (cidr != null) {
            sc.addAnd("cidr", SearchCriteria.Op.EQ, cidr);
        }

        if (restartRequired != null) {
            sc.addAnd("restartRequired", SearchCriteria.Op.EQ, restartRequired);
        }

        List<VpcVO> vpcs = _vpcDao.search(sc, searchFilter);

        // filter by supported services
        boolean listBySupportedServices = (supportedServicesStr != null && !supportedServicesStr.isEmpty() && !vpcs.isEmpty());

        if (listBySupportedServices) {
            List<VpcVO> supportedVpcs = new ArrayList<VpcVO>();
            Service[] supportedServices = null;

            if (listBySupportedServices) {
                supportedServices = new Service[supportedServicesStr.size()];
                int i = 0;
                for (String supportedServiceStr : supportedServicesStr) {
                    Service service = Service.getService(supportedServiceStr);
                    if (service == null) {
                        throw new InvalidParameterValueException("Invalid service specified " + supportedServiceStr);
                    } else {
                        supportedServices[i] = service;
                    }
                    i++;
                }
            }

            for (VpcVO vpc : vpcs) {
                if (areServicesSupportedByVpcOffering(vpc.getVpcOfferingId(), supportedServices)) {
                    supportedVpcs.add(vpc);
                }
            }

            return supportedVpcs;
        } else {
            return vpcs;
        }
    }

    protected List<Service> getSupportedServices() {
        List<Service> services = new ArrayList<Service>();
        services.add(Network.Service.Dhcp);
        services.add(Network.Service.Dns);
        services.add(Network.Service.UserData);
        services.add(Network.Service.NetworkACL);
        services.add(Network.Service.PortForwarding);
        services.add(Network.Service.Lb);
        services.add(Network.Service.SourceNat);
        services.add(Network.Service.StaticNat);
        services.add(Network.Service.Gateway);
        services.add(Network.Service.Vpn);
        return services;
    }

    @Override
    public boolean startVpc(long vpcId, boolean destroyOnFailure) throws ConcurrentOperationException, ResourceUnavailableException, InsufficientCapacityException {
        CallContext ctx = CallContext.current();
        Account caller = ctx.getCallingAccount();
        User callerUser = _accountMgr.getActiveUser(ctx.getCallingUserId());

        //check if vpc exists
        Vpc vpc = getActiveVpc(vpcId);
        if (vpc == null) {
            InvalidParameterValueException ex = new InvalidParameterValueException("Unable to find Enabled VPC by id specified");
            ex.addProxyObject(String.valueOf(vpcId), "VPC");
            throw ex;
        }

        //permission check
        _accountMgr.checkAccess(caller, null, false, vpc);

        DataCenter dc = _entityMgr.findById(DataCenter.class, vpc.getZoneId());

        DeployDestination dest = new DeployDestination(dc, null, null, null);
        ReservationContext context = new ReservationContextImpl(null, null, callerUser, _accountMgr.getAccount(vpc.getAccountId()));

        boolean result = true;
        try {
            if (!startVpc(vpc, dest, context)) {
                s_logger.warn("Failed to start vpc " + vpc);
                result = false;
            }
        } catch (Exception ex) {
            s_logger.warn("Failed to start vpc " + vpc + " due to ", ex);
            result = false;
        } finally {
            //do cleanup
            if (!result && destroyOnFailure) {
                s_logger.debug("Destroying vpc " + vpc + " that failed to start");
                if (destroyVpc(vpc, caller, callerUser.getId())) {
                    s_logger.warn("Successfully destroyed vpc " + vpc + " that failed to start");
                } else {
                    s_logger.warn("Failed to destroy vpc " + vpc + " that failed to start");
                }
            }
        }
        return result;
    }

    protected boolean startVpc(Vpc vpc, DeployDestination dest, ReservationContext context) throws ConcurrentOperationException, ResourceUnavailableException,
        InsufficientCapacityException {
        //deploy provider
        boolean success = true;
        List<Provider> providersToImplement = getVpcProviders(vpc.getId());
        for (VpcProvider element : getVpcElements()) {
            if (providersToImplement.contains(element.getProvider())) {
                if (element.implementVpc(vpc, dest, context)) {
                    s_logger.debug("Vpc " + vpc + " has started succesfully");
                } else {
                    s_logger.warn("Vpc " + vpc + " failed to start");
                    success = false;
                }
            }
        }
        return success;
    }

    @Override
    public boolean shutdownVpc(long vpcId) throws ConcurrentOperationException, ResourceUnavailableException {
        CallContext ctx = CallContext.current();
        Account caller = ctx.getCallingAccount();

        //check if vpc exists
        Vpc vpc = _vpcDao.findById(vpcId);
        if (vpc == null) {
            throw new InvalidParameterValueException("Unable to find vpc by id " + vpcId);
        }

        //permission check
        _accountMgr.checkAccess(caller, null, false, vpc);

        //shutdown provider
        s_logger.debug("Shutting down vpc " + vpc);
        //TODO - shutdown all vpc resources here (ACLs, gateways, etc)

        boolean success = true;
        List<Provider> providersToImplement = getVpcProviders(vpc.getId());
        ReservationContext context = new ReservationContextImpl(null, null, _accountMgr.getActiveUser(ctx.getCallingUserId()), caller);
        for (VpcProvider element : getVpcElements()) {
            if (providersToImplement.contains(element.getProvider())) {
                if (element.shutdownVpc(vpc, context)) {
                    s_logger.debug("Vpc " + vpc + " has been shutdown succesfully");
                } else {
                    s_logger.warn("Vpc " + vpc + " failed to shutdown");
                    success = false;
                }
            }
        }

        return success;
    }

    @DB
    @Override
    public void validateNtwkOffForNtwkInVpc(Long networkId, long newNtwkOffId, String newCidr, String newNetworkDomain, Vpc vpc, String gateway, Account networkOwner,
        Long aclId) {

        NetworkOffering guestNtwkOff = _entityMgr.findById(NetworkOffering.class, newNtwkOffId);

        if (guestNtwkOff == null) {
            throw new InvalidParameterValueException("Can't find network offering by id specified");
        }

        if (networkId == null) {
            //1) Validate attributes that has to be passed in when create new guest network
            validateNewVpcGuestNetwork(newCidr, gateway, networkOwner, vpc, newNetworkDomain);
        }

        //2) validate network offering attributes
        List<Service> svcs = _ntwkModel.listNetworkOfferingServices(guestNtwkOff.getId());
        validateNtwkOffForVpc(guestNtwkOff, svcs);

        //3) Check services/providers against VPC providers
        List<NetworkOfferingServiceMapVO> networkProviders = _ntwkOffServiceDao.listByNetworkOfferingId(guestNtwkOff.getId());

        for (NetworkOfferingServiceMapVO nSvcVO : networkProviders) {
            String pr = nSvcVO.getProvider();
            String service = nSvcVO.getService();
            if (_vpcOffServiceDao.findByServiceProviderAndOfferingId(service, pr, vpc.getVpcOfferingId()) == null) {
                throw new InvalidParameterValueException("Service/provider combination " + service + "/" + pr + " is not supported by VPC " + vpc);
            }
        }

        //4) Only one network in the VPC can support public LB inside the VPC. Internal LB can be supported on multiple VPC tiers
        if (_ntwkModel.areServicesSupportedByNetworkOffering(guestNtwkOff.getId(), Service.Lb) && guestNtwkOff.getPublicLb()) {
            List<? extends Network> networks = getVpcNetworks(vpc.getId());
            for (Network network : networks) {
                if (networkId != null && network.getId() == networkId.longValue()) {
                    //skip my own network
                    continue;
                } else {
                    NetworkOffering otherOff = _entityMgr.findById(NetworkOffering.class, network.getNetworkOfferingId());
                    if (_ntwkModel.areServicesSupportedInNetwork(network.getId(), Service.Lb) && otherOff.getPublicLb()) {
                        throw new InvalidParameterValueException("Public LB service is already supported " + "by network " + network + " in VPC " + vpc);
                    }
                }
            }
        }

        //5) When aclId is provided, verify that ACLProvider is supported by network offering
        if (aclId != null && (!_ntwkModel.areServicesSupportedByNetworkOffering(guestNtwkOff.getId(), Service.NetworkACL))) {
            throw new InvalidParameterValueException("Cannot apply NetworkACL. Network Offering does not support NetworkACL service");
        }

    }

    @Override
    public void validateNtwkOffForVpc(NetworkOffering guestNtwkOff, List<Service> supportedSvcs) {
        //1) in current release, only vpc provider is supported by Vpc offering
        List<Provider> providers = _ntwkModel.getNtwkOffDistinctProviders(guestNtwkOff.getId());
        for (Provider provider : providers) {
            if (!supportedProviders.contains(provider)) {
                throw new InvalidParameterValueException("Provider of type " + provider.getName() + " is not supported for network offerings that can be used in VPC");
            }
        }

        //2) Only Isolated networks with Source nat service enabled can be added to vpc
        if (!(guestNtwkOff.getGuestType() == GuestType.Isolated && supportedSvcs.contains(Service.SourceNat))) {

            throw new InvalidParameterValueException("Only network offerings of type " + GuestType.Isolated + " with service " + Service.SourceNat.getName() +
                " are valid for vpc ");
        }

        //3) No redundant router support
        if (guestNtwkOff.getRedundantRouter()) {
            throw new InvalidParameterValueException("No redunant router support when network belnogs to VPC");
        }

        //4) Conserve mode should be off
        if (guestNtwkOff.isConserveMode()) {
            throw new InvalidParameterValueException("Only networks with conserve mode Off can belong to VPC");
        }

        //5) If Netscaler is LB provider make sure it is in dedicated mode
        if (providers.contains(Provider.Netscaler) && !guestNtwkOff.getDedicatedLB()) {
            throw new InvalidParameterValueException("Netscaler only with Dedicated LB can belong to VPC");
        }
        return;
    }

    @DB
    protected void validateNewVpcGuestNetwork(final String cidr, final String gateway, final Account networkOwner, final Vpc vpc, final String networkDomain) {

        Transaction.execute(new TransactionCallbackNoReturn() {
            @Override
            public void doInTransactionWithoutResult(TransactionStatus status) {
<<<<<<< HEAD
        Vpc locked = _vpcDao.acquireInLockTable(vpc.getId());
        if (locked == null) {
            throw new CloudRuntimeException("Unable to acquire lock on " + vpc);
        }
        
        try {
            //check number of active networks in vpc
            if (_ntwkDao.countVpcNetworks(vpc.getId()) >= _maxNetworks) {
                throw new CloudRuntimeException("Number of networks per VPC can't extend "
                        + _maxNetworks + "; increase it using global config " + Config.VpcMaxNetworks);
            }
            
            
            //1) CIDR is required
            if (cidr == null) {
                throw new InvalidParameterValueException("Gateway/netmask are required when create network for VPC");
            }
            
            //2) Network cidr should be within vpcCidr
            if (!NetUtils.isNetworkAWithinNetworkB(cidr, vpc.getCidr())) {
                throw new InvalidParameterValueException("Network cidr " + cidr + " is not within vpc " + vpc + " cidr");
            }
            
            //3) Network cidr shouldn't cross the cidr of other vpc network cidrs
            List<? extends Network> ntwks = _ntwkDao.listByVpc(vpc.getId());
            for (Network ntwk : ntwks) {
                assert (cidr != null) : "Why the network cidr is null when it belongs to vpc?";
                
                if (NetUtils.isNetworkAWithinNetworkB(ntwk.getCidr(), cidr)
                        || NetUtils.isNetworkAWithinNetworkB(cidr, ntwk.getCidr())) {
                    throw new InvalidParameterValueException("Network cidr " + cidr + " crosses other network cidr " + ntwk +
                            " belonging to the same vpc " + vpc);
=======
                Vpc locked = _vpcDao.acquireInLockTable(vpc.getId());
                if (locked == null) {
                    throw new CloudRuntimeException("Unable to acquire lock on " + vpc);
                }

                try {
                    //check number of active networks in vpc
                    if (_ntwkDao.countVpcNetworks(vpc.getId()) >= _maxNetworks) {
                        throw new CloudRuntimeException("Number of networks per VPC can't extend " + _maxNetworks + "; increase it using global config " +
                            Config.VpcMaxNetworks);
                    }

                    //1) CIDR is required
                    if (cidr == null) {
                        throw new InvalidParameterValueException("Gateway/netmask are required when create network for VPC");
                    }

                    //2) Network cidr should be within vpcCidr
                    if (!NetUtils.isNetworkAWithinNetworkB(cidr, vpc.getCidr())) {
                        throw new InvalidParameterValueException("Network cidr " + cidr + " is not within vpc " + vpc + " cidr");
                    }

                    //3) Network cidr shouldn't cross the cidr of other vpc network cidrs
                    List<? extends Network> ntwks = _ntwkDao.listByVpc(vpc.getId());
                    for (Network ntwk : ntwks) {
                        assert (cidr != null) : "Why the network cidr is null when it belongs to vpc?";

                        if (NetUtils.isNetworkAWithinNetworkB(ntwk.getCidr(), cidr) || NetUtils.isNetworkAWithinNetworkB(cidr, ntwk.getCidr())) {
                            throw new InvalidParameterValueException("Network cidr " + cidr + " crosses other network cidr " + ntwk + " belonging to the same vpc " + vpc);
                        }
                    }

                    //4) vpc and network should belong to the same owner
                    if (vpc.getAccountId() != networkOwner.getId()) {
                        throw new InvalidParameterValueException("Vpc " + vpc + " owner is different from the network owner " + networkOwner);
                    }

                    //5) network domain should be the same as VPC's
                    if (!networkDomain.equalsIgnoreCase(vpc.getNetworkDomain())) {
                        throw new InvalidParameterValueException("Network domain of the new network should match network" + " domain of vpc " + vpc);
                    }

                    //6) gateway should never be equal to the cidr subnet
                    if (NetUtils.getCidrSubNet(cidr).equalsIgnoreCase(gateway)) {
                        throw new InvalidParameterValueException("Invalid gateway specified. It should never be equal to the cidr subnet value");
                    }
                } finally {
                    s_logger.debug("Releasing lock for " + locked);
                    _vpcDao.releaseFromLockTable(locked.getId());
>>>>>>> da8ee45a
                }
            }
            
            //4) vpc and network should belong to the same owner
            if (vpc.getAccountId() != networkOwner.getId()) {
                throw new InvalidParameterValueException("Vpc " + vpc + " owner is different from the network owner "
                        + networkOwner);
            }
            
            //5) network domain should be the same as VPC's
            if (!networkDomain.equalsIgnoreCase(vpc.getNetworkDomain())) {
                throw new InvalidParameterValueException("Network domain of the new network should match network" +
                		" domain of vpc " + vpc);
            }
            
            //6) gateway should never be equal to the cidr subnet
            if (NetUtils.getCidrSubNet(cidr).equalsIgnoreCase(gateway)) {
                throw new InvalidParameterValueException("Invalid gateway specified. It should never be equal to the cidr subnet value");
            }
        } finally {
            s_logger.debug("Releasing lock for " + locked);
            _vpcDao.releaseFromLockTable(locked.getId());
        }
    }
        });
    }

    public List<VpcProvider> getVpcElements() {
        if (vpcElements == null) {
            vpcElements = new ArrayList<VpcProvider>();
            vpcElements.add((VpcProvider)_ntwkModel.getElementImplementingProvider(Provider.VPCVirtualRouter.getName()));
        }

        if (vpcElements == null) {
            throw new CloudRuntimeException("Failed to initialize vpc elements");
        }

        return vpcElements;
    }

    @Override
    public List<? extends Vpc> getVpcsForAccount(long accountId) {
        return _vpcDao.listByAccountId(accountId);
    }

    public boolean cleanupVpcResources(long vpcId, Account caller, long callerUserId) throws ResourceUnavailableException, ConcurrentOperationException {
        s_logger.debug("Cleaning up resources for vpc id=" + vpcId);
        boolean success = true;

        //1) Remove VPN connections and VPN gateway
        s_logger.debug("Cleaning up existed site to site VPN connections");
        _s2sVpnMgr.cleanupVpnConnectionByVpc(vpcId);
        s_logger.debug("Cleaning up existed site to site VPN gateways");
        _s2sVpnMgr.cleanupVpnGatewayByVpc(vpcId);

        //2) release all ip addresses
        List<IPAddressVO> ipsToRelease = _ipAddressDao.listByAssociatedVpc(vpcId, null);
        s_logger.debug("Releasing ips for vpc id=" + vpcId + " as a part of vpc cleanup");
        for (IPAddressVO ipToRelease : ipsToRelease) {
            if (ipToRelease.isPortable()) {
                // portable IP address are associated with owner, until explicitly requested to be disassociated.
                // so as part of VPC clean up just break IP association with VPC
                ipToRelease.setVpcId(null);
                ipToRelease.setAssociatedWithNetworkId(null);
                _ipAddressDao.update(ipToRelease.getId(), ipToRelease);
                s_logger.debug("Portable IP address " + ipToRelease + " is no longer associated with any VPC");
            } else {
                success = success && _ipAddrMgr.disassociatePublicIpAddress(ipToRelease.getId(), callerUserId, caller);
                if (!success) {
                    s_logger.warn("Failed to cleanup ip " + ipToRelease + " as a part of vpc id=" + vpcId + " cleanup");
                }
            }
        }

        if (success) {
            s_logger.debug("Released ip addresses for vpc id=" + vpcId + " as a part of cleanup vpc process");
        } else {
            s_logger.warn("Failed to release ip addresses for vpc id=" + vpcId + " as a part of cleanup vpc process");
            //although it failed, proceed to the next cleanup step as it doesn't depend on the public ip release
        }

        //3) Delete all static route rules
        if (!revokeStaticRoutesForVpc(vpcId, caller)) {
            s_logger.warn("Failed to revoke static routes for vpc " + vpcId + " as a part of cleanup vpc process");
            return false;
        }

        //4) Delete private gateways
        List<PrivateGateway> gateways = getVpcPrivateGateways(vpcId);
        if (gateways != null) {
            for (PrivateGateway gateway : gateways) {
                if (gateway != null) {
                    s_logger.debug("Deleting private gateway " + gateway + " as a part of vpc " + vpcId + " resources cleanup");
                    if (!deleteVpcPrivateGateway(gateway.getId())) {
                        success = false;
                        s_logger.debug("Failed to delete private gateway " + gateway + " as a part of vpc " + vpcId + " resources cleanup");
                    } else {
                        s_logger.debug("Deleted private gateway " + gateway + " as a part of vpc " + vpcId + " resources cleanup");
                    }
                }
            }
        }

        return success;
    }

    @Override
    @ActionEvent(eventType = EventTypes.EVENT_VPC_RESTART, eventDescription = "restarting vpc")
    public boolean restartVpc(long vpcId) throws ConcurrentOperationException, ResourceUnavailableException, InsufficientCapacityException {
        Account caller = CallContext.current().getCallingAccount();

        // Verify input parameters
        Vpc vpc = getActiveVpc(vpcId);
        if (vpc == null) {
            InvalidParameterValueException ex = new InvalidParameterValueException("Unable to find Enabled VPC by id specified");
            ex.addProxyObject(String.valueOf(vpcId), "VPC");
            throw ex;
        }

        _accountMgr.checkAccess(caller, null, false, vpc);

        s_logger.debug("Restarting VPC " + vpc);
        boolean restartRequired = false;
        try {
            s_logger.debug("Shutting down VPC " + vpc + " as a part of VPC restart process");
            if (!shutdownVpc(vpcId)) {
                s_logger.warn("Failed to shutdown vpc as a part of VPC " + vpc + " restart process");
                restartRequired = true;
                return false;
            }

            s_logger.debug("Starting VPC " + vpc + " as a part of VPC restart process");
            if (!startVpc(vpcId, false)) {
                s_logger.warn("Failed to start vpc as a part of VPC " + vpc + " restart process");
                restartRequired = true;
                return false;
            }
            s_logger.debug("VPC " + vpc + " was restarted successfully");
            return true;
        } finally {
            s_logger.debug("Updating VPC " + vpc + " with restartRequired=" + restartRequired);
            VpcVO vo = _vpcDao.findById(vpcId);
            vo.setRestartRequired(restartRequired);
            _vpcDao.update(vpc.getId(), vo);
        }
    }

    @Override
    public List<PrivateGateway> getVpcPrivateGateways(long vpcId) {
        List<VpcGatewayVO> gateways = _vpcGatewayDao.listByVpcIdAndType(vpcId, VpcGateway.Type.Private);

        if (gateways != null) {
            List<PrivateGateway> pvtGateway = new ArrayList<PrivateGateway>();
            for (VpcGatewayVO gateway : gateways) {
                pvtGateway.add(getPrivateGatewayProfile(gateway));
            }
            return pvtGateway;
        } else {
            return null;
        }
    }

    @Override
    public PrivateGateway getVpcPrivateGateway(long id) {
        VpcGateway gateway = _vpcGatewayDao.findById(id);

        if (gateway == null || gateway.getType() != VpcGateway.Type.Private) {
            return null;
        }
        return getPrivateGatewayProfile(gateway);
    }

    protected PrivateGateway getPrivateGatewayProfile(VpcGateway gateway) {
        Network network = _ntwkModel.getNetwork(gateway.getNetworkId());
        return new PrivateGatewayProfile(gateway, network.getPhysicalNetworkId());
    }

    @Override
    @DB
    @ActionEvent(eventType = EventTypes.EVENT_PRIVATE_GATEWAY_CREATE, eventDescription = "creating vpc private gateway", create = true)
    public PrivateGateway createVpcPrivateGateway(final long vpcId, Long physicalNetworkId, final String broadcastUri, final String ipAddress, final String gateway,
        final String netmask, final long gatewayOwnerId, final Long networkOfferingId, final Boolean isSourceNat, final Long aclId) throws ResourceAllocationException,
        ConcurrentOperationException, InsufficientCapacityException {

        //Validate parameters
        final Vpc vpc = getActiveVpc(vpcId);
        if (vpc == null) {
            InvalidParameterValueException ex = new InvalidParameterValueException("Unable to find Enabled VPC by id specified");
            ex.addProxyObject(String.valueOf(vpcId), "VPC");
            throw ex;
        }

        PhysicalNetwork physNet = null;
        //Validate physical network
        if (physicalNetworkId == null) {
            List<? extends PhysicalNetwork> pNtwks = _ntwkModel.getPhysicalNtwksSupportingTrafficType(vpc.getZoneId(), TrafficType.Guest);
            if (pNtwks.isEmpty() || pNtwks.size() != 1) {
                throw new InvalidParameterValueException("Physical network can't be determined; pass physical network id");
            }
            physNet = pNtwks.get(0);
            physicalNetworkId = physNet.getId();
        }

        if (physNet == null) {
            physNet = _entityMgr.findById(PhysicalNetwork.class, physicalNetworkId);
        }
        final Long dcId = physNet.getDataCenterId();

        final Long physicalNetworkIdFinal = physicalNetworkId;
        final PhysicalNetwork physNetFinal = physNet;
        VpcGatewayVO gatewayVO = null;
        try {
            gatewayVO = Transaction.execute(new TransactionCallbackWithException<VpcGatewayVO, Exception>() {
                @Override
<<<<<<< HEAD
                public VpcGatewayVO doInTransaction(TransactionStatus status) throws ResourceAllocationException, ConcurrentOperationException, InsufficientCapacityException {
        s_logger.debug("Creating Private gateway for VPC " + vpc);
        //1) create private network unless it is existing and lswitch'd
        Network privateNtwk = null;
        if (BroadcastDomainType.getSchemeValue(BroadcastDomainType.fromString(broadcastUri)) == BroadcastDomainType.Lswitch) {
            String cidr = NetUtils.ipAndNetMaskToCidr(gateway, netmask);

            privateNtwk = _ntwkDao.getPrivateNetwork(broadcastUri, cidr,
                    gatewayOwnerId, dcId, networkOfferingId);
            s_logger.info("found and using existing network for vpc " + vpc + ": " + broadcastUri);
        }
        if (privateNtwk == null) {
            s_logger.info("creating new network for vpc " + vpc + " using broadcast uri: " + broadcastUri);
            String networkName = "vpc-" + vpc.getName() + "-privateNetwork";
                        privateNtwk = _ntwkSvc.createPrivateNetwork(networkName, networkName, physicalNetworkIdFinal,
                broadcastUri, ipAddress, null, gateway, netmask, gatewayOwnerId, vpcId, isSourceNat, networkOfferingId);
        } else { // create the nic/ip as createPrivateNetwork doesn''t do that work for us now
                        DataCenterVO dc = _dcDao.lockRow(physNetFinal.getDataCenterId(), true);

            //add entry to private_ip_address table
            PrivateIpVO privateIp = _privateIpDao.findByIpAndSourceNetworkId(privateNtwk.getId(), ipAddress);
            if (privateIp != null) {
                throw new InvalidParameterValueException("Private ip address " + ipAddress + " already used for private gateway" +
                        " in zone " + _entityMgr.findById(DataCenter.class,dcId).getName());
            }

            Long mac = dc.getMacAddress();
            Long nextMac = mac + 1;
            dc.setMacAddress(nextMac);

            privateIp = new PrivateIpVO(ipAddress, privateNtwk.getId(), nextMac, vpcId, true);
            _privateIpDao.persist(privateIp);

            _dcDao.update(dc.getId(), dc);
        }

        long networkAclId = NetworkACL.DEFAULT_DENY;
        if (aclId != null) {
            NetworkACLVO aclVO = _networkAclDao.findById(aclId);
            if ( aclVO == null) {
                throw new InvalidParameterValueException("Invalid network acl id passed ");
            }
            if ((aclVO.getVpcId() != vpcId) && !(aclId == NetworkACL.DEFAULT_DENY || aclId == NetworkACL.DEFAULT_ALLOW)) {
                throw new InvalidParameterValueException("Private gateway and network acl are not in the same vpc");
            }

            networkAclId = aclId;
        }

        //2) create gateway entry
        VpcGatewayVO gatewayVO = new VpcGatewayVO(ipAddress, VpcGateway.Type.Private, vpcId, privateNtwk.getDataCenterId(),
                privateNtwk.getId(), broadcastUri, gateway, netmask, vpc.getAccountId(), vpc.getDomainId(), isSourceNat, networkAclId);
        _vpcGatewayDao.persist(gatewayVO);
        
        s_logger.debug("Created vpc gateway entry " + gatewayVO);
        
=======
                public VpcGatewayVO doInTransaction(TransactionStatus status) throws ResourceAllocationException, ConcurrentOperationException,
                    InsufficientCapacityException {
                    s_logger.debug("Creating Private gateway for VPC " + vpc);
                    //1) create private network unless it is existing and lswitch'd
                    Network privateNtwk = null;
                    if (BroadcastDomainType.getSchemeValue(BroadcastDomainType.fromString(broadcastUri)) == BroadcastDomainType.Lswitch) {
                        String cidr = NetUtils.ipAndNetMaskToCidr(gateway, netmask);
                        privateNtwk = _ntwkDao.getPrivateNetwork(broadcastUri, cidr, gatewayOwnerId, dcId, networkOfferingId);
                        // if the dcid is different we get no network so next we try to create it
                    }
                    if (privateNtwk == null) {
                        s_logger.info("creating new network for vpc " + vpc + " using broadcast uri: " + broadcastUri);
                        String networkName = "vpc-" + vpc.getName() + "-privateNetwork";
                        privateNtwk =
                            _ntwkSvc.createPrivateNetwork(networkName, networkName, physicalNetworkIdFinal, broadcastUri, ipAddress, null, gateway, netmask,
                                gatewayOwnerId, vpcId, isSourceNat, networkOfferingId);
                    } else { // create the nic/ip as createPrivateNetwork doesn''t do that work for us now
                        s_logger.info("found and using existing network for vpc " + vpc + ": " + broadcastUri);
                        DataCenterVO dc = _dcDao.lockRow(physNetFinal.getDataCenterId(), true);

                        //add entry to private_ip_address table
                        PrivateIpVO privateIp = _privateIpDao.findByIpAndSourceNetworkId(privateNtwk.getId(), ipAddress);
                        if (privateIp != null) {
                            throw new InvalidParameterValueException("Private ip address " + ipAddress + " already used for private gateway" + " in zone " +
                                _entityMgr.findById(DataCenter.class, dcId).getName());
                        }

                        Long mac = dc.getMacAddress();
                        Long nextMac = mac + 1;
                        dc.setMacAddress(nextMac);

                        privateIp = new PrivateIpVO(ipAddress, privateNtwk.getId(), nextMac, vpcId, true);
                        _privateIpDao.persist(privateIp);

                        _dcDao.update(dc.getId(), dc);
                    }

                    long networkAclId = NetworkACL.DEFAULT_DENY;
                    if (aclId != null) {
                        NetworkACLVO aclVO = _networkAclDao.findById(aclId);
                        if (aclVO == null) {
                            throw new InvalidParameterValueException("Invalid network acl id passed ");
                        }
                        if ((aclVO.getVpcId() != vpcId) && !(aclId == NetworkACL.DEFAULT_DENY || aclId == NetworkACL.DEFAULT_ALLOW)) {
                            throw new InvalidParameterValueException("Private gateway and network acl are not in the same vpc");
                        }

                        networkAclId = aclId;
                    }

                    //2) create gateway entry
                    VpcGatewayVO gatewayVO =
                        new VpcGatewayVO(ipAddress, VpcGateway.Type.Private, vpcId, privateNtwk.getDataCenterId(), privateNtwk.getId(), broadcastUri, gateway, netmask,
                            vpc.getAccountId(), vpc.getDomainId(), isSourceNat, networkAclId);
                    _vpcGatewayDao.persist(gatewayVO);

                    s_logger.debug("Created vpc gateway entry " + gatewayVO);

>>>>>>> da8ee45a
                    return gatewayVO;
                }
            });
        } catch (Exception e) {
            ExceptionUtil.rethrowRuntime(e);
            ExceptionUtil.rethrow(e, InsufficientCapacityException.class);
            ExceptionUtil.rethrow(e, ResourceAllocationException.class);
            throw new IllegalStateException(e);
        }

        return getVpcPrivateGateway(gatewayVO.getId());
    }

    @Override
    public PrivateGateway applyVpcPrivateGateway(long gatewayId, boolean destroyOnFailure) throws ConcurrentOperationException, ResourceUnavailableException {
        VpcGatewayVO vo = _vpcGatewayDao.findById(gatewayId);

        boolean success = true;
        try {
            PrivateGateway gateway = getVpcPrivateGateway(gatewayId);
            for (VpcProvider provider : getVpcElements()) {
                if (!provider.createPrivateGateway(gateway)) {
                    success = false;
                }
            }
            if (success) {
                s_logger.debug("Private gateway " + gateway + " was applied succesfully on the backend");
                if (vo.getState() != VpcGateway.State.Ready) {
                    vo.setState(VpcGateway.State.Ready);
                    _vpcGatewayDao.update(vo.getId(), vo);
                    s_logger.debug("Marke gateway " + gateway + " with state " + VpcGateway.State.Ready);
                }
                return getVpcPrivateGateway(gatewayId);
            } else {
                s_logger.warn("Private gateway " + gateway + " failed to apply on the backend");
                return null;
            }
        } finally {
            //do cleanup
            if (!success) {
                if (destroyOnFailure) {
                    s_logger.debug("Destroying private gateway " + vo + " that failed to start");
                    // calling deleting from db because on createprivategateway fail, destroyPrivateGateway is already called
                    if (deletePrivateGatewayFromTheDB(getVpcPrivateGateway(gatewayId))) {
                        s_logger.warn("Successfully destroyed vpc " + vo + " that failed to start");
                    } else {
                        s_logger.warn("Failed to destroy vpc " + vo + " that failed to start");
                    }
                }
            }
        }
    }

    @Override
    @ActionEvent(eventType = EventTypes.EVENT_PRIVATE_GATEWAY_DELETE, eventDescription = "deleting private gateway")
    @DB
    public boolean deleteVpcPrivateGateway(long gatewayId) throws ConcurrentOperationException, ResourceUnavailableException {

        final VpcGatewayVO gatewayVO = _vpcGatewayDao.acquireInLockTable(gatewayId);
        if (gatewayVO == null || gatewayVO.getType() != VpcGateway.Type.Private) {
            throw new ConcurrentOperationException("Unable to lock gateway " + gatewayId);
        }

        try {
            Transaction.execute(new TransactionCallbackNoReturn() {
                @Override
                public void doInTransactionWithoutResult(TransactionStatus status) {
<<<<<<< HEAD
            //don't allow to remove gateway when there are static routes associated with it
            long routeCount = _staticRouteDao.countRoutesByGateway(gatewayVO.getId());
            if (routeCount > 0) {
                throw new CloudRuntimeException("Can't delete private gateway " + gatewayVO + " as it has " + routeCount +
                        " static routes applied. Remove the routes first");
            }
            
            gatewayVO.setState(VpcGateway.State.Deleting);
            _vpcGatewayDao.update(gatewayVO.getId(), gatewayVO);
            s_logger.debug("Marked gateway " + gatewayVO + " with state " + VpcGateway.State.Deleting);
                }
            });
            
=======
                    //don't allow to remove gateway when there are static routes associated with it
                    long routeCount = _staticRouteDao.countRoutesByGateway(gatewayVO.getId());
                    if (routeCount > 0) {
                        throw new CloudRuntimeException("Can't delete private gateway " + gatewayVO + " as it has " + routeCount +
                            " static routes applied. Remove the routes first");
                    }

                    gatewayVO.setState(VpcGateway.State.Deleting);
                    _vpcGatewayDao.update(gatewayVO.getId(), gatewayVO);
                    s_logger.debug("Marked gateway " + gatewayVO + " with state " + VpcGateway.State.Deleting);
                }
            });
>>>>>>> da8ee45a

            //1) delete the gateway on the backend
            PrivateGateway gateway = getVpcPrivateGateway(gatewayId);
            for (VpcProvider provider : getVpcElements()) {
                if (provider.deletePrivateGateway(gateway)) {
                    s_logger.debug("Private gateway " + gateway + " was applied succesfully on the backend");
                } else {
                    s_logger.warn("Private gateway " + gateway + " failed to apply on the backend");
                    gatewayVO.setState(VpcGateway.State.Ready);
                    _vpcGatewayDao.update(gatewayVO.getId(), gatewayVO);
                    s_logger.debug("Marked gateway " + gatewayVO + " with state " + VpcGateway.State.Ready);

                    return false;
                }
            }

            //2) Delete private gateway from the DB
            return deletePrivateGatewayFromTheDB(gateway);

        } finally {
            if (gatewayVO != null) {
                _vpcGatewayDao.releaseFromLockTable(gatewayId);
            }
        }
    }

    @DB
    protected boolean deletePrivateGatewayFromTheDB(final PrivateGateway gateway) {
        //check if there are ips allocted in the network
        final long networkId = gateway.getNetworkId();

        boolean deleteNetwork = true;
        List<PrivateIpVO> privateIps = _privateIpDao.listByNetworkId(networkId);
        if (privateIps.size() > 1 || !privateIps.get(0).getIpAddress().equalsIgnoreCase(gateway.getIp4Address())) {
            s_logger.debug("Not removing network id=" + gateway.getNetworkId() + " as it has private ip addresses for other gateways");
            deleteNetwork = false;
        }

        //TODO: Clean this up, its bad.  There is a DB transaction wrapping calls to NetworkElements (destroyNetwork will
        // call network elements).
        final boolean deleteNetworkFinal = deleteNetwork;
        Transaction.execute(new TransactionCallbackNoReturn() {
            @Override
            public void doInTransactionWithoutResult(TransactionStatus status) {
<<<<<<< HEAD
        PrivateIpVO ip = _privateIpDao.findByIpAndVpcId(gateway.getVpcId(), gateway.getIp4Address());
        if (ip != null) {
            _privateIpDao.remove(ip.getId());
            s_logger.debug("Deleted private ip " + ip);
        }
        
                if (deleteNetworkFinal) {
            User callerUser = _accountMgr.getActiveUser(CallContext.current().getCallingUserId());
            Account owner = _accountMgr.getAccount(Account.ACCOUNT_ID_SYSTEM);
            ReservationContext context = new ReservationContextImpl(null, null, callerUser, owner);
            _ntwkMgr.destroyNetwork(networkId, context);
            s_logger.debug("Deleted private network id=" + networkId);
        }
        
        _vpcGatewayDao.remove(gateway.getId());
        s_logger.debug("Deleted private gateway " + gateway);
=======
                PrivateIpVO ip = _privateIpDao.findByIpAndVpcId(gateway.getVpcId(), gateway.getIp4Address());
                if (ip != null) {
                    _privateIpDao.remove(ip.getId());
                    s_logger.debug("Deleted private ip " + ip);
                }

                if (deleteNetworkFinal) {
                    User callerUser = _accountMgr.getActiveUser(CallContext.current().getCallingUserId());
                    Account owner = _accountMgr.getAccount(Account.ACCOUNT_ID_SYSTEM);
                    ReservationContext context = new ReservationContextImpl(null, null, callerUser, owner);
                    _ntwkMgr.destroyNetwork(networkId, context, false);
                    s_logger.debug("Deleted private network id=" + networkId);
                }

                _vpcGatewayDao.remove(gateway.getId());
                s_logger.debug("Deleted private gateway " + gateway);
>>>>>>> da8ee45a
            }
        });

        return true;
    }

    @Override
    public Pair<List<PrivateGateway>, Integer> listPrivateGateway(ListPrivateGatewaysCmd cmd) {
        String ipAddress = cmd.getIpAddress();
        String vlan = cmd.getVlan();
        Long vpcId = cmd.getVpcId();
        Long id = cmd.getId();
        Boolean isRecursive = cmd.isRecursive();
        Boolean listAll = cmd.listAll();
        Long domainId = cmd.getDomainId();
        String accountName = cmd.getAccountName();
        Account caller = CallContext.current().getCallingAccount();
        List<Long> permittedDomains = new ArrayList<Long>();
        List<Long> permittedAccounts = new ArrayList<Long>();
        List<Long> permittedResources = new ArrayList<Long>();
        String state = cmd.getState();
        Long projectId = cmd.getProjectId();

        Filter searchFilter = new Filter(VpcGatewayVO.class, "id", false, cmd.getStartIndex(), cmd.getPageSizeVal());
<<<<<<< HEAD
        Ternary<Long, Boolean, ListProjectResourcesCriteria> domainIdRecursiveListProject = new Ternary<Long, Boolean,
                ListProjectResourcesCriteria>(domainId, isRecursive, null);
        _accountMgr.buildACLSearchParameters(caller, id, accountName, projectId, permittedDomains, permittedAccounts, permittedResources, domainIdRecursiveListProject, listAll,
                false, "listPrivateGateways");
=======
        Ternary<Long, Boolean, ListProjectResourcesCriteria> domainIdRecursiveListProject =
            new Ternary<Long, Boolean, ListProjectResourcesCriteria>(domainId, isRecursive, null);
        _accountMgr.buildACLSearchParameters(caller, id, accountName, projectId, permittedAccounts, domainIdRecursiveListProject, listAll, false);
        domainId = domainIdRecursiveListProject.first();
>>>>>>> da8ee45a
        isRecursive = domainIdRecursiveListProject.second();
        ListProjectResourcesCriteria listProjectResourcesCriteria = domainIdRecursiveListProject.third();

        SearchBuilder<VpcGatewayVO> sb = _vpcGatewayDao.createSearchBuilder();
<<<<<<< HEAD
        _accountMgr.buildACLSearchBuilder(sb, isRecursive, permittedDomains, permittedAccounts, permittedResources, listProjectResourcesCriteria);
        
=======
        _accountMgr.buildACLSearchBuilder(sb, domainId, isRecursive, permittedAccounts, listProjectResourcesCriteria);

>>>>>>> da8ee45a
        if (vlan != null) {
            SearchBuilder<NetworkVO> ntwkSearch = _ntwkDao.createSearchBuilder();
            ntwkSearch.and("vlan", ntwkSearch.entity().getBroadcastUri(), SearchCriteria.Op.EQ);
            sb.join("networkSearch", ntwkSearch, sb.entity().getNetworkId(), ntwkSearch.entity().getId(), JoinBuilder.JoinType.INNER);
        }

        SearchCriteria<VpcGatewayVO> sc = sb.create();
<<<<<<< HEAD
        _accountMgr.buildACLSearchBuilder(sb, isRecursive, permittedDomains, permittedAccounts, permittedResources, listProjectResourcesCriteria);
        
=======
        _accountMgr.buildACLSearchCriteria(sc, domainId, isRecursive, permittedAccounts, listProjectResourcesCriteria);

>>>>>>> da8ee45a
        if (id != null) {
            sc.addAnd("id", Op.EQ, id);
        }

        if (ipAddress != null) {
            sc.addAnd("ip4Address", Op.EQ, ipAddress);
        }

        if (state != null) {
            sc.addAnd("state", Op.EQ, state);
        }

        if (vpcId != null) {
            sc.addAnd("vpcId", Op.EQ, vpcId);
        }

        if (vlan != null) {
            sc.setJoinParameters("networkSearch", "vlan", BroadcastDomainType.Vlan.toUri(vlan));
        }

        Pair<List<VpcGatewayVO>, Integer> vos = _vpcGatewayDao.searchAndCount(sc, searchFilter);
        List<PrivateGateway> privateGtws = new ArrayList<PrivateGateway>(vos.first().size());
        for (VpcGateway vo : vos.first()) {
            privateGtws.add(getPrivateGatewayProfile(vo));
        }

        return new Pair<List<PrivateGateway>, Integer>(privateGtws, vos.second());
    }

    @Override
    public StaticRoute getStaticRoute(long routeId) {
        return _staticRouteDao.findById(routeId);
    }

    @Override
    public boolean applyStaticRoutes(long vpcId) throws ResourceUnavailableException {
        Account caller = CallContext.current().getCallingAccount();
        List<? extends StaticRoute> routes = _staticRouteDao.listByVpcId(vpcId);
        return applyStaticRoutes(routes, caller, true);
    }

    protected boolean applyStaticRoutes(List<? extends StaticRoute> routes, Account caller, boolean updateRoutesInDB) throws ResourceUnavailableException {
        boolean success = true;
        List<StaticRouteProfile> staticRouteProfiles = new ArrayList<StaticRouteProfile>(routes.size());
        Map<Long, VpcGateway> gatewayMap = new HashMap<Long, VpcGateway>();
        for (StaticRoute route : routes) {
            VpcGateway gateway = gatewayMap.get(route.getVpcGatewayId());
            if (gateway == null) {
                gateway = _vpcGatewayDao.findById(route.getVpcGatewayId());
                gatewayMap.put(gateway.getId(), gateway);
            }
            staticRouteProfiles.add(new StaticRouteProfile(route, gateway));
        }
        if (!applyStaticRoutes(staticRouteProfiles)) {
            s_logger.warn("Routes are not completely applied");
            return false;
        } else {
            if (updateRoutesInDB) {
                for (StaticRoute route : routes) {
                    if (route.getState() == StaticRoute.State.Revoke) {
                        _staticRouteDao.remove(route.getId());
                        s_logger.debug("Removed route " + route + " from the DB");
                    } else if (route.getState() == StaticRoute.State.Add) {
                        StaticRouteVO ruleVO = _staticRouteDao.findById(route.getId());
                        ruleVO.setState(StaticRoute.State.Active);
                        _staticRouteDao.update(ruleVO.getId(), ruleVO);
                        s_logger.debug("Marked route " + route + " with state " + StaticRoute.State.Active);
                    }
                }
            }
        }

        return success;
    }

    protected boolean applyStaticRoutes(List<StaticRouteProfile> routes) throws ResourceUnavailableException {
        if (routes.isEmpty()) {
            s_logger.debug("No static routes to apply");
            return true;
        }
        Vpc vpc = _vpcDao.findById(routes.get(0).getVpcId());

        s_logger.debug("Applying static routes for vpc " + vpc);
        String staticNatProvider = _vpcSrvcDao.getProviderForServiceInVpc(vpc.getId(), Service.StaticNat);

        for (VpcProvider provider : getVpcElements()) {
            if (!(provider instanceof StaticNatServiceProvider && provider.getName().equalsIgnoreCase(staticNatProvider))) {
                continue;
            }

            if (provider.applyStaticRoutes(vpc, routes)) {
                s_logger.debug("Applied static routes for vpc " + vpc);
            } else {
                s_logger.warn("Failed to apply static routes for vpc " + vpc);
                return false;
            }
        }

        return true;
    }

    @Override
    @ActionEvent(eventType = EventTypes.EVENT_STATIC_ROUTE_DELETE, eventDescription = "deleting static route")
    public boolean revokeStaticRoute(long routeId) throws ResourceUnavailableException {
        Account caller = CallContext.current().getCallingAccount();

        StaticRouteVO route = _staticRouteDao.findById(routeId);
        if (route == null) {
            throw new InvalidParameterValueException("Unable to find static route by id");
        }

        _accountMgr.checkAccess(caller, null, false, route);

        markStaticRouteForRevoke(route, caller);

        return applyStaticRoutes(route.getVpcId());
    }

    @DB
    protected boolean revokeStaticRoutesForVpc(long vpcId, final Account caller) throws ResourceUnavailableException {
        //get all static routes for the vpc
        final List<StaticRouteVO> routes = _staticRouteDao.listByVpcId(vpcId);
        s_logger.debug("Found " + routes.size() + " to revoke for the vpc " + vpcId);
        if (!routes.isEmpty()) {
            //mark all of them as revoke
            Transaction.execute(new TransactionCallbackNoReturn() {
                @Override
                public void doInTransactionWithoutResult(TransactionStatus status) {
            for (StaticRouteVO route : routes) {
                markStaticRouteForRevoke(route, caller);
            }
                }
            });
            return applyStaticRoutes(vpcId);
        }

        return true;
    }

    @Override
    @DB
    @ActionEvent(eventType = EventTypes.EVENT_STATIC_ROUTE_CREATE, eventDescription = "creating static route", create = true)
    public StaticRoute createStaticRoute(long gatewayId, final String cidr) throws NetworkRuleConflictException {
        Account caller = CallContext.current().getCallingAccount();

        //parameters validation
        final VpcGateway gateway = _vpcGatewayDao.findById(gatewayId);
        if (gateway == null) {
            throw new InvalidParameterValueException("Invalid gateway id is given");
        }

        if (gateway.getState() != VpcGateway.State.Ready) {
            throw new InvalidParameterValueException("Gateway is not in the " + VpcGateway.State.Ready + " state: " + gateway.getState());
        }

        final Vpc vpc = getActiveVpc(gateway.getVpcId());
        if (vpc == null) {
            throw new InvalidParameterValueException("Can't add static route to VPC that is being deleted");
        }
        _accountMgr.checkAccess(caller, null, false, vpc);

        if (!NetUtils.isValidCIDR(cidr)) {
            throw new InvalidParameterValueException("Invalid format for cidr " + cidr);
        }

        //validate the cidr
        //1) CIDR should be outside of VPC cidr for guest networks
        if (NetUtils.isNetworksOverlap(vpc.getCidr(), cidr)) {
            throw new InvalidParameterValueException("CIDR should be outside of VPC cidr " + vpc.getCidr());
        }

        //2) CIDR should be outside of link-local cidr
        if (NetUtils.isNetworksOverlap(vpc.getCidr(), NetUtils.getLinkLocalCIDR())) {
            throw new InvalidParameterValueException("CIDR should be outside of link local cidr " + NetUtils.getLinkLocalCIDR());
        }

        //3) Verify against blacklisted routes
        if (isCidrBlacklisted(cidr, vpc.getZoneId())) {
            throw new InvalidParameterValueException("The static gateway cidr overlaps with one of the blacklisted routes of the zone the VPC belongs to");
        }

        return Transaction.execute(new TransactionCallbackWithException<StaticRouteVO, NetworkRuleConflictException>() {
            @Override
            public StaticRouteVO doInTransaction(TransactionStatus status) throws NetworkRuleConflictException {
<<<<<<< HEAD
        StaticRouteVO newRoute = new StaticRouteVO(gateway.getId(), cidr, vpc.getId(), vpc.getAccountId(), vpc.getDomainId());
        s_logger.debug("Adding static route " + newRoute);
        newRoute = _staticRouteDao.persist(newRoute);
        
        detectRoutesConflict(newRoute);

        if (!_staticRouteDao.setStateToAdd(newRoute)) {
            throw new CloudRuntimeException("Unable to update the state to add for " + newRoute);
        }
        CallContext.current().setEventDetails("Static route Id: " + newRoute.getId());
        
        return newRoute;
    }
=======
                StaticRouteVO newRoute = new StaticRouteVO(gateway.getId(), cidr, vpc.getId(), vpc.getAccountId(), vpc.getDomainId());
                s_logger.debug("Adding static route " + newRoute);
                newRoute = _staticRouteDao.persist(newRoute);

                detectRoutesConflict(newRoute);

                if (!_staticRouteDao.setStateToAdd(newRoute)) {
                    throw new CloudRuntimeException("Unable to update the state to add for " + newRoute);
                }
                CallContext.current().setEventDetails("Static route Id: " + newRoute.getId());

                return newRoute;
            }
>>>>>>> da8ee45a
        });
    }

    protected boolean isCidrBlacklisted(String cidr, long zoneId) {
        String routesStr = NetworkOrchestrationService.GuestDomainSuffix.valueIn(zoneId);
        if (routesStr != null && !routesStr.isEmpty()) {
            String[] cidrBlackList = routesStr.split(",");

            if (cidrBlackList != null && cidrBlackList.length > 0) {
                for (String blackListedRoute : cidrBlackList) {
                    if (NetUtils.isNetworksOverlap(blackListedRoute, cidr)) {
                        return true;
                    }
                }
            }
        }

        return false;
    }

    @Override
    public Pair<List<? extends StaticRoute>, Integer> listStaticRoutes(ListStaticRoutesCmd cmd) {
        Long id = cmd.getId();
        Long gatewayId = cmd.getGatewayId();
        Long vpcId = cmd.getVpcId();
        Long domainId = cmd.getDomainId();
        Boolean isRecursive = cmd.isRecursive();
        Boolean listAll = cmd.listAll();
        String accountName = cmd.getAccountName();
        Account caller = CallContext.current().getCallingAccount();
        List<Long> permittedDomains = new ArrayList<Long>();
        List<Long> permittedAccounts = new ArrayList<Long>();
        List<Long> permittedResources = new ArrayList<Long>();

        Map<String, String> tags = cmd.getTags();
        Long projectId = cmd.getProjectId();

<<<<<<< HEAD
        Ternary<Long, Boolean, ListProjectResourcesCriteria> domainIdRecursiveListProject = new Ternary<Long, Boolean,
                ListProjectResourcesCriteria>(domainId, isRecursive, null);
        _accountMgr.buildACLSearchParameters(caller, id, accountName, projectId, permittedDomains, permittedAccounts, permittedResources, domainIdRecursiveListProject, listAll,
                false, "listStaticRoutes");
=======
        Ternary<Long, Boolean, ListProjectResourcesCriteria> domainIdRecursiveListProject =
            new Ternary<Long, Boolean, ListProjectResourcesCriteria>(domainId, isRecursive, null);
        _accountMgr.buildACLSearchParameters(caller, id, accountName, projectId, permittedAccounts, domainIdRecursiveListProject, listAll, false);
        domainId = domainIdRecursiveListProject.first();
>>>>>>> da8ee45a
        isRecursive = domainIdRecursiveListProject.second();
        ListProjectResourcesCriteria listProjectResourcesCriteria = domainIdRecursiveListProject.third();
        Filter searchFilter = new Filter(StaticRouteVO.class, "created", false, cmd.getStartIndex(), cmd.getPageSizeVal());

        SearchBuilder<StaticRouteVO> sb = _staticRouteDao.createSearchBuilder();
        _accountMgr.buildACLSearchBuilder(sb, isRecursive, permittedDomains, permittedAccounts, permittedResources, listProjectResourcesCriteria);

        sb.and("id", sb.entity().getId(), SearchCriteria.Op.EQ);
        sb.and("vpcId", sb.entity().getVpcId(), SearchCriteria.Op.EQ);
        sb.and("vpcGatewayId", sb.entity().getVpcGatewayId(), SearchCriteria.Op.EQ);

        if (tags != null && !tags.isEmpty()) {
            SearchBuilder<ResourceTagVO> tagSearch = _resourceTagDao.createSearchBuilder();
            for (int count = 0; count < tags.size(); count++) {
                tagSearch.or().op("key" + String.valueOf(count), tagSearch.entity().getKey(), SearchCriteria.Op.EQ);
                tagSearch.and("value" + String.valueOf(count), tagSearch.entity().getValue(), SearchCriteria.Op.EQ);
                tagSearch.cp();
            }
            tagSearch.and("resourceType", tagSearch.entity().getResourceType(), SearchCriteria.Op.EQ);
            sb.groupBy(sb.entity().getId());
            sb.join("tagSearch", tagSearch, sb.entity().getId(), tagSearch.entity().getResourceId(), JoinBuilder.JoinType.INNER);
        }

        SearchCriteria<StaticRouteVO> sc = sb.create();
<<<<<<< HEAD
        _accountMgr.buildACLSearchCriteria(sc, isRecursive, permittedDomains, permittedAccounts, permittedResources, listProjectResourcesCriteria);
        
=======
        _accountMgr.buildACLSearchCriteria(sc, domainId, isRecursive, permittedAccounts, listProjectResourcesCriteria);

>>>>>>> da8ee45a
        if (id != null) {
            sc.addAnd("id", Op.EQ, id);
        }

        if (vpcId != null) {
            sc.addAnd("vpcId", Op.EQ, vpcId);
        }

        if (gatewayId != null) {
            sc.addAnd("vpcGatewayId", Op.EQ, gatewayId);
        }

        if (tags != null && !tags.isEmpty()) {
            int count = 0;
            sc.setJoinParameters("tagSearch", "resourceType", ResourceObjectType.StaticRoute.toString());
            for (String key : tags.keySet()) {
                sc.setJoinParameters("tagSearch", "key" + String.valueOf(count), key);
                sc.setJoinParameters("tagSearch", "value" + String.valueOf(count), tags.get(key));
                count++;
            }
        }

        Pair<List<StaticRouteVO>, Integer> result = _staticRouteDao.searchAndCount(sc, searchFilter);
        return new Pair<List<? extends StaticRoute>, Integer>(result.first(), result.second());
    }

    protected void detectRoutesConflict(StaticRoute newRoute) throws NetworkRuleConflictException {
        //Multiple private gateways can exist within Vpc. Check for conflicts for all static routes in Vpc
        //and not just the gateway
        List<? extends StaticRoute> routes = _staticRouteDao.listByVpcIdAndNotRevoked(newRoute.getVpcId());
        assert (routes.size() >= 1) : "For static routes, we now always first persist the route and then check for "
            + "network conflicts so we should at least have one rule at this point.";

        for (StaticRoute route : routes) {
            if (route.getId() == newRoute.getId()) {
                continue; // Skips my own route.
            }

            if (NetUtils.isNetworksOverlap(route.getCidr(), newRoute.getCidr())) {
                throw new NetworkRuleConflictException("New static route cidr conflicts with existing route " + route);
            }
        }
    }

    protected void markStaticRouteForRevoke(StaticRouteVO route, Account caller) {
        s_logger.debug("Revoking static route " + route);
        if (caller != null) {
            _accountMgr.checkAccess(caller, null, false, route);
        }

        if (route.getState() == StaticRoute.State.Staged) {
            if (s_logger.isDebugEnabled()) {
                s_logger.debug("Found a static route that is still in stage state so just removing it: " + route);
            }
            _staticRouteDao.remove(route.getId());
        } else if (route.getState() == StaticRoute.State.Add || route.getState() == StaticRoute.State.Active) {
            route.setState(StaticRoute.State.Revoke);
            _staticRouteDao.update(route.getId(), route);
            s_logger.debug("Marked static route " + route + " with state " + StaticRoute.State.Revoke);
        }
    }

    protected class VpcCleanupTask extends ManagedContextRunnable {
        @Override
        protected void runInContext() {
            try {
                GlobalLock lock = GlobalLock.getInternLock("VpcCleanup");
                if (lock == null) {
                    s_logger.debug("Couldn't get the global lock");
                    return;
                }

                if (!lock.lock(30)) {
                    s_logger.debug("Couldn't lock the db");
                    return;
                }

                try {
                    Transaction.execute(new TransactionCallbackWithExceptionNoReturn<Exception>() {
                        @Override
                        public void doInTransactionWithoutResult(TransactionStatus status) throws Exception {
                    // Cleanup inactive VPCs
                    List<VpcVO> inactiveVpcs = _vpcDao.listInactiveVpcs();
                    s_logger.info("Found " + inactiveVpcs.size() + " removed VPCs to cleanup");
                    for (VpcVO vpc : inactiveVpcs) {
                        s_logger.debug("Cleaning up " + vpc);
                        destroyVpc(vpc, _accountMgr.getAccount(Account.ACCOUNT_ID_SYSTEM), User.UID_SYSTEM);
                    }
                        }
                    });
                } catch (Exception e) {
                    s_logger.error("Exception ", e);
                } finally {
                    lock.unlock();
                }
            } catch (Exception e) {
                s_logger.error("Exception ", e);
            }
        }
    }

    @DB
    @Override
    @ActionEvent(eventType = EventTypes.EVENT_NET_IP_ASSIGN, eventDescription = "associating Ip", async = true)
    public IpAddress associateIPToVpc(final long ipId, final long vpcId) throws ResourceAllocationException, ResourceUnavailableException,
        InsufficientAddressCapacityException, ConcurrentOperationException {
        Account caller = CallContext.current().getCallingAccount();
        Account owner = null;

        IpAddress ipToAssoc = _ntwkModel.getIp(ipId);
        if (ipToAssoc != null) {
            _accountMgr.checkAccess(caller, null, true, ipToAssoc);
            owner = _accountMgr.getAccount(ipToAssoc.getAllocatedToAccountId());
        } else {
            s_logger.debug("Unable to find ip address by id: " + ipId);
            return null;
        }

        Vpc vpc = _vpcDao.findById(vpcId);
        if (vpc == null) {
            throw new InvalidParameterValueException("Invalid VPC id provided");
        }

        // check permissions
        _accountMgr.checkAccess(caller, null, true, owner, vpc);

        boolean isSourceNat = false;
        if (getExistingSourceNatInVpc(owner.getId(), vpcId) == null) {
            isSourceNat = true;
        }

        s_logger.debug("Associating ip " + ipToAssoc + " to vpc " + vpc);

        final boolean isSourceNatFinal = isSourceNat;
        Transaction.execute(new TransactionCallbackNoReturn() {
            @Override
            public void doInTransactionWithoutResult(TransactionStatus status) {
        IPAddressVO ip = _ipAddressDao.findById(ipId);
        //update ip address with networkId
        ip.setVpcId(vpcId);
                ip.setSourceNat(isSourceNatFinal);
        _ipAddressDao.update(ipId, ip);

        //mark ip as allocated
        _ipAddrMgr.markPublicIpAsAllocated(ip);
            }
        });

        s_logger.debug("Successfully assigned ip " + ipToAssoc + " to vpc " + vpc);

        return _ipAddressDao.findById(ipId);
    }

    @Override
    public void unassignIPFromVpcNetwork(long ipId, long networkId) {
        IPAddressVO ip = _ipAddressDao.findById(ipId);
        if (isIpAllocatedToVpc(ip)) {
            return;
        }

        if (ip == null || ip.getVpcId() == null) {
            return;
        }

        s_logger.debug("Releasing VPC ip address " + ip + " from vpc network id=" + networkId);

        long vpcId = ip.getVpcId();
        boolean success = false;
        try {
            //unassign ip from the VPC router
            success = _ipAddrMgr.applyIpAssociations(_ntwkModel.getNetwork(networkId), true);
        } catch (ResourceUnavailableException ex) {
            throw new CloudRuntimeException("Failed to apply ip associations for network id=" + networkId + " as a part of unassigning ip " + ipId + " from vpc", ex);
        }

        if (success) {
            ip.setAssociatedWithNetworkId(null);
            _ipAddressDao.update(ipId, ip);
            s_logger.debug("IP address " + ip + " is no longer associated with the network inside vpc id=" + vpcId);
        } else {
            throw new CloudRuntimeException("Failed to apply ip associations for network id=" + networkId + " as a part of unassigning ip " + ipId + " from vpc");
        }
        s_logger.debug("Successfully released VPC ip address " + ip + " back to VPC pool ");
    }

    @Override
    public boolean isIpAllocatedToVpc(IpAddress ip) {
        return (ip != null && ip.getVpcId() != null && (ip.isOneToOneNat() || !_firewallDao.listByIp(ip.getId()).isEmpty()));
    }

    @DB
    @Override
    public Network createVpcGuestNetwork(long ntwkOffId, String name, String displayText, String gateway, String cidr, String vlanId, String networkDomain,
        Account owner, Long domainId, PhysicalNetwork pNtwk, long zoneId, ACLType aclType, Boolean subdomainAccess, long vpcId, Long aclId, Account caller,
        Boolean isDisplayNetworkEnabled) throws ConcurrentOperationException, InsufficientCapacityException, ResourceAllocationException {

        Vpc vpc = getActiveVpc(vpcId);

        if (vpc == null) {
            InvalidParameterValueException ex = new InvalidParameterValueException("Unable to find Enabled VPC ");
            ex.addProxyObject(String.valueOf(vpcId), "VPC");
            throw ex;
        }
        _accountMgr.checkAccess(caller, null, false, vpc);

        if (networkDomain == null) {
            networkDomain = vpc.getNetworkDomain();
        }

        if (vpc.getZoneId() != zoneId) {
            throw new InvalidParameterValueException("New network doesn't belong to vpc zone");
        }

        //1) Validate if network can be created for VPC
        validateNtwkOffForNtwkInVpc(null, ntwkOffId, cidr, networkDomain, vpc, gateway, owner, aclId);

        //2) Create network
        Network guestNetwork =
            _ntwkMgr.createGuestNetwork(ntwkOffId, name, displayText, gateway, cidr, vlanId, networkDomain, owner, domainId, pNtwk, zoneId, aclType, subdomainAccess,
                vpcId, null, null, isDisplayNetworkEnabled, null);

        if (guestNetwork != null) {
            guestNetwork.setNetworkACLId(aclId);
            _ntwkDao.update(guestNetwork.getId(), (NetworkVO)guestNetwork);
        }
        return guestNetwork;
    }

    protected IPAddressVO getExistingSourceNatInVpc(long ownerId, long vpcId) {

        List<IPAddressVO> addrs = listPublicIpsAssignedToVpc(ownerId, true, vpcId);

        IPAddressVO sourceNatIp = null;
        if (addrs.isEmpty()) {
            return null;
        } else {
            // Account already has ip addresses
            for (IPAddressVO addr : addrs) {
                if (addr.isSourceNat()) {
                    sourceNatIp = addr;
                    return sourceNatIp;
                }
            }

            assert (sourceNatIp != null) : "How do we get a bunch of ip addresses but none of them are source nat? " + "account=" + ownerId + "; vpcId=" + vpcId;
        }

        return sourceNatIp;
    }

    protected List<IPAddressVO> listPublicIpsAssignedToVpc(long accountId, Boolean sourceNat, long vpcId) {
        SearchCriteria<IPAddressVO> sc = IpAddressSearch.create();
        sc.setParameters("accountId", accountId);
        sc.setParameters("vpcId", vpcId);

        if (sourceNat != null) {
            sc.addAnd("sourceNat", SearchCriteria.Op.EQ, sourceNat);
        }
        sc.setJoinParameters("virtualNetworkVlanSB", "vlanType", VlanType.VirtualNetwork);

        return _ipAddressDao.search(sc, null);
    }

    @Override
    public PublicIp assignSourceNatIpAddressToVpc(Account owner, Vpc vpc) throws InsufficientAddressCapacityException, ConcurrentOperationException {
        long dcId = vpc.getZoneId();

        IPAddressVO sourceNatIp = getExistingSourceNatInVpc(owner.getId(), vpc.getId());

        PublicIp ipToReturn = null;

        if (sourceNatIp != null) {
            ipToReturn = PublicIp.createFromAddrAndVlan(sourceNatIp, _vlanDao.findById(sourceNatIp.getVlanId()));
        } else {
            ipToReturn = _ipAddrMgr.assignDedicateIpAddress(owner, null, vpc.getId(), dcId, true);
        }

        return ipToReturn;
    }

    @Override
    public List<HypervisorType> getSupportedVpcHypervisors() {
        List<HypervisorType> hTypes = new ArrayList<HypervisorType>();
        hTypes.add(HypervisorType.XenServer);
        hTypes.add(HypervisorType.VMware);
        hTypes.add(HypervisorType.KVM);
        hTypes.add(HypervisorType.Simulator);
        return hTypes;
    }

    private List<Provider> getVpcProviders(long vpcId) {
        List<String> providerNames = _vpcSrvcDao.getDistinctProviders(vpcId);
        Map<String, Provider> providers = new HashMap<String, Provider>();
        for (String providerName : providerNames) {
            if (!providers.containsKey(providerName)) {
                providers.put(providerName, Network.Provider.getProvider(providerName));
            }
        }

        return new ArrayList<Provider>(providers.values());
    }

    @Inject
    public void setVpcElements(List<VpcProvider> vpcElements) {
        this.vpcElements = vpcElements;
    }
}<|MERGE_RESOLUTION|>--- conflicted
+++ resolved
@@ -216,10 +216,9 @@
         Transaction.execute(new TransactionCallbackNoReturn() {
             @Override
             public void doInTransactionWithoutResult(TransactionStatus status) {
-<<<<<<< HEAD
         if (_vpcOffDao.findByUniqueName(VpcOffering.defaultVPCOfferingName) == null) {
             s_logger.debug("Creating default VPC offering " + VpcOffering.defaultVPCOfferingName);
-            
+
             Map<Service, Set<Provider>> svcProviderMap = new HashMap<Service, Set<Provider>>();
             Set<Provider> defaultProviders = new HashSet<Provider>();
             defaultProviders.add(Provider.VPCVirtualRouter);
@@ -233,12 +232,11 @@
                     svcProviderMap.put(svc, defaultProviders);
                 }
             }
-            createVpcOffering(VpcOffering.defaultVPCOfferingName, VpcOffering.defaultVPCOfferingName, svcProviderMap,
-                    true, State.Enabled);
+                    createVpcOffering(VpcOffering.defaultVPCOfferingName, VpcOffering.defaultVPCOfferingName, svcProviderMap, true, State.Enabled, null);
         }
 
         //configure default vpc offering with Netscaler as LB Provider
-        if (_vpcOffDao.findByUniqueName(VpcOffering.defaultVPCNSOfferingName ) == null) {
+                if (_vpcOffDao.findByUniqueName(VpcOffering.defaultVPCNSOfferingName) == null) {
             s_logger.debug("Creating default VPC offering with Netscaler as LB Provider" + VpcOffering.defaultVPCNSOfferingName);
             Map<Service, Set<Provider>> svcProviderMap = new HashMap<Service, Set<Provider>>();
             Set<Provider> defaultProviders = new HashSet<Provider>();
@@ -251,48 +249,9 @@
                     svcProviderMap.put(svc, lbProviders);
                 } else {
                     svcProviderMap.put(svc, defaultProviders);
-=======
-                if (_vpcOffDao.findByUniqueName(VpcOffering.defaultVPCOfferingName) == null) {
-                    s_logger.debug("Creating default VPC offering " + VpcOffering.defaultVPCOfferingName);
-
-                    Map<Service, Set<Provider>> svcProviderMap = new HashMap<Service, Set<Provider>>();
-                    Set<Provider> defaultProviders = new HashSet<Provider>();
-                    defaultProviders.add(Provider.VPCVirtualRouter);
-                    for (Service svc : getSupportedServices()) {
-                        if (svc == Service.Lb) {
-                            Set<Provider> lbProviders = new HashSet<Provider>();
-                            lbProviders.add(Provider.VPCVirtualRouter);
-                            lbProviders.add(Provider.InternalLbVm);
-                            svcProviderMap.put(svc, lbProviders);
-                        } else {
-                            svcProviderMap.put(svc, defaultProviders);
-                        }
-                    }
-                    createVpcOffering(VpcOffering.defaultVPCOfferingName, VpcOffering.defaultVPCOfferingName, svcProviderMap, true, State.Enabled, null);
-                }
-
-                //configure default vpc offering with Netscaler as LB Provider
-                if (_vpcOffDao.findByUniqueName(VpcOffering.defaultVPCNSOfferingName) == null) {
-                    s_logger.debug("Creating default VPC offering with Netscaler as LB Provider" + VpcOffering.defaultVPCNSOfferingName);
-                    Map<Service, Set<Provider>> svcProviderMap = new HashMap<Service, Set<Provider>>();
-                    Set<Provider> defaultProviders = new HashSet<Provider>();
-                    defaultProviders.add(Provider.VPCVirtualRouter);
-                    for (Service svc : getSupportedServices()) {
-                        if (svc == Service.Lb) {
-                            Set<Provider> lbProviders = new HashSet<Provider>();
-                            lbProviders.add(Provider.Netscaler);
-                            lbProviders.add(Provider.InternalLbVm);
-                            svcProviderMap.put(svc, lbProviders);
-                        } else {
-                            svcProviderMap.put(svc, defaultProviders);
-                        }
-                    }
+                }
+            }
                     createVpcOffering(VpcOffering.defaultVPCNSOfferingName, VpcOffering.defaultVPCNSOfferingName, svcProviderMap, false, State.Enabled, null);
->>>>>>> da8ee45a
-                }
-            }
-            createVpcOffering(VpcOffering.defaultVPCNSOfferingName, VpcOffering.defaultVPCNSOfferingName,
-                    svcProviderMap, false, State.Enabled);
         }
             }
         });
@@ -408,7 +367,7 @@
                     svcProviderMap.put(service, providers);
                 } else {
                     throw new InvalidParameterValueException("Service " + serviceEntry.getKey() + " is not enabled for the network " +
-                        "offering, can't add a provider to it");
+                            "offering, can't add a provider to it");
                 }
             }
         }
@@ -425,10 +384,9 @@
         return Transaction.execute(new TransactionCallback<VpcOffering>() {
             @Override
             public VpcOffering doInTransaction(TransactionStatus status) {
-<<<<<<< HEAD
         // create vpc offering object
-        VpcOfferingVO offering  = new VpcOfferingVO(name, displayText, isDefault, null);
-        
+                VpcOfferingVO offering = new VpcOfferingVO(name, displayText, isDefault, serviceOfferingId);
+
         if (state != null) {
             offering.setState(state);
         }
@@ -443,29 +401,6 @@
                         VpcOfferingServiceMapVO offService = new VpcOfferingServiceMapVO(offering.getId(), service, provider);
                         _vpcOffSvcMapDao.persist(offService);
                         s_logger.trace("Added service for the vpc offering: " + offService + " with provider " + provider.getName());
-=======
-                // create vpc offering object
-                VpcOfferingVO offering = new VpcOfferingVO(name, displayText, isDefault, serviceOfferingId);
-
-                if (state != null) {
-                    offering.setState(state);
-                }
-                s_logger.debug("Adding vpc offering " + offering);
-                offering = _vpcOffDao.persist(offering);
-                // populate services and providers
-                if (svcProviderMap != null) {
-                    for (Network.Service service : svcProviderMap.keySet()) {
-                        Set<Provider> providers = svcProviderMap.get(service);
-                        if (providers != null && !providers.isEmpty()) {
-                            for (Network.Provider provider : providers) {
-                                VpcOfferingServiceMapVO offService = new VpcOfferingServiceMapVO(offering.getId(), service, provider);
-                                _vpcOffSvcMapDao.persist(offService);
-                                s_logger.trace("Added service for the vpc offering: " + offService + " with provider " + provider.getName());
-                            }
-                        } else {
-                            throw new InvalidParameterValueException("Provider is missing for the VPC offering service " + service.getName());
-                        }
->>>>>>> da8ee45a
                     }
                 } else {
                     throw new InvalidParameterValueException("Provider is missing for the VPC offering service " + service.getName());
@@ -595,7 +530,7 @@
         int vpcCount = _vpcDao.getVpcCountByOfferingId(offId);
         if (vpcCount > 0) {
             throw new InvalidParameterValueException("Can't delete vpc offering " + offId + " as its used by " + vpcCount + " vpcs. " +
-                "To make the network offering unavaiable, disable it");
+                    "To make the network offering unavaiable, disable it");
         }
 
         if (_vpcOffDao.remove(offId)) {
@@ -677,13 +612,8 @@
         if (zone == null) {
             throw new InvalidParameterValueException("Can't find zone by id specified");
         }
-<<<<<<< HEAD
-        
+
         if (Grouping.AllocationState.Disabled == zone.getAllocationState() && !_accountMgr.isRootAdmin(caller.getId())) {
-=======
-
-        if (Grouping.AllocationState.Disabled == zone.getAllocationState() && !_accountMgr.isRootAdmin(caller.getType())) {
->>>>>>> da8ee45a
             // See DataCenterVO.java
             PermissionDeniedException ex = new PermissionDeniedException("Cannot perform this operation since specified Zone is currently disabled");
             ex.addProxyObject(zone.getUuid(), "zoneId");
@@ -705,18 +635,13 @@
 
     @DB
     protected Vpc createVpc(final long zoneId, final long vpcOffId, final Account vpcOwner, final String vpcName, final String displayText, final String cidr,
-<<<<<<< HEAD
             final String networkDomain) {
-        
-=======
-        final String networkDomain) {
-
->>>>>>> da8ee45a
+
         //Validate CIDR
         if (!NetUtils.isValidCIDR(cidr)) {
             throw new InvalidParameterValueException("Invalid CIDR specified " + cidr);
         }
-        
+
         //cidr has to be RFC 1918 complient
         if (!NetUtils.validateGuestCidr(cidr)) {
             throw new InvalidParameterValueException("Guest Cidr " + cidr + " is not RFC1918 compliant");
@@ -726,22 +651,15 @@
         if (!NetUtils.verifyDomainName(networkDomain)) {
             throw new InvalidParameterValueException("Invalid network domain. Total length shouldn't exceed 190 chars. Each domain "
                 + "label must be between 1 and 63 characters long, can contain ASCII letters 'a' through 'z', " + "the digits '0' through '9', "
-                + "and the hyphen ('-'); can't start or end with \"-\"");
+                            + "and the hyphen ('-'); can't start or end with \"-\"");
         }
 
         return Transaction.execute(new TransactionCallback<VpcVO>() {
             @Override
             public VpcVO doInTransaction(TransactionStatus status) {
-<<<<<<< HEAD
-        VpcVO vpc = new VpcVO (zoneId, vpcName, displayText, vpcOwner.getId(), vpcOwner.getDomainId(), vpcOffId, cidr,
-                networkDomain);
+                VpcVO vpc = new VpcVO(zoneId, vpcName, displayText, vpcOwner.getId(), vpcOwner.getDomainId(), vpcOffId, cidr, networkDomain);
         vpc = _vpcDao.persist(vpc, finalizeServicesAndProvidersForVpc(zoneId, vpcOffId));
         _resourceLimitMgr.incrementResourceCount(vpcOwner.getId(), ResourceType.vpc);
-=======
-                VpcVO vpc = new VpcVO(zoneId, vpcName, displayText, vpcOwner.getId(), vpcOwner.getDomainId(), vpcOffId, cidr, networkDomain);
-                vpc = _vpcDao.persist(vpc, finalizeServicesAndProvidersForVpc(zoneId, vpcOffId));
-                _resourceLimitMgr.incrementResourceCount(vpcOwner.getId(), ResourceType.vpc);
->>>>>>> da8ee45a
 
         s_logger.debug("Created VPC " + vpc);
 
@@ -820,7 +738,7 @@
                 @Override
                 public void doInTransactionWithoutResult(TransactionStatus status) {
             _vpcDao.update(vpc.getId(), vpcVO);
-            
+
             //decrement resource count
             _resourceLimitMgr.decrementResourceCount(vpc.getAccountId(), ResourceType.vpc);
                 }
@@ -888,20 +806,12 @@
         Account caller = CallContext.current().getCallingAccount();
         List<Long> permittedDomains = new ArrayList<Long>();
         List<Long> permittedAccounts = new ArrayList<Long>();
-<<<<<<< HEAD
         List<Long> permittedResources = new ArrayList<Long>();
-        
+
         Ternary<Long, Boolean, ListProjectResourcesCriteria> domainIdRecursiveListProject = new Ternary<Long, Boolean,
                 ListProjectResourcesCriteria>(domainId, isRecursive, null);
         _accountMgr.buildACLSearchParameters(caller, id, accountName, projectId, permittedDomains, permittedAccounts, permittedResources, domainIdRecursiveListProject, listAll,
                 false, "listVPCs");
-=======
-
-        Ternary<Long, Boolean, ListProjectResourcesCriteria> domainIdRecursiveListProject =
-            new Ternary<Long, Boolean, ListProjectResourcesCriteria>(domainId, isRecursive, null);
-        _accountMgr.buildACLSearchParameters(caller, id, accountName, projectId, permittedAccounts, domainIdRecursiveListProject, listAll, false);
-        domainId = domainIdRecursiveListProject.first();
->>>>>>> da8ee45a
         isRecursive = domainIdRecursiveListProject.second();
         ListProjectResourcesCriteria listProjectResourcesCriteria = domainIdRecursiveListProject.third();
         Filter searchFilter = new Filter(VpcVO.class, "created", false, startIndex, pageSizeVal);
@@ -957,7 +867,7 @@
                 sc.setJoinParameters("tagSearch", "value" + String.valueOf(count), tags.get(key));
                 count++;
             }
-        }
+       }
 
         if (id != null) {
             sc.addAnd("id", SearchCriteria.Op.EQ, id);
@@ -1199,7 +1109,7 @@
         if (!(guestNtwkOff.getGuestType() == GuestType.Isolated && supportedSvcs.contains(Service.SourceNat))) {
 
             throw new InvalidParameterValueException("Only network offerings of type " + GuestType.Isolated + " with service " + Service.SourceNat.getName() +
-                " are valid for vpc ");
+                    " are valid for vpc ");
         }
 
         //3) No redundant router support
@@ -1212,7 +1122,7 @@
             throw new InvalidParameterValueException("Only networks with conserve mode Off can belong to VPC");
         }
 
-        //5) If Netscaler is LB provider make sure it is in dedicated mode
+       //5) If Netscaler is LB provider make sure it is in dedicated mode
         if (providers.contains(Provider.Netscaler) && !guestNtwkOff.getDedicatedLB()) {
             throw new InvalidParameterValueException("Netscaler only with Dedicated LB can belong to VPC");
         }
@@ -1225,105 +1135,48 @@
         Transaction.execute(new TransactionCallbackNoReturn() {
             @Override
             public void doInTransactionWithoutResult(TransactionStatus status) {
-<<<<<<< HEAD
         Vpc locked = _vpcDao.acquireInLockTable(vpc.getId());
         if (locked == null) {
             throw new CloudRuntimeException("Unable to acquire lock on " + vpc);
         }
-        
+
         try {
             //check number of active networks in vpc
             if (_ntwkDao.countVpcNetworks(vpc.getId()) >= _maxNetworks) {
-                throw new CloudRuntimeException("Number of networks per VPC can't extend "
-                        + _maxNetworks + "; increase it using global config " + Config.VpcMaxNetworks);
-            }
-            
-            
+                        throw new CloudRuntimeException("Number of networks per VPC can't extend " + _maxNetworks + "; increase it using global config " +
+                            Config.VpcMaxNetworks);
+            }
+
             //1) CIDR is required
             if (cidr == null) {
                 throw new InvalidParameterValueException("Gateway/netmask are required when create network for VPC");
             }
-            
+
             //2) Network cidr should be within vpcCidr
             if (!NetUtils.isNetworkAWithinNetworkB(cidr, vpc.getCidr())) {
                 throw new InvalidParameterValueException("Network cidr " + cidr + " is not within vpc " + vpc + " cidr");
             }
-            
+
             //3) Network cidr shouldn't cross the cidr of other vpc network cidrs
             List<? extends Network> ntwks = _ntwkDao.listByVpc(vpc.getId());
             for (Network ntwk : ntwks) {
                 assert (cidr != null) : "Why the network cidr is null when it belongs to vpc?";
-                
-                if (NetUtils.isNetworkAWithinNetworkB(ntwk.getCidr(), cidr)
-                        || NetUtils.isNetworkAWithinNetworkB(cidr, ntwk.getCidr())) {
-                    throw new InvalidParameterValueException("Network cidr " + cidr + " crosses other network cidr " + ntwk +
-                            " belonging to the same vpc " + vpc);
-=======
-                Vpc locked = _vpcDao.acquireInLockTable(vpc.getId());
-                if (locked == null) {
-                    throw new CloudRuntimeException("Unable to acquire lock on " + vpc);
-                }
-
-                try {
-                    //check number of active networks in vpc
-                    if (_ntwkDao.countVpcNetworks(vpc.getId()) >= _maxNetworks) {
-                        throw new CloudRuntimeException("Number of networks per VPC can't extend " + _maxNetworks + "; increase it using global config " +
-                            Config.VpcMaxNetworks);
-                    }
-
-                    //1) CIDR is required
-                    if (cidr == null) {
-                        throw new InvalidParameterValueException("Gateway/netmask are required when create network for VPC");
-                    }
-
-                    //2) Network cidr should be within vpcCidr
-                    if (!NetUtils.isNetworkAWithinNetworkB(cidr, vpc.getCidr())) {
-                        throw new InvalidParameterValueException("Network cidr " + cidr + " is not within vpc " + vpc + " cidr");
-                    }
-
-                    //3) Network cidr shouldn't cross the cidr of other vpc network cidrs
-                    List<? extends Network> ntwks = _ntwkDao.listByVpc(vpc.getId());
-                    for (Network ntwk : ntwks) {
-                        assert (cidr != null) : "Why the network cidr is null when it belongs to vpc?";
 
                         if (NetUtils.isNetworkAWithinNetworkB(ntwk.getCidr(), cidr) || NetUtils.isNetworkAWithinNetworkB(cidr, ntwk.getCidr())) {
                             throw new InvalidParameterValueException("Network cidr " + cidr + " crosses other network cidr " + ntwk + " belonging to the same vpc " + vpc);
-                        }
-                    }
-
-                    //4) vpc and network should belong to the same owner
-                    if (vpc.getAccountId() != networkOwner.getId()) {
-                        throw new InvalidParameterValueException("Vpc " + vpc + " owner is different from the network owner " + networkOwner);
-                    }
-
-                    //5) network domain should be the same as VPC's
-                    if (!networkDomain.equalsIgnoreCase(vpc.getNetworkDomain())) {
-                        throw new InvalidParameterValueException("Network domain of the new network should match network" + " domain of vpc " + vpc);
-                    }
-
-                    //6) gateway should never be equal to the cidr subnet
-                    if (NetUtils.getCidrSubNet(cidr).equalsIgnoreCase(gateway)) {
-                        throw new InvalidParameterValueException("Invalid gateway specified. It should never be equal to the cidr subnet value");
-                    }
-                } finally {
-                    s_logger.debug("Releasing lock for " + locked);
-                    _vpcDao.releaseFromLockTable(locked.getId());
->>>>>>> da8ee45a
-                }
-            }
-            
+                }
+            }
+
             //4) vpc and network should belong to the same owner
             if (vpc.getAccountId() != networkOwner.getId()) {
-                throw new InvalidParameterValueException("Vpc " + vpc + " owner is different from the network owner "
-                        + networkOwner);
-            }
-            
+                        throw new InvalidParameterValueException("Vpc " + vpc + " owner is different from the network owner " + networkOwner);
+            }
+
             //5) network domain should be the same as VPC's
             if (!networkDomain.equalsIgnoreCase(vpc.getNetworkDomain())) {
-                throw new InvalidParameterValueException("Network domain of the new network should match network" +
-                		" domain of vpc " + vpc);
-            }
-            
+                        throw new InvalidParameterValueException("Network domain of the new network should match network" + " domain of vpc " + vpc);
+            }
+
             //6) gateway should never be equal to the cidr subnet
             if (NetUtils.getCidrSubNet(cidr).equalsIgnoreCase(gateway)) {
                 throw new InvalidParameterValueException("Invalid gateway specified. It should never be equal to the cidr subnet value");
@@ -1491,7 +1344,7 @@
     @ActionEvent(eventType = EventTypes.EVENT_PRIVATE_GATEWAY_CREATE, eventDescription = "creating vpc private gateway", create = true)
     public PrivateGateway createVpcPrivateGateway(final long vpcId, Long physicalNetworkId, final String broadcastUri, final String ipAddress, final String gateway,
         final String netmask, final long gatewayOwnerId, final Long networkOfferingId, final Boolean isSourceNat, final Long aclId) throws ResourceAllocationException,
-        ConcurrentOperationException, InsufficientCapacityException {
+            ConcurrentOperationException, InsufficientCapacityException {
 
         //Validate parameters
         final Vpc vpc = getActiveVpc(vpcId);
@@ -1523,31 +1376,31 @@
         try {
             gatewayVO = Transaction.execute(new TransactionCallbackWithException<VpcGatewayVO, Exception>() {
                 @Override
-<<<<<<< HEAD
-                public VpcGatewayVO doInTransaction(TransactionStatus status) throws ResourceAllocationException, ConcurrentOperationException, InsufficientCapacityException {
+                public VpcGatewayVO doInTransaction(TransactionStatus status) throws ResourceAllocationException, ConcurrentOperationException,
+                    InsufficientCapacityException {
         s_logger.debug("Creating Private gateway for VPC " + vpc);
         //1) create private network unless it is existing and lswitch'd
         Network privateNtwk = null;
         if (BroadcastDomainType.getSchemeValue(BroadcastDomainType.fromString(broadcastUri)) == BroadcastDomainType.Lswitch) {
             String cidr = NetUtils.ipAndNetMaskToCidr(gateway, netmask);
-
-            privateNtwk = _ntwkDao.getPrivateNetwork(broadcastUri, cidr,
-                    gatewayOwnerId, dcId, networkOfferingId);
-            s_logger.info("found and using existing network for vpc " + vpc + ": " + broadcastUri);
+                        privateNtwk = _ntwkDao.getPrivateNetwork(broadcastUri, cidr, gatewayOwnerId, dcId, networkOfferingId);
+                        // if the dcid is different we get no network so next we try to create it
         }
         if (privateNtwk == null) {
             s_logger.info("creating new network for vpc " + vpc + " using broadcast uri: " + broadcastUri);
             String networkName = "vpc-" + vpc.getName() + "-privateNetwork";
-                        privateNtwk = _ntwkSvc.createPrivateNetwork(networkName, networkName, physicalNetworkIdFinal,
-                broadcastUri, ipAddress, null, gateway, netmask, gatewayOwnerId, vpcId, isSourceNat, networkOfferingId);
+                        privateNtwk =
+                            _ntwkSvc.createPrivateNetwork(networkName, networkName, physicalNetworkIdFinal, broadcastUri, ipAddress, null, gateway, netmask,
+                                gatewayOwnerId, vpcId, isSourceNat, networkOfferingId);
         } else { // create the nic/ip as createPrivateNetwork doesn''t do that work for us now
+                        s_logger.info("found and using existing network for vpc " + vpc + ": " + broadcastUri);
                         DataCenterVO dc = _dcDao.lockRow(physNetFinal.getDataCenterId(), true);
 
             //add entry to private_ip_address table
             PrivateIpVO privateIp = _privateIpDao.findByIpAndSourceNetworkId(privateNtwk.getId(), ipAddress);
             if (privateIp != null) {
-                throw new InvalidParameterValueException("Private ip address " + ipAddress + " already used for private gateway" +
-                        " in zone " + _entityMgr.findById(DataCenter.class,dcId).getName());
+                            throw new InvalidParameterValueException("Private ip address " + ipAddress + " already used for private gateway" + " in zone " +
+                                _entityMgr.findById(DataCenter.class, dcId).getName());
             }
 
             Long mac = dc.getMacAddress();
@@ -1563,7 +1416,7 @@
         long networkAclId = NetworkACL.DEFAULT_DENY;
         if (aclId != null) {
             NetworkACLVO aclVO = _networkAclDao.findById(aclId);
-            if ( aclVO == null) {
+                        if (aclVO == null) {
                 throw new InvalidParameterValueException("Invalid network acl id passed ");
             }
             if ((aclVO.getVpcId() != vpcId) && !(aclId == NetworkACL.DEFAULT_DENY || aclId == NetworkACL.DEFAULT_ALLOW)) {
@@ -1574,72 +1427,13 @@
         }
 
         //2) create gateway entry
-        VpcGatewayVO gatewayVO = new VpcGatewayVO(ipAddress, VpcGateway.Type.Private, vpcId, privateNtwk.getDataCenterId(),
-                privateNtwk.getId(), broadcastUri, gateway, netmask, vpc.getAccountId(), vpc.getDomainId(), isSourceNat, networkAclId);
-        _vpcGatewayDao.persist(gatewayVO);
-        
-        s_logger.debug("Created vpc gateway entry " + gatewayVO);
-        
-=======
-                public VpcGatewayVO doInTransaction(TransactionStatus status) throws ResourceAllocationException, ConcurrentOperationException,
-                    InsufficientCapacityException {
-                    s_logger.debug("Creating Private gateway for VPC " + vpc);
-                    //1) create private network unless it is existing and lswitch'd
-                    Network privateNtwk = null;
-                    if (BroadcastDomainType.getSchemeValue(BroadcastDomainType.fromString(broadcastUri)) == BroadcastDomainType.Lswitch) {
-                        String cidr = NetUtils.ipAndNetMaskToCidr(gateway, netmask);
-                        privateNtwk = _ntwkDao.getPrivateNetwork(broadcastUri, cidr, gatewayOwnerId, dcId, networkOfferingId);
-                        // if the dcid is different we get no network so next we try to create it
-                    }
-                    if (privateNtwk == null) {
-                        s_logger.info("creating new network for vpc " + vpc + " using broadcast uri: " + broadcastUri);
-                        String networkName = "vpc-" + vpc.getName() + "-privateNetwork";
-                        privateNtwk =
-                            _ntwkSvc.createPrivateNetwork(networkName, networkName, physicalNetworkIdFinal, broadcastUri, ipAddress, null, gateway, netmask,
-                                gatewayOwnerId, vpcId, isSourceNat, networkOfferingId);
-                    } else { // create the nic/ip as createPrivateNetwork doesn''t do that work for us now
-                        s_logger.info("found and using existing network for vpc " + vpc + ": " + broadcastUri);
-                        DataCenterVO dc = _dcDao.lockRow(physNetFinal.getDataCenterId(), true);
-
-                        //add entry to private_ip_address table
-                        PrivateIpVO privateIp = _privateIpDao.findByIpAndSourceNetworkId(privateNtwk.getId(), ipAddress);
-                        if (privateIp != null) {
-                            throw new InvalidParameterValueException("Private ip address " + ipAddress + " already used for private gateway" + " in zone " +
-                                _entityMgr.findById(DataCenter.class, dcId).getName());
-                        }
-
-                        Long mac = dc.getMacAddress();
-                        Long nextMac = mac + 1;
-                        dc.setMacAddress(nextMac);
-
-                        privateIp = new PrivateIpVO(ipAddress, privateNtwk.getId(), nextMac, vpcId, true);
-                        _privateIpDao.persist(privateIp);
-
-                        _dcDao.update(dc.getId(), dc);
-                    }
-
-                    long networkAclId = NetworkACL.DEFAULT_DENY;
-                    if (aclId != null) {
-                        NetworkACLVO aclVO = _networkAclDao.findById(aclId);
-                        if (aclVO == null) {
-                            throw new InvalidParameterValueException("Invalid network acl id passed ");
-                        }
-                        if ((aclVO.getVpcId() != vpcId) && !(aclId == NetworkACL.DEFAULT_DENY || aclId == NetworkACL.DEFAULT_ALLOW)) {
-                            throw new InvalidParameterValueException("Private gateway and network acl are not in the same vpc");
-                        }
-
-                        networkAclId = aclId;
-                    }
-
-                    //2) create gateway entry
                     VpcGatewayVO gatewayVO =
                         new VpcGatewayVO(ipAddress, VpcGateway.Type.Private, vpcId, privateNtwk.getDataCenterId(), privateNtwk.getId(), broadcastUri, gateway, netmask,
                             vpc.getAccountId(), vpc.getDomainId(), isSourceNat, networkAclId);
-                    _vpcGatewayDao.persist(gatewayVO);
-
-                    s_logger.debug("Created vpc gateway entry " + gatewayVO);
-
->>>>>>> da8ee45a
+        _vpcGatewayDao.persist(gatewayVO);
+
+        s_logger.debug("Created vpc gateway entry " + gatewayVO);
+
                     return gatewayVO;
                 }
             });
@@ -1707,34 +1501,18 @@
             Transaction.execute(new TransactionCallbackNoReturn() {
                 @Override
                 public void doInTransactionWithoutResult(TransactionStatus status) {
-<<<<<<< HEAD
             //don't allow to remove gateway when there are static routes associated with it
             long routeCount = _staticRouteDao.countRoutesByGateway(gatewayVO.getId());
             if (routeCount > 0) {
                 throw new CloudRuntimeException("Can't delete private gateway " + gatewayVO + " as it has " + routeCount +
                         " static routes applied. Remove the routes first");
             }
-            
+
             gatewayVO.setState(VpcGateway.State.Deleting);
             _vpcGatewayDao.update(gatewayVO.getId(), gatewayVO);
             s_logger.debug("Marked gateway " + gatewayVO + " with state " + VpcGateway.State.Deleting);
                 }
             });
-            
-=======
-                    //don't allow to remove gateway when there are static routes associated with it
-                    long routeCount = _staticRouteDao.countRoutesByGateway(gatewayVO.getId());
-                    if (routeCount > 0) {
-                        throw new CloudRuntimeException("Can't delete private gateway " + gatewayVO + " as it has " + routeCount +
-                            " static routes applied. Remove the routes first");
-                    }
-
-                    gatewayVO.setState(VpcGateway.State.Deleting);
-                    _vpcGatewayDao.update(gatewayVO.getId(), gatewayVO);
-                    s_logger.debug("Marked gateway " + gatewayVO + " with state " + VpcGateway.State.Deleting);
-                }
-            });
->>>>>>> da8ee45a
 
             //1) delete the gateway on the backend
             PrivateGateway gateway = getVpcPrivateGateway(gatewayId);
@@ -1779,41 +1557,22 @@
         Transaction.execute(new TransactionCallbackNoReturn() {
             @Override
             public void doInTransactionWithoutResult(TransactionStatus status) {
-<<<<<<< HEAD
         PrivateIpVO ip = _privateIpDao.findByIpAndVpcId(gateway.getVpcId(), gateway.getIp4Address());
         if (ip != null) {
             _privateIpDao.remove(ip.getId());
             s_logger.debug("Deleted private ip " + ip);
         }
-        
+
                 if (deleteNetworkFinal) {
             User callerUser = _accountMgr.getActiveUser(CallContext.current().getCallingUserId());
             Account owner = _accountMgr.getAccount(Account.ACCOUNT_ID_SYSTEM);
             ReservationContext context = new ReservationContextImpl(null, null, callerUser, owner);
-            _ntwkMgr.destroyNetwork(networkId, context);
+                    _ntwkMgr.destroyNetwork(networkId, context, false);
             s_logger.debug("Deleted private network id=" + networkId);
         }
-        
+
         _vpcGatewayDao.remove(gateway.getId());
         s_logger.debug("Deleted private gateway " + gateway);
-=======
-                PrivateIpVO ip = _privateIpDao.findByIpAndVpcId(gateway.getVpcId(), gateway.getIp4Address());
-                if (ip != null) {
-                    _privateIpDao.remove(ip.getId());
-                    s_logger.debug("Deleted private ip " + ip);
-                }
-
-                if (deleteNetworkFinal) {
-                    User callerUser = _accountMgr.getActiveUser(CallContext.current().getCallingUserId());
-                    Account owner = _accountMgr.getAccount(Account.ACCOUNT_ID_SYSTEM);
-                    ReservationContext context = new ReservationContextImpl(null, null, callerUser, owner);
-                    _ntwkMgr.destroyNetwork(networkId, context, false);
-                    s_logger.debug("Deleted private network id=" + networkId);
-                }
-
-                _vpcGatewayDao.remove(gateway.getId());
-                s_logger.debug("Deleted private gateway " + gateway);
->>>>>>> da8ee45a
             }
         });
 
@@ -1838,28 +1597,16 @@
         Long projectId = cmd.getProjectId();
 
         Filter searchFilter = new Filter(VpcGatewayVO.class, "id", false, cmd.getStartIndex(), cmd.getPageSizeVal());
-<<<<<<< HEAD
         Ternary<Long, Boolean, ListProjectResourcesCriteria> domainIdRecursiveListProject = new Ternary<Long, Boolean,
                 ListProjectResourcesCriteria>(domainId, isRecursive, null);
         _accountMgr.buildACLSearchParameters(caller, id, accountName, projectId, permittedDomains, permittedAccounts, permittedResources, domainIdRecursiveListProject, listAll,
                 false, "listPrivateGateways");
-=======
-        Ternary<Long, Boolean, ListProjectResourcesCriteria> domainIdRecursiveListProject =
-            new Ternary<Long, Boolean, ListProjectResourcesCriteria>(domainId, isRecursive, null);
-        _accountMgr.buildACLSearchParameters(caller, id, accountName, projectId, permittedAccounts, domainIdRecursiveListProject, listAll, false);
-        domainId = domainIdRecursiveListProject.first();
->>>>>>> da8ee45a
         isRecursive = domainIdRecursiveListProject.second();
         ListProjectResourcesCriteria listProjectResourcesCriteria = domainIdRecursiveListProject.third();
 
         SearchBuilder<VpcGatewayVO> sb = _vpcGatewayDao.createSearchBuilder();
-<<<<<<< HEAD
         _accountMgr.buildACLSearchBuilder(sb, isRecursive, permittedDomains, permittedAccounts, permittedResources, listProjectResourcesCriteria);
-        
-=======
-        _accountMgr.buildACLSearchBuilder(sb, domainId, isRecursive, permittedAccounts, listProjectResourcesCriteria);
-
->>>>>>> da8ee45a
+
         if (vlan != null) {
             SearchBuilder<NetworkVO> ntwkSearch = _ntwkDao.createSearchBuilder();
             ntwkSearch.and("vlan", ntwkSearch.entity().getBroadcastUri(), SearchCriteria.Op.EQ);
@@ -1867,13 +1614,8 @@
         }
 
         SearchCriteria<VpcGatewayVO> sc = sb.create();
-<<<<<<< HEAD
         _accountMgr.buildACLSearchBuilder(sb, isRecursive, permittedDomains, permittedAccounts, permittedResources, listProjectResourcesCriteria);
-        
-=======
-        _accountMgr.buildACLSearchCriteria(sc, domainId, isRecursive, permittedAccounts, listProjectResourcesCriteria);
-
->>>>>>> da8ee45a
+
         if (id != null) {
             sc.addAnd("id", Op.EQ, id);
         }
@@ -2058,35 +1800,19 @@
         return Transaction.execute(new TransactionCallbackWithException<StaticRouteVO, NetworkRuleConflictException>() {
             @Override
             public StaticRouteVO doInTransaction(TransactionStatus status) throws NetworkRuleConflictException {
-<<<<<<< HEAD
         StaticRouteVO newRoute = new StaticRouteVO(gateway.getId(), cidr, vpc.getId(), vpc.getAccountId(), vpc.getDomainId());
         s_logger.debug("Adding static route " + newRoute);
         newRoute = _staticRouteDao.persist(newRoute);
-        
+
         detectRoutesConflict(newRoute);
 
         if (!_staticRouteDao.setStateToAdd(newRoute)) {
             throw new CloudRuntimeException("Unable to update the state to add for " + newRoute);
         }
         CallContext.current().setEventDetails("Static route Id: " + newRoute.getId());
-        
+
         return newRoute;
     }
-=======
-                StaticRouteVO newRoute = new StaticRouteVO(gateway.getId(), cidr, vpc.getId(), vpc.getAccountId(), vpc.getDomainId());
-                s_logger.debug("Adding static route " + newRoute);
-                newRoute = _staticRouteDao.persist(newRoute);
-
-                detectRoutesConflict(newRoute);
-
-                if (!_staticRouteDao.setStateToAdd(newRoute)) {
-                    throw new CloudRuntimeException("Unable to update the state to add for " + newRoute);
-                }
-                CallContext.current().setEventDetails("Static route Id: " + newRoute.getId());
-
-                return newRoute;
-            }
->>>>>>> da8ee45a
         });
     }
 
@@ -2124,17 +1850,10 @@
         Map<String, String> tags = cmd.getTags();
         Long projectId = cmd.getProjectId();
 
-<<<<<<< HEAD
         Ternary<Long, Boolean, ListProjectResourcesCriteria> domainIdRecursiveListProject = new Ternary<Long, Boolean,
                 ListProjectResourcesCriteria>(domainId, isRecursive, null);
         _accountMgr.buildACLSearchParameters(caller, id, accountName, projectId, permittedDomains, permittedAccounts, permittedResources, domainIdRecursiveListProject, listAll,
                 false, "listStaticRoutes");
-=======
-        Ternary<Long, Boolean, ListProjectResourcesCriteria> domainIdRecursiveListProject =
-            new Ternary<Long, Boolean, ListProjectResourcesCriteria>(domainId, isRecursive, null);
-        _accountMgr.buildACLSearchParameters(caller, id, accountName, projectId, permittedAccounts, domainIdRecursiveListProject, listAll, false);
-        domainId = domainIdRecursiveListProject.first();
->>>>>>> da8ee45a
         isRecursive = domainIdRecursiveListProject.second();
         ListProjectResourcesCriteria listProjectResourcesCriteria = domainIdRecursiveListProject.third();
         Filter searchFilter = new Filter(StaticRouteVO.class, "created", false, cmd.getStartIndex(), cmd.getPageSizeVal());
@@ -2159,13 +1878,8 @@
         }
 
         SearchCriteria<StaticRouteVO> sc = sb.create();
-<<<<<<< HEAD
         _accountMgr.buildACLSearchCriteria(sc, isRecursive, permittedDomains, permittedAccounts, permittedResources, listProjectResourcesCriteria);
-        
-=======
-        _accountMgr.buildACLSearchCriteria(sc, domainId, isRecursive, permittedAccounts, listProjectResourcesCriteria);
-
->>>>>>> da8ee45a
+
         if (id != null) {
             sc.addAnd("id", Op.EQ, id);
         }
@@ -2271,7 +1985,7 @@
     @Override
     @ActionEvent(eventType = EventTypes.EVENT_NET_IP_ASSIGN, eventDescription = "associating Ip", async = true)
     public IpAddress associateIPToVpc(final long ipId, final long vpcId) throws ResourceAllocationException, ResourceUnavailableException,
-        InsufficientAddressCapacityException, ConcurrentOperationException {
+    InsufficientAddressCapacityException, ConcurrentOperationException {
         Account caller = CallContext.current().getCallingAccount();
         Account owner = null;
 
@@ -2332,7 +2046,7 @@
 
         s_logger.debug("Releasing VPC ip address " + ip + " from vpc network id=" + networkId);
 
-        long vpcId = ip.getVpcId();
+        long  vpcId = ip.getVpcId();
         boolean success = false;
         try {
             //unassign ip from the VPC router
