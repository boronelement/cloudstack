--- conflicted
+++ resolved
@@ -669,7 +669,6 @@
             errorMessage.append(" zone id=" + dcId);
         }
 
-<<<<<<< HEAD
         // If owner has dedicated Public IP ranges, fetch IP from the dedicated range
         // Otherwise fetch IP from the system pool
         List<AccountVlanMapVO> maps = _accountVlanMapDao.listAccountVlanMapsByAccount(owner.getId());
@@ -685,10 +684,10 @@
         if (dedicatedVlanDbIds != null && !dedicatedVlanDbIds.isEmpty()) {
             fetchFromDedicatedRange = true;
             sc.setParameters("vlanId", dedicatedVlanDbIds.toArray());
-                    errorMessage.append(", vlanId id=" + Arrays.toString(dedicatedVlanDbIds.toArray()));
+                    errorMessage.append(", vlanId id=" + dedicatedVlanDbIds.toArray());
         } else if (nonDedicatedVlanDbIds != null && !nonDedicatedVlanDbIds.isEmpty()) {
             sc.setParameters("vlanId", nonDedicatedVlanDbIds.toArray());
-                    errorMessage.append(", vlanId id=" + Arrays.toString(nonDedicatedVlanDbIds.toArray()));
+                    errorMessage.append(", vlanId id=" + nonDedicatedVlanDbIds.toArray());
         } else {
             if (podId != null) {
                 InsufficientAddressCapacityException ex = new InsufficientAddressCapacityException("Insufficient address capacity", Pod.class, podId);
@@ -700,38 +699,6 @@
             ex.addProxyObject(ApiDBUtils.findZoneById(dcId).getUuid());
             throw ex;
         }
-=======
-                // If owner has dedicated Public IP ranges, fetch IP from the dedicated range
-                // Otherwise fetch IP from the system pool
-                List<AccountVlanMapVO> maps = _accountVlanMapDao.listAccountVlanMapsByAccount(owner.getId());
-                for (AccountVlanMapVO map : maps) {
-                    if (vlanDbIds == null || vlanDbIds.contains(map.getVlanDbId()))
-                        dedicatedVlanDbIds.add(map.getVlanDbId());
-                }
-                List<VlanVO> nonDedicatedVlans = _vlanDao.listZoneWideNonDedicatedVlans(dcId);
-                for (VlanVO nonDedicatedVlan : nonDedicatedVlans) {
-                    if (vlanDbIds == null || vlanDbIds.contains(nonDedicatedVlan.getId()))
-                        nonDedicatedVlanDbIds.add(nonDedicatedVlan.getId());
-                }
-                if (dedicatedVlanDbIds != null && !dedicatedVlanDbIds.isEmpty()) {
-                    fetchFromDedicatedRange = true;
-                    sc.setParameters("vlanId", dedicatedVlanDbIds.toArray());
-                    errorMessage.append(", vlanId id=" + dedicatedVlanDbIds.toArray());
-                } else if (nonDedicatedVlanDbIds != null && !nonDedicatedVlanDbIds.isEmpty()) {
-                    sc.setParameters("vlanId", nonDedicatedVlanDbIds.toArray());
-                    errorMessage.append(", vlanId id=" + nonDedicatedVlanDbIds.toArray());
-                } else {
-                    if (podId != null) {
-                        InsufficientAddressCapacityException ex = new InsufficientAddressCapacityException("Insufficient address capacity", Pod.class, podId);
-                        ex.addProxyObject(ApiDBUtils.findPodById(podId).getUuid());
-                        throw ex;
-                    }
-                    s_logger.warn(errorMessage.toString());
-                    InsufficientAddressCapacityException ex = new InsufficientAddressCapacityException("Insufficient address capacity", DataCenter.class, dcId);
-                    ex.addProxyObject(ApiDBUtils.findZoneById(dcId).getUuid());
-                    throw ex;
-                }
->>>>>>> 33846338
 
         sc.setParameters("dc", dcId);
 
@@ -753,7 +720,6 @@
 
         List<IPAddressVO> addrs = _ipAddressDao.lockRows(sc, filter, true);
 
-<<<<<<< HEAD
         // If all the dedicated IPs of the owner are in use fetch an IP from the system pool
         if (addrs.size() == 0 && fetchFromDedicatedRange) {
             // Verify if account is allowed to acquire IPs from the system
@@ -761,23 +727,10 @@
             if (useSystemIps && nonDedicatedVlanDbIds != null && !nonDedicatedVlanDbIds.isEmpty()) {
                 fetchFromDedicatedRange = false;
                 sc.setParameters("vlanId", nonDedicatedVlanDbIds.toArray());
-                        errorMessage.append(", vlanId id=" + Arrays.toString(nonDedicatedVlanDbIds.toArray()));
+                        errorMessage.append(", vlanId id=" + nonDedicatedVlanDbIds.toArray());
                 addrs = _ipAddressDao.lockRows(sc, filter, true);
             }
         }
-=======
-                // If all the dedicated IPs of the owner are in use fetch an IP from the system pool
-                if (addrs.size() == 0 && fetchFromDedicatedRange) {
-                    // Verify if account is allowed to acquire IPs from the system
-                    boolean useSystemIps = UseSystemPublicIps.valueIn(owner.getId());
-                    if (useSystemIps && nonDedicatedVlanDbIds != null && !nonDedicatedVlanDbIds.isEmpty()) {
-                        fetchFromDedicatedRange = false;
-                        sc.setParameters("vlanId", nonDedicatedVlanDbIds.toArray());
-                        errorMessage.append(", vlanId id=" + nonDedicatedVlanDbIds.toArray());
-                        addrs = _ipAddressDao.lockRows(sc, filter, true);
-                    }
-                }
->>>>>>> 33846338
 
         if (addrs.size() == 0) {
             if (podId != null) {
@@ -930,17 +883,10 @@
 
             return ip;
         } finally {
-<<<<<<< HEAD
-                if (s_logger.isDebugEnabled()) {
-                    s_logger.debug("Releasing lock account " + ownerId);
-                }
-                _accountDao.releaseFromLockTable(ownerId);
-=======
             if (owner != null) {
                 if (s_logger.isDebugEnabled()) {
                     s_logger.debug("Releasing lock account " + ownerId);
                 }
->>>>>>> 33846338
 
                 _accountDao.releaseFromLockTable(ownerId);
             }
@@ -1289,10 +1235,7 @@
             return ip;
         } finally {
             if (!success && releaseOnFailure) {
-<<<<<<< HEAD
-=======
                 if (ip != null) {
->>>>>>> 33846338
                     try {
                         s_logger.warn("Failed to associate ip address, so releasing ip from the database " + ip);
                         _ipAddressDao.markAsUnavailable(ip.getId());
@@ -1307,6 +1250,7 @@
                 }
             }
         }
+    }
 
     protected boolean isSharedNetworkOfferingWithServices(long networkOfferingId) {
         NetworkOfferingVO networkOffering = _networkOfferingDao.findById(networkOfferingId);
