// Licensed to the Apache Software Foundation (ASF) under one
// or more contributor license agreements.  See the NOTICE file
// distributed with this work for additional information
// regarding copyright ownership.  The ASF licenses this file
// to you under the Apache License, Version 2.0 (the
// "License"); you may not use this file except in compliance
// with the License.  You may obtain a copy of the License at
//
//   http://www.apache.org/licenses/LICENSE-2.0
//
// Unless required by applicable law or agreed to in writing,
// software distributed under the License is distributed on an
// "AS IS" BASIS, WITHOUT WARRANTIES OR CONDITIONS OF ANY
// KIND, either express or implied.  See the License for the
// specific language governing permissions and limitations
// under the License.
package com.cloud.network.as;

import java.security.InvalidParameterException;
import java.text.SimpleDateFormat;
import java.util.ArrayList;
import java.util.Date;
import java.util.HashMap;
import java.util.List;
import java.util.Map;
import java.util.concurrent.Executors;
import java.util.concurrent.ScheduledExecutorService;
import java.util.concurrent.TimeUnit;

import javax.ejb.Local;
import javax.inject.Inject;

import org.apache.log4j.Logger;

import com.google.gson.Gson;
import com.google.gson.reflect.TypeToken;

import org.apache.cloudstack.acl.ControlledEntity;
import org.apache.cloudstack.api.ApiConstants;
import org.apache.cloudstack.api.ApiErrorCode;
import org.apache.cloudstack.api.BaseCmd.HTTPMethod;
import org.apache.cloudstack.api.BaseListAccountResourcesCmd;
import org.apache.cloudstack.api.ServerApiException;
import org.apache.cloudstack.api.command.admin.autoscale.CreateCounterCmd;
import org.apache.cloudstack.api.command.user.autoscale.CreateAutoScalePolicyCmd;
import org.apache.cloudstack.api.command.user.autoscale.CreateAutoScaleVmGroupCmd;
import org.apache.cloudstack.api.command.user.autoscale.CreateAutoScaleVmProfileCmd;
import org.apache.cloudstack.api.command.user.autoscale.CreateConditionCmd;
import org.apache.cloudstack.api.command.user.autoscale.ListAutoScalePoliciesCmd;
import org.apache.cloudstack.api.command.user.autoscale.ListAutoScaleVmGroupsCmd;
import org.apache.cloudstack.api.command.user.autoscale.ListAutoScaleVmProfilesCmd;
import org.apache.cloudstack.api.command.user.autoscale.ListConditionsCmd;
import org.apache.cloudstack.api.command.user.autoscale.ListCountersCmd;
import org.apache.cloudstack.api.command.user.autoscale.UpdateAutoScalePolicyCmd;
import org.apache.cloudstack.api.command.user.autoscale.UpdateAutoScaleVmGroupCmd;
import org.apache.cloudstack.api.command.user.autoscale.UpdateAutoScaleVmProfileCmd;
import org.apache.cloudstack.api.command.user.vm.DeployVMCmd;
import org.apache.cloudstack.config.ApiServiceConfiguration;
import org.apache.cloudstack.context.CallContext;
import org.apache.cloudstack.framework.config.dao.ConfigurationDao;
<<<<<<< HEAD
=======
import org.apache.log4j.Logger;
>>>>>>> 90c485e5

import com.cloud.api.ApiDBUtils;
import com.cloud.api.dispatch.DispatchChainFactory;
import com.cloud.api.dispatch.DispatchTask;
import com.cloud.configuration.ConfigurationManager;
import com.cloud.dc.DataCenter;
import com.cloud.dc.DataCenter.NetworkType;
import com.cloud.dc.dao.DataCenterDao;
import com.cloud.event.ActionEvent;
import com.cloud.event.EventTypes;
import com.cloud.exception.ConcurrentOperationException;
import com.cloud.exception.InsufficientCapacityException;
import com.cloud.exception.InsufficientServerCapacityException;
import com.cloud.exception.InvalidParameterValueException;
import com.cloud.exception.ResourceAllocationException;
import com.cloud.exception.ResourceInUseException;
import com.cloud.exception.ResourceUnavailableException;
import com.cloud.hypervisor.Hypervisor.HypervisorType;
import com.cloud.network.Network.Capability;
import com.cloud.network.Network.IpAddresses;
import com.cloud.network.as.AutoScaleCounter.AutoScaleCounterParam;
import com.cloud.network.as.dao.AutoScalePolicyConditionMapDao;
import com.cloud.network.as.dao.AutoScalePolicyDao;
import com.cloud.network.as.dao.AutoScaleVmGroupDao;
import com.cloud.network.as.dao.AutoScaleVmGroupPolicyMapDao;
import com.cloud.network.as.dao.AutoScaleVmGroupVmMapDao;
import com.cloud.network.as.dao.AutoScaleVmProfileDao;
import com.cloud.network.as.dao.ConditionDao;
import com.cloud.network.as.dao.CounterDao;
import com.cloud.network.dao.IPAddressDao;
import com.cloud.network.dao.LoadBalancerDao;
import com.cloud.network.dao.LoadBalancerVMMapDao;
import com.cloud.network.dao.LoadBalancerVMMapVO;
import com.cloud.network.dao.LoadBalancerVO;
import com.cloud.network.dao.NetworkDao;
import com.cloud.network.lb.LoadBalancingRulesManager;
import com.cloud.network.lb.LoadBalancingRulesService;
import com.cloud.offering.ServiceOffering;
import com.cloud.projects.Project.ListProjectResourcesCriteria;
import com.cloud.template.TemplateManager;
import com.cloud.template.VirtualMachineTemplate;
import com.cloud.user.Account;
import com.cloud.user.AccountManager;
import com.cloud.user.AccountService;
import com.cloud.user.User;
import com.cloud.user.dao.AccountDao;
import com.cloud.user.dao.UserDao;
import com.cloud.uservm.UserVm;
import com.cloud.utils.Pair;
import com.cloud.utils.Ternary;
import com.cloud.utils.component.ManagerBase;
import com.cloud.utils.db.DB;
import com.cloud.utils.db.EntityManager;
import com.cloud.utils.db.Filter;
import com.cloud.utils.db.GenericDao;
import com.cloud.utils.db.JoinBuilder;
import com.cloud.utils.db.SearchBuilder;
import com.cloud.utils.db.SearchCriteria;
import com.cloud.utils.db.SearchCriteria.Op;
import com.cloud.utils.db.Transaction;
import com.cloud.utils.db.TransactionCallback;
import com.cloud.utils.db.TransactionStatus;
import com.cloud.utils.net.NetUtils;
import com.cloud.vm.UserVmManager;
import com.cloud.vm.UserVmService;
<<<<<<< HEAD
=======
import com.google.gson.Gson;
import com.google.gson.reflect.TypeToken;
>>>>>>> 90c485e5

@Local(value = {AutoScaleService.class, AutoScaleManager.class})
public class AutoScaleManagerImpl<Type> extends ManagerBase implements AutoScaleManager, AutoScaleService {
    private static final Logger s_logger = Logger.getLogger(AutoScaleManagerImpl.class);
    private ScheduledExecutorService _executor = Executors.newScheduledThreadPool(1);

    @Inject
    protected DispatchChainFactory dispatchChainFactory = null;
    @Inject
    EntityManager _entityMgr;
    @Inject
    AccountDao _accountDao;
    @Inject
    AccountManager _accountMgr;
    @Inject
    ConfigurationManager _configMgr;
    @Inject
    TemplateManager _templateMgr;
    @Inject
    LoadBalancingRulesManager _lbRulesMgr;
    @Inject
    NetworkDao _networkDao;
    @Inject
    CounterDao _counterDao;
    @Inject
    ConditionDao _conditionDao;
    @Inject
    LoadBalancerVMMapDao _lb2VmMapDao;
    @Inject
    LoadBalancerDao _lbDao;
    @Inject
    AutoScaleVmProfileDao _autoScaleVmProfileDao;
    @Inject
    AutoScalePolicyDao _autoScalePolicyDao;
    @Inject
    AutoScalePolicyConditionMapDao _autoScalePolicyConditionMapDao;
    @Inject
    AutoScaleVmGroupDao _autoScaleVmGroupDao;
    @Inject
    AutoScaleVmGroupPolicyMapDao _autoScaleVmGroupPolicyMapDao;
    @Inject
    AutoScaleVmGroupVmMapDao _autoScaleVmGroupVmMapDao;
    @Inject
    DataCenterDao _dcDao = null;
    @Inject
    UserDao _userDao;
    @Inject
    ConfigurationDao _configDao;
    @Inject
    IPAddressDao _ipAddressDao;
    @Inject
    AccountService _accountService;
    @Inject
    UserVmService _userVmService;
    @Inject
    UserVmManager _userVmManager;
    @Inject
    LoadBalancerVMMapDao _lbVmMapDao;
    @Inject
    LoadBalancingRulesService _loadBalancingRulesService;

    public List<AutoScaleCounter> getSupportedAutoScaleCounters(long networkid) {
        String capability = _lbRulesMgr.getLBCapability(networkid, Capability.AutoScaleCounters.getName());
        if (capability == null) {
            return null;
        }
        Gson gson = new Gson();
        java.lang.reflect.Type listType = new TypeToken<List<AutoScaleCounter>>() {
        }.getType();
        List<AutoScaleCounter> result = gson.fromJson(capability, listType);
        return result;
    }

    public void validateAutoScaleCounters(long networkid, List<Counter> counters, List<Pair<String, String>> counterParamPassed) {
        List<AutoScaleCounter> supportedCounters = getSupportedAutoScaleCounters(networkid);
        if (supportedCounters == null) {
            throw new InvalidParameterException("AutoScale is not supported in the network");
        }
        for (Counter counter : counters) {
            String counterName = counter.getSource().name().toString();
            boolean isCounterSupported = false;
            for (AutoScaleCounter autoScaleCounter : supportedCounters) {
                if (autoScaleCounter.getName().equals(counterName)) {
                    isCounterSupported = true;
                    List<AutoScaleCounterParam> counterParams = autoScaleCounter.getParamList();
                    for (AutoScaleCounterParam autoScaleCounterParam : counterParams) {
                        boolean isRequiredParameter = autoScaleCounterParam.getRequired();
                        if (isRequiredParameter) {
                            boolean isRequiredParamPresent = false;
                            for (Pair<String, String> pair : counterParamPassed) {
                                if (pair.first().equals(autoScaleCounterParam.getParamName()))
                                    isRequiredParamPresent = true;

                            }
                            if (!isRequiredParamPresent) {
                                throw new InvalidParameterException("Parameter " + autoScaleCounterParam.getParamName() + " has to be set in AutoScaleVmProfile's " +
                                    ApiConstants.COUNTERPARAM_LIST);
                            }
                        }
                    }
                    break;
                }
            }
            if (!isCounterSupported) {
                throw new InvalidParameterException("AutoScale counter with source='" + counter.getSource().name() + "' is not supported " + "in the network");
            }
        }
    }

    private <VO extends ControlledEntity> VO getEntityInDatabase(Account caller, String paramName, Long id, GenericDao<VO, Long> dao) {

        VO vo = dao.findById(id);

        if (vo == null) {
            throw new InvalidParameterValueException("Unable to find " + paramName);
        }

        _accountMgr.checkAccess(caller, null, false, (ControlledEntity)vo);

        return vo;
    }

    private boolean isAutoScaleScaleUpPolicy(AutoScalePolicy policyVO) {
        return policyVO.getAction().equals("scaleup");
    }

    private List<AutoScalePolicyVO> getAutoScalePolicies(String paramName, List<Long> policyIds, List<Counter> counters, int interval, boolean scaleUpPolicies) {
        SearchBuilder<AutoScalePolicyVO> policySearch = _autoScalePolicyDao.createSearchBuilder();
        policySearch.and("ids", policySearch.entity().getId(), Op.IN);
        policySearch.done();
        SearchCriteria<AutoScalePolicyVO> sc = policySearch.create();

        sc.setParameters("ids", policyIds.toArray(new Object[0]));
        List<AutoScalePolicyVO> policies = _autoScalePolicyDao.search(sc, null);

        int prevQuietTime = 0;

        for (AutoScalePolicyVO policy : policies) {
            int quietTime = policy.getQuietTime();
            if (prevQuietTime == 0) {
                prevQuietTime = quietTime;
            }
            int duration = policy.getDuration();
            if (duration < interval) {
                throw new InvalidParameterValueException("duration : " + duration + " specified in a policy cannot be less than vm group's interval : " + interval);
            }

            if (quietTime != prevQuietTime) {
                throw new InvalidParameterValueException("quietTime should be same for all the policies specified in " + paramName);
            }

            if (scaleUpPolicies) {
                if (!isAutoScaleScaleUpPolicy(policy)) {
                    throw new InvalidParameterValueException("Only scaleup policies can be specified in scaleuppolicyids");
                }
            } else {
                if (isAutoScaleScaleUpPolicy(policy)) {
                    throw new InvalidParameterValueException("Only scaledown policies can be specified in scaledownpolicyids");
                }
            }
            List<AutoScalePolicyConditionMapVO> policyConditionMapVOs = _autoScalePolicyConditionMapDao.listByAll(policy.getId(), null);
            for (AutoScalePolicyConditionMapVO policyConditionMapVO : policyConditionMapVOs) {
                long conditionid = policyConditionMapVO.getConditionId();
                Condition condition = _conditionDao.findById(conditionid);
                Counter counter = _counterDao.findById(condition.getCounterid());
                counters.add(counter);
            }
        }
        return policies;
    }

    @DB
    protected AutoScaleVmProfileVO checkValidityAndPersist(AutoScaleVmProfileVO vmProfile) {
        long templateId = vmProfile.getTemplateId();
        long autoscaleUserId = vmProfile.getAutoScaleUserId();
        int destroyVmGraceperiod = vmProfile.getDestroyVmGraceperiod();

        VirtualMachineTemplate template = _entityMgr.findById(VirtualMachineTemplate.class, templateId);
        // Make sure a valid template ID was specified
        if (template == null) {
            throw new InvalidParameterValueException("Unable to use the given template.");
        }

        if (destroyVmGraceperiod < 0) {
            throw new InvalidParameterValueException("Destroy Vm Grace Period cannot be less than 0.");
        }

        User user = _userDao.findById(autoscaleUserId);
        if (user.getAccountId() != vmProfile.getAccountId()) {
            throw new InvalidParameterValueException("AutoScale User id does not belong to the same account");
        }

        String apiKey = user.getApiKey();
        String secretKey = user.getSecretKey();
        String csUrl = ApiServiceConfiguration.ApiServletPath.value();

        if (apiKey == null) {
            throw new InvalidParameterValueException("apiKey for user: " + user.getUsername() + " is empty. Please generate it");
        }

        if (secretKey == null) {
            throw new InvalidParameterValueException("secretKey for user: " + user.getUsername() + " is empty. Please generate it");
        }

        if (csUrl == null || csUrl.contains("localhost")) {
            throw new InvalidParameterValueException("Global setting endpointe.url has to be set to the Management Server's API end point");
        }

        vmProfile = _autoScaleVmProfileDao.persist(vmProfile);

        return vmProfile;
    }

    @Override
    @ActionEvent(eventType = EventTypes.EVENT_AUTOSCALEVMPROFILE_CREATE, eventDescription = "creating autoscale vm profile", create = true)
    public AutoScaleVmProfile createAutoScaleVmProfile(CreateAutoScaleVmProfileCmd cmd) {

        Account owner = _accountDao.findById(cmd.getAccountId());
        Account caller = CallContext.current().getCallingAccount();
        _accountMgr.checkAccess(caller, null, true, owner);

        long zoneId = cmd.getZoneId();
        long serviceOfferingId = cmd.getServiceOfferingId();
        long autoscaleUserId = cmd.getAutoscaleUserId();

        DataCenter zone = _entityMgr.findById(DataCenter.class, zoneId);

        if (zone == null) {
            throw new InvalidParameterValueException("Unable to find zone by id");
        }

        ServiceOffering serviceOffering = _entityMgr.findById(ServiceOffering.class, serviceOfferingId);
        if (serviceOffering == null) {
            throw new InvalidParameterValueException("Unable to find service offering by id");
        }

        // validations
        HashMap<String, String> deployParams = cmd.getDeployParamMap();
        if (deployParams.containsKey("networks") && deployParams.get("networks").length() > 0) {
            throw new InvalidParameterValueException(
                "'networks' is not a valid parameter, network for an AutoScaled VM is chosen automatically. An autoscaled VM is deployed in the loadbalancer's network");
        }
        /*
         * Just for making sure the values are right in other deploy params.
         * For ex. if projectId is given as a string instead of an long value, this
         * will be throwing an error.
         */
        dispatchChainFactory.getStandardDispatchChain().dispatch(new DispatchTask(new DeployVMCmd(), deployParams));

        AutoScaleVmProfileVO profileVO =
            new AutoScaleVmProfileVO(cmd.getZoneId(), cmd.getDomainId(), cmd.getAccountId(), cmd.getServiceOfferingId(), cmd.getTemplateId(), cmd.getOtherDeployParams(),
                cmd.getCounterParamList(), cmd.getDestroyVmGraceperiod(), autoscaleUserId);

        if (cmd.getDisplay() != null) {
            profileVO.setDisplay(cmd.getDisplay());
        }

        profileVO = checkValidityAndPersist(profileVO);
        s_logger.info("Successfully create AutoScale Vm Profile with Id: " + profileVO.getId());

        return profileVO;
    }

    @Override
    @ActionEvent(eventType = EventTypes.EVENT_AUTOSCALEVMPROFILE_UPDATE, eventDescription = "updating autoscale vm profile")
    public AutoScaleVmProfile updateAutoScaleVmProfile(UpdateAutoScaleVmProfileCmd cmd) {
        Long profileId = cmd.getId();
        Long templateId = cmd.getTemplateId();
        Long autoscaleUserId = cmd.getAutoscaleUserId();
        Map counterParamList = cmd.getCounterParamList();

        Integer destroyVmGraceperiod = cmd.getDestroyVmGraceperiod();

        AutoScaleVmProfileVO vmProfile = getEntityInDatabase(CallContext.current().getCallingAccount(), "Auto Scale Vm Profile", profileId, _autoScaleVmProfileDao);

        boolean physicalParameterUpdate = (templateId != null || autoscaleUserId != null || counterParamList != null || destroyVmGraceperiod != null);

        if (templateId != null) {
            vmProfile.setTemplateId(templateId);
        }

        if (autoscaleUserId != null) {
            vmProfile.setAutoscaleUserId(autoscaleUserId);
        }

        if (counterParamList != null) {
            vmProfile.setCounterParamsForUpdate(counterParamList);
        }

        if (destroyVmGraceperiod != null) {
            vmProfile.setDestroyVmGraceperiod(destroyVmGraceperiod);
        }

        if (cmd.getCustomId() != null) {
            vmProfile.setUuid(cmd.getCustomId());
        }

        if (cmd.getDisplay() != null) {
            vmProfile.setDisplay(cmd.getDisplay());
        }

        List<AutoScaleVmGroupVO> vmGroupList = _autoScaleVmGroupDao.listByAll(null, profileId);
        for (AutoScaleVmGroupVO vmGroupVO : vmGroupList) {
            if (physicalParameterUpdate && !vmGroupVO.getState().equals(AutoScaleVmGroup.State_Disabled)) {
                throw new InvalidParameterValueException("The AutoScale Vm Profile can be updated only if the Vm Group it is associated with is disabled in state");
            }
        }

        vmProfile = checkValidityAndPersist(vmProfile);
        s_logger.info("Updated Auto Scale Vm Profile id:" + vmProfile.getId());

        return vmProfile;
    }

    @Override
    @ActionEvent(eventType = EventTypes.EVENT_AUTOSCALEVMPROFILE_DELETE, eventDescription = "deleting autoscale vm profile")
    public boolean deleteAutoScaleVmProfile(long id) {
        /* Check if entity is in database */
        getEntityInDatabase(CallContext.current().getCallingAccount(), "AutoScale Vm Profile", id, _autoScaleVmProfileDao);
        if (_autoScaleVmGroupDao.isProfileInUse(id)) {
            throw new InvalidParameterValueException("Cannot delete AutoScale Vm Profile when it is in use by one more vm groups");
        }
        boolean success = _autoScaleVmProfileDao.remove(id);
        if (success) {
            s_logger.info("Successfully deleted AutoScale Vm Profile with Id: " + id);
        }
        return success;
    }

    @Override
    public List<? extends AutoScaleVmProfile> listAutoScaleVmProfiles(ListAutoScaleVmProfilesCmd cmd) {
        Long id = cmd.getId();
        Long templateId = cmd.getTemplateId();
        String otherDeployParams = cmd.getOtherDeployParams();
        Long serviceOffId = cmd.getServiceOfferingId();
        Long zoneId = cmd.getZoneId();
        Boolean display = cmd.getDisplay();

        SearchWrapper<AutoScaleVmProfileVO> searchWrapper = new SearchWrapper<AutoScaleVmProfileVO>(_autoScaleVmProfileDao, AutoScaleVmProfileVO.class, cmd, cmd.getId(),
                "listAutoScaleVmProfiles");
        SearchBuilder<AutoScaleVmProfileVO> sb = searchWrapper.getSearchBuilder();

        sb.and("id", sb.entity().getId(), SearchCriteria.Op.EQ);
        sb.and("templateId", sb.entity().getTemplateId(), SearchCriteria.Op.EQ);
        sb.and("serviceOfferingId", sb.entity().getServiceOfferingId(), SearchCriteria.Op.EQ);
        sb.and("otherDeployParams", sb.entity().getOtherDeployParams(), SearchCriteria.Op.LIKE);
        sb.and("zoneId", sb.entity().getZoneId(), SearchCriteria.Op.EQ);
        sb.and("display", sb.entity().isDisplay(), SearchCriteria.Op.EQ);
        SearchCriteria<AutoScaleVmProfileVO> sc = searchWrapper.buildSearchCriteria();

        if (id != null) {
            sc.setParameters("id", id);
        }
        if (templateId != null) {
            sc.setParameters("templateId", templateId);
        }
        if (otherDeployParams != null) {
            sc.addAnd("otherDeployParams", SearchCriteria.Op.LIKE, "%" + otherDeployParams + "%");
        }

        if (serviceOffId != null) {
            sc.setParameters("serviceOfferingId", serviceOffId);
        }

        if (zoneId != null) {
            sc.setParameters("zoneId", zoneId);
        }

        if (display != null) {
            sc.setParameters("display", display);
        }

        return searchWrapper.search();
    }

    @DB
    protected AutoScalePolicyVO checkValidityAndPersist(final AutoScalePolicyVO autoScalePolicyVOFinal, final List<Long> conditionIds) {
        final int duration = autoScalePolicyVOFinal.getDuration();
        final int quietTime = autoScalePolicyVOFinal.getQuietTime();

        if (duration < 0) {
            throw new InvalidParameterValueException("duration is an invalid value: " + duration);
        }

        if (quietTime < 0) {
            throw new InvalidParameterValueException("quiettime is an invalid value: " + quietTime);
        }

        return Transaction.execute(new TransactionCallback<AutoScalePolicyVO>() {
            @Override
            public AutoScalePolicyVO doInTransaction(TransactionStatus status) {
                AutoScalePolicyVO autoScalePolicyVO = _autoScalePolicyDao.persist(autoScalePolicyVOFinal);

                if (conditionIds != null) {
                    SearchBuilder<ConditionVO> conditionsSearch = _conditionDao.createSearchBuilder();
                    conditionsSearch.and("ids", conditionsSearch.entity().getId(), Op.IN);
                    conditionsSearch.done();
                    SearchCriteria<ConditionVO> sc = conditionsSearch.create();

                    sc.setParameters("ids", conditionIds.toArray(new Object[0]));
                    List<ConditionVO> conditions = _conditionDao.search(sc, null);

                    ControlledEntity[] sameOwnerEntities = conditions.toArray(new ControlledEntity[conditions.size() + 1]);
                    sameOwnerEntities[sameOwnerEntities.length - 1] = autoScalePolicyVO;
                    _accountMgr.checkAccess(CallContext.current().getCallingAccount(), null, true, sameOwnerEntities);

                    if (conditionIds.size() != conditions.size()) {
                        // TODO report the condition id which could not be found
                        throw new InvalidParameterValueException("Unable to find the condition specified");
                    }

                    ArrayList<Long> counterIds = new ArrayList<Long>();
                    for (ConditionVO condition : conditions) {
                        if (counterIds.contains(condition.getCounterid())) {
                            throw new InvalidParameterValueException(
                                "atleast two conditions in the conditionids have the same counter. It is not right to apply two different conditions for the same counter");
                        }
                        counterIds.add(condition.getCounterid());
                    }

                    /* For update case remove the existing mappings and create fresh ones */
                    _autoScalePolicyConditionMapDao.removeByAutoScalePolicyId(autoScalePolicyVO.getId());

                    for (Long conditionId : conditionIds) {
                        AutoScalePolicyConditionMapVO policyConditionMapVO = new AutoScalePolicyConditionMapVO(autoScalePolicyVO.getId(), conditionId);
                        _autoScalePolicyConditionMapDao.persist(policyConditionMapVO);
                    }
                }

                return autoScalePolicyVO;
            }
        });
    }

    @Override
    @ActionEvent(eventType = EventTypes.EVENT_AUTOSCALEPOLICY_CREATE, eventDescription = "creating autoscale policy", create = true)
    public AutoScalePolicy createAutoScalePolicy(CreateAutoScalePolicyCmd cmd) {

        int duration = cmd.getDuration();
        Integer quietTime = cmd.getQuietTime();
        String action = cmd.getAction();

        if (quietTime == null) {
            quietTime = NetUtils.DEFAULT_AUTOSCALE_POLICY_QUIET_TIME;
        }

        action = action.toLowerCase();
        if (!NetUtils.isValidAutoScaleAction(action)) {
            throw new InvalidParameterValueException("action is invalid, only 'scaleup' and 'scaledown' is supported");
        }

        AutoScalePolicyVO policyVO = new AutoScalePolicyVO(cmd.getDomainId(), cmd.getAccountId(), duration, quietTime, null, action);

        policyVO = checkValidityAndPersist(policyVO, cmd.getConditionIds());
        s_logger.info("Successfully created AutoScale Policy with Id: " + policyVO.getId());
        return policyVO;
    }

    @Override
    @DB
    @ActionEvent(eventType = EventTypes.EVENT_AUTOSCALEPOLICY_DELETE, eventDescription = "deleting autoscale policy")
    public boolean deleteAutoScalePolicy(final long id) {
        /* Check if entity is in database */
        getEntityInDatabase(CallContext.current().getCallingAccount(), "AutoScale Policy", id, _autoScalePolicyDao);

        if (_autoScaleVmGroupPolicyMapDao.isAutoScalePolicyInUse(id)) {
            throw new InvalidParameterValueException("Cannot delete AutoScale Policy when it is in use by one or more AutoScale Vm Groups");
        }

        return Transaction.execute(new TransactionCallback<Boolean>() {
            @Override
            public Boolean doInTransaction(TransactionStatus status) {
                boolean success = true;
                success = _autoScalePolicyDao.remove(id);
                if (!success) {
                    s_logger.warn("Failed to remove AutoScale Policy db object");
                    return false;
                }
                success = _autoScalePolicyConditionMapDao.removeByAutoScalePolicyId(id);
                if (!success) {
                    s_logger.warn("Failed to remove AutoScale Policy Condition mappings");
                    return false;
                }
                s_logger.info("Successfully deleted autoscale policy id : " + id);

                return success;
            }
        });
    }

    public void checkCallerAccess(String accountName, Long domainId) {
        Account caller = CallContext.current().getCallingAccount();
        Account owner = _accountDao.findActiveAccount(accountName, domainId);
        if (owner == null) {
            List<String> idList = new ArrayList<String>();
            idList.add(ApiDBUtils.findDomainById(domainId).getUuid());
            throw new InvalidParameterValueException("Unable to find account " + accountName + " in domain with specifed domainId");
        }
        _accountMgr.checkAccess(caller, null, false, owner);
    }

    private class SearchWrapper<VO extends ControlledEntity> {
        GenericDao<VO, Long> dao;
        SearchBuilder<VO> searchBuilder;
        SearchCriteria<VO> searchCriteria;
        Long domainId;
        boolean isRecursive;
        List<Long> permittedDomains = new ArrayList<Long>();
        List<Long> permittedAccounts = new ArrayList<Long>();
        List<Long> permittedResources = new ArrayList<Long>();

        ListProjectResourcesCriteria listProjectResourcesCriteria;
        Filter searchFilter;

        public SearchWrapper(GenericDao<VO, Long> dao, Class<VO> entityClass, BaseListAccountResourcesCmd cmd, Long id, String action)
        {
            this.dao = dao;
            this.searchBuilder = dao.createSearchBuilder();
            domainId = cmd.getDomainId();
            String accountName = cmd.getAccountName();
            isRecursive = cmd.isRecursive();
            boolean listAll = cmd.listAll();
            long startIndex = cmd.getStartIndex();
            long pageSizeVal = cmd.getPageSizeVal();
            Account caller = CallContext.current().getCallingAccount();

            Ternary<Long, Boolean, ListProjectResourcesCriteria> domainIdRecursiveListProject = new Ternary<Long, Boolean,
                    ListProjectResourcesCriteria>(domainId, isRecursive, null);
            _accountMgr.buildACLSearchParameters(caller, id, accountName, null, permittedDomains, permittedAccounts, permittedResources, domainIdRecursiveListProject, listAll,
                    false, action);
            //domainId = domainIdRecursiveListProject.first();
            isRecursive = domainIdRecursiveListProject.second();
            ListProjectResourcesCriteria listProjectResourcesCriteria = domainIdRecursiveListProject.third();
            _accountMgr.buildACLSearchBuilder(searchBuilder, isRecursive, permittedDomains, permittedAccounts, permittedResources, listProjectResourcesCriteria);
            searchFilter = new Filter(entityClass, "id", false, startIndex, pageSizeVal);
        }

        public SearchBuilder<VO> getSearchBuilder() {
            return searchBuilder;
        }

        public SearchCriteria<VO> buildSearchCriteria() {
            searchCriteria = searchBuilder.create();
            _accountMgr.buildACLSearchCriteria(searchCriteria, isRecursive, permittedDomains, permittedAccounts, permittedResources, listProjectResourcesCriteria);
            return searchCriteria;
        }

        public List<VO> search() {
            return dao.search(searchCriteria, searchFilter);
        }
    }

    @Override
    public List<? extends AutoScalePolicy> listAutoScalePolicies(ListAutoScalePoliciesCmd cmd) {
        SearchWrapper<AutoScalePolicyVO> searchWrapper = new SearchWrapper<AutoScalePolicyVO>(_autoScalePolicyDao, AutoScalePolicyVO.class, cmd, cmd.getId(),
                "listAutoScalePolicies");
        SearchBuilder<AutoScalePolicyVO> sb = searchWrapper.getSearchBuilder();
        Long id = cmd.getId();
        Long conditionId = cmd.getConditionId();
        String action = cmd.getAction();
        Long vmGroupId = cmd.getVmGroupId();

        sb.and("id", sb.entity().getId(), SearchCriteria.Op.EQ);
        sb.and("action", sb.entity().getAction(), SearchCriteria.Op.EQ);

        if (conditionId != null) {
            SearchBuilder<AutoScalePolicyConditionMapVO> asPolicyConditionSearch = _autoScalePolicyConditionMapDao.createSearchBuilder();
            asPolicyConditionSearch.and("conditionId", asPolicyConditionSearch.entity().getConditionId(), SearchCriteria.Op.EQ);
            sb.join("asPolicyConditionSearch", asPolicyConditionSearch, sb.entity().getId(), asPolicyConditionSearch.entity().getPolicyId(), JoinBuilder.JoinType.INNER);
        }

        if (vmGroupId != null) {
            SearchBuilder<AutoScaleVmGroupPolicyMapVO> asVmGroupPolicySearch = _autoScaleVmGroupPolicyMapDao.createSearchBuilder();
            asVmGroupPolicySearch.and("vmGroupId", asVmGroupPolicySearch.entity().getVmGroupId(), SearchCriteria.Op.EQ);
            sb.join("asVmGroupPolicySearch", asVmGroupPolicySearch, sb.entity().getId(), asVmGroupPolicySearch.entity().getPolicyId(), JoinBuilder.JoinType.INNER);
        }

        SearchCriteria<AutoScalePolicyVO> sc = searchWrapper.buildSearchCriteria();

        if (id != null) {
            sc.setParameters("id", id);
        }

        if (action != null) {
            sc.setParameters("action", action);
        }

        if (conditionId != null) {
            sc.setJoinParameters("asPolicyConditionSearch", "conditionId", conditionId);
        }

        if (vmGroupId != null) {
            sc.setJoinParameters("asVmGroupPolicySearch", "vmGroupId", vmGroupId);
        }

        return searchWrapper.search();
    }

    @Override
    @ActionEvent(eventType = EventTypes.EVENT_AUTOSCALEPOLICY_UPDATE, eventDescription = "updating autoscale policy")
    public AutoScalePolicy updateAutoScalePolicy(UpdateAutoScalePolicyCmd cmd) {
        Long policyId = cmd.getId();
        Integer duration = cmd.getDuration();
        Integer quietTime = cmd.getQuietTime();
        List<Long> conditionIds = cmd.getConditionIds();
        AutoScalePolicyVO policy = getEntityInDatabase(CallContext.current().getCallingAccount(), "Auto Scale Policy", policyId, _autoScalePolicyDao);

        if (duration != null) {
            policy.setDuration(duration);
        }

        if (quietTime != null) {
            policy.setQuietTime(quietTime);
        }

        List<AutoScaleVmGroupPolicyMapVO> vmGroupPolicyList = _autoScaleVmGroupPolicyMapDao.listByPolicyId(policyId);
        for (AutoScaleVmGroupPolicyMapVO vmGroupPolicy : vmGroupPolicyList) {
            AutoScaleVmGroupVO vmGroupVO = _autoScaleVmGroupDao.findById(vmGroupPolicy.getVmGroupId());
            if (vmGroupVO == null) {
                s_logger.warn("Stale database entry! There is an entry in VmGroupPolicyMap but the vmGroup is missing:" + vmGroupPolicy.getVmGroupId());

                continue;

            }
            if (!vmGroupVO.getState().equals(AutoScaleVmGroup.State_Disabled)) {
                throw new InvalidParameterValueException("The AutoScale Policy can be updated only if the Vm Group it is associated with is disabled in state");
            }
            if (policy.getDuration() < vmGroupVO.getInterval()) {
                throw new InvalidParameterValueException("duration is less than the associated AutoScaleVmGroup's interval");
            }
        }

        policy = checkValidityAndPersist(policy, conditionIds);
        s_logger.info("Successfully updated Auto Scale Policy id:" + policyId);
        return policy;
    }

    @Override
    @ActionEvent(eventType = EventTypes.EVENT_AUTOSCALEVMGROUP_CREATE, eventDescription = "creating autoscale vm group", create = true)
    public AutoScaleVmGroup createAutoScaleVmGroup(CreateAutoScaleVmGroupCmd cmd) {
        int minMembers = cmd.getMinMembers();
        int maxMembers = cmd.getMaxMembers();
        Integer interval = cmd.getInterval();
        Boolean forDisplay = cmd.getDisplay();

        if (interval == null) {
            interval = NetUtils.DEFAULT_AUTOSCALE_POLICY_INTERVAL_TIME;
        }

        LoadBalancerVO loadBalancer = getEntityInDatabase(CallContext.current().getCallingAccount(), ApiConstants.LBID, cmd.getLbRuleId(), _lbDao);

        Long zoneId = _ipAddressDao.findById(loadBalancer.getSourceIpAddressId()).getDataCenterId();

        if (_autoScaleVmGroupDao.isAutoScaleLoadBalancer(loadBalancer.getId())) {
            throw new InvalidParameterValueException("an AutoScaleVmGroup is already attached to the lb rule, the existing vm group has to be first deleted");
        }

        if (_lb2VmMapDao.isVmAttachedToLoadBalancer(loadBalancer.getId())) {
            throw new InvalidParameterValueException(
                "there are Vms already bound to the specified LoadBalancing Rule. User bound Vms and AutoScaled Vm Group cannot co-exist on a Load Balancing Rule");
        }

        AutoScaleVmGroupVO vmGroupVO = new AutoScaleVmGroupVO(cmd.getLbRuleId(), zoneId, loadBalancer.getDomainId(), loadBalancer.getAccountId(), minMembers, maxMembers,
            loadBalancer.getDefaultPortStart(), interval, null, cmd.getProfileId(), AutoScaleVmGroup.State_New);

        if (forDisplay != null) {
            vmGroupVO.setDisplay(forDisplay);
        }

        vmGroupVO = checkValidityAndPersist(vmGroupVO, cmd.getScaleUpPolicyIds(), cmd.getScaleDownPolicyIds());
        s_logger.info("Successfully created Autoscale Vm Group with Id: " + vmGroupVO.getId());

        return vmGroupVO;
    }

    @Override
    public boolean configureAutoScaleVmGroup(CreateAutoScaleVmGroupCmd cmd) throws ResourceUnavailableException {
        return configureAutoScaleVmGroup(cmd.getEntityId(), AutoScaleVmGroup.State_New);
    }

    public boolean isLoadBalancerBasedAutoScaleVmGroup(AutoScaleVmGroup vmGroup) {
        return vmGroup.getLoadBalancerId() != null;
    }

    private boolean configureAutoScaleVmGroup(long vmGroupid, String currentState) throws ResourceUnavailableException {
        AutoScaleVmGroup vmGroup = _autoScaleVmGroupDao.findById(vmGroupid);

        if (isLoadBalancerBasedAutoScaleVmGroup(vmGroup)) {
            try {
                return _lbRulesMgr.configureLbAutoScaleVmGroup(vmGroupid, currentState);
            } catch (ResourceUnavailableException re) {
                throw re;
            } catch (Exception e) {
                s_logger.warn("Exception during configureLbAutoScaleVmGroup in lb rules manager", e);
                return false;
            }
        }

        // This should never happen, because today loadbalancerruleid is manadatory for AutoScaleVmGroup.
        throw new InvalidParameterValueException("Only LoadBalancer based AutoScale is supported");
    }

    @Override
    @DB
    @ActionEvent(eventType = EventTypes.EVENT_AUTOSCALEVMGROUP_DELETE, eventDescription = "deleting autoscale vm group")
    public boolean deleteAutoScaleVmGroup(final long id) {
        AutoScaleVmGroupVO autoScaleVmGroupVO = getEntityInDatabase(CallContext.current().getCallingAccount(), "AutoScale Vm Group", id, _autoScaleVmGroupDao);

        if (autoScaleVmGroupVO.getState().equals(AutoScaleVmGroup.State_New)) {
            /* This condition is for handling failures during creation command */
            return _autoScaleVmGroupDao.remove(id);
        }
        String bakupState = autoScaleVmGroupVO.getState();
        autoScaleVmGroupVO.setState(AutoScaleVmGroup.State_Revoke);
        _autoScaleVmGroupDao.persist(autoScaleVmGroupVO);
        boolean success = false;

        try {
            success = configureAutoScaleVmGroup(id, bakupState);
        } catch (ResourceUnavailableException e) {
            autoScaleVmGroupVO.setState(bakupState);
            _autoScaleVmGroupDao.persist(autoScaleVmGroupVO);
        } finally {
            if (!success) {
                s_logger.warn("Could not delete AutoScale Vm Group id : " + id);
                return false;
            }
        }

        return Transaction.execute(new TransactionCallback<Boolean>() {
            @Override
            public Boolean doInTransaction(TransactionStatus status) {
                boolean success = _autoScaleVmGroupDao.remove(id);

                if (!success) {
                    s_logger.warn("Failed to remove AutoScale Group db object");
                    return false;
                }

                success = _autoScaleVmGroupPolicyMapDao.removeByGroupId(id);
                if (!success) {
                    s_logger.warn("Failed to remove AutoScale Group Policy mappings");
                    return false;
                }

                s_logger.info("Successfully deleted autoscale vm group id : " + id);
                return success; // Successfull
            }
        });

    }

    @Override
    public List<? extends AutoScaleVmGroup> listAutoScaleVmGroups(ListAutoScaleVmGroupsCmd cmd) {
        Long id = cmd.getId();
        Long policyId = cmd.getPolicyId();
        Long loadBalancerId = cmd.getLoadBalancerId();
        Long profileId = cmd.getProfileId();
        Long zoneId = cmd.getZoneId();
        Boolean forDisplay = cmd.getDisplay();

        SearchWrapper<AutoScaleVmGroupVO> searchWrapper = new SearchWrapper<AutoScaleVmGroupVO>(_autoScaleVmGroupDao, AutoScaleVmGroupVO.class, cmd, cmd.getId(),
                "listAutoScaleVmGroups");
        SearchBuilder<AutoScaleVmGroupVO> sb = searchWrapper.getSearchBuilder();

        sb.and("id", sb.entity().getId(), SearchCriteria.Op.EQ);
        sb.and("loadBalancerId", sb.entity().getLoadBalancerId(), SearchCriteria.Op.EQ);
        sb.and("profileId", sb.entity().getProfileId(), SearchCriteria.Op.EQ);
        sb.and("zoneId", sb.entity().getZoneId(), SearchCriteria.Op.EQ);
        sb.and("display", sb.entity().isDisplay(), SearchCriteria.Op.EQ);

        if (policyId != null) {
            SearchBuilder<AutoScaleVmGroupPolicyMapVO> asVmGroupPolicySearch = _autoScaleVmGroupPolicyMapDao.createSearchBuilder();
            asVmGroupPolicySearch.and("policyId", asVmGroupPolicySearch.entity().getPolicyId(), SearchCriteria.Op.EQ);
            sb.join("asVmGroupPolicySearch", asVmGroupPolicySearch, sb.entity().getId(), asVmGroupPolicySearch.entity().getVmGroupId(), JoinBuilder.JoinType.INNER);
        }

        SearchCriteria<AutoScaleVmGroupVO> sc = searchWrapper.buildSearchCriteria();
        if (id != null) {
            sc.setParameters("id", id);
        }
        if (loadBalancerId != null) {
            sc.setParameters("loadBalancerId", loadBalancerId);
        }
        if (profileId != null) {
            sc.setParameters("profileId", profileId);
        }
        if (zoneId != null) {
            sc.setParameters("zoneId", zoneId);
        }
        if (policyId != null) {
            sc.setJoinParameters("asVmGroupPolicySearch", "policyId", policyId);
        }
        if (forDisplay != null) {
            sc.setParameters("display", forDisplay);
        }
        return searchWrapper.search();
    }

    @DB
    protected AutoScaleVmGroupVO checkValidityAndPersist(final AutoScaleVmGroupVO vmGroup, final List<Long> passedScaleUpPolicyIds,
        final List<Long> passedScaleDownPolicyIds) {
        int minMembers = vmGroup.getMinMembers();
        int maxMembers = vmGroup.getMaxMembers();
        int interval = vmGroup.getInterval();
        List<Counter> counters = new ArrayList<Counter>();
        List<AutoScalePolicyVO> policies = new ArrayList<AutoScalePolicyVO>();
        final List<Long> policyIds = new ArrayList<Long>();
        List<Long> currentScaleUpPolicyIds = new ArrayList<Long>();
        List<Long> currentScaleDownPolicyIds = new ArrayList<Long>();
        if (vmGroup.getCreated() != null) {
            ApiDBUtils.getAutoScaleVmGroupPolicyIds(vmGroup.getId(), currentScaleUpPolicyIds, currentScaleDownPolicyIds);
        }

        if (minMembers < 0) {
            throw new InvalidParameterValueException(ApiConstants.MIN_MEMBERS + " is an invalid value: " + minMembers);
        }

        if (maxMembers < 0) {
            throw new InvalidParameterValueException(ApiConstants.MAX_MEMBERS + " is an invalid value: " + maxMembers);
        }

        if (minMembers > maxMembers) {
            throw new InvalidParameterValueException(ApiConstants.MIN_MEMBERS + " (" + minMembers + ")cannot be greater than " + ApiConstants.MAX_MEMBERS + " (" +
                maxMembers + ")");
        }

        if (interval < 0) {
            throw new InvalidParameterValueException("interval is an invalid value: " + interval);
        }

        if (passedScaleUpPolicyIds != null) {
            policies.addAll(getAutoScalePolicies("scaleuppolicyid", passedScaleUpPolicyIds, counters, interval, true));
            policyIds.addAll(passedScaleUpPolicyIds);
        } else {
            // Run the interval check for existing policies
            getAutoScalePolicies("scaleuppolicyid", currentScaleUpPolicyIds, counters, interval, true);
            policyIds.addAll(currentScaleUpPolicyIds);
        }

        if (passedScaleDownPolicyIds != null) {
            policies.addAll(getAutoScalePolicies("scaledownpolicyid", passedScaleDownPolicyIds, counters, interval, false));
            policyIds.addAll(passedScaleDownPolicyIds);
        } else {
            // Run the interval check for existing policies
            getAutoScalePolicies("scaledownpolicyid", currentScaleDownPolicyIds, counters, interval, false);
            policyIds.addAll(currentScaleDownPolicyIds);
        }
        AutoScaleVmProfileVO profileVO =
            getEntityInDatabase(CallContext.current().getCallingAccount(), ApiConstants.VMPROFILE_ID, vmGroup.getProfileId(), _autoScaleVmProfileDao);

        LoadBalancerVO loadBalancer = getEntityInDatabase(CallContext.current().getCallingAccount(), ApiConstants.LBID, vmGroup.getLoadBalancerId(), _lbDao);
        validateAutoScaleCounters(loadBalancer.getNetworkId(), counters, profileVO.getCounterParams());

        ControlledEntity[] sameOwnerEntities = policies.toArray(new ControlledEntity[policies.size() + 2]);
        sameOwnerEntities[sameOwnerEntities.length - 2] = loadBalancer;
        sameOwnerEntities[sameOwnerEntities.length - 1] = profileVO;
        _accountMgr.checkAccess(CallContext.current().getCallingAccount(), null, true, sameOwnerEntities);

        return Transaction.execute(new TransactionCallback<AutoScaleVmGroupVO>() {
            @Override
            public AutoScaleVmGroupVO doInTransaction(TransactionStatus status) {
                AutoScaleVmGroupVO vmGroupNew = _autoScaleVmGroupDao.persist(vmGroup);

                if (passedScaleUpPolicyIds != null || passedScaleDownPolicyIds != null) {
                    _autoScaleVmGroupPolicyMapDao.removeByGroupId(vmGroupNew.getId());

                    for (Long policyId : policyIds) {
                        _autoScaleVmGroupPolicyMapDao.persist(new AutoScaleVmGroupPolicyMapVO(vmGroupNew.getId(), policyId));
                    }
                }

                return vmGroupNew;
            }
        });

    }

    @Override
    @ActionEvent(eventType = EventTypes.EVENT_AUTOSCALEVMGROUP_UPDATE, eventDescription = "updating autoscale vm group")
    public AutoScaleVmGroup updateAutoScaleVmGroup(UpdateAutoScaleVmGroupCmd cmd) {
        Long vmGroupId = cmd.getId();
        Integer minMembers = cmd.getMinMembers();
        Integer maxMembers = cmd.getMaxMembers();
        Integer interval = cmd.getInterval();
        Boolean forDisplay = cmd.getDisplay();

        List<Long> scaleUpPolicyIds = cmd.getScaleUpPolicyIds();
        List<Long> scaleDownPolicyIds = cmd.getScaleDownPolicyIds();

        AutoScaleVmGroupVO vmGroupVO = getEntityInDatabase(CallContext.current().getCallingAccount(), "AutoScale Vm Group", vmGroupId, _autoScaleVmGroupDao);

        boolean physicalParametersUpdate = (minMembers != null || maxMembers != null || interval != null);

        if (physicalParametersUpdate && !vmGroupVO.getState().equals(AutoScaleVmGroup.State_Disabled)) {
            throw new InvalidParameterValueException("An AutoScale Vm Group can be updated with minMembers/maxMembers/Interval only when it is in disabled state");
        }

        if (minMembers != null) {
            vmGroupVO.setMinMembers(minMembers);
        }

        if (maxMembers != null) {
            vmGroupVO.setMaxMembers(maxMembers);
        }

        if (maxMembers != null) {
            vmGroupVO.setInterval(interval);
        }

        if (cmd.getCustomId() != null) {
            vmGroupVO.setUuid(cmd.getCustomId());
        }

        if (forDisplay != null) {
            vmGroupVO.setDisplay(forDisplay);
        }

        vmGroupVO = checkValidityAndPersist(vmGroupVO, scaleUpPolicyIds, scaleDownPolicyIds);
        if (vmGroupVO != null) {
            s_logger.debug("Updated Auto Scale VmGroup id:" + vmGroupId);
            return vmGroupVO;
        } else
            return null;
    }

    @Override
    @DB
    @ActionEvent(eventType = EventTypes.EVENT_AUTOSCALEVMGROUP_ENABLE, eventDescription = "enabling autoscale vm group")
    public AutoScaleVmGroup enableAutoScaleVmGroup(Long id) {
        AutoScaleVmGroupVO vmGroup = getEntityInDatabase(CallContext.current().getCallingAccount(), "AutoScale Vm Group", id, _autoScaleVmGroupDao);
        boolean success = false;
        if (!vmGroup.getState().equals(AutoScaleVmGroup.State_Disabled)) {
            throw new InvalidParameterValueException("Only a AutoScale Vm Group which is in Disabled state can be enabled.");
        }

        try {
            vmGroup.setState(AutoScaleVmGroup.State_Enabled);
            vmGroup = _autoScaleVmGroupDao.persist(vmGroup);
            success = configureAutoScaleVmGroup(id, AutoScaleVmGroup.State_Disabled);
        } catch (ResourceUnavailableException e) {
            vmGroup.setState(AutoScaleVmGroup.State_Disabled);
            _autoScaleVmGroupDao.persist(vmGroup);
        } finally {
            if (!success) {
                s_logger.warn("Failed to enable AutoScale Vm Group id : " + id);
                return null;
            }
            s_logger.info("Successfully enabled AutoScale Vm Group with Id:" + id);
        }
        return vmGroup;
    }

    @Override
    @ActionEvent(eventType = EventTypes.EVENT_AUTOSCALEVMGROUP_DISABLE, eventDescription = "disabling autoscale vm group")
    @DB
    public AutoScaleVmGroup disableAutoScaleVmGroup(Long id) {
        AutoScaleVmGroupVO vmGroup = getEntityInDatabase(CallContext.current().getCallingAccount(), "AutoScale Vm Group", id, _autoScaleVmGroupDao);
        boolean success = false;
        if (!vmGroup.getState().equals(AutoScaleVmGroup.State_Enabled)) {
            throw new InvalidParameterValueException("Only a AutoScale Vm Group which is in Enabled state can be disabled.");
        }

        try {
            vmGroup.setState(AutoScaleVmGroup.State_Disabled);
            vmGroup = _autoScaleVmGroupDao.persist(vmGroup);
            success = configureAutoScaleVmGroup(id, AutoScaleVmGroup.State_Enabled);
        } catch (ResourceUnavailableException e) {
            vmGroup.setState(AutoScaleVmGroup.State_Enabled);
            _autoScaleVmGroupDao.persist(vmGroup);
        } finally {
            if (!success) {
                s_logger.warn("Failed to disable AutoScale Vm Group id : " + id);
                return null;
            }
            s_logger.info("Successfully disabled AutoScale Vm Group with Id:" + id);
        }
        return vmGroup;
    }

    @Override
    @ActionEvent(eventType = EventTypes.EVENT_COUNTER_CREATE, eventDescription = "Counter", create = true)
    @DB
    public Counter createCounter(CreateCounterCmd cmd) {
        String source = cmd.getSource().toLowerCase();
        String name = cmd.getName();
        Counter.Source src;
        // Validate Source
        try {
            src = Counter.Source.valueOf(source);
        } catch (Exception ex) {
            throw new InvalidParameterValueException("The Source " + source + " does not exist; Unable to create Counter");
        }

        CounterVO counter = null;

        s_logger.debug("Adding Counter " + name);
        counter = _counterDao.persist(new CounterVO(src, name, cmd.getValue()));

        CallContext.current().setEventDetails(" Id: " + counter.getId() + " Name: " + name);
        return counter;
    }

    @Override
    @ActionEvent(eventType = EventTypes.EVENT_CONDITION_CREATE, eventDescription = "Condition", create = true)
    public Condition createCondition(CreateConditionCmd cmd) {
        checkCallerAccess(cmd.getAccountName(), cmd.getDomainId());
        String opr = cmd.getRelationalOperator().toUpperCase();
        long cid = cmd.getCounterId();
        long threshold = cmd.getThreshold();
        Condition.Operator op;
        // Validate Relational Operator
        try {
            op = Condition.Operator.valueOf(opr);
        } catch (IllegalArgumentException ex) {
            throw new InvalidParameterValueException("The Operator " + opr + " does not exist; Unable to create Condition.");
        }
        // TODO - Validate threshold

        CounterVO counter = _counterDao.findById(cid);

        if (counter == null) {
            throw new InvalidParameterValueException("Unable to find counter");
        }
        ConditionVO condition = null;

        condition = _conditionDao.persist(new ConditionVO(cid, threshold, cmd.getEntityOwnerId(), cmd.getDomainId(), op));
        s_logger.info("Successfully created condition with Id: " + condition.getId());

        CallContext.current().setEventDetails(" Id: " + condition.getId());
        return condition;
    }

    @Override
    public List<? extends Counter> listCounters(ListCountersCmd cmd) {
        String name = cmd.getName();
        Long id = cmd.getId();
        String source = cmd.getSource();
        if (source != null)
            source = source.toLowerCase();

        Filter searchFilter = new Filter(CounterVO.class, "created", false, cmd.getStartIndex(), cmd.getPageSizeVal());

        List<CounterVO> counters = _counterDao.listCounters(id, name, source, cmd.getKeyword(), searchFilter);

        return counters;
    }

    @Override
    public List<? extends Condition> listConditions(ListConditionsCmd cmd) {
        Long id = cmd.getId();
        Long counterId = cmd.getCounterId();
        Long policyId = cmd.getPolicyId();
        SearchWrapper<ConditionVO> searchWrapper = new SearchWrapper<ConditionVO>(_conditionDao, ConditionVO.class, cmd, cmd.getId(), "listConditions");
        SearchBuilder<ConditionVO> sb = searchWrapper.getSearchBuilder();
        if (policyId != null) {
            SearchBuilder<AutoScalePolicyConditionMapVO> asPolicyConditionSearch = _autoScalePolicyConditionMapDao.createSearchBuilder();
            asPolicyConditionSearch.and("policyId", asPolicyConditionSearch.entity().getPolicyId(), SearchCriteria.Op.EQ);
            sb.join("asPolicyConditionSearch", asPolicyConditionSearch, sb.entity().getId(), asPolicyConditionSearch.entity().getConditionId(),
                JoinBuilder.JoinType.INNER);
        }

        sb.and("id", sb.entity().getId(), SearchCriteria.Op.EQ);
        sb.and("counterId", sb.entity().getCounterid(), SearchCriteria.Op.EQ);

        // now set the SC criteria...
        SearchCriteria<ConditionVO> sc = searchWrapper.buildSearchCriteria();

        if (id != null) {
            sc.setParameters("id", id);
        }

        if (counterId != null) {
            sc.setParameters("counterId", counterId);
        }

        if (policyId != null) {
            sc.setJoinParameters("asPolicyConditionSearch", "policyId", policyId);
        }

        return searchWrapper.search();
    }

    @Override
    @ActionEvent(eventType = EventTypes.EVENT_COUNTER_DELETE, eventDescription = "counter")
    public boolean deleteCounter(long counterId) throws ResourceInUseException {
        // Verify Counter id
        CounterVO counter = _counterDao.findById(counterId);
        if (counter == null) {
            throw new InvalidParameterValueException("Unable to find Counter");
        }

        // Verify if it is used in any Condition

        ConditionVO condition = _conditionDao.findByCounterId(counterId);
        if (condition != null) {
            s_logger.info("Cannot delete counter " + counter.getName() + " as it is being used in a condition.");
            throw new ResourceInUseException("Counter is in use.");
        }

        boolean success = _counterDao.remove(counterId);
        if (success) {
            s_logger.info("Successfully deleted counter with Id: " + counterId);
        }

        return success;
    }

    @Override
    @ActionEvent(eventType = EventTypes.EVENT_CONDITION_DELETE, eventDescription = "condition")
    public boolean deleteCondition(long conditionId) throws ResourceInUseException {
        /* Check if entity is in database */
        ConditionVO condition = getEntityInDatabase(CallContext.current().getCallingAccount(), "Condition", conditionId, _conditionDao);
        if (condition == null) {
            throw new InvalidParameterValueException("Unable to find Condition");
        }

        // Verify if condition is used in any autoscale policy
        if (_autoScalePolicyConditionMapDao.isConditionInUse(conditionId)) {
            s_logger.info("Cannot delete condition " + conditionId + " as it is being used in a condition.");
            throw new ResourceInUseException("Cannot delete Condition when it is in use by one or more AutoScale Policies.");
        }
        boolean success = _conditionDao.remove(conditionId);
        if (success) {
            s_logger.info("Successfully deleted condition " + condition.getId());
        }
        return success;
    }

    @Override
    public void cleanUpAutoScaleResources(Long accountId) {
        // cleans Autoscale VmProfiles, AutoScale Policies and Conditions belonging to an account
        int count = 0;
        count = _autoScaleVmProfileDao.removeByAccountId(accountId);
        if (count > 0) {
            s_logger.debug("Deleted " + count + " AutoScale Vm Profile for account Id: " + accountId);
        }
        count = _autoScalePolicyDao.removeByAccountId(accountId);
        if (count > 0) {
            s_logger.debug("Deleted " + count + " AutoScale Policies for account Id: " + accountId);
        }
        count = _conditionDao.removeByAccountId(accountId);
        if (count > 0) {
            s_logger.debug("Deleted " + count + " Conditions for account Id: " + accountId);
        }
    }

    private boolean checkConditionUp(AutoScaleVmGroupVO asGroup, Integer numVm) {
        // check maximum
        Integer currentVM = _autoScaleVmGroupVmMapDao.countByGroup(asGroup.getId());
        Integer maxVm = asGroup.getMaxMembers();
        if (currentVM + numVm > maxVm) {
            s_logger.warn("number of VM will greater than the maximum in this group if scaling up, so do nothing more");
            return false;
        }
        return true;
    }

    private boolean checkConditionDown(AutoScaleVmGroupVO asGroup) {
        Integer currentVM = _autoScaleVmGroupVmMapDao.countByGroup(asGroup.getId());
        Integer minVm = asGroup.getMinMembers();
        if (currentVM - 1 < minVm) {
            s_logger.warn("number of VM will less than the minimum in this group if scaling down, so do nothing more");
            return false;
        }
        return true;
    }

    private long createNewVM(AutoScaleVmGroupVO asGroup) {
        AutoScaleVmProfileVO profileVo = _autoScaleVmProfileDao.findById(asGroup.getProfileId());
        long templateId = profileVo.getTemplateId();
        long serviceOfferingId = profileVo.getServiceOfferingId();
        if (templateId == -1) {
            return -1;
        }
        // create new VM into DB
        try {
            //Verify that all objects exist before passing them to the service
            Account owner = _accountService.getActiveAccountById(profileVo.getAccountId());

            DataCenter zone = _entityMgr.findById(DataCenter.class, profileVo.getZoneId());
            if (zone == null) {
                throw new InvalidParameterValueException("Unable to find zone by id=" + profileVo.getZoneId());
            }

            ServiceOffering serviceOffering = _entityMgr.findById(ServiceOffering.class, serviceOfferingId);
            if (serviceOffering == null) {
                throw new InvalidParameterValueException("Unable to find service offering: " + serviceOfferingId);
            }

            VirtualMachineTemplate template = _entityMgr.findById(VirtualMachineTemplate.class, templateId);
            // Make sure a valid template ID was specified
            if (template == null) {
                throw new InvalidParameterValueException("Unable to use template " + templateId);
            }

            if (!zone.isLocalStorageEnabled()) {
                if (serviceOffering.getUseLocalStorage()) {
                    throw new InvalidParameterValueException("Zone is not configured to use local storage but service offering " + serviceOffering.getName() + " uses it");
                }
            }

            UserVm vm = null;
            IpAddresses addrs = new IpAddresses(null, null);
            if (zone.getNetworkType() == NetworkType.Basic) {
                vm = _userVmService.createBasicSecurityGroupVirtualMachine(zone, serviceOffering, template, null, owner, "autoScaleVm-" + asGroup.getId() + "-" +
                    getCurrentTimeStampString(),
                    "autoScaleVm-" + asGroup.getId() + "-" + getCurrentTimeStampString(), null, null, null, HypervisorType.XenServer, HTTPMethod.GET, null, null, null,
                    null, true, null, null, null, null);
            } else {
                if (zone.isSecurityGroupEnabled()) {
                    vm = _userVmService.createAdvancedSecurityGroupVirtualMachine(zone, serviceOffering, template, null, null,
                        owner, "autoScaleVm-" + asGroup.getId() + "-" + getCurrentTimeStampString(),
                        "autoScaleVm-" + asGroup.getId() + "-" + getCurrentTimeStampString(), null, null, null, HypervisorType.XenServer, HTTPMethod.GET, null, null,
                        null, null, true, null, null, null, null);

                } else {
                    vm = _userVmService.createAdvancedVirtualMachine(zone, serviceOffering, template, null, owner, "autoScaleVm-" + asGroup.getId() + "-" +
                        getCurrentTimeStampString(), "autoScaleVm-" + asGroup.getId() + "-" + getCurrentTimeStampString(),
                        null, null, null, HypervisorType.XenServer, HTTPMethod.GET, null, null, null, addrs, true, null, null, null, null);

                }
            }

            if (vm != null) {
                return vm.getId();
            } else {
                return -1;
            }
        } catch (InsufficientCapacityException ex) {
            s_logger.info(ex);
            s_logger.trace(ex.getMessage(), ex);
            throw new ServerApiException(ApiErrorCode.INSUFFICIENT_CAPACITY_ERROR, ex.getMessage());
        } catch (ResourceUnavailableException ex) {
            s_logger.warn("Exception: ", ex);
            throw new ServerApiException(ApiErrorCode.RESOURCE_UNAVAILABLE_ERROR, ex.getMessage());
        } catch (ConcurrentOperationException ex) {
            s_logger.warn("Exception: ", ex);
            throw new ServerApiException(ApiErrorCode.INTERNAL_ERROR, ex.getMessage());
        } catch (ResourceAllocationException ex) {
            s_logger.warn("Exception: ", ex);
            throw new ServerApiException(ApiErrorCode.RESOURCE_ALLOCATION_ERROR, ex.getMessage());
        }
    }

    private String getCurrentTimeStampString() {
        Date current = new Date();
        SimpleDateFormat sdf = new SimpleDateFormat("yyyyMMddHHmmss");

        return sdf.format(current);
    }

    private boolean startNewVM(long vmId) {
        try {
            CallContext.current().setEventDetails("Vm Id: " + vmId);
<<<<<<< HEAD
            _userVmManager.startVirtualMachine(vmId, null, null);
        } catch (ResourceUnavailableException ex) {
=======
            _userVmManager.startVirtualMachine(vmId, null, null, null);
        } catch (final ResourceUnavailableException ex) {
>>>>>>> 90c485e5
            s_logger.warn("Exception: ", ex);
            throw new ServerApiException(ApiErrorCode.RESOURCE_UNAVAILABLE_ERROR, ex.getMessage());
        } catch (ConcurrentOperationException ex) {
            s_logger.warn("Exception: ", ex);
            throw new ServerApiException(ApiErrorCode.INTERNAL_ERROR, ex.getMessage());
        } catch (InsufficientCapacityException ex) {
            StringBuilder message = new StringBuilder(ex.getMessage());
            if (ex instanceof InsufficientServerCapacityException) {
                if (((InsufficientServerCapacityException)ex).isAffinityApplied()) {
                    message.append(", Please check the affinity groups provided, there may not be sufficient capacity to follow them");
                }
            }
            s_logger.info(ex);
            s_logger.info(message.toString(), ex);
            throw new ServerApiException(ApiErrorCode.INSUFFICIENT_CAPACITY_ERROR, message.toString());
        }
        return true;
    }

    private boolean assignLBruleToNewVm(long vmId, AutoScaleVmGroupVO asGroup) {
        List<Long> lstVmId = new ArrayList<Long>();
        long lbId = asGroup.getLoadBalancerId();

        List<LoadBalancerVMMapVO> LbVmMapVos = _lbVmMapDao.listByLoadBalancerId(lbId);
        if ((LbVmMapVos != null) && (LbVmMapVos.size() > 0)) {
            for (LoadBalancerVMMapVO LbVmMapVo : LbVmMapVos) {
                long instanceId = LbVmMapVo.getInstanceId();
                if (instanceId == vmId) {
                    s_logger.warn("the new VM is already mapped to LB rule. What's wrong?");
                    return true;
                }
            }
        }
        lstVmId.add(new Long(vmId));
        return _loadBalancingRulesService.assignToLoadBalancer(lbId, lstVmId);

    }

    private long removeLBrule(AutoScaleVmGroupVO asGroup) {
        long lbId = asGroup.getLoadBalancerId();
        long instanceId = -1;
        List<LoadBalancerVMMapVO> LbVmMapVos = _lbVmMapDao.listByLoadBalancerId(lbId);
        if ((LbVmMapVos != null) && (LbVmMapVos.size() > 0)) {
            for (LoadBalancerVMMapVO LbVmMapVo : LbVmMapVos) {
                instanceId = LbVmMapVo.getInstanceId();
            }
        }
        // take last VM out of the list
        List<Long> lstVmId = new ArrayList<Long>();
        if (instanceId != -1)
            lstVmId.add(instanceId);
        if (_loadBalancingRulesService.removeFromLoadBalancer(lbId, lstVmId))
            return instanceId;
        else
            return -1;
    }

    @Override
    public void doScaleUp(long groupId, Integer numVm) {
        AutoScaleVmGroupVO asGroup = _autoScaleVmGroupDao.findById(groupId);
        if (asGroup == null) {
            s_logger.error("Can not find the groupid " + groupId + " for scaling up");
            return;
        }
        if (!checkConditionUp(asGroup, numVm)) {
            return;
        }
        for (int i = 0; i < numVm; i++) {
            long vmId = createNewVM(asGroup);
            if (vmId == -1) {
                s_logger.error("Can not deploy new VM for scaling up in the group "
                    + asGroup.getId() + ". Waiting for next round");
                break;
            }
            if (startNewVM(vmId)) {
                if (assignLBruleToNewVm(vmId, asGroup)) {
                    // persist to DB
                    AutoScaleVmGroupVmMapVO GroupVmVO = new AutoScaleVmGroupVmMapVO(
                        asGroup.getId(), vmId);
                    _autoScaleVmGroupVmMapDao.persist(GroupVmVO);
                    // update last_quiettime
                    List<AutoScaleVmGroupPolicyMapVO> GroupPolicyVOs = _autoScaleVmGroupPolicyMapDao
                        .listByVmGroupId(groupId);
                    for (AutoScaleVmGroupPolicyMapVO GroupPolicyVO : GroupPolicyVOs) {
                        AutoScalePolicyVO vo = _autoScalePolicyDao
                            .findById(GroupPolicyVO.getPolicyId());
                        if (vo.getAction().equals("scaleup")) {
                            vo.setLastQuiteTime(new Date());
                            _autoScalePolicyDao.persist(vo);
                            break;
                        }
                    }
                } else {
                    s_logger.error("Can not assign LB rule for this new VM");
                    break;
                }
            } else {
                s_logger.error("Can not deploy new VM for scaling up in the group "
                    + asGroup.getId() + ". Waiting for next round");
                break;
            }
        }
    }

    @Override
    public void doScaleDown(final long groupId) {
        AutoScaleVmGroupVO asGroup = _autoScaleVmGroupDao.findById(groupId);
        if (asGroup == null) {
            s_logger.error("Can not find the groupid " + groupId + " for scaling up");
            return;
        }
        if (!checkConditionDown(asGroup)) {
            return;
        }
        final long vmId = removeLBrule(asGroup);
        if (vmId != -1) {
            long profileId = asGroup.getProfileId();

            // update group-vm mapping
            _autoScaleVmGroupVmMapDao.remove(groupId, vmId);
            // update last_quiettime
            List<AutoScaleVmGroupPolicyMapVO> GroupPolicyVOs = _autoScaleVmGroupPolicyMapDao.listByVmGroupId(groupId);
            for (AutoScaleVmGroupPolicyMapVO GroupPolicyVO : GroupPolicyVOs) {
                AutoScalePolicyVO vo = _autoScalePolicyDao.findById(GroupPolicyVO.getPolicyId());
                if (vo.getAction().equals("scaledown")) {
                    vo.setLastQuiteTime(new Date());
                    _autoScalePolicyDao.persist(vo);
                    break;
                }
            }

            // get destroyvmgrace param
            AutoScaleVmProfileVO asProfile = _autoScaleVmProfileDao.findById(profileId);
            Integer destroyVmGracePeriod = asProfile.getDestroyVmGraceperiod();
            if (destroyVmGracePeriod >= 0) {
                _executor.schedule(new Runnable() {
                    @Override
                    public void run() {
                        try {

                            _userVmManager.destroyVm(vmId);

                        } catch (ResourceUnavailableException e) {
                            e.printStackTrace();
                        } catch (ConcurrentOperationException e) {
                            e.printStackTrace();
                        }
                    }
                }, destroyVmGracePeriod, TimeUnit.SECONDS);
            }
        } else {
            s_logger.error("Can not remove LB rule for the VM being destroyed. Do nothing more.");
        }
    }

}<|MERGE_RESOLUTION|>--- conflicted
+++ resolved
@@ -58,10 +58,6 @@
 import org.apache.cloudstack.config.ApiServiceConfiguration;
 import org.apache.cloudstack.context.CallContext;
 import org.apache.cloudstack.framework.config.dao.ConfigurationDao;
-<<<<<<< HEAD
-=======
-import org.apache.log4j.Logger;
->>>>>>> 90c485e5
 
 import com.cloud.api.ApiDBUtils;
 import com.cloud.api.dispatch.DispatchChainFactory;
@@ -127,11 +123,6 @@
 import com.cloud.utils.net.NetUtils;
 import com.cloud.vm.UserVmManager;
 import com.cloud.vm.UserVmService;
-<<<<<<< HEAD
-=======
-import com.google.gson.Gson;
-import com.google.gson.reflect.TypeToken;
->>>>>>> 90c485e5
 
 @Local(value = {AutoScaleService.class, AutoScaleManager.class})
 public class AutoScaleManagerImpl<Type> extends ManagerBase implements AutoScaleManager, AutoScaleService {
@@ -1387,13 +1378,8 @@
     private boolean startNewVM(long vmId) {
         try {
             CallContext.current().setEventDetails("Vm Id: " + vmId);
-<<<<<<< HEAD
-            _userVmManager.startVirtualMachine(vmId, null, null);
-        } catch (ResourceUnavailableException ex) {
-=======
             _userVmManager.startVirtualMachine(vmId, null, null, null);
         } catch (final ResourceUnavailableException ex) {
->>>>>>> 90c485e5
             s_logger.warn("Exception: ", ex);
             throw new ServerApiException(ApiErrorCode.RESOURCE_UNAVAILABLE_ERROR, ex.getMessage());
         } catch (ConcurrentOperationException ex) {
