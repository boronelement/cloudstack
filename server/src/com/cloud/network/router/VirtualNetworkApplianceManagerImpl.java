// Licensed to the Apache Software Foundation (ASF) under one
// or more contributor license agreements.  See the NOTICE file
// distributed with this work for additional information
// regarding copyright ownership.  The ASF licenses this file
// to you under the Apache License, Version 2.0 (the
// "License"); you may not use this file except in compliance
// with the License.  You may obtain a copy of the License at
//
//   http://www.apache.org/licenses/LICENSE-2.0
//
// Unless required by applicable law or agreed to in writing,
// software distributed under the License is distributed on an
// "AS IS" BASIS, WITHOUT WARRANTIES OR CONDITIONS OF ANY
// KIND, either express or implied.  See the License for the
// specific language governing permissions and limitations
// under the License.

package com.cloud.network.router;

import java.text.ParseException;
import java.text.SimpleDateFormat;
import java.util.ArrayList;
import java.util.Arrays;
import java.util.Calendar;
import java.util.Collections;
import java.util.Comparator;
import java.util.Date;
import java.util.HashMap;
import java.util.HashSet;
import java.util.Iterator;
import java.util.LinkedHashMap;
import java.util.List;
import java.util.Map;
import java.util.Set;
import java.util.TimeZone;
import java.util.concurrent.BlockingQueue;
import java.util.concurrent.ExecutorService;
import java.util.concurrent.Executors;
import java.util.concurrent.LinkedBlockingQueue;
import java.util.concurrent.ScheduledExecutorService;
import java.util.concurrent.TimeUnit;

import javax.ejb.Local;
import javax.inject.Inject;
import javax.naming.ConfigurationException;

import org.apache.log4j.Logger;

import org.apache.cloudstack.alert.AlertService;
import org.apache.cloudstack.alert.AlertService.AlertType;
import org.apache.cloudstack.api.command.admin.router.RebootRouterCmd;
import org.apache.cloudstack.api.command.admin.router.UpgradeRouterCmd;
import org.apache.cloudstack.api.command.admin.router.UpgradeRouterTemplateCmd;
import org.apache.cloudstack.config.ApiServiceConfiguration;
import org.apache.cloudstack.context.CallContext;
import org.apache.cloudstack.engine.orchestration.service.NetworkOrchestrationService;
import org.apache.cloudstack.framework.config.ConfigDepot;
import org.apache.cloudstack.framework.config.ConfigKey;
import org.apache.cloudstack.framework.config.Configurable;
import org.apache.cloudstack.framework.config.dao.ConfigurationDao;
import org.apache.cloudstack.framework.jobs.AsyncJobManager;
import org.apache.cloudstack.framework.jobs.impl.AsyncJobVO;
import org.apache.cloudstack.managed.context.ManagedContextRunnable;
import org.apache.cloudstack.utils.identity.ManagementServerNode;

import com.cloud.agent.AgentManager;
import com.cloud.agent.Listener;
import com.cloud.agent.api.AgentControlAnswer;
import com.cloud.agent.api.AgentControlCommand;
import com.cloud.agent.api.Answer;
import com.cloud.agent.api.BumpUpPriorityCommand;
import com.cloud.agent.api.CheckRouterAnswer;
import com.cloud.agent.api.CheckRouterCommand;
import com.cloud.agent.api.CheckS2SVpnConnectionsAnswer;
import com.cloud.agent.api.CheckS2SVpnConnectionsCommand;
import com.cloud.agent.api.Command;
import com.cloud.agent.api.GetDomRVersionAnswer;
import com.cloud.agent.api.GetDomRVersionCmd;
import com.cloud.agent.api.GetRouterAlertsAnswer;
import com.cloud.agent.api.ModifySshKeysCommand;
import com.cloud.agent.api.NetworkUsageAnswer;
import com.cloud.agent.api.NetworkUsageCommand;
import com.cloud.agent.api.PvlanSetupCommand;
import com.cloud.agent.api.StartupCommand;
import com.cloud.agent.api.check.CheckSshCommand;
import com.cloud.agent.api.routing.AggregationControlCommand;
import com.cloud.agent.api.routing.AggregationControlCommand.Action;
import com.cloud.agent.api.routing.CreateIpAliasCommand;
import com.cloud.agent.api.routing.DeleteIpAliasCommand;
import com.cloud.agent.api.routing.DhcpEntryCommand;
import com.cloud.agent.api.routing.DnsMasqConfigCommand;
import com.cloud.agent.api.routing.GetRouterAlertsCommand;
import com.cloud.agent.api.routing.IpAliasTO;
import com.cloud.agent.api.routing.IpAssocCommand;
import com.cloud.agent.api.routing.LoadBalancerConfigCommand;
import com.cloud.agent.api.routing.NetworkElementCommand;
import com.cloud.agent.api.routing.RemoteAccessVpnCfgCommand;
import com.cloud.agent.api.routing.SavePasswordCommand;
import com.cloud.agent.api.routing.SetFirewallRulesCommand;
import com.cloud.agent.api.routing.SetMonitorServiceCommand;
import com.cloud.agent.api.routing.SetPortForwardingRulesCommand;
import com.cloud.agent.api.routing.SetPortForwardingRulesVpcCommand;
import com.cloud.agent.api.routing.SetStaticNatRulesCommand;
import com.cloud.agent.api.routing.VmDataCommand;
import com.cloud.agent.api.routing.VpnUsersCfgCommand;
import com.cloud.agent.api.to.DhcpTO;
import com.cloud.agent.api.to.FirewallRuleTO;
import com.cloud.agent.api.to.IpAddressTO;
import com.cloud.agent.api.to.LoadBalancerTO;
import com.cloud.agent.api.to.MonitorServiceTO;
import com.cloud.agent.api.to.PortForwardingRuleTO;
import com.cloud.agent.api.to.StaticNatRuleTO;
import com.cloud.agent.manager.Commands;
import com.cloud.alert.AlertManager;
import com.cloud.api.ApiAsyncJobDispatcher;
import com.cloud.api.ApiGsonHelper;
import com.cloud.cluster.ManagementServerHostVO;
import com.cloud.cluster.dao.ManagementServerHostDao;
import com.cloud.configuration.Config;
import com.cloud.configuration.ConfigurationManager;
import com.cloud.configuration.ZoneConfig;
import com.cloud.dc.ClusterVO;
import com.cloud.dc.DataCenter;
import com.cloud.dc.DataCenter.NetworkType;
import com.cloud.dc.DataCenterVO;
import com.cloud.dc.HostPodVO;
import com.cloud.dc.Pod;
import com.cloud.dc.Vlan;
import com.cloud.dc.VlanVO;
import com.cloud.dc.dao.ClusterDao;
import com.cloud.dc.dao.DataCenterDao;
import com.cloud.dc.dao.HostPodDao;
import com.cloud.dc.dao.VlanDao;
import com.cloud.deploy.DataCenterDeployment;
import com.cloud.deploy.DeployDestination;
import com.cloud.deploy.DeploymentPlan;
import com.cloud.deploy.DeploymentPlanner.ExcludeList;
import com.cloud.event.ActionEvent;
import com.cloud.event.EventTypes;
import com.cloud.exception.AgentUnavailableException;
import com.cloud.exception.ConcurrentOperationException;
import com.cloud.exception.ConnectionException;
import com.cloud.exception.InsufficientAddressCapacityException;
import com.cloud.exception.InsufficientCapacityException;
import com.cloud.exception.InsufficientServerCapacityException;
import com.cloud.exception.InsufficientVirtualNetworkCapcityException;
import com.cloud.exception.InvalidParameterValueException;
import com.cloud.exception.OperationTimedoutException;
import com.cloud.exception.ResourceUnavailableException;
import com.cloud.exception.StorageUnavailableException;
import com.cloud.host.Host;
import com.cloud.host.HostVO;
import com.cloud.host.Status;
import com.cloud.host.dao.HostDao;
import com.cloud.hypervisor.Hypervisor.HypervisorType;
import com.cloud.maint.Version;
import com.cloud.network.IpAddress;
import com.cloud.network.IpAddressManager;
import com.cloud.network.MonitoringService;
import com.cloud.network.Network;
import com.cloud.network.Network.GuestType;
import com.cloud.network.Network.Provider;
import com.cloud.network.Network.Service;
import com.cloud.network.NetworkModel;
import com.cloud.network.NetworkService;
import com.cloud.network.Networks.BroadcastDomainType;
import com.cloud.network.Networks.IsolationType;
import com.cloud.network.Networks.TrafficType;
import com.cloud.network.PhysicalNetworkServiceProvider;
import com.cloud.network.PublicIpAddress;
import com.cloud.network.RemoteAccessVpn;
import com.cloud.network.Site2SiteCustomerGateway;
import com.cloud.network.Site2SiteVpnConnection;
import com.cloud.network.SshKeysDistriMonitor;
import com.cloud.network.VirtualNetworkApplianceService;
import com.cloud.network.VirtualRouterProvider;
import com.cloud.network.VirtualRouterProvider.Type;
import com.cloud.network.VpnUser;
import com.cloud.network.VpnUserVO;
import com.cloud.network.addr.PublicIp;
import com.cloud.network.dao.FirewallRulesDao;
import com.cloud.network.dao.IPAddressDao;
import com.cloud.network.dao.IPAddressVO;
import com.cloud.network.dao.LoadBalancerDao;
import com.cloud.network.dao.LoadBalancerVMMapDao;
import com.cloud.network.dao.LoadBalancerVO;
import com.cloud.network.dao.MonitoringServiceDao;
import com.cloud.network.dao.MonitoringServiceVO;
import com.cloud.network.dao.NetworkDao;
import com.cloud.network.dao.NetworkVO;
import com.cloud.network.dao.OpRouterMonitorServiceDao;
import com.cloud.network.dao.OpRouterMonitorServiceVO;
import com.cloud.network.dao.PhysicalNetworkServiceProviderDao;
import com.cloud.network.dao.RemoteAccessVpnDao;
import com.cloud.network.dao.Site2SiteCustomerGatewayDao;
import com.cloud.network.dao.Site2SiteVpnConnectionDao;
import com.cloud.network.dao.Site2SiteVpnConnectionVO;
import com.cloud.network.dao.Site2SiteVpnGatewayDao;
import com.cloud.network.dao.UserIpv6AddressDao;
import com.cloud.network.dao.VirtualRouterProviderDao;
import com.cloud.network.dao.VpnUserDao;
import com.cloud.network.lb.LoadBalancingRule;
import com.cloud.network.lb.LoadBalancingRule.LbDestination;
import com.cloud.network.lb.LoadBalancingRule.LbHealthCheckPolicy;
import com.cloud.network.lb.LoadBalancingRule.LbSslCert;
import com.cloud.network.lb.LoadBalancingRule.LbStickinessPolicy;
import com.cloud.network.lb.LoadBalancingRulesManager;
import com.cloud.network.router.VirtualRouter.RedundantState;
import com.cloud.network.router.VirtualRouter.Role;
import com.cloud.network.rules.FirewallRule;
import com.cloud.network.rules.FirewallRule.Purpose;
import com.cloud.network.rules.FirewallRuleVO;
import com.cloud.network.rules.LoadBalancerContainer.Scheme;
import com.cloud.network.rules.PortForwardingRule;
import com.cloud.network.rules.RulesManager;
import com.cloud.network.rules.StaticNat;
import com.cloud.network.rules.StaticNatImpl;
import com.cloud.network.rules.StaticNatRule;
import com.cloud.network.rules.dao.PortForwardingRulesDao;
import com.cloud.network.vpn.Site2SiteVpnManager;
import com.cloud.offering.NetworkOffering;
import com.cloud.offering.ServiceOffering;
import com.cloud.offerings.NetworkOfferingVO;
import com.cloud.offerings.dao.NetworkOfferingDao;
import com.cloud.resource.ResourceManager;
import com.cloud.server.ConfigurationServer;
import com.cloud.service.ServiceOfferingVO;
import com.cloud.service.dao.ServiceOfferingDao;
import com.cloud.storage.Storage.ProvisioningType;
import com.cloud.storage.VMTemplateVO;
import com.cloud.storage.Volume;
import com.cloud.storage.VolumeVO;
import com.cloud.storage.dao.GuestOSDao;
import com.cloud.storage.dao.VMTemplateDao;
import com.cloud.storage.dao.VolumeDao;
import com.cloud.user.Account;
import com.cloud.user.AccountManager;
import com.cloud.user.User;
import com.cloud.user.UserStatisticsVO;
import com.cloud.user.UserStatsLogVO;
import com.cloud.user.UserVO;
import com.cloud.user.dao.UserDao;
import com.cloud.user.dao.UserStatisticsDao;
import com.cloud.user.dao.UserStatsLogDao;
import com.cloud.uservm.UserVm;
import com.cloud.utils.NumbersUtil;
import com.cloud.utils.Pair;
import com.cloud.utils.PasswordGenerator;
import com.cloud.utils.StringUtils;
import com.cloud.utils.component.ComponentContext;
import com.cloud.utils.component.ManagerBase;
import com.cloud.utils.concurrency.NamedThreadFactory;
import com.cloud.utils.db.DB;
import com.cloud.utils.db.EntityManager;
import com.cloud.utils.db.Filter;
import com.cloud.utils.db.GlobalLock;
import com.cloud.utils.db.JoinBuilder;
import com.cloud.utils.db.SearchBuilder;
import com.cloud.utils.db.SearchCriteria;
import com.cloud.utils.db.Transaction;
import com.cloud.utils.db.TransactionCallbackNoReturn;
import com.cloud.utils.db.TransactionStatus;
import com.cloud.utils.exception.CloudRuntimeException;
import com.cloud.utils.fsm.StateListener;
import com.cloud.utils.net.Ip;
import com.cloud.utils.net.MacAddress;
import com.cloud.utils.net.NetUtils;
import com.cloud.vm.DomainRouterVO;
import com.cloud.vm.Nic;
import com.cloud.vm.NicIpAlias;
import com.cloud.vm.NicProfile;
import com.cloud.vm.NicVO;
import com.cloud.vm.ReservationContext;
import com.cloud.vm.ReservationContextImpl;
import com.cloud.vm.UserVmVO;
import com.cloud.vm.VMInstanceVO;
import com.cloud.vm.VirtualMachine;
import com.cloud.vm.VirtualMachine.State;
import com.cloud.vm.VirtualMachineGuru;
import com.cloud.vm.VirtualMachineManager;
import com.cloud.vm.VirtualMachineName;
import com.cloud.vm.VirtualMachineProfile;
import com.cloud.vm.VirtualMachineProfile.Param;
import com.cloud.vm.dao.DomainRouterDao;
import com.cloud.vm.dao.NicDao;
import com.cloud.vm.dao.NicIpAliasDao;
import com.cloud.vm.dao.NicIpAliasVO;
import com.cloud.vm.dao.UserVmDao;
import com.cloud.vm.dao.UserVmDetailsDao;
import com.cloud.vm.dao.VMInstanceDao;

/**
 * VirtualNetworkApplianceManagerImpl manages the different types of virtual network appliances available in the Cloud Stack.
 */
@Local(value = { VirtualNetworkApplianceManager.class, VirtualNetworkApplianceService.class })
public class VirtualNetworkApplianceManagerImpl extends ManagerBase implements VirtualNetworkApplianceManager, VirtualNetworkApplianceService,
        VirtualMachineGuru, Listener, Configurable, StateListener<State, VirtualMachine.Event, VirtualMachine> {
    private static final Logger s_logger = Logger.getLogger(VirtualNetworkApplianceManagerImpl.class);

    @Inject
    EntityManager _entityMgr;
    @Inject
    DataCenterDao _dcDao = null;
    @Inject
    VlanDao _vlanDao = null;
    @Inject
    FirewallRulesDao _rulesDao = null;
    @Inject
    LoadBalancerDao _loadBalancerDao = null;
    @Inject
    LoadBalancerVMMapDao _loadBalancerVMMapDao = null;
    @Inject
    IPAddressDao _ipAddressDao = null;
    @Inject
    VMTemplateDao _templateDao = null;
    @Inject
    DomainRouterDao _routerDao = null;
    @Inject
    UserDao _userDao = null;
    @Inject
    UserStatisticsDao _userStatsDao = null;
    @Inject
    HostDao _hostDao = null;
    @Inject
    ConfigurationDao _configDao;
    @Inject
    HostPodDao _podDao = null;
    @Inject
    UserStatsLogDao _userStatsLogDao = null;
    @Inject
    AgentManager _agentMgr;
    @Inject
    AlertManager _alertMgr;
    @Inject
    AccountManager _accountMgr;
    @Inject
    ConfigurationManager _configMgr;
    @Inject
    ConfigurationServer _configServer;
    @Inject
    ServiceOfferingDao _serviceOfferingDao = null;
    @Inject
    UserVmDao _userVmDao;
    @Inject
    VMInstanceDao _vmDao;
    @Inject
    NetworkOfferingDao _networkOfferingDao = null;
    @Inject
    GuestOSDao _guestOSDao = null;
    @Inject
    NetworkOrchestrationService _networkMgr;
    @Inject
    NetworkModel _networkModel;
    @Inject
    VirtualMachineManager _itMgr;
    @Inject
    VpnUserDao _vpnUsersDao;
    @Inject
    RulesManager _rulesMgr;
    @Inject
    NetworkDao _networkDao;
    @Inject
    LoadBalancingRulesManager _lbMgr;
    @Inject
    PortForwardingRulesDao _pfRulesDao;
    @Inject
    RemoteAccessVpnDao _vpnDao;
    @Inject
    NicDao _nicDao;
    @Inject
    NicIpAliasDao _nicIpAliasDao;
    @Inject
    VolumeDao _volumeDao = null;
    @Inject
    UserVmDetailsDao _vmDetailsDao;
    @Inject
    ClusterDao _clusterDao;
    @Inject
    ResourceManager _resourceMgr;
    @Inject
    PhysicalNetworkServiceProviderDao _physicalProviderDao;
    @Inject
    VirtualRouterProviderDao _vrProviderDao;
    @Inject
    ManagementServerHostDao _msHostDao;
    @Inject
    Site2SiteCustomerGatewayDao _s2sCustomerGatewayDao;
    @Inject
    Site2SiteVpnGatewayDao _s2sVpnGatewayDao;
    @Inject
    Site2SiteVpnConnectionDao _s2sVpnConnectionDao;
    @Inject
    Site2SiteVpnManager _s2sVpnMgr;
    @Inject
    UserIpv6AddressDao _ipv6Dao;
    @Inject
    NetworkService _networkSvc;
    @Inject
    IpAddressManager _ipAddrMgr;
    @Inject
    ConfigDepot _configDepot;
    @Inject
    MonitoringServiceDao _monitorServiceDao;
    @Inject
    AsyncJobManager _asyncMgr;
    @Inject
    protected ApiAsyncJobDispatcher _asyncDispatcher;
    @Inject
    OpRouterMonitorServiceDao _opRouterMonitorServiceDao;

    int _routerRamSize;
    int _routerCpuMHz;
    int _retry = 2;
    String _instance;
    String _mgmtCidr;

    int _routerStatsInterval = 300;
    int _routerCheckInterval = 30;
    int _rvrStatusUpdatePoolSize = 10;
    protected ServiceOfferingVO _offering;
    private String _dnsBasicZoneUpdates = "all";
    private final Set<String> _guestOSNeedGatewayOnNonDefaultNetwork = new HashSet<String>();

    private boolean _disableRpFilter = false;
    int _routerExtraPublicNics = 2;
    private int _usageAggregationRange = 1440;
    private String _usageTimeZone = "GMT";
    private final long mgmtSrvrId = MacAddress.getMacAddress().toLong();
    private static final int ACQUIRE_GLOBAL_LOCK_TIMEOUT_FOR_COOPERATION = 5;    // 5 seconds
    private static final int USAGE_AGGREGATION_RANGE_MIN = 10; // 10 minutes, same as com.cloud.usage.UsageManagerImpl.USAGE_AGGREGATION_RANGE_MIN
    private boolean _dailyOrHourly = false;

    ScheduledExecutorService _executor;
    ScheduledExecutorService _checkExecutor;
    ScheduledExecutorService _networkStatsUpdateExecutor;
    ExecutorService _rvrStatusUpdateExecutor;

    Account _systemAcct;

    BlockingQueue<Long> _vrUpdateQueue = null;

    @Override
    public boolean sendSshKeysToHost(final Long hostId, final String pubKey, final String prvKey) {
        final ModifySshKeysCommand cmd = new ModifySshKeysCommand(pubKey, prvKey);
        final Answer answer = _agentMgr.easySend(hostId, cmd);

        if (answer != null) {
            return true;
        } else {
            return false;
        }
    }

    @Override
    public VirtualRouter destroyRouter(final long routerId, final Account caller, final Long callerUserId) throws ResourceUnavailableException, ConcurrentOperationException {

        if (s_logger.isDebugEnabled()) {
            s_logger.debug("Attempting to destroy router " + routerId);
        }

        final DomainRouterVO router = _routerDao.findById(routerId);
        if (router == null) {
            return null;
        }

        _accountMgr.checkAccess(caller, null, true, router);

        _itMgr.expunge(router.getUuid());
        _routerDao.remove(router.getId());
        return router;
    }

    @Override
    @DB
    public VirtualRouter upgradeRouter(final UpgradeRouterCmd cmd) {
        final Long routerId = cmd.getId();
        final Long serviceOfferingId = cmd.getServiceOfferingId();
        final Account caller = CallContext.current().getCallingAccount();

        final DomainRouterVO router = _routerDao.findById(routerId);
        if (router == null) {
            throw new InvalidParameterValueException("Unable to find router with id " + routerId);
        }

        _accountMgr.checkAccess(caller, null, true, router);

        if (router.getServiceOfferingId() == serviceOfferingId) {
            s_logger.debug("Router: " + routerId + "already has service offering: " + serviceOfferingId);
            return _routerDao.findById(routerId);
        }

        final ServiceOffering newServiceOffering = _entityMgr.findById(ServiceOffering.class, serviceOfferingId);
        if (newServiceOffering == null) {
            throw new InvalidParameterValueException("Unable to find service offering with id " + serviceOfferingId);
        }

        // check if it is a system service offering, if yes return with error as it cannot be used for user vms
        if (!newServiceOffering.getSystemUse()) {
            throw new InvalidParameterValueException("Cannot upgrade router vm to a non system service offering " + serviceOfferingId);
        }

        // Check that the router is stopped
        if (!router.getState().equals(State.Stopped)) {
            s_logger.warn("Unable to upgrade router " + router.toString() + " in state " + router.getState());
            throw new InvalidParameterValueException("Unable to upgrade router " + router.toString() + " in state " + router.getState() +
                    "; make sure the router is stopped and not in an error state before upgrading.");
        }

        final ServiceOfferingVO currentServiceOffering = _serviceOfferingDao.findById(router.getServiceOfferingId());

        // Check that the service offering being upgraded to has the same storage pool preference as the VM's current service
        // offering
        if (currentServiceOffering.getUseLocalStorage() != newServiceOffering.getUseLocalStorage()) {
            throw new InvalidParameterValueException("Can't upgrade, due to new local storage status : " + newServiceOffering.getUseLocalStorage() +
                    " is different from " + "curruent local storage status: " + currentServiceOffering.getUseLocalStorage());
        }

        router.setServiceOfferingId(serviceOfferingId);
        if (_routerDao.update(routerId, router)) {
            return _routerDao.findById(routerId);
        } else {
            throw new CloudRuntimeException("Unable to upgrade router " + routerId);
        }

    }

    @Override
    public boolean savePasswordToRouter(final Network network, final NicProfile nic, final VirtualMachineProfile profile, final List<? extends VirtualRouter> routers)
            throws ResourceUnavailableException {
        _userVmDao.loadDetails((UserVmVO)profile.getVirtualMachine());

        final VirtualMachineProfile updatedProfile = profile;

        return applyRules(network, routers, "save password entry", false, null, false, new RuleApplier() {
            @Override
            public boolean execute(final Network network, final VirtualRouter router) throws ResourceUnavailableException {
                // for basic zone, send vm data/password information only to the router in the same pod
                final Commands cmds = new Commands(Command.OnError.Stop);
                final NicVO nicVo = _nicDao.findById(nic.getId());
                createPasswordCommand(router, updatedProfile, nicVo, cmds);
                return sendCommandsToRouter(router, cmds);
            }
        });
    }

    @Override
    public boolean saveSSHPublicKeyToRouter(final Network network, final NicProfile nic, final VirtualMachineProfile profile, final List<? extends VirtualRouter> routers,
            final String sshPublicKey) throws ResourceUnavailableException {
        final UserVmVO vm = _userVmDao.findById(profile.getVirtualMachine().getId());
        _userVmDao.loadDetails(vm);

        final VirtualMachineProfile updatedProfile = profile;

        return applyRules(network, routers, "save SSHkey entry", false, null, false, new RuleApplier() {
            @Override
            public boolean execute(final Network network, final VirtualRouter router) throws ResourceUnavailableException {
                // for basic zone, send vm data/password information only to the router in the same pod
                final Commands cmds = new Commands(Command.OnError.Stop);
                final NicVO nicVo = _nicDao.findById(nic.getId());
                final VMTemplateVO template = _templateDao.findByIdIncludingRemoved(updatedProfile.getTemplateId());
                if (template != null && template.getEnablePassword()) {
                    createPasswordCommand(router, updatedProfile, nicVo, cmds);
                }
                createVmDataCommand(router, vm, nicVo, sshPublicKey, cmds);
                return sendCommandsToRouter(router, cmds);
            }
        });
    }

    @Override
    public boolean saveUserDataToRouter(final Network network, final NicProfile nic, final VirtualMachineProfile profile, final List<? extends VirtualRouter> routers)
            throws ResourceUnavailableException {
        final UserVmVO vm = _userVmDao.findById(profile.getVirtualMachine().getId());
        _userVmDao.loadDetails(vm);

        return applyRules(network, routers, "save userdata entry", false, null, false, new RuleApplier() {
            @Override
            public boolean execute(final Network network, final VirtualRouter router) throws ResourceUnavailableException {
                // for basic zone, send vm data/password information only to the router in the same pod
                final Commands cmds = new Commands(Command.OnError.Stop);
                final NicVO nicVo = _nicDao.findById(nic.getId());
                createVmDataCommand(router, vm, nicVo, null, cmds);
                return sendCommandsToRouter(router, cmds);
            }
        });
    }

    @Override
    @ActionEvent(eventType = EventTypes.EVENT_ROUTER_STOP, eventDescription = "stopping router Vm", async = true)
    public VirtualRouter stopRouter(final long routerId, final boolean forced) throws ResourceUnavailableException, ConcurrentOperationException {
        final CallContext context = CallContext.current();
        final Account account = context.getCallingAccount();

        // verify parameters
        DomainRouterVO router = _routerDao.findById(routerId);
        if (router == null) {
            throw new InvalidParameterValueException("Unable to find router by id " + routerId + ".");
        }

        _accountMgr.checkAccess(account, null, true, router);

        final UserVO user = _userDao.findById(CallContext.current().getCallingUserId());

        final VirtualRouter virtualRouter = stop(router, forced, user, account);
        if (virtualRouter == null) {
            throw new CloudRuntimeException("Failed to stop router with id " + routerId);
        }

        // Clear stop pending flag after stopped successfully
        if (router.isStopPending()) {
            s_logger.info("Clear the stop pending flag of router " + router.getHostName() + " after stop router successfully");
            router.setStopPending(false);
            router = _routerDao.persist(router);
            virtualRouter.setStopPending(false);
        }
        return virtualRouter;
    }

    @DB
    public void processStopOrRebootAnswer(final DomainRouterVO router, final Answer answer) {
        Transaction.execute(new TransactionCallbackNoReturn() {
            @Override
            public void doInTransactionWithoutResult(final TransactionStatus status) {
                //FIXME!!! - UserStats command should grab bytesSent/Received for all guest interfaces of the VR
                final List<Long> routerGuestNtwkIds = _routerDao.getRouterNetworks(router.getId());
                for (final Long guestNtwkId : routerGuestNtwkIds) {
                    final UserStatisticsVO userStats =
                            _userStatsDao.lock(router.getAccountId(), router.getDataCenterId(), guestNtwkId, null, router.getId(), router.getType().toString());
                    if (userStats != null) {
                        final long currentBytesRcvd = userStats.getCurrentBytesReceived();
                        userStats.setCurrentBytesReceived(0);
                        userStats.setNetBytesReceived(userStats.getNetBytesReceived() + currentBytesRcvd);

                        final long currentBytesSent = userStats.getCurrentBytesSent();
                        userStats.setCurrentBytesSent(0);
                        userStats.setNetBytesSent(userStats.getNetBytesSent() + currentBytesSent);
                        _userStatsDao.update(userStats.getId(), userStats);
                        s_logger.debug("Successfully updated user statistics as a part of domR " + router + " reboot/stop");
                    } else {
                        s_logger.warn("User stats were not created for account " + router.getAccountId() + " and dc " + router.getDataCenterId());
                    }
                }
            }
        });
    }

    @Override
    @ActionEvent(eventType = EventTypes.EVENT_ROUTER_REBOOT, eventDescription = "rebooting router Vm", async = true)
    public VirtualRouter rebootRouter(final long routerId, final boolean reprogramNetwork) throws ConcurrentOperationException, ResourceUnavailableException,
    InsufficientCapacityException {
        final Account caller = CallContext.current().getCallingAccount();

        // verify parameters
        final DomainRouterVO router = _routerDao.findById(routerId);
        if (router == null) {
            throw new InvalidParameterValueException("Unable to find domain router with id " + routerId + ".");
        }

        _accountMgr.checkAccess(caller, null, true, router);

        // Can reboot domain router only in Running state
        if (router == null || router.getState() != State.Running) {
            s_logger.warn("Unable to reboot, virtual router is not in the right state " + router.getState());
            throw new ResourceUnavailableException("Unable to reboot domR, it is not in right state " + router.getState(), DataCenter.class, router.getDataCenterId());
        }

        final UserVO user = _userDao.findById(CallContext.current().getCallingUserId());
        s_logger.debug("Stopping and starting router " + router + " as a part of router reboot");

        if (stop(router, false, user, caller) != null) {
            return startRouter(routerId, reprogramNetwork);
        } else {
            throw new CloudRuntimeException("Failed to reboot router " + router);
        }
    }

    static final ConfigKey<Boolean> UseExternalDnsServers = new ConfigKey<Boolean>(Boolean.class, "use.external.dns", "Advanced", "false",
            "Bypass internal dns, use external dns1 and dns2", true, ConfigKey.Scope.Zone, null);

    static final ConfigKey<Boolean> routerVersionCheckEnabled = new ConfigKey<Boolean>("Advanced", Boolean.class, "router.version.check", "true",
            "If true, router minimum required version is checked before sending command", false);


    @Override
    public boolean configure(final String name, final Map<String, Object> params) throws ConfigurationException {

        _executor = Executors.newScheduledThreadPool(1, new NamedThreadFactory("RouterMonitor"));
        _checkExecutor = Executors.newScheduledThreadPool(1, new NamedThreadFactory("RouterStatusMonitor"));
        _networkStatsUpdateExecutor = Executors.newScheduledThreadPool(1, new NamedThreadFactory("NetworkStatsUpdater"));

        VirtualMachine.State.getStateMachine().registerListener(this);

        final Map<String, String> configs = _configDao.getConfiguration("AgentManager", params);

        _routerRamSize = NumbersUtil.parseInt(configs.get("router.ram.size"), DEFAULT_ROUTER_VM_RAMSIZE);
        _routerCpuMHz = NumbersUtil.parseInt(configs.get("router.cpu.mhz"), DEFAULT_ROUTER_CPU_MHZ);

        _routerExtraPublicNics = NumbersUtil.parseInt(_configDao.getValue(Config.RouterExtraPublicNics.key()), 2);

        final String guestOSString = configs.get("network.dhcp.nondefaultnetwork.setgateway.guestos");
        if (guestOSString != null) {
            final String[] guestOSList = guestOSString.split(",");
            for (final String os : guestOSList) {
                _guestOSNeedGatewayOnNonDefaultNetwork.add(os);
            }
        }

        String value = configs.get("start.retry");
        _retry = NumbersUtil.parseInt(value, 2);

        value = configs.get("router.stats.interval");
        _routerStatsInterval = NumbersUtil.parseInt(value, 300);

        value = configs.get("router.check.interval");
        _routerCheckInterval = NumbersUtil.parseInt(value, 30);

        value = configs.get("router.check.poolsize");
        _rvrStatusUpdatePoolSize = NumbersUtil.parseInt(value, 10);

        /*
         * We assume that one thread can handle 20 requests in 1 minute in normal situation, so here we give the queue size up to 50 minutes.
         * It's mostly for buffer, since each time CheckRouterTask running, it would add all the redundant networks in the queue immediately
         */
        _vrUpdateQueue = new LinkedBlockingQueue<Long>(_rvrStatusUpdatePoolSize * 1000);

        _rvrStatusUpdateExecutor = Executors.newFixedThreadPool(_rvrStatusUpdatePoolSize, new NamedThreadFactory("RedundantRouterStatusMonitor"));

        _instance = configs.get("instance.name");
        if (_instance == null) {
            _instance = "DEFAULT";
        }

        final String rpValue = configs.get("network.disable.rpfilter");
        if (rpValue != null && rpValue.equalsIgnoreCase("true")) {
            _disableRpFilter = true;
        }

        _dnsBasicZoneUpdates = String.valueOf(_configDao.getValue(Config.DnsBasicZoneUpdates.key()));

        s_logger.info("Router configurations: " + "ramsize=" + _routerRamSize);

        _agentMgr.registerForHostEvents(new SshKeysDistriMonitor(_agentMgr, _hostDao, _configDao), true, false, false);

        final boolean useLocalStorage = Boolean.parseBoolean(configs.get(Config.SystemVMUseLocalStorage.key()));
        _offering = new ServiceOfferingVO("System Offering For Software Router", 1, _routerRamSize, _routerCpuMHz, null,
                null, true, null, ProvisioningType.THIN, useLocalStorage, true, null, true, VirtualMachine.Type.DomainRouter, true);
        _offering.setUniqueName(ServiceOffering.routerDefaultOffUniqueName);
        _offering = _serviceOfferingDao.persistSystemServiceOffering(_offering);

        // this can sometimes happen, if DB is manually or programmatically manipulated
        if (_offering == null) {
            final String msg = "Data integrity problem : System Offering For Software router VM has been removed?";
            s_logger.error(msg);
            throw new ConfigurationException(msg);
        }

        _systemAcct = _accountMgr.getSystemAccount();

        final String aggregationRange = configs.get("usage.stats.job.aggregation.range");
        _usageAggregationRange = NumbersUtil.parseInt(aggregationRange, 1440);
        _usageTimeZone = configs.get("usage.aggregation.timezone");
        if (_usageTimeZone == null) {
            _usageTimeZone = "GMT";
        }

        _agentMgr.registerForHostEvents(this, true, false, false);

        s_logger.info("DomainRouterManager is configured.");

        return true;
    }

    @Override
    public boolean start() {
        if (_routerStatsInterval > 0) {
            _executor.scheduleAtFixedRate(new NetworkUsageTask(), _routerStatsInterval, _routerStatsInterval, TimeUnit.SECONDS);
        } else {
            s_logger.debug("router.stats.interval - " + _routerStatsInterval + " so not scheduling the router stats thread");
        }

        //Schedule Network stats update task
        final TimeZone usageTimezone = TimeZone.getTimeZone(_usageTimeZone);
        final Calendar cal = Calendar.getInstance(usageTimezone);
        cal.setTime(new Date());
        long endDate = 0;
        final int HOURLY_TIME = 60;
        final int DAILY_TIME = 60 * 24;
        if (_usageAggregationRange == DAILY_TIME) {
            cal.roll(Calendar.DAY_OF_YEAR, false);
            cal.set(Calendar.HOUR_OF_DAY, 0);
            cal.set(Calendar.MINUTE, 0);
            cal.set(Calendar.SECOND, 0);
            cal.set(Calendar.MILLISECOND, 0);
            cal.roll(Calendar.DAY_OF_YEAR, true);
            cal.add(Calendar.MILLISECOND, -1);
            endDate = cal.getTime().getTime();
            _dailyOrHourly = true;
        } else if (_usageAggregationRange == HOURLY_TIME) {
            cal.roll(Calendar.HOUR_OF_DAY, false);
            cal.set(Calendar.MINUTE, 0);
            cal.set(Calendar.SECOND, 0);
            cal.set(Calendar.MILLISECOND, 0);
            cal.roll(Calendar.HOUR_OF_DAY, true);
            cal.add(Calendar.MILLISECOND, -1);
            endDate = cal.getTime().getTime();
            _dailyOrHourly = true;
        } else {
            endDate = cal.getTime().getTime();
            _dailyOrHourly = false;
        }

        if (_usageAggregationRange < USAGE_AGGREGATION_RANGE_MIN) {
            s_logger.warn("Usage stats job aggregation range is to small, using the minimum value of " + USAGE_AGGREGATION_RANGE_MIN);
            _usageAggregationRange = USAGE_AGGREGATION_RANGE_MIN;
        }

        _networkStatsUpdateExecutor.scheduleAtFixedRate(new NetworkStatsUpdateTask(), (endDate - System.currentTimeMillis()), (_usageAggregationRange * 60 * 1000),
                TimeUnit.MILLISECONDS);

        if (_routerCheckInterval > 0) {
            _checkExecutor.scheduleAtFixedRate(new CheckRouterTask(), _routerCheckInterval, _routerCheckInterval, TimeUnit.SECONDS);
            for (int i = 0; i < _rvrStatusUpdatePoolSize; i++) {
                _rvrStatusUpdateExecutor.execute(new RvRStatusUpdateTask());
            }
        } else {
            s_logger.debug("router.check.interval - " + _routerCheckInterval + " so not scheduling the redundant router checking thread");
        }

        int _routerAlertsCheckInterval = RouterAlertsCheckInterval.value();
        if (_routerAlertsCheckInterval > 0) {
            _checkExecutor.scheduleAtFixedRate(new CheckRouterAlertsTask(), _routerAlertsCheckInterval, _routerAlertsCheckInterval, TimeUnit.SECONDS);
        } else {
            s_logger.debug("router.alerts.check.interval - " + _routerAlertsCheckInterval + " so not scheduling the router alerts checking thread");
        }

        return true;
    }

    @Override
    public boolean stop() {
        return true;
    }

    protected VirtualNetworkApplianceManagerImpl() {
    }

    private VmDataCommand generateVmDataCommand(final VirtualRouter router, final String vmPrivateIpAddress, final String userData, final String serviceOffering, final String zoneName,
            final String guestIpAddress, final String vmName, final String vmInstanceName, final long vmId, final String vmUuid, final String publicKey, final long guestNetworkId) {
        final VmDataCommand cmd = new VmDataCommand(vmPrivateIpAddress, vmName, _networkModel.getExecuteInSeqNtwkElmtCmd());

        cmd.setAccessDetail(NetworkElementCommand.ROUTER_IP, getRouterControlIp(router.getId()));
        cmd.setAccessDetail(NetworkElementCommand.ROUTER_GUEST_IP, getRouterIpInNetwork(guestNetworkId, router.getId()));
        cmd.setAccessDetail(NetworkElementCommand.ROUTER_NAME, router.getInstanceName());

        final DataCenterVO dcVo = _dcDao.findById(router.getDataCenterId());
        cmd.setAccessDetail(NetworkElementCommand.ZONE_NETWORK_TYPE, dcVo.getNetworkType().toString());

        cmd.addVmData("userdata", "user-data", userData);
        cmd.addVmData("metadata", "service-offering", StringUtils.unicodeEscape(serviceOffering));
        cmd.addVmData("metadata", "availability-zone", StringUtils.unicodeEscape(zoneName));
        cmd.addVmData("metadata", "local-ipv4", guestIpAddress);
        cmd.addVmData("metadata", "local-hostname", StringUtils.unicodeEscape(vmName));
        if (dcVo.getNetworkType() == NetworkType.Basic) {
            cmd.addVmData("metadata", "public-ipv4", guestIpAddress);
            cmd.addVmData("metadata", "public-hostname", StringUtils.unicodeEscape(vmName));
        } else {
            if (router.getPublicIpAddress() == null) {
                cmd.addVmData("metadata", "public-ipv4", guestIpAddress);
            } else {
                cmd.addVmData("metadata", "public-ipv4", router.getPublicIpAddress());
            }
            cmd.addVmData("metadata", "public-hostname", router.getPublicIpAddress());
        }
        if (vmUuid == null) {
            setVmInstanceId(vmInstanceName, vmId, cmd);
        } else {
            setVmInstanceId(vmUuid, cmd);
        }
        cmd.addVmData("metadata", "public-keys", publicKey);

        String cloudIdentifier = _configDao.getValue("cloud.identifier");
        if (cloudIdentifier == null) {
            cloudIdentifier = "";
        } else {
            cloudIdentifier = "CloudStack-{" + cloudIdentifier + "}";
        }
        cmd.addVmData("metadata", "cloud-identifier", cloudIdentifier);

        return cmd;
    }

    private void setVmInstanceId(final String vmUuid, final VmDataCommand cmd) {
        cmd.addVmData("metadata", "instance-id", vmUuid);
        cmd.addVmData("metadata", "vm-id", vmUuid);
    }

    private void setVmInstanceId(final String vmInstanceName, final long vmId, final VmDataCommand cmd) {
        cmd.addVmData("metadata", "instance-id", vmInstanceName);
        cmd.addVmData("metadata", "vm-id", String.valueOf(vmId));
    }

    protected class NetworkUsageTask extends ManagedContextRunnable {

        public NetworkUsageTask() {
        }

        @Override
        protected void runInContext() {
            try {
                final List<DomainRouterVO> routers = _routerDao.listByStateAndNetworkType(State.Running, GuestType.Isolated, mgmtSrvrId);
                s_logger.debug("Found " + routers.size() + " running routers. ");

                for (final DomainRouterVO router : routers) {
                    final String privateIP = router.getPrivateIpAddress();

                    if (privateIP != null) {
                        final boolean forVpc = router.getVpcId() != null;
                        final List<? extends Nic> routerNics = _nicDao.listByVmId(router.getId());
                        for (final Nic routerNic : routerNics) {
                            final Network network = _networkModel.getNetwork(routerNic.getNetworkId());
                            //Send network usage command for public nic in VPC VR
                            //Send network usage command for isolated guest nic of non VPC VR
                            if ((forVpc && network.getTrafficType() == TrafficType.Public) ||
                                    (!forVpc && network.getTrafficType() == TrafficType.Guest && network.getGuestType() == Network.GuestType.Isolated)) {
                                final NetworkUsageCommand usageCmd = new NetworkUsageCommand(privateIP, router.getHostName(), forVpc, routerNic.getIp4Address());
                                final String routerType = router.getType().toString();
                                final UserStatisticsVO previousStats =
                                        _userStatsDao.findBy(router.getAccountId(), router.getDataCenterId(), network.getId(), (forVpc ? routerNic.getIp4Address() : null),
                                                router.getId(), routerType);
                                NetworkUsageAnswer answer = null;
                                try {
                                    answer = (NetworkUsageAnswer)_agentMgr.easySend(router.getHostId(), usageCmd);
                                } catch (final Exception e) {
                                    s_logger.warn("Error while collecting network stats from router: " + router.getInstanceName() + " from host: " + router.getHostId(),
                                            e);
                                    continue;
                                }

                                if (answer != null) {
                                    if (!answer.getResult()) {
                                        s_logger.warn("Error while collecting network stats from router: " + router.getInstanceName() + " from host: " +
                                                router.getHostId() + "; details: " + answer.getDetails());
                                        continue;
                                    }
                                    try {
                                        if ((answer.getBytesReceived() == 0) && (answer.getBytesSent() == 0)) {
                                            s_logger.debug("Recieved and Sent bytes are both 0. Not updating user_statistics");
                                            continue;
                                        }
                                        final NetworkUsageAnswer answerFinal = answer;
                                        Transaction.execute(new TransactionCallbackNoReturn() {
                                            @Override
                                            public void doInTransactionWithoutResult(final TransactionStatus status) {
                                                final UserStatisticsVO stats =
                                                        _userStatsDao.lock(router.getAccountId(), router.getDataCenterId(), network.getId(),
                                                                (forVpc ? routerNic.getIp4Address() : null), router.getId(), routerType);
                                                if (stats == null) {
                                                    s_logger.warn("unable to find stats for account: " + router.getAccountId());
                                                    return;
                                                }

                                                if (previousStats != null &&
                                                        ((previousStats.getCurrentBytesReceived() != stats.getCurrentBytesReceived()) || (previousStats.getCurrentBytesSent() != stats.getCurrentBytesSent()))) {
                                                    s_logger.debug("Router stats changed from the time NetworkUsageCommand was sent. " +
                                                            "Ignoring current answer. Router: " + answerFinal.getRouterName() + " Rcvd: " + answerFinal.getBytesReceived() +
                                                            "Sent: " + answerFinal.getBytesSent());
                                                    return;
                                                }

                                                if (stats.getCurrentBytesReceived() > answerFinal.getBytesReceived()) {
                                                    if (s_logger.isDebugEnabled()) {
                                                        s_logger.debug("Received # of bytes that's less than the last one.  " +
                                                                "Assuming something went wrong and persisting it. Router: " + answerFinal.getRouterName() + " Reported: " +
                                                                answerFinal.getBytesReceived() + " Stored: " + stats.getCurrentBytesReceived());
                                                    }
                                                    stats.setNetBytesReceived(stats.getNetBytesReceived() + stats.getCurrentBytesReceived());
                                                }
                                                stats.setCurrentBytesReceived(answerFinal.getBytesReceived());
                                                if (stats.getCurrentBytesSent() > answerFinal.getBytesSent()) {
                                                    if (s_logger.isDebugEnabled()) {
                                                        s_logger.debug("Received # of bytes that's less than the last one.  " +
                                                                "Assuming something went wrong and persisting it. Router: " + answerFinal.getRouterName() + " Reported: " +
                                                                answerFinal.getBytesSent() + " Stored: " + stats.getCurrentBytesSent());
                                                    }
                                                    stats.setNetBytesSent(stats.getNetBytesSent() + stats.getCurrentBytesSent());
                                                }
                                                stats.setCurrentBytesSent(answerFinal.getBytesSent());
                                                if (!_dailyOrHourly) {
                                                    //update agg bytes
                                                    stats.setAggBytesSent(stats.getNetBytesSent() + stats.getCurrentBytesSent());
                                                    stats.setAggBytesReceived(stats.getNetBytesReceived() + stats.getCurrentBytesReceived());
                                                }
                                                _userStatsDao.update(stats.getId(), stats);
                                            }
                                        });

                                    } catch (final Exception e) {
                                        s_logger.warn("Unable to update user statistics for account: " + router.getAccountId() + " Rx: " + answer.getBytesReceived() +
                                                "; Tx: " + answer.getBytesSent());
                                    }
                                }
                            }
                        }
                    }
                }
            } catch (final Exception e) {
                s_logger.warn("Error while collecting network stats", e);
            }
        }
    }

    protected class NetworkStatsUpdateTask extends ManagedContextRunnable {

        public NetworkStatsUpdateTask() {
        }

        @Override
        protected void runInContext() {
            final GlobalLock scanLock = GlobalLock.getInternLock("network.stats");
            try {
                if (scanLock.lock(ACQUIRE_GLOBAL_LOCK_TIMEOUT_FOR_COOPERATION)) {
                    //Check for ownership
                    //msHost in UP state with min id should run the job
                    final ManagementServerHostVO msHost = _msHostDao.findOneInUpState(new Filter(ManagementServerHostVO.class, "id", true, 0L, 1L));
                    if (msHost == null || (msHost.getMsid() != mgmtSrvrId)) {
                        s_logger.debug("Skipping aggregate network stats update");
                        scanLock.unlock();
                        return;
                    }
                    try {
                        Transaction.execute(new TransactionCallbackNoReturn() {
                            @Override
                            public void doInTransactionWithoutResult(final TransactionStatus status) {
                                //get all stats with delta > 0
                                final List<UserStatisticsVO> updatedStats = _userStatsDao.listUpdatedStats();
                                final Date updatedTime = new Date();
                                for (final UserStatisticsVO stat : updatedStats) {
                                    //update agg bytes
                                    stat.setAggBytesReceived(stat.getCurrentBytesReceived() + stat.getNetBytesReceived());
                                    stat.setAggBytesSent(stat.getCurrentBytesSent() + stat.getNetBytesSent());
                                    _userStatsDao.update(stat.getId(), stat);
                                    //insert into op_user_stats_log
                                    final UserStatsLogVO statsLog =
                                            new UserStatsLogVO(stat.getId(), stat.getNetBytesReceived(), stat.getNetBytesSent(), stat.getCurrentBytesReceived(),
                                                    stat.getCurrentBytesSent(), stat.getAggBytesReceived(), stat.getAggBytesSent(), updatedTime);
                                    _userStatsLogDao.persist(statsLog);
                                }
                                s_logger.debug("Successfully updated aggregate network stats");
                            }
                        });
                    } catch (final Exception e) {
                        s_logger.debug("Failed to update aggregate network stats", e);
                    } finally {
                        scanLock.unlock();
                    }
                }
            } catch (final Exception e) {
                s_logger.debug("Exception while trying to acquire network stats lock", e);
            } finally {
                scanLock.releaseRef();
            }
        }
    }

    @DB
    protected void updateSite2SiteVpnConnectionState(final List<DomainRouterVO> routers) {
        for (final DomainRouterVO router : routers) {
            final List<Site2SiteVpnConnectionVO> conns = _s2sVpnMgr.getConnectionsForRouter(router);
            if (conns == null || conns.isEmpty()) {
                continue;
            }
            if (router.getState() != State.Running) {
                for (final Site2SiteVpnConnectionVO conn : conns) {
                    if (conn.getState() != Site2SiteVpnConnection.State.Error) {
                        conn.setState(Site2SiteVpnConnection.State.Disconnected);
                        _s2sVpnConnectionDao.persist(conn);
                    }
                }
                continue;
            }
            final List<String> ipList = new ArrayList<String>();
            for (final Site2SiteVpnConnectionVO conn : conns) {
                if (conn.getState() != Site2SiteVpnConnection.State.Connected && conn.getState() != Site2SiteVpnConnection.State.Disconnected) {
                    continue;
                }
                final Site2SiteCustomerGateway gw = _s2sCustomerGatewayDao.findById(conn.getCustomerGatewayId());
                ipList.add(gw.getGatewayIp());
            }
            final String privateIP = router.getPrivateIpAddress();
            final HostVO host = _hostDao.findById(router.getHostId());
            if (host == null || host.getState() != Status.Up) {
                continue;
            } else if (host.getManagementServerId() != ManagementServerNode.getManagementServerId()) {
                /* Only cover hosts managed by this management server */
                continue;
            } else if (privateIP != null) {
                final CheckS2SVpnConnectionsCommand command = new CheckS2SVpnConnectionsCommand(ipList);
                command.setAccessDetail(NetworkElementCommand.ROUTER_IP, getRouterControlIp(router.getId()));
                command.setAccessDetail(NetworkElementCommand.ROUTER_NAME, router.getInstanceName());
                command.setWait(30);
                final Answer origAnswer = _agentMgr.easySend(router.getHostId(), command);
                CheckS2SVpnConnectionsAnswer answer = null;
                if (origAnswer instanceof CheckS2SVpnConnectionsAnswer) {
                    answer = (CheckS2SVpnConnectionsAnswer)origAnswer;
                } else {
                    s_logger.warn("Unable to update router " + router.getHostName() + "'s VPN connection status");
                    continue;
                }
                if (!answer.getResult()) {
                    s_logger.warn("Unable to update router " + router.getHostName() + "'s VPN connection status");
                    continue;
                }
                for (final Site2SiteVpnConnectionVO conn : conns) {
                    final Site2SiteVpnConnectionVO lock = _s2sVpnConnectionDao.acquireInLockTable(conn.getId());
                    if (lock == null) {
                        throw new CloudRuntimeException("Unable to acquire lock on " + lock);
                    }
                    try {
                        if (conn.getState() != Site2SiteVpnConnection.State.Connected && conn.getState() != Site2SiteVpnConnection.State.Disconnected) {
                            continue;
                        }
                        final Site2SiteVpnConnection.State oldState = conn.getState();
                        final Site2SiteCustomerGateway gw = _s2sCustomerGatewayDao.findById(conn.getCustomerGatewayId());
                        if (answer.isConnected(gw.getGatewayIp())) {
                            conn.setState(Site2SiteVpnConnection.State.Connected);
                        } else {
                            conn.setState(Site2SiteVpnConnection.State.Disconnected);
                        }
                        _s2sVpnConnectionDao.persist(conn);
                        if (oldState != conn.getState()) {
                            final String title = "Site-to-site Vpn Connection to " + gw.getName() + " just switch from " + oldState + " to " + conn.getState();
                            final String context =
                                    "Site-to-site Vpn Connection to " + gw.getName() + " on router " + router.getHostName() + "(id: " + router.getId() + ") " +
                                            " just switch from " + oldState + " to " + conn.getState();
                            s_logger.info(context);
                            _alertMgr.sendAlert(AlertManager.AlertType.ALERT_TYPE_DOMAIN_ROUTER, router.getDataCenterId(), router.getPodIdToDeployIn(), title, context);
                        }
                    } finally {
                        _s2sVpnConnectionDao.releaseFromLockTable(lock.getId());
                    }
                }
            }
        }
    }

    protected void updateRoutersRedundantState(final List<DomainRouterVO> routers) {
        boolean updated = false;
        for (final DomainRouterVO router : routers) {
            updated = false;
            if (!router.getIsRedundantRouter()) {
                continue;
            }
            final RedundantState prevState = router.getRedundantState();
            if (router.getState() != State.Running) {
                router.setRedundantState(RedundantState.UNKNOWN);
                router.setIsPriorityBumpUp(false);
                updated = true;
            } else {
                final String privateIP = router.getPrivateIpAddress();
                final HostVO host = _hostDao.findById(router.getHostId());
                if (host == null || host.getState() != Status.Up) {
                    router.setRedundantState(RedundantState.UNKNOWN);
                    updated = true;
                } else if (privateIP != null) {
                    final CheckRouterCommand command = new CheckRouterCommand();
                    command.setAccessDetail(NetworkElementCommand.ROUTER_IP, getRouterControlIp(router.getId()));
                    command.setAccessDetail(NetworkElementCommand.ROUTER_NAME, router.getInstanceName());
                    command.setWait(30);
                    final Answer origAnswer = _agentMgr.easySend(router.getHostId(), command);
                    CheckRouterAnswer answer = null;
                    if (origAnswer instanceof CheckRouterAnswer) {
                        answer = (CheckRouterAnswer)origAnswer;
                    } else {
                        s_logger.warn("Unable to update router " + router.getHostName() + "'s status");
                    }
                    RedundantState state = RedundantState.UNKNOWN;
                    boolean isBumped = router.getIsPriorityBumpUp();
                    if (answer != null && answer.getResult()) {
                        state = answer.getState();
                        isBumped = answer.isBumped();
                    }
                    router.setRedundantState(state);
                    router.setIsPriorityBumpUp(isBumped);
                    updated = true;
                }
            }
            if (updated) {
                _routerDao.update(router.getId(), router);
            }
            final RedundantState currState = router.getRedundantState();
            if (prevState != currState) {
                final String title = "Redundant virtual router " + router.getInstanceName() + " just switch from " + prevState + " to " + currState;
                final String context =
                        "Redundant virtual router (name: " + router.getHostName() + ", id: " + router.getId() + ") " + " just switch from " + prevState + " to " + currState;
                s_logger.info(context);
                if (currState == RedundantState.MASTER) {
                    _alertMgr.sendAlert(AlertManager.AlertType.ALERT_TYPE_DOMAIN_ROUTER, router.getDataCenterId(), router.getPodIdToDeployIn(), title, context);
                }
            }
        }
    }

    //Ensure router status is update to date before execute this function. The function would try best to recover all routers except MASTER
    protected void recoverRedundantNetwork(final DomainRouterVO masterRouter, final DomainRouterVO backupRouter) {
        if (masterRouter.getState() == State.Running && backupRouter.getState() == State.Running) {
            final HostVO masterHost = _hostDao.findById(masterRouter.getHostId());
            final HostVO backupHost = _hostDao.findById(backupRouter.getHostId());
            if (masterHost.getState() == Status.Up && backupHost.getState() == Status.Up) {
                final String title = "Reboot " + backupRouter.getInstanceName() + " to ensure redundant virtual routers work";
                if (s_logger.isDebugEnabled()) {
                    s_logger.debug(title);
                }
                _alertMgr.sendAlert(AlertManager.AlertType.ALERT_TYPE_DOMAIN_ROUTER, backupRouter.getDataCenterId(), backupRouter.getPodIdToDeployIn(), title, title);
                try {
                    rebootRouter(backupRouter.getId(), true);
                } catch (final ConcurrentOperationException e) {
                    s_logger.warn("Fail to reboot " + backupRouter.getInstanceName(), e);
                } catch (final ResourceUnavailableException e) {
                    s_logger.warn("Fail to reboot " + backupRouter.getInstanceName(), e);
                } catch (final InsufficientCapacityException e) {
                    s_logger.warn("Fail to reboot " + backupRouter.getInstanceName(), e);
                }
            }
        }
    }

    private int getRealPriority(final DomainRouterVO router) {
        int priority = router.getPriority();
        if (router.getIsPriorityBumpUp()) {
            priority += DEFAULT_DELTA;
        }
        return priority;
    }

    protected class RvRStatusUpdateTask extends ManagedContextRunnable {

        public RvRStatusUpdateTask() {
        }

        /*
         * In order to make fail-over works well at any time, we have to ensure:
         * 1. Backup router's priority = Master's priority - DELTA + 1
         * 2. Backup router's priority hasn't been bumped up.
         */
        private void checkSanity(final List<DomainRouterVO> routers) {
            final Set<Long> checkedNetwork = new HashSet<Long>();
            for (final DomainRouterVO router : routers) {
                if (!router.getIsRedundantRouter()) {
                    continue;
                }

                final List<Long> routerGuestNtwkIds = _routerDao.getRouterNetworks(router.getId());

                for (final Long routerGuestNtwkId : routerGuestNtwkIds) {
                    if (checkedNetwork.contains(routerGuestNtwkId)) {
                        continue;
                    }
                    checkedNetwork.add(routerGuestNtwkId);
                    final List<DomainRouterVO> checkingRouters = _routerDao.listByNetworkAndRole(routerGuestNtwkId, Role.VIRTUAL_ROUTER);
                    if (checkingRouters.size() != 2) {
                        continue;
                    }
                    DomainRouterVO masterRouter = null;
                    DomainRouterVO backupRouter = null;
                    for (final DomainRouterVO r : checkingRouters) {
                        if (r.getRedundantState() == RedundantState.MASTER) {
                            if (masterRouter == null) {
                                masterRouter = r;
                            } else {
                                //Duplicate master! We give up, until the admin fix duplicate MASTER issue
                                break;
                            }
                        } else if (r.getRedundantState() == RedundantState.BACKUP) {
                            if (backupRouter == null) {
                                backupRouter = r;
                            } else {
                                break;
                            }
                        }
                    }
                    if (masterRouter != null && backupRouter != null) {
                        if (getRealPriority(masterRouter) - DEFAULT_DELTA + 1 != getRealPriority(backupRouter) || backupRouter.getIsPriorityBumpUp()) {
                            recoverRedundantNetwork(masterRouter, backupRouter);
                        }
                    }
                }
            }
        }

        private void checkDuplicateMaster(final List<DomainRouterVO> routers) {
            final Map<Long, DomainRouterVO> networkRouterMaps = new HashMap<Long, DomainRouterVO>();
            for (final DomainRouterVO router : routers) {
                final List<Long> routerGuestNtwkIds = _routerDao.getRouterNetworks(router.getId());

                for (final Long routerGuestNtwkId : routerGuestNtwkIds) {
                    if (router.getRedundantState() == RedundantState.MASTER) {
                        if (networkRouterMaps.containsKey(routerGuestNtwkId)) {
                            final DomainRouterVO dupRouter = networkRouterMaps.get(routerGuestNtwkId);
                            final String title =
                                    "More than one redundant virtual router is in MASTER state! Router " + router.getHostName() + " and router " + dupRouter.getHostName();
                            final String context =
                                    "Virtual router (name: " + router.getHostName() + ", id: " + router.getId() + " and router (name: " + dupRouter.getHostName() + ", id: " +
                                            router.getId() + ") are both in MASTER state! If the problem persist, restart both of routers. ";
                            _alertMgr.sendAlert(AlertManager.AlertType.ALERT_TYPE_DOMAIN_ROUTER, router.getDataCenterId(), router.getPodIdToDeployIn(), title, context);
                            _alertMgr.sendAlert(AlertManager.AlertType.ALERT_TYPE_DOMAIN_ROUTER, dupRouter.getDataCenterId(), dupRouter.getPodIdToDeployIn(), title,
                                    context);
                            s_logger.warn(context);
                        } else {
                            networkRouterMaps.put(routerGuestNtwkId, router);
                        }
                    }
                }
            }
        }

        @Override
        protected void runInContext() {
            while (true) {
                try {
                    final Long networkId = _vrUpdateQueue.take();  // This is a blocking call so this thread won't run all the time if no work item in queue.
                    final List<DomainRouterVO> routers = _routerDao.listByNetworkAndRole(networkId, Role.VIRTUAL_ROUTER);

                    if (routers.size() != 2) {
                        continue;
                    }
                    /*
                     * We update the router pair which the lower id router owned by this mgmt server, in order
                     * to prevent duplicate update of router status from cluster mgmt servers
                     */
                    final DomainRouterVO router0 = routers.get(0);
                    final DomainRouterVO router1 = routers.get(1);
                    DomainRouterVO router = router0;
                    if ((router0.getId() < router1.getId()) && router0.getHostId() != null) {
                        router = router0;
                    } else {
                        router = router1;
                    }
                    if (router.getHostId() == null) {
                        s_logger.debug("Skip router pair (" + router0.getInstanceName() + "," + router1.getInstanceName() + ") due to can't find host");
                        continue;
                    }
                    final HostVO host = _hostDao.findById(router.getHostId());
                    if (host == null || host.getManagementServerId() == null || host.getManagementServerId() != ManagementServerNode.getManagementServerId()) {
                        s_logger.debug("Skip router pair (" + router0.getInstanceName() + "," + router1.getInstanceName() + ") due to not belong to this mgmt server");
                        continue;
                    }
                    updateRoutersRedundantState(routers);
                    checkDuplicateMaster(routers);
                    checkSanity(routers);
                } catch (final Exception ex) {
                    s_logger.error("Fail to complete the RvRStatusUpdateTask! ", ex);
                }
            }
        }
    }

    protected class CheckRouterTask extends ManagedContextRunnable {

        public CheckRouterTask() {
        }

        @Override
        protected void runInContext() {
            try {
                final List<DomainRouterVO> routers = _routerDao.listIsolatedByHostId(null);
                s_logger.debug("Found " + routers.size() + " routers to update status. ");

                updateSite2SiteVpnConnectionState(routers);

                final List<NetworkVO> networks = _networkDao.listRedundantNetworks();
                s_logger.debug("Found " + networks.size() + " networks to update RvR status. ");
                for (final NetworkVO network : networks) {
                    if (!_vrUpdateQueue.offer(network.getId(), 500, TimeUnit.MILLISECONDS)) {
                        s_logger.warn("Cannot insert into virtual router update queue! Adjustment of router.check.interval and router.check.poolsize maybe needed.");
                        break;
                    }
                }
            } catch (final Exception ex) {
                s_logger.error("Fail to complete the CheckRouterTask! ", ex);
            }
        }
    }

    protected class CheckRouterAlertsTask extends ManagedContextRunnable {
        public CheckRouterAlertsTask() {
        }

        @Override
        protected void runInContext() {
            try {
                getRouterAlerts();
            } catch (final Exception ex) {
                s_logger.error("Fail to complete the CheckRouterAlertsTask! ", ex);
            }
        }
    }

    protected void getRouterAlerts() {
        try{
            List<DomainRouterVO> routers = _routerDao.listByStateAndManagementServer(State.Running, mgmtSrvrId);

            s_logger.debug("Found " + routers.size() + " running routers. ");

            for (final DomainRouterVO router : routers) {
                String serviceMonitoringFlag = SetServiceMonitor.valueIn(router.getDataCenterId());
                // Skip the routers in VPC network or skip the routers where Monitor service is not enabled in the corresponding Zone
                if ( !Boolean.parseBoolean(serviceMonitoringFlag) || router.getVpcId() != null) {
                    continue;
                }

                String privateIP = router.getPrivateIpAddress();

                if (privateIP != null) {
                    OpRouterMonitorServiceVO opRouterMonitorServiceVO = _opRouterMonitorServiceDao.findById(router.getId());

                    GetRouterAlertsCommand command = null;
                    if (opRouterMonitorServiceVO == null) {
                        command = new GetRouterAlertsCommand(new String("1970-01-01 00:00:00")); // To avoid sending null value
                    } else {
                        command = new GetRouterAlertsCommand(opRouterMonitorServiceVO.getLastAlertTimestamp());
                    }

                    command.setAccessDetail(NetworkElementCommand.ROUTER_IP, router.getPrivateIpAddress());

                    try {
                        final Answer origAnswer = _agentMgr.easySend(router.getHostId(), command);
                        GetRouterAlertsAnswer answer = null;

                        if (origAnswer == null) {
                            s_logger.warn("Unable to get alerts from router " + router.getHostName());
                            continue;
                        }
                        if (origAnswer instanceof GetRouterAlertsAnswer) {
                            answer = (GetRouterAlertsAnswer)origAnswer;
                        } else {
                            s_logger.warn("Unable to get alerts from router " + router.getHostName());
                            continue;
                        }
                        if (!answer.getResult()) {
                            s_logger.warn("Unable to get alerts from router " + router.getHostName() + " " + answer.getDetails());
                            continue;
                        }

                        String alerts[] = answer.getAlerts();
                        if (alerts != null) {
                            String lastAlertTimeStamp = answer.getTimeStamp();
                            SimpleDateFormat sdfrmt = new SimpleDateFormat("yyyy-MM-dd hh:mm:ss");
                            sdfrmt.setLenient(false);
                            try
                            {
                                sdfrmt.parse(lastAlertTimeStamp);
                            }
                            catch (ParseException e)
                            {
                                s_logger.warn("Invalid last alert timestamp received while collecting alerts from router: " + router.getInstanceName());
                                continue;
                            }
                            for (String alert: alerts) {
                                _alertMgr.sendAlert(AlertType.ALERT_TYPE_DOMAIN_ROUTER, router.getDataCenterId(), router.getPodIdToDeployIn(), "Monitoring Service on VR " + router.getInstanceName(), alert);
                            }
                            if (opRouterMonitorServiceVO == null) {
                                opRouterMonitorServiceVO = new OpRouterMonitorServiceVO(router.getId(), router.getHostName(), lastAlertTimeStamp);
                                _opRouterMonitorServiceDao.persist(opRouterMonitorServiceVO);
                            } else {
                                opRouterMonitorServiceVO.setLastAlertTimestamp(lastAlertTimeStamp);
                                _opRouterMonitorServiceDao.update(opRouterMonitorServiceVO.getId(), opRouterMonitorServiceVO);
                            }
                        }
                    } catch (Exception e) {
                        s_logger.warn("Error while collecting alerts from router: " + router.getInstanceName(), e);
                        continue;
                    }
                }
            }
        } catch (Exception e) {
            s_logger.warn("Error while collecting alerts from router", e);
        }
    }

    private final static int DEFAULT_PRIORITY = 100;
    private final static int DEFAULT_DELTA = 2;

    protected int getUpdatedPriority(final Network guestNetwork, final List<DomainRouterVO> routers, final DomainRouterVO exclude)
            throws InsufficientVirtualNetworkCapcityException {
        int priority;
        if (routers.size() == 0) {
            priority = DEFAULT_PRIORITY;
        } else {
            int maxPriority = 0;
            for (final DomainRouterVO r : routers) {
                if (!r.getIsRedundantRouter()) {
                    throw new CloudRuntimeException("Redundant router is mixed with single router in one network!");
                }
                //FIXME Assume the maxPriority one should be running or just created.
                if (r.getId() != exclude.getId() && getRealPriority(r) > maxPriority) {
                    maxPriority = getRealPriority(r);
                }
            }
            if (maxPriority == 0) {
                return DEFAULT_PRIORITY;
            }
            if (maxPriority < 20) {
                s_logger.error("Current maximum priority is too low!");
                throw new InsufficientVirtualNetworkCapcityException("Current maximum priority is too low as " + maxPriority + "!", guestNetwork.getId());
            } else if (maxPriority > 200) {
                s_logger.error("Too many times fail-over happened! Current maximum priority is too high as " + maxPriority + "!");
                throw new InsufficientVirtualNetworkCapcityException("Too many times fail-over happened! Current maximum priority is too high as " + maxPriority + "!",
                        guestNetwork.getId());
            }
            priority = maxPriority - DEFAULT_DELTA + 1;
        }
        return priority;
    }

    /*
     * Ovm won't support any system. So we have to choose a partner cluster in the same pod to start domain router for us
     */
    private HypervisorType getClusterToStartDomainRouterForOvm(final long podId) {
        final List<ClusterVO> clusters = _clusterDao.listByPodId(podId);
        for (final ClusterVO cv : clusters) {
            if (cv.getHypervisorType() == HypervisorType.Ovm || cv.getHypervisorType() == HypervisorType.BareMetal) {
                continue;
            }

            final List<HostVO> hosts = _resourceMgr.listAllHostsInCluster(cv.getId());
            if (hosts == null || hosts.isEmpty()) {
                continue;
            }

            for (final HostVO h : hosts) {
                if (h.getState() == Status.Up) {
                    s_logger.debug("Pick up host that has hypervisor type " + h.getHypervisorType() + " in cluster " + cv.getId() + " to start domain router for OVM");
                    return h.getHypervisorType();
                }
            }
        }

        final String errMsg =
                "Cannot find an available cluster in Pod " + podId + " to start domain router for Ovm. \n Ovm won't support any system vm including domain router, " +
                        "please make sure you have a cluster with hypervisor type of any of xenserver/KVM/Vmware in the same pod" +
                        " with Ovm cluster. And there is at least one host in UP status in that cluster.";
        throw new CloudRuntimeException(errMsg);
    }

    private void checkAndResetPriorityOfRedundantRouter(final List<DomainRouterVO> routers) {
        boolean allStopped = true;
        for (final DomainRouterVO router : routers) {
            if (!router.getIsRedundantRouter() || router.getState() != VirtualMachine.State.Stopped) {
                allStopped = false;
                break;
            }
        }
        if (!allStopped) {
            return;
        }

        for (final DomainRouterVO router : routers) {
            // getUpdatedPriority() would update the value later
            router.setPriority(0);
            router.setIsPriorityBumpUp(false);
            _routerDao.update(router.getId(), router);
        }
    }

    @DB
    protected List<DomainRouterVO> findOrDeployVirtualRouterInGuestNetwork(final Network guestNetwork, final DeployDestination dest, Account owner, final boolean isRedundant,
            final Map<Param, Object> params) throws ConcurrentOperationException, InsufficientCapacityException, ResourceUnavailableException {

        List<DomainRouterVO> routers = new ArrayList<DomainRouterVO>();
        final Network lock = _networkDao.acquireInLockTable(guestNetwork.getId(), NetworkOrchestrationService.NetworkLockTimeout.value());
        if (lock == null) {
            throw new ConcurrentOperationException("Unable to lock network " + guestNetwork.getId());
        }

        if (s_logger.isDebugEnabled()) {
            s_logger.debug("Lock is acquired for network id " + lock.getId() + " as a part of router startup in " + dest);
        }

        try {

            assert guestNetwork.getState() == Network.State.Implemented || guestNetwork.getState() == Network.State.Setup ||
                    guestNetwork.getState() == Network.State.Implementing : "Network is not yet fully implemented: " + guestNetwork;
            assert guestNetwork.getTrafficType() == TrafficType.Guest;

            // 1) Get deployment plan and find out the list of routers
            final boolean isPodBased = (dest.getDataCenter().getNetworkType() == NetworkType.Basic);

            // dest has pod=null, for Basic Zone findOrDeployVRs for all Pods
            final List<DeployDestination> destinations = new ArrayList<DeployDestination>();

            // for basic zone, if 'dest' has pod set to null then this is network restart scenario otherwise it is a vm deployment scenario
            if (dest.getDataCenter().getNetworkType() == NetworkType.Basic && dest.getPod() == null) {
                // Find all pods in the data center with running or starting user vms
                final long dcId = dest.getDataCenter().getId();
                final List<HostPodVO> pods = listByDataCenterIdVMTypeAndStates(dcId, VirtualMachine.Type.User, VirtualMachine.State.Starting, VirtualMachine.State.Running);

                // Loop through all the pods skip those with running or starting VRs
                for (final HostPodVO pod : pods) {
                    // Get list of VRs in starting or running state
                    final long podId = pod.getId();
                    final List<DomainRouterVO> virtualRouters = _routerDao.listByPodIdAndStates(podId, VirtualMachine.State.Starting, VirtualMachine.State.Running);

                    assert (virtualRouters.size() <= 1) : "Pod can have utmost one VR in Basic Zone, please check!";

                    // Add virtualRouters to the routers, this avoids the situation when
                    // all routers are skipped and VirtualRouterElement throws exception
                    routers.addAll(virtualRouters);

                    // If List size is one, we already have a starting or running VR, skip deployment
                    if (virtualRouters.size() == 1) {
                        s_logger.debug("Skipping VR deployment: Found a running or starting VR in Pod " + pod.getName() + " id=" + podId);
                        continue;
                    }
                    // Add new DeployDestination for this pod
                    destinations.add(new DeployDestination(dest.getDataCenter(), pod, null, null));
                }
            } else {
                // Else, just add the supplied dest
                destinations.add(dest);
            }

            // Except for Basic Zone, the for loop will iterate only once
            for (final DeployDestination destination : destinations) {
                final Pair<DeploymentPlan, List<DomainRouterVO>> planAndRouters = getDeploymentPlanAndRouters(isPodBased, destination, guestNetwork.getId());
                routers = planAndRouters.second();

                // 2) Figure out required routers count
                int routerCount = 1;
                if (isRedundant) {
                    routerCount = 2;
                    //Check current redundant routers, if possible(all routers are stopped), reset the priority
                    if (routers.size() != 0) {
                        checkAndResetPriorityOfRedundantRouter(routers);
                    }
                }

                // If old network is redundant but new is single router, then routers.size() = 2 but routerCount = 1
                if (routers.size() >= routerCount) {
                    return routers;
                }

                if (routers.size() >= 5) {
                    s_logger.error("Too much redundant routers!");
                }

                // Check if providers are supported in the physical networks
                final Type type = Type.VirtualRouter;
                final Long physicalNetworkId = _networkModel.getPhysicalNetworkId(guestNetwork);
                final PhysicalNetworkServiceProvider provider = _physicalProviderDao.findByServiceProvider(physicalNetworkId, type.toString());
                if (provider == null) {
                    throw new CloudRuntimeException("Cannot find service provider " + type.toString() + " in physical network " + physicalNetworkId);
                }
                final VirtualRouterProvider vrProvider = _vrProviderDao.findByNspIdAndType(provider.getId(), type);
                if (vrProvider == null) {
                    throw new CloudRuntimeException("Cannot find virtual router provider " + type.toString() + " as service provider " + provider.getId());
                }

                if (_networkModel.isNetworkSystem(guestNetwork) || guestNetwork.getGuestType() == Network.GuestType.Shared) {
                    owner = _accountMgr.getAccount(Account.ACCOUNT_ID_SYSTEM);
                }

                // Check if public network has to be set on VR
                boolean publicNetwork = false;
                if (_networkModel.isProviderSupportServiceInNetwork(guestNetwork.getId(), Service.SourceNat, Provider.VirtualRouter)) {
                    publicNetwork = true;
                }
                if (isRedundant && !publicNetwork) {
                    s_logger.error("Didn't support redundant virtual router without public network!");
                    return null;
                }

                Long offeringId = _networkOfferingDao.findById(guestNetwork.getNetworkOfferingId()).getServiceOfferingId();
                if (offeringId == null) {
                    offeringId = _offering.getId();
                }

                PublicIp sourceNatIp = null;
                if (publicNetwork) {
                    sourceNatIp = _ipAddrMgr.assignSourceNatIpAddressToGuestNetwork(owner, guestNetwork);
                }

                // 3) deploy virtual router(s)
                final int count = routerCount - routers.size();
                final DeploymentPlan plan = planAndRouters.first();
                for (int i = 0; i < count; i++) {
                    LinkedHashMap<Network, List<? extends NicProfile>> networks = createRouterNetworks(owner, isRedundant, plan, guestNetwork, new Pair<Boolean, PublicIp>(
                            publicNetwork, sourceNatIp));
                    //don't start the router as we are holding the network lock that needs to be released at the end of router allocation
                    DomainRouterVO router = deployRouter(owner, destination, plan, params, isRedundant, vrProvider, offeringId, null, networks, false, null);

                    if (router != null) {
                        _routerDao.addRouterToGuestNetwork(router, guestNetwork);
                        routers.add(router);
                    }
                }
            }
        } finally {
            if (lock != null) {
                _networkDao.releaseFromLockTable(lock.getId());
                if (s_logger.isDebugEnabled()) {
                    s_logger.debug("Lock is released for network id " + lock.getId() + " as a part of router startup in " + dest);
                }
            }
        }
        return routers;
    }

    protected List<HostPodVO> listByDataCenterIdVMTypeAndStates(final long id, final VirtualMachine.Type type, final VirtualMachine.State... states) {
        final SearchBuilder<VMInstanceVO> vmInstanceSearch = _vmDao.createSearchBuilder();
        vmInstanceSearch.and("type", vmInstanceSearch.entity().getType(), SearchCriteria.Op.EQ);
        vmInstanceSearch.and("states", vmInstanceSearch.entity().getState(), SearchCriteria.Op.IN);

        final SearchBuilder<HostPodVO> podIdSearch = _podDao.createSearchBuilder();
        podIdSearch.and("dc", podIdSearch.entity().getDataCenterId(), SearchCriteria.Op.EQ);
        podIdSearch.select(null, SearchCriteria.Func.DISTINCT, podIdSearch.entity().getId());
        podIdSearch.join("vmInstanceSearch", vmInstanceSearch, podIdSearch.entity().getId(), vmInstanceSearch.entity().getPodIdToDeployIn(), JoinBuilder.JoinType.INNER);
        podIdSearch.done();

        final SearchCriteria<HostPodVO> sc = podIdSearch.create();
        sc.setParameters("dc", id);
        sc.setJoinParameters("vmInstanceSearch", "type", type);
        sc.setJoinParameters("vmInstanceSearch", "states", (Object[])states);
        return _podDao.search(sc, null);
    }

    protected DomainRouterVO deployRouter(final Account owner, final DeployDestination dest, final DeploymentPlan plan, final Map<Param, Object> params, final boolean isRedundant,
            final VirtualRouterProvider vrProvider, final long svcOffId, final Long vpcId, final LinkedHashMap<Network, List<? extends NicProfile>> networks, final boolean startRouter,
            final List<HypervisorType> supportedHypervisors) throws ConcurrentOperationException, InsufficientAddressCapacityException, InsufficientServerCapacityException,
            InsufficientCapacityException, StorageUnavailableException, ResourceUnavailableException {

        final ServiceOfferingVO routerOffering = _serviceOfferingDao.findById(svcOffId);

        // Router is the network element, we don't know the hypervisor type yet.
        // Try to allocate the domR twice using diff hypervisors, and when failed both times, throw the exception up
        final List<HypervisorType> hypervisors = getHypervisors(dest, plan, supportedHypervisors);

        int allocateRetry = 0;
        int startRetry = 0;
        DomainRouterVO router = null;
        for (final Iterator<HypervisorType> iter = hypervisors.iterator(); iter.hasNext();) {
            final HypervisorType hType = iter.next();
            try {
                final long id = _routerDao.getNextInSequence(Long.class, "id");
                if (s_logger.isDebugEnabled()) {
                    s_logger.debug("Allocating the VR i=" + id + " in datacenter " + dest.getDataCenter() + "with the hypervisor type " + hType);
                }

                String templateName = null;
                switch (hType) {
                case XenServer:
                    templateName = RouterTemplateXen.valueIn(dest.getDataCenter().getId());
                    break;
                case KVM:
                    templateName = RouterTemplateKvm.valueIn(dest.getDataCenter().getId());
                    break;
                case VMware:
                    templateName = RouterTemplateVmware.valueIn(dest.getDataCenter().getId());
                    break;
                case Hyperv:
                    templateName = RouterTemplateHyperV.valueIn(dest.getDataCenter().getId());
                    break;
                case LXC:
                    templateName = RouterTemplateLxc.valueIn(dest.getDataCenter().getId());
                    break;
                default:
                    break;
                }
                final VMTemplateVO template = _templateDao.findRoutingTemplate(hType, templateName);

                if (template == null) {
                    s_logger.debug(hType + " won't support system vm, skip it");
                    continue;
                }

                boolean offerHA = routerOffering.getOfferHA();
                /* We don't provide HA to redundant router VMs, admin should own it all, and redundant router themselves are HA */
                if (isRedundant) {
                    offerHA = false;
                }

                router =
                        new DomainRouterVO(id, routerOffering.getId(), vrProvider.getId(), VirtualMachineName.getRouterName(id, _instance), template.getId(),
                                template.getHypervisorType(), template.getGuestOSId(), owner.getDomainId(), owner.getId(), isRedundant, 0, false, RedundantState.UNKNOWN,
                                offerHA, false, vpcId);
                router.setDynamicallyScalable(template.isDynamicallyScalable());
                router.setRole(Role.VIRTUAL_ROUTER);
                router = _routerDao.persist(router);
                _itMgr.allocate(router.getInstanceName(), template, routerOffering, networks, plan, null);
                router = _routerDao.findById(router.getId());
            } catch (final InsufficientCapacityException ex) {
                if (allocateRetry < 2 && iter.hasNext()) {
                    s_logger.debug("Failed to allocate the VR with hypervisor type " + hType + ", retrying one more time");
                    continue;
                } else {
                    throw ex;
                }
            } finally {
                allocateRetry++;
            }

            if (startRouter) {
                try {
                    router = startVirtualRouter(router, _accountMgr.getSystemUser(), _accountMgr.getSystemAccount(), params);
                    break;
                } catch (final InsufficientCapacityException ex) {
                    if (startRetry < 2 && iter.hasNext()) {
                        s_logger.debug("Failed to start the VR  " + router + " with hypervisor type " + hType + ", " + "destroying it and recreating one more time");
                        // destroy the router
                        destroyRouter(router.getId(), _accountMgr.getAccount(Account.ACCOUNT_ID_SYSTEM), User.UID_SYSTEM);
                        continue;
                    } else {
                        throw ex;
                    }
                } finally {
                    startRetry++;
                }
            } else {
                //return stopped router
                return router;
            }
        }

        return router;
    }

    protected List<HypervisorType> getHypervisors(final DeployDestination dest, final DeploymentPlan plan, final List<HypervisorType> supportedHypervisors)
            throws InsufficientServerCapacityException {
        List<HypervisorType> hypervisors = new ArrayList<HypervisorType>();

        if (dest.getCluster() != null) {
            if (dest.getCluster().getHypervisorType() == HypervisorType.Ovm) {
                hypervisors.add(getClusterToStartDomainRouterForOvm(dest.getCluster().getPodId()));
            } else {
                hypervisors.add(dest.getCluster().getHypervisorType());
            }
        } else {
            final HypervisorType defaults = _resourceMgr.getDefaultHypervisor(dest.getDataCenter().getId());
            if (defaults != HypervisorType.None) {
                hypervisors.add(defaults);
            } else {
                //if there is no default hypervisor, get it from the cluster
                hypervisors = _resourceMgr.getSupportedHypervisorTypes(dest.getDataCenter().getId(), true, plan.getPodId());
            }
        }

        //keep only elements defined in supported hypervisors
        final StringBuilder hTypesStr = new StringBuilder();
        if (supportedHypervisors != null && !supportedHypervisors.isEmpty()) {
            hypervisors.retainAll(supportedHypervisors);
            for (final HypervisorType hType : supportedHypervisors) {
                hTypesStr.append(hType).append(" ");
            }
        }

        if (hypervisors.isEmpty()) {
            final String errMsg = (hTypesStr.capacity() > 0) ? "supporting hypervisors " + hTypesStr.toString() : "";
            if (plan.getPodId() != null) {
                throw new InsufficientServerCapacityException("Unable to create virtual router, " + "there are no clusters in the pod " + errMsg, Pod.class,
                        plan.getPodId());
            }
            throw new InsufficientServerCapacityException("Unable to create virtual router, " + "there are no clusters in the zone " + errMsg, DataCenter.class,
                    dest.getDataCenter().getId());
        }
        return hypervisors;
    }

    protected LinkedHashMap<Network, List<? extends NicProfile>> createRouterNetworks(final Account owner, final boolean isRedundant, final DeploymentPlan plan, final Network guestNetwork,
            final Pair<Boolean, PublicIp> publicNetwork) throws ConcurrentOperationException, InsufficientAddressCapacityException {

        boolean setupPublicNetwork = false;
        if (publicNetwork != null) {
            setupPublicNetwork = publicNetwork.first();
        }

        //Form networks
        LinkedHashMap<Network, List<? extends NicProfile>> networks = new LinkedHashMap<Network, List<? extends NicProfile>>(3);
        //1) Guest network
        boolean hasGuestNetwork = false;
        if (guestNetwork != null) {
            s_logger.debug("Adding nic for Virtual Router in Guest network " + guestNetwork);
            String defaultNetworkStartIp = null, defaultNetworkStartIpv6 = null;
            if (!setupPublicNetwork) {
                final Nic placeholder = _networkModel.getPlaceholderNicForRouter(guestNetwork, plan.getPodId());
                if (guestNetwork.getCidr() != null) {
                    if (placeholder != null && placeholder.getIp4Address() != null) {
                        s_logger.debug("Requesting ipv4 address " + placeholder.getIp4Address() + " stored in placeholder nic for the network " + guestNetwork);
                        defaultNetworkStartIp = placeholder.getIp4Address();
                    } else {
                        final String startIp = _networkModel.getStartIpAddress(guestNetwork.getId());
                        if (startIp != null && _ipAddressDao.findByIpAndSourceNetworkId(guestNetwork.getId(), startIp).getAllocatedTime() == null) {
                            defaultNetworkStartIp = startIp;
                        } else if (s_logger.isDebugEnabled()) {
                            s_logger.debug("First ipv4 " + startIp + " in network id=" + guestNetwork.getId() +
                                    " is already allocated, can't use it for domain router; will get random ip address from the range");
                        }
                    }
                }

                if (guestNetwork.getIp6Cidr() != null) {
                    if (placeholder != null && placeholder.getIp6Address() != null) {
                        s_logger.debug("Requesting ipv6 address " + placeholder.getIp6Address() + " stored in placeholder nic for the network " + guestNetwork);
                        defaultNetworkStartIpv6 = placeholder.getIp6Address();
                    } else {
                        final String startIpv6 = _networkModel.getStartIpv6Address(guestNetwork.getId());
                        if (startIpv6 != null && _ipv6Dao.findByNetworkIdAndIp(guestNetwork.getId(), startIpv6) == null) {
                            defaultNetworkStartIpv6 = startIpv6;
                        } else if (s_logger.isDebugEnabled()) {
                            s_logger.debug("First ipv6 " + startIpv6 + " in network id=" + guestNetwork.getId() +
                                    " is already allocated, can't use it for domain router; will get random ipv6 address from the range");
                        }
                    }
                }
            }

            final NicProfile gatewayNic = new NicProfile(defaultNetworkStartIp, defaultNetworkStartIpv6);
            if (setupPublicNetwork) {
                if (isRedundant) {
                    gatewayNic.setIp4Address(_ipAddrMgr.acquireGuestIpAddress(guestNetwork, null));
                } else {
                    gatewayNic.setIp4Address(guestNetwork.getGateway());
                }
                gatewayNic.setBroadcastUri(guestNetwork.getBroadcastUri());
                gatewayNic.setBroadcastType(guestNetwork.getBroadcastDomainType());
                gatewayNic.setIsolationUri(guestNetwork.getBroadcastUri());
                gatewayNic.setMode(guestNetwork.getMode());
                final String gatewayCidr = guestNetwork.getCidr();
                gatewayNic.setNetmask(NetUtils.getCidrNetmask(gatewayCidr));
            } else {
                gatewayNic.setDefaultNic(true);
            }

            networks.put(guestNetwork, new ArrayList<NicProfile>(Arrays.asList(gatewayNic)));
            hasGuestNetwork = true;
        }

        //2) Control network
        s_logger.debug("Adding nic for Virtual Router in Control network ");
        List<? extends NetworkOffering> offerings = _networkModel.getSystemAccountNetworkOfferings(NetworkOffering.SystemControlNetwork);
        NetworkOffering controlOffering = offerings.get(0);
        Network controlConfig = _networkMgr.setupNetwork(_systemAcct, controlOffering, plan, null, null, false).get(0);
        networks.put(controlConfig, new ArrayList<NicProfile>());
        //3) Public network
        if (setupPublicNetwork) {
            final PublicIp sourceNatIp = publicNetwork.second();
            s_logger.debug("Adding nic for Virtual Router in Public network ");
            //if source nat service is supported by the network, get the source nat ip address
            final NicProfile defaultNic = new NicProfile();
            defaultNic.setDefaultNic(true);
            defaultNic.setIp4Address(sourceNatIp.getAddress().addr());
            defaultNic.setGateway(sourceNatIp.getGateway());
            defaultNic.setNetmask(sourceNatIp.getNetmask());
            defaultNic.setMacAddress(sourceNatIp.getMacAddress());
            // get broadcast from public network
            final Network pubNet = _networkDao.findById(sourceNatIp.getNetworkId());
            if (pubNet.getBroadcastDomainType() == BroadcastDomainType.Vxlan) {
                defaultNic.setBroadcastType(BroadcastDomainType.Vxlan);
                defaultNic.setBroadcastUri(BroadcastDomainType.Vxlan.toUri(sourceNatIp.getVlanTag()));
                defaultNic.setIsolationUri(BroadcastDomainType.Vxlan.toUri(sourceNatIp.getVlanTag()));
            } else {
                defaultNic.setBroadcastType(BroadcastDomainType.Vlan);
                defaultNic.setBroadcastUri(BroadcastDomainType.Vlan.toUri(sourceNatIp.getVlanTag()));
                defaultNic.setIsolationUri(IsolationType.Vlan.toUri(sourceNatIp.getVlanTag()));
            }
            if (hasGuestNetwork) {
                defaultNic.setDeviceId(2);
            }
            final NetworkOffering publicOffering = _networkModel.getSystemAccountNetworkOfferings(NetworkOffering.SystemPublicNetwork).get(0);
            final List<? extends Network> publicNetworks = _networkMgr.setupNetwork(_systemAcct, publicOffering, plan, null, null, false);
            final String publicIp = defaultNic.getIp4Address();
            // We want to use the identical MAC address for RvR on public interface if possible
            final NicVO peerNic = _nicDao.findByIp4AddressAndNetworkId(publicIp, publicNetworks.get(0).getId());
            if (peerNic != null) {
                s_logger.info("Use same MAC as previous RvR, the MAC is " + peerNic.getMacAddress());
                defaultNic.setMacAddress(peerNic.getMacAddress());
            }
            networks.put(publicNetworks.get(0), new ArrayList<NicProfile>(Arrays.asList(defaultNic)));
        }

        return networks;
    }

    protected Pair<DeploymentPlan, List<DomainRouterVO>> getDeploymentPlanAndRouters(final boolean isPodBased, final DeployDestination dest, final long guestNetworkId) {
        final long dcId = dest.getDataCenter().getId();
        List<DomainRouterVO> routers = null;
        DeploymentPlan plan = new DataCenterDeployment(dcId);
        if (isPodBased) {
            final Pod pod = dest.getPod();
            Long podId = null;
            if (pod != null) {
                podId = pod.getId();
            } else {
                throw new CloudRuntimeException("Pod id is expected in deployment destination");
            }
            routers = _routerDao.listByNetworkAndPodAndRole(guestNetworkId, podId, Role.VIRTUAL_ROUTER);
            plan = new DataCenterDeployment(dcId, podId, null, null, null, null);
        } else {
            routers = _routerDao.listByNetworkAndRole(guestNetworkId, Role.VIRTUAL_ROUTER);
        }

        return new Pair<DeploymentPlan, List<DomainRouterVO>>(plan, routers);
    }

    private DomainRouterVO waitRouter(DomainRouterVO router) {
        DomainRouterVO vm = _routerDao.findById(router.getId());

        if (s_logger.isDebugEnabled())
            s_logger.debug("Router " + router.getInstanceName() + " is not fully up yet, we will wait");
        while (vm.getState() == State.Starting) {
            try {
                Thread.sleep(1000);
            } catch (InterruptedException e) {
            }

            // reload to get the latest state info
            vm = _routerDao.findById(router.getId());
        }

        if (vm.getState() == State.Running) {
            if (s_logger.isDebugEnabled())
                s_logger.debug("Router " + router.getInstanceName() + " is now fully up");

            return router;
        }

        s_logger.warn("Router " + router.getInstanceName() + " failed to start. current state: " + vm.getState());
        return null;
    }

    private DomainRouterVO startVirtualRouter(DomainRouterVO router, User user, Account caller, Map<Param, Object> params)
            throws StorageUnavailableException, InsufficientCapacityException,
    ConcurrentOperationException, ResourceUnavailableException {

        if (router.getRole() != Role.VIRTUAL_ROUTER || !router.getIsRedundantRouter()) {
            return this.start(router, user, caller, params, null);
        }

        if (router.getState() == State.Running) {
            s_logger.debug("Redundant router " + router.getInstanceName() + " is already running!");
            return router;
        }

        //
        // If another thread has already requested a VR start, there is a transition period for VR to transit from
        // Starting to Running, there exist a race conditioning window here
        // We will wait until VR is up or fail
        if (router.getState() == State.Starting) {
            return waitRouter(router);
        }

        DataCenterDeployment plan = new DataCenterDeployment(0, null, null, null, null, null);
        DomainRouterVO result = null;
        assert router.getIsRedundantRouter();
        final List<Long> networkIds = _routerDao.getRouterNetworks(router.getId());
        //Not support VPC now
        if (networkIds.size() > 1) {
            throw new ResourceUnavailableException("Unable to support more than one guest network for redundant router now!", DataCenter.class, router.getDataCenterId());
        }
        DomainRouterVO routerToBeAvoid = null;
        if (networkIds.size() != 0) {
            final List<DomainRouterVO> routerList = _routerDao.findByNetwork(networkIds.get(0));
            for (final DomainRouterVO rrouter : routerList) {
                if (rrouter.getHostId() != null && rrouter.getIsRedundantRouter() && rrouter.getState() == State.Running) {
                    if (routerToBeAvoid != null) {
                        throw new ResourceUnavailableException("Try to start router " + router.getInstanceName() + "(" + router.getId() + ")" +
                                ", but there are already two redundant routers with IP " + router.getPublicIpAddress() + ", they are " + rrouter.getInstanceName() + "(" +
                                rrouter.getId() + ") and " + routerToBeAvoid.getInstanceName() + "(" + routerToBeAvoid.getId() + ")", DataCenter.class,
                                rrouter.getDataCenterId());
                    }
                    routerToBeAvoid = rrouter;
                }
            }
        }
        if (routerToBeAvoid == null) {
            return this.start(router, user, caller, params, null);
        }
        // We would try best to deploy the router to another place
        final int retryIndex = 5;
        final ExcludeList[] avoids = new ExcludeList[5];
        avoids[0] = new ExcludeList();
        avoids[0].addPod(routerToBeAvoid.getPodIdToDeployIn());
        avoids[1] = new ExcludeList();
        avoids[1].addCluster(_hostDao.findById(routerToBeAvoid.getHostId()).getClusterId());
        avoids[2] = new ExcludeList();
        final List<VolumeVO> volumes = _volumeDao.findByInstanceAndType(routerToBeAvoid.getId(), Volume.Type.ROOT);
        if (volumes != null && volumes.size() != 0) {
            avoids[2].addPool(volumes.get(0).getPoolId());
        }
        avoids[2].addHost(routerToBeAvoid.getHostId());
        avoids[3] = new ExcludeList();
        avoids[3].addHost(routerToBeAvoid.getHostId());
        avoids[4] = new ExcludeList();

        for (int i = 0; i < retryIndex; i++) {
            if (s_logger.isTraceEnabled()) {
                s_logger.trace("Try to deploy redundant virtual router:" + router.getHostName() + ", for " + i + " time");
            }
            plan.setAvoids(avoids[i]);
            try {
                result = this.start(router, user, caller, params, plan);
            } catch (final InsufficientServerCapacityException ex) {
                result = null;
            }
            if (result != null) {
                break;
            }
        }
        return result;
    }

    @Override
    public List<DomainRouterVO> deployVirtualRouterInGuestNetwork(final Network guestNetwork, final DeployDestination dest, final Account owner, final Map<Param, Object> params,
            final boolean isRedundant) throws InsufficientCapacityException, ConcurrentOperationException, ResourceUnavailableException {

        final List<DomainRouterVO> routers = findOrDeployVirtualRouterInGuestNetwork(guestNetwork, dest, owner, isRedundant, params);

        return startRouters(params, routers);
    }

    protected List<DomainRouterVO> startRouters(final Map<Param, Object> params, final List<DomainRouterVO> routers) throws StorageUnavailableException,
    InsufficientCapacityException, ConcurrentOperationException, ResourceUnavailableException {
        List<DomainRouterVO> runningRouters = null;

        if (routers != null) {
            runningRouters = new ArrayList<DomainRouterVO>();
        }

        for (DomainRouterVO router : routers) {
            boolean skip = false;
            final State state = router.getState();
            if (router.getHostId() != null && state != State.Running) {
                final HostVO host = _hostDao.findById(router.getHostId());
                if (host == null || host.getState() != Status.Up) {
                    skip = true;
                }
            }
            if (!skip) {
                if (state != State.Running) {
                    router = startVirtualRouter(router, _accountMgr.getSystemUser(), _accountMgr.getSystemAccount(), params);
                }
                if (router != null) {
                    runningRouters.add(router);
                }
            }
        }
        return runningRouters;
    }

    @Override
    public boolean finalizeVirtualMachineProfile(final VirtualMachineProfile profile, final DeployDestination dest, final ReservationContext context) {

        boolean dnsProvided = true;
        boolean dhcpProvided = true;
        boolean publicNetwork = false;
        final DataCenterVO dc = _dcDao.findById(dest.getDataCenter().getId());
        _dcDao.loadDetails(dc);

        //1) Set router details
        final DomainRouterVO router = _routerDao.findById(profile.getVirtualMachine().getId());
        final Map<String, String> details = _vmDetailsDao.listDetailsKeyPairs(router.getId());
        router.setDetails(details);

        //2) Prepare boot loader elements related with Control network

        final StringBuilder buf = profile.getBootArgsBuilder();
        buf.append(" template=domP");
        buf.append(" name=").append(profile.getHostName());

        if (Boolean.valueOf(_configDao.getValue("system.vm.random.password"))) {
            buf.append(" vmpassword=").append(_configDao.getValue("system.vm.password"));
        }

        NicProfile controlNic = null;
        String defaultDns1 = null;
        String defaultDns2 = null;
        String defaultIp6Dns1 = null;
        String defaultIp6Dns2 = null;
        for (final NicProfile nic : profile.getNics()) {
            final int deviceId = nic.getDeviceId();
            boolean ipv4 = false, ipv6 = false;
            if (nic.getIp4Address() != null) {
                ipv4 = true;
                buf.append(" eth").append(deviceId).append("ip=").append(nic.getIp4Address());
                buf.append(" eth").append(deviceId).append("mask=").append(nic.getNetmask());
            }
            if (nic.getIp6Address() != null) {
                ipv6 = true;
                buf.append(" eth").append(deviceId).append("ip6=").append(nic.getIp6Address());
                buf.append(" eth").append(deviceId).append("ip6prelen=").append(NetUtils.getIp6CidrSize(nic.getIp6Cidr()));
            }

            if (nic.isDefaultNic()) {
                if (ipv4) {
                    buf.append(" gateway=").append(nic.getGateway());
                }
                if (ipv6) {
                    buf.append(" ip6gateway=").append(nic.getIp6Gateway());
                }
                defaultDns1 = nic.getDns1();
                defaultDns2 = nic.getDns2();
                defaultIp6Dns1 = nic.getIp6Dns1();
                defaultIp6Dns2 = nic.getIp6Dns2();
            }

            if (nic.getTrafficType() == TrafficType.Management) {
                buf.append(" localgw=").append(dest.getPod().getGateway());
            } else if (nic.getTrafficType() == TrafficType.Control) {
                controlNic = nic;
                // DOMR control command is sent over management server in VMware
                if (dest.getHost().getHypervisorType() == HypervisorType.VMware || dest.getHost().getHypervisorType() == HypervisorType.Hyperv) {
                    s_logger.info("Check if we need to add management server explicit route to DomR. pod cidr: " + dest.getPod().getCidrAddress() + "/" +
                            dest.getPod().getCidrSize() + ", pod gateway: " + dest.getPod().getGateway() + ", management host: " + ApiServiceConfiguration.ManagementHostIPAdr.value());

                    if (s_logger.isInfoEnabled()) {
                        s_logger.info("Add management server explicit route to DomR.");
                    }

                    // always add management explicit route, for basic networking setup, DomR may have two interfaces while both
                    // are on the same subnet
                    _mgmtCidr = _configDao.getValue(Config.ManagementNetwork.key());
                    if (NetUtils.isValidCIDR(_mgmtCidr)) {
                        buf.append(" mgmtcidr=").append(_mgmtCidr);
                        buf.append(" localgw=").append(dest.getPod().getGateway());
                    }

                    if (dc.getNetworkType() == NetworkType.Basic) {
                        // ask domR to setup SSH on guest network
                        buf.append(" sshonguest=true");
                    }

                }
            } else if (nic.getTrafficType() == TrafficType.Guest) {
                dnsProvided = _networkModel.isProviderSupportServiceInNetwork(nic.getNetworkId(), Service.Dns, Provider.VirtualRouter);
                dhcpProvided = _networkModel.isProviderSupportServiceInNetwork(nic.getNetworkId(), Service.Dhcp, Provider.VirtualRouter);
                //build bootloader parameter for the guest
                buf.append(createGuestBootLoadArgs(nic, defaultDns1, defaultDns2, router));
            } else if (nic.getTrafficType() == TrafficType.Public) {
                publicNetwork = true;
            }
        }

        if (controlNic == null) {
            throw new CloudRuntimeException("Didn't start a control port");
        }

        final String rpValue = _configDao.getValue(Config.NetworkRouterRpFilter.key());
        if (rpValue != null && rpValue.equalsIgnoreCase("true")) {
            _disableRpFilter = true;
        } else {
            _disableRpFilter = false;
        }

        String rpFilter = " ";
        String type = null;
        if (router.getVpcId() != null) {
            type = "vpcrouter";
            if (_disableRpFilter) {
                rpFilter = " disable_rp_filter=true";
            }
        } else if (!publicNetwork) {
            type = "dhcpsrvr";
        } else {
            type = "router";
            if (_disableRpFilter) {
                rpFilter = " disable_rp_filter=true";
            }
        }

        if (_disableRpFilter) {
            rpFilter = " disable_rp_filter=true";
        }

        buf.append(" type=" + type + rpFilter);

        final String domain_suffix = dc.getDetail(ZoneConfig.DnsSearchOrder.getName());
        if (domain_suffix != null) {
            buf.append(" dnssearchorder=").append(domain_suffix);
        }

        if (profile.getHypervisorType() == HypervisorType.VMware || profile.getHypervisorType() == HypervisorType.Hyperv) {
            buf.append(" extra_pubnics=" + _routerExtraPublicNics);
        }

        /* If virtual router didn't provide DNS service but provide DHCP service, we need to override the DHCP response
         * to return DNS server rather than
         * virtual router itself. */
        if (dnsProvided || dhcpProvided) {
            if (defaultDns1 != null) {
                buf.append(" dns1=").append(defaultDns1);
            }
            if (defaultDns2 != null) {
                buf.append(" dns2=").append(defaultDns2);
            }
            if (defaultIp6Dns1 != null) {
                buf.append(" ip6dns1=").append(defaultIp6Dns1);
            }
            if (defaultIp6Dns2 != null) {
                buf.append(" ip6dns2=").append(defaultIp6Dns2);
            }

            boolean useExtDns = !dnsProvided;
            /* For backward compatibility */
            useExtDns = useExtDns || UseExternalDnsServers.valueIn(dc.getId());

            if (useExtDns) {
                buf.append(" useextdns=true");
            }
        }

        if (s_logger.isDebugEnabled()) {
            s_logger.debug("Boot Args for " + profile + ": " + buf.toString());
        }

        return true;
    }

    protected StringBuilder createGuestBootLoadArgs(final NicProfile guestNic, final String defaultDns1, final String defaultDns2, DomainRouterVO router) {
        final long guestNetworkId = guestNic.getNetworkId();
        final NetworkVO guestNetwork = _networkDao.findById(guestNetworkId);
        String dhcpRange = null;
        final DataCenterVO dc = _dcDao.findById(guestNetwork.getDataCenterId());

        final StringBuilder buf = new StringBuilder();

        final boolean isRedundant = router.getIsRedundantRouter();
        if (isRedundant) {
            buf.append(" redundant_router=1");
            final List<DomainRouterVO> routers = _routerDao.listByNetworkAndRole(guestNetwork.getId(), Role.VIRTUAL_ROUTER);
            try {
                final int priority = getUpdatedPriority(guestNetwork, routers, router);
                router.setPriority(priority);
                router = _routerDao.persist(router);
            } catch (final InsufficientVirtualNetworkCapcityException e) {
                s_logger.error("Failed to get update priority!", e);
                throw new CloudRuntimeException("Failed to get update priority!");
            }
            final Network net = _networkModel.getNetwork(guestNic.getNetworkId());
            buf.append(" guestgw=").append(net.getGateway());
            final String brd = NetUtils.long2Ip(NetUtils.ip2Long(guestNic.getIp4Address()) | ~NetUtils.ip2Long(guestNic.getNetmask()));
            buf.append(" guestbrd=").append(brd);
            buf.append(" guestcidrsize=").append(NetUtils.getCidrSize(guestNic.getNetmask()));
            buf.append(" router_pr=").append(router.getPriority());

            int advertInt = NumbersUtil.parseInt(_configDao.getValue(Config.RedundantRouterVrrpInterval.key()), 1);
            buf.append(" advert_int=").append(advertInt);
        }

        //setup network domain
        final String domain = guestNetwork.getNetworkDomain();
        if (domain != null) {
            buf.append(" domain=" + domain);
        }

        long cidrSize = 0;

        //setup dhcp range
        if (dc.getNetworkType() == NetworkType.Basic) {
            if (guestNic.isDefaultNic()) {
                cidrSize = NetUtils.getCidrSize(guestNic.getNetmask());
                final String cidr = NetUtils.getCidrSubNet(guestNic.getGateway(), cidrSize);
                if (cidr != null) {
                    dhcpRange = NetUtils.getIpRangeStartIpFromCidr(cidr, cidrSize);
                }
            }
        } else if (dc.getNetworkType() == NetworkType.Advanced) {
            final String cidr = guestNetwork.getCidr();
            if (cidr != null) {
                cidrSize = NetUtils.getCidrSize(NetUtils.getCidrNetmask(cidr));
                dhcpRange = NetUtils.getDhcpRange(cidr);
            }
        }

        if (dhcpRange != null) {
            // To limit DNS to the cidr range
            buf.append(" cidrsize=" + String.valueOf(cidrSize));
            buf.append(" dhcprange=" + dhcpRange);
        }

        return buf;
    }

    protected String getGuestDhcpRange(final NicProfile guestNic, final Network guestNetwork, final DataCenter dc) {
        String dhcpRange = null;
        //setup dhcp range
        if (dc.getNetworkType() == NetworkType.Basic) {
            final long cidrSize = NetUtils.getCidrSize(guestNic.getNetmask());
            final String cidr = NetUtils.getCidrSubNet(guestNic.getGateway(), cidrSize);
            if (cidr != null) {
                dhcpRange = NetUtils.getIpRangeStartIpFromCidr(cidr, cidrSize);
            }
        } else if (dc.getNetworkType() == NetworkType.Advanced) {
            final String cidr = guestNetwork.getCidr();
            if (cidr != null) {
                dhcpRange = NetUtils.getDhcpRange(cidr);
            }
        }
        return dhcpRange;
    }

    @Override
    public boolean setupDhcpForPvlan(final boolean add, final DomainRouterVO router, final Long hostId, final NicProfile nic) {
        if (!nic.getBroadCastUri().getScheme().equals("pvlan")) {
            return false;
        }
        String op = "add";
        if (!add) {
            op = "delete";
        }
        final Network network = _networkDao.findById(nic.getNetworkId());
        final String networkTag = _networkModel.getNetworkTag(router.getHypervisorType(), network);
        final PvlanSetupCommand cmd =
                PvlanSetupCommand.createDhcpSetup(op, nic.getBroadCastUri(), networkTag, router.getInstanceName(), nic.getMacAddress(), nic.getIp4Address());
        // In fact we send command to the host of router, we're not programming router but the host
        Answer answer = null;
        try {
            answer = _agentMgr.send(hostId, cmd);
        } catch (final OperationTimedoutException e) {
            s_logger.warn("Timed Out", e);
            return false;
        } catch (final AgentUnavailableException e) {
            s_logger.warn("Agent Unavailable ", e);
            return false;
        }

        if (answer == null || !answer.getResult()) {
            return false;
        }
        return true;
    }

    @Override
    public boolean finalizeDeployment(final Commands cmds, final VirtualMachineProfile profile, final DeployDestination dest, final ReservationContext context)
            throws ResourceUnavailableException {
        final DomainRouterVO router = _routerDao.findById(profile.getId());

        final List<NicProfile> nics = profile.getNics();
        for (final NicProfile nic : nics) {
            if (nic.getTrafficType() == TrafficType.Public) {
                router.setPublicIpAddress(nic.getIp4Address());
                router.setPublicNetmask(nic.getNetmask());
                router.setPublicMacAddress(nic.getMacAddress());
            } else if (nic.getTrafficType() == TrafficType.Control) {
                router.setPrivateIpAddress(nic.getIp4Address());
                router.setPrivateMacAddress(nic.getMacAddress());
            }
        }
        _routerDao.update(router.getId(), router);

        finalizeCommandsOnStart(cmds, profile);
        return true;
    }

    @Override
    public boolean finalizeCommandsOnStart(final Commands cmds, final VirtualMachineProfile profile) {
        final DomainRouterVO router = _routerDao.findById(profile.getId());
        final NicProfile controlNic = getControlNic(profile);

        if (controlNic == null) {
            s_logger.error("Control network doesn't exist for the router " + router);
            return false;
        }

        finalizeSshAndVersionAndNetworkUsageOnStart(cmds, profile, router, controlNic);

        // restart network if restartNetwork = false is not specified in profile parameters
        boolean reprogramGuestNtwks = true;
        if (profile.getParameter(Param.ReProgramGuestNetworks) != null && (Boolean)profile.getParameter(Param.ReProgramGuestNetworks) == false) {
            reprogramGuestNtwks = false;
        }

        final VirtualRouterProvider vrProvider = _vrProviderDao.findById(router.getElementId());
        if (vrProvider == null) {
            throw new CloudRuntimeException("Cannot find related virtual router provider of router: " + router.getHostName());
        }
        final Provider provider = Network.Provider.getProvider(vrProvider.getType().toString());
        if (provider == null) {
            throw new CloudRuntimeException("Cannot find related provider of virtual router provider: " + vrProvider.getType().toString());
        }

        final List<Long> routerGuestNtwkIds = _routerDao.getRouterNetworks(router.getId());
        for (final Long guestNetworkId : routerGuestNtwkIds) {
            AggregationControlCommand startCmd = new AggregationControlCommand(Action.Start, router.getInstanceName(), controlNic.getIp4Address(),
                    getRouterIpInNetwork(guestNetworkId, router.getId()));
            cmds.addCommand(startCmd);

            if (reprogramGuestNtwks) {
                finalizeIpAssocForNetwork(cmds, router, provider, guestNetworkId, null);
                finalizeNetworkRulesForNetwork(cmds, router, provider, guestNetworkId);

                NetworkOffering offering = _networkOfferingDao.findById((_networkDao.findById(guestNetworkId)).getNetworkOfferingId());
                //service monitoring is currently not added in RVR
                if (!offering.getRedundantRouter()) {
                    String serviceMonitringSet = _configDao.getValue(Config.EnableServiceMonitoring.key());

                    if (serviceMonitringSet != null && serviceMonitringSet.equalsIgnoreCase("true")) {
                        finalizeMonitorServiceOnStrat(cmds, profile, router, provider, guestNetworkId, true);
                    } else {
                        finalizeMonitorServiceOnStrat(cmds, profile, router, provider, guestNetworkId, false);
                    }
                }

            }

            finalizeUserDataAndDhcpOnStart(cmds, router, provider, guestNetworkId);

            AggregationControlCommand finishCmd = new AggregationControlCommand(Action.Finish, router.getInstanceName(), controlNic.getIp4Address(),
                    getRouterIpInNetwork(guestNetworkId, router.getId()));
            cmds.addCommand(finishCmd);
        }


        return true;
    }

    private void finalizeMonitorServiceOnStrat(Commands cmds, VirtualMachineProfile profile, DomainRouterVO router, Provider provider, long networkId, Boolean add) {

        final NetworkVO network = _networkDao.findById(networkId);

        s_logger.debug("Creating  monitoring services on " + router + " start...");

        // get the list of sevices for this network to monitor
        final List<MonitoringServiceVO> services = new ArrayList<MonitoringServiceVO>();
        if (_networkModel.isProviderSupportServiceInNetwork(network.getId(), Service.Dhcp, Provider.VirtualRouter) ||
                _networkModel.isProviderSupportServiceInNetwork(network.getId(), Service.Dns, Provider.VirtualRouter)) {
            final MonitoringServiceVO dhcpService = _monitorServiceDao.getServiceByName(MonitoringService.Service.Dhcp.toString());
            if (dhcpService != null) {
                services.add(dhcpService);
            }
        }

        if (_networkModel.isProviderSupportServiceInNetwork(network.getId(), Service.Lb, Provider.VirtualRouter)) {
            final MonitoringServiceVO lbService = _monitorServiceDao.getServiceByName(MonitoringService.Service.LoadBalancing.toString());
            if (lbService != null) {
                services.add(lbService);
            }
        }
        final List<MonitoringServiceVO> defaultServices = _monitorServiceDao.listDefaultServices(true);
        services.addAll(defaultServices);

        final List<MonitorServiceTO> servicesTO = new ArrayList<MonitorServiceTO>();
        for (final MonitoringServiceVO service : services) {
            final MonitorServiceTO serviceTO = new MonitorServiceTO(service.getService(), service.getProcessName(), service.getServiceName(), service.getServicePath(),
                    service.getServicePidFile(), service.isDefaultService());
            servicesTO.add(serviceTO);
        }

        // TODO : This is a hacking fix
        // at VR startup time, information in VirtualMachineProfile may not updated to DB yet,
        // getRouterControlIp() may give wrong IP under basic network mode in VMware environment
        final NicProfile controlNic = getControlNic(profile);
        final SetMonitorServiceCommand command = new SetMonitorServiceCommand(servicesTO);
        command.setAccessDetail(NetworkElementCommand.ROUTER_IP, controlNic.getIp4Address());
        command.setAccessDetail(NetworkElementCommand.ROUTER_GUEST_IP, getRouterIpInNetwork(networkId, router.getId()));
        command.setAccessDetail(NetworkElementCommand.ROUTER_NAME, router.getInstanceName());

        if (!add) {
            command.setAccessDetail(NetworkElementCommand.ROUTER_MONITORING_ENABLE, add.toString());
        }
        cmds.addCommand("monitor", command);
    }

    protected NicProfile getControlNic(final VirtualMachineProfile profile) {
        final DomainRouterVO router = _routerDao.findById(profile.getId());
        final DataCenterVO dcVo = _dcDao.findById(router.getDataCenterId());
        NicProfile controlNic = null;
        if (profile.getHypervisorType() == HypervisorType.VMware && dcVo.getNetworkType() == NetworkType.Basic) {
            // TODO this is a ugly to test hypervisor type here
            // for basic network mode, we will use the guest NIC for control NIC
            for (final NicProfile nic : profile.getNics()) {
                if (nic.getTrafficType() == TrafficType.Guest && nic.getIp4Address() != null) {
                    controlNic = nic;
                }
            }
        } else {
            for (final NicProfile nic : profile.getNics()) {
                if (nic.getTrafficType() == TrafficType.Control && nic.getIp4Address() != null) {
                    controlNic = nic;
                }
            }
        }
        return controlNic;
    }

    protected void finalizeSshAndVersionAndNetworkUsageOnStart(final Commands cmds, final VirtualMachineProfile profile, final DomainRouterVO router, final NicProfile controlNic) {
        final DomainRouterVO vr = _routerDao.findById(profile.getId());
        cmds.addCommand("checkSsh", new CheckSshCommand(profile.getInstanceName(), controlNic.getIp4Address(), 3922));

        // Update router template/scripts version
        final GetDomRVersionCmd command = new GetDomRVersionCmd();
        command.setAccessDetail(NetworkElementCommand.ROUTER_IP, controlNic.getIp4Address());
        command.setAccessDetail(NetworkElementCommand.ROUTER_NAME, router.getInstanceName());
        cmds.addCommand("getDomRVersion", command);

        // Network usage command to create iptables rules
        final boolean forVpc = vr.getVpcId() != null;
        if (!forVpc)
            cmds.addCommand("networkUsage", new NetworkUsageCommand(controlNic.getIp4Address(), router.getHostName(), "create", forVpc));
    }

    protected void finalizeUserDataAndDhcpOnStart(final Commands cmds, final DomainRouterVO router, final Provider provider, final Long guestNetworkId) {
        if (_networkModel.isProviderSupportServiceInNetwork(guestNetworkId, Service.Dhcp, provider)) {
            // Resend dhcp
            s_logger.debug("Reapplying dhcp entries as a part of domR " + router + " start...");
            createDhcpEntryCommandsForVMs(router, cmds, guestNetworkId);
        }

        if (_networkModel.isProviderSupportServiceInNetwork(guestNetworkId, Service.UserData, provider)) {
            // Resend user data
            s_logger.debug("Reapplying vm data (userData and metaData) entries as a part of domR " + router + " start...");
            createVmDataCommandForVMs(router, cmds, guestNetworkId);
        }
    }

    protected void finalizeNetworkRulesForNetwork(final Commands cmds, final DomainRouterVO router, final Provider provider, final Long guestNetworkId) {
        s_logger.debug("Resending ipAssoc, port forwarding, load balancing rules as a part of Virtual router start");

        final ArrayList<? extends PublicIpAddress> publicIps = getPublicIpsToApply(router, provider, guestNetworkId);
        final List<FirewallRule> firewallRulesEgress = new ArrayList<FirewallRule>();

        //  Fetch firewall Egress rules.
        if (_networkModel.isProviderSupportServiceInNetwork(guestNetworkId, Service.Firewall, provider)) {
            firewallRulesEgress.addAll(_rulesDao.listByNetworkPurposeTrafficType(guestNetworkId, Purpose.Firewall, FirewallRule.TrafficType.Egress));
        }

        // Re-apply firewall Egress rules
        s_logger.debug("Found " + firewallRulesEgress.size() + " firewall Egress rule(s) to apply as a part of domR " + router + " start.");
        if (!firewallRulesEgress.isEmpty()) {
            createFirewallRulesCommands(firewallRulesEgress, router, cmds, guestNetworkId);
        }

        if (publicIps != null && !publicIps.isEmpty()) {
            final List<RemoteAccessVpn> vpns = new ArrayList<RemoteAccessVpn>();
            final List<PortForwardingRule> pfRules = new ArrayList<PortForwardingRule>();
            final List<FirewallRule> staticNatFirewallRules = new ArrayList<FirewallRule>();
            final List<StaticNat> staticNats = new ArrayList<StaticNat>();
            final List<FirewallRule> firewallRulesIngress = new ArrayList<FirewallRule>();

            //Get information about all the rules (StaticNats and StaticNatRules; PFVPN to reapply on domR start)
            for (final PublicIpAddress ip : publicIps) {
                if (_networkModel.isProviderSupportServiceInNetwork(guestNetworkId, Service.PortForwarding, provider)) {
                    pfRules.addAll(_pfRulesDao.listForApplication(ip.getId()));
                }
                if (_networkModel.isProviderSupportServiceInNetwork(guestNetworkId, Service.StaticNat, provider)) {
                    staticNatFirewallRules.addAll(_rulesDao.listByIpAndPurpose(ip.getId(), Purpose.StaticNat));
                }
                if (_networkModel.isProviderSupportServiceInNetwork(guestNetworkId, Service.Firewall, provider)) {
                    firewallRulesIngress.addAll(_rulesDao.listByIpAndPurpose(ip.getId(), Purpose.Firewall));
                }

                if (_networkModel.isProviderSupportServiceInNetwork(guestNetworkId, Service.Vpn, provider)) {
                    final RemoteAccessVpn vpn = _vpnDao.findByPublicIpAddress(ip.getId());
                    if (vpn != null) {
                        vpns.add(vpn);
                    }
                }

                if (_networkModel.isProviderSupportServiceInNetwork(guestNetworkId, Service.StaticNat, provider)) {
                    if (ip.isOneToOneNat()) {
                        final StaticNatImpl staticNat = new StaticNatImpl(ip.getAccountId(), ip.getDomainId(), guestNetworkId, ip.getId(), ip.getVmIp(), false);
                        staticNats.add(staticNat);
                    }
                }
            }

            // Re-apply static nats
            s_logger.debug("Found " + staticNats.size() + " static nat(s) to apply as a part of domR " + router + " start.");
            if (!staticNats.isEmpty()) {
                createApplyStaticNatCommands(staticNats, router, cmds, guestNetworkId);
            }

            // Re-apply firewall Ingress rules
            s_logger.debug("Found " + firewallRulesIngress.size() + " firewall Ingress rule(s) to apply as a part of domR " + router + " start.");
            if (!firewallRulesIngress.isEmpty()) {
                createFirewallRulesCommands(firewallRulesIngress, router, cmds, guestNetworkId);
            }

            // Re-apply port forwarding rules
            s_logger.debug("Found " + pfRules.size() + " port forwarding rule(s) to apply as a part of domR " + router + " start.");
            if (!pfRules.isEmpty()) {
                createApplyPortForwardingRulesCommands(pfRules, router, cmds, guestNetworkId);
            }

            // Re-apply static nat rules
            s_logger.debug("Found " + staticNatFirewallRules.size() + " static nat rule(s) to apply as a part of domR " + router + " start.");
            if (!staticNatFirewallRules.isEmpty()) {
                final List<StaticNatRule> staticNatRules = new ArrayList<StaticNatRule>();
                for (final FirewallRule rule : staticNatFirewallRules) {
                    staticNatRules.add(_rulesMgr.buildStaticNatRule(rule, false));
                }
                createApplyStaticNatRulesCommands(staticNatRules, router, cmds, guestNetworkId);
            }

            // Re-apply vpn rules
            s_logger.debug("Found " + vpns.size() + " vpn(s) to apply as a part of domR " + router + " start.");
            if (!vpns.isEmpty()) {
                for (final RemoteAccessVpn vpn : vpns) {
                    createApplyVpnCommands(true, vpn, router, cmds);
                }
            }

            final List<LoadBalancerVO> lbs = _loadBalancerDao.listByNetworkIdAndScheme(guestNetworkId, Scheme.Public);
            final List<LoadBalancingRule> lbRules = new ArrayList<LoadBalancingRule>();
            if (_networkModel.isProviderSupportServiceInNetwork(guestNetworkId, Service.Lb, provider)) {
                // Re-apply load balancing rules
                for (final LoadBalancerVO lb : lbs) {
                    final List<LbDestination> dstList = _lbMgr.getExistingDestinations(lb.getId());
                    final List<LbStickinessPolicy> policyList = _lbMgr.getStickinessPolicies(lb.getId());
                    final List<LbHealthCheckPolicy> hcPolicyList = _lbMgr.getHealthCheckPolicies(lb.getId());
                    final Ip sourceIp = _networkModel.getPublicIpAddress(lb.getSourceIpAddressId()).getAddress();
                    final LbSslCert sslCert = _lbMgr.getLbSslCert(lb.getId());
                    final LoadBalancingRule loadBalancing = new LoadBalancingRule(lb, dstList, policyList, hcPolicyList, sourceIp, sslCert, lb.getLbProtocol());
                    lbRules.add(loadBalancing);
                }
            }

            s_logger.debug("Found " + lbRules.size() + " load balancing rule(s) to apply as a part of domR " + router + " start.");
            if (!lbRules.isEmpty()) {
                createApplyLoadBalancingRulesCommands(lbRules, router, cmds, guestNetworkId);
            }
        }
        //Reapply dhcp and dns configuration.
        final Network guestNetwork = _networkDao.findById(guestNetworkId);
        if (guestNetwork.getGuestType() == GuestType.Shared && _networkModel.isProviderSupportServiceInNetwork(guestNetworkId, Service.Dhcp, provider)) {
            final Map<Network.Capability, String> dhcpCapabilities =
                    _networkSvc.getNetworkOfferingServiceCapabilities(_networkOfferingDao.findById(_networkDao.findById(guestNetworkId).getNetworkOfferingId()), Service.Dhcp);
            final String supportsMultipleSubnets = dhcpCapabilities.get(Network.Capability.DhcpAccrossMultipleSubnets);
            if (supportsMultipleSubnets != null && Boolean.valueOf(supportsMultipleSubnets)) {
                final List<NicIpAliasVO> revokedIpAliasVOs = _nicIpAliasDao.listByNetworkIdAndState(guestNetworkId, NicIpAlias.state.revoked);
                s_logger.debug("Found" + revokedIpAliasVOs.size() + "ip Aliases to revoke on the router as a part of dhcp configuration");
                removeRevokedIpAliasFromDb(revokedIpAliasVOs);

                final List<NicIpAliasVO> aliasVOs = _nicIpAliasDao.listByNetworkIdAndState(guestNetworkId, NicIpAlias.state.active);
                s_logger.debug("Found" + aliasVOs.size() + "ip Aliases to apply on the router as a part of dhcp configuration");
                final List<IpAliasTO> activeIpAliasTOs = new ArrayList<IpAliasTO>();
                for (final NicIpAliasVO aliasVO : aliasVOs) {
                    activeIpAliasTOs.add(new IpAliasTO(aliasVO.getIp4Address(), aliasVO.getNetmask(), aliasVO.getAliasCount().toString()));
                }
                if (activeIpAliasTOs.size() != 0) {
                    createIpAlias(router, activeIpAliasTOs, guestNetworkId, cmds);
                    configDnsMasq(router, _networkDao.findById(guestNetworkId), cmds);
                }
            }
        }
    }

    private void removeRevokedIpAliasFromDb(final List<NicIpAliasVO> revokedIpAliasVOs) {
        for (final NicIpAliasVO ipalias : revokedIpAliasVOs) {
            _nicIpAliasDao.expunge(ipalias.getId());
        }
    }

    protected void finalizeIpAssocForNetwork(final Commands cmds, final VirtualRouter router, final Provider provider, final Long guestNetworkId,
            final Map<String, String> vlanMacAddress) {

        final ArrayList<? extends PublicIpAddress> publicIps = getPublicIpsToApply(router, provider, guestNetworkId);

        if (publicIps != null && !publicIps.isEmpty()) {
            s_logger.debug("Found " + publicIps.size() + " ip(s) to apply as a part of domR " + router + " start.");
            // Re-apply public ip addresses - should come before PF/LB/VPN
            if (_networkModel.isProviderSupportServiceInNetwork(guestNetworkId, Service.Firewall, provider)) {
                createAssociateIPCommands(router, publicIps, cmds, 0);
            }
        }
    }

    protected ArrayList<? extends PublicIpAddress> getPublicIpsToApply(final VirtualRouter router, final Provider provider, final Long guestNetworkId,
            final com.cloud.network.IpAddress.State... skipInStates) {
        final long ownerId = router.getAccountId();
        final List<? extends IpAddress> userIps;

        final Network guestNetwork = _networkDao.findById(guestNetworkId);
        if (guestNetwork.getGuestType() == GuestType.Shared) {
            // ignore the account id for the shared network
            userIps = _networkModel.listPublicIpsAssignedToGuestNtwk(guestNetworkId, null);
        } else {
            userIps = _networkModel.listPublicIpsAssignedToGuestNtwk(ownerId, guestNetworkId, null);
        }

        final List<PublicIp> allPublicIps = new ArrayList<PublicIp>();
        if (userIps != null && !userIps.isEmpty()) {
            boolean addIp = true;
            for (final IpAddress userIp : userIps) {
                if (skipInStates != null) {
                    for (final IpAddress.State stateToSkip : skipInStates) {
                        if (userIp.getState() == stateToSkip) {
                            s_logger.debug("Skipping ip address " + userIp + " in state " + userIp.getState());
                            addIp = false;
                            break;
                        }
                    }
                }

                if (addIp) {
                    final IPAddressVO ipVO = _ipAddressDao.findById(userIp.getId());
                    final PublicIp publicIp = PublicIp.createFromAddrAndVlan(ipVO, _vlanDao.findById(userIp.getVlanId()));
                    allPublicIps.add(publicIp);
                }
            }
        }

        //Get public Ips that should be handled by router
        final Network network = _networkDao.findById(guestNetworkId);
        final Map<PublicIpAddress, Set<Service>> ipToServices = _networkModel.getIpToServices(allPublicIps, false, true);
        final Map<Provider, ArrayList<PublicIpAddress>> providerToIpList = _networkModel.getProviderToIpList(network, ipToServices);
        // Only cover virtual router for now, if ELB use it this need to be modified

        final ArrayList<PublicIpAddress> publicIps = providerToIpList.get(provider);
        return publicIps;
    }

    @Override
    public boolean finalizeStart(final VirtualMachineProfile profile, final long hostId, final Commands cmds, final ReservationContext context) {
        DomainRouterVO router = _routerDao.findById(profile.getId());

        //process all the answers
        for (Answer answer : cmds.getAnswers()) {
            // handle any command failures
            if (!answer.getResult()) {
                String cmdClassName = answer.getClass().getCanonicalName().replace("Answer", "Command");
                String errorMessage = "Command: " + cmdClassName + " failed while starting virtual router";
                String errorDetails = "Details: " + answer.getDetails() + " " + answer.toString();
                //add alerts for the failed commands
                _alertMgr.sendAlert(AlertService.AlertType.ALERT_TYPE_DOMAIN_ROUTER, router.getDataCenterId(), router.getPodIdToDeployIn(), errorMessage, errorDetails);
                s_logger.warn(errorMessage);
                //Stop the router if any of the commands failed
                return false;
            }
<<<<<<< HEAD
        } else {
            s_logger.warn("answer was null or no CHeckAnswerwhile ssh to the VM: " + answer.getDetails());
            result = false;
        }
        if (result == false) {
            return result;
=======
>>>>>>> 0df156c0
        }

        // at this point, all the router command are successful.
        boolean result = true;
        //Get guest networks info
        final List<Network> guestNetworks = new ArrayList<Network>();

        final List<? extends Nic> routerNics = _nicDao.listByVmId(profile.getId());
        for (final Nic nic : routerNics) {
            final Network network = _networkModel.getNetwork(nic.getNetworkId());
            if (network.getTrafficType() == TrafficType.Guest) {
                guestNetworks.add(network);
                if (nic.getBroadcastUri().getScheme().equals("pvlan")) {
                    final NicProfile nicProfile = new NicProfile(nic, network, nic.getBroadcastUri(), nic.getIsolationUri(), 0, false, "pvlan-nic");
                    result = setupDhcpForPvlan(true, router, router.getHostId(), nicProfile);
                }
            }
        }
<<<<<<< HEAD

        if (!result) {
            s_logger.warn("no result while ssh to the VM");
            return result;
        }

        answer = cmds.getAnswer("getDomRVersion");
        if (answer != null && answer instanceof GetDomRVersionAnswer) {
            GetDomRVersionAnswer versionAnswer = (GetDomRVersionAnswer)answer;
            if (answer == null || !answer.getResult()) {
                s_logger.warn("Unable to get the template/scripts version of router " + router.getInstanceName() + " due to: " + versionAnswer.getDetails());
                result = false;
            } else {
                s_logger.warn("Domrversion for VM: " + versionAnswer.getTemplateVersion());
                router.setTemplateVersion(versionAnswer.getTemplateVersion());
                router.setScriptsVersion(versionAnswer.getScriptsVersion());
                router = _routerDao.persist(router, guestNetworks);
            }
        } else {
            s_logger.warn("no domrversion for VM: " + answer.getDetails());
            result = false;
=======
        if (result) {
            GetDomRVersionAnswer versionAnswer = (GetDomRVersionAnswer)cmds.getAnswer("getDomRVersion");
            router.setTemplateVersion(versionAnswer.getTemplateVersion());
            router.setScriptsVersion(versionAnswer.getScriptsVersion());
            router = _routerDao.persist(router, guestNetworks);
>>>>>>> 0df156c0
        }

        return result;
    }

    @Override
    public void finalizeStop(final VirtualMachineProfile profile, final Answer answer) {
        if (answer != null) {
            final VirtualMachine vm = profile.getVirtualMachine();
            final DomainRouterVO domR = _routerDao.findById(vm.getId());
            processStopOrRebootAnswer(domR, answer);
            final List<? extends Nic> routerNics = _nicDao.listByVmId(profile.getId());
            for (final Nic nic : routerNics) {
                final Network network = _networkModel.getNetwork(nic.getNetworkId());
                if (network.getTrafficType() == TrafficType.Guest && nic.getBroadcastUri() != null && nic.getBroadcastUri().getScheme().equals("pvlan")) {
                    final NicProfile nicProfile = new NicProfile(nic, network, nic.getBroadcastUri(), nic.getIsolationUri(), 0, false, "pvlan-nic");
                    setupDhcpForPvlan(false, domR, domR.getHostId(), nicProfile);
                }
            }

        }
    }

    @Override
    public void finalizeExpunge(final VirtualMachine vm) {
    }

    @Override
    public boolean startRemoteAccessVpn(final Network network, final RemoteAccessVpn vpn, final List<? extends VirtualRouter> routers) throws ResourceUnavailableException {
        if (routers == null || routers.isEmpty()) {
            s_logger.warn("Failed to start remote access VPN: no router found for account and zone");
            throw new ResourceUnavailableException("Failed to start remote access VPN: no router found for account and zone", DataCenter.class, network.getDataCenterId());
        }

        for (final VirtualRouter router : routers) {
            if (router.getState() != State.Running) {
                s_logger.warn("Failed to start remote access VPN: router not in right state " + router.getState());
                throw new ResourceUnavailableException("Failed to start remote access VPN: router not in right state " + router.getState(), DataCenter.class,
                        network.getDataCenterId());
            }

            final Commands cmds = new Commands(Command.OnError.Stop);
            createApplyVpnCommands(true, vpn, router, cmds);

            if (!sendCommandsToRouter(router, cmds)) {
                throw new AgentUnavailableException("Unable to send commands to virtual router ", router.getHostId());
            }

            Answer answer = cmds.getAnswer("users");
            if (!answer.getResult()) {
                s_logger.error("Unable to start vpn: unable add users to vpn in zone " + router.getDataCenterId() + " for account " + vpn.getAccountId() + " on domR: " +
                        router.getInstanceName() + " due to " + answer.getDetails());
                throw new ResourceUnavailableException("Unable to start vpn: Unable to add users to vpn in zone " + router.getDataCenterId() + " for account " +
                        vpn.getAccountId() + " on domR: " + router.getInstanceName() + " due to " + answer.getDetails(), DataCenter.class, router.getDataCenterId());
            }
            answer = cmds.getAnswer("startVpn");
            if (!answer.getResult()) {
                s_logger.error("Unable to start vpn in zone " + router.getDataCenterId() + " for account " + vpn.getAccountId() + " on domR: " +
                        router.getInstanceName() + " due to " + answer.getDetails());
                throw new ResourceUnavailableException("Unable to start vpn in zone " + router.getDataCenterId() + " for account " + vpn.getAccountId() + " on domR: " +
                        router.getInstanceName() + " due to " + answer.getDetails(), DataCenter.class, router.getDataCenterId());
            }

        }
        return true;
    }

    @Override
    public boolean deleteRemoteAccessVpn(final Network network, final RemoteAccessVpn vpn, final List<? extends VirtualRouter> routers) throws ResourceUnavailableException {
        if (routers == null || routers.isEmpty()) {
            s_logger.warn("Failed to delete remote access VPN: no router found for account and zone");
            throw new ResourceUnavailableException("Failed to delete remote access VPN", DataCenter.class, network.getDataCenterId());
        }

        boolean result = true;
        for (final VirtualRouter router : routers) {
            if (router.getState() == State.Running) {
                final Commands cmds = new Commands(Command.OnError.Continue);
                createApplyVpnCommands(false, vpn, router, cmds);
                result = result && sendCommandsToRouter(router, cmds);
            } else if (router.getState() == State.Stopped) {
                s_logger.debug("Router " + router + " is in Stopped state, not sending deleteRemoteAccessVpn command to it");
                continue;
            } else {
                s_logger.warn("Failed to delete remote access VPN: domR " + router + " is not in right state " + router.getState());
                throw new ResourceUnavailableException("Failed to delete remote access VPN: domR is not in right state " + router.getState(), DataCenter.class,
                        network.getDataCenterId());
            }
        }

        return result;
    }

    private DomainRouterVO start(DomainRouterVO router, final User user, final Account caller, final Map<Param, Object> params, final DeploymentPlan planToDeploy)
            throws StorageUnavailableException, InsufficientCapacityException, ConcurrentOperationException, ResourceUnavailableException {
        s_logger.debug("Starting router " + router);
        try {
            _itMgr.advanceStart(router.getUuid(), params, planToDeploy, null);
        } catch (final OperationTimedoutException e) {
            throw new ResourceUnavailableException("Starting router " + router + " failed! " + e.toString(), DataCenter.class, router.getDataCenterId());
        }
        if (router.isStopPending()) {
            s_logger.info("Clear the stop pending flag of router " + router.getHostName() + " after start router successfully!");
            router.setStopPending(false);
            router = _routerDao.persist(router);
        }
        // We don't want the failure of VPN Connection affect the status of router, so we try to make connection
        // only after router start successfully
        final Long vpcId = router.getVpcId();
        if (vpcId != null) {
            _s2sVpnMgr.reconnectDisconnectedVpnByVpc(vpcId);
        }
        return _routerDao.findById(router.getId());
    }

    @Override
    public DomainRouterVO stop(final VirtualRouter router, final boolean forced, final User user, final Account caller) throws ConcurrentOperationException,
    ResourceUnavailableException {
        s_logger.debug("Stopping router " + router);
        try {
            _itMgr.advanceStop(router.getUuid(), forced);
            return _routerDao.findById(router.getId());
        } catch (final OperationTimedoutException e) {
            throw new CloudRuntimeException("Unable to stop " + router, e);
        }
    }

    @Override
    public boolean configDhcpForSubnet(final Network network, final NicProfile nic, final VirtualMachineProfile profile, final DeployDestination dest, final List<DomainRouterVO> routers)
            throws ResourceUnavailableException {
        final UserVmVO vm = _userVmDao.findById(profile.getId());
        _userVmDao.loadDetails(vm);

        //Asuming we have only one router per network For Now.
        final DomainRouterVO router = routers.get(0);
        if (router.getState() != State.Running) {
            s_logger.warn("Failed to configure dhcp: router not in running state");
            throw new ResourceUnavailableException("Unable to assign ip addresses, domR is not in right state " + router.getState(), DataCenter.class,
                    network.getDataCenterId());
        }
        //check if this is not the primary subnet.
        final NicVO domr_guest_nic =
                _nicDao.findByInstanceIdAndIpAddressAndVmtype(router.getId(), _nicDao.getIpAddress(nic.getNetworkId(), router.getId()), VirtualMachine.Type.DomainRouter);
        //check if the router ip address and the vm ip address belong to same subnet.
        //if they do not belong to same netwoek check for the alias ips. if not create one.
        // This should happen only in case of Basic and Advanced SG enabled networks.
        if (!NetUtils.sameSubnet(domr_guest_nic.getIp4Address(), nic.getIp4Address(), nic.getNetmask())) {
            final List<NicIpAliasVO> aliasIps = _nicIpAliasDao.listByNetworkIdAndState(domr_guest_nic.getNetworkId(), NicIpAlias.state.active);
            boolean ipInVmsubnet = false;
            for (final NicIpAliasVO alias : aliasIps) {
                //check if any of the alias ips belongs to the Vm's subnet.
                if (NetUtils.sameSubnet(alias.getIp4Address(), nic.getIp4Address(), nic.getNetmask())) {
                    ipInVmsubnet = true;
                    break;
                }
            }
            PublicIp routerPublicIP = null;
            String routerAliasIp = null;
            final DataCenter dc = _dcDao.findById(router.getDataCenterId());
            if (ipInVmsubnet == false) {
                try {
                    if (network.getTrafficType() == TrafficType.Guest && network.getGuestType() == GuestType.Shared) {
                        _podDao.findById(vm.getPodIdToDeployIn());
                        final Account caller = CallContext.current().getCallingAccount();
                        final List<VlanVO> vlanList = _vlanDao.listVlansByNetworkIdAndGateway(network.getId(), nic.getGateway());
                        final List<Long> vlanDbIdList = new ArrayList<Long>();
                        for (final VlanVO vlan : vlanList) {
                            vlanDbIdList.add(vlan.getId());
                        }
                        if (dc.getNetworkType() == NetworkType.Basic) {
                            routerPublicIP =
                                    _ipAddrMgr.assignPublicIpAddressFromVlans(router.getDataCenterId(), vm.getPodIdToDeployIn(), caller, Vlan.VlanType.DirectAttached,
                                            vlanDbIdList, nic.getNetworkId(), null, false);
                        } else {
                            routerPublicIP =
                                    _ipAddrMgr.assignPublicIpAddressFromVlans(router.getDataCenterId(), null, caller, Vlan.VlanType.DirectAttached, vlanDbIdList,
                                            nic.getNetworkId(), null, false);
                        }

                        routerAliasIp = routerPublicIP.getAddress().addr();
                    }
                } catch (final InsufficientAddressCapacityException e) {
                    s_logger.info(e.getMessage());
                    s_logger.info("unable to configure dhcp for this VM.");
                    return false;
                }
                //this means we did not create a ip alis on the router.
                final NicIpAliasVO alias =
                        new NicIpAliasVO(domr_guest_nic.getId(), routerAliasIp, router.getId(), CallContext.current().getCallingAccountId(), network.getDomainId(),
                                nic.getNetworkId(), nic.getGateway(), nic.getNetmask());
                alias.setAliasCount((routerPublicIP.getIpMacAddress()));
                _nicIpAliasDao.persist(alias);
                final List<IpAliasTO> ipaliasTo = new ArrayList<IpAliasTO>();
                ipaliasTo.add(new IpAliasTO(routerAliasIp, alias.getNetmask(), alias.getAliasCount().toString()));
                final Commands cmds = new Commands(Command.OnError.Stop);
                createIpAlias(router, ipaliasTo, alias.getNetworkId(), cmds);
                //also add the required configuration to the dnsmasq for supporting dhcp and dns on the new ip.
                configDnsMasq(router, network, cmds);
                final boolean result = sendCommandsToRouter(router, cmds);
                if (result == false) {
                    final NicIpAliasVO ipAliasVO = _nicIpAliasDao.findByInstanceIdAndNetworkId(network.getId(), router.getId());
                    final PublicIp routerPublicIPFinal = routerPublicIP;
                    Transaction.execute(new TransactionCallbackNoReturn() {
                        @Override
                        public void doInTransactionWithoutResult(final TransactionStatus status) {
                            _nicIpAliasDao.expunge(ipAliasVO.getId());
                            _ipAddressDao.unassignIpAddress(routerPublicIPFinal.getId());
                        }
                    });
                    throw new CloudRuntimeException("failed to configure ip alias on the router as a part of dhcp config");
                }
            }
            return true;
        }
        return true;
    }

    @Override
    public boolean removeDhcpSupportForSubnet(final Network network, final List<DomainRouterVO> routers) throws ResourceUnavailableException {
        if (routers == null || routers.isEmpty()) {
            s_logger.warn("Failed to add/remove VPN users: no router found for account and zone");
            throw new ResourceUnavailableException("Unable to assign ip addresses, domR doesn't exist for network " + network.getId(), DataCenter.class,
                    network.getDataCenterId());
        }

        for (final DomainRouterVO router : routers) {
            if (router.getState() != State.Running) {
                s_logger.warn("Failed to add/remove VPN users: router not in running state");
                throw new ResourceUnavailableException("Unable to assign ip addresses, domR is not in right state " + router.getState(), DataCenter.class,
                        network.getDataCenterId());
            }

            final Commands cmds = new Commands(Command.OnError.Continue);
            final List<NicIpAliasVO> revokedIpAliasVOs = _nicIpAliasDao.listByNetworkIdAndState(network.getId(), NicIpAlias.state.revoked);
            s_logger.debug("Found" + revokedIpAliasVOs.size() + "ip Aliases to revoke on the router as a part of dhcp configuration");
            final List<IpAliasTO> revokedIpAliasTOs = new ArrayList<IpAliasTO>();
            for (final NicIpAliasVO revokedAliasVO : revokedIpAliasVOs) {
                revokedIpAliasTOs.add(new IpAliasTO(revokedAliasVO.getIp4Address(), revokedAliasVO.getNetmask(), revokedAliasVO.getAliasCount().toString()));
            }
            final List<NicIpAliasVO> aliasVOs = _nicIpAliasDao.listByNetworkIdAndState(network.getId(), NicIpAlias.state.active);
            s_logger.debug("Found" + aliasVOs.size() + "ip Aliases to apply on the router as a part of dhcp configuration");
            final List<IpAliasTO> activeIpAliasTOs = new ArrayList<IpAliasTO>();
            for (final NicIpAliasVO aliasVO : aliasVOs) {
                activeIpAliasTOs.add(new IpAliasTO(aliasVO.getIp4Address(), aliasVO.getNetmask(), aliasVO.getAliasCount().toString()));
            }
            createDeleteIpAliasCommand(router, revokedIpAliasTOs, activeIpAliasTOs, network.getId(), cmds);
            configDnsMasq(router, network, cmds);
            final boolean result = sendCommandsToRouter(router, cmds);
            if (result) {
                Transaction.execute(new TransactionCallbackNoReturn() {
                    @Override
                    public void doInTransactionWithoutResult(final TransactionStatus status) {
                        for (final NicIpAliasVO revokedAliasVO : revokedIpAliasVOs) {
                            _nicIpAliasDao.expunge(revokedAliasVO.getId());
                        }
                    }
                });
                return true;
            }
        }
        return false;
    }

    @Override
    public boolean applyDhcpEntry(final Network network, final NicProfile nic, final VirtualMachineProfile profile, final DeployDestination dest, final List<DomainRouterVO> routers)
            throws ResourceUnavailableException {
        if (s_logger.isTraceEnabled()) {
            s_logger.trace("applyDhcpEntry(" + network.getCidr() + ", " + nic.getMacAddress() + ", " + profile.getUuid() + ", " + dest.getHost() + ", " + routers + ")");
        }
        final UserVmVO vm = _userVmDao.findById(profile.getId());
        _userVmDao.loadDetails(vm);

        final VirtualMachineProfile updatedProfile = profile;
        final boolean isZoneBasic = (dest.getDataCenter().getNetworkType() == NetworkType.Basic);
        final Long podId = isZoneBasic ? dest.getPod().getId() : null;

        boolean podLevelException = false;
        //for user vm in Basic zone we should try to re-deploy vm in a diff pod if it fails to deploy in original pod; so throwing exception with Pod scope
        if (isZoneBasic && podId != null && updatedProfile.getVirtualMachine().getType() == VirtualMachine.Type.User && network.getTrafficType() == TrafficType.Guest &&
                network.getGuestType() == Network.GuestType.Shared) {
            podLevelException = true;
        }

        return applyRules(network, routers, "dhcp entry", podLevelException, podId, true, new RuleApplier() {
            @Override
            public boolean execute(final Network network, final VirtualRouter router) throws ResourceUnavailableException {
                //for basic zone, send dhcp/dns information to all routers in the basic network only when _dnsBasicZoneUpdates is set to "all" value
                final Commands cmds = new Commands(Command.OnError.Stop);
                if (!(isZoneBasic && router.getPodIdToDeployIn().longValue() != podId.longValue() && _dnsBasicZoneUpdates.equalsIgnoreCase("pod"))) {
                    final NicVO nicVo = _nicDao.findById(nic.getId());
                    createDhcpEntryCommand(router, vm, nicVo, cmds);
                    return sendCommandsToRouter(router, cmds);
                }
                return true;
            }
        });
    }

    private void createDeleteIpAliasCommand(final DomainRouterVO router, final List<IpAliasTO> deleteIpAliasTOs, final List<IpAliasTO> createIpAliasTos, final long networkId,
            final Commands cmds) {
        final String routerip = getRouterIpInNetwork(networkId, router.getId());
        final DataCenterVO dcVo = _dcDao.findById(router.getDataCenterId());
        final DeleteIpAliasCommand deleteIpaliasCmd = new DeleteIpAliasCommand(routerip, deleteIpAliasTOs, createIpAliasTos);
        deleteIpaliasCmd.setAccessDetail(NetworkElementCommand.ROUTER_IP, getRouterControlIp(router.getId()));
        deleteIpaliasCmd.setAccessDetail(NetworkElementCommand.ROUTER_NAME, router.getInstanceName());
        deleteIpaliasCmd.setAccessDetail(NetworkElementCommand.ROUTER_GUEST_IP, routerip);
        deleteIpaliasCmd.setAccessDetail(NetworkElementCommand.ZONE_NETWORK_TYPE, dcVo.getNetworkType().toString());

        cmds.addCommand("deleteIpalias", deleteIpaliasCmd);
    }

    private NicVO findDefaultDnsIp(final long userVmId) {
        final NicVO defaultNic = _nicDao.findDefaultNicForVM(userVmId);

        //check if DNS provider is the domR
        if (!_networkModel.isProviderSupportServiceInNetwork(defaultNic.getNetworkId(), Service.Dns, Provider.VirtualRouter)) {
            return null;
        }

        final NetworkOffering offering = _networkOfferingDao.findById(_networkDao.findById(defaultNic.getNetworkId()).getNetworkOfferingId());
        if (offering.getRedundantRouter()) {
            return findGatewayIp(userVmId);
        }

        final DataCenter dc = _dcDao.findById(_networkModel.getNetwork(defaultNic.getNetworkId()).getDataCenterId());
        final boolean isZoneBasic = (dc.getNetworkType() == NetworkType.Basic);

        //find domR's nic in the network
        NicVO domrDefaultNic;
        if (isZoneBasic) {
            domrDefaultNic = _nicDao.findByNetworkIdTypeAndGateway(defaultNic.getNetworkId(), VirtualMachine.Type.DomainRouter, defaultNic.getGateway());
        } else {
            domrDefaultNic = _nicDao.findByNetworkIdAndType(defaultNic.getNetworkId(), VirtualMachine.Type.DomainRouter);
        }
        return domrDefaultNic;
    }

    private NicVO findGatewayIp(final long userVmId) {
        final NicVO defaultNic = _nicDao.findDefaultNicForVM(userVmId);
        return defaultNic;
    }

    @Override
    public boolean applyUserData(final Network network, final NicProfile nic, final VirtualMachineProfile profile, final DeployDestination dest, final List<DomainRouterVO> routers)
            throws ResourceUnavailableException {
        final UserVmVO vm = _userVmDao.findById(profile.getId());
        _userVmDao.loadDetails(vm);

        final VirtualMachineProfile updatedProfile = profile;
        final boolean isZoneBasic = (dest.getDataCenter().getNetworkType() == NetworkType.Basic);
        final Long podId = isZoneBasic ? dest.getPod().getId() : null;

        boolean podLevelException = false;
        //for user vm in Basic zone we should try to re-deploy vm in a diff pod if it fails to deploy in original pod; so throwing exception with Pod scope
        if (isZoneBasic && podId != null && updatedProfile.getVirtualMachine().getType() == VirtualMachine.Type.User && network.getTrafficType() == TrafficType.Guest &&
                network.getGuestType() == Network.GuestType.Shared) {
            podLevelException = true;
        }

        return applyRules(network, routers, "userdata and password entry", podLevelException, podId, false, new RuleApplier() {
            @Override
            public boolean execute(final Network network, final VirtualRouter router) throws ResourceUnavailableException {
                //for basic zone, send vm data/password information only to the router in the same pod
                final Commands cmds = new Commands(Command.OnError.Stop);
                if (!(isZoneBasic && router.getPodIdToDeployIn().longValue() != podId.longValue())) {
                    final NicVO nicVo = _nicDao.findById(nic.getId());
                    createPasswordCommand(router, updatedProfile, nicVo, cmds);
                    createVmDataCommand(router, vm, nicVo, vm.getDetail("SSH.PublicKey"), cmds);
                    return sendCommandsToRouter(router, cmds);
                }
                return true;
            }
        });
    }

    protected void createApplyVpnUsersCommand(final List<? extends VpnUser> users, final VirtualRouter router, final Commands cmds) {
        final List<VpnUser> addUsers = new ArrayList<VpnUser>();
        final List<VpnUser> removeUsers = new ArrayList<VpnUser>();
        for (final VpnUser user : users) {
            if (user.getState() == VpnUser.State.Add || user.getState() == VpnUser.State.Active) {
                addUsers.add(user);
            } else if (user.getState() == VpnUser.State.Revoke) {
                removeUsers.add(user);
            }
        }

        final VpnUsersCfgCommand cmd = new VpnUsersCfgCommand(addUsers, removeUsers);
        cmd.setAccessDetail(NetworkElementCommand.ACCOUNT_ID, String.valueOf(router.getAccountId()));
        cmd.setAccessDetail(NetworkElementCommand.ROUTER_IP, getRouterControlIp(router.getId()));
        cmd.setAccessDetail(NetworkElementCommand.ROUTER_NAME, router.getInstanceName());
        final DataCenterVO dcVo = _dcDao.findById(router.getDataCenterId());
        cmd.setAccessDetail(NetworkElementCommand.ZONE_NETWORK_TYPE, dcVo.getNetworkType().toString());

        cmds.addCommand("users", cmd);
    }

    @Override
    //FIXME add partial success and STOP state support
    public
    String[] applyVpnUsers(final Network network, final List<? extends VpnUser> users, final List<DomainRouterVO> routers) throws ResourceUnavailableException {
        if (routers == null || routers.isEmpty()) {
            s_logger.warn("Failed to add/remove VPN users: no router found for account and zone");
            throw new ResourceUnavailableException("Unable to assign ip addresses, domR doesn't exist for network " + network.getId(), DataCenter.class,
                    network.getDataCenterId());
        }

        boolean agentResults = true;

        for (final DomainRouterVO router : routers) {
            if (router.getState() != State.Running) {
                s_logger.warn("Failed to add/remove VPN users: router not in running state");
                throw new ResourceUnavailableException("Unable to assign ip addresses, domR is not in right state " + router.getState(), DataCenter.class,
                        network.getDataCenterId());
            }

            final Commands cmds = new Commands(Command.OnError.Continue);
            createApplyVpnUsersCommand(users, router, cmds);

            // Currently we receive just one answer from the agent. In the future we have to parse individual answers and set
            // results accordingly
            final boolean agentResult = sendCommandsToRouter(router, cmds);
            agentResults = agentResults && agentResult;
        }

        final String[] result = new String[users.size()];
        for (int i = 0; i < result.length; i++) {
            if (agentResults) {
                result[i] = null;
            } else {
                result[i] = String.valueOf(agentResults);
            }
        }

        return result;
    }

    @Override
    @ActionEvent(eventType = EventTypes.EVENT_ROUTER_START, eventDescription = "starting router Vm", async = true)
    public VirtualRouter startRouter(final long id) throws ResourceUnavailableException, InsufficientCapacityException, ConcurrentOperationException {
        return startRouter(id, true);
    }

    @Override
    public VirtualRouter startRouter(final long routerId, final boolean reprogramNetwork) throws ResourceUnavailableException, InsufficientCapacityException,
    ConcurrentOperationException {
        final Account caller = CallContext.current().getCallingAccount();
        final User callerUser = _accountMgr.getActiveUser(CallContext.current().getCallingUserId());

        // verify parameters
        DomainRouterVO router = _routerDao.findById(routerId);
        if (router == null) {
            throw new InvalidParameterValueException("Unable to find router by id " + routerId + ".");
        }
        _accountMgr.checkAccess(caller, null, true, router);

        final Account owner = _accountMgr.getAccount(router.getAccountId());

        // Check if all networks are implemented for the domR; if not - implement them
        final DataCenter dc = _dcDao.findById(router.getDataCenterId());
        HostPodVO pod = null;
        if (router.getPodIdToDeployIn() != null) {
            pod = _podDao.findById(router.getPodIdToDeployIn());
        }
        final DeployDestination dest = new DeployDestination(dc, pod, null, null);

        final ReservationContext context = new ReservationContextImpl(null, null, callerUser, owner);

        final List<NicVO> nics = _nicDao.listByVmId(routerId);

        for (final NicVO nic : nics) {
            if (!_networkMgr.startNetwork(nic.getNetworkId(), dest, context)) {
                s_logger.warn("Failed to start network id=" + nic.getNetworkId() + " as a part of domR start");
                throw new CloudRuntimeException("Failed to start network id=" + nic.getNetworkId() + " as a part of domR start");
            }
        }

        //After start network, check if it's already running
        router = _routerDao.findById(routerId);
        if (router.getState() == State.Running) {
            return router;
        }

        final UserVO user = _userDao.findById(CallContext.current().getCallingUserId());
        final Map<Param, Object> params = new HashMap<Param, Object>();
        if (reprogramNetwork) {
            params.put(Param.ReProgramGuestNetworks, true);
        } else {
            params.put(Param.ReProgramGuestNetworks, false);
        }
        final VirtualRouter virtualRouter = startVirtualRouter(router, user, caller, params);
        if (virtualRouter == null) {
            throw new CloudRuntimeException("Failed to start router with id " + routerId);
        }
        return virtualRouter;
    }

    private void createAssociateIPCommands(final VirtualRouter router, final List<? extends PublicIpAddress> ips, final Commands cmds, final long vmId) {

        // Ensure that in multiple vlans case we first send all ip addresses of vlan1, then all ip addresses of vlan2, etc..
        final Map<String, ArrayList<PublicIpAddress>> vlanIpMap = new HashMap<String, ArrayList<PublicIpAddress>>();
        for (final PublicIpAddress ipAddress : ips) {
            final String vlanTag = ipAddress.getVlanTag();
            ArrayList<PublicIpAddress> ipList = vlanIpMap.get(vlanTag);
            if (ipList == null) {
                ipList = new ArrayList<PublicIpAddress>();
            }
            //domR doesn't support release for sourceNat IP address; so reset the state
            if (ipAddress.isSourceNat() && ipAddress.getState() == IpAddress.State.Releasing) {
                ipAddress.setState(IpAddress.State.Allocated);
            }
            ipList.add(ipAddress);
            vlanIpMap.put(vlanTag, ipList);
        }

        final List<NicVO> nics = _nicDao.listByVmId(router.getId());
        String baseMac = null;
        for (final NicVO nic : nics) {
            final NetworkVO nw = _networkDao.findById(nic.getNetworkId());
            if (nw.getTrafficType() == TrafficType.Public) {
                baseMac = nic.getMacAddress();
                break;
            }
        }

        for (final Map.Entry<String, ArrayList<PublicIpAddress>> vlanAndIp : vlanIpMap.entrySet()) {
            final List<PublicIpAddress> ipAddrList = vlanAndIp.getValue();
            // Source nat ip address should always be sent first
            Collections.sort(ipAddrList, new Comparator<PublicIpAddress>() {
                @Override
                public int compare(final PublicIpAddress o1, final PublicIpAddress o2) {
                    final boolean s1 = o1.isSourceNat();
                    final boolean s2 = o2.isSourceNat();
                    return (s1 ^ s2) ? ((s1 ^ true) ? 1 : -1) : 0;
                }
            });

            // Get network rate - required for IpAssoc
            final Integer networkRate = _networkModel.getNetworkRate(ipAddrList.get(0).getNetworkId(), router.getId());
            final Network network = _networkModel.getNetwork(ipAddrList.get(0).getNetworkId());

            final IpAddressTO[] ipsToSend = new IpAddressTO[ipAddrList.size()];
            int i = 0;
            boolean firstIP = true;

            for (final PublicIpAddress ipAddr : ipAddrList) {

                final boolean add = (ipAddr.getState() == IpAddress.State.Releasing ? false : true);
                boolean sourceNat = ipAddr.isSourceNat();
                /* enable sourceNAT for the first ip of the public interface */
                if (firstIP) {
                    sourceNat = true;
                }
                final String vlanId = ipAddr.getVlanTag();
                final String vlanGateway = ipAddr.getGateway();
                final String vlanNetmask = ipAddr.getNetmask();
                String vifMacAddress = null;
                // For non-source nat IP, set the mac to be something based on first public nic's MAC
                // We cannot depends on first ip because we need to deal with first ip of other nics
                if (!ipAddr.isSourceNat() && ipAddr.getVlanId() != 0) {
                    vifMacAddress = NetUtils.generateMacOnIncrease(baseMac, ipAddr.getVlanId());
                } else {
                    vifMacAddress = ipAddr.getMacAddress();
                }

                final IpAddressTO ip =
                        new IpAddressTO(ipAddr.getAccountId(), ipAddr.getAddress().addr(), add, firstIP, sourceNat, vlanId, vlanGateway, vlanNetmask, vifMacAddress,
                                networkRate, ipAddr.isOneToOneNat());

                ip.setTrafficType(network.getTrafficType());
                ip.setNetworkName(_networkModel.getNetworkTag(router.getHypervisorType(), network));
                ipsToSend[i++] = ip;
                /* send the firstIP = true for the first Add, this is to create primary on interface*/
                if (!firstIP || add) {
                    firstIP = false;
                }
            }
            final IpAssocCommand cmd = new IpAssocCommand(ipsToSend);
            cmd.setAccessDetail(NetworkElementCommand.ROUTER_IP, getRouterControlIp(router.getId()));
            cmd.setAccessDetail(NetworkElementCommand.ROUTER_GUEST_IP, getRouterIpInNetwork(ipAddrList.get(0).getAssociatedWithNetworkId(), router.getId()));
            cmd.setAccessDetail(NetworkElementCommand.ROUTER_NAME, router.getInstanceName());
            final DataCenterVO dcVo = _dcDao.findById(router.getDataCenterId());
            cmd.setAccessDetail(NetworkElementCommand.ZONE_NETWORK_TYPE, dcVo.getNetworkType().toString());

            cmds.addCommand("IPAssocCommand", cmd);
        }
    }

    private void createApplyPortForwardingRulesCommands(final List<? extends PortForwardingRule> rules, final VirtualRouter router, final Commands cmds, final long guestNetworkId) {
        List<PortForwardingRuleTO> rulesTO = null;
        if (rules != null) {
            rulesTO = new ArrayList<PortForwardingRuleTO>();
            for (final PortForwardingRule rule : rules) {
                final IpAddress sourceIp = _networkModel.getIp(rule.getSourceIpAddressId());
                final PortForwardingRuleTO ruleTO = new PortForwardingRuleTO(rule, null, sourceIp.getAddress().addr());
                rulesTO.add(ruleTO);
            }
        }

        SetPortForwardingRulesCommand cmd = null;

        if (router.getVpcId() != null) {
            cmd = new SetPortForwardingRulesVpcCommand(rulesTO);
        } else {
            cmd = new SetPortForwardingRulesCommand(rulesTO);
        }

        cmd.setAccessDetail(NetworkElementCommand.ROUTER_IP, getRouterControlIp(router.getId()));
        cmd.setAccessDetail(NetworkElementCommand.ROUTER_GUEST_IP, getRouterIpInNetwork(guestNetworkId, router.getId()));
        cmd.setAccessDetail(NetworkElementCommand.ROUTER_NAME, router.getInstanceName());
        final DataCenterVO dcVo = _dcDao.findById(router.getDataCenterId());
        cmd.setAccessDetail(NetworkElementCommand.ZONE_NETWORK_TYPE, dcVo.getNetworkType().toString());

        cmds.addCommand(cmd);
    }

    private void createApplyStaticNatRulesCommands(final List<? extends StaticNatRule> rules, final VirtualRouter router, final Commands cmds, final long guestNetworkId) {
        List<StaticNatRuleTO> rulesTO = null;
        if (rules != null) {
            rulesTO = new ArrayList<StaticNatRuleTO>();
            for (final StaticNatRule rule : rules) {
                final IpAddress sourceIp = _networkModel.getIp(rule.getSourceIpAddressId());
                final StaticNatRuleTO ruleTO = new StaticNatRuleTO(rule, null, sourceIp.getAddress().addr(), rule.getDestIpAddress());
                rulesTO.add(ruleTO);
            }
        }

        final SetStaticNatRulesCommand cmd = new SetStaticNatRulesCommand(rulesTO, router.getVpcId());
        cmd.setAccessDetail(NetworkElementCommand.ROUTER_IP, getRouterControlIp(router.getId()));
        cmd.setAccessDetail(NetworkElementCommand.ROUTER_GUEST_IP, getRouterIpInNetwork(guestNetworkId, router.getId()));
        cmd.setAccessDetail(NetworkElementCommand.ROUTER_NAME, router.getInstanceName());
        final DataCenterVO dcVo = _dcDao.findById(router.getDataCenterId());
        cmd.setAccessDetail(NetworkElementCommand.ZONE_NETWORK_TYPE, dcVo.getNetworkType().toString());
        cmds.addCommand(cmd);
    }

    private void createApplyLoadBalancingRulesCommands(final List<LoadBalancingRule> rules, final VirtualRouter router, final Commands cmds, final long guestNetworkId) {

        final LoadBalancerTO[] lbs = new LoadBalancerTO[rules.size()];
        int i = 0;
        // We don't support VR to be inline currently
        final boolean inline = false;
        for (final LoadBalancingRule rule : rules) {
            final boolean revoked = (rule.getState().equals(FirewallRule.State.Revoke));
            final String protocol = rule.getProtocol();
            final String algorithm = rule.getAlgorithm();
            final String uuid = rule.getUuid();

            final String srcIp = rule.getSourceIp().addr();
            final int srcPort = rule.getSourcePortStart();
            final List<LbDestination> destinations = rule.getDestinations();
            final List<LbStickinessPolicy> stickinessPolicies = rule.getStickinessPolicies();
            final LoadBalancerTO lb = new LoadBalancerTO(uuid, srcIp, srcPort, protocol, algorithm, revoked, false, inline, destinations, stickinessPolicies);
            lbs[i++] = lb;
        }
        String routerPublicIp = null;

        if (router instanceof DomainRouterVO) {
            final DomainRouterVO domr = _routerDao.findById(router.getId());
            routerPublicIp = domr.getPublicIpAddress();
        }

        final Network guestNetwork = _networkModel.getNetwork(guestNetworkId);
        final Nic nic = _nicDao.findByNtwkIdAndInstanceId(guestNetwork.getId(), router.getId());
        final NicProfile nicProfile =
                new NicProfile(nic, guestNetwork, nic.getBroadcastUri(), nic.getIsolationUri(), _networkModel.getNetworkRate(guestNetwork.getId(), router.getId()),
                        _networkModel.isSecurityGroupSupportedInNetwork(guestNetwork), _networkModel.getNetworkTag(router.getHypervisorType(), guestNetwork));
        final NetworkOffering offering = _networkOfferingDao.findById(guestNetwork.getNetworkOfferingId());
        String maxconn = null;
        if (offering.getConcurrentConnections() == null) {
            maxconn = _configDao.getValue(Config.NetworkLBHaproxyMaxConn.key());
        } else {
            maxconn = offering.getConcurrentConnections().toString();
        }

        final LoadBalancerConfigCommand cmd =
                new LoadBalancerConfigCommand(lbs, routerPublicIp, getRouterIpInNetwork(guestNetworkId, router.getId()), router.getPrivateIpAddress(), _itMgr.toNicTO(
                        nicProfile, router.getHypervisorType()), router.getVpcId(), maxconn, offering.isKeepAliveEnabled());

        cmd.lbStatsVisibility = _configDao.getValue(Config.NetworkLBHaproxyStatsVisbility.key());
        cmd.lbStatsUri = _configDao.getValue(Config.NetworkLBHaproxyStatsUri.key());
        cmd.lbStatsAuth = _configDao.getValue(Config.NetworkLBHaproxyStatsAuth.key());
        cmd.lbStatsPort = _configDao.getValue(Config.NetworkLBHaproxyStatsPort.key());

        cmd.setAccessDetail(NetworkElementCommand.ROUTER_IP, getRouterControlIp(router.getId()));
        cmd.setAccessDetail(NetworkElementCommand.ROUTER_GUEST_IP, getRouterIpInNetwork(guestNetworkId, router.getId()));
        cmd.setAccessDetail(NetworkElementCommand.ROUTER_NAME, router.getInstanceName());
        final DataCenterVO dcVo = _dcDao.findById(router.getDataCenterId());
        cmd.setAccessDetail(NetworkElementCommand.ZONE_NETWORK_TYPE, dcVo.getNetworkType().toString());
        cmds.addCommand(cmd);

    }

    protected String getVpnCidr(final RemoteAccessVpn vpn) {
        final Network network = _networkDao.findById(vpn.getNetworkId());
        return network.getCidr();
    }

    protected void createApplyVpnCommands(final boolean isCreate, final RemoteAccessVpn vpn, final VirtualRouter router, final Commands cmds) {
        final List<VpnUserVO> vpnUsers = _vpnUsersDao.listByAccount(vpn.getAccountId());

        createApplyVpnUsersCommand(vpnUsers, router, cmds);

        final IpAddress ip = _networkModel.getIp(vpn.getServerAddressId());

        final String cidr = getVpnCidr(vpn);
        final RemoteAccessVpnCfgCommand startVpnCmd =
                new RemoteAccessVpnCfgCommand(isCreate, ip.getAddress().addr(), vpn.getLocalIp(), vpn.getIpRange(), vpn.getIpsecPresharedKey(), (vpn.getVpcId() != null));
        startVpnCmd.setLocalCidr(cidr);
        startVpnCmd.setAccessDetail(NetworkElementCommand.ROUTER_IP, getRouterControlIp(router.getId()));
        startVpnCmd.setAccessDetail(NetworkElementCommand.ROUTER_NAME, router.getInstanceName());
        final DataCenterVO dcVo = _dcDao.findById(router.getDataCenterId());
        startVpnCmd.setAccessDetail(NetworkElementCommand.ZONE_NETWORK_TYPE, dcVo.getNetworkType().toString());

        cmds.addCommand("startVpn", startVpnCmd);
    }

    private void createPasswordCommand(final VirtualRouter router, final VirtualMachineProfile profile, final NicVO nic, final Commands cmds) {
        final String password = (String)profile.getParameter(VirtualMachineProfile.Param.VmPassword);
        final DataCenterVO dcVo = _dcDao.findById(router.getDataCenterId());

        // password should be set only on default network element
        if (password != null && nic.isDefaultNic()) {
            final String encodedPassword = PasswordGenerator.rot13(password);
            final SavePasswordCommand cmd =
                    new SavePasswordCommand(encodedPassword, nic.getIp4Address(), profile.getVirtualMachine().getHostName(), _networkModel.getExecuteInSeqNtwkElmtCmd());
            cmd.setAccessDetail(NetworkElementCommand.ROUTER_IP, getRouterControlIp(router.getId()));
            cmd.setAccessDetail(NetworkElementCommand.ROUTER_GUEST_IP, getRouterIpInNetwork(nic.getNetworkId(), router.getId()));
            cmd.setAccessDetail(NetworkElementCommand.ROUTER_NAME, router.getInstanceName());
            cmd.setAccessDetail(NetworkElementCommand.ZONE_NETWORK_TYPE, dcVo.getNetworkType().toString());

            cmds.addCommand("password", cmd);
        }

    }

    private void createVmDataCommand(final VirtualRouter router, final UserVm vm, final NicVO nic, final String publicKey, final Commands cmds) {
        final String serviceOffering = _serviceOfferingDao.findByIdIncludingRemoved(vm.getId(), vm.getServiceOfferingId()).getDisplayText();
        final String zoneName = _dcDao.findById(router.getDataCenterId()).getName();
        cmds.addCommand(
                "vmdata",
                generateVmDataCommand(router, nic.getIp4Address(), vm.getUserData(), serviceOffering, zoneName, nic.getIp4Address(), vm.getHostName(), vm.getInstanceName(),
                        vm.getId(), vm.getUuid(), publicKey, nic.getNetworkId()));
    }

    private void createVmDataCommandForVMs(final DomainRouterVO router, final Commands cmds, final long guestNetworkId) {
        final List<UserVmVO> vms = _userVmDao.listByNetworkIdAndStates(guestNetworkId, State.Running, State.Migrating, State.Stopping);
        final DataCenterVO dc = _dcDao.findById(router.getDataCenterId());
        for (final UserVmVO vm : vms) {
            boolean createVmData = true;
            if (dc.getNetworkType() == NetworkType.Basic && router.getPodIdToDeployIn().longValue() != vm.getPodIdToDeployIn().longValue()) {
                createVmData = false;
            }

            if (createVmData) {
                final NicVO nic = _nicDao.findByNtwkIdAndInstanceId(guestNetworkId, vm.getId());
                if (nic != null) {
                    s_logger.debug("Creating user data entry for vm " + vm + " on domR " + router);
                    createVmDataCommand(router, vm, nic, null, cmds);
                }
            }
        }
    }

    private void createDhcpEntryCommand(final VirtualRouter router, final UserVm vm, final NicVO nic, final Commands cmds) {
        final DhcpEntryCommand dhcpCommand =
                new DhcpEntryCommand(nic.getMacAddress(), nic.getIp4Address(), vm.getHostName(), nic.getIp6Address(), _networkModel.getExecuteInSeqNtwkElmtCmd());
        final DataCenterVO dcVo = _dcDao.findById(router.getDataCenterId());
        final Nic defaultNic = findGatewayIp(vm.getId());
        String gatewayIp = defaultNic.getGateway();
        if (gatewayIp != null && !gatewayIp.equals(nic.getGateway())) {
            gatewayIp = "0.0.0.0";
        }
        dhcpCommand.setDefaultRouter(gatewayIp);
        dhcpCommand.setIp6Gateway(nic.getIp6Gateway());
        String ipaddress = null;
        final NicVO domrDefaultNic = findDefaultDnsIp(vm.getId());
        if (domrDefaultNic != null) {
            ipaddress = domrDefaultNic.getIp4Address();
        }
        dhcpCommand.setDefaultDns(ipaddress);
        dhcpCommand.setDuid(NetUtils.getDuidLL(nic.getMacAddress()));
        dhcpCommand.setDefault(nic.isDefaultNic());

        dhcpCommand.setAccessDetail(NetworkElementCommand.ROUTER_IP, getRouterControlIp(router.getId()));
        dhcpCommand.setAccessDetail(NetworkElementCommand.ROUTER_NAME, router.getInstanceName());
        dhcpCommand.setAccessDetail(NetworkElementCommand.ROUTER_GUEST_IP, getRouterIpInNetwork(nic.getNetworkId(), router.getId()));
        dhcpCommand.setAccessDetail(NetworkElementCommand.ZONE_NETWORK_TYPE, dcVo.getNetworkType().toString());

        cmds.addCommand("dhcp", dhcpCommand);
    }

    private void configDnsMasq(final VirtualRouter router, final Network network, final Commands cmds) {
        final DataCenterVO dcVo = _dcDao.findById(router.getDataCenterId());
        final List<NicIpAliasVO> ipAliasVOList = _nicIpAliasDao.listByNetworkIdAndState(network.getId(), NicIpAlias.state.active);
        final List<DhcpTO> ipList = new ArrayList<DhcpTO>();

        final NicVO router_guest_nic = _nicDao.findByNtwkIdAndInstanceId(network.getId(), router.getId());
        final String cidr = NetUtils.getCidrFromGatewayAndNetmask(router_guest_nic.getGateway(), router_guest_nic.getNetmask());
        final String[] cidrPair = cidr.split("\\/");
        final String cidrAddress = cidrPair[0];
        final long cidrSize = Long.parseLong(cidrPair[1]);
        final String startIpOfSubnet = NetUtils.getIpRangeStartIpFromCidr(cidrAddress, cidrSize);

        ipList.add(new DhcpTO(router_guest_nic.getIp4Address(), router_guest_nic.getGateway(), router_guest_nic.getNetmask(), startIpOfSubnet));
        for (final NicIpAliasVO ipAliasVO : ipAliasVOList) {
            final DhcpTO DhcpTO = new DhcpTO(ipAliasVO.getIp4Address(), ipAliasVO.getGateway(), ipAliasVO.getNetmask(), ipAliasVO.getStartIpOfSubnet());
            if (s_logger.isTraceEnabled()) {
                s_logger.trace("configDnsMasq : adding ip {" + DhcpTO.getGateway() + ", " + DhcpTO.getNetmask() + ", " + DhcpTO.getRouterIp() + ", " +
                        DhcpTO.getStartIpOfSubnet() + "}");
            }
            ipList.add(DhcpTO);
            ipAliasVO.setVmId(router.getId());
        }
        _dcDao.findById(router.getDataCenterId());
        final DnsMasqConfigCommand dnsMasqConfigCmd = new DnsMasqConfigCommand(ipList);
        dnsMasqConfigCmd.setAccessDetail(NetworkElementCommand.ROUTER_IP, getRouterControlIp(router.getId()));
        dnsMasqConfigCmd.setAccessDetail(NetworkElementCommand.ROUTER_NAME, router.getInstanceName());
        dnsMasqConfigCmd.setAccessDetail(NetworkElementCommand.ROUTER_GUEST_IP, getRouterIpInNetwork(network.getId(), router.getId()));
        dnsMasqConfigCmd.setAccessDetail(NetworkElementCommand.ZONE_NETWORK_TYPE, dcVo.getNetworkType().toString());
        cmds.addCommand("dnsMasqConfig", dnsMasqConfigCmd);
    }

    private void createIpAlias(final VirtualRouter router, final List<IpAliasTO> ipAliasTOs, final Long networkid, final Commands cmds) {

        final String routerip = getRouterIpInNetwork(networkid, router.getId());
        final DataCenterVO dcVo = _dcDao.findById(router.getDataCenterId());
        final CreateIpAliasCommand ipaliasCmd = new CreateIpAliasCommand(routerip, ipAliasTOs);
        ipaliasCmd.setAccessDetail(NetworkElementCommand.ROUTER_IP, getRouterControlIp(router.getId()));
        ipaliasCmd.setAccessDetail(NetworkElementCommand.ROUTER_NAME, router.getInstanceName());
        ipaliasCmd.setAccessDetail(NetworkElementCommand.ROUTER_GUEST_IP, routerip);
        ipaliasCmd.setAccessDetail(NetworkElementCommand.ZONE_NETWORK_TYPE, dcVo.getNetworkType().toString());

        cmds.addCommand("ipalias", ipaliasCmd);
    }

    private void createDhcpEntryCommandsForVMs(final DomainRouterVO router, final Commands cmds, final long guestNetworkId) {
        final List<UserVmVO> vms = _userVmDao.listByNetworkIdAndStates(guestNetworkId, State.Running, State.Migrating, State.Stopping);
        final DataCenterVO dc = _dcDao.findById(router.getDataCenterId());
        for (final UserVmVO vm : vms) {
            boolean createDhcp = true;
            if (dc.getNetworkType() == NetworkType.Basic && router.getPodIdToDeployIn().longValue() != vm.getPodIdToDeployIn().longValue() &&
                    _dnsBasicZoneUpdates.equalsIgnoreCase("pod")) {
                createDhcp = false;
            }
            if (createDhcp) {
                final NicVO nic = _nicDao.findByNtwkIdAndInstanceId(guestNetworkId, vm.getId());
                if (nic != null) {
                    s_logger.debug("Creating dhcp entry for vm " + vm + " on domR " + router + ".");
                    createDhcpEntryCommand(router, vm, nic, cmds);
                }
            }
        }
    }

    protected boolean sendCommandsToRouter(final VirtualRouter router, final Commands cmds) throws AgentUnavailableException {
        if(!checkRouterVersion(router)){
            s_logger.debug("Router requires upgrade. Unable to send command to router:" + router.getId() + ", router template version : " + router.getTemplateVersion()
                    + ", minimal required version : " + MinVRVersion);
            throw new CloudRuntimeException("Unable to send command. Upgrade in progress. Please contact administrator.");
        }
        Answer[] answers = null;
        try {
            answers = _agentMgr.send(router.getHostId(), cmds);
        } catch (final OperationTimedoutException e) {
            s_logger.warn("Timed Out", e);
            throw new AgentUnavailableException("Unable to send commands to virtual router ", router.getHostId(), e);
        }

        if (answers == null) {
            return false;
        }

        if (answers.length != cmds.size()) {
            return false;
        }

        // FIXME: Have to return state for individual command in the future
        boolean result = true;
        if (answers.length > 0) {
            for (final Answer answer : answers) {
                if (!answer.getResult()) {
                    result = false;
                    break;
                }
            }
        }
        return result;
    }

    protected void handleSingleWorkingRedundantRouter(final List<? extends VirtualRouter> connectedRouters, final List<? extends VirtualRouter> disconnectedRouters, final String reason)
            throws ResourceUnavailableException {
        if (connectedRouters.isEmpty() || disconnectedRouters.isEmpty()) {
            return;
        }
        if (connectedRouters.size() != 1 || disconnectedRouters.size() != 1) {
            s_logger.warn("How many redundant routers do we have?? ");
            return;
        }
        if (!connectedRouters.get(0).getIsRedundantRouter()) {
            throw new ResourceUnavailableException("Who is calling this with non-redundant router or non-domain router?", DataCenter.class, connectedRouters.get(0)
                    .getDataCenterId());
        }
        if (!disconnectedRouters.get(0).getIsRedundantRouter()) {
            throw new ResourceUnavailableException("Who is calling this with non-redundant router or non-domain router?", DataCenter.class, disconnectedRouters.get(0)
                    .getDataCenterId());
        }

        final DomainRouterVO connectedRouter = (DomainRouterVO)connectedRouters.get(0);
        DomainRouterVO disconnectedRouter = (DomainRouterVO)disconnectedRouters.get(0);

        if (s_logger.isDebugEnabled()) {
            s_logger.debug("About to stop the router " + disconnectedRouter.getInstanceName() + " due to: " + reason);
        }
        final String title = "Virtual router " + disconnectedRouter.getInstanceName() + " would be stopped after connecting back, due to " + reason;
        final String context =
                "Virtual router (name: " + disconnectedRouter.getInstanceName() + ", id: " + disconnectedRouter.getId() +
                ") would be stopped after connecting back, due to: " + reason;
        _alertMgr.sendAlert(AlertManager.AlertType.ALERT_TYPE_DOMAIN_ROUTER, disconnectedRouter.getDataCenterId(), disconnectedRouter.getPodIdToDeployIn(), title,
                context);
        disconnectedRouter.setStopPending(true);
        disconnectedRouter = _routerDao.persist(disconnectedRouter);

        final int connRouterPR = getRealPriority(connectedRouter);
        final int disconnRouterPR = getRealPriority(disconnectedRouter);
        if (connRouterPR < disconnRouterPR) {
            //connRouterPR < disconnRouterPR, they won't equal at anytime
            if (!connectedRouter.getIsPriorityBumpUp()) {
                final BumpUpPriorityCommand command = new BumpUpPriorityCommand();
                command.setAccessDetail(NetworkElementCommand.ROUTER_IP, getRouterControlIp(connectedRouter.getId()));
                command.setAccessDetail(NetworkElementCommand.ROUTER_NAME, connectedRouter.getInstanceName());
                final Answer answer = _agentMgr.easySend(connectedRouter.getHostId(), command);
                if (!answer.getResult()) {
                    s_logger.error("Failed to bump up " + connectedRouter.getInstanceName() + "'s priority! " + answer.getDetails());
                }
            } else {
                final String t = "Can't bump up virtual router " + connectedRouter.getInstanceName() + "'s priority due to it's already bumped up!";
                _alertMgr.sendAlert(AlertManager.AlertType.ALERT_TYPE_DOMAIN_ROUTER, connectedRouter.getDataCenterId(), connectedRouter.getPodIdToDeployIn(), t, t);
            }
        }
    }

    @Override
    public boolean associatePublicIP(final Network network, final List<? extends PublicIpAddress> ipAddress, final List<? extends VirtualRouter> routers)
            throws ResourceUnavailableException {
        if (ipAddress == null || ipAddress.isEmpty()) {
            s_logger.debug("No ip association rules to be applied for network " + network.getId());
            return true;
        }
        return applyRules(network, routers, "ip association", false, null, false, new RuleApplier() {
            @Override
            public boolean execute(final Network network, final VirtualRouter router) throws ResourceUnavailableException {
                final Commands cmds = new Commands(Command.OnError.Continue);
                createAssociateIPCommands(router, ipAddress, cmds, 0);
                return sendCommandsToRouter(router, cmds);
            }
        });
    }

    @Override
    public boolean applyFirewallRules(final Network network, final List<? extends FirewallRule> rules, final List<? extends VirtualRouter> routers)
            throws ResourceUnavailableException {
        if (rules == null || rules.isEmpty()) {
            s_logger.debug("No firewall rules to be applied for network " + network.getId());
            return true;
        }
        return applyRules(network, routers, "firewall rules", false, null, false, new RuleApplier() {
            @Override
            public boolean execute(final Network network, final VirtualRouter router) throws ResourceUnavailableException {
                if (rules.get(0).getPurpose() == Purpose.LoadBalancing) {
                    // for load balancer we have to resend all lb rules for the network
                    final List<LoadBalancerVO> lbs = _loadBalancerDao.listByNetworkIdAndScheme(network.getId(), Scheme.Public);
                    final List<LoadBalancingRule> lbRules = new ArrayList<LoadBalancingRule>();
                    for (final LoadBalancerVO lb : lbs) {
                        final List<LbDestination> dstList = _lbMgr.getExistingDestinations(lb.getId());
                        final List<LbStickinessPolicy> policyList = _lbMgr.getStickinessPolicies(lb.getId());
                        final List<LbHealthCheckPolicy> hcPolicyList = _lbMgr.getHealthCheckPolicies(lb.getId());
                        final LbSslCert sslCert = _lbMgr.getLbSslCert(lb.getId());
                        final Ip sourceIp = _networkModel.getPublicIpAddress(lb.getSourceIpAddressId()).getAddress();
                        final LoadBalancingRule loadBalancing = new LoadBalancingRule(lb, dstList, policyList, hcPolicyList, sourceIp, sslCert, lb.getLbProtocol());

                        lbRules.add(loadBalancing);
                    }
                    return sendLBRules(router, lbRules, network.getId());
                } else if (rules.get(0).getPurpose() == Purpose.PortForwarding) {
                    return sendPortForwardingRules(router, (List<PortForwardingRule>)rules, network.getId());
                } else if (rules.get(0).getPurpose() == Purpose.StaticNat) {
                    return sendStaticNatRules(router, (List<StaticNatRule>)rules, network.getId());
                } else if (rules.get(0).getPurpose() == Purpose.Firewall) {
                    return sendFirewallRules(router, (List<FirewallRule>)rules, network.getId());
                } else {
                    s_logger.warn("Unable to apply rules of purpose: " + rules.get(0).getPurpose());
                    return false;
                }
            }
        });
    }

    @Override
    public boolean applyLoadBalancingRules(final Network network, final List<? extends LoadBalancingRule> rules, final List<? extends VirtualRouter> routers)
            throws ResourceUnavailableException {
        if (rules == null || rules.isEmpty()) {
            s_logger.debug("No lb rules to be applied for network " + network.getId());
            return true;
        }
        return applyRules(network, routers, "loadbalancing rules", false, null, false, new RuleApplier() {
            @Override
            public boolean execute(final Network network, final VirtualRouter router) throws ResourceUnavailableException {
                // for load balancer we have to resend all lb rules for the network
                final List<LoadBalancerVO> lbs = _loadBalancerDao.listByNetworkIdAndScheme(network.getId(), Scheme.Public);
                final List<LoadBalancingRule> lbRules = new ArrayList<LoadBalancingRule>();
                for (final LoadBalancerVO lb : lbs) {
                    final List<LbDestination> dstList = _lbMgr.getExistingDestinations(lb.getId());
                    final List<LbStickinessPolicy> policyList = _lbMgr.getStickinessPolicies(lb.getId());
                    final List<LbHealthCheckPolicy> hcPolicyList = _lbMgr.getHealthCheckPolicies(lb.getId());
                    final LbSslCert sslCert = _lbMgr.getLbSslCert(lb.getId());
                    final Ip sourceIp = _networkModel.getPublicIpAddress(lb.getSourceIpAddressId()).getAddress();
                    final LoadBalancingRule loadBalancing = new LoadBalancingRule(lb, dstList, policyList, hcPolicyList, sourceIp, sslCert, lb.getLbProtocol());
                    lbRules.add(loadBalancing);
                }
                return sendLBRules(router, lbRules, network.getId());
            }
        });
    }

    protected boolean sendLBRules(final VirtualRouter router, final List<LoadBalancingRule> rules, final long guestNetworkId) throws ResourceUnavailableException {
        final Commands cmds = new Commands(Command.OnError.Continue);
        createApplyLoadBalancingRulesCommands(rules, router, cmds, guestNetworkId);
        return sendCommandsToRouter(router, cmds);
    }

    protected boolean sendPortForwardingRules(final VirtualRouter router, final List<PortForwardingRule> rules, final long guestNetworkId) throws ResourceUnavailableException {
        final Commands cmds = new Commands(Command.OnError.Continue);
        createApplyPortForwardingRulesCommands(rules, router, cmds, guestNetworkId);
        return sendCommandsToRouter(router, cmds);
    }

    protected boolean sendStaticNatRules(final VirtualRouter router, final List<StaticNatRule> rules, final long guestNetworkId) throws ResourceUnavailableException {
        final Commands cmds = new Commands(Command.OnError.Continue);
        createApplyStaticNatRulesCommands(rules, router, cmds, guestNetworkId);
        return sendCommandsToRouter(router, cmds);
    }

    @Override
    public List<VirtualRouter> getRoutersForNetwork(final long networkId) {
        final List<DomainRouterVO> routers = _routerDao.findByNetwork(networkId);
        final List<VirtualRouter> vrs = new ArrayList<VirtualRouter>(routers.size());
        for (final DomainRouterVO router : routers) {
            vrs.add(router);
        }
        return vrs;
    }

    private void createFirewallRulesCommands(final List<? extends FirewallRule> rules, final VirtualRouter router, final Commands cmds, final long guestNetworkId) {
        List<FirewallRuleTO> rulesTO = null;
        String systemRule = null;
        Boolean defaultEgressPolicy = false;
        if (rules != null) {
            if (rules.size() > 0) {
                if (rules.get(0).getTrafficType() == FirewallRule.TrafficType.Egress && rules.get(0).getType() == FirewallRule.FirewallRuleType.System) {
                    systemRule = String.valueOf(FirewallRule.FirewallRuleType.System);
                }
            }
            rulesTO = new ArrayList<FirewallRuleTO>();
            for (final FirewallRule rule : rules) {
                _rulesDao.loadSourceCidrs((FirewallRuleVO)rule);
                final FirewallRule.TrafficType traffictype = rule.getTrafficType();
                if (traffictype == FirewallRule.TrafficType.Ingress) {
                    final IpAddress sourceIp = _networkModel.getIp(rule.getSourceIpAddressId());
                    final FirewallRuleTO ruleTO = new FirewallRuleTO(rule, null, sourceIp.getAddress().addr(), Purpose.Firewall, traffictype);
                    rulesTO.add(ruleTO);
                } else if (rule.getTrafficType() == FirewallRule.TrafficType.Egress) {
                    final NetworkVO network = _networkDao.findById(guestNetworkId);
                    final NetworkOfferingVO offering = _networkOfferingDao.findById(network.getNetworkOfferingId());
                    defaultEgressPolicy = offering.getEgressDefaultPolicy();
                    assert (rule.getSourceIpAddressId() == null) : "ipAddressId should be null for egress firewall rule. ";
                    final FirewallRuleTO ruleTO = new FirewallRuleTO(rule, null, "", Purpose.Firewall, traffictype, defaultEgressPolicy);
                    rulesTO.add(ruleTO);
                }
            }
        }

        final SetFirewallRulesCommand cmd = new SetFirewallRulesCommand(rulesTO);
        cmd.setAccessDetail(NetworkElementCommand.ROUTER_IP, getRouterControlIp(router.getId()));
        cmd.setAccessDetail(NetworkElementCommand.ROUTER_GUEST_IP, getRouterIpInNetwork(guestNetworkId, router.getId()));
        cmd.setAccessDetail(NetworkElementCommand.ROUTER_NAME, router.getInstanceName());
        final DataCenterVO dcVo = _dcDao.findById(router.getDataCenterId());
        cmd.setAccessDetail(NetworkElementCommand.ZONE_NETWORK_TYPE, dcVo.getNetworkType().toString());
        if (systemRule != null) {
            cmd.setAccessDetail(NetworkElementCommand.FIREWALL_EGRESS_DEFAULT, systemRule);
        } else {
            cmd.setAccessDetail(NetworkElementCommand.FIREWALL_EGRESS_DEFAULT, String.valueOf(defaultEgressPolicy));
        }

        cmds.addCommand(cmd);
    }

    protected boolean sendFirewallRules(final VirtualRouter router, final List<FirewallRule> rules, final long guestNetworkId) throws ResourceUnavailableException {
        final Commands cmds = new Commands(Command.OnError.Continue);
        createFirewallRulesCommands(rules, router, cmds, guestNetworkId);
        return sendCommandsToRouter(router, cmds);
    }

    @Override
    public String getDnsBasicZoneUpdate() {
        return _dnsBasicZoneUpdates;
    }

    protected interface RuleApplier {
        boolean execute(Network network, VirtualRouter router) throws ResourceUnavailableException;
    }

    protected boolean applyRules(final Network network, final List<? extends VirtualRouter> routers, final String typeString, final boolean isPodLevelException, final Long podId,
            final boolean failWhenDisconnect, final RuleApplier applier) throws ResourceUnavailableException {
        if (routers == null || routers.isEmpty()) {
            s_logger.warn("Unable to apply " + typeString + ", virtual router doesn't exist in the network " + network.getId());
            throw new ResourceUnavailableException("Unable to apply " + typeString, DataCenter.class, network.getDataCenterId());
        }

        final DataCenter dc = _dcDao.findById(network.getDataCenterId());
        final boolean isZoneBasic = (dc.getNetworkType() == NetworkType.Basic);

        // isPodLevelException and podId is only used for basic zone
        assert !((!isZoneBasic && isPodLevelException) || (isZoneBasic && isPodLevelException && podId == null));

        final List<VirtualRouter> connectedRouters = new ArrayList<VirtualRouter>();
        final List<VirtualRouter> disconnectedRouters = new ArrayList<VirtualRouter>();
        boolean result = true;
        final String msg = "Unable to apply " + typeString + " on disconnected router ";
        for (final VirtualRouter router : routers) {
            if (router.getState() == State.Running) {
                s_logger.debug("Applying " + typeString + " in network " + network);

                if (router.isStopPending()) {
                    if (_hostDao.findById(router.getHostId()).getState() == Status.Up) {
                        throw new ResourceUnavailableException("Unable to process due to the stop pending router " + router.getInstanceName() +
                                " haven't been stopped after it's host coming back!", DataCenter.class, router.getDataCenterId());
                    }
                    s_logger.debug("Router " + router.getInstanceName() + " is stop pending, so not sending apply " + typeString + " commands to the backend");
                    continue;
                }

                try {
                    result = applier.execute(network, router);
                    connectedRouters.add(router);
                } catch (final AgentUnavailableException e) {
                    s_logger.warn(msg + router.getInstanceName(), e);
                    disconnectedRouters.add(router);
                }

                //If rules fail to apply on one domR and not due to disconnection, no need to proceed with the rest
                if (!result) {
                    if (isZoneBasic && isPodLevelException) {
                        throw new ResourceUnavailableException("Unable to apply " + typeString + " on router ", Pod.class, podId);
                    }
                    throw new ResourceUnavailableException("Unable to apply " + typeString + " on router ", DataCenter.class, router.getDataCenterId());
                }

            } else if (router.getState() == State.Stopped || router.getState() == State.Stopping) {
                s_logger.debug("Router " + router.getInstanceName() + " is in " + router.getState() + ", so not sending apply " + typeString + " commands to the backend");
            } else {
                s_logger.warn("Unable to apply " + typeString + ", virtual router is not in the right state " + router.getState());
                if (isZoneBasic && isPodLevelException) {
                    throw new ResourceUnavailableException("Unable to apply " + typeString + ", virtual router is not in the right state", Pod.class, podId);
                }
                throw new ResourceUnavailableException("Unable to apply " + typeString + ", virtual router is not in the right state", DataCenter.class,
                        router.getDataCenterId());
            }
        }

        if (!connectedRouters.isEmpty()) {
            if (!isZoneBasic && !disconnectedRouters.isEmpty() && disconnectedRouters.get(0).getIsRedundantRouter()) {
                // These disconnected redundant virtual routers are out of sync now, stop them for synchronization
                handleSingleWorkingRedundantRouter(connectedRouters, disconnectedRouters, msg);
            }
        } else if (!disconnectedRouters.isEmpty()) {
            for (final VirtualRouter router : disconnectedRouters) {
                if (s_logger.isDebugEnabled()) {
                    s_logger.debug(msg + router.getInstanceName() + "(" + router.getId() + ")");
                }
            }
            if (isZoneBasic && isPodLevelException) {
                throw new ResourceUnavailableException(msg, Pod.class, podId);
            }
            throw new ResourceUnavailableException(msg, DataCenter.class, disconnectedRouters.get(0).getDataCenterId());
        }

        result = true;
        if (failWhenDisconnect) {
            result = !connectedRouters.isEmpty();
        }
        return result;
    }

    @Override
    public boolean applyStaticNats(final Network network, final List<? extends StaticNat> rules, final List<? extends VirtualRouter> routers) throws ResourceUnavailableException {
        if (rules == null || rules.isEmpty()) {
            s_logger.debug("No static nat rules to be applied for network " + network.getId());
            return true;
        }
        return applyRules(network, routers, "static nat rules", false, null, false, new RuleApplier() {
            @Override
            public boolean execute(final Network network, final VirtualRouter router) throws ResourceUnavailableException {
                return applyStaticNat(router, rules, network.getId());
            }
        });
    }

    protected boolean applyStaticNat(final VirtualRouter router, final List<? extends StaticNat> rules, final long guestNetworkId) throws ResourceUnavailableException {
        final Commands cmds = new Commands(Command.OnError.Continue);
        createApplyStaticNatCommands(rules, router, cmds, guestNetworkId);
        return sendCommandsToRouter(router, cmds);
    }

    private void createApplyStaticNatCommands(final List<? extends StaticNat> rules, final VirtualRouter router, final Commands cmds, final long guestNetworkId) {
        List<StaticNatRuleTO> rulesTO = null;
        if (rules != null) {
            rulesTO = new ArrayList<StaticNatRuleTO>();
            for (final StaticNat rule : rules) {
                final IpAddress sourceIp = _networkModel.getIp(rule.getSourceIpAddressId());
                final StaticNatRuleTO ruleTO =
                        new StaticNatRuleTO(0, sourceIp.getAddress().addr(), null, null, rule.getDestIpAddress(), null, null, null, rule.isForRevoke(), false);
                rulesTO.add(ruleTO);
            }
        }

        final SetStaticNatRulesCommand cmd = new SetStaticNatRulesCommand(rulesTO, router.getVpcId());
        cmd.setAccessDetail(NetworkElementCommand.ROUTER_IP, getRouterControlIp(router.getId()));
        cmd.setAccessDetail(NetworkElementCommand.ROUTER_GUEST_IP, getRouterIpInNetwork(guestNetworkId, router.getId()));
        cmd.setAccessDetail(NetworkElementCommand.ROUTER_NAME, router.getInstanceName());
        final DataCenterVO dcVo = _dcDao.findById(router.getDataCenterId());
        cmd.setAccessDetail(NetworkElementCommand.ZONE_NETWORK_TYPE, dcVo.getNetworkType().toString());
        cmds.addCommand(cmd);
    }

    @Override
    public int getTimeout() {
        return -1;
    }

    @Override
    public boolean isRecurring() {
        return false;
    }

    @Override
    public boolean processAnswers(final long agentId, final long seq, final Answer[] answers) {
        return false;
    }

    @Override
    public boolean processCommands(final long agentId, final long seq, final Command[] commands) {
        return false;
    }

    @Override
    public void processConnect(final Host host, final StartupCommand cmd, final boolean forRebalance) throws ConnectionException {
        final List<DomainRouterVO> routers = _routerDao.listIsolatedByHostId(host.getId());
        for (DomainRouterVO router : routers) {
            if (router.isStopPending()) {
                s_logger.info("Stopping router " + router.getInstanceName() + " due to stop pending flag found!");
                final State state = router.getState();
                if (state != State.Stopped && state != State.Destroyed) {
                    try {
                        stopRouter(router.getId(), false);
                    } catch (final ResourceUnavailableException e) {
                        s_logger.warn("Fail to stop router " + router.getInstanceName(), e);
                        throw new ConnectionException(false, "Fail to stop router " + router.getInstanceName());
                    } catch (final ConcurrentOperationException e) {
                        s_logger.warn("Fail to stop router " + router.getInstanceName(), e);
                        throw new ConnectionException(false, "Fail to stop router " + router.getInstanceName());
                    }
                }
                router.setStopPending(false);
                router = _routerDao.persist(router);
            }
        }
    }

    @Override
    public AgentControlAnswer processControlCommand(final long agentId, final AgentControlCommand cmd) {
        return null;
    }

    @Override
    public boolean processDisconnect(final long agentId, final Status state) {
        return false;
    }

    @Override
    public boolean processTimeout(final long agentId, final long seq) {
        return false;
    }

    protected String getRouterControlIp(final long routerId) {
        String routerControlIpAddress = null;
        final List<NicVO> nics = _nicDao.listByVmId(routerId);
        for (final NicVO n : nics) {
            final NetworkVO nc = _networkDao.findById(n.getNetworkId());
            if (nc != null && nc.getTrafficType() == TrafficType.Control) {
                routerControlIpAddress = n.getIp4Address();
                // router will have only one control ip
                break;
            }
        }

        if (routerControlIpAddress == null) {
            s_logger.warn("Unable to find router's control ip in its attached NICs!. routerId: " + routerId);
            final DomainRouterVO router = _routerDao.findById(routerId);
            return router.getPrivateIpAddress();
        }

        return routerControlIpAddress;
    }

    protected String getRouterIpInNetwork(final long networkId, final long instanceId) {
        return _nicDao.getIpAddress(networkId, instanceId);
    }

    @Override
    public void prepareStop(final VirtualMachineProfile profile) {
        //Collect network usage before stopping Vm

        final DomainRouterVO router = _routerDao.findById(profile.getVirtualMachine().getId());
        if (router == null) {
            return;
        }

        final String privateIP = router.getPrivateIpAddress();

        if (privateIP != null) {
            final boolean forVpc = router.getVpcId() != null;
            final List<? extends Nic> routerNics = _nicDao.listByVmId(router.getId());
            for (final Nic routerNic : routerNics) {
                final Network network = _networkModel.getNetwork(routerNic.getNetworkId());
                //Send network usage command for public nic in VPC VR
                //Send network usage command for isolated guest nic of non VPC VR
                if ((forVpc && network.getTrafficType() == TrafficType.Public) ||
                        (!forVpc && network.getTrafficType() == TrafficType.Guest && network.getGuestType() == Network.GuestType.Isolated)) {
                    final NetworkUsageCommand usageCmd = new NetworkUsageCommand(privateIP, router.getHostName(), forVpc, routerNic.getIp4Address());
                    final String routerType = router.getType().toString();
                    final UserStatisticsVO previousStats =
                            _userStatsDao.findBy(router.getAccountId(), router.getDataCenterId(), network.getId(), (forVpc ? routerNic.getIp4Address() : null),
                                    router.getId(), routerType);
                    NetworkUsageAnswer answer = null;
                    try {
                        answer = (NetworkUsageAnswer)_agentMgr.easySend(router.getHostId(), usageCmd);
                    } catch (final Exception e) {
                        s_logger.warn("Error while collecting network stats from router: " + router.getInstanceName() + " from host: " + router.getHostId(), e);
                        continue;
                    }

                    if (answer != null) {
                        if (!answer.getResult()) {
                            s_logger.warn("Error while collecting network stats from router: " + router.getInstanceName() + " from host: " + router.getHostId() +
                                    "; details: " + answer.getDetails());
                            continue;
                        }
                        try {
                            if ((answer.getBytesReceived() == 0) && (answer.getBytesSent() == 0)) {
                                s_logger.debug("Recieved and Sent bytes are both 0. Not updating user_statistics");
                                continue;
                            }

                            final NetworkUsageAnswer answerFinal = answer;
                            Transaction.execute(new TransactionCallbackNoReturn() {
                                @Override
                                public void doInTransactionWithoutResult(final TransactionStatus status) {
                                    final UserStatisticsVO stats =
                                            _userStatsDao.lock(router.getAccountId(), router.getDataCenterId(), network.getId(), (forVpc ? routerNic.getIp4Address() : null),
                                                    router.getId(), routerType);
                                    if (stats == null) {
                                        s_logger.warn("unable to find stats for account: " + router.getAccountId());
                                        return;
                                    }

                                    if (previousStats != null &&
                                            ((previousStats.getCurrentBytesReceived() != stats.getCurrentBytesReceived()) || (previousStats.getCurrentBytesSent() != stats.getCurrentBytesSent()))) {
                                        s_logger.debug("Router stats changed from the time NetworkUsageCommand was sent. " + "Ignoring current answer. Router: " +
                                                answerFinal.getRouterName() + " Rcvd: " + answerFinal.getBytesReceived() + "Sent: " + answerFinal.getBytesSent());
                                        return;
                                    }

                                    if (stats.getCurrentBytesReceived() > answerFinal.getBytesReceived()) {
                                        if (s_logger.isDebugEnabled()) {
                                            s_logger.debug("Received # of bytes that's less than the last one.  " +
                                                    "Assuming something went wrong and persisting it. Router: " + answerFinal.getRouterName() + " Reported: " +
                                                    answerFinal.getBytesReceived() + " Stored: " + stats.getCurrentBytesReceived());
                                        }
                                        stats.setNetBytesReceived(stats.getNetBytesReceived() + stats.getCurrentBytesReceived());
                                    }
                                    stats.setCurrentBytesReceived(answerFinal.getBytesReceived());
                                    if (stats.getCurrentBytesSent() > answerFinal.getBytesSent()) {
                                        if (s_logger.isDebugEnabled()) {
                                            s_logger.debug("Received # of bytes that's less than the last one.  " +
                                                    "Assuming something went wrong and persisting it. Router: " + answerFinal.getRouterName() + " Reported: " +
                                                    answerFinal.getBytesSent() + " Stored: " + stats.getCurrentBytesSent());
                                        }
                                        stats.setNetBytesSent(stats.getNetBytesSent() + stats.getCurrentBytesSent());
                                    }
                                    stats.setCurrentBytesSent(answerFinal.getBytesSent());
                                    if (!_dailyOrHourly) {
                                        //update agg bytes
                                        stats.setAggBytesSent(stats.getNetBytesSent() + stats.getCurrentBytesSent());
                                        stats.setAggBytesReceived(stats.getNetBytesReceived() + stats.getCurrentBytesReceived());
                                    }
                                    _userStatsDao.update(stats.getId(), stats);
                                }
                            });
                        } catch (final Exception e) {
                            s_logger.warn("Unable to update user statistics for account: " + router.getAccountId() + " Rx: " + answer.getBytesReceived() + "; Tx: " +
                                    answer.getBytesSent());
                        }
                    }
                }
            }
        }
    }

    @Override
    public VirtualRouter findRouter(final long routerId) {
        return _routerDao.findById(routerId);
    }

    @Override
    public List<Long> upgradeRouterTemplate(final UpgradeRouterTemplateCmd cmd) {

        List<DomainRouterVO> routers = new ArrayList<DomainRouterVO>();
        int params = 0;

        final Long routerId = cmd.getId();
        if (routerId != null) {
            params++;
            final DomainRouterVO router = _routerDao.findById(routerId);
            if (router != null) {
                routers.add(router);
            }
        }

        final Long domainId = cmd.getDomainId();
        if(domainId != null){
            final String accountName = cmd.getAccount();
            //List by account, if account Name is specified along with domainId
            if(accountName != null){
                final Account account = _accountMgr.getActiveAccountByName(accountName, domainId);
                if(account == null){
                    throw new InvalidParameterValueException("Account :"+accountName+" does not exist in domain: "+domainId);
                }
                routers = _routerDao.listRunningByAccountId(account.getId());
            } else {
                //List by domainId, account name not specified
                routers = _routerDao.listRunningByDomain(domainId);
            }
            params++;
        }

        final Long clusterId = cmd.getClusterId();
        if (clusterId != null) {
            params++;
            routers = _routerDao.listRunningByClusterId(clusterId);
        }

        final Long podId = cmd.getPodId();
        if (podId != null) {
            params++;
            routers = _routerDao.listRunningByPodId(podId);
        }

        final Long zoneId = cmd.getZoneId();
        if (zoneId != null) {
            params++;
            routers = _routerDao.listRunningByDataCenter(zoneId);
        }

        if (params > 1) {
            throw new InvalidParameterValueException("Multiple parameters not supported. Specify only one among routerId/zoneId/podId/clusterId/accountId/domainId");
        }

        if (routers != null) {
            return rebootRouters(routers);
        }

        return null;
    }

    //Checks if the router is at the required version
    // Compares MS version and router version
    protected boolean checkRouterVersion(final VirtualRouter router) {
        if(!routerVersionCheckEnabled.value()){
            //Router version check is disabled.
            return true;
        }
        if(router.getTemplateVersion() == null){
            return false;
        }
        final String trimmedVersion = Version.trimRouterVersion(router.getTemplateVersion());
        return (Version.compare(trimmedVersion, MinVRVersion) >= 0);
    }

    private List<Long> rebootRouters(List<DomainRouterVO> routers){
        List<Long> jobIds = new ArrayList<Long>();
        for(DomainRouterVO router: routers){
            if(!checkRouterVersion(router)){
                    s_logger.debug("Upgrading template for router: "+router.getId());
                    Map<String, String> params = new HashMap<String, String>();
                    params.put("ctxUserId", "1");
                    params.put("ctxAccountId", "" + router.getAccountId());

                    RebootRouterCmd cmd = new RebootRouterCmd();
                    ComponentContext.inject(cmd);
                    params.put("id", ""+router.getId());
                    params.put("ctxStartEventId", "1");
                AsyncJobVO job = new AsyncJobVO("", User.UID_SYSTEM, router.getAccountId(), RebootRouterCmd.class.getName(),
                            ApiGsonHelper.getBuilder().create().toJson(params), router.getId(),
                            cmd.getInstanceType() != null ? cmd.getInstanceType().toString() : null, null);
                    job.setDispatcher(_asyncDispatcher.getName());
                    long jobId = _asyncMgr.submitAsyncJob(job);
                    jobIds.add(jobId);
            } else {
                s_logger.debug("Router: " + router.getId() + " is already at the latest version. No upgrade required");
            }
        }
        return jobIds;
    }

    @Override
    public String getConfigComponentName() {
        return VirtualNetworkApplianceManagerImpl.class.getSimpleName();
    }

    @Override
    public ConfigKey<?>[] getConfigKeys() {
        return new ConfigKey<?>[] {UseExternalDnsServers, routerVersionCheckEnabled, SetServiceMonitor, RouterAlertsCheckInterval};
    }

    @Override
    public boolean preStateTransitionEvent(State oldState, VirtualMachine.Event event, State newState, VirtualMachine vo, boolean status, Object opaque) {
        return true;
    }

    @Override
    public boolean postStateTransitionEvent(State oldState, VirtualMachine.Event event, State newState, VirtualMachine vo, boolean status, Object opaque) {
        if (oldState == State.Stopped && event == VirtualMachine.Event.FollowAgentPowerOnReport && newState == State.Running) {
            if (vo.getType() == VirtualMachine.Type.DomainRouter) {
                s_logger.info("Schedule a router reboot task as router " + vo.getId() + " is powered-on out-of-band. we need to reboot to refresh network rules");
                _executor.schedule(new RebootTask(vo.getId()), 1000, TimeUnit.MICROSECONDS);
            }
        }
        return true;
    }

    protected class RebootTask extends ManagedContextRunnable {

        long _routerId;

        public RebootTask(long routerId) {
            _routerId = routerId;
        }

        @Override
        protected void runInContext() {
            try {
                s_logger.info("Reboot router " + _routerId + " to refresh network rules");
                rebootRouter(_routerId, true);
            } catch (Exception e) {
                s_logger.warn("Error while rebooting the router", e);
            }
        }
    }

    protected boolean aggregationExecution(AggregationControlCommand.Action action, Network network, List<DomainRouterVO> routers) throws AgentUnavailableException {
        for (DomainRouterVO router : routers) {
            AggregationControlCommand cmd = new AggregationControlCommand(action, router.getInstanceName(), getRouterControlIp(router.getId()),
                    getRouterIpInNetwork(network.getId(), router.getId()));
            Commands cmds = new Commands(cmd);
            if (!sendCommandsToRouter(router, cmds)) {
                return false;
            }
        }
        return true;
    }

    @Override
    public boolean prepareAggregatedExecution(Network network, List<DomainRouterVO> routers) throws AgentUnavailableException {
        return aggregationExecution(Action.Start, network, routers);
    }

    @Override
    public boolean completeAggregatedExecution(Network network, List<DomainRouterVO> routers) throws AgentUnavailableException {
        return aggregationExecution(Action.Finish, network, routers);
    }

    @Override
    public boolean cleanupAggregatedExecution(Network network, List<DomainRouterVO> routers) throws AgentUnavailableException {
        return aggregationExecution(Action.Cleanup, network, routers);
    }
}<|MERGE_RESOLUTION|>--- conflicted
+++ resolved
@@ -2824,15 +2824,6 @@
                 //Stop the router if any of the commands failed
                 return false;
             }
-<<<<<<< HEAD
-        } else {
-            s_logger.warn("answer was null or no CHeckAnswerwhile ssh to the VM: " + answer.getDetails());
-            result = false;
-        }
-        if (result == false) {
-            return result;
-=======
->>>>>>> 0df156c0
         }
 
         // at this point, all the router command are successful.
@@ -2851,35 +2842,11 @@
                 }
             }
         }
-<<<<<<< HEAD
-
-        if (!result) {
-            s_logger.warn("no result while ssh to the VM");
-            return result;
-        }
-
-        answer = cmds.getAnswer("getDomRVersion");
-        if (answer != null && answer instanceof GetDomRVersionAnswer) {
-            GetDomRVersionAnswer versionAnswer = (GetDomRVersionAnswer)answer;
-            if (answer == null || !answer.getResult()) {
-                s_logger.warn("Unable to get the template/scripts version of router " + router.getInstanceName() + " due to: " + versionAnswer.getDetails());
-                result = false;
-            } else {
-                s_logger.warn("Domrversion for VM: " + versionAnswer.getTemplateVersion());
-                router.setTemplateVersion(versionAnswer.getTemplateVersion());
-                router.setScriptsVersion(versionAnswer.getScriptsVersion());
-                router = _routerDao.persist(router, guestNetworks);
-            }
-        } else {
-            s_logger.warn("no domrversion for VM: " + answer.getDetails());
-            result = false;
-=======
         if (result) {
             GetDomRVersionAnswer versionAnswer = (GetDomRVersionAnswer)cmds.getAnswer("getDomRVersion");
             router.setTemplateVersion(versionAnswer.getTemplateVersion());
             router.setScriptsVersion(versionAnswer.getScriptsVersion());
             router = _routerDao.persist(router, guestNetworks);
->>>>>>> 0df156c0
         }
 
         return result;
