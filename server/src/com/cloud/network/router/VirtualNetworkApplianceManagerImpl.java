--- conflicted
+++ resolved
@@ -496,61 +496,24 @@
         final Transaction txn = Transaction.currentTxn();
         try {
             txn.start();
-<<<<<<< HEAD
             //FIXME!!! - UserStats command should grab bytesSent/Received for all guest interfaces of the VR
             List<Long> routerGuestNtwkIds = _routerDao.getRouterNetworks(router.getId());
             for (Long guestNtwkId : routerGuestNtwkIds) {
                 final UserStatisticsVO userStats = _userStatsDao.lock(router.getAccountId(), router.getDataCenterIdToDeployIn(),
                         guestNtwkId, null, router.getId(), router.getType().toString());
                 if (userStats != null) {
-                    final RebootAnswer sa = (RebootAnswer) answer;
-                    final Long received = sa.getBytesReceived();
-                    long netBytes = 0;
-                    if (received != null) {
-                        if (received.longValue() >= userStats.getCurrentBytesReceived()) {
-                            netBytes = received.longValue();
-                        } else {
-                            netBytes = userStats.getCurrentBytesReceived() + received;
-                        }
-                    } else {
-                        netBytes = userStats.getCurrentBytesReceived();
-                    }
+                final long currentBytesRcvd = userStats.getCurrentBytesReceived();
                     userStats.setCurrentBytesReceived(0);
-                    userStats.setNetBytesReceived(userStats.getNetBytesReceived() + netBytes);
-
-                    final Long sent = sa.getBytesSent();
-
-                    if (sent != null) {
-                        if (sent.longValue() >= userStats.getCurrentBytesSent()) {
-                            netBytes = sent.longValue();
-                        } else {
-                            netBytes = userStats.getCurrentBytesSent() + sent;
-                        }
-                    } else {
-                        netBytes = userStats.getCurrentBytesSent();
-                    }
-                    userStats.setNetBytesSent(userStats.getNetBytesSent() + netBytes);
+                userStats.setNetBytesReceived(userStats.getNetBytesReceived() + currentBytesRcvd);
+
+                final long currentBytesSent = userStats.getCurrentBytesSent();
                     userStats.setCurrentBytesSent(0);
+                userStats.setNetBytesSent(userStats.getNetBytesSent() + currentBytesSent);
                     _userStatsDao.update(userStats.getId(), userStats);
                     s_logger.debug("Successfully updated user statistics as a part of domR " + router + " reboot/stop");
                 } else {
                     s_logger.warn("User stats were not created for account " + router.getAccountId() + " and dc " + router.getDataCenterIdToDeployIn());
                 }
-=======
-            final UserStatisticsVO userStats = _userStatsDao.lock(router.getAccountId(), router.getDataCenterIdToDeployIn(), router.getNetworkId(), null, router.getId(), router.getType().toString());
-            if (userStats != null) {
-                final long currentBytesRcvd = userStats.getCurrentBytesReceived();
-                userStats.setCurrentBytesReceived(0);
-                userStats.setNetBytesReceived(userStats.getNetBytesReceived() + currentBytesRcvd);
-
-                final long currentBytesSent = userStats.getCurrentBytesSent();
-                userStats.setCurrentBytesSent(0);
-                userStats.setNetBytesSent(userStats.getNetBytesSent() + currentBytesSent);
-                _userStatsDao.update(userStats.getId(), userStats);
-                s_logger.debug("Successfully updated user statistics as a part of domR " + router + " reboot/stop");
-            } else {
-                s_logger.warn("User stats were not created for account " + router.getAccountId() + " and dc " + router.getDataCenterIdToDeployIn());
->>>>>>> 468f2720
             }
             
             txn.commit();
