/**
 *  Copyright (C) 2010 Cloud.com, Inc.  All rights reserved.
 * 
 * This software is licensed under the GNU General Public License v3 or later.
 * 
 * It is free software: you can redistribute it and/or modify
 * it under the terms of the GNU General Public License as published by
 * the Free Software Foundation, either version 3 of the License, or any later version.
 * This program is distributed in the hope that it will be useful,
 * but WITHOUT ANY WARRANTY; without even the implied warranty of
 * MERCHANTABILITY or FITNESS FOR A PARTICULAR PURPOSE.  See the
 * GNU General Public License for more details.
 * 
 * You should have received a copy of the GNU General Public License
 * along with this program.  If not, see <http://www.gnu.org/licenses/>.
 * 
 */

package com.cloud.storage.snapshot;

import java.util.ArrayList;
import java.util.Date;
import java.util.List;
import java.util.Map;
import java.util.TimeZone;

import javax.ejb.Local;
import javax.naming.ConfigurationException;
import javax.persistence.EntityExistsException;

import org.apache.log4j.Logger;

import com.cloud.agent.api.Answer;
import com.cloud.agent.api.BackupSnapshotAnswer;
import com.cloud.agent.api.BackupSnapshotCommand;
import com.cloud.agent.api.DeleteSnapshotBackupCommand;
import com.cloud.agent.api.DeleteSnapshotsDirCommand;
import com.cloud.agent.api.ManageSnapshotAnswer;
import com.cloud.agent.api.ManageSnapshotCommand;
<<<<<<< HEAD
import com.cloud.agent.api.ValidateSnapshotAnswer;
import com.cloud.agent.api.ValidateSnapshotCommand;
import com.cloud.agent.manager.AgentManager;
=======
>>>>>>> cde98c9b
import com.cloud.api.BaseCmd;
import com.cloud.api.ServerApiException;
import com.cloud.api.commands.CreateSnapshotCmd;
import com.cloud.api.commands.CreateSnapshotPolicyCmd;
import com.cloud.api.commands.DeleteSnapshotCmd;
import com.cloud.api.commands.DeleteSnapshotPoliciesCmd;
import com.cloud.api.commands.ListRecurringSnapshotScheduleCmd;
import com.cloud.api.commands.ListSnapshotPoliciesCmd;
import com.cloud.async.AsyncInstanceCreateStatus;
import com.cloud.async.AsyncJobManager;
import com.cloud.configuration.ResourceCount.ResourceType;
import com.cloud.configuration.dao.ConfigurationDao;
import com.cloud.dc.dao.DataCenterDao;
import com.cloud.domain.dao.DomainDao;
import com.cloud.event.EventState;
import com.cloud.event.EventTypes;
import com.cloud.event.EventVO;
import com.cloud.event.dao.EventDao;
import com.cloud.exception.InternalErrorException;
import com.cloud.exception.InvalidParameterValueException;
import com.cloud.exception.PermissionDeniedException;
import com.cloud.exception.ResourceAllocationException;
import com.cloud.host.dao.DetailsDao;
import com.cloud.host.dao.HostDao;
import com.cloud.storage.Snapshot;
<<<<<<< HEAD
import com.cloud.storage.Snapshot.SnapshotType;
import com.cloud.storage.Snapshot.Status;
import com.cloud.storage.SnapshotPolicyRefVO;
=======
>>>>>>> cde98c9b
import com.cloud.storage.SnapshotPolicyVO;
import com.cloud.storage.SnapshotScheduleVO;
import com.cloud.storage.SnapshotVO;
import com.cloud.storage.Storage.ImageFormat;
import com.cloud.storage.StorageManager;
import com.cloud.storage.StoragePoolVO;
import com.cloud.storage.VMTemplateStoragePoolVO;
import com.cloud.storage.VMTemplateVO;
import com.cloud.storage.Volume.VolumeType;
import com.cloud.storage.VolumeVO;
import com.cloud.storage.dao.DiskOfferingDao;
import com.cloud.storage.dao.SnapshotDao;
import com.cloud.storage.dao.SnapshotPolicyDao;
import com.cloud.storage.dao.SnapshotScheduleDao;
import com.cloud.storage.dao.StoragePoolDao;
import com.cloud.storage.dao.VMTemplateDao;
import com.cloud.storage.dao.VMTemplateHostDao;
import com.cloud.storage.dao.VMTemplatePoolDao;
import com.cloud.storage.dao.VolumeDao;
import com.cloud.user.Account;
import com.cloud.user.AccountManager;
import com.cloud.user.AccountVO;
import com.cloud.user.User;
import com.cloud.user.UserContext;
import com.cloud.user.dao.AccountDao;
import com.cloud.user.dao.UserDao;
import com.cloud.utils.DateUtil;
import com.cloud.utils.DateUtil.IntervalType;
import com.cloud.utils.NumbersUtil;
import com.cloud.utils.component.ComponentLocator;
import com.cloud.utils.component.Inject;
import com.cloud.utils.db.DB;
import com.cloud.utils.db.Filter;
import com.cloud.utils.db.GenericDaoBase;
import com.cloud.utils.db.JoinBuilder;
import com.cloud.utils.db.SearchBuilder;
import com.cloud.utils.db.SearchCriteria;
import com.cloud.utils.db.Transaction;
import com.cloud.vm.VMInstanceVO;
import com.cloud.vm.dao.UserVmDao;

@Local(value={SnapshotManager.class})
public class SnapshotManagerImpl implements SnapshotManager {
    private static final Logger s_logger = Logger.getLogger(SnapshotManagerImpl.class);

    @Inject protected HostDao _hostDao;
    @Inject protected UserVmDao _vmDao;
    @Inject protected VolumeDao _volsDao;
    @Inject protected AccountDao _accountDao;
    @Inject protected DataCenterDao _dcDao;
    @Inject protected DiskOfferingDao _diskOfferingDao;
    @Inject protected UserDao _userDao;
    @Inject protected SnapshotDao _snapshotDao;
    @Inject protected StoragePoolDao _storagePoolDao;
    @Inject protected EventDao _eventDao;
    @Inject protected SnapshotPolicyDao _snapshotPolicyDao =  null;
    @Inject protected SnapshotScheduleDao _snapshotScheduleDao;
    @Inject protected DetailsDao _detailsDao;
    @Inject protected VMTemplateDao _templateDao;
    @Inject protected VMTemplatePoolDao _templatePoolDao;
    @Inject protected VMTemplateHostDao _templateHostDao;
    @Inject protected DomainDao _domainDao;
    @Inject protected StorageManager _storageMgr;
    @Inject protected AgentManager _agentMgr;
    @Inject protected SnapshotScheduler _snapSchedMgr;
    @Inject protected AsyncJobManager _asyncMgr;
    @Inject protected AccountManager _accountMgr;
    String _name;
    private int _totalRetries;
    private int _pauseInterval;
    
    protected SearchBuilder<SnapshotVO> PolicySnapshotSearch;
    protected SearchBuilder<SnapshotPolicyVO> PoliciesForSnapSearch;

    private final boolean _shouldBeSnapshotCapable = true; // all methods here should be snapshot capable.
<<<<<<< HEAD
=======

    @Override @DB
    public long createSnapshotAsync(long userId, long volumeId, long policyId) {
        VolumeVO volume = _volsDao.findById(volumeId);
        
        EventVO event = new EventVO();
        event.setUserId(userId);
        event.setAccountId(volume.getAccountId());
        event.setType(EventTypes.EVENT_SNAPSHOT_CREATE);
        event.setState(EventState.Scheduled);
        event.setDescription("Scheduled async job of snapshot creation for volume:"+volumeId);
        event = _eventDao.persist(event);
        
        SnapshotOperationParam param = new SnapshotOperationParam(userId, volume.getAccountId(), volumeId, policyId);
        param.setEventId(event.getId());
        Gson gson = GsonHelper.getBuilder().create();

        AsyncJobVO job = new AsyncJobVO();
        job.setUserId(userId);
        job.setAccountId(volume.getAccountId());
        job.setCmd("CreateSnapshot");
        job.setCmdInfo(gson.toJson(param));
        job.setCmdOriginator(CreateSnapshotCmd.getResultObjectName());
        
        return _asyncMgr.submitAsyncJob(job, true);
    }
>>>>>>> cde98c9b
    
    private boolean isVolumeDirty(long volumeId,Long policy) {
        VolumeVO volume = _volsDao.findById(volumeId);
        boolean runSnap = true;
        
        if (volume.getInstanceId() == null) {
            long lastSnapId = _snapshotDao.getLastSnapshot(volumeId, 0);
            SnapshotVO lastSnap = _snapshotDao.findById(lastSnapId);
            if (lastSnap != null) {
                Date lastSnapTime = lastSnap.getCreated();
                if (lastSnapTime.after(volume.getUpdated())){
                    runSnap = false;
                    s_logger.debug("Volume: "+ volumeId +" is detached and last snap time is after Volume detach time. Skip snapshot for recurring policy");
                }
            }
        } else if (_storageMgr.volumeInactive(volume)) {
            // Volume is attached to a VM which is in Stopped state.
            long lastSnapId = _snapshotDao.getLastSnapshot(volumeId, 0);
            SnapshotVO lastSnap = _snapshotDao.findById(lastSnapId);
            if (lastSnap != null) {
                Date lastSnapTime = lastSnap.getCreated();
                VMInstanceVO vmInstance = _vmDao.findById(volume.getInstanceId());
                if (vmInstance !=null ) {
                    if (lastSnapTime.after(vmInstance.getUpdateTime())){
                        runSnap = false;
                        s_logger.debug("Volume: "+ volumeId +" is inactive and last snap time is after VM update time. Skip snapshot for recurring policy");
                    }
                }
            }
        }
        if (volume.getDestroyed() || volume.getRemoved() != null) {
            s_logger.debug("Volume: " + volumeId + " is destroyed/removed. Not taking snapshot");
            runSnap = false;
        }
        
        return runSnap;
    }
    
    @Override
    public ImageFormat getImageFormat(Long volumeId) {
        ImageFormat format = null;
        VolumeVO volume = _volsDao.findById(volumeId);
        Long templateId = volume.getTemplateId();
        if (templateId != null) {
            VMTemplateVO template = _templateDao.findById(templateId);
            format = template.getFormat();
        }
        return format;
    }

    private boolean shouldRunSnapshot(long userId, VolumeVO volume, long policyId)
            throws InvalidParameterValueException, ResourceAllocationException {
        boolean runSnap = isVolumeDirty(volume.getId(), policyId);

        /*
         * // Check if the resource limit for snapshots has been exceeded
         * //UserVO user = _userDao.findById(userId); //AccountVO account =
         * _accountDao.findById(user.getAccountId()); AccountVO account =
         * _accountDao.findById(volume.getAccountId()); if
         * (_accountMgr.resourceLimitExceeded(account, ResourceType.snapshot)) {
         * throw newResourceAllocationException(
         * "The maximum number of snapshots for account " +
         * account.getAccountName() + " has been exceeded."); }
         */
        if (!runSnap) {
            s_logger.warn("Snapshot for volume " + volume.getId() + " not created. No policy assigned currently.");
        }

        return runSnap;
    }
<<<<<<< HEAD

    @Override
    public SnapshotVO createSnapshotDB(CreateSnapshotCmd cmd) throws InvalidParameterValueException, ResourceAllocationException, InternalErrorException {
        // FIXME:  When a valid snapshot is returned, the snapshot must have been created on the storage server side so that the caller
        //         knows it is safe to once again resume normal operations on the volume in question.
        Long volumeId = cmd.getVolumeId();
        VolumeVO volume = _volsDao.findById(volumeId); // not null, precondition.
        if (volume.getStatus() != AsyncInstanceCreateStatus.Created) {
            throw new InvalidParameterValueException("VolumeId: " + volumeId + " is not in Created state but " + volume.getStatus() + ". Cannot take snapshot.");
        }
        StoragePoolVO storagePoolVO = _storagePoolDao.findById(volume.getPoolId());
        if (storagePoolVO == null) {
            throw new InvalidParameterValueException("VolumeId: " + volumeId + " does not have a valid storage pool. Is it destroyed?");
        }
        if (storagePoolVO.isLocal()) {
            throw new InvalidParameterValueException("Cannot create a snapshot from a volume residing on a local storage pool, poolId: " + volume.getPoolId());
        }

        Long instanceId = volume.getInstanceId();
        if (instanceId != null) {
            // It is not detached, but attached to a VM
            if (_vmDao.findById(instanceId) == null) {
                // It is not a UserVM but a SystemVM or DomR
                throw new InvalidParameterValueException("Snapshots of volumes attached to System or router VM are not allowed");
            }
        }
        
        SnapshotScheduleVO schedule = _snapSchedMgr.scheduleManualSnapshot(volumeId);
        if (schedule == null) {
            throw new InternalErrorException("Snapshot could not be scheduled because there is another snapshot underway for the same volume. " +
                                             "Please wait for some time.");
        }

        List<Long> policyIds = new ArrayList<Long>();
        policyIds.add(Snapshot.MANUAL_POLICY_ID);

        return createSnapshotImpl(volumeId, policyIds);
    }

    @Override @DB
    public SnapshotVO createSnapshotImpl(long volumeId, List<Long> policyIds) throws InvalidParameterValueException, ResourceAllocationException {
        Long userId = UserContext.current().getUserId();
=======
    
    
    @Override @DB
    public SnapshotVO createSnapshot(long userId, long volumeId, long policyId) throws InvalidParameterValueException, ResourceAllocationException {
>>>>>>> cde98c9b
        // Get the async job id from the context.
//        Long jobId = null;
        
<<<<<<< HEAD
        Transaction txn = Transaction.currentTxn();
//        txn.start();
//        // set the async_job_id for this in the schedule queue so that it doesn't get scheduled again and block others.
//        // mark each of the coinciding schedules as executing in the job queue.
//        for (Long policyId : policyIds) {
//            SnapshotScheduleVO snapshotSchedule = _snapshotScheduleDao.getCurrentSchedule(volumeId, policyId, false);
//            assert snapshotSchedule != null;
//            snapshotSchedule.setAsyncJobId(jobId);
//            _snapshotScheduleDao.update(snapshotSchedule.getId(), snapshotSchedule);
//        }
//        txn.commit();
=======
        VolumeVO volume = _volsDao.findById(volumeId);
>>>>>>> cde98c9b

        if (!shouldRunSnapshot(userId, volume, policyId)) {
            // A null snapshot is interpreted as snapshot creation failed which
            // is what we want to indicate
            return null;
        }
<<<<<<< HEAD
        
        // Gets the most recent snapshot taken. Could return 'removed' snapshots too.
        long lastSnapshotId = _snapshotDao.getLastSnapshot(volumeId, -1);
        Status snapshotStatus = Status.BackedUp;
        if (lastSnapshotId != 0) {
            // There was a previous snapshot.
            SnapshotVO prevSnapshot = _snapshotDao.findById(lastSnapshotId);
            snapshotStatus = prevSnapshot.getStatus();
            if (prevSnapshot.getRemoved() != null && snapshotStatus != Status.BackedUp) {
                // The snapshot was deleted and it was deleted not manually but because backing up failed.
                // Try to back it up again.
                boolean backedUp = backupSnapshotToSecondaryStorage(prevSnapshot);
                if (!backedUp) {
                    // If we can't backup this snapshot, there's not much chance that we can't take another one and back it up again.
                    return null;
                }
            }
        }
        
=======

>>>>>>> cde98c9b
        SnapshotVO createdSnapshot = null;
        Long id = null;

        // Determine the name for this snapshot
        // Snapshot Name: VMInstancename + volumeName + timeString
        String timeString = DateUtil.getDateDisplayString(DateUtil.GMT_TIMEZONE, new Date(), DateUtil.YYYYMMDD_FORMAT);

        VMInstanceVO vmInstance = _vmDao.findById(volume.getInstanceId());
        String vmDisplayName = "detached";
        if (vmInstance != null) {
            vmDisplayName = vmInstance.getName();
        }
        String snapshotName = vmDisplayName + "_" + volume.getName() + "_" + timeString;

        // Create the Snapshot object and save it so we can return it to the
        // user
        SnapshotType snapshotType = SnapshotVO.getSnapshotType(policyId);
        SnapshotVO snapshotVO = new SnapshotVO(volume.getAccountId(), volume.getId(), null, snapshotName,
                (short) snapshotType.ordinal(), snapshotType.name());
        snapshotVO = _snapshotDao.persist(snapshotVO);
        id = snapshotVO.getId();
        assert id != null;

        // Send a ManageSnapshotCommand to the agent
        String vmName = _storageMgr.getVmNameOnVolume(volume);
        
        long  preId = _snapshotDao.getLastSnapshot(volumeId, id);
        
        String preSnapshotPath = null;
        // half of maxsnaps are delta snapshot
        // when there are half of maxsnaps or presnapshot has not backed up , create a full snapshot
        SnapshotVO preSnapshotVO = null;
        if( preId != 0) {
            preSnapshotVO = _snapshotDao.findById(preId);
            preSnapshotPath = preSnapshotVO.getPath();

        }

        ManageSnapshotCommand cmd = new ManageSnapshotCommand(id, volume.getPath(), preSnapshotPath, snapshotName, vmName);
        String basicErrMsg = "Failed to create snapshot for volume: " + volume.getId();
        ManageSnapshotAnswer answer = (ManageSnapshotAnswer) _storageMgr.sendToHostsOnStoragePool(volume.getPoolId(),
                cmd, basicErrMsg, _totalRetries, _pauseInterval, _shouldBeSnapshotCapable, volume.getInstanceId());
        // Update the snapshot in the database
        if ((answer != null) && answer.getResult()) {
            // The snapshot was successfully created
            if( preSnapshotPath != null && preSnapshotPath == answer.getSnapshotPath() ){
                //empty snapshot
                s_logger.debug("CreateSnapshot: this is empty snapshot, remove it ");
                createdSnapshot =  _snapshotDao.findById(id);
                // delete from the snapshots table
                _snapshotDao.expunge(id);
                
                createdSnapshot.setStatus(Status.EmptySnapshot);
                
            } else {
                long preSnapshotId = 0;
                if( preSnapshotVO != null && preSnapshotVO.getBackupSnapshotId() != null) {
                    preSnapshotId = preId;
                    // default delta snap number is 4
                    int deltaSnap = 4;
                    if( policyId != Snapshot.MANUAL_POLICY_ID ) {
                        SnapshotPolicyVO snapshotPolicy = _snapshotPolicyDao.findById(policyId);
                        int maxSnap = snapshotPolicy.getMaxSnaps();
                        deltaSnap = (maxSnap + 1) >> 1;
                    } else {
                        // check if there are policy for this volume
                        SnapshotPolicyVO snapshotPolicy = _snapshotPolicyDao.findOneByVolume(volumeId);
                        if( snapshotPolicy != null ) {
                            int maxSnap = snapshotPolicy.getMaxSnaps();
                            deltaSnap = (maxSnap + 1) >> 1;
                        }
                    }
                    int i;
                    for (i = 1; i < deltaSnap; i++) {
                        String prevBackupUuid = preSnapshotVO.getBackupSnapshotId();
                        // previous snapshot doesn't have backup, create a full snapshot
                        if (prevBackupUuid == null) {
                            preSnapshotId = 0;
                            break;
                        }
                        long preSSId = preSnapshotVO.getPrevSnapshotId();
                        if (preSSId == 0) {
                            break;
                        }
                        preSnapshotVO = _snapshotDao.findById(preSSId);
                    }
                    if (i >= deltaSnap) {
                        preSnapshotId = 0;
                    }
                }
                createdSnapshot = updateDBOnCreate(id, answer.getSnapshotPath(), preSnapshotId);
                // Get the snapshot_schedule table entry for this snapshot and
                // policy id.
                // Set the snapshotId to retrieve it back later.
                if( policyId != Snapshot.MANUAL_POLICY_ID) {
                    SnapshotScheduleVO snapshotSchedule = _snapshotScheduleDao.getCurrentSchedule(volumeId, policyId, true);
                    assert snapshotSchedule != null;
                    snapshotSchedule.setSnapshotId(id);
                    _snapshotScheduleDao.update(snapshotSchedule.getId(), snapshotSchedule);
                }
            }

        } else {
            if (answer != null) {
                s_logger.error(answer.getDetails());
            }
            // The snapshot was not successfully created
            createdSnapshot =  _snapshotDao.findById(id);
            // delete from the snapshots table
            _snapshotDao.expunge(id);
            
        }

<<<<<<< HEAD
        txn.commit();
        
        return createdSnapshot;
    }

    @Override
    public SnapshotVO createSnapshot(CreateSnapshotCmd cmd) throws InvalidParameterValueException, ResourceAllocationException, InternalErrorException {
        SnapshotVO snapshot = _snapshotDao.findById(cmd.getId());
        Long snapshotId = null;
        boolean backedUp = false;
        if (snapshot != null && snapshot.getStatus() == Snapshot.Status.CreatedOnPrimary) {
            snapshotId = snapshot.getId();
            backedUp = backupSnapshotToSecondaryStorage(snapshot);
            if (!backedUp) {
                throw new InternalErrorException("Created snapshot: " + snapshotId + " on primary but failed to backup on secondary");
            }
        }

        // FIXME:  this is for create snapshot through the API, which is a manual snapshot, is there a better way to keep track of policy ids?  Like
        //         add them to the command?
        List<Long> policyIds = new ArrayList<Long>();
        policyIds.add(Snapshot.MANUAL_POLICY_ID);

        // Cleanup jobs to do after the snapshot has been created.
        postCreateSnapshot(cmd.getVolumeId(), snapshotId, policyIds, backedUp);

        return snapshot;
    }

    private SnapshotVO updateDBOnCreate(Long id, String snapshotPath) {
=======
        // Update async status after snapshot creation and before backup
        if (asyncExecutor != null) {
            AsyncJobVO job = asyncExecutor.getJob();

            if (s_logger.isDebugEnabled())
                s_logger.debug("CreateSnapshot created a new instance " + id + ", update async job-" + job.getId()
                        + " progress status");

            _asyncMgr.updateAsyncJobAttachment(job.getId(), "snapshot", id);
            _asyncMgr.updateAsyncJobStatus(job.getId(), BaseCmd.PROGRESS_INSTANCE_CREATED, id);
        }

        return createdSnapshot;
    }

    private SnapshotVO updateDBOnCreate(Long id, String snapshotPath, long preSnapshotId) {
>>>>>>> cde98c9b
        SnapshotVO createdSnapshot = _snapshotDao.findById(id);
//        Long volumeId = createdSnapshot.getVolumeId();
        createdSnapshot.setPath(snapshotPath);
        createdSnapshot.setStatus(Snapshot.Status.CreatedOnPrimary);
        createdSnapshot.setPrevSnapshotId(preSnapshotId);
        _snapshotDao.update(id, createdSnapshot);
        return createdSnapshot;
    }
    
    @Override
    @DB
    @SuppressWarnings("fallthrough")
    public void validateSnapshot(Long userId, SnapshotVO snapshot) {
        assert snapshot != null;
        Long id = snapshot.getId();
        Status status = snapshot.getStatus();
        s_logger.debug("Snapshot scheduler found a snapshot whose actual status is not clear. Snapshot id:" + id + " with DB status: " + status);
        
        switch (status) {
        case Creating:
            // else continue to the next case.
        case CreatedOnPrimary:
            // The snapshot has been created on the primary and the DB has been updated.
            // However, it hasn't entered the backupSnapshotToSecondaryStorage, else
            // status would have been backing up.
            // So call backupSnapshotToSecondaryStorage without any fear.
        case BackingUp:
            // It has entered backupSnapshotToSecondaryStorage.
            // But we have no idea whether it was backed up or not.
            // So call backupSnapshotToSecondaryStorage again.
<<<<<<< HEAD
            backupSnapshotToSecondaryStorage(snapshot);
=======
            backupSnapshotToSecondaryStorage(userId, snapshot, 0);
>>>>>>> cde98c9b
            break;
        case BackedUp:
            // No need to do anything as snapshot has already been backed up.
        }
    }

    @DB
<<<<<<< HEAD
    public boolean backupSnapshotToSecondaryStorage(SnapshotVO snapshot) {
        Long userId = UserContext.current().getUserId();
        long id = snapshot.getId();
        
        snapshot.setStatus(Snapshot.Status.BackingUp);
        _snapshotDao.update(snapshot.getId(), snapshot);
        
        long volumeId   = snapshot.getVolumeId();
        VolumeVO volume = _volsDao.lock(volumeId, true);
        
        String primaryStoragePoolNameLabel = _storageMgr.getPrimaryStorageNameLabel(volume);
        Long dcId                          = volume.getDataCenterId();
        Long accountId                     = volume.getAccountId();
        
        String secondaryStoragePoolUrl = _storageMgr.getSecondaryStorageURL(volume.getDataCenterId());
        String snapshotUuid = snapshot.getPath();
        // In order to verify that the snapshot is not empty,
        // we check if the parent of the snapshot is not the same as the parent of the previous snapshot.
        // We pass the uuid of the previous snapshot to the plugin to verify this.
        SnapshotVO prevSnapshot = null;
        String prevSnapshotUuid = null;
        String prevBackupUuid = null;
        
        boolean isFirstSnapshotOfRootVolume = false;
        long prevSnapshotId = snapshot.getPrevSnapshotId();
        if (prevSnapshotId > 0) {
            prevSnapshot = _snapshotDao.findById(prevSnapshotId);
            prevSnapshotUuid = prevSnapshot.getPath();
            prevBackupUuid = prevSnapshot.getBackupSnapshotId();
        }
        else {
            // This is the first snapshot of the volume.
            if (volume.getVolumeType() == VolumeType.ROOT && getImageFormat(volumeId) != ImageFormat.ISO && volume.getTemplateId() != null) {
                isFirstSnapshotOfRootVolume = true;
                // If the first snapshot of the root volume is empty, it's parent will point to the base template.
                // So pass the template uuid as the fake previous snapshot.
                Long templateId = volume.getTemplateId();
                Long poolId = volume.getPoolId();
                if (templateId != null && poolId != null) {
                    VMTemplateStoragePoolVO vmTemplateStoragePoolVO =
                        _templatePoolDao.findByPoolTemplate(poolId, templateId);
                    if (vmTemplateStoragePoolVO != null) {
                        prevSnapshotUuid = vmTemplateStoragePoolVO.getInstallPath();
                    }
                    else {
                        s_logger.warn("Volume id: " + volumeId +
                                      " in pool id: " + poolId +
                                      " based off  template id: " + templateId +
                                      " doesn't have an entry in the template_spool_ref table." +
                                      " Using null as the template.");
                    }
                }
                
=======
    public boolean backupSnapshotToSecondaryStorage(long userId, SnapshotVO ss, long startEventId) {
        long snapshotId = ss.getId();
        SnapshotVO snapshot = null;
        try {
            snapshot = _snapshotDao.acquire(snapshotId);
            snapshot.setStatus(Snapshot.Status.BackingUp);
            _snapshotDao.update(snapshot.getId(), snapshot);
            
            long volumeId   = snapshot.getVolumeId();
            VolumeVO volume = _volsDao.lock(volumeId, true);
            
            String primaryStoragePoolNameLabel = _storageMgr.getPrimaryStorageNameLabel(volume);
            Long dcId                          = volume.getDataCenterId();
            Long accountId                     = volume.getAccountId();
            
            String secondaryStoragePoolUrl = _storageMgr.getSecondaryStorageURL(volume.getDataCenterId());
            String snapshotUuid = snapshot.getPath();
            // In order to verify that the snapshot is not empty,
            // we check if the parent of the snapshot is not the same as the parent of the previous snapshot.
            // We pass the uuid of the previous snapshot to the plugin to verify this.
            SnapshotVO prevSnapshot = null;
            String prevSnapshotUuid = null;
            String prevBackupUuid = null;
            
            long prevSnapshotId = snapshot.getPrevSnapshotId();
            if (prevSnapshotId > 0) {
                prevSnapshot = _snapshotDao.findById(prevSnapshotId);
                prevSnapshotUuid = prevSnapshot.getPath();
                prevBackupUuid = prevSnapshot.getBackupSnapshotId();

>>>>>>> cde98c9b
            }
            String firstBackupUuid = volume.getFirstSnapshotBackupUuid();
            boolean isVolumeInactive = _storageMgr.volumeInactive(volume);
            String vmName = _storageMgr.getVmNameOnVolume(volume);
            BackupSnapshotCommand backupSnapshotCommand =
                new BackupSnapshotCommand(primaryStoragePoolNameLabel,
                                          secondaryStoragePoolUrl,
                                          dcId,
                                          accountId,
                                          volumeId,
                                          snapshotUuid,
                                          snapshot.getName(),
                                          prevSnapshotUuid,
                                          prevBackupUuid,
                                          firstBackupUuid,
                                          isVolumeInactive,
                                          vmName);
            
            String backedUpSnapshotUuid = null;
            // By default, assume failed.
            String basicErrMsg = "Failed to backup snapshot id " + snapshot.getId() + " to secondary storage for volume: " + volumeId;
            boolean backedUp = false;
            BackupSnapshotAnswer answer = (BackupSnapshotAnswer) _storageMgr.sendToHostsOnStoragePool(volume.getPoolId(),
                                                                                                      backupSnapshotCommand,
                                                                                                      basicErrMsg,
                                                                                                      _totalRetries,
                                                                                                      _pauseInterval,
                                                                                                      _shouldBeSnapshotCapable,
                                                                                                      volume.getInstanceId());
            if (answer != null && answer.getResult()) {
                backedUpSnapshotUuid = answer.getBackupSnapshotName();
                if (backedUpSnapshotUuid != null) {
                    backedUp = true;
                    // is there a snap to be deleted?
                    // clean now
                    if(prevSnapshot != null && backedUpSnapshotUuid.equalsIgnoreCase(prevSnapshot.getBackupSnapshotId())) {
                        //if new snapshot is same as previous snapshot , delete previous snapshot
                        s_logger.debug("Delete duplicate Snapshot id: " + prevSnapshotId);
                        long pprevSnapshotId = prevSnapshot.getPrevSnapshotId();
                        snapshot.setPrevSnapshotId(pprevSnapshotId);
                        _snapshotDao.update(snapshot.getId(), snapshot);
                        _snapshotDao.expunge(prevSnapshot.getId());
                        
                        EventVO event = new EventVO();
                        String eventParams = "id=" + prevSnapshot.getId() + "\nssName=" + prevSnapshot.getName();
                        event.setType(EventTypes.EVENT_SNAPSHOT_DELETE);
                        event.setState(EventState.Completed);
                        event.setDescription("Delete snapshot id: " + prevSnapshot.getId() + " due to new snapshot is same as this one");
                        event.setLevel(EventVO.LEVEL_INFO);
                        event.setParameters(eventParams);
                        _eventDao.persist(event);
                        
                        prevSnapshotId = pprevSnapshotId;
                        if( prevSnapshotId == 0 ) {
                            prevSnapshot = null;
                            prevSnapshotUuid = null;
                            prevBackupUuid = null;
                        } else {
                            prevSnapshot = _snapshotDao.findById(prevSnapshotId);
                            prevSnapshotUuid = prevSnapshot.getPath();
                            prevBackupUuid = prevSnapshot.getBackupSnapshotId();
                        }
                         
                    }

                }
            }
            else if (answer != null) {
                s_logger.error(answer.getDetails());
            }
            // Update the status in all cases.
            Transaction txn = Transaction.currentTxn();
            txn.start();
            
            SnapshotVO snapshotVO = _snapshotDao.findById(snapshotId);
            snapshotVO.setBackupSnapshotId(backedUpSnapshotUuid);
            if (volume.getFirstSnapshotBackupUuid() == null) {
                // This is the first ever snapshot taken for the volume.
                // Set the first snapshot backup uuid once and for all.
                // XXX: This will get set to non-null only if we were able to backup the first snapshot
                // successfully. If we didn't backup the first snapshot, the volume is essentially
                // screwed as far as snapshots are concerned.
                volume.setFirstSnapshotBackupUuid(backedUpSnapshotUuid);
                _volsDao.update(volumeId, volume);
            }
            
            // Create an event
            EventVO event = new EventVO();
            event.setUserId(userId);
            event.setAccountId(volume.getAccountId());
            event.setType(EventTypes.EVENT_SNAPSHOT_CREATE);
            String snapshotName = snapshotVO.getName();
            
            if (backedUp) {
                snapshotVO.setStatus(Snapshot.Status.BackedUp);
                String eventParams = "id=" + snapshotId + "\nssName=" + snapshotName +"\nsize=" + volume.getSize()+"\ndcId=" + volume.getDataCenterId();
                event.setDescription("Backed up snapshot id: " + snapshotId + " to secondary for volume " + volumeId);
                event.setLevel(EventVO.LEVEL_INFO);
                event.setStartId(startEventId);
                event.setParameters(eventParams);
                _snapshotDao.update(snapshotId, snapshotVO);
            }
            else {
                // Just mark it as removed in the database. When the next snapshot it taken,
                // validate previous snapshot will fix the state.
                // It will
                // 1) Call backupSnapshotToSecondaryStorage and try again.
                // 2) Create the next Snapshot pretending this is a valid snapshot.
                // 3) backupSnapshotToSecondaryStorage of the next snapshot
                // will take care of cleaning up the state of this snapshot
                _snapshotDao.remove(snapshotId);
                event.setLevel(EventVO.LEVEL_ERROR);
                event.setDescription("Failed to backup snapshot id: " + snapshotId + " to secondary for volume " + volumeId);
            }
            // Save the event
            _eventDao.persist(event);
            txn.commit();
            
            return backedUp;
        } finally {
            if( snapshot != null ) {
                _snapshotDao.release(snapshotId);
            }
        }
        
    }

    @DB
<<<<<<< HEAD
    protected void postCreateSnapshot(long volumeId, long snapshotId, List<Long> policyIds, boolean backedUp) {
        Long userId = UserContext.current().getUserId();
=======
    public void postCreateSnapshot(long userId, long volumeId, long snapshotId, long policyId, boolean backedUp) {
>>>>>>> cde98c9b
        // Update the snapshot_policy_ref table with the created snapshot
        // Get the list of policies for this snapshot
        Transaction txn = Transaction.currentTxn();
        txn.start();
        if (backedUp) {
            // This is a manual create, so increment the count of snapshots for
            // this account
            if (policyId == Snapshot.MANUAL_POLICY_ID) {
                Snapshot snapshot = _snapshotDao.findById(snapshotId);
                _accountMgr.incrementResourceCount(snapshot.getAccountId(), ResourceType.snapshot);
            }
        }

        // Even if the current snapshot failed, we should schedule the next
        // recurring snapshot for this policy.
        if (policyId != Snapshot.MANUAL_POLICY_ID) {
            postCreateRecurringSnapshotForPolicy(userId, volumeId, snapshotId, policyId);
        }

        txn.commit();
    }

    
    private void postCreateRecurringSnapshotForPolicy(long userId, long volumeId, long snapshotId, long policyId) {
        //Use count query
        List<SnapshotVO> snaps = listSnapsforVolumeType(volumeId, SnapshotType.RECURRING.name());
        SnapshotPolicyVO policy = _snapshotPolicyDao.findById(policyId);
        
        while(snaps.size() > policy.getMaxSnaps() && snaps.size() > 1) {
            //Delete the oldest snap ref in snap_policy_ref
            SnapshotVO oldestSnapshot = snaps.get(0);
            long oldSnapId = oldestSnapshot.getId();
            s_logger.debug("Max snaps: "+ policy.getMaxSnaps() + " exceeded for snapshot policy with Id: " + policyId + ". Deleting oldest snapshot: " + oldSnapId);
            // Excess snapshot. delete it asynchronously
            //destroySnapshotAsync(userId, volumeId, oldSnapId, policyId);
            deleteSnapshotInternal(oldSnapId, policyId, userId);
            snaps.remove(oldestSnapshot);
        }
        
    }
    
    private Long checkAccountPermissions(long targetAccountId, long targetDomainId, String targetDesc, long targetId) throws ServerApiException {
    	Long accountId = null;

    	Account account = (Account)UserContext.current().getAccountObject();
    	if (account != null) {
    		if (!isAdmin(account.getType())) {
    			if (account.getId() != targetAccountId) {
    				throw new ServerApiException(BaseCmd.PARAM_ERROR, "Unable to find a " + targetDesc + " with id " + targetId + " for this account");
    			}
    		} else if (!_domainDao.isChildDomain(account.getDomainId(), targetDomainId)) {
    			throw new ServerApiException(BaseCmd.PARAM_ERROR, "Unable to perform operation for " + targetDesc + " with id " + targetId + ", permission denied.");
    		}
    		accountId = account.getId();
    	}
	
    	return accountId;
	}

	private static boolean isAdmin(short accountType) {
	    return ((accountType == Account.ACCOUNT_TYPE_ADMIN) ||
	            (accountType == Account.ACCOUNT_TYPE_DOMAIN_ADMIN) ||
	            (accountType == Account.ACCOUNT_TYPE_READ_ONLY_ADMIN));
	}

    @Override @DB
<<<<<<< HEAD
    public boolean deleteSnapshot(DeleteSnapshotCmd cmd) {
    	Long userId = UserContext.current().getUserId();
    	Long snapshotId = cmd.getId();
    	
        //Verify parameters
        Snapshot snapshotCheck = _snapshotDao.findById(snapshotId.longValue());
        if (snapshotCheck == null) {
            throw new ServerApiException (BaseCmd.SNAPSHOT_INVALID_PARAM_ERROR, "unable to find a snapshot with id " + snapshotId);
        }

        // If an account was passed in, make sure that it matches the account of the snapshot
        Account snapshotOwner = _accountDao.findById(snapshotCheck.getAccountId());
        if (snapshotOwner == null) {
            throw new ServerApiException(BaseCmd.SNAPSHOT_INVALID_PARAM_ERROR, "Snapshot id " + snapshotId + " does not have a valid account");
        }
        checkAccountPermissions(snapshotOwner.getId(), snapshotOwner.getDomainId(), "snapshot", snapshotId);
        
        //If command is executed via 8096 port, set userId to the id of System account (1)
        if (userId == null) {
            userId = Long.valueOf(1);
        }
        
        List<SnapshotPolicyVO> policies = listPoliciesforSnapshot(snapshotId);
        
        boolean status = true; 
        for (SnapshotPolicyVO policy : policies) {
            status = deleteSnapshotInternal(snapshotId,policy.getId(),userId);
            
            if (!status) {
            	s_logger.warn("Failed to delete snapshot");
            	throw new ServerApiException(BaseCmd.INTERNAL_ERROR,"Failed to delete snapshot:"+snapshotId);
            }
        }

        return status;
    }

	private boolean deleteSnapshotInternal(Long snapshotId, Long policyId, Long userId) {
		s_logger.debug("Calling deleteSnapshot for snapshotId: " + snapshotId + " and policyId " + policyId);
        long prevSnapshotId = 0;
        SnapshotVO nextSnapshot = null;
        boolean deleted = true;
        boolean actuallyDelete = false;
        List<SnapshotPolicyRefVO> snapPolicyRefs = _snapPolicyRefDao.listBySnapshotId(snapshotId);
        // Destroy snapshot if its not part of any policy other than the given one.
        if(snapPolicyRefs.size() == 1 && (snapPolicyRefs.get(0).getPolicyId() == policyId)) {
            SnapshotVO currentSnapshot = _snapshotDao.findById(snapshotId);
            String backupOfSnapshot = currentSnapshot.getBackupSnapshotId();
            nextSnapshot = _snapshotDao.findNextSnapshot(snapshotId);
            String backupOfNextSnapshot = null;
            if (nextSnapshot != null) {
                backupOfNextSnapshot = nextSnapshot.getBackupSnapshotId();
            }
             
            prevSnapshotId = currentSnapshot.getPrevSnapshotId();
            String backupOfPreviousSnapshot = null;
            if (prevSnapshotId > 0) {
                SnapshotVO prevSnapshot = _snapshotDao.findById(prevSnapshotId);
                backupOfPreviousSnapshot = prevSnapshot.getBackupSnapshotId();
            }
            
            if (backupOfSnapshot != null) {
                if (backupOfNextSnapshot != null && backupOfSnapshot.equals(backupOfNextSnapshot)) {
                    // Both the snapshots point to the same backup VHD file.
                    // There is no difference in the data between them.
                    // We don't want to delete the backup of the older snapshot
                    // as it means that we delete the next snapshot too
                }
                else if (backupOfPreviousSnapshot != null && backupOfSnapshot.equals(backupOfPreviousSnapshot)) {
                    // If we delete the current snapshot, the user will not
                    // be able to recover from the previous snapshot
                    // So don't delete anything
                }
                else {
                    actuallyDelete = true;
                    deleted = destroySnapshot(userId, snapshotId, policyId);
                }
                
                if (!actuallyDelete) {
                    // Don't actually delete the snapshot backup but delete the entry
                    // from both snapshots and snapshot_policy_ref table
                    boolean isLastSnap = (nextSnapshot == null);
                    postDeleteSnapshot(snapshotId, policyId, isLastSnap);
                    // create the event
                    String eventParams = "id=" + snapshotId;
                    EventVO event = new EventVO();
                    
                    event.setUserId(userId);
                    event.setAccountId((currentSnapshot != null) ? currentSnapshot.getAccountId() : 0);
                    event.setType(EventTypes.EVENT_SNAPSHOT_DELETE);
                    event.setDescription("Successfully deleted snapshot " + snapshotId + " for volumeId: " + currentSnapshot.getVolumeId() + " and policyId " + policyId);
                    event.setParameters(eventParams);
                    event.setLevel(EventVO.LEVEL_INFO);
                    _eventDao.persist(event);
=======
    public boolean deleteSnapshot(long userId, long snapshotId, long policyId) {
        s_logger.debug("Calling deleteSnapshot for snapshotId: " + snapshotId + " and policyId " + policyId);
        SnapshotVO lastSnapshot = null;
        _snapshotDao.remove(snapshotId);
        long lastId = snapshotId;
        while( true ) {
            lastSnapshot = _snapshotDao.findNextSnapshot(lastId);
            // prevsnapshotId equal 0, means it is a full snapshot
            if( lastSnapshot == null || lastSnapshot.getPrevSnapshotId() == 0)
                break;
            lastId = lastSnapshot.getId();
        }
        lastSnapshot = _snapshotDao.findById(lastId);
        while( lastSnapshot.getRemoved() != null ) {
            String BackupSnapshotId = lastSnapshot.getBackupSnapshotId();
            if( BackupSnapshotId != null ) {
                if( destroySnapshotBackUp(userId, lastId, policyId) ) {

                } else {
                    s_logger.debug("Destroying snapshot backup failed " + lastSnapshot);
                    break;
>>>>>>> cde98c9b
                }
            }
            postDeleteSnapshot(userId, lastId, policyId);
            lastId = lastSnapshot.getPrevSnapshotId();
            if( lastId == 0 ) {
                break;
            }
            lastSnapshot = _snapshotDao.findById(lastId);
        }
<<<<<<< HEAD
        else {
            // Just delete the entry from the snapshot_policy_ref table
            Transaction txn = Transaction.currentTxn();
            txn.start();
            _snapPolicyRefDao.removeSnapPolicy(snapshotId, policyId);
            txn.commit();
        }
        
        return deleted;
	}

//    @Override @DB
//    public long destroySnapshotAsync(long userId, long volumeId, long snapshotId, long policyId) {
//        VolumeVO volume = _volsDao.findById(volumeId);
//        SnapshotOperationParam param = new SnapshotOperationParam(userId, volume.getAccountId(), volumeId, snapshotId, policyId);
//        Gson gson = GsonHelper.getBuilder().create();
//        
//        AsyncJobVO job = new AsyncJobVO();
//        job.setUserId(userId);
//        job.setAccountId(volume.getAccountId());
//        job.setCmd("DeleteSnapshot");
//        job.setCmdInfo(gson.toJson(param));
//        job.setCmdOriginator(CreateSnapshotCmd.getResultObjectName());
//        
//        return _asyncMgr.submitAsyncJob(job, true);
//
//    }
=======
        return true;
    }

    @Override @DB
    public long destroySnapshotAsync(long userId, long volumeId, long snapshotId, long policyId) {
        VolumeVO volume = _volsDao.findById(volumeId);
        SnapshotOperationParam param = new SnapshotOperationParam(userId, volume.getAccountId(), volumeId, snapshotId, policyId);
        Gson gson = GsonHelper.getBuilder().create();
        
        AsyncJobVO job = new AsyncJobVO();
        job.setUserId(userId);
        job.setAccountId(volume.getAccountId());
        job.setCmd("DeleteSnapshot");
        job.setCmdInfo(gson.toJson(param));
        job.setCmdOriginator(CreateSnapshotCmd.getResultObjectName());
        
        return _asyncMgr.submitAsyncJob(job, true);

    }
>>>>>>> cde98c9b

    @Override @DB
    public boolean destroySnapshot(long userId, long snapshotId, long policyId) {
        return true;
    }
    @Override @DB
    public boolean destroySnapshotBackUp(long userId, long snapshotId, long policyId) {
        boolean success = false;
        String details = null;
        SnapshotVO snapshot = _snapshotDao.findById(snapshotId);

        VolumeVO volume = _volsDao.findById(snapshot.getVolumeId());
        String primaryStoragePoolNameLabel = _storageMgr.getPrimaryStorageNameLabel(volume);
        String secondaryStoragePoolUrl = _storageMgr.getSecondaryStorageURL(volume.getDataCenterId());
        Long dcId = volume.getDataCenterId();
        Long accountId = volume.getAccountId();
        Long volumeId = volume.getId();

        String backupOfSnapshot = snapshot.getBackupSnapshotId();

        DeleteSnapshotBackupCommand cmd = new DeleteSnapshotBackupCommand(primaryStoragePoolNameLabel,
                secondaryStoragePoolUrl, dcId, accountId, volumeId, backupOfSnapshot, snapshot.getName());

        details = "Failed to destroy snapshot id:" + snapshotId + " for volume: " + volume.getId();
        Answer answer = _storageMgr.sendToHostsOnStoragePool(volume.getPoolId(), cmd, details, _totalRetries,
                _pauseInterval, _shouldBeSnapshotCapable, volume.getInstanceId());

        if ((answer != null) && answer.getResult()) {
            snapshot.setBackupSnapshotId(null);
            _snapshotDao.update(snapshotId, snapshot);
            // This is not the last snapshot.
            success = true;
            details = "Successfully deleted snapshot " + snapshotId + " for volumeId: " + volumeId + " and policyId "
                    + policyId;
            s_logger.debug(details);
        } else if (answer != null) {
            if (answer.getDetails() != null) {
                details = answer.getDetails();
            }
            s_logger.error(details);
        }

        // create the event
        String eventParams = "id=" + snapshotId;
        EventVO event = new EventVO();
        
        event.setUserId(userId);
        event.setAccountId((snapshot != null) ? snapshot.getAccountId() : 0);
        event.setType(EventTypes.EVENT_SNAPSHOT_DELETE);
        event.setDescription(details);
        event.setParameters(eventParams);
        event.setLevel(success ? EventVO.LEVEL_INFO : EventVO.LEVEL_ERROR);
        _eventDao.persist(event);

        return success;

    }
    
    @DB
    protected void postDeleteSnapshot(long userId, long snapshotId, long policyId) {
        // Remove the snapshot from the snapshots table and the snap_policy_ref table.
        Transaction txn = Transaction.currentTxn();
        txn.start();
        
        SnapshotVO snapshot = _snapshotDao.findById(snapshotId);
        _snapshotDao.expunge(snapshotId);
        // If this is a manual delete, decrement the count of snapshots for this account
        if (policyId == Snapshot.MANUAL_POLICY_ID) {
        	_accountMgr.decrementResourceCount(snapshot.getAccountId(), ResourceType.snapshot);
        }
        
        txn.commit();
    }

    @Override
	public boolean deleteSnapshotDirsForAccount(long accountId) {
        
        List<VolumeVO> volumes = _volsDao.findByAccount(accountId);
        // The above call will list only non-destroyed volumes.
        // So call this method before marking the volumes as destroyed.
        // i.e Call them before the VMs for those volumes are destroyed.
        boolean success = true;
        for (VolumeVO volume : volumes) {
        	if(volume.getPoolId()==null){
        		continue;
        	}
        	Long volumeId = volume.getId();
        	Long dcId = volume.getDataCenterId();
        	String secondaryStoragePoolURL = _storageMgr.getSecondaryStorageURL(dcId);
        	String primaryStoragePoolNameLabel = _storageMgr.getPrimaryStorageNameLabel(volume);
        	long mostRecentSnapshotId = _snapshotDao.getLastSnapshot(volumeId, -1L);
        	if (mostRecentSnapshotId == 0L) {
        	    // This volume doesn't have any snapshots. Nothing do delete.
        	    continue;
        	}
        	SnapshotVO mostRecentSnapshot = _snapshotDao.findById(mostRecentSnapshotId);
        	if (mostRecentSnapshot == null) {
        	    // Huh. The code should never reach here.
        	    s_logger.error("Volume Id's mostRecentSnapshot with id: " + mostRecentSnapshotId + " turns out to be null");
        	}
        	// even if mostRecentSnapshot.removed() != null, we still have to explicitly remove it from the primary storage.
        	// Then deleting the volume VDI will GC the base copy and nothing will be left on primary storage.
        	String mostRecentSnapshotUuid = mostRecentSnapshot.getPath();
        	DeleteSnapshotsDirCommand cmd = new DeleteSnapshotsDirCommand(primaryStoragePoolNameLabel, secondaryStoragePoolURL, dcId, accountId, volumeId, mostRecentSnapshotUuid, mostRecentSnapshot.getName());
        	String basicErrMsg = "Failed to destroy snapshotsDir for: " + volume.getId() + " under account: " + accountId;
        	Answer answer = null;
        	Long poolId = volume.getPoolId();
        	if (poolId != null) {
        	    // Retry only once for this command. There's low chance of failure because of a connection problem.
        	    answer = _storageMgr.sendToHostsOnStoragePool(poolId, cmd, basicErrMsg, 1, _pauseInterval, _shouldBeSnapshotCapable, volume.getInstanceId());
        	}
        	else {
        	    s_logger.info("Pool id for volume id: " + volumeId + " belonging to account id: " + accountId + " is null. Assuming the snapshotsDir for the account has already been deleted");
        	}
            
        	if (success) {
        		// SnapshotsDir has been deleted for the volumes so far.
        		success = (answer != null) && answer.getResult();
        		if (success) {
        		    s_logger.debug("Deleted snapshotsDir for volume: " + volumeId + " under account: " + accountId);
        		}
        		else if (answer != null) {
        		    s_logger.error(answer.getDetails());
        		}
        	}

        	// Either way delete the snapshots for this volume.
        	List<SnapshotVO> snapshots = listSnapsforVolume(volumeId);
        	for (SnapshotVO snapshot: snapshots) {
        	    if(_snapshotDao.expunge(snapshot.getId())){
        	    	_accountMgr.decrementResourceCount(accountId, ResourceType.snapshot);
        	    	
        	        //Log event after successful deletion
        	        String eventParams = "id=" + snapshot.getId();
        	        EventVO event = new EventVO();
        	        event.setUserId(1L);
        	        event.setAccountId(snapshot.getAccountId());
        	        event.setType(EventTypes.EVENT_SNAPSHOT_DELETE);
        	        event.setDescription("Successfully deleted snapshot " + snapshot.getId() + " for volumeId: " + snapshot.getVolumeId());
        	        event.setParameters(eventParams);
        	        event.setLevel(EventVO.LEVEL_INFO);
        	        _eventDao.persist(event);
        	    }
        	}
        }
        
        // Returns true if snapshotsDir has been deleted for all volumes.
        return success;
	}
    
    
    @Override
    @DB
<<<<<<< HEAD
    public SnapshotPolicyVO createPolicy(CreateSnapshotPolicyCmd cmd) throws InvalidParameterValueException {
        Long volumeId = cmd.getVolumeId();
        VolumeVO volume = _volsDao.findById(cmd.getVolumeId());
        if (volume == null) {
            throw new InvalidParameterValueException("Failed to create snapshot policy, unable to find a volume with id " + volumeId);
        }

        // TODO:  implement
        // If an account was passed in, make sure that it matches the account of the volume
//        checkAccountPermissions(params, volume.getAccountId(), volume.getDomainId(), "volume", volumeId);
        
        StoragePoolVO storagePoolVO = _storagePoolDao.findById(volume.getPoolId());
        if (storagePoolVO == null) {
            throw new InvalidParameterValueException("Failed to create snapshot policy, volumeId: " + volumeId + " does not have a valid storage pool. Is it destroyed?");
        }
        if (storagePoolVO.isLocal()) {
            throw new InvalidParameterValueException("Failed to create snapshot policy, cannot create a snapshot from a volume residing on a local storage pool, poolId: " + volume.getPoolId());
        }

        Long instanceId = volume.getInstanceId();
        if (instanceId != null) {
            // It is not detached, but attached to a VM
            if (_vmDao.findById(instanceId) == null) {
                // It is not a UserVM but a SystemVM or DomR
                throw new InvalidParameterValueException("Failed to create snapshot policy, snapshots of volumes attached to System or router VM are not allowed");
            }
        }
        
        Long accountId = volume.getAccountId();
        Long userId = UserContext.current().getUserId();

        // If command is executed via 8096 port, set userId to the id of System account (1)
        if (userId == null) {
            userId = User.UID_SYSTEM;
        }

        IntervalType type =  DateUtil.IntervalType.getIntervalType(cmd.getIntervalType());
        if (type == null) {
            throw new InvalidParameterValueException("Unsupported interval type " + cmd.getIntervalType());
        }

        TimeZone timeZone = TimeZone.getTimeZone(cmd.getTimezone());
        String timezoneId = timeZone.getID();
        if (!timezoneId.equals(cmd.getTimezone())) {
            s_logger.warn("Using timezone: " + timezoneId + " for running this snapshot policy as an equivalent of " + cmd.getTimezone());
        }

        try {
            DateUtil.getNextRunTime(type, cmd.getSchedule(), timezoneId, null);
        } catch (Exception e){
            throw new InvalidParameterValueException("Invalid schedule: "+ cmd.getSchedule() +" for interval type: " + cmd.getIntervalType());
        }

        int intervalMaxSnaps = type.getMax();
        if (cmd.getMaxSnaps() > intervalMaxSnaps) {
            throw new InvalidParameterValueException("maxSnaps exceeds limit: " + intervalMaxSnaps + " for interval type: " + cmd.getIntervalType());
        }

        Long policyId = null;
        SnapshotPolicyVO policy = getPolicyForVolumeByInterval(volumeId, (short)type.ordinal());
        
        Transaction txn = Transaction.currentTxn();
        txn.start();
        // Create an event
        EventVO event = new EventVO();
        event.setAccountId(accountId);
        event.setUserId(userId);
        
        if (policy != null) {
            if (s_logger.isDebugEnabled()) {
                s_logger.debug("Policy for specified interval already exists. Updating policy to new schedule");
            }
            policyId = policy.getId();

            // By default, assume failure.
            event.setType(EventTypes.EVENT_SNAPSHOT_POLICY_UPDATE);
            event.setDescription("Failed to update schedule for Snapshot policy with id: " + policyId);
            event.setLevel(EventVO.LEVEL_ERROR);

            // Check if there are any recurring snapshots being currently executed. Race condition.
            SnapshotScheduleVO snapshotSchedule = _snapshotScheduleDao.getCurrentSchedule(volumeId, policyId, true);
            if (snapshotSchedule != null) {
                Date scheduledTimestamp = snapshotSchedule.getScheduledTimestamp();
                String dateDisplay = DateUtil.displayDateInTimezone(DateUtil.GMT_TIMEZONE, scheduledTimestamp);
                if (s_logger.isDebugEnabled()) {
                    s_logger.debug("Cannot update the policy now. Wait until the current snapshot scheduled at " + dateDisplay + " finishes");
                }

                policyId = null;
                policy = null;
            }
            else {
                _snapSchedMgr.removeSchedule(volumeId, policyId);
                policy.setSchedule(cmd.getSchedule());
                policy.setTimezone(cmd.getTimezone());
                policy.setMaxSnaps(cmd.getMaxSnaps());
=======
    public SnapshotPolicyVO createPolicy(long userId, long accountId, long volumeId, String schedule, short interval, int maxSnaps, String timezone) {
        SnapshotPolicyVO policy = new SnapshotPolicyVO(volumeId, schedule, timezone, interval, maxSnaps);
        // Create an event
        EventVO event = new EventVO();
        try{
            policy = _snapshotPolicyDao.persist(policy);
            event.setType(EventTypes.EVENT_SNAPSHOT_POLICY_CREATE);
            event.setDescription("Successfully created snapshot policy with Id: "+ policy.getId());
        } catch (EntityExistsException e ) {
            policy = _snapshotPolicyDao.findOneByVolume(volumeId);
            try {
                policy = _snapshotPolicyDao.acquire(policy.getId());
                policy.setSchedule(schedule);
                policy.setTimezone(timezone);
                policy.setInterval(interval);
                policy.setMaxSnaps(maxSnaps);
>>>>>>> cde98c9b
                policy.setActive(true);
                _snapshotPolicyDao.update(policy.getId(), policy);
            } finally {
                if( policy != null) {
                    _snapshotPolicyDao.release(policy.getId());
                }
            }
<<<<<<< HEAD
        } else {
            policy = new SnapshotPolicyVO(volumeId, cmd.getSchedule(), cmd.getTimezone(), (short)type.ordinal(), cmd.getMaxSnaps());
            policy = _snapshotPolicyDao.persist(policy);
            policyId = policy.getId();
            event.setType(EventTypes.EVENT_SNAPSHOT_POLICY_CREATE);
            event.setDescription("Successfully created snapshot policy with Id: "+policyId);
=======
            event.setType(EventTypes.EVENT_SNAPSHOT_POLICY_UPDATE);
            event.setDescription("Successfully updated snapshot policy with Id: "+ policy.getId());
>>>>>>> cde98c9b
        }
        event.setAccountId(accountId);
        event.setUserId(userId);
        event.setLevel(EventVO.LEVEL_INFO);
        _eventDao.persist(event);
<<<<<<< HEAD
        if (policyId != null) {
            _snapSchedMgr.scheduleNextSnapshotJob(policy);
        }
        else {
            if (s_logger.isDebugEnabled()) {
                s_logger.debug("Failed to update schedule for Snapshot policy with id: " + policyId);
            }
        }
        txn.commit();

        return policy;
    }

=======
        _snapSchedMgr.scheduleNextSnapshotJob(policy);
        return policy;
    }
    
>>>>>>> cde98c9b
    @Override
    public boolean deletePolicy(long userId, long policyId) {
        SnapshotPolicyVO snapshotPolicy = _snapshotPolicyDao.findById(policyId);
        VolumeVO volume = _volsDao.findById(snapshotPolicy.getVolumeId());
        snapshotPolicy.setActive(false);
        _snapSchedMgr.removeSchedule(snapshotPolicy.getVolumeId(), snapshotPolicy.getId());
        EventVO event = new EventVO();
        event.setAccountId(volume.getAccountId());
        event.setUserId(userId);
        event.setType(EventTypes.EVENT_SNAPSHOT_POLICY_DELETE);
        boolean success = _snapshotPolicyDao.update(policyId, snapshotPolicy);
        if(success){
            event.setLevel(EventVO.LEVEL_INFO);
            event.setDescription("Successfully deleted snapshot policy with Id: "+policyId);
        } else {
            event.setLevel(EventVO.LEVEL_ERROR);
            event.setDescription("Failed to  delete snapshot policy with Id: "+policyId);
        }
        _eventDao.persist(event);
        return success;
    }

    @Override
    public List<SnapshotPolicyVO> listPoliciesforVolume(ListSnapshotPoliciesCmd cmd) throws InvalidParameterValueException {
        Long volumeId = cmd.getVolumeId();
        VolumeVO volume = _volsDao.findById(volumeId);
        if (volume == null) {
            throw new InvalidParameterValueException("Unable to find a volume with id " + volumeId);
        }
        checkAccountPermissions(volume.getAccountId(), volume.getDomainId(), "volume", volumeId);
        return listPoliciesforVolume(cmd.getVolumeId());
    }

    @Override
    public List<SnapshotPolicyVO> listPoliciesforVolume(long volumeId) {
        return _snapshotPolicyDao.listByVolumeId(volumeId);
    }
/*    
    @Override
    public List<SnapshotPolicyVO> listPoliciesforSnapshot(long snapshotId) {
        SearchCriteria<SnapshotPolicyVO> sc = PoliciesForSnapSearch.create();
        sc.setJoinParameters("policyRef", "snapshotId", snapshotId);
        return _snapshotPolicyDao.search(sc, null);
    }

    @Override
    public List<SnapshotVO> listSnapsforPolicy(long policyId, Filter filter) {
        SearchCriteria<SnapshotVO> sc = PolicySnapshotSearch.create();
        sc.setJoinParameters("policy", "policyId", policyId);
        return _snapshotDao.search(sc, filter);
    }
*/

    @Override
    public List<SnapshotVO> listSnapsforVolume(long volumeId) {
        return _snapshotDao.listByVolumeId(volumeId);
    }
    
    public List<SnapshotVO> listSnapsforVolumeType(long volumeId, String type) {
        return _snapshotDao.listByVolumeIdType(volumeId, type);
    }

    @Override
	public void deletePoliciesForVolume(Long volumeId) {
    	List<SnapshotPolicyVO> policyInstances = listPoliciesforVolume(volumeId);
    	for (SnapshotPolicyVO policyInstance : policyInstances) {
    	    Long policyId = policyInstance.getId();
    		deletePolicy(1L, policyId);
    	}
    	// We also want to delete the manual snapshots scheduled for this volume
    	// We can only delete the schedules in the future, not the ones which are already executing.
    	SnapshotScheduleVO snapshotSchedule = _snapshotScheduleDao.getCurrentSchedule(volumeId, Snapshot.MANUAL_POLICY_ID, false);
    	if (snapshotSchedule != null) {
    	    _snapshotScheduleDao.expunge(snapshotSchedule.getId());
    	}
	}
    
<<<<<<< HEAD
    private boolean destroyLastSnapshot(String backupOfPreviousSnapshot, SnapshotVO snapshot, String backupOfNextSnapshot) {
        boolean success = false;
        long snapshotId = snapshot.getId();
        if (snapshot != null) {
            String backupOfSnapshot = snapshot.getBackupSnapshotId();
            if (backupOfSnapshot != null) {
                if (backupOfNextSnapshot != null && backupOfSnapshot.equals(backupOfNextSnapshot)) {
                    // Both the snapshots point to the same backup VHD file.
                    // There is no difference in the data between them.
                    // We don't want to delete the backup of the older snapshot
                    // as it means that we delete the next snapshot too
                    success = true;
                    s_logger.debug("Removed snapshot " + snapshotId +
                                   " is not being destroyed from secondary as " +
                                   "it is the same as the current snapshot uuid: " + backupOfNextSnapshot);
                }
                else if (backupOfPreviousSnapshot != null && backupOfSnapshot.equals(backupOfPreviousSnapshot)) {
                    // If we delete the current snapshot, the user will not
                    // be able to recover from the previous snapshot
                    // So don't delete anything
                    success = true;
                    s_logger.debug("Removed snapshot " + snapshotId +
                                   " is not being destroyed from secondary as " +
                                   "it is the same as it's previous snapshot with uuid: " + backupOfPreviousSnapshot);
                } else {
                    VolumeVO volume = _volsDao.findById(snapshot.getVolumeId());
                    String primaryStoragePoolNameLabel = _storageMgr.getPrimaryStorageNameLabel(volume);
                    String secondaryStoragePoolUrl = _storageMgr.getSecondaryStorageURL(volume.getDataCenterId());
                    Long dcId = volume.getDataCenterId();
                    Long accountId = volume.getAccountId();
                    Long volumeId = volume.getId();

                    DeleteSnapshotBackupCommand cmd =
                        new DeleteSnapshotBackupCommand(primaryStoragePoolNameLabel,
                                secondaryStoragePoolUrl,
                                dcId,
                                accountId,
                                volumeId,
                                backupOfSnapshot,
                                snapshot.getName(),
                                backupOfNextSnapshot);
                    String basicErrMsg = "Failed to destroy snapshot id: " + snapshotId + " for volume id: " + volumeId;
                    Answer answer = _storageMgr.sendToHostsOnStoragePool(volume.getPoolId(), cmd, basicErrMsg, _totalRetries, _pauseInterval, _shouldBeSnapshotCapable, volume.getInstanceId());
                    
                    if ((answer != null) && answer.getResult()) {
                        success = true;
                        s_logger.debug("Successfully deleted last snapshot: " + snapshotId + " for volume id: " + volumeId);
                    }
                    else if (answer != null) {
                        s_logger.error(answer.getDetails());
                    }
                }
            }
        }
        if(success){
            _snapshotDao.expunge(snapshot.getId());
        }
        return success;
    }
=======
>>>>>>> cde98c9b

    /**
     * {@inheritDoc}
     */
    @Override
    public List<SnapshotScheduleVO> findRecurringSnapshotSchedule(ListRecurringSnapshotScheduleCmd cmd) throws InvalidParameterValueException, PermissionDeniedException {
        Long volumeId = cmd.getVolumeId();
        Long policyId = cmd.getSnapshotPolicyId();
        Account account = (Account)UserContext.current().getAccountObject();

        //Verify parameters
        VolumeVO volume = _volsDao.findById(volumeId);
        if (volume == null) {
            throw new InvalidParameterValueException("Failed to list snapshot schedule, unable to find a volume with id " + volumeId);
        }

        if (account != null) {
            long volAcctId = volume.getAccountId();
            if (isAdmin(account.getType())) {
                Account userAccount = _accountDao.findById(Long.valueOf(volAcctId));
                if (!_domainDao.isChildDomain(account.getDomainId(), userAccount.getDomainId())) {
                    throw new PermissionDeniedException("Unable to list snapshot schedule for volume " + volumeId + ", permission denied.");
                }
            } else if (account.getId() != volAcctId) {
                throw new PermissionDeniedException("Unable to list snapshot schedule, account " + account.getAccountName() + " does not own volume id " + volAcctId);
            }
        }

        // List only future schedules, not past ones.
        List<SnapshotScheduleVO> snapshotSchedules = new ArrayList<SnapshotScheduleVO>();
        if (policyId == null) {
            List<SnapshotPolicyVO> policyInstances = listPoliciesforVolume(volumeId);
            for (SnapshotPolicyVO policyInstance: policyInstances) {
                SnapshotScheduleVO snapshotSchedule =
                    _snapshotScheduleDao.getCurrentSchedule(volumeId, policyInstance.getId(), false);
                snapshotSchedules.add(snapshotSchedule);
            }
        } else {
            snapshotSchedules.add(_snapshotScheduleDao.getCurrentSchedule(volumeId, policyId, false));
        }
        return snapshotSchedules;
    }

	@Override
	public SnapshotPolicyVO getPolicyForVolumeByInterval(long volumeId, short interval) {
	    return _snapshotPolicyDao.findOneByVolumeInterval(volumeId, interval);
	}
<<<<<<< HEAD

=======
	
    @Override
    public SnapshotPolicyVO getPolicyForVolume(long volumeId) {
        return _snapshotPolicyDao.findOneByVolume(volumeId);
    }
        
>>>>>>> cde98c9b
	@Override
    public boolean configure(String name, Map<String, Object> params) throws ConfigurationException {
        _name = name;

        ComponentLocator locator = ComponentLocator.getCurrentLocator();
        
        ConfigurationDao configDao = locator.getDao(ConfigurationDao.class);
        if (configDao == null) {
            throw new ConfigurationException("Unable to get the configuration dao.");
        }
        
        DateUtil.IntervalType.HOURLY.setMax(NumbersUtil.parseInt(configDao.getValue("snapshot.max.hourly"), HOURLYMAX));
        DateUtil.IntervalType.DAILY.setMax(NumbersUtil.parseInt(configDao.getValue("snapshot.max.daily"), DAILYMAX));
        DateUtil.IntervalType.WEEKLY.setMax(NumbersUtil.parseInt(configDao.getValue("snapshot.max.weekly"), WEEKLYMAX));
        DateUtil.IntervalType.MONTHLY.setMax(NumbersUtil.parseInt(configDao.getValue("snapshot.max.monthly"), MONTHLYMAX));
        _totalRetries = NumbersUtil.parseInt(configDao.getValue("total.retries"), 4);
        _pauseInterval = 2*NumbersUtil.parseInt(configDao.getValue("ping.interval"), 60);
        
<<<<<<< HEAD
        SearchBuilder<SnapshotPolicyRefVO> policySearch = _snapPolicyRefDao.createSearchBuilder();
        policySearch.and("policyId", policySearch.entity().getPolicyId(), SearchCriteria.Op.EQ);
        
        PolicySnapshotSearch = _snapshotDao.createSearchBuilder();
        PolicySnapshotSearch.join("policy", policySearch, policySearch.entity().getSnapshotId(), PolicySnapshotSearch.entity().getId(), JoinBuilder.JoinType.INNER);
        policySearch.done();
        PolicySnapshotSearch.done();
        
        PoliciesForSnapSearch = _snapshotPolicyDao.createSearchBuilder();
        
        SearchBuilder<SnapshotPolicyRefVO> policyRefSearch = _snapPolicyRefDao.createSearchBuilder();
        policyRefSearch.and("snapshotId", policyRefSearch.entity().getSnapshotId(), SearchCriteria.Op.EQ);
        
        PoliciesForSnapSearch.join("policyRef", policyRefSearch, policyRefSearch.entity().getPolicyId(), PoliciesForSnapSearch.entity().getId(), JoinBuilder.JoinType.INNER);
        policyRefSearch.done();
        PoliciesForSnapSearch.done();

=======
>>>>>>> cde98c9b
        s_logger.info("Snapshot Manager is configured.");

        return true;
    }

    @Override
    public String getName() {
        return _name;
    }

    @Override
    public boolean start() {
        return true;
    }

    @Override
    public boolean stop() {
        return true;
    }

	@Override
	public boolean deleteSnapshotPolicies(DeleteSnapshotPoliciesCmd cmd) throws InvalidParameterValueException {
    	Long policyId = cmd.getId();
        List<Long> policyIds = cmd.getIds();
        Long userId = UserContext.current().getUserId();

        // If command is executed via 8096 port, set userId to the id of System account (1)
        if (userId == null) {
            userId = Long.valueOf(1);
        }

        if ((policyId == null) && (policyIds == null)) {
            throw new ServerApiException(BaseCmd.PARAM_ERROR, "No policy id (or list off ids) specified.");
        }
        
        if(policyIds.size()<=0){
        	throw new ServerApiException(BaseCmd.INTERNAL_ERROR,"There are no policy ids");
        }
        	
        
        for (Long policy : policyIds) {
            SnapshotPolicyVO snapshotPolicyVO = _snapshotPolicyDao.findById(policy);
            if (snapshotPolicyVO == null) {
                throw new ServerApiException(BaseCmd.PARAM_ERROR, "Policy id given: " + policy + " does not exist");
            }
            VolumeVO volume = _volsDao.findById(snapshotPolicyVO.getVolumeId());
            if (volume == null) {
                throw new ServerApiException(BaseCmd.PARAM_ERROR, "Policy id given: " + policy + " does not belong to a valid volume");
            }
            
            // If an account was passed in, make sure that it matches the account of the volume
            checkAccountPermissions(volume.getAccountId(), volume.getDomainId(), "volume", volume.getId());
        }
        
        boolean success = true;
        
		if (policyIds.contains(Snapshot.MANUAL_POLICY_ID)) {
		    throw new InvalidParameterValueException("Invalid Policy id given: " + Snapshot.MANUAL_POLICY_ID);
		}
		
		for (long pId : policyIds) {
			if (!deletePolicy(userId, pId)) {
				success = false;
				s_logger.warn("Failed to delete snapshot policy with Id: " + policyId);
				return success;
			}
		}
		
		return success;
	}

}<|MERGE_RESOLUTION|>--- conflicted
+++ resolved
@@ -37,15 +37,11 @@
 import com.cloud.agent.api.DeleteSnapshotsDirCommand;
 import com.cloud.agent.api.ManageSnapshotAnswer;
 import com.cloud.agent.api.ManageSnapshotCommand;
-<<<<<<< HEAD
-import com.cloud.agent.api.ValidateSnapshotAnswer;
-import com.cloud.agent.api.ValidateSnapshotCommand;
 import com.cloud.agent.manager.AgentManager;
-=======
->>>>>>> cde98c9b
 import com.cloud.api.BaseCmd;
 import com.cloud.api.ServerApiException;
 import com.cloud.api.commands.CreateSnapshotCmd;
+import com.cloud.api.commands.CreateSnapshotInternalCmd;
 import com.cloud.api.commands.CreateSnapshotPolicyCmd;
 import com.cloud.api.commands.DeleteSnapshotCmd;
 import com.cloud.api.commands.DeleteSnapshotPoliciesCmd;
@@ -68,21 +64,15 @@
 import com.cloud.host.dao.DetailsDao;
 import com.cloud.host.dao.HostDao;
 import com.cloud.storage.Snapshot;
-<<<<<<< HEAD
 import com.cloud.storage.Snapshot.SnapshotType;
 import com.cloud.storage.Snapshot.Status;
-import com.cloud.storage.SnapshotPolicyRefVO;
-=======
->>>>>>> cde98c9b
 import com.cloud.storage.SnapshotPolicyVO;
 import com.cloud.storage.SnapshotScheduleVO;
 import com.cloud.storage.SnapshotVO;
 import com.cloud.storage.Storage.ImageFormat;
 import com.cloud.storage.StorageManager;
 import com.cloud.storage.StoragePoolVO;
-import com.cloud.storage.VMTemplateStoragePoolVO;
 import com.cloud.storage.VMTemplateVO;
-import com.cloud.storage.Volume.VolumeType;
 import com.cloud.storage.VolumeVO;
 import com.cloud.storage.dao.DiskOfferingDao;
 import com.cloud.storage.dao.SnapshotDao;
@@ -95,7 +85,6 @@
 import com.cloud.storage.dao.VolumeDao;
 import com.cloud.user.Account;
 import com.cloud.user.AccountManager;
-import com.cloud.user.AccountVO;
 import com.cloud.user.User;
 import com.cloud.user.UserContext;
 import com.cloud.user.dao.AccountDao;
@@ -106,11 +95,7 @@
 import com.cloud.utils.component.ComponentLocator;
 import com.cloud.utils.component.Inject;
 import com.cloud.utils.db.DB;
-import com.cloud.utils.db.Filter;
-import com.cloud.utils.db.GenericDaoBase;
-import com.cloud.utils.db.JoinBuilder;
 import com.cloud.utils.db.SearchBuilder;
-import com.cloud.utils.db.SearchCriteria;
 import com.cloud.utils.db.Transaction;
 import com.cloud.vm.VMInstanceVO;
 import com.cloud.vm.dao.UserVmDao;
@@ -144,41 +129,12 @@
     String _name;
     private int _totalRetries;
     private int _pauseInterval;
-    
+
     protected SearchBuilder<SnapshotVO> PolicySnapshotSearch;
     protected SearchBuilder<SnapshotPolicyVO> PoliciesForSnapSearch;
 
     private final boolean _shouldBeSnapshotCapable = true; // all methods here should be snapshot capable.
-<<<<<<< HEAD
-=======
-
-    @Override @DB
-    public long createSnapshotAsync(long userId, long volumeId, long policyId) {
-        VolumeVO volume = _volsDao.findById(volumeId);
-        
-        EventVO event = new EventVO();
-        event.setUserId(userId);
-        event.setAccountId(volume.getAccountId());
-        event.setType(EventTypes.EVENT_SNAPSHOT_CREATE);
-        event.setState(EventState.Scheduled);
-        event.setDescription("Scheduled async job of snapshot creation for volume:"+volumeId);
-        event = _eventDao.persist(event);
-        
-        SnapshotOperationParam param = new SnapshotOperationParam(userId, volume.getAccountId(), volumeId, policyId);
-        param.setEventId(event.getId());
-        Gson gson = GsonHelper.getBuilder().create();
-
-        AsyncJobVO job = new AsyncJobVO();
-        job.setUserId(userId);
-        job.setAccountId(volume.getAccountId());
-        job.setCmd("CreateSnapshot");
-        job.setCmdInfo(gson.toJson(param));
-        job.setCmdOriginator(CreateSnapshotCmd.getResultObjectName());
-        
-        return _asyncMgr.submitAsyncJob(job, true);
-    }
->>>>>>> cde98c9b
-    
+
     private boolean isVolumeDirty(long volumeId,Long policy) {
         VolumeVO volume = _volsDao.findById(volumeId);
         boolean runSnap = true;
@@ -248,7 +204,6 @@
 
         return runSnap;
     }
-<<<<<<< HEAD
 
     @Override
     public SnapshotVO createSnapshotDB(CreateSnapshotCmd cmd) throws InvalidParameterValueException, ResourceAllocationException, InternalErrorException {
@@ -275,75 +230,22 @@
                 throw new InvalidParameterValueException("Snapshots of volumes attached to System or router VM are not allowed");
             }
         }
-        
-        SnapshotScheduleVO schedule = _snapSchedMgr.scheduleManualSnapshot(volumeId);
-        if (schedule == null) {
-            throw new InternalErrorException("Snapshot could not be scheduled because there is another snapshot underway for the same volume. " +
-                                             "Please wait for some time.");
-        }
-
-        List<Long> policyIds = new ArrayList<Long>();
-        policyIds.add(Snapshot.MANUAL_POLICY_ID);
-
-        return createSnapshotImpl(volumeId, policyIds);
+
+        return createSnapshotImpl(volumeId, Snapshot.MANUAL_POLICY_ID);
     }
 
     @Override @DB
-    public SnapshotVO createSnapshotImpl(long volumeId, List<Long> policyIds) throws InvalidParameterValueException, ResourceAllocationException {
+    public SnapshotVO createSnapshotImpl(long volumeId, long policyId) throws InvalidParameterValueException, ResourceAllocationException {
         Long userId = UserContext.current().getUserId();
-=======
-    
-    
-    @Override @DB
-    public SnapshotVO createSnapshot(long userId, long volumeId, long policyId) throws InvalidParameterValueException, ResourceAllocationException {
->>>>>>> cde98c9b
-        // Get the async job id from the context.
-//        Long jobId = null;
-        
-<<<<<<< HEAD
-        Transaction txn = Transaction.currentTxn();
-//        txn.start();
-//        // set the async_job_id for this in the schedule queue so that it doesn't get scheduled again and block others.
-//        // mark each of the coinciding schedules as executing in the job queue.
-//        for (Long policyId : policyIds) {
-//            SnapshotScheduleVO snapshotSchedule = _snapshotScheduleDao.getCurrentSchedule(volumeId, policyId, false);
-//            assert snapshotSchedule != null;
-//            snapshotSchedule.setAsyncJobId(jobId);
-//            _snapshotScheduleDao.update(snapshotSchedule.getId(), snapshotSchedule);
-//        }
-//        txn.commit();
-=======
+
         VolumeVO volume = _volsDao.findById(volumeId);
->>>>>>> cde98c9b
 
         if (!shouldRunSnapshot(userId, volume, policyId)) {
             // A null snapshot is interpreted as snapshot creation failed which
             // is what we want to indicate
             return null;
         }
-<<<<<<< HEAD
-        
-        // Gets the most recent snapshot taken. Could return 'removed' snapshots too.
-        long lastSnapshotId = _snapshotDao.getLastSnapshot(volumeId, -1);
-        Status snapshotStatus = Status.BackedUp;
-        if (lastSnapshotId != 0) {
-            // There was a previous snapshot.
-            SnapshotVO prevSnapshot = _snapshotDao.findById(lastSnapshotId);
-            snapshotStatus = prevSnapshot.getStatus();
-            if (prevSnapshot.getRemoved() != null && snapshotStatus != Status.BackedUp) {
-                // The snapshot was deleted and it was deleted not manually but because backing up failed.
-                // Try to back it up again.
-                boolean backedUp = backupSnapshotToSecondaryStorage(prevSnapshot);
-                if (!backedUp) {
-                    // If we can't backup this snapshot, there's not much chance that we can't take another one and back it up again.
-                    return null;
-                }
-            }
-        }
-        
-=======
-
->>>>>>> cde98c9b
+
         SnapshotVO createdSnapshot = null;
         Long id = null;
 
@@ -456,9 +358,6 @@
             _snapshotDao.expunge(id);
             
         }
-
-<<<<<<< HEAD
-        txn.commit();
         
         return createdSnapshot;
     }
@@ -470,44 +369,50 @@
         boolean backedUp = false;
         if (snapshot != null && snapshot.getStatus() == Snapshot.Status.CreatedOnPrimary) {
             snapshotId = snapshot.getId();
-            backedUp = backupSnapshotToSecondaryStorage(snapshot);
+            backedUp = backupSnapshotToSecondaryStorage(snapshot, cmd.getStartEventId());
             if (!backedUp) {
                 throw new InternalErrorException("Created snapshot: " + snapshotId + " on primary but failed to backup on secondary");
             }
         }
 
-        // FIXME:  this is for create snapshot through the API, which is a manual snapshot, is there a better way to keep track of policy ids?  Like
-        //         add them to the command?
-        List<Long> policyIds = new ArrayList<Long>();
-        policyIds.add(Snapshot.MANUAL_POLICY_ID);
-
         // Cleanup jobs to do after the snapshot has been created.
-        postCreateSnapshot(cmd.getVolumeId(), snapshotId, policyIds, backedUp);
+        postCreateSnapshot(cmd.getVolumeId(), snapshotId, Snapshot.MANUAL_POLICY_ID, backedUp);
 
         return snapshot;
     }
 
-    private SnapshotVO updateDBOnCreate(Long id, String snapshotPath) {
-=======
-        // Update async status after snapshot creation and before backup
-        if (asyncExecutor != null) {
-            AsyncJobVO job = asyncExecutor.getJob();
-
-            if (s_logger.isDebugEnabled())
-                s_logger.debug("CreateSnapshot created a new instance " + id + ", update async job-" + job.getId()
-                        + " progress status");
-
-            _asyncMgr.updateAsyncJobAttachment(job.getId(), "snapshot", id);
-            _asyncMgr.updateAsyncJobStatus(job.getId(), BaseCmd.PROGRESS_INSTANCE_CREATED, id);
-        }
-
-        return createdSnapshot;
+    @Override
+    public SnapshotVO createSnapshotInternal(CreateSnapshotInternalCmd cmd) throws InternalErrorException, ResourceAllocationException {
+        Long volumeId = cmd.getVolumeId();
+        Long policyId = cmd.getPolicyId();
+        SnapshotVO snapshot = null;
+        Long snapshotId = null;
+        try {
+            snapshot = createSnapshotImpl(volumeId, policyId);
+        } catch (InvalidParameterValueException ex) {
+            s_logger.warn("Received invalid parameter exception creating a recurring snapshot that should've already had validated params: " + ex.getMessage());
+        }
+
+        boolean backedUp = false;
+        if (snapshot != null && snapshot.getStatus() == Snapshot.Status.CreatedOnPrimary) {
+            snapshotId = snapshot.getId();
+            backedUp = backupSnapshotToSecondaryStorage(snapshot, cmd.getStartEventId());
+            if (!backedUp) {
+                throw new InternalErrorException("Created snapshot: " + snapshotId + " on primary but failed to backup on secondary");
+            }
+        } else {
+            // if the snapshot wasn't created properly, just return now and avoid problems in the postCreate step
+            return snapshot;
+        }
+
+        // Cleanup jobs to do after the snapshot has been created.
+        postCreateSnapshot(cmd.getVolumeId(), snapshotId, policyId, backedUp);
+
+        return snapshot;
     }
 
     private SnapshotVO updateDBOnCreate(Long id, String snapshotPath, long preSnapshotId) {
->>>>>>> cde98c9b
         SnapshotVO createdSnapshot = _snapshotDao.findById(id);
-//        Long volumeId = createdSnapshot.getVolumeId();
         createdSnapshot.setPath(snapshotPath);
         createdSnapshot.setStatus(Snapshot.Status.CreatedOnPrimary);
         createdSnapshot.setPrevSnapshotId(preSnapshotId);
@@ -536,74 +441,16 @@
             // It has entered backupSnapshotToSecondaryStorage.
             // But we have no idea whether it was backed up or not.
             // So call backupSnapshotToSecondaryStorage again.
-<<<<<<< HEAD
-            backupSnapshotToSecondaryStorage(snapshot);
-=======
-            backupSnapshotToSecondaryStorage(userId, snapshot, 0);
->>>>>>> cde98c9b
+            backupSnapshotToSecondaryStorage(snapshot, 0);
             break;
         case BackedUp:
             // No need to do anything as snapshot has already been backed up.
         }
     }
 
-    @DB
-<<<<<<< HEAD
-    public boolean backupSnapshotToSecondaryStorage(SnapshotVO snapshot) {
+    @Override @DB
+    public boolean backupSnapshotToSecondaryStorage(SnapshotVO ss, long startEventId) {
         Long userId = UserContext.current().getUserId();
-        long id = snapshot.getId();
-        
-        snapshot.setStatus(Snapshot.Status.BackingUp);
-        _snapshotDao.update(snapshot.getId(), snapshot);
-        
-        long volumeId   = snapshot.getVolumeId();
-        VolumeVO volume = _volsDao.lock(volumeId, true);
-        
-        String primaryStoragePoolNameLabel = _storageMgr.getPrimaryStorageNameLabel(volume);
-        Long dcId                          = volume.getDataCenterId();
-        Long accountId                     = volume.getAccountId();
-        
-        String secondaryStoragePoolUrl = _storageMgr.getSecondaryStorageURL(volume.getDataCenterId());
-        String snapshotUuid = snapshot.getPath();
-        // In order to verify that the snapshot is not empty,
-        // we check if the parent of the snapshot is not the same as the parent of the previous snapshot.
-        // We pass the uuid of the previous snapshot to the plugin to verify this.
-        SnapshotVO prevSnapshot = null;
-        String prevSnapshotUuid = null;
-        String prevBackupUuid = null;
-        
-        boolean isFirstSnapshotOfRootVolume = false;
-        long prevSnapshotId = snapshot.getPrevSnapshotId();
-        if (prevSnapshotId > 0) {
-            prevSnapshot = _snapshotDao.findById(prevSnapshotId);
-            prevSnapshotUuid = prevSnapshot.getPath();
-            prevBackupUuid = prevSnapshot.getBackupSnapshotId();
-        }
-        else {
-            // This is the first snapshot of the volume.
-            if (volume.getVolumeType() == VolumeType.ROOT && getImageFormat(volumeId) != ImageFormat.ISO && volume.getTemplateId() != null) {
-                isFirstSnapshotOfRootVolume = true;
-                // If the first snapshot of the root volume is empty, it's parent will point to the base template.
-                // So pass the template uuid as the fake previous snapshot.
-                Long templateId = volume.getTemplateId();
-                Long poolId = volume.getPoolId();
-                if (templateId != null && poolId != null) {
-                    VMTemplateStoragePoolVO vmTemplateStoragePoolVO =
-                        _templatePoolDao.findByPoolTemplate(poolId, templateId);
-                    if (vmTemplateStoragePoolVO != null) {
-                        prevSnapshotUuid = vmTemplateStoragePoolVO.getInstallPath();
-                    }
-                    else {
-                        s_logger.warn("Volume id: " + volumeId +
-                                      " in pool id: " + poolId +
-                                      " based off  template id: " + templateId +
-                                      " doesn't have an entry in the template_spool_ref table." +
-                                      " Using null as the template.");
-                    }
-                }
-                
-=======
-    public boolean backupSnapshotToSecondaryStorage(long userId, SnapshotVO ss, long startEventId) {
         long snapshotId = ss.getId();
         SnapshotVO snapshot = null;
         try {
@@ -632,9 +479,8 @@
                 prevSnapshot = _snapshotDao.findById(prevSnapshotId);
                 prevSnapshotUuid = prevSnapshot.getPath();
                 prevBackupUuid = prevSnapshot.getBackupSnapshotId();
-
->>>>>>> cde98c9b
-            }
+            }
+
             String firstBackupUuid = volume.getFirstSnapshotBackupUuid();
             boolean isVolumeInactive = _storageMgr.volumeInactive(volume);
             String vmName = _storageMgr.getVmNameOnVolume(volume);
@@ -762,12 +608,8 @@
     }
 
     @DB
-<<<<<<< HEAD
-    protected void postCreateSnapshot(long volumeId, long snapshotId, List<Long> policyIds, boolean backedUp) {
+    public void postCreateSnapshot(long volumeId, long snapshotId, long policyId, boolean backedUp) {
         Long userId = UserContext.current().getUserId();
-=======
-    public void postCreateSnapshot(long userId, long volumeId, long snapshotId, long policyId, boolean backedUp) {
->>>>>>> cde98c9b
         // Update the snapshot_policy_ref table with the created snapshot
         // Get the list of policies for this snapshot
         Transaction txn = Transaction.currentTxn();
@@ -790,7 +632,6 @@
         txn.commit();
     }
 
-    
     private void postCreateRecurringSnapshotForPolicy(long userId, long volumeId, long snapshotId, long policyId) {
         //Use count query
         List<SnapshotVO> snaps = listSnapsforVolumeType(volumeId, SnapshotType.RECURRING.name());
@@ -834,7 +675,6 @@
 	}
 
     @Override @DB
-<<<<<<< HEAD
     public boolean deleteSnapshot(DeleteSnapshotCmd cmd) {
     	Long userId = UserContext.current().getUserId();
     	Long snapshotId = cmd.getId();
@@ -856,12 +696,12 @@
         if (userId == null) {
             userId = Long.valueOf(1);
         }
-        
-        List<SnapshotPolicyVO> policies = listPoliciesforSnapshot(snapshotId);
+
+        List<SnapshotPolicyVO> policies = listPoliciesforVolume(snapshotCheck.getVolumeId());
         
         boolean status = true; 
         for (SnapshotPolicyVO policy : policies) {
-            status = deleteSnapshotInternal(snapshotId,policy.getId(),userId);
+            status = deleteSnapshotInternal(snapshotId, policy.getId(), userId);
             
             if (!status) {
             	s_logger.warn("Failed to delete snapshot");
@@ -873,66 +713,11 @@
     }
 
 	private boolean deleteSnapshotInternal(Long snapshotId, Long policyId, Long userId) {
-		s_logger.debug("Calling deleteSnapshot for snapshotId: " + snapshotId + " and policyId " + policyId);
-        long prevSnapshotId = 0;
-        SnapshotVO nextSnapshot = null;
-        boolean deleted = true;
-        boolean actuallyDelete = false;
-        List<SnapshotPolicyRefVO> snapPolicyRefs = _snapPolicyRefDao.listBySnapshotId(snapshotId);
-        // Destroy snapshot if its not part of any policy other than the given one.
-        if(snapPolicyRefs.size() == 1 && (snapPolicyRefs.get(0).getPolicyId() == policyId)) {
-            SnapshotVO currentSnapshot = _snapshotDao.findById(snapshotId);
-            String backupOfSnapshot = currentSnapshot.getBackupSnapshotId();
-            nextSnapshot = _snapshotDao.findNextSnapshot(snapshotId);
-            String backupOfNextSnapshot = null;
-            if (nextSnapshot != null) {
-                backupOfNextSnapshot = nextSnapshot.getBackupSnapshotId();
-            }
-             
-            prevSnapshotId = currentSnapshot.getPrevSnapshotId();
-            String backupOfPreviousSnapshot = null;
-            if (prevSnapshotId > 0) {
-                SnapshotVO prevSnapshot = _snapshotDao.findById(prevSnapshotId);
-                backupOfPreviousSnapshot = prevSnapshot.getBackupSnapshotId();
-            }
-            
-            if (backupOfSnapshot != null) {
-                if (backupOfNextSnapshot != null && backupOfSnapshot.equals(backupOfNextSnapshot)) {
-                    // Both the snapshots point to the same backup VHD file.
-                    // There is no difference in the data between them.
-                    // We don't want to delete the backup of the older snapshot
-                    // as it means that we delete the next snapshot too
-                }
-                else if (backupOfPreviousSnapshot != null && backupOfSnapshot.equals(backupOfPreviousSnapshot)) {
-                    // If we delete the current snapshot, the user will not
-                    // be able to recover from the previous snapshot
-                    // So don't delete anything
-                }
-                else {
-                    actuallyDelete = true;
-                    deleted = destroySnapshot(userId, snapshotId, policyId);
-                }
-                
-                if (!actuallyDelete) {
-                    // Don't actually delete the snapshot backup but delete the entry
-                    // from both snapshots and snapshot_policy_ref table
-                    boolean isLastSnap = (nextSnapshot == null);
-                    postDeleteSnapshot(snapshotId, policyId, isLastSnap);
-                    // create the event
-                    String eventParams = "id=" + snapshotId;
-                    EventVO event = new EventVO();
-                    
-                    event.setUserId(userId);
-                    event.setAccountId((currentSnapshot != null) ? currentSnapshot.getAccountId() : 0);
-                    event.setType(EventTypes.EVENT_SNAPSHOT_DELETE);
-                    event.setDescription("Successfully deleted snapshot " + snapshotId + " for volumeId: " + currentSnapshot.getVolumeId() + " and policyId " + policyId);
-                    event.setParameters(eventParams);
-                    event.setLevel(EventVO.LEVEL_INFO);
-                    _eventDao.persist(event);
-=======
-    public boolean deleteSnapshot(long userId, long snapshotId, long policyId) {
-        s_logger.debug("Calling deleteSnapshot for snapshotId: " + snapshotId + " and policyId " + policyId);
-        SnapshotVO lastSnapshot = null;
+	    if (s_logger.isDebugEnabled()) {
+	        s_logger.debug("Calling deleteSnapshot for snapshotId: " + snapshotId + " and policyId " + policyId);
+	    }
+
+	    SnapshotVO lastSnapshot = null;
         _snapshotDao.remove(snapshotId);
         long lastId = snapshotId;
         while( true ) {
@@ -951,7 +736,6 @@
                 } else {
                     s_logger.debug("Destroying snapshot backup failed " + lastSnapshot);
                     break;
->>>>>>> cde98c9b
                 }
             }
             postDeleteSnapshot(userId, lastId, policyId);
@@ -961,60 +745,14 @@
             }
             lastSnapshot = _snapshotDao.findById(lastId);
         }
-<<<<<<< HEAD
-        else {
-            // Just delete the entry from the snapshot_policy_ref table
-            Transaction txn = Transaction.currentTxn();
-            txn.start();
-            _snapPolicyRefDao.removeSnapPolicy(snapshotId, policyId);
-            txn.commit();
-        }
-        
-        return deleted;
+        return true;
 	}
-
-//    @Override @DB
-//    public long destroySnapshotAsync(long userId, long volumeId, long snapshotId, long policyId) {
-//        VolumeVO volume = _volsDao.findById(volumeId);
-//        SnapshotOperationParam param = new SnapshotOperationParam(userId, volume.getAccountId(), volumeId, snapshotId, policyId);
-//        Gson gson = GsonHelper.getBuilder().create();
-//        
-//        AsyncJobVO job = new AsyncJobVO();
-//        job.setUserId(userId);
-//        job.setAccountId(volume.getAccountId());
-//        job.setCmd("DeleteSnapshot");
-//        job.setCmdInfo(gson.toJson(param));
-//        job.setCmdOriginator(CreateSnapshotCmd.getResultObjectName());
-//        
-//        return _asyncMgr.submitAsyncJob(job, true);
-//
-//    }
-=======
-        return true;
-    }
-
-    @Override @DB
-    public long destroySnapshotAsync(long userId, long volumeId, long snapshotId, long policyId) {
-        VolumeVO volume = _volsDao.findById(volumeId);
-        SnapshotOperationParam param = new SnapshotOperationParam(userId, volume.getAccountId(), volumeId, snapshotId, policyId);
-        Gson gson = GsonHelper.getBuilder().create();
-        
-        AsyncJobVO job = new AsyncJobVO();
-        job.setUserId(userId);
-        job.setAccountId(volume.getAccountId());
-        job.setCmd("DeleteSnapshot");
-        job.setCmdInfo(gson.toJson(param));
-        job.setCmdOriginator(CreateSnapshotCmd.getResultObjectName());
-        
-        return _asyncMgr.submitAsyncJob(job, true);
-
-    }
->>>>>>> cde98c9b
 
     @Override @DB
     public boolean destroySnapshot(long userId, long snapshotId, long policyId) {
         return true;
     }
+
     @Override @DB
     public boolean destroySnapshotBackUp(long userId, long snapshotId, long policyId) {
         boolean success = false;
@@ -1067,7 +805,7 @@
         return success;
 
     }
-    
+
     @DB
     protected void postDeleteSnapshot(long userId, long snapshotId, long policyId) {
         // Remove the snapshot from the snapshots table and the snap_policy_ref table.
@@ -1159,11 +897,8 @@
         // Returns true if snapshotsDir has been deleted for all volumes.
         return success;
 	}
-    
-    
-    @Override
-    @DB
-<<<<<<< HEAD
+
+    @Override @DB
     public SnapshotPolicyVO createPolicy(CreateSnapshotPolicyCmd cmd) throws InvalidParameterValueException {
         Long volumeId = cmd.getVolumeId();
         VolumeVO volume = _volsDao.findById(cmd.getVolumeId());
@@ -1171,10 +906,9 @@
             throw new InvalidParameterValueException("Failed to create snapshot policy, unable to find a volume with id " + volumeId);
         }
 
-        // TODO:  implement
         // If an account was passed in, make sure that it matches the account of the volume
-//        checkAccountPermissions(params, volume.getAccountId(), volume.getDomainId(), "volume", volumeId);
-        
+        checkAccountPermissions(volume.getAccountId(), volume.getDomainId(), "volume", volumeId);
+
         StoragePoolVO storagePoolVO = _storagePoolDao.findById(volume.getPoolId());
         if (storagePoolVO == null) {
             throw new InvalidParameterValueException("Failed to create snapshot policy, volumeId: " + volumeId + " does not have a valid storage pool. Is it destroyed?");
@@ -1222,47 +956,7 @@
             throw new InvalidParameterValueException("maxSnaps exceeds limit: " + intervalMaxSnaps + " for interval type: " + cmd.getIntervalType());
         }
 
-        Long policyId = null;
-        SnapshotPolicyVO policy = getPolicyForVolumeByInterval(volumeId, (short)type.ordinal());
-        
-        Transaction txn = Transaction.currentTxn();
-        txn.start();
-        // Create an event
-        EventVO event = new EventVO();
-        event.setAccountId(accountId);
-        event.setUserId(userId);
-        
-        if (policy != null) {
-            if (s_logger.isDebugEnabled()) {
-                s_logger.debug("Policy for specified interval already exists. Updating policy to new schedule");
-            }
-            policyId = policy.getId();
-
-            // By default, assume failure.
-            event.setType(EventTypes.EVENT_SNAPSHOT_POLICY_UPDATE);
-            event.setDescription("Failed to update schedule for Snapshot policy with id: " + policyId);
-            event.setLevel(EventVO.LEVEL_ERROR);
-
-            // Check if there are any recurring snapshots being currently executed. Race condition.
-            SnapshotScheduleVO snapshotSchedule = _snapshotScheduleDao.getCurrentSchedule(volumeId, policyId, true);
-            if (snapshotSchedule != null) {
-                Date scheduledTimestamp = snapshotSchedule.getScheduledTimestamp();
-                String dateDisplay = DateUtil.displayDateInTimezone(DateUtil.GMT_TIMEZONE, scheduledTimestamp);
-                if (s_logger.isDebugEnabled()) {
-                    s_logger.debug("Cannot update the policy now. Wait until the current snapshot scheduled at " + dateDisplay + " finishes");
-                }
-
-                policyId = null;
-                policy = null;
-            }
-            else {
-                _snapSchedMgr.removeSchedule(volumeId, policyId);
-                policy.setSchedule(cmd.getSchedule());
-                policy.setTimezone(cmd.getTimezone());
-                policy.setMaxSnaps(cmd.getMaxSnaps());
-=======
-    public SnapshotPolicyVO createPolicy(long userId, long accountId, long volumeId, String schedule, short interval, int maxSnaps, String timezone) {
-        SnapshotPolicyVO policy = new SnapshotPolicyVO(volumeId, schedule, timezone, interval, maxSnaps);
+        SnapshotPolicyVO policy = new SnapshotPolicyVO(volumeId, cmd.getSchedule(), timezoneId, (short)type.ordinal(), intervalMaxSnaps);
         // Create an event
         EventVO event = new EventVO();
         try{
@@ -1273,11 +967,10 @@
             policy = _snapshotPolicyDao.findOneByVolume(volumeId);
             try {
                 policy = _snapshotPolicyDao.acquire(policy.getId());
-                policy.setSchedule(schedule);
-                policy.setTimezone(timezone);
-                policy.setInterval(interval);
-                policy.setMaxSnaps(maxSnaps);
->>>>>>> cde98c9b
+                policy.setSchedule(cmd.getSchedule());
+                policy.setTimezone(timezoneId);
+                policy.setInterval((short)type.ordinal());
+                policy.setMaxSnaps(intervalMaxSnaps);
                 policy.setActive(true);
                 _snapshotPolicyDao.update(policy.getId(), policy);
             } finally {
@@ -1285,42 +978,17 @@
                     _snapshotPolicyDao.release(policy.getId());
                 }
             }
-<<<<<<< HEAD
-        } else {
-            policy = new SnapshotPolicyVO(volumeId, cmd.getSchedule(), cmd.getTimezone(), (short)type.ordinal(), cmd.getMaxSnaps());
-            policy = _snapshotPolicyDao.persist(policy);
-            policyId = policy.getId();
-            event.setType(EventTypes.EVENT_SNAPSHOT_POLICY_CREATE);
-            event.setDescription("Successfully created snapshot policy with Id: "+policyId);
-=======
             event.setType(EventTypes.EVENT_SNAPSHOT_POLICY_UPDATE);
             event.setDescription("Successfully updated snapshot policy with Id: "+ policy.getId());
->>>>>>> cde98c9b
         }
         event.setAccountId(accountId);
         event.setUserId(userId);
         event.setLevel(EventVO.LEVEL_INFO);
         _eventDao.persist(event);
-<<<<<<< HEAD
-        if (policyId != null) {
-            _snapSchedMgr.scheduleNextSnapshotJob(policy);
-        }
-        else {
-            if (s_logger.isDebugEnabled()) {
-                s_logger.debug("Failed to update schedule for Snapshot policy with id: " + policyId);
-            }
-        }
-        txn.commit();
-
-        return policy;
-    }
-
-=======
         _snapSchedMgr.scheduleNextSnapshotJob(policy);
         return policy;
     }
-    
->>>>>>> cde98c9b
+
     @Override
     public boolean deletePolicy(long userId, long policyId) {
         SnapshotPolicyVO snapshotPolicy = _snapshotPolicyDao.findById(policyId);
@@ -1397,69 +1065,6 @@
     	    _snapshotScheduleDao.expunge(snapshotSchedule.getId());
     	}
 	}
-    
-<<<<<<< HEAD
-    private boolean destroyLastSnapshot(String backupOfPreviousSnapshot, SnapshotVO snapshot, String backupOfNextSnapshot) {
-        boolean success = false;
-        long snapshotId = snapshot.getId();
-        if (snapshot != null) {
-            String backupOfSnapshot = snapshot.getBackupSnapshotId();
-            if (backupOfSnapshot != null) {
-                if (backupOfNextSnapshot != null && backupOfSnapshot.equals(backupOfNextSnapshot)) {
-                    // Both the snapshots point to the same backup VHD file.
-                    // There is no difference in the data between them.
-                    // We don't want to delete the backup of the older snapshot
-                    // as it means that we delete the next snapshot too
-                    success = true;
-                    s_logger.debug("Removed snapshot " + snapshotId +
-                                   " is not being destroyed from secondary as " +
-                                   "it is the same as the current snapshot uuid: " + backupOfNextSnapshot);
-                }
-                else if (backupOfPreviousSnapshot != null && backupOfSnapshot.equals(backupOfPreviousSnapshot)) {
-                    // If we delete the current snapshot, the user will not
-                    // be able to recover from the previous snapshot
-                    // So don't delete anything
-                    success = true;
-                    s_logger.debug("Removed snapshot " + snapshotId +
-                                   " is not being destroyed from secondary as " +
-                                   "it is the same as it's previous snapshot with uuid: " + backupOfPreviousSnapshot);
-                } else {
-                    VolumeVO volume = _volsDao.findById(snapshot.getVolumeId());
-                    String primaryStoragePoolNameLabel = _storageMgr.getPrimaryStorageNameLabel(volume);
-                    String secondaryStoragePoolUrl = _storageMgr.getSecondaryStorageURL(volume.getDataCenterId());
-                    Long dcId = volume.getDataCenterId();
-                    Long accountId = volume.getAccountId();
-                    Long volumeId = volume.getId();
-
-                    DeleteSnapshotBackupCommand cmd =
-                        new DeleteSnapshotBackupCommand(primaryStoragePoolNameLabel,
-                                secondaryStoragePoolUrl,
-                                dcId,
-                                accountId,
-                                volumeId,
-                                backupOfSnapshot,
-                                snapshot.getName(),
-                                backupOfNextSnapshot);
-                    String basicErrMsg = "Failed to destroy snapshot id: " + snapshotId + " for volume id: " + volumeId;
-                    Answer answer = _storageMgr.sendToHostsOnStoragePool(volume.getPoolId(), cmd, basicErrMsg, _totalRetries, _pauseInterval, _shouldBeSnapshotCapable, volume.getInstanceId());
-                    
-                    if ((answer != null) && answer.getResult()) {
-                        success = true;
-                        s_logger.debug("Successfully deleted last snapshot: " + snapshotId + " for volume id: " + volumeId);
-                    }
-                    else if (answer != null) {
-                        s_logger.error(answer.getDetails());
-                    }
-                }
-            }
-        }
-        if(success){
-            _snapshotDao.expunge(snapshot.getId());
-        }
-        return success;
-    }
-=======
->>>>>>> cde98c9b
 
     /**
      * {@inheritDoc}
@@ -1507,16 +1112,12 @@
 	public SnapshotPolicyVO getPolicyForVolumeByInterval(long volumeId, short interval) {
 	    return _snapshotPolicyDao.findOneByVolumeInterval(volumeId, interval);
 	}
-<<<<<<< HEAD
-
-=======
-	
+
     @Override
     public SnapshotPolicyVO getPolicyForVolume(long volumeId) {
         return _snapshotPolicyDao.findOneByVolume(volumeId);
     }
-        
->>>>>>> cde98c9b
+
 	@Override
     public boolean configure(String name, Map<String, Object> params) throws ConfigurationException {
         _name = name;
@@ -1534,27 +1135,7 @@
         DateUtil.IntervalType.MONTHLY.setMax(NumbersUtil.parseInt(configDao.getValue("snapshot.max.monthly"), MONTHLYMAX));
         _totalRetries = NumbersUtil.parseInt(configDao.getValue("total.retries"), 4);
         _pauseInterval = 2*NumbersUtil.parseInt(configDao.getValue("ping.interval"), 60);
-        
-<<<<<<< HEAD
-        SearchBuilder<SnapshotPolicyRefVO> policySearch = _snapPolicyRefDao.createSearchBuilder();
-        policySearch.and("policyId", policySearch.entity().getPolicyId(), SearchCriteria.Op.EQ);
-        
-        PolicySnapshotSearch = _snapshotDao.createSearchBuilder();
-        PolicySnapshotSearch.join("policy", policySearch, policySearch.entity().getSnapshotId(), PolicySnapshotSearch.entity().getId(), JoinBuilder.JoinType.INNER);
-        policySearch.done();
-        PolicySnapshotSearch.done();
-        
-        PoliciesForSnapSearch = _snapshotPolicyDao.createSearchBuilder();
-        
-        SearchBuilder<SnapshotPolicyRefVO> policyRefSearch = _snapPolicyRefDao.createSearchBuilder();
-        policyRefSearch.and("snapshotId", policyRefSearch.entity().getSnapshotId(), SearchCriteria.Op.EQ);
-        
-        PoliciesForSnapSearch.join("policyRef", policyRefSearch, policyRefSearch.entity().getPolicyId(), PoliciesForSnapSearch.entity().getId(), JoinBuilder.JoinType.INNER);
-        policyRefSearch.done();
-        PoliciesForSnapSearch.done();
-
-=======
->>>>>>> cde98c9b
+
         s_logger.info("Snapshot Manager is configured.");
 
         return true;
