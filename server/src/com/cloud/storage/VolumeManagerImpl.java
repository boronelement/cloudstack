--- conflicted
+++ resolved
@@ -396,13 +396,8 @@
         DataStore store = _tmpltMgr.getImageStore(imageStoreUuid, zoneId);
 
         validateVolume(caller, ownerId, zoneId, volumeName, url, format);
-<<<<<<< HEAD
-
-        VolumeVO volume = persistVolume(caller, ownerId, zoneId, volumeName,
-=======
-        
+
         VolumeVO volume = persistVolume(owner, zoneId, volumeName,
->>>>>>> c30d9be3
                 url, cmd.getFormat());
 
         VolumeInfo vol = volFactory.getVolume(volume.getId());
@@ -729,13 +724,8 @@
     public String getRandomVolumeName() {
         return UUID.randomUUID().toString();
     }
-<<<<<<< HEAD
-
-    private VolumeVO persistVolume(Account caller, long ownerId, Long zoneId,
-=======
-    
+
     private VolumeVO persistVolume(Account owner, Long zoneId,
->>>>>>> c30d9be3
             String volumeName, String url, String format) {
 
         Transaction txn = Transaction.currentTxn();
@@ -754,13 +744,9 @@
         // volume.setSize(size);
         volume.setInstanceId(null);
         volume.setUpdated(new Date());
-<<<<<<< HEAD
         volume.setDomainId((owner == null) ? Domain.ROOT_DOMAIN : owner
                 .getDomainId());
         volume.setFormat(ImageFormat.valueOf(format));
-=======
-
->>>>>>> c30d9be3
         volume = _volsDao.persist(volume);
         UserContext.current().setEventDetails("Volume Id: " + volume.getId());
 
@@ -1925,25 +1911,9 @@
         Answer answer = null;
 
         if (sendCommand) {
-<<<<<<< HEAD
             DataTO volTO = volFactory.getVolume(volume.getId()).getTO();
             DiskTO disk = new DiskTO(volTO, volume.getDeviceId(), volume.getVolumeType());
             DettachCommand cmd = new DettachCommand(disk, vm.getInstanceName());
-=======
-            AttachVolumeCommand cmd = new AttachVolumeCommand(false,
-                    vm.getInstanceName(), volume.getPoolType(),
-                    volume.getFolder(), volume.getPath(), volume.getName(),
-                    cmmd.getDeviceId() != null ? cmmd.getDeviceId() : volume
-                            .getDeviceId(), volume.getChainInfo());
-
-            StoragePoolVO volumePool = _storagePoolDao.findById(volume
-                    .getPoolId());
-            cmd.setPoolUuid(volumePool.getUuid());
-
-            // Collect vm disk statistics from host before stopping Vm
-            _userVmMgr.collectVmDiskStatistics(vm);
-
->>>>>>> c30d9be3
             try {
                 answer = _agentMgr.send(vm.getHostId(), cmd);
             } catch (Exception e) {
@@ -2590,9 +2560,6 @@
     }
 
 
-<<<<<<< HEAD
-
-
     @Override
     public Snapshot takeSnapshot(Long volumeId, Long policyId, Long snapshotId, Account account) throws ResourceAllocationException {
         VolumeInfo volume = volFactory.getVolume(volumeId);
@@ -2664,7 +2631,7 @@
         VolumeVO volume = _volumeDao.findById(volumeId);
         if (volume == null) {
             InvalidParameterValueException ex = new InvalidParameterValueException("Unable to find volume with specified volumeId");
-            ex.addProxyObject(volume, volumeId, "volumeId");
+            ex.addProxyObject(volumeId.toString(), "volumeId");
             throw ex;
         }
 
@@ -2684,7 +2651,7 @@
                     + ". It should be either detached or the VM should be in stopped state.");
             PermissionDeniedException ex = new PermissionDeniedException(
                     "Invalid state of the volume with specified ID. It should be either detached or the VM should be in stopped state.");
-            ex.addProxyObject(volume, volumeId, "volumeId");
+            ex.addProxyObject(volume.getUuid(), "volumeId");
             throw ex;
         }
 
@@ -2699,7 +2666,7 @@
                 if (!isExtractable && account != null && account.getType() != Account.ACCOUNT_TYPE_ADMIN) {
                     // Global admins are always allowed to extract
                     PermissionDeniedException ex = new PermissionDeniedException("The volume with specified volumeId is not allowed to be extracted");
-                    ex.addProxyObject(volume, volumeId, "volumeId");
+                    ex.addProxyObject(volume.getUuid(), "volumeId");
                     throw ex;
                 }
             }
@@ -2773,7 +2740,8 @@
         } else {
             return null;
         }
-=======
+    }
+
     @Override
     public String getVmNameFromVolumeId(long volumeId) {
         Long instanceId;
@@ -2785,6 +2753,5 @@
     public String getStoragePoolOfVolume(long volumeId) {
         VolumeVO vol = _volsDao.findById(volumeId);
         return dataStoreMgr.getPrimaryDataStore(vol.getPoolId()).getUuid();
->>>>>>> c30d9be3
     }
 }