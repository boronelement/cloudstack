/*
 * Licensed to the Apache Software Foundation (ASF) under one
 * or more contributor license agreements.  See the NOTICE file
 * distributed with this work for additional information
 * regarding copyright ownership.  The ASF licenses this file
 * to you under the Apache License, Version 2.0 (the
 * "License"); you may not use this file except in compliance
 * with the License.  You may obtain a copy of the License at
 *
 *   http://www.apache.org/licenses/LICENSE-2.0
 *
 * Unless required by applicable law or agreed to in writing,
 * software distributed under the License is distributed on an
 * "AS IS" BASIS, WITHOUT WARRANTIES OR CONDITIONS OF ANY
 * KIND, either express or implied.  See the License for the
 * specific language governing permissions and limitations
 * under the License.
 */
package com.cloud.storage;

import java.net.Inet6Address;
import java.net.InetAddress;
import java.net.URI;
import java.net.URISyntaxException;
import java.net.UnknownHostException;
import java.util.ArrayList;
import java.util.Date;
import java.util.HashSet;
import java.util.List;
import java.util.Map;
import java.util.Set;
import java.util.UUID;
import java.util.concurrent.ExecutionException;

import javax.inject.Inject;
import javax.naming.ConfigurationException;

import org.apache.cloudstack.api.BaseCmd;
import org.apache.cloudstack.api.command.user.volume.AttachVolumeCmd;
import org.apache.cloudstack.api.command.user.volume.CreateVolumeCmd;
import org.apache.cloudstack.api.command.user.volume.DetachVolumeCmd;
import org.apache.cloudstack.api.command.user.volume.MigrateVolumeCmd;
import org.apache.cloudstack.api.command.user.volume.ResizeVolumeCmd;
import org.apache.cloudstack.api.command.user.volume.UploadVolumeCmd;
import org.apache.cloudstack.engine.subsystem.api.storage.DataStore;
import org.apache.cloudstack.engine.subsystem.api.storage.DataStoreManager;
import org.apache.cloudstack.engine.subsystem.api.storage.DataStoreProviderManager;
import org.apache.cloudstack.engine.subsystem.api.storage.DataStoreRole;
import org.apache.cloudstack.engine.subsystem.api.storage.ImageDataFactory;
import org.apache.cloudstack.engine.subsystem.api.storage.PrimaryDataStoreInfo;
import org.apache.cloudstack.engine.subsystem.api.storage.Scope;
import org.apache.cloudstack.engine.subsystem.api.storage.ScopeType;
import org.apache.cloudstack.engine.subsystem.api.storage.SnapshotDataFactory;
import org.apache.cloudstack.engine.subsystem.api.storage.SnapshotInfo;
import org.apache.cloudstack.engine.subsystem.api.storage.StoragePoolAllocator;
import org.apache.cloudstack.engine.subsystem.api.storage.TemplateInfo;
import org.apache.cloudstack.engine.subsystem.api.storage.VolumeDataFactory;
import org.apache.cloudstack.engine.subsystem.api.storage.VolumeInfo;
import org.apache.cloudstack.engine.subsystem.api.storage.VolumeService;
import org.apache.cloudstack.engine.subsystem.api.storage.VolumeService.VolumeApiResult;
import org.apache.cloudstack.framework.async.AsyncCallFuture;
import org.apache.cloudstack.storage.datastore.db.PrimaryDataStoreDao;
import org.apache.cloudstack.storage.datastore.db.StoragePoolVO;
import org.apache.log4j.Logger;
import org.springframework.stereotype.Component;

import com.cloud.agent.AgentManager;
import com.cloud.agent.api.Answer;
import com.cloud.agent.api.AttachVolumeAnswer;
import com.cloud.agent.api.AttachVolumeCommand;
import com.cloud.agent.api.to.VolumeTO;
import com.cloud.alert.AlertManager;
import com.cloud.api.ApiDBUtils;
import com.cloud.async.AsyncJobManager;
import com.cloud.async.AsyncJobVO;
import com.cloud.async.AsyncJobExecutionContext;
import com.cloud.capacity.CapacityManager;
import com.cloud.capacity.dao.CapacityDao;
import com.cloud.configuration.Config;
import com.cloud.configuration.ConfigurationManager;
import com.cloud.configuration.Resource.ResourceType;
import com.cloud.configuration.dao.ConfigurationDao;
import com.cloud.consoleproxy.ConsoleProxyManager;
import com.cloud.dc.ClusterVO;
import com.cloud.dc.DataCenterVO;
import com.cloud.dc.HostPodVO;
import com.cloud.dc.dao.ClusterDao;
import com.cloud.dc.dao.DataCenterDao;
import com.cloud.dc.dao.HostPodDao;
import com.cloud.deploy.DeployDestination;
import com.cloud.domain.Domain;
import com.cloud.domain.dao.DomainDao;
import com.cloud.event.ActionEvent;
import com.cloud.event.EventTypes;
import com.cloud.event.UsageEventVO;
import com.cloud.event.dao.EventDao;
import com.cloud.event.dao.UsageEventDao;
import com.cloud.exception.ConcurrentOperationException;
import com.cloud.exception.InsufficientStorageCapacityException;
import com.cloud.exception.InvalidParameterValueException;
import com.cloud.exception.PermissionDeniedException;
import com.cloud.exception.ResourceAllocationException;
import com.cloud.exception.StorageUnavailableException;
import com.cloud.host.HostVO;
import com.cloud.host.dao.HostDao;
import com.cloud.hypervisor.Hypervisor.HypervisorType;
import com.cloud.hypervisor.HypervisorGuruManager;
import com.cloud.hypervisor.dao.HypervisorCapabilitiesDao;
import com.cloud.network.NetworkModel;
import com.cloud.org.Grouping;
import com.cloud.resource.ResourceManager;
import com.cloud.server.ManagementServer;
import com.cloud.service.ServiceOfferingVO;
import com.cloud.service.dao.ServiceOfferingDao;
import com.cloud.storage.Storage.ImageFormat;
import com.cloud.storage.Storage.StoragePoolType;
import com.cloud.storage.Volume.Event;
import com.cloud.storage.Volume.Type;
import com.cloud.storage.dao.DiskOfferingDao;
import com.cloud.storage.dao.SnapshotDao;
import com.cloud.storage.dao.SnapshotPolicyDao;
import com.cloud.storage.dao.StoragePoolHostDao;
import com.cloud.storage.dao.StoragePoolWorkDao;
import com.cloud.storage.dao.VMTemplateDao;
import com.cloud.storage.dao.VMTemplateHostDao;
import com.cloud.storage.dao.VMTemplatePoolDao;
import com.cloud.storage.dao.VMTemplateS3Dao;
import com.cloud.storage.dao.VMTemplateSwiftDao;
import com.cloud.storage.dao.VolumeDao;
import com.cloud.storage.dao.VolumeHostDao;
import com.cloud.storage.download.DownloadMonitor;
import com.cloud.storage.s3.S3Manager;
import com.cloud.storage.secondary.SecondaryStorageVmManager;
import com.cloud.storage.snapshot.SnapshotManager;
import com.cloud.storage.snapshot.SnapshotScheduler;
import com.cloud.tags.dao.ResourceTagDao;
import com.cloud.template.TemplateManager;
import com.cloud.user.Account;
import com.cloud.user.AccountManager;
import com.cloud.user.ResourceLimitService;
import com.cloud.user.UserContext;
import com.cloud.user.dao.AccountDao;
import com.cloud.user.dao.UserDao;
import com.cloud.uservm.UserVm;
import com.cloud.utils.EnumUtils;
import com.cloud.utils.NumbersUtil;
import com.cloud.utils.Pair;
import com.cloud.utils.UriUtils;
import com.cloud.utils.component.ManagerBase;
import com.cloud.utils.db.DB;
import com.cloud.utils.db.JoinBuilder;
import com.cloud.utils.db.SearchBuilder;
import com.cloud.utils.db.SearchCriteria;
import com.cloud.utils.db.Transaction;
import com.cloud.utils.exception.CloudRuntimeException;
import com.cloud.utils.fsm.NoTransitionException;
import com.cloud.utils.fsm.StateMachine2;
import com.cloud.vm.DiskProfile;
import com.cloud.vm.UserVmManager;
import com.cloud.vm.UserVmVO;
import com.cloud.vm.VMInstanceVO;
import com.cloud.vm.VirtualMachine;
import com.cloud.vm.VirtualMachine.State;
import com.cloud.vm.VirtualMachineManager;
import com.cloud.vm.VirtualMachineProfile;
import com.cloud.vm.dao.ConsoleProxyDao;
import com.cloud.vm.dao.DomainRouterDao;
import com.cloud.vm.dao.SecondaryStorageVmDao;
import com.cloud.vm.dao.UserVmDao;
import com.cloud.vm.dao.VMInstanceDao;
import com.cloud.vm.snapshot.VMSnapshotVO;
import com.cloud.vm.snapshot.dao.VMSnapshotDao;

@Component
public class VolumeManagerImpl extends ManagerBase implements VolumeManager {
    private static final Logger s_logger = Logger
            .getLogger(VolumeManagerImpl.class);
    @Inject
    protected UserVmManager _userVmMgr;
    @Inject
    protected AgentManager _agentMgr;
    @Inject
    protected TemplateManager _tmpltMgr;
    @Inject
    protected AsyncJobManager _asyncMgr;
    @Inject
    protected SnapshotManager _snapshotMgr;
    @Inject
    protected SnapshotScheduler _snapshotScheduler;
    @Inject
    protected AccountManager _accountMgr;
    @Inject
    protected ConfigurationManager _configMgr;
    @Inject
    protected ConsoleProxyManager _consoleProxyMgr;
    @Inject
    protected SecondaryStorageVmManager _secStorageMgr;
    @Inject
    protected NetworkModel _networkMgr;
    @Inject
    protected ServiceOfferingDao _serviceOfferingDao;
    @Inject
    protected VolumeDao _volsDao;
    @Inject
    protected HostDao _hostDao;
    @Inject
    protected ConsoleProxyDao _consoleProxyDao;
    @Inject
    protected SnapshotDao _snapshotDao;
    @Inject
    protected SnapshotManager _snapMgr;
    @Inject
    protected SnapshotPolicyDao _snapshotPolicyDao;
    @Inject
    protected StoragePoolHostDao _storagePoolHostDao;
    @Inject
    protected AlertManager _alertMgr;
    @Inject
    protected VMTemplateHostDao _vmTemplateHostDao = null;
    @Inject
    protected VMTemplatePoolDao _vmTemplatePoolDao = null;
    @Inject
    protected VMTemplateSwiftDao _vmTemplateSwiftDao = null;
    @Inject
    protected VMTemplateS3Dao _vmTemplateS3Dao;
    @Inject
    protected S3Manager _s3Mgr;
    @Inject
    protected VMTemplateDao _vmTemplateDao = null;
    @Inject
    protected StoragePoolHostDao _poolHostDao = null;
    @Inject
    protected UserVmDao _userVmDao;
    @Inject
    VolumeHostDao _volumeHostDao;
    @Inject
    protected VMInstanceDao _vmInstanceDao;
    @Inject
    protected PrimaryDataStoreDao _storagePoolDao = null;
    @Inject
    protected CapacityDao _capacityDao;
    @Inject
    protected CapacityManager _capacityMgr;
    @Inject
    protected DiskOfferingDao _diskOfferingDao;
    @Inject
    protected AccountDao _accountDao;
    @Inject
    protected EventDao _eventDao = null;
    @Inject
    protected DataCenterDao _dcDao = null;
    @Inject
    protected HostPodDao _podDao = null;
    @Inject
    protected VMTemplateDao _templateDao;
    @Inject
    protected VMTemplateHostDao _templateHostDao;
    @Inject
    protected ServiceOfferingDao _offeringDao;
    @Inject
    protected DomainDao _domainDao;
    @Inject
    protected UserDao _userDao;
    @Inject
    protected ClusterDao _clusterDao;
    @Inject
    protected UsageEventDao _usageEventDao;
    @Inject
    protected VirtualMachineManager _vmMgr;
    @Inject
    protected DomainRouterDao _domrDao;
    @Inject
    protected SecondaryStorageVmDao _secStrgDao;
    @Inject
    protected StoragePoolWorkDao _storagePoolWorkDao;
    @Inject
    protected HypervisorGuruManager _hvGuruMgr;
    @Inject
    protected VolumeDao _volumeDao;
    @Inject
    protected OCFS2Manager _ocfs2Mgr;
    @Inject
    protected ResourceLimitService _resourceLimitMgr;
    @Inject
    protected SecondaryStorageVmManager _ssvmMgr;
    @Inject
    protected ResourceManager _resourceMgr;
    @Inject
    protected DownloadMonitor _downloadMonitor;
    @Inject
    protected ResourceTagDao _resourceTagDao;
    @Inject
    protected VMSnapshotDao _vmSnapshotDao;
    @Inject
    protected List<StoragePoolAllocator> _storagePoolAllocators;
    @Inject
    ConfigurationDao _configDao;
    @Inject
    ManagementServer _msServer;
    @Inject
    DataStoreManager dataStoreMgr;
    @Inject
    DataStoreProviderManager dataStoreProviderMgr;
    @Inject
    VolumeService volService;
    @Inject
    VolumeDataFactory volFactory;
    @Inject
    ImageDataFactory tmplFactory;
    @Inject
    SnapshotDataFactory snapshotFactory;
    private int _copyvolumewait;
    @Inject
    protected HypervisorCapabilitiesDao _hypervisorCapabilitiesDao;
    private final StateMachine2<Volume.State, Volume.Event, Volume> _volStateMachine;
    @Inject
    StorageManager storageMgr;
    private int _customDiskOfferingMinSize = 1;
    private int _customDiskOfferingMaxSize = 1024;
    private long _maxVolumeSizeInGb;
    private boolean _recreateSystemVmEnabled;
    protected SearchBuilder<VMTemplateHostVO> HostTemplateStatesSearch;
    
    public VolumeManagerImpl() {
        _volStateMachine = Volume.State.getStateMachine();
    }
    
    @Override
    public VolumeInfo moveVolume(VolumeInfo volume, long destPoolDcId,
            Long destPoolPodId, Long destPoolClusterId,
            HypervisorType dataDiskHyperType)
            throws ConcurrentOperationException {

        // Find a destination storage pool with the specified criteria
        DiskOfferingVO diskOffering = _diskOfferingDao.findById(volume
                .getDiskOfferingId());
        DiskProfile dskCh = new DiskProfile(volume.getId(),
                volume.getVolumeType(), volume.getName(), diskOffering.getId(),
                diskOffering.getDiskSize(), diskOffering.getTagsArray(),
                diskOffering.getUseLocalStorage(),
                diskOffering.isRecreatable(), null);
        dskCh.setHyperType(dataDiskHyperType);
        DataCenterVO destPoolDataCenter = _dcDao.findById(destPoolDcId);
        HostPodVO destPoolPod = _podDao.findById(destPoolPodId);
        
        StoragePool destPool = storageMgr.findStoragePool(dskCh,
                destPoolDataCenter, destPoolPod, destPoolClusterId, null, null,
                new HashSet<StoragePool>());

        if (destPool == null) {
            throw new CloudRuntimeException(
                    "Failed to find a storage pool with enough capacity to move the volume to.");
        }
        
        Volume newVol = migrateVolume(volume, destPool);
        return this.volFactory.getVolume(newVol.getId());
    }

    /*
     * Upload the volume to secondary storage.
     */
    @Override
    @DB
    @ActionEvent(eventType = EventTypes.EVENT_VOLUME_UPLOAD, eventDescription = "uploading volume", async = true)
    public VolumeVO uploadVolume(UploadVolumeCmd cmd)
            throws ResourceAllocationException {
        Account caller = UserContext.current().getCaller();
        long ownerId = cmd.getEntityOwnerId();
        Long zoneId = cmd.getZoneId();
        String volumeName = cmd.getVolumeName();
        String url = cmd.getUrl();
        String format = cmd.getFormat();
        String imageStoreUuid = cmd.getImageStoreUuid();
        DataStore store = this._tmpltMgr.getImageStore(imageStoreUuid, zoneId);

        validateVolume(caller, ownerId, zoneId, volumeName, url, format);
        
        VolumeVO volume = persistVolume(caller, ownerId, zoneId, volumeName,
                url, cmd.getFormat());
        
        VolumeInfo vol = this.volFactory.getVolume(volume.getId());
        
        RegisterVolumePayload payload = new RegisterVolumePayload(cmd.getUrl(), cmd.getChecksum(),
                cmd.getFormat());
        vol.addPayload(payload);
        
        this.volService.registerVolume(vol, store);
        return volume;
    }

    private boolean validateVolume(Account caller, long ownerId, Long zoneId,
            String volumeName, String url, String format)
            throws ResourceAllocationException {

        // permission check
        _accountMgr.checkAccess(caller, null, true,
                _accountMgr.getActiveAccountById(ownerId));

        // Check that the resource limit for volumes won't be exceeded
        _resourceLimitMgr.checkResourceLimit(_accountMgr.getAccount(ownerId),
                ResourceType.volume);

        // Verify that zone exists
        DataCenterVO zone = _dcDao.findById(zoneId);
        if (zone == null) {
            throw new InvalidParameterValueException(
                    "Unable to find zone by id " + zoneId);
        }

        // Check if zone is disabled
        if (Grouping.AllocationState.Disabled == zone.getAllocationState()
                && !_accountMgr.isRootAdmin(caller.getType())) {
            throw new PermissionDeniedException(
                    "Cannot perform this operation, Zone is currently disabled: "
                            + zoneId);
        }

        if (url.toLowerCase().contains("file://")) {
            throw new InvalidParameterValueException(
                    "File:// type urls are currently unsupported");
        }

        ImageFormat imgfmt = ImageFormat.valueOf(format.toUpperCase());
        if (imgfmt == null) {
            throw new IllegalArgumentException("Image format is incorrect "
                    + format + ". Supported formats are "
                    + EnumUtils.listValues(ImageFormat.values()));
        }

        String userSpecifiedName = volumeName;
        if (userSpecifiedName == null) {
            userSpecifiedName = getRandomVolumeName();
        }
        if ((!url.toLowerCase().endsWith("vhd"))
                && (!url.toLowerCase().endsWith("vhd.zip"))
                && (!url.toLowerCase().endsWith("vhd.bz2"))
                && (!url.toLowerCase().endsWith("vhd.gz"))
                && (!url.toLowerCase().endsWith("qcow2"))
                && (!url.toLowerCase().endsWith("qcow2.zip"))
                && (!url.toLowerCase().endsWith("qcow2.bz2"))
                && (!url.toLowerCase().endsWith("qcow2.gz"))
                && (!url.toLowerCase().endsWith("ova"))
                && (!url.toLowerCase().endsWith("ova.zip"))
                && (!url.toLowerCase().endsWith("ova.bz2"))
                && (!url.toLowerCase().endsWith("ova.gz"))
                && (!url.toLowerCase().endsWith("img"))
                && (!url.toLowerCase().endsWith("raw"))) {
            throw new InvalidParameterValueException("Please specify a valid "
                    + format.toLowerCase());
        }

        if ((format.equalsIgnoreCase("vhd") && (!url.toLowerCase().endsWith(
                ".vhd")
                && !url.toLowerCase().endsWith("vhd.zip")
                && !url.toLowerCase().endsWith("vhd.bz2") && !url.toLowerCase()
                .endsWith("vhd.gz")))
                || (format.equalsIgnoreCase("qcow2") && (!url.toLowerCase()
                        .endsWith(".qcow2")
                        && !url.toLowerCase().endsWith("qcow2.zip")
                        && !url.toLowerCase().endsWith("qcow2.bz2") && !url
                        .toLowerCase().endsWith("qcow2.gz")))
                || (format.equalsIgnoreCase("ova") && (!url.toLowerCase()
                        .endsWith(".ova")
                        && !url.toLowerCase().endsWith("ova.zip")
                        && !url.toLowerCase().endsWith("ova.bz2") && !url
                        .toLowerCase().endsWith("ova.gz")))
                || (format.equalsIgnoreCase("raw") && (!url.toLowerCase()
                        .endsWith(".img") && !url.toLowerCase().endsWith("raw")))) {
            throw new InvalidParameterValueException(
                    "Please specify a valid URL. URL:" + url
                            + " is an invalid for the format "
                            + format.toLowerCase());
        }
        validateUrl(url);

        // Check that the resource limit for secondary storage won't be exceeded
        _resourceLimitMgr.checkResourceLimit(_accountMgr.getAccount(ownerId), ResourceType.secondary_storage,
                UriUtils.getRemoteSize(url));

        return false;
    }
    
    @Override
    public VolumeVO allocateDuplicateVolume(VolumeVO oldVol, Long templateId) {
        VolumeVO newVol = new VolumeVO(oldVol.getVolumeType(),
                oldVol.getName(), oldVol.getDataCenterId(),
                oldVol.getDomainId(), oldVol.getAccountId(),
                oldVol.getDiskOfferingId(), oldVol.getSize());
        if (templateId != null) {
            newVol.setTemplateId(templateId);
        } else {
            newVol.setTemplateId(oldVol.getTemplateId());
        }
        newVol.setDeviceId(oldVol.getDeviceId());
        newVol.setInstanceId(oldVol.getInstanceId());
        newVol.setRecreatable(oldVol.isRecreatable());
        return _volsDao.persist(newVol);
    }
    
    @DB
    protected VolumeInfo createVolumeFromSnapshot(VolumeVO volume,
            SnapshotVO snapshot) {
        Account account = _accountDao.findById(volume.getAccountId());

        final HashSet<StoragePool> poolsToAvoid = new HashSet<StoragePool>();
        StoragePool pool = null;

        Set<Long> podsToAvoid = new HashSet<Long>();
        Pair<HostPodVO, Long> pod = null;


        DiskOfferingVO diskOffering = _diskOfferingDao
                .findByIdIncludingRemoved(volume.getDiskOfferingId());
        DataCenterVO dc = _dcDao.findById(volume.getDataCenterId());
        DiskProfile dskCh = new DiskProfile(volume, diskOffering,
                snapshot.getHypervisorType());

        // Determine what pod to store the volume in
        while ((pod = _resourceMgr.findPod(null, null, dc, account.getId(),
                podsToAvoid)) != null) {
            podsToAvoid.add(pod.first().getId());
            // Determine what storage pool to store the volume in
            while ((pool = storageMgr.findStoragePool(dskCh, dc, pod.first(), null, null,
                    null, poolsToAvoid)) != null) {
                break;
                
            }
        }
        
        VolumeInfo vol = this.volFactory.getVolume(volume.getId());
        DataStore store = this.dataStoreMgr.getDataStore(pool.getId(), DataStoreRole.Primary);
        SnapshotInfo snapInfo = this.snapshotFactory.getSnapshot(snapshot.getId());
        AsyncCallFuture<VolumeApiResult> future = this.volService.createVolumeFromSnapshot(vol, store, snapInfo);
        try {
            VolumeApiResult result = future.get();
            if (result.isFailed()) {
                s_logger.debug("Failed to create volume from snapshot:" + result.getResult());
                throw new CloudRuntimeException("Failed to create volume from snapshot:" + result.getResult());
            }
            return result.getVolume();
        } catch (InterruptedException e) {
            s_logger.debug("Failed to create volume from snapshot", e);
            throw new CloudRuntimeException("Failed to create volume from snapshot", e);
        } catch (ExecutionException e) {
            s_logger.debug("Failed to create volume from snapshot", e);
            throw new CloudRuntimeException("Failed to create volume from snapshot", e);
        }

    }

    protected DiskProfile createDiskCharacteristics(VolumeInfo volume,
            VMTemplateVO template, DataCenterVO dc, DiskOfferingVO diskOffering) {
        if (volume.getVolumeType() == Type.ROOT
                && Storage.ImageFormat.ISO != template.getFormat()) {
            SearchCriteria<VMTemplateHostVO> sc = HostTemplateStatesSearch
                    .create();
            sc.setParameters("id", template.getId());
            sc.setParameters(
                    "state",
                    com.cloud.storage.VMTemplateStorageResourceAssoc.Status.DOWNLOADED);
            sc.setJoinParameters("host", "dcId", dc.getId());

            List<VMTemplateHostVO> sss = _vmTemplateHostDao.search(sc, null);
            if (sss.size() == 0) {
                throw new CloudRuntimeException("Template "
                        + template.getName()
                        + " has not been completely downloaded to zone "
                        + dc.getId());
            }
            VMTemplateHostVO ss = sss.get(0);

            return new DiskProfile(volume.getId(), volume.getVolumeType(),
                    volume.getName(), diskOffering.getId(), ss.getSize(),
                    diskOffering.getTagsArray(),
                    diskOffering.getUseLocalStorage(),
                    diskOffering.isRecreatable(),
                    Storage.ImageFormat.ISO != template.getFormat() ? template
                            .getId() : null);
        } else {
            return new DiskProfile(volume.getId(), volume.getVolumeType(),
                    volume.getName(), diskOffering.getId(),
                    diskOffering.getDiskSize(), diskOffering.getTagsArray(),
                    diskOffering.getUseLocalStorage(),
                    diskOffering.isRecreatable(), null);
        }
    }

    protected VolumeVO createVolumeFromSnapshot(VolumeVO volume, long snapshotId) {
        VolumeInfo createdVolume = null;
        SnapshotVO snapshot = _snapshotDao.findById(snapshotId); 
        createdVolume = createVolumeFromSnapshot(volume,
                snapshot);

        UsageEventVO usageEvent = new UsageEventVO(
                EventTypes.EVENT_VOLUME_CREATE,
                createdVolume.getAccountId(),
                createdVolume.getDataCenterId(), createdVolume.getId(),
                createdVolume.getName(), createdVolume.getDiskOfferingId(),
                null, createdVolume.getSize());
        _usageEventDao.persist(usageEvent);

        return this._volsDao.findById(createdVolume.getId());
    }

    @DB
    public VolumeInfo copyVolumeFromSecToPrimary(VolumeInfo volume,
            VMInstanceVO vm, VMTemplateVO template, DataCenterVO dc,
            HostPodVO pod, Long clusterId, ServiceOfferingVO offering,
            DiskOfferingVO diskOffering, List<StoragePool> avoids,
            long size, HypervisorType hyperType) throws NoTransitionException {

        final HashSet<StoragePool> avoidPools = new HashSet<StoragePool>(
                avoids);
        DiskProfile dskCh = createDiskCharacteristics(volume, template, dc,
                diskOffering);
        dskCh.setHyperType(vm.getHypervisorType());
        // Find a suitable storage to create volume on
        StoragePool destPool = storageMgr.findStoragePool(dskCh, dc, pod,
                clusterId, null, vm, avoidPools);
        DataStore destStore = this.dataStoreMgr.getDataStore(destPool.getId(), DataStoreRole.Primary);
        AsyncCallFuture<VolumeApiResult> future = this.volService.copyVolume(volume, destStore);

        try {
            VolumeApiResult result = future.get();
            if (result.isFailed()) {
                s_logger.debug("copy volume failed: " + result.getResult());
                throw new CloudRuntimeException("copy volume failed: " + result.getResult());
            } 
            return result.getVolume();
        } catch (InterruptedException e) {
            s_logger.debug("Failed to copy volume: " + volume.getId(), e);
            throw new CloudRuntimeException("Failed to copy volume", e);
        } catch (ExecutionException e) {
            s_logger.debug("Failed to copy volume: " + volume.getId(), e);
            throw new CloudRuntimeException("Failed to copy volume", e);
        }
    }

    @DB
    public VolumeInfo createVolume(VolumeInfo volume, VMInstanceVO vm,
            VMTemplateVO template, DataCenterVO dc, HostPodVO pod,
            Long clusterId, ServiceOfferingVO offering,
            DiskOfferingVO diskOffering, List<StoragePool> avoids,
            long size, HypervisorType hyperType) {
        StoragePool pool = null;
 
        if (diskOffering != null && diskOffering.isCustomized()) {
            diskOffering.setDiskSize(size);
        }
        
        DiskProfile dskCh = null;
        if (volume.getVolumeType() == Type.ROOT
                && Storage.ImageFormat.ISO != template.getFormat()) {
            dskCh = createDiskCharacteristics(volume, template, dc, offering);
        } else {
            dskCh = createDiskCharacteristics(volume, template, dc,
                    diskOffering);
        }

        dskCh.setHyperType(hyperType);
        
        final HashSet<StoragePool> avoidPools = new HashSet<StoragePool>(
                avoids);

        pool = storageMgr.findStoragePool(dskCh, dc, pod, clusterId, vm.getHostId(),
                vm, avoidPools);
        if (pool == null) {
            s_logger.warn("Unable to find storage poll when create volume "
                    + volume.getName());
            throw new CloudRuntimeException("Unable to find storage poll when create volume" + volume.getName());
        }

        if (s_logger.isDebugEnabled()) {
            s_logger.debug("Trying to create " + volume + " on " + pool);
        }
        DataStore store = this.dataStoreMgr.getDataStore(pool.getId(), DataStoreRole.Primary);
        AsyncCallFuture<VolumeApiResult> future = null;
        boolean isNotCreatedFromTemplate = volume.getTemplateId() == null ? true : false;
        if (isNotCreatedFromTemplate) {
            future = this.volService.createVolumeAsync(volume, store);
        } else {
            TemplateInfo templ = this.tmplFactory.getTemplate(template.getId());
            future = this.volService.createVolumeFromTemplateAsync(volume, store.getId(), templ);
        }
        try {
            VolumeApiResult result = future.get();
            if (result.isFailed()) {
                s_logger.debug("create volume failed: " + result.getResult());
                throw new CloudRuntimeException("create volume failed:" + result.getResult());
            }
            UsageEventVO usageEvent = new UsageEventVO(
                    EventTypes.EVENT_VOLUME_CREATE, volume.getAccountId(),
                    volume.getDataCenterId(), volume.getId(), volume.getName(),
                    volume.getDiskOfferingId(), null, volume.getSize());
            _usageEventDao.persist(usageEvent);
            return result.getVolume();
        } catch (InterruptedException e) {
            s_logger.error("create volume failed", e);
            throw new CloudRuntimeException("create volume failed", e);
        } catch (ExecutionException e) {
            s_logger.error("create volume failed", e);
            throw new CloudRuntimeException("create volume failed", e);
        }

    }
    
    public String getRandomVolumeName() {
        return UUID.randomUUID().toString();
    }
    
    private VolumeVO persistVolume(Account caller, long ownerId, Long zoneId,
            String volumeName, String url, String format) {

        Transaction txn = Transaction.currentTxn();
        txn.start();

        VolumeVO volume = new VolumeVO(volumeName, zoneId, -1, -1, -1,
                new Long(-1), null, null, 0, Volume.Type.DATADISK);
        volume.setPoolId(null);
        volume.setDataCenterId(zoneId);
        volume.setPodId(null);
        volume.setAccountId(ownerId);
        volume.setDomainId(((caller == null) ? Domain.ROOT_DOMAIN : caller
                .getDomainId()));
        long diskOfferingId = _diskOfferingDao.findByUniqueName(
                "Cloud.com-Custom").getId();
        volume.setDiskOfferingId(diskOfferingId);
        // volume.setSize(size);
        volume.setInstanceId(null);
        volume.setUpdated(new Date());
        volume.setDomainId((caller == null) ? Domain.ROOT_DOMAIN : caller
                .getDomainId());

        volume = _volsDao.persist(volume);
        try {
            stateTransitTo(volume, Event.UploadRequested);
        } catch (NoTransitionException e) {
            // TODO Auto-generated catch block
            e.printStackTrace();
        }
        UserContext.current().setEventDetails("Volume Id: " + volume.getId());

        // Increment resource count during allocation; if actual creation fails,
        // decrement it
        _resourceLimitMgr.incrementResourceCount(volume.getAccountId(),
                ResourceType.volume);
        _resourceLimitMgr.incrementResourceCount(volume.getAccountId(), ResourceType.secondary_storage,
                UriUtils.getRemoteSize(url));

        txn.commit();
        return volume;
    }
    
    @Override
    public boolean volumeOnSharedStoragePool(VolumeVO volume) {
        Long poolId = volume.getPoolId();
        if (poolId == null) {
            return false;
        } else {
            StoragePoolVO pool = _storagePoolDao.findById(poolId);

            if (pool == null) {
                return false;
            } else {
                return (pool.getScope() == ScopeType.HOST) ? false : true;
            }
        }
    }

    @Override
    public boolean volumeInactive(Volume volume) {
        Long vmId = volume.getInstanceId();
        if (vmId != null) {
            UserVm vm = _userVmDao.findById(vmId);
            if (vm == null) {
                return true;
            }
            State state = vm.getState();
            if (state.equals(State.Stopped) || state.equals(State.Destroyed)) {
                return true;
            }
        }
        return false;
    }

    @Override
    public String getVmNameOnVolume(Volume volume) {
        Long vmId = volume.getInstanceId();
        if (vmId != null) {
            VMInstanceVO vm = _vmInstanceDao.findById(vmId);

            if (vm == null) {
                return null;
            }
            return vm.getInstanceName();
        }
        return null;
    }

    /*
     * Just allocate a volume in the database, don't send the createvolume cmd
     * to hypervisor. The volume will be finally created only when it's attached
     * to a VM.
     */
    @Override
    @DB
    @ActionEvent(eventType = EventTypes.EVENT_VOLUME_CREATE, eventDescription = "creating volume", create = true)
    public VolumeVO allocVolume(CreateVolumeCmd cmd)
            throws ResourceAllocationException {
        // FIXME: some of the scheduled event stuff might be missing here...
        Account caller = UserContext.current().getCaller();

        long ownerId = cmd.getEntityOwnerId();

        // permission check
        _accountMgr.checkAccess(caller, null, true,
                _accountMgr.getActiveAccountById(ownerId));

        // Check that the resource limit for volumes won't be exceeded
        _resourceLimitMgr.checkResourceLimit(_accountMgr.getAccount(ownerId),
                ResourceType.volume);

        Long zoneId = cmd.getZoneId();
        Long diskOfferingId = null;
        DiskOfferingVO diskOffering = null;
        Long size = null;
        // Volume VO used for extracting the source template id
        VolumeVO parentVolume = null;

        // validate input parameters before creating the volume
        if ((cmd.getSnapshotId() == null && cmd.getDiskOfferingId() == null)
                || (cmd.getSnapshotId() != null && cmd.getDiskOfferingId() != null)) {
            throw new InvalidParameterValueException(
                    "Either disk Offering Id or snapshot Id must be passed whilst creating volume");
        }

        if (cmd.getSnapshotId() == null) {// create a new volume

            diskOfferingId = cmd.getDiskOfferingId();
            size = cmd.getSize();
            Long sizeInGB = size;
            if (size != null) {
                if (size > 0) {
                    size = size * 1024 * 1024 * 1024; // user specify size in GB
                } else {
                    throw new InvalidParameterValueException(
                            "Disk size must be larger than 0");
                }
            }

            // Check that the the disk offering is specified
            diskOffering = _diskOfferingDao.findById(diskOfferingId);
            if ((diskOffering == null) || diskOffering.getRemoved() != null
                    || !DiskOfferingVO.Type.Disk.equals(diskOffering.getType())) {
                throw new InvalidParameterValueException(
                        "Please specify a valid disk offering.");
            }

            if (diskOffering.isCustomized()) {
                if (size == null) {
                    throw new InvalidParameterValueException(
                            "This disk offering requires a custom size specified");
                }
                if ((sizeInGB < _customDiskOfferingMinSize)
                        || (sizeInGB > _customDiskOfferingMaxSize)) {
                    throw new InvalidParameterValueException("Volume size: "
                            + sizeInGB + "GB is out of allowed range. Max: "
                            + _customDiskOfferingMaxSize + " Min:"
                            + _customDiskOfferingMinSize);
                }
            }

            if (!diskOffering.isCustomized() && size != null) {
                throw new InvalidParameterValueException(
                        "This disk offering does not allow custom size");
            }

            if (diskOffering.getDomainId() == null) {
                // do nothing as offering is public
            } else {
                _configMgr.checkDiskOfferingAccess(caller, diskOffering);
            }

            if (diskOffering.getDiskSize() > 0) {
                size = diskOffering.getDiskSize();
            }

            if (!validateVolumeSizeRange(size)) {// convert size from mb to gb
                                                 // for validation
                throw new InvalidParameterValueException(
                        "Invalid size for custom volume creation: " + size
                                + " ,max volume size is:" + _maxVolumeSizeInGb);
            }
        } else { // create volume from snapshot
            Long snapshotId = cmd.getSnapshotId();
            SnapshotVO snapshotCheck = _snapshotDao.findById(snapshotId);
            if (snapshotCheck == null) {
                throw new InvalidParameterValueException(
                        "unable to find a snapshot with id " + snapshotId);
            }

            if (snapshotCheck.getState() != Snapshot.State.BackedUp) {
                throw new InvalidParameterValueException("Snapshot id="
                        + snapshotId + " is not in " + Snapshot.State.BackedUp
                        + " state yet and can't be used for volume creation");
            }
            parentVolume = _volsDao.findByIdIncludingRemoved(snapshotCheck.getVolumeId());

            diskOfferingId = snapshotCheck.getDiskOfferingId();
            diskOffering = _diskOfferingDao.findById(diskOfferingId);
            zoneId = snapshotCheck.getDataCenterId();
            size = snapshotCheck.getSize(); // ; disk offering is used for tags
                                            // purposes

            // check snapshot permissions
            _accountMgr.checkAccess(caller, null, true, snapshotCheck);
        }

        // Check that the resource limit for primary storage won't be exceeded
        _resourceLimitMgr.checkResourceLimit(_accountMgr.getAccount(ownerId), ResourceType.primary_storage,
                new Long(size));

        // Verify that zone exists
        DataCenterVO zone = _dcDao.findById(zoneId);
        if (zone == null) {
            throw new InvalidParameterValueException(
                    "Unable to find zone by id " + zoneId);
        }

        // Check if zone is disabled
        if (Grouping.AllocationState.Disabled == zone.getAllocationState()
                && !_accountMgr.isRootAdmin(caller.getType())) {
            throw new PermissionDeniedException(
                    "Cannot perform this operation, Zone is currently disabled: "
                            + zoneId);
        }

        // If local storage is disabled then creation of volume with local disk
        // offering not allowed
        if (!zone.isLocalStorageEnabled() && diskOffering.getUseLocalStorage()) {
            throw new InvalidParameterValueException(
                    "Zone is not configured to use local storage but volume's disk offering "
                            + diskOffering.getName() + " uses it");
        }

        String userSpecifiedName = cmd.getVolumeName();
        if (userSpecifiedName == null) {
            userSpecifiedName = getRandomVolumeName();
        }

        Transaction txn = Transaction.currentTxn();
        txn.start();

        VolumeVO volume = new VolumeVO(userSpecifiedName, -1, -1, -1, -1,
                new Long(-1), null, null, 0, Volume.Type.DATADISK);
        volume.setPoolId(null);
        volume.setDataCenterId(zoneId);
        volume.setPodId(null);
        volume.setAccountId(ownerId);
        volume.setDomainId(((caller == null) ? Domain.ROOT_DOMAIN : caller
                .getDomainId()));
        volume.setDiskOfferingId(diskOfferingId);
        volume.setSize(size);
        volume.setInstanceId(null);
        volume.setUpdated(new Date());
        volume.setDomainId((caller == null) ? Domain.ROOT_DOMAIN : caller
                .getDomainId());
        if (parentVolume != null) {
            volume.setTemplateId(parentVolume.getTemplateId());
        }  else {
            volume.setTemplateId(null);
        }

        volume = _volsDao.persist(volume);
        if (cmd.getSnapshotId() == null) {
            // for volume created from snapshot, create usage event after volume
            // creation
            UsageEventVO usageEvent = new UsageEventVO(
                    EventTypes.EVENT_VOLUME_CREATE, volume.getAccountId(),
                    volume.getDataCenterId(), volume.getId(), volume.getName(),
                    diskOfferingId, null, size);
            _usageEventDao.persist(usageEvent);
        }

        UserContext.current().setEventDetails("Volume Id: " + volume.getId());

        // Increment resource count during allocation; if actual creation fails,
        // decrement it
        _resourceLimitMgr.incrementResourceCount(volume.getAccountId(),
                ResourceType.volume);
        _resourceLimitMgr.incrementResourceCount(volume.getAccountId(), ResourceType.primary_storage,
                new Long(volume.getSize()));

        txn.commit();

        return volume;
    }

    @Override
    @DB
    @ActionEvent(eventType = EventTypes.EVENT_VOLUME_CREATE, eventDescription = "creating volume", async = true)
    public VolumeVO createVolume(CreateVolumeCmd cmd) {
        VolumeVO volume = _volsDao.findById(cmd.getEntityId());
        boolean created = true;

        try {
            if (cmd.getSnapshotId() != null) {
                volume = createVolumeFromSnapshot(volume, cmd.getSnapshotId());
                if (volume.getState() != Volume.State.Ready) {
                    created = false;
                }
            }
            return volume;
        } catch(Exception e) {
            created = false;
            s_logger.debug("Failed to create volume: " + volume.getId(), e);
            return null;
        } finally {
            if (!created) {
                s_logger.trace("Decrementing volume resource count for account id="
                        + volume.getAccountId()
                        + " as volume failed to create on the backend");
                _resourceLimitMgr.decrementResourceCount(volume.getAccountId(),
                        ResourceType.volume);
                _resourceLimitMgr.decrementResourceCount(volume.getAccountId(), ResourceType.primary_storage,
                        new Long(volume.getSize()));
            }
        }
    }

    @Override
    @DB
    @ActionEvent(eventType = EventTypes.EVENT_VOLUME_RESIZE, eventDescription = "resizing volume", async = true)
    public VolumeVO resizeVolume(ResizeVolumeCmd cmd)
            throws ResourceAllocationException {
        Long newSize = null;
        boolean shrinkOk = cmd.getShrinkOk();
        
        VolumeVO volume = _volsDao.findById(cmd.getEntityId());
        if (volume == null) {
            throw new InvalidParameterValueException("No such volume");
        }
        
        DiskOfferingVO diskOffering = _diskOfferingDao.findById(volume
                .getDiskOfferingId());
        DiskOfferingVO newDiskOffering = null;

        newDiskOffering = _diskOfferingDao.findById(cmd.getNewDiskOfferingId());

        /*
         * Volumes with no hypervisor have never been assigned, and can be
         * resized by recreating. perhaps in the future we can just update the
         * db entry for the volume
         */
        if (_volsDao.getHypervisorType(volume.getId()) == HypervisorType.None) {
            throw new InvalidParameterValueException(
                    "Can't resize a volume that has never been attached, not sure which hypervisor type. Recreate volume to resize.");
        }

        /* Only works for KVM/Xen for now */
        if (_volsDao.getHypervisorType(volume.getId()) != HypervisorType.KVM
                && _volsDao.getHypervisorType(volume.getId()) != HypervisorType.XenServer) {
            throw new InvalidParameterValueException(
                    "Cloudstack currently only supports volumes marked as KVM or XenServer hypervisor for resize");
        }


        if (volume.getState() != Volume.State.Ready) {
            throw new InvalidParameterValueException(
                    "Volume should be in ready state before attempting a resize");
        }

        if (!volume.getVolumeType().equals(Volume.Type.DATADISK)) {
            throw new InvalidParameterValueException(
                    "Can only resize DATA volumes");
        }

        /*
         * figure out whether or not a new disk offering or size parameter is
         * required, get the correct size value
         */
        if (newDiskOffering == null) {
            if (diskOffering.isCustomized()) {
                newSize = cmd.getSize();

                if (newSize == null) {
                    throw new InvalidParameterValueException(
                            "new offering is of custom size, need to specify a size");
                }

                newSize = (newSize << 30);
            } else {
                throw new InvalidParameterValueException("current offering"
                        + volume.getDiskOfferingId()
                        + " cannot be resized, need to specify a disk offering");
            }
        } else {

            if (newDiskOffering.getRemoved() != null
                    || !DiskOfferingVO.Type.Disk.equals(newDiskOffering
                            .getType())) {
                throw new InvalidParameterValueException(
                        "Disk offering ID is missing or invalid");
            }

            if (diskOffering.getTags() != null) {
                if (!newDiskOffering.getTags().equals(diskOffering.getTags())) {
                    throw new InvalidParameterValueException(
                            "Tags on new and old disk offerings must match");
                }
            } else if (newDiskOffering.getTags() != null) {
                throw new InvalidParameterValueException(
                        "There are no tags on current disk offering, new disk offering needs to have no tags");
            }

            if (newDiskOffering.getDomainId() == null) {
                // do nothing as offering is public
            } else {
                _configMgr.checkDiskOfferingAccess(UserContext.current()
                        .getCaller(), newDiskOffering);
            }

            if (newDiskOffering.isCustomized()) {
                newSize = cmd.getSize();

                if (newSize == null) {
                    throw new InvalidParameterValueException(
                            "new offering is of custom size, need to specify a size");
                }

                newSize = (newSize << 30);
            } else {
                newSize = newDiskOffering.getDiskSize();
            }
        }

        if (newSize == null) {
            throw new InvalidParameterValueException(
                    "could not detect a size parameter or fetch one from the diskofferingid parameter");
        }

        if (!validateVolumeSizeRange(newSize)) {
            throw new InvalidParameterValueException(
                    "Requested size out of range");
        }

        /* does the caller have the authority to act on this volume? */
        _accountMgr.checkAccess(UserContext.current().getCaller(), null, true,
                volume);

        UserVmVO userVm = _userVmDao.findById(volume.getInstanceId());

        PrimaryDataStoreInfo pool = (PrimaryDataStoreInfo)this.dataStoreMgr.getDataStore(volume.getPoolId(), DataStoreRole.Primary);
        long currentSize = volume.getSize();

        /*
         * lets make certain they (think they) know what they're doing if they
         * want to shrink, by forcing them to provide the shrinkok parameter.
         * This will be checked again at the hypervisor level where we can see
         * the actual disk size
         */
        if (currentSize > newSize && !shrinkOk) {
            throw new InvalidParameterValueException(
                    "Going from existing size of "
                            + currentSize
                            + " to size of "
                            + newSize
                            + " would shrink the volume, need to sign off by supplying the shrinkok parameter with value of true");
        }

        if (!shrinkOk) {
            /* Check resource limit for this account on primary storage resource */
            _resourceLimitMgr.checkResourceLimit(_accountMgr.getAccount(volume.getAccountId()),
                    ResourceType.primary_storage, new Long(newSize - currentSize));
        }

        /*
         * get a list of hosts to send the commands to, try the system the
         * associated vm is running on first, then the last known place it ran.
         * If not attached to a userVm, we pass 'none' and resizevolume.sh is ok
         * with that since it only needs the vm name to live resize
         */
        long[] hosts = null;
        String instanceName = "none";
        if (userVm != null) {
            instanceName = userVm.getInstanceName();
            if (userVm.getHostId() != null) {
                hosts = new long[] { userVm.getHostId() };
            } else if (userVm.getLastHostId() != null) {
                hosts = new long[] { userVm.getLastHostId() };
            }

            /* Xen only works offline, SR does not support VDI.resizeOnline */
            if (_volsDao.getHypervisorType(volume.getId()) == HypervisorType.XenServer
                    && !userVm.getState().equals(State.Stopped)) {
                throw new InvalidParameterValueException(
                        "VM must be stopped or disk detached in order to resize with the Xen HV");
            }
        }
        
        ResizeVolumePayload payload = new ResizeVolumePayload(newSize, shrinkOk, instanceName, hosts);
        
        try {
            VolumeInfo vol = this.volFactory.getVolume(volume.getId());
            vol.addPayload(payload);

            AsyncCallFuture<VolumeApiResult> future = this.volService.resize(vol);
            future.get();
            volume = _volsDao.findById(volume.getId());

            if (newDiskOffering != null) {
                volume.setDiskOfferingId(cmd.getNewDiskOfferingId());
            }
            _volsDao.update(volume.getId(), volume);

            /* Update resource count for the account on primary storage resource */
            if (!shrinkOk) {
                _resourceLimitMgr.incrementResourceCount(volume.getAccountId(), ResourceType.primary_storage,
                        new Long(newSize - currentSize));
            } else {
                _resourceLimitMgr.decrementResourceCount(volume.getAccountId(), ResourceType.primary_storage,
                        new Long(currentSize - newSize));
            }
            return volume;
        } catch (InterruptedException e) {
            s_logger.debug("failed get resize volume result", e);
        } catch (ExecutionException e) {
            s_logger.debug("failed get resize volume result", e);
        } catch (Exception e) {
            s_logger.debug("failed get resize volume result", e);
        }

        return null;
    }
    
    @Override
    @DB
    @ActionEvent(eventType = EventTypes.EVENT_VOLUME_DELETE, eventDescription = "deleting volume")
    public boolean deleteVolume(long volumeId, Account caller)
            throws ConcurrentOperationException {

        VolumeVO volume = _volsDao.findById(volumeId);
        if (volume == null) {
            throw new InvalidParameterValueException(
                    "Unable to aquire volume with ID: " + volumeId);
        }

        if (!_snapshotMgr.canOperateOnVolume(volume)) {
            throw new InvalidParameterValueException(
                    "There are snapshot creating on it, Unable to delete the volume");
        }

        _accountMgr.checkAccess(caller, null, true, volume);

           if (volume.getInstanceId() != null) {
            throw new InvalidParameterValueException(
                    "Please specify a volume that is not attached to any VM.");
        }

        if (volume.getState() == Volume.State.UploadOp) {
            VolumeHostVO volumeHost = _volumeHostDao.findByVolumeId(volume
                    .getId());
            if (volumeHost.getDownloadState() == VMTemplateStorageResourceAssoc.Status.DOWNLOAD_IN_PROGRESS) {
                throw new InvalidParameterValueException(
                        "Please specify a volume that is not uploading");
            }
        }

        try {
            if (volume.getState() != Volume.State.Destroy && volume.getState() != Volume.State.Expunging && volume.getState() != Volume.State.Expunging) {
                Long instanceId = volume.getInstanceId();
                if (!this.volService.destroyVolume(volume.getId())) {
                    return false;
                }
                
                VMInstanceVO vmInstance = this._vmInstanceDao.findById(instanceId);
                if (instanceId == null
                        || (vmInstance.getType().equals(VirtualMachine.Type.User))) {
                    // Decrement the resource count for volumes and primary storage belonging user VM's only
                    _resourceLimitMgr.decrementResourceCount(volume.getAccountId(),
                            ResourceType.volume);
                    /* If volume is in primary storage, decrement primary storage count else decrement secondary
                     storage count (in case of upload volume). */
                    if (volume.getFolder() != null) {
                        _resourceLimitMgr.decrementResourceCount(volume.getAccountId(), ResourceType.primary_storage,
                                new Long(volume.getSize()));
                    } else {
                        _resourceLimitMgr.recalculateResourceCount(volume.getAccountId(), volume.getDomainId(),
                                ResourceType.secondary_storage.getOrdinal());
                    }

                    // Log usage event for volumes belonging user VM's only
                    UsageEventVO usageEvent = new UsageEventVO(
                            EventTypes.EVENT_VOLUME_DELETE, volume.getAccountId(),
                            volume.getDataCenterId(), volume.getId(), volume.getName());
                    _usageEventDao.persist(usageEvent);
                }
            }
            AsyncCallFuture<VolumeApiResult> future = this.volService.expungeVolumeAsync(this.volFactory.getVolume(volume.getId()));
            future.get();
            
        } catch (Exception e) {
            s_logger.warn("Failed to expunge volume:", e);
            return false;
        }

        return true;
    }

    private boolean validateVolumeSizeRange(long size) {
        if (size < 0 || (size > 0 && size < (1024 * 1024 * 1024))) {
            throw new InvalidParameterValueException(
                    "Please specify a size of at least 1 Gb.");
        } else if (size > (_maxVolumeSizeInGb * 1024 * 1024 * 1024)) {
            throw new InvalidParameterValueException("volume size " + size
                    + ", but the maximum size allowed is " + _maxVolumeSizeInGb
                    + " Gb.");
        }

        return true;
    }

    protected DiskProfile toDiskProfile(VolumeVO vol, DiskOfferingVO offering) {
        return new DiskProfile(vol.getId(), vol.getVolumeType(), vol.getName(),
                offering.getId(), vol.getSize(), offering.getTagsArray(),
                offering.getUseLocalStorage(), offering.isRecreatable(),
                vol.getTemplateId());
    }

    @Override
    public DiskProfile allocateRawVolume(Type type,
            String name, DiskOfferingVO offering, Long size, VMInstanceVO vm, Account owner) {
        if (size == null) {
            size = offering.getDiskSize();
        } else {
            size = (size * 1024 * 1024 * 1024);
        }
        VolumeVO vol = new VolumeVO(type, name, vm.getDataCenterId(),
                owner.getDomainId(), owner.getId(), offering.getId(), size);
        if (vm != null) {
            vol.setInstanceId(vm.getId());
        }

        if (type.equals(Type.ROOT)) {
            vol.setDeviceId(0l);
        } else {
            vol.setDeviceId(1l);
        }

        vol = _volsDao.persist(vol);

        // Save usage event and update resource count for user vm volumes
        if (vm instanceof UserVm) {

            UsageEventVO usageEvent = new UsageEventVO(
                    EventTypes.EVENT_VOLUME_CREATE, vol.getAccountId(),
                    vol.getDataCenterId(), vol.getId(), vol.getName(),
                    offering.getId(), null, size);
            _usageEventDao.persist(usageEvent);

            _resourceLimitMgr.incrementResourceCount(vm.getAccountId(),
                    ResourceType.volume);
            _resourceLimitMgr.incrementResourceCount(vm.getAccountId(), ResourceType.primary_storage,
                    new Long(vol.getSize()));
        }
        return toDiskProfile(vol, offering);
    }

    @Override
    public  DiskProfile allocateTemplatedVolume(
            Type type, String name, DiskOfferingVO offering,
            VMTemplateVO template, VMInstanceVO vm, Account owner) {
        assert (template.getFormat() != ImageFormat.ISO) : "ISO is not a template really....";

        Long size = this._tmpltMgr.getTemplateSize(template.getId(), vm.getDataCenterId());

        VolumeVO vol = new VolumeVO(type, name, vm.getDataCenterId(),
                owner.getDomainId(), owner.getId(), offering.getId(), size);
        if (vm != null) {
            vol.setInstanceId(vm.getId());
        }
        vol.setTemplateId(template.getId());

        if (type.equals(Type.ROOT)) {
            vol.setDeviceId(0l);
            if (!vm.getType().equals(VirtualMachine.Type.User)) {
                vol.setRecreatable(true);
            }
        } else {
            vol.setDeviceId(1l);
        }

        vol = _volsDao.persist(vol);

        // Create event and update resource count for volumes if vm is a user vm
        if (vm instanceof UserVm) {

            Long offeringId = null;

            if (offering.getType() == DiskOfferingVO.Type.Disk) {
                offeringId = offering.getId();
            }

            UsageEventVO usageEvent = new UsageEventVO(
                    EventTypes.EVENT_VOLUME_CREATE, vol.getAccountId(),
                    vol.getDataCenterId(), vol.getId(), vol.getName(),
                    offeringId, template.getId(), vol.getSize());
            _usageEventDao.persist(usageEvent);

            _resourceLimitMgr.incrementResourceCount(vm.getAccountId(),
                    ResourceType.volume);
            _resourceLimitMgr.incrementResourceCount(vm.getAccountId(), ResourceType.primary_storage,
                    new Long(vol.getSize()));
        }
        return toDiskProfile(vol, offering);
    }
 
    private String getSupportedImageFormatForCluster(Long clusterId) {
        ClusterVO cluster = ApiDBUtils.findClusterById(clusterId);

        if (cluster.getHypervisorType() == HypervisorType.XenServer) {
            return "vhd";
        } else if (cluster.getHypervisorType() == HypervisorType.KVM) {
            return "qcow2";
        } else if (cluster.getHypervisorType() == HypervisorType.VMware) {
            return "ova";
        } else if (cluster.getHypervisorType() == HypervisorType.Ovm) {
            return "raw";
        } else {
            return null;
        }
    }
    
    private VolumeInfo copyVolume(StoragePoolVO rootDiskPool
            , VolumeInfo volume, VMInstanceVO vm, VMTemplateVO rootDiskTmplt, DataCenterVO dcVO,
            HostPodVO pod, DiskOfferingVO diskVO, ServiceOfferingVO svo, HypervisorType rootDiskHyperType) throws NoTransitionException {
        VolumeHostVO volHostVO = _volumeHostDao.findByHostVolume(volume.getDataStore().getId(), volume.getId());
        if (!volHostVO
                .getFormat()
                .getFileExtension()
                .equals(
                        getSupportedImageFormatForCluster(rootDiskPool
                                .getClusterId()))) {
            throw new InvalidParameterValueException(
                    "Failed to attach volume to VM since volumes format "
                            + volHostVO.getFormat()
                            .getFileExtension()
                            + " is not compatible with the vm hypervisor type");
        }

        VolumeInfo volumeOnPrimary = copyVolumeFromSecToPrimary(volume,
                vm, rootDiskTmplt, dcVO, pod,
                rootDiskPool.getClusterId(), svo, diskVO,
                new ArrayList<StoragePool>(),
                volume.getSize(), rootDiskHyperType);

        return volumeOnPrimary;
    }

    private VolumeInfo createVolumeOnPrimaryStorage(VMInstanceVO vm, VolumeVO rootVolumeOfVm, VolumeInfo volume, HypervisorType rootDiskHyperType) throws NoTransitionException {
        VMTemplateVO rootDiskTmplt = _templateDao.findById(vm
                .getTemplateId());
        DataCenterVO dcVO = _dcDao.findById(vm
                .getDataCenterId());
        HostPodVO pod = _podDao.findById(vm.getPodIdToDeployIn());
        StoragePoolVO rootDiskPool = _storagePoolDao
                .findById(rootVolumeOfVm.getPoolId());
        ServiceOfferingVO svo = _serviceOfferingDao.findById(vm
                .getServiceOfferingId());
        DiskOfferingVO diskVO = _diskOfferingDao.findById(volume
                .getDiskOfferingId());
        Long clusterId = (rootDiskPool == null ? null : rootDiskPool
                .getClusterId());

        VolumeInfo vol = null;
        if (volume.getState() == Volume.State.Allocated) {
            vol = createVolume(volume, vm,
                    rootDiskTmplt, dcVO, pod, clusterId, svo, diskVO,
                    new ArrayList<StoragePool>(), volume.getSize(),
                    rootDiskHyperType);
        } else if (volume.getState() == Volume.State.Uploaded) {
            vol = copyVolume(rootDiskPool
                    , volume, vm, rootDiskTmplt,  dcVO,
                    pod,  diskVO,  svo,  rootDiskHyperType);
            if (vol != null) {
                // Moving of Volume is successful, decrement the volume resource count from secondary for an account and increment it into primary storage under same account.
                _resourceLimitMgr.decrementResourceCount(volume.getAccountId(),
                        ResourceType.secondary_storage, new Long(volume.getSize()));
                _resourceLimitMgr.incrementResourceCount(volume.getAccountId(),
                        ResourceType.primary_storage, new Long(volume.getSize()));
            }
        }
        return vol;
    }

    private boolean needMoveVolume(VolumeVO rootVolumeOfVm, VolumeInfo volume) {
        DataStore storeForRootVol = this.dataStoreMgr.getPrimaryDataStore(rootVolumeOfVm.getPoolId());
        DataStore storeForDataVol = this.dataStoreMgr.getPrimaryDataStore(volume.getPoolId());
        
        Scope storeForRootStoreScope = storeForRootVol.getScope();
        if (storeForRootStoreScope == null) {
            throw new CloudRuntimeException("Can't get scope of data store: " + storeForRootVol.getId());
        }
        
        Scope storeForDataStoreScope = storeForDataVol.getScope();
        if (storeForDataStoreScope == null) {
            throw new CloudRuntimeException("Can't get scope of data store: " + storeForDataVol.getId());
        }
        
        if (storeForDataStoreScope.getScopeType() == ScopeType.ZONE) {
            return false;
        }
        
        if (storeForRootStoreScope.getScopeType() != storeForDataStoreScope.getScopeType()) {
            throw new CloudRuntimeException("Can't move volume between scope: " + storeForDataStoreScope.getScopeType() + " and " + storeForRootStoreScope.getScopeType());
        }
       
        return !storeForRootStoreScope.isSameScope(storeForDataStoreScope);
    }
    
    private VolumeVO sendAttachVolumeCommand(UserVmVO vm, VolumeVO volume, Long deviceId) {
        String errorMsg = "Failed to attach volume: " + volume.getName()
                + " to VM: " + vm.getHostName();
        boolean sendCommand = (vm.getState() == State.Running);
        AttachVolumeAnswer answer = null;
        Long hostId = vm.getHostId();
        if (hostId == null) {
            hostId = vm.getLastHostId();
            HostVO host = _hostDao.findById(hostId);
            if (host != null
                    && host.getHypervisorType() == HypervisorType.VMware) {
                sendCommand = true;
            }
        }

        if (sendCommand) {
            StoragePoolVO volumePool = _storagePoolDao.findById(volume
                    .getPoolId());
            AttachVolumeCommand cmd = new AttachVolumeCommand(true,
                    vm.getInstanceName(), volume.getPoolType(),
                    volume.getFolder(), volume.getPath(), volume.getName(),
                    deviceId, volume.getChainInfo());
            cmd.setPoolUuid(volumePool.getUuid());

            try {
                answer = (AttachVolumeAnswer) _agentMgr.send(hostId, cmd);
            } catch (Exception e) {
                throw new CloudRuntimeException(errorMsg + " due to: "
                        + e.getMessage());
            }
        }

        if (!sendCommand || (answer != null && answer.getResult())) {
            // Mark the volume as attached
            if (sendCommand) {
                _volsDao.attachVolume(volume.getId(), vm.getId(),
                        answer.getDeviceId());
            } else {
                _volsDao.attachVolume(volume.getId(), vm.getId(), deviceId);
            }
            return _volsDao.findById(volume.getId());
        } else {
            if (answer != null) {
                String details = answer.getDetails();
                if (details != null && !details.isEmpty()) {
                    errorMsg += "; " + details;
                }
            }
            throw new CloudRuntimeException(errorMsg);
        }
    }
    
    private int getMaxDataVolumesSupported(UserVmVO vm) {
        Long hostId = vm.getHostId();
        if (hostId == null) {
            hostId = vm.getLastHostId();
        }
        HostVO host = _hostDao.findById(hostId);
        Integer maxDataVolumesSupported = null;
        if (host != null) {
            _hostDao.loadDetails(host);
            maxDataVolumesSupported = _hypervisorCapabilitiesDao
                    .getMaxDataVolumesLimit(host.getHypervisorType(),
                            host.getDetail("product_version"));
        }
        if (maxDataVolumesSupported == null) {
            maxDataVolumesSupported = 6; // 6 data disks by default if nothing
            // is specified in
            // 'hypervisor_capabilities' table
        }

        return maxDataVolumesSupported.intValue();
    }
    
    @Override
    @ActionEvent(eventType = EventTypes.EVENT_VOLUME_ATTACH, eventDescription = "attaching volume", async = true)
    public Volume attachVolumeToVM(AttachVolumeCmd command) {
        Long vmId = command.getVirtualMachineId();
        Long volumeId = command.getId();
        Long deviceId = command.getDeviceId();
        Account caller = UserContext.current().getCaller();

        // Check that the volume ID is valid
        VolumeInfo volume = volFactory.getVolume(volumeId);
        // Check that the volume is a data volume
        if (volume == null || volume.getVolumeType() != Volume.Type.DATADISK) {
            throw new InvalidParameterValueException(
                    "Please specify a valid data volume.");
        }

        // Check that the volume is not currently attached to any VM
        if (volume.getInstanceId() != null) {
            throw new InvalidParameterValueException(
                    "Please specify a volume that is not attached to any VM.");
        }

        // Check that the volume is not destroyed
        if (volume.getState() == Volume.State.Destroy) {
            throw new InvalidParameterValueException(
                    "Please specify a volume that is not destroyed.");
        }

        // Check that the virtual machine ID is valid and it's a user vm
        UserVmVO vm = _userVmDao.findById(vmId);
        if (vm == null || vm.getType() != VirtualMachine.Type.User) {
            throw new InvalidParameterValueException(
                    "Please specify a valid User VM.");
        }

        // Check that the VM is in the correct state
        if (vm.getState() != State.Running && vm.getState() != State.Stopped) {
            throw new InvalidParameterValueException(
                    "Please specify a VM that is either running or stopped.");
        }

        // Check that the device ID is valid
        if (deviceId != null) {
            if (deviceId.longValue() == 0) {
                throw new InvalidParameterValueException(
                        "deviceId can't be 0, which is used by Root device");
            }
        }

        // Check that the number of data volumes attached to VM is less than
        // that supported by hypervisor
        List<VolumeVO> existingDataVolumes = _volsDao.findByInstanceAndType(
                vmId, Volume.Type.DATADISK);
        int maxDataVolumesSupported = getMaxDataVolumesSupported(vm);
        if (existingDataVolumes.size() >= maxDataVolumesSupported) {
            throw new InvalidParameterValueException(
                    "The specified VM already has the maximum number of data disks ("
                            + maxDataVolumesSupported
                            + "). Please specify another VM.");
        }

        // Check that the VM and the volume are in the same zone
        if (vm.getDataCenterId() != volume.getDataCenterId()) {
            throw new InvalidParameterValueException(
                    "Please specify a VM that is in the same zone as the volume.");
        }

        // If local storage is disabled then attaching a volume with local disk
        // offering not allowed
        DataCenterVO dataCenter = _dcDao.findById(volume.getDataCenterId());
        if (!dataCenter.isLocalStorageEnabled()) {
            DiskOfferingVO diskOffering = _diskOfferingDao.findById(volume
                    .getDiskOfferingId());
            if (diskOffering.getUseLocalStorage()) {
                throw new InvalidParameterValueException(
                        "Zone is not configured to use local storage but volume's disk offering "
                                + diskOffering.getName() + " uses it");
            }
        }

        // if target VM has associated VM snapshots
        List<VMSnapshotVO> vmSnapshots = _vmSnapshotDao.findByVm(vmId);
        if(vmSnapshots.size() > 0){
            throw new InvalidParameterValueException(
                    "Unable to attach volume, please specify a VM that does not have VM snapshots");           
        }
        
        // permission check
        _accountMgr.checkAccess(caller, null, true, volume, vm);

        if (!(Volume.State.Allocated.equals(volume.getState())
                || Volume.State.Ready.equals(volume.getState()) || Volume.State.Uploaded
                .equals(volume.getState()))) {
            throw new InvalidParameterValueException(
                    "Volume state must be in Allocated, Ready or in Uploaded state");
        }

        VolumeVO rootVolumeOfVm = null;
        List<VolumeVO> rootVolumesOfVm = _volsDao.findByInstanceAndType(vmId,
                Volume.Type.ROOT);
        if (rootVolumesOfVm.size() != 1) {
            throw new CloudRuntimeException(
                    "The VM "
                            + vm.getHostName()
                            + " has more than one ROOT volume and is in an invalid state.");
        } else {
            rootVolumeOfVm = rootVolumesOfVm.get(0);
        }

        HypervisorType rootDiskHyperType = vm.getHypervisorType();

        HypervisorType dataDiskHyperType = _volsDao.getHypervisorType(volume
                .getId());
        if (dataDiskHyperType != HypervisorType.None
                && rootDiskHyperType != dataDiskHyperType) {
            throw new InvalidParameterValueException(
                    "Can't attach a volume created by: " + dataDiskHyperType
                    + " to a " + rootDiskHyperType + " vm");
        }

       
        deviceId = getDeviceId(vmId, deviceId);
        VolumeInfo volumeOnPrimaryStorage = volume;
        if (volume.getState().equals(Volume.State.Allocated)
                || volume.getState() == Volume.State.Uploaded) {
            try {
                volumeOnPrimaryStorage = createVolumeOnPrimaryStorage(vm, rootVolumeOfVm, volume, rootDiskHyperType);
            } catch (NoTransitionException e) {
                s_logger.debug("Failed to create volume on primary storage", e);
                throw new CloudRuntimeException("Failed to create volume on primary storage", e);
            }
        }

        boolean moveVolumeNeeded = needMoveVolume(rootVolumeOfVm, volumeOnPrimaryStorage);

        if (moveVolumeNeeded) {
            PrimaryDataStoreInfo primaryStore = (PrimaryDataStoreInfo)volumeOnPrimaryStorage.getDataStore();
            if (primaryStore.isLocal()) {
                throw new CloudRuntimeException(
                        "Failed to attach local data volume "
                                + volume.getName()
                                + " to VM "
                                + vm.getDisplayName()
                                + " as migration of local data volume is not allowed");
            }
            StoragePoolVO vmRootVolumePool = _storagePoolDao
                    .findById(rootVolumeOfVm.getPoolId());

            try {
                volumeOnPrimaryStorage = moveVolume(volumeOnPrimaryStorage,
                        vmRootVolumePool.getDataCenterId(),
                        vmRootVolumePool.getPodId(),
                        vmRootVolumePool.getClusterId(),
                        dataDiskHyperType);
            } catch (ConcurrentOperationException e) {
                s_logger.debug("move volume failed", e);
                throw new CloudRuntimeException("move volume failed", e);
            }
        }


        AsyncJobExecutionContext asyncExecutionContext = AsyncJobExecutionContext.getCurrentExecutionContext();
               
        if (asyncExecutionContext != null) {
            AsyncJobVO job = asyncExecutionContext.getJob();

            if (s_logger.isInfoEnabled()) {
                s_logger.info("Trying to attaching volume " + volumeId
                        + " to vm instance:" + vm.getId()
                        + ", update async job-" + job.getId()
                        + " progress status");
            }

            _asyncMgr.updateAsyncJobAttachment(job.getId(), "volume", volumeId);
            _asyncMgr.updateAsyncJobStatus(job.getId(),
                    BaseCmd.PROGRESS_INSTANCE_CREATED, volumeId);
        }

        VolumeVO newVol = _volumeDao.findById(volumeOnPrimaryStorage.getId());
        newVol = sendAttachVolumeCommand(vm, newVol, deviceId);
        return newVol;
    }

    @Override
    @ActionEvent(eventType = EventTypes.EVENT_VOLUME_DETACH, eventDescription = "detaching volume", async = true)
    public Volume detachVolumeFromVM(DetachVolumeCmd cmmd) {
        Account caller = UserContext.current().getCaller();
        if ((cmmd.getId() == null && cmmd.getDeviceId() == null && cmmd
                .getVirtualMachineId() == null)
                || (cmmd.getId() != null && (cmmd.getDeviceId() != null || cmmd
                .getVirtualMachineId() != null))
                || (cmmd.getId() == null && (cmmd.getDeviceId() == null || cmmd
                .getVirtualMachineId() == null))) {
            throw new InvalidParameterValueException(
                    "Please provide either a volume id, or a tuple(device id, instance id)");
        }

        Long volumeId = cmmd.getId();
        VolumeVO volume = null;

        if (volumeId != null) {
            volume = _volsDao.findById(volumeId);
        } else {
            volume = _volsDao.findByInstanceAndDeviceId(
                    cmmd.getVirtualMachineId(), cmmd.getDeviceId()).get(0);
        }

        Long vmId = null;

        if (cmmd.getVirtualMachineId() == null) {
            vmId = volume.getInstanceId();
        } else {
            vmId = cmmd.getVirtualMachineId();
        }

        // Check that the volume ID is valid
        if (volume == null) {
            throw new InvalidParameterValueException(
                    "Unable to find volume with ID: " + volumeId);
        }

        // Permissions check
        _accountMgr.checkAccess(caller, null, true, volume);

        // Check that the volume is a data volume
        if (volume.getVolumeType() != Volume.Type.DATADISK) {
            throw new InvalidParameterValueException(
                    "Please specify a data volume.");
        }

        // Check that the volume is currently attached to a VM
        if (vmId == null) {
            throw new InvalidParameterValueException(
                    "The specified volume is not attached to a VM.");
        }

        // Check that the VM is in the correct state
        UserVmVO vm = this._userVmDao.findById(vmId);
        if (vm.getState() != State.Running && vm.getState() != State.Stopped
                && vm.getState() != State.Destroyed) {
            throw new InvalidParameterValueException(
                    "Please specify a VM that is either running or stopped.");
        }

<<<<<<< HEAD
        AsyncJobExecutionContext asyncExecutionContext = AsyncJobExecutionContext.getCurrentExecutionContext();
        if (asyncExecutionContext != null) {
            AsyncJobVO job = asyncExecutionContext.getJob();
=======
        // Check if the VM has VM snapshots
        List<VMSnapshotVO> vmSnapshots = _vmSnapshotDao.findByVm(vmId);
        if(vmSnapshots.size() > 0){
            throw new InvalidParameterValueException(
                    "Unable to detach volume, the specified volume is attached to a VM that has VM snapshots.");           
        }

        AsyncJobExecutor asyncExecutor = BaseAsyncJobExecutor
                .getCurrentExecutor();
        if (asyncExecutor != null) {
            AsyncJobVO job = asyncExecutor.getJob();
>>>>>>> 685a8a72

            if (s_logger.isInfoEnabled()) {
                s_logger.info("Trying to attaching volume " + volumeId
                        + "to vm instance:" + vm.getId()
                        + ", update async job-" + job.getId()
                        + " progress status");
            }

            _asyncMgr.updateAsyncJobAttachment(job.getId(), "volume", volumeId);
            _asyncMgr.updateAsyncJobStatus(job.getId(),
                    BaseCmd.PROGRESS_INSTANCE_CREATED, volumeId);
        }

        String errorMsg = "Failed to detach volume: " + volume.getName()
                + " from VM: " + vm.getHostName();
        boolean sendCommand = (vm.getState() == State.Running);
        Answer answer = null;

        if (sendCommand) {
            AttachVolumeCommand cmd = new AttachVolumeCommand(false,
                    vm.getInstanceName(), volume.getPoolType(),
                    volume.getFolder(), volume.getPath(), volume.getName(),
                    cmmd.getDeviceId() != null ? cmmd.getDeviceId() : volume
                            .getDeviceId(), volume.getChainInfo());

            StoragePoolVO volumePool = _storagePoolDao.findById(volume
                    .getPoolId());
            cmd.setPoolUuid(volumePool.getUuid());

            try {
                answer = _agentMgr.send(vm.getHostId(), cmd);
            } catch (Exception e) {
                throw new CloudRuntimeException(errorMsg + " due to: "
                        + e.getMessage());
            }
        }

        if (!sendCommand || (answer != null && answer.getResult())) {
            // Mark the volume as detached
            _volsDao.detachVolume(volume.getId());
            if (answer != null && answer instanceof AttachVolumeAnswer) {
                volume.setChainInfo(((AttachVolumeAnswer) answer)
                        .getChainInfo());
                _volsDao.update(volume.getId(), volume);
            }

            return _volsDao.findById(volumeId);
        } else {

            if (answer != null) {
                String details = answer.getDetails();
                if (details != null && !details.isEmpty()) {
                    errorMsg += "; " + details;
                }
            }

            throw new CloudRuntimeException(errorMsg);
        }
    }

    

    
    

    @DB
    protected VolumeVO switchVolume(VolumeVO existingVolume,
            VirtualMachineProfile<? extends VirtualMachine> vm)
            throws StorageUnavailableException {
        Transaction txn = Transaction.currentTxn();

        Long templateIdToUse = null;
        Long volTemplateId = existingVolume.getTemplateId();
        long vmTemplateId = vm.getTemplateId();
        if (volTemplateId != null && volTemplateId.longValue() != vmTemplateId) {
            if (s_logger.isDebugEnabled()) {
                s_logger.debug("switchVolume: Old Volume's templateId: "
                        + volTemplateId
                        + " does not match the VM's templateId: "
                        + vmTemplateId
                        + ", updating templateId in the new Volume");
            }
            templateIdToUse = vmTemplateId;
        }

        txn.start();
        VolumeVO newVolume = allocateDuplicateVolume(existingVolume,
                templateIdToUse);
        // In case of Vmware if vm reference is not removed then during root
        // disk cleanup
        // the vm also gets deleted, so remove the reference
        if (vm.getHypervisorType() == HypervisorType.VMware) {
            _volsDao.detachVolume(existingVolume.getId());
        }
        try {
            stateTransitTo(existingVolume, Volume.Event.DestroyRequested);
        } catch (NoTransitionException e) {
            s_logger.debug("Unable to destroy existing volume: " + e.toString());
        }
        txn.commit();
        return newVolume;

    }

    
    @Override
    public void release(VirtualMachineProfile<? extends VMInstanceVO> profile) {
        // add code here
    }

   
    @Override
    @DB
    public void cleanupVolumes(long vmId) throws ConcurrentOperationException {
        if (s_logger.isDebugEnabled()) {
            s_logger.debug("Cleaning storage for vm: " + vmId);
        }
        List<VolumeVO> volumesForVm = _volsDao.findByInstance(vmId);
        List<VolumeVO> toBeExpunged = new ArrayList<VolumeVO>();
        Transaction txn = Transaction.currentTxn();
        txn.start();
        for (VolumeVO vol : volumesForVm) {
            if (vol.getVolumeType().equals(Type.ROOT)) {
                // This check is for VM in Error state (volume is already
                // destroyed)
                if (!vol.getState().equals(Volume.State.Destroy)) {
                    this.volService.destroyVolume(vol.getId());
                }
                toBeExpunged.add(vol);
            } else {
                if (s_logger.isDebugEnabled()) {
                    s_logger.debug("Detaching " + vol);
                }
                _volsDao.detachVolume(vol.getId());
            }
        }
        txn.commit();
        AsyncCallFuture<VolumeApiResult> future = null;
        for (VolumeVO expunge : toBeExpunged) {
            future = this.volService.expungeVolumeAsync(this.volFactory.getVolume(expunge.getId()));
            try {
                future.get();
            } catch (InterruptedException e) {
                s_logger.debug("failed expunge volume" + expunge.getId(), e);
            } catch (ExecutionException e) {
                s_logger.debug("failed expunge volume" + expunge.getId(), e);
            }
        }
    }

    @DB
    @Override
    public Volume migrateVolume(MigrateVolumeCmd cmd) {
        Long volumeId = cmd.getVolumeId();
        Long storagePoolId = cmd.getStoragePoolId();
        
        VolumeVO vol = _volsDao.findById(volumeId);
        if (vol == null) {
            throw new InvalidParameterValueException(
                    "Failed to find the volume id: " + volumeId);
        }

        if (vol.getState() != Volume.State.Ready) {
            throw new InvalidParameterValueException(
                    "Volume must be in ready state");
        }

        if (vol.getInstanceId() != null) {
            throw new InvalidParameterValueException(
                    "Volume needs to be dettached from VM");
        }

        StoragePool destPool = (StoragePool)this.dataStoreMgr.getDataStore(storagePoolId, DataStoreRole.Primary);
        if (destPool == null) {
            throw new InvalidParameterValueException(
                    "Failed to find the destination storage pool: "
                            + storagePoolId);
        }

        if (!volumeOnSharedStoragePool(vol)) {
            throw new InvalidParameterValueException(
                    "Migration of volume from local storage pool is not supported");
        }

        Volume newVol = migrateVolume(vol, destPool);
        return newVol;
    }

    
    
    @DB
    protected Volume migrateVolume(Volume volume, StoragePool destPool) {
        VolumeInfo vol = this.volFactory.getVolume(volume.getId());
        AsyncCallFuture<VolumeApiResult> future = this.volService.copyVolume(vol, (DataStore)destPool);
        try {
            VolumeApiResult result = future.get();
            if (result.isFailed()) {
                s_logger.debug("migrate volume failed:" + result.getResult());
                return null;
            }
            return result.getVolume();
        } catch (InterruptedException e) {
            s_logger.debug("migrate volume failed", e);
            return null;
        } catch (ExecutionException e) {
            s_logger.debug("migrate volume failed", e);
            return null;
        }
    }

    @Override
    public boolean storageMigration(
            VirtualMachineProfile<? extends VirtualMachine> vm,
            StoragePool destPool) {
        List<VolumeVO> vols = _volsDao.findUsableVolumesForInstance(vm.getId());
        List<Volume> volumesNeedToMigrate = new ArrayList<Volume>();

        for (VolumeVO volume : vols) {
            if (volume.getState() != Volume.State.Ready) {
                s_logger.debug("volume: " + volume.getId() + " is in "
                        + volume.getState() + " state");
                throw new CloudRuntimeException("volume: " + volume.getId()
                        + " is in " + volume.getState() + " state");
            }

            if (volume.getPoolId() == destPool.getId()) {
                s_logger.debug("volume: " + volume.getId()
                        + " is on the same storage pool: " + destPool.getId());
                continue;
            }

            volumesNeedToMigrate.add(volume);
        }

        if (volumesNeedToMigrate.isEmpty()) {
            s_logger.debug("No volume need to be migrated");
            return true;
        }

        for (Volume vol : volumesNeedToMigrate) {
            Volume result = migrateVolume(vol, destPool);
            if (result == null) {
                return false;
            }
        }
        return true;
    }
    
    @Override
    public void prepareForMigration(
            VirtualMachineProfile<? extends VirtualMachine> vm,
            DeployDestination dest) {
        List<VolumeVO> vols = _volsDao.findUsableVolumesForInstance(vm.getId());
        if (s_logger.isDebugEnabled()) {
            s_logger.debug("Preparing " + vols.size() + " volumes for " + vm);
        }

        for (VolumeVO vol : vols) {
            PrimaryDataStoreInfo pool = (PrimaryDataStoreInfo)this.dataStoreMgr.getDataStore(vol.getPoolId(), DataStoreRole.Primary);
            vm.addDisk(new VolumeTO(vol, pool));
        }

        if (vm.getType() == VirtualMachine.Type.User) {
            UserVmVO userVM = (UserVmVO) vm.getVirtualMachine();
            if (userVM.getIsoId() != null) {
                Pair<String, String> isoPathPair = this._tmpltMgr.getAbsoluteIsoPath(
                        userVM.getIsoId(), userVM.getDataCenterId());
                if (isoPathPair != null) {
                    String isoPath = isoPathPair.first();
                    VolumeTO iso = new VolumeTO(vm.getId(), Volume.Type.ISO,
                            StoragePoolType.ISO, null, null, null, isoPath, 0,
                            null, null);
                    vm.addDisk(iso);
                }
            }
        }
    }

   

    private static enum VolumeTaskType {
        RECREATE,
        NOP,
        MIGRATE
    }
    private static class VolumeTask {
         final VolumeTaskType type;
         final StoragePoolVO pool;
         final VolumeVO volume;
         VolumeTask(VolumeTaskType type, VolumeVO volume, StoragePoolVO pool) {
             this.type = type;
             this.pool = pool;
             this.volume = volume;
         }
    }
    
    private List<VolumeTask> getTasks(List<VolumeVO> vols, Map<Volume, StoragePool> destVols) throws StorageUnavailableException {
        boolean recreate = _recreateSystemVmEnabled;
        List<VolumeTask> tasks = new ArrayList<VolumeTask>();
        for (VolumeVO vol : vols) {
            StoragePoolVO assignedPool = null;
            if (destVols != null) {
                StoragePool pool = destVols.get(vol);
                if (pool != null) {
                    assignedPool = _storagePoolDao.findById(pool.getId());
                }
            }
            if (assignedPool == null && recreate) {
                assignedPool = _storagePoolDao.findById(vol.getPoolId());
            }
            if (assignedPool != null || recreate) {
                Volume.State state = vol.getState();
                if (state == Volume.State.Allocated
                        || state == Volume.State.Creating) {
                    VolumeTask task = new VolumeTask(VolumeTaskType.RECREATE, vol, null);
                    tasks.add(task);
                } else {
                    if (vol.isRecreatable()) {
                        if (s_logger.isDebugEnabled()) {
                            s_logger.debug("Volume " + vol
                                    + " will be recreated on storage pool "
                                    + assignedPool
                                    + " assigned by deploymentPlanner");
                        }
                        VolumeTask task = new VolumeTask(VolumeTaskType.RECREATE, vol, null);
                        tasks.add(task);
                    } else {
                        if (assignedPool.getId() != vol.getPoolId()) {
                            if (s_logger.isDebugEnabled()) {
                                s_logger.debug("Mismatch in storage pool "
                                        + assignedPool
                                        + " assigned by deploymentPlanner and the one associated with volume "
                                        + vol);
                            }
                            DiskOfferingVO diskOffering = _diskOfferingDao
                                    .findById(vol.getDiskOfferingId());
                            if (diskOffering.getUseLocalStorage()) {
                                if (s_logger.isDebugEnabled()) {
                                    s_logger.debug("Local volume "
                                            + vol
                                            + " will be recreated on storage pool "
                                            + assignedPool
                                            + " assigned by deploymentPlanner");
                                }
                                VolumeTask task = new VolumeTask(VolumeTaskType.RECREATE, vol, null);
                                tasks.add(task);
                            } else {
                                if (s_logger.isDebugEnabled()) {
                                    s_logger.debug("Shared volume "
                                            + vol
                                            + " will be migrated on storage pool "
                                            + assignedPool
                                            + " assigned by deploymentPlanner");
                                }
                                VolumeTask task = new VolumeTask(VolumeTaskType.MIGRATE, vol, assignedPool);
                                tasks.add(task);
                            }
                        } else {
                            StoragePoolVO pool = _storagePoolDao
                                    .findById(vol.getPoolId());
                            VolumeTask task = new VolumeTask(VolumeTaskType.NOP, vol, pool);
                            tasks.add(task);
                        }

                    }
                }
            } else {
                if (vol.getPoolId() == null) {
                    throw new StorageUnavailableException(
                            "Volume has no pool associate and also no storage pool assigned in DeployDestination, Unable to create "
                                    + vol, Volume.class, vol.getId());
                }
                if (s_logger.isDebugEnabled()) {
                    s_logger.debug("No need to recreate the volume: " + vol
                            + ", since it already has a pool assigned: "
                            + vol.getPoolId() + ", adding disk to VM");
                }
                StoragePoolVO pool = _storagePoolDao.findById(vol
                        .getPoolId());
                VolumeTask task = new VolumeTask(VolumeTaskType.NOP, vol, pool);
                tasks.add(task);
            }
        }
        
        return tasks;
    }
    
    private Pair<VolumeVO, DataStore> recreateVolume(VolumeVO vol, VirtualMachineProfile<? extends VirtualMachine> vm, 
            DeployDestination dest) throws StorageUnavailableException {
        VolumeVO newVol;
        boolean recreate = _recreateSystemVmEnabled;
        DataStore destPool = null;
        if (recreate
                && (dest.getStorageForDisks() == null || dest
                        .getStorageForDisks().get(vol) == null)) {
            destPool = dataStoreMgr.getDataStore(vol.getPoolId(), DataStoreRole.Primary);
            s_logger.debug("existing pool: " + destPool.getId());
        } else {
            StoragePool pool = dest.getStorageForDisks().get(vol);
            destPool = dataStoreMgr.getDataStore(pool.getId(), DataStoreRole.Primary);
        }

        if (vol.getState() == Volume.State.Allocated
                || vol.getState() == Volume.State.Creating) {
            newVol = vol;
        } else {
            newVol = switchVolume(vol, vm);
            // update the volume->PrimaryDataStoreVO map since volumeId has
            // changed
            if (dest.getStorageForDisks() != null
                    && dest.getStorageForDisks().containsKey(vol)) {
                StoragePool poolWithOldVol = dest
                        .getStorageForDisks().get(vol);
                dest.getStorageForDisks().put(newVol, poolWithOldVol);
                dest.getStorageForDisks().remove(vol);
            }
            if (s_logger.isDebugEnabled()) {
                s_logger.debug("Created new volume " + newVol
                        + " for old volume " + vol);
            }
        }
        VolumeInfo volume = volFactory.getVolume(newVol.getId(), destPool);
        Long templateId = newVol.getTemplateId();
        AsyncCallFuture<VolumeApiResult> future = null;
        if (templateId == null) {
            future = this.volService.createVolumeAsync(volume, destPool);
        } else {
            TemplateInfo templ = this.tmplFactory.getTemplate(templateId);
            future = this.volService.createVolumeFromTemplateAsync(volume, destPool.getId(), templ);
        }
        VolumeApiResult result = null;
        try {
            result = future.get();
            if (result.isFailed()) {
                s_logger.debug("Unable to create "
                        + newVol + ":" + result.getResult());
                throw new StorageUnavailableException("Unable to create "
                        + newVol + ":" + result.getResult(), destPool.getId());
            }
            newVol = this._volsDao.findById(newVol.getId());
        } catch (InterruptedException e) {
            s_logger.error("Unable to create " + newVol, e);
            throw new StorageUnavailableException("Unable to create "
                    + newVol + ":" + e.toString(), destPool.getId());
        } catch (ExecutionException e) {
            s_logger.error("Unable to create " + newVol, e);
            throw new StorageUnavailableException("Unable to create "
                    + newVol + ":" + e.toString(), destPool.getId());
        }
        
        return new Pair<VolumeVO, DataStore>(newVol, destPool);
    }
    
    @Override
    public void prepare(VirtualMachineProfile<? extends VirtualMachine> vm,
            DeployDestination dest) throws StorageUnavailableException,
            InsufficientStorageCapacityException, ConcurrentOperationException {
        
        if (dest == null) {
            if (s_logger.isDebugEnabled()) {
                s_logger.debug("DeployDestination cannot be null, cannot prepare Volumes for the vm: "
                        + vm);
            }
            throw new CloudRuntimeException(
                    "Unable to prepare Volume for vm because DeployDestination is null, vm:"
                            + vm);
        }
        List<VolumeVO> vols = _volsDao.findUsableVolumesForInstance(vm.getId());
        if (s_logger.isDebugEnabled()) {
            s_logger.debug("Checking if we need to prepare " + vols.size()
                    + " volumes for " + vm);
        }

        List<VolumeTask> tasks = getTasks(vols, dest.getStorageForDisks());
        Volume vol = null;
        StoragePool pool = null;
        for (VolumeTask task : tasks) {
            if (task.type == VolumeTaskType.NOP) {
                pool = (StoragePool)dataStoreMgr.getDataStore(task.pool.getId(), DataStoreRole.Primary);
                vol = task.volume;
            } else if (task.type == VolumeTaskType.MIGRATE) {
                pool = (StoragePool)dataStoreMgr.getDataStore(task.pool.getId(), DataStoreRole.Primary);
                migrateVolume(task.volume, pool);
                vol = task.volume;
            } else if (task.type == VolumeTaskType.RECREATE) {
                Pair<VolumeVO, DataStore> result = recreateVolume(task.volume, vm, dest);
                pool = (StoragePool)dataStoreMgr.getDataStore(result.second().getId(), DataStoreRole.Primary);
                vol = result.first();
            }
            vm.addDisk(new VolumeTO(vol, pool));
        }
    }
    
    private Long getDeviceId(long vmId, Long deviceId) {
        // allocate deviceId
        List<VolumeVO> vols = _volsDao.findByInstance(vmId);
        if (deviceId != null) {
            if (deviceId.longValue() > 15 || deviceId.longValue() == 0
                    || deviceId.longValue() == 3) {
                throw new RuntimeException("deviceId should be 1,2,4-15");
            }
            for (VolumeVO vol : vols) {
                if (vol.getDeviceId().equals(deviceId)) {
                    throw new RuntimeException("deviceId " + deviceId
                            + " is used by vm" + vmId);
                }
            }
        } else {
            // allocate deviceId here
            List<String> devIds = new ArrayList<String>();
            for (int i = 1; i < 15; i++) {
                devIds.add(String.valueOf(i));
            }
            devIds.remove("3");
            for (VolumeVO vol : vols) {
                devIds.remove(vol.getDeviceId().toString().trim());
            }
            deviceId = Long.parseLong(devIds.iterator().next());
        }
        
        return deviceId;
    }
 
    private boolean stateTransitTo(Volume vol, Volume.Event event)
            throws NoTransitionException {
        return _volStateMachine.transitTo(vol, event, null, _volsDao);
    }

    
    private String validateUrl(String url) {
        try {
            URI uri = new URI(url);
            if ((uri.getScheme() == null)
                    || (!uri.getScheme().equalsIgnoreCase("http")
                            && !uri.getScheme().equalsIgnoreCase("https") && !uri
                            .getScheme().equalsIgnoreCase("file"))) {
                throw new IllegalArgumentException(
                        "Unsupported scheme for url: " + url);
            }

            int port = uri.getPort();
            if (!(port == 80 || port == 443 || port == -1)) {
                throw new IllegalArgumentException(
                        "Only ports 80 and 443 are allowed");
            }
            String host = uri.getHost();
            try {
                InetAddress hostAddr = InetAddress.getByName(host);
                if (hostAddr.isAnyLocalAddress()
                        || hostAddr.isLinkLocalAddress()
                        || hostAddr.isLoopbackAddress()
                        || hostAddr.isMulticastAddress()) {
                    throw new IllegalArgumentException(
                            "Illegal host specified in url");
                }
                if (hostAddr instanceof Inet6Address) {
                    throw new IllegalArgumentException(
                            "IPV6 addresses not supported ("
                                    + hostAddr.getHostAddress() + ")");
                }
            } catch (UnknownHostException uhe) {
                throw new IllegalArgumentException("Unable to resolve " + host);
            }

            return uri.toString();
        } catch (URISyntaxException e) {
            throw new IllegalArgumentException("Invalid URL " + url);
        }

    }
    
    @Override
    public boolean canVmRestartOnAnotherServer(long vmId) {
        List<VolumeVO> vols = _volsDao.findCreatedByInstance(vmId);
        for (VolumeVO vol : vols) {
            if (!vol.isRecreatable() && !vol.getPoolType().isShared()) {
                return false;
            }
        }
        return true;
    }
    
    @Override
    public boolean configure(String name, Map<String, Object> params)
            throws ConfigurationException {
        String _customDiskOfferingMinSizeStr = _configDao
                .getValue(Config.CustomDiskOfferingMinSize.toString());
        _customDiskOfferingMinSize = NumbersUtil.parseInt(
                _customDiskOfferingMinSizeStr, Integer
                        .parseInt(Config.CustomDiskOfferingMinSize
                                .getDefaultValue()));

        String maxVolumeSizeInGbString = _configDao
                .getValue("storage.max.volume.size");
        _maxVolumeSizeInGb = NumbersUtil.parseLong(maxVolumeSizeInGbString,
                2000);

        String value = _configDao.getValue(Config.RecreateSystemVmEnabled.key());
        _recreateSystemVmEnabled = Boolean.parseBoolean(value);
        _copyvolumewait = NumbersUtil.parseInt(value,
                Integer.parseInt(Config.CopyVolumeWait.getDefaultValue()));

        HostTemplateStatesSearch = _vmTemplateHostDao.createSearchBuilder();
        HostTemplateStatesSearch.and("id", HostTemplateStatesSearch.entity()
                .getTemplateId(), SearchCriteria.Op.EQ);
        HostTemplateStatesSearch.and("state", HostTemplateStatesSearch.entity()
                .getDownloadState(), SearchCriteria.Op.EQ);

        SearchBuilder<HostVO> HostSearch = _hostDao.createSearchBuilder();
        HostSearch.and("dcId", HostSearch.entity().getDataCenterId(),
                SearchCriteria.Op.EQ);

        HostTemplateStatesSearch.join("host", HostSearch, HostSearch.entity()
                .getId(), HostTemplateStatesSearch.entity().getHostId(),
                JoinBuilder.JoinType.INNER);
        HostSearch.done();
        HostTemplateStatesSearch.done();
        return true;
    }

    @Override
    public boolean start() {
        return true;
    }

    @Override
    public boolean stop() {
        return true;
    }

    @Override
    public String getName() {
        return "Volume Manager";
    }
    
    @Override
    public void destroyVolume(VolumeVO volume) {
        try {
            this.volService.destroyVolume(volume.getId());
        } catch (ConcurrentOperationException e) {
            s_logger.debug("Failed to destroy volume" + volume.getId(), e);
            throw new CloudRuntimeException("Failed to destroy volume" + volume.getId(), e);
        }
    }

}<|MERGE_RESOLUTION|>--- conflicted
+++ resolved
@@ -1836,23 +1836,9 @@
                     "Please specify a VM that is either running or stopped.");
         }
 
-<<<<<<< HEAD
         AsyncJobExecutionContext asyncExecutionContext = AsyncJobExecutionContext.getCurrentExecutionContext();
         if (asyncExecutionContext != null) {
             AsyncJobVO job = asyncExecutionContext.getJob();
-=======
-        // Check if the VM has VM snapshots
-        List<VMSnapshotVO> vmSnapshots = _vmSnapshotDao.findByVm(vmId);
-        if(vmSnapshots.size() > 0){
-            throw new InvalidParameterValueException(
-                    "Unable to detach volume, the specified volume is attached to a VM that has VM snapshots.");           
-        }
-
-        AsyncJobExecutor asyncExecutor = BaseAsyncJobExecutor
-                .getCurrentExecutor();
-        if (asyncExecutor != null) {
-            AsyncJobVO job = asyncExecutor.getJob();
->>>>>>> 685a8a72
 
             if (s_logger.isInfoEnabled()) {
                 s_logger.info("Trying to attaching volume " + volumeId
