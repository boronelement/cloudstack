// Licensed to the Apache Software Foundation (ASF) under one
// or more contributor license agreements.  See the NOTICE file
// distributed with this work for additional information
// regarding copyright ownership.  The ASF licenses this file
// to you under the Apache License, Version 2.0 (the
// "License"); you may not use this file except in compliance
// with the License.  You may obtain a copy of the License at
//
//   http://www.apache.org/licenses/LICENSE-2.0
//
// Unless required by applicable law or agreed to in writing,
// software distributed under the License is distributed on an
// "AS IS" BASIS, WITHOUT WARRANTIES OR CONDITIONS OF ANY
// KIND, either express or implied.  See the License for the
// specific language governing permissions and limitations
// under the License.
package com.cloud.storage.listener;

import java.util.List;

import javax.inject.Inject;

import org.apache.log4j.Logger;

import org.apache.cloudstack.storage.datastore.db.PrimaryDataStoreDao;
import org.apache.cloudstack.storage.datastore.db.StoragePoolVO;

import com.cloud.agent.Listener;
import com.cloud.agent.api.AgentControlAnswer;
import com.cloud.agent.api.AgentControlCommand;
import com.cloud.agent.api.Answer;
import com.cloud.agent.api.Command;
import com.cloud.agent.api.StartupCommand;
import com.cloud.agent.api.StartupRoutingCommand;
import com.cloud.exception.ConnectionException;
import com.cloud.host.Host;
import com.cloud.host.Status;
import com.cloud.hypervisor.Hypervisor.HypervisorType;
import com.cloud.storage.OCFS2Manager;
import com.cloud.storage.ScopeType;
import com.cloud.storage.Storage.StoragePoolType;
import com.cloud.storage.StorageManagerImpl;
import com.cloud.storage.StoragePoolStatus;

public class StoragePoolMonitor implements Listener {
    private static final Logger s_logger = Logger.getLogger(StoragePoolMonitor.class);
    private final StorageManagerImpl _storageManager;
    private final PrimaryDataStoreDao _poolDao;
    @Inject
    OCFS2Manager _ocfs2Mgr;

    public StoragePoolMonitor(StorageManagerImpl mgr, PrimaryDataStoreDao poolDao) {
        this._storageManager = mgr;
        this._poolDao = poolDao;

    }

    @Override
    public boolean isRecurring() {
        return false;
    }

    @Override
    public synchronized boolean processAnswers(long agentId, long seq, Answer[] resp) {
        return true;
    }

    @Override
    public synchronized boolean processDisconnect(long agentId, Status state) {
        return true;
    }

    @Override
    public void processConnect(Host host, StartupCommand cmd, boolean forRebalance) throws ConnectionException {
        if (cmd instanceof StartupRoutingCommand) {
            StartupRoutingCommand scCmd = (StartupRoutingCommand)cmd;
            if (scCmd.getHypervisorType() == HypervisorType.XenServer || scCmd.getHypervisorType() ==  HypervisorType.KVM ||
                scCmd.getHypervisorType() == HypervisorType.VMware || scCmd.getHypervisorType() ==  HypervisorType.Simulator ||
                scCmd.getHypervisorType() == HypervisorType.Ovm || scCmd.getHypervisorType() == HypervisorType.Hyperv ||
<<<<<<< HEAD
                scCmd.getHypervisorType() == HypervisorType.Ovm3) {
=======
                scCmd.getHypervisorType() == HypervisorType.LXC ) {
>>>>>>> 52803ae6
                List<StoragePoolVO> pools = _poolDao.listBy(host.getDataCenterId(), host.getPodId(), host.getClusterId(), ScopeType.CLUSTER);
                List<StoragePoolVO> zoneStoragePoolsByTags = _poolDao.findZoneWideStoragePoolsByTags(host.getDataCenterId(), null);
                List<StoragePoolVO> zoneStoragePoolsByHypervisor = _poolDao.findZoneWideStoragePoolsByHypervisor(host.getDataCenterId(), scCmd.getHypervisorType());
                zoneStoragePoolsByTags.retainAll(zoneStoragePoolsByHypervisor);
                pools.addAll(zoneStoragePoolsByTags);
                List<StoragePoolVO> zoneStoragePoolsByAnyHypervisor = _poolDao.findZoneWideStoragePoolsByHypervisor(host.getDataCenterId(), HypervisorType.Any);
                pools.addAll(zoneStoragePoolsByAnyHypervisor);

                for (StoragePoolVO pool : pools) {
                    if (pool.getStatus() != StoragePoolStatus.Up) {
                        continue;
                    }
                    if (!pool.isShared()) {
                        continue;
                    }

                    if (pool.getPoolType() == StoragePoolType.OCFS2 && !_ocfs2Mgr.prepareNodes(pool.getClusterId())) {
                        throw new ConnectionException(true, "Unable to prepare OCFS2 nodes for pool " + pool.getId());
                    }

                    Long hostId = host.getId();
                    s_logger.debug("Host " + hostId + " connected, sending down storage pool information ...");
                    try {
                        _storageManager.connectHostToSharedPool(hostId, pool.getId());
                        _storageManager.createCapacityEntry(pool.getId());
                    } catch (Exception e) {
                        s_logger.warn("Unable to connect host " + hostId + " to pool " + pool + " due to " + e.toString(), e);
                    }
                }
            }
        }
    }

    @Override
    public boolean processCommands(long agentId, long seq, Command[] req) {
        return false;
    }

    @Override
    public AgentControlAnswer processControlCommand(long agentId, AgentControlCommand cmd) {
        return null;
    }

    @Override
    public boolean processTimeout(long agentId, long seq) {
        return true;
    }

    @Override
    public int getTimeout() {
        return -1;
    }

}<|MERGE_RESOLUTION|>--- conflicted
+++ resolved
@@ -77,11 +77,7 @@
             if (scCmd.getHypervisorType() == HypervisorType.XenServer || scCmd.getHypervisorType() ==  HypervisorType.KVM ||
                 scCmd.getHypervisorType() == HypervisorType.VMware || scCmd.getHypervisorType() ==  HypervisorType.Simulator ||
                 scCmd.getHypervisorType() == HypervisorType.Ovm || scCmd.getHypervisorType() == HypervisorType.Hyperv ||
-<<<<<<< HEAD
-                scCmd.getHypervisorType() == HypervisorType.Ovm3) {
-=======
-                scCmd.getHypervisorType() == HypervisorType.LXC ) {
->>>>>>> 52803ae6
+                scCmd.getHypervisorType() == HypervisorType.LXC || scCmd.getHypervisorType() == HypervisorType.Ovm3) {
                 List<StoragePoolVO> pools = _poolDao.listBy(host.getDataCenterId(), host.getPodId(), host.getClusterId(), ScopeType.CLUSTER);
                 List<StoragePoolVO> zoneStoragePoolsByTags = _poolDao.findZoneWideStoragePoolsByTags(host.getDataCenterId(), null);
                 List<StoragePoolVO> zoneStoragePoolsByHypervisor = _poolDao.findZoneWideStoragePoolsByHypervisor(host.getDataCenterId(), scCmd.getHypervisorType());
