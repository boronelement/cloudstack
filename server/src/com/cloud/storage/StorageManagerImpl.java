--- conflicted
+++ resolved
@@ -28,6 +28,7 @@
 import java.util.Formatter;
 import java.util.HashMap;
 import java.util.HashSet;
+import java.util.Iterator;
 import java.util.List;
 import java.util.Map;
 import java.util.Set;
@@ -113,11 +114,8 @@
 import com.cloud.service.dao.ServiceOfferingDao;
 import com.cloud.storage.Storage.ImageFormat;
 import com.cloud.storage.Storage.StoragePoolType;
-<<<<<<< HEAD
 import com.cloud.storage.Storage.StorageResourceType;
-=======
 import com.cloud.storage.Volume.Event;
->>>>>>> cde98c9b
 import com.cloud.storage.Volume.MirrorState;
 import com.cloud.storage.Volume.SourceType;
 import com.cloud.storage.Volume.VolumeType;
@@ -290,82 +288,7 @@
         List<VolumeVO> vols = allocate(rootDisk, null, vm, dc, account);
         return vols.get(0);
     }
-    
-<<<<<<< HEAD
-    @Override
-    public VolumeTO[] prepare(VirtualMachineProfile vm, DeployDestination dest) {
-        List<VolumeVO> vols = _volsDao.findCreatedByInstance(vm.getId());
-        List<VolumeVO> recreateVols = new ArrayList<VolumeVO>(vols.size());
-        Host host = dest.getHost();
-        
-        VolumeTO[] disks = new VolumeTO[vols.size()];
-        Iterator<VolumeVO> it = vols.iterator();
-        while (it.hasNext()) {
-            VolumeVO vol = it.next();
-            if (vol.isRecreatable()) {
-                it.remove();
-                //if we have a system vm
-                //get the storage pool
-                //if pool is in maintenance
-                //add to recreate vols, and continue
-                if(vm.getType().equals(VirtualMachine.Type.ConsoleProxy) || vm.getType().equals(VirtualMachine.Type.DomainRouter) || vm.getType().equals(VirtualMachine.Type.SecondaryStorageVm))
-                {
-                    StoragePoolVO sp = _storagePoolDao.findById(vol.getPoolId());
-                    
-                    if(sp!=null && sp.getStatus().equals(Status.PrepareForMaintenance))
-                    {
-                        recreateVols.add(vol);
-                        continue;
-                    }
-                }
-                
-                StoragePoolHostVO ph = _storagePoolHostDao.findByPoolHost(vol.getPoolId(), host.getId());
-                if (ph == null) {
-                    if (s_logger.isDebugEnabled()) {
-                        s_logger.debug("Must recreate " + vol + " since " + vol.getPoolId() + " has is not hooked up with host " + host.getId());
-                    }
-                    recreateVols.add(vol);
-                }
-            }
-        }
-        
-        for (VolumeVO vol : recreateVols) {
-            VolumeVO create = allocateDuplicateVolume(vol);
-            vols.add(vol);
-        }
-        
-        /*
-            create.setDiskOfferingId(vol.getDiskOfferingId());
-            create.setDeviceId(vol.getDeviceId());
-            create = _volsDao.persist(create);
-            VMTemplateVO template = _templateDao.findById(create.getTemplateId());
-            DataCenterVO dc = _dcDao.findById(create.getDataCenterId());
-            HostPodVO pod = _podDao.findById(host.getPodId());
-            DiskOfferingVO diskOffering = null;
-            diskOffering = _diskOfferingDao.findById(vol.getDiskOfferingId());
-            ServiceOfferingVO offering;
-            if (vm instanceof UserVmVO) {
-                offering = _offeringDao.findById(((UserVmVO)vm).getServiceOfferingId());
-            } else {
-                offering = _offeringDao.findById(vol.getDiskOfferingId());
-            }
-            VolumeVO created = createVolume(create, vm, template, dc, pod, host.getClusterId(), offering, diskOffering, new ArrayList<StoragePoolVO>(),0);
-            if (created == null) {
-                break;
-            }
-            createds.add(created);
-
-            for (VolumeVO vol : recreateVols) {
-                _volsDao.remove(vol.getId());
-            }
-            disks[i++] = null;
-        }
-        */
-        return disks;
-    }
-    
-=======
->>>>>>> cde98c9b
+
     VolumeVO allocateDuplicateVolume(VolumeVO oldVol) {
         VolumeVO newVol = new VolumeVO(oldVol.getVolumeType(), oldVol.getName(), oldVol.getDataCenterId(), oldVol.getDomainId(), oldVol.getAccountId(), oldVol.getDiskOfferingId(), oldVol.getSize());
         newVol.setTemplateId(oldVol.getTemplateId());
@@ -581,43 +504,14 @@
     }
     
     @DB
-<<<<<<< HEAD
-    private Pair<VolumeVO, String> createVolumeFromSnapshot(VolumeVO volume, SnapshotVO snapshot, String templatePath, Long originalVolumeSize, VMTemplateVO template) {
-=======
-    protected Pair<VolumeVO, String> createVolumeFromSnapshot(long userId, long accountId, String userSpecifiedName, DataCenterVO dc, SnapshotVO snapshot, long virtualsize) {
-        
->>>>>>> cde98c9b
+    protected Pair<VolumeVO, String> createVolumeFromSnapshot(VolumeVO volume, SnapshotVO snapshot, VMTemplateVO template, long virtualsize) {
         VolumeVO createdVolume = null;
         Long volumeId = null;
         
         String volumeFolder = null;
         
         // Create the Volume object and save it so that we can return it to the user
-<<<<<<< HEAD
         Account account = _accountDao.findById(volume.getAccountId());
-=======
-        Account account = _accountDao.findById(accountId);
-        VolumeVO volume = new VolumeVO(userSpecifiedName, -1, -1, -1, -1, new Long(-1), null, null, 0, Volume.VolumeType.DATADISK);
-        volume.setPoolId(null);
-        volume.setDataCenterId(dc.getId());
-        volume.setPodId(null);
-        volume.setAccountId(accountId);
-        volume.setDomainId(account.getDomainId());
-        volume.setMirrorState(MirrorState.NOT_MIRRORED);
-        volume.setSize(virtualsize);
-        volume.setStorageResourceType(Storage.StorageResourceType.STORAGE_POOL);
-        volume.setInstanceId(null);
-        volume.setUpdated(new Date());
-        volume.setStatus(AsyncInstanceCreateStatus.Creating);
-        volume.setSourceType(SourceType.Snapshot);
-        volume.setSourceId(snapshot.getId());
-        volume = _volsDao.persist(volume);
-        volumeId = volume.getId();
-        
-        AsyncJobExecutor asyncExecutor = BaseAsyncJobExecutor.getCurrentExecutor();
-        if(asyncExecutor != null) {
-            AsyncJobVO job = asyncExecutor.getJob();
->>>>>>> cde98c9b
 
         final HashSet<StoragePool> poolsToAvoid = new HashSet<StoragePool>();
         StoragePoolVO pool = null;
@@ -626,17 +520,12 @@
         Pair<HostPodVO, Long> pod = null;
         String volumeUUID = null;
         String details = null;
-        
-<<<<<<< HEAD
+
         DiskOfferingVO diskOffering = _diskOfferingDao.findById(volume.getDiskOfferingId());
         DataCenterVO dc = _dcDao.findById(volume.getDataCenterId());
         DiskProfile dskCh = createDiskCharacteristics(volume, template, dc, diskOffering);
 
-=======
-        DiskProfile dskCh = new DiskProfile(volume.getId(), volume.getVolumeType(), volume.getName(), 0, virtualsize, null, false, false, null);
-        
         int retry = 0;
->>>>>>> cde98c9b
         // Determine what pod to store the volume in
         while ((pod = _agentMgr.findPod(null, null, dc, account.getId(), podsToAvoid)) != null) {
             podsToAvoid.add(pod.first().getId());
@@ -650,11 +539,8 @@
 
                 // Get the newly created VDI from the snapshot.
                 // This will return a null volumePath if it could not be created
-<<<<<<< HEAD
-                Pair<String, String> volumeDetails = createVDIFromSnapshot(UserContext.current().getUserId(), snapshot, pool, templatePath);
-=======
-                Pair<String, String> volumeDetails = createVDIFromSnapshot(userId, snapshot, pool);
->>>>>>> cde98c9b
+                Pair<String, String> volumeDetails = createVDIFromSnapshot(UserContext.current().getUserId(), snapshot, pool);
+
                 volumeUUID = volumeDetails.first();
                 details = volumeDetails.second();
 
@@ -716,7 +602,8 @@
         return new Pair<VolumeVO, String>(createdVolume, details);
     }
 
-    private VolumeVO createVolumeFromSnapshot(VolumeVO volume, long snapshotId, long startEventId) {
+    @DB
+    protected VolumeVO createVolumeFromSnapshot(VolumeVO volume, long snapshotId, long startEventId) {
         EventVO event = new EventVO();
         event.setUserId(UserContext.current().getUserId());
         event.setAccountId(volume.getAccountId());
@@ -733,48 +620,21 @@
         SnapshotVO snapshot = _snapshotDao.findById(snapshotId); // Precondition: snapshot is not null and not removed.
         Long origVolumeId = snapshot.getVolumeId();
         VolumeVO originalVolume = _volsDao.findById(origVolumeId); // NOTE: Original volume could be destroyed and removed.
-
-<<<<<<< HEAD
-            if (originalVolume.getVolumeType() == VolumeType.DATADISK || originalVolume.getVolumeType() == VolumeType.ROOT) {
-                Long diskOfferingId = originalVolume.getDiskOfferingId();
-                if (diskOfferingId != null) {
-                    diskOffering = _diskOfferingDao.findById(diskOfferingId);
-                }
-            }
-//            else if (originalVolume.getVolumeType() == VolumeType.ROOT) {
-//                // Create a temporary disk offering with the same size as the ROOT DISK
-//                Long rootDiskSize = originalVolume.getSize();
-//                Long rootDiskSizeInMB = rootDiskSize/(1024*1024);
-//                Long sizeInGB = rootDiskSizeInMB/1024;
-//                String name = "Root Disk Offering";
-//                String displayText = "Temporary Disk Offering for Snapshot from Root Disk: " + originalVolume.getId() + "[" + sizeInGB + "GB Disk]";
-//                diskOffering = new DiskOfferingVO(originalVolume.getDomainId(), name, displayText, rootDiskSizeInMB, false, null);
-//            }
-            else {
-                // The code never reaches here.
-                s_logger.error("Original volume must have been a ROOT DISK or a DATA DISK");
-                return null;
-            }
-            Pair<VolumeVO, String> volumeDetails = createVolumeFromSnapshot(volume, snapshot, templatePath, originalVolume.getSize(), template);
-            createdVolume = volumeDetails.first();
-            if (createdVolume != null) {
-                volumeId = createdVolume.getId();
-            }
-            details = volumeDetails.second();
-=======
+        VMTemplateVO template = null;
+        if (originalVolume != null) {
+            template = _templateDao.findById(originalVolume.getTemplateId());    
+        }
+
         // everything went well till now
         DataCenterVO dc = _dcDao.findById(originalVolume.getDataCenterId());
 
-        Pair<VolumeVO, String> volumeDetails = createVolumeFromSnapshot(userId, accountId, volumeName, dc,
-                snapshot, originalVolume.getSize());
+        Pair<VolumeVO, String> volumeDetails = createVolumeFromSnapshot(volume, snapshot, template, originalVolume.getSize());
         createdVolume = volumeDetails.first();
         if (createdVolume != null) {
             volumeId = createdVolume.getId();
->>>>>>> cde98c9b
         }
         details = volumeDetails.second();
 
-        
         Transaction txn = Transaction.currentTxn();
         txn.start();
         // Create an event
@@ -847,8 +707,7 @@
         return new Pair<String, String>(vdiUUID, basicErrMsg);
     }
     
-    @Override
-    @DB
+    @Override @DB
 	public VolumeVO createVolume(VolumeVO volume, VMInstanceVO vm, VMTemplateVO template, DataCenterVO dc, HostPodVO pod, Long clusterId,
                                     ServiceOfferingVO offering, DiskOfferingVO diskOffering, List<StoragePoolVO> avoids, long size, HypervisorType hyperType) {
         StoragePoolVO pool = null;
@@ -860,16 +719,11 @@
         } else {
             dskCh = createDiskCharacteristics(volume, template, dc, diskOffering);
         }
-<<<<<<< HEAD
+
+        dskCh.setHyperType(hyperType);
 
         Transaction txn = Transaction.currentTxn();
 
-=======
-        dskCh.setHyperType(hyperType);
-        
-        Transaction txn = Transaction.currentTxn();
-        
->>>>>>> cde98c9b
         VolumeTO created = null;
         int retry = _retry;
         while (--retry >= 0) {
@@ -1437,29 +1291,7 @@
         } else {
             hosts = _hostDao.listByDataCenter(zoneId);
         }
-        
-<<<<<<< HEAD
-        for (HostVO h : hosts) {
-            if (h.getType() == Type.Routing) {
-                hypervisorType = h.getHypervisorType();
-                break;
-            }
-        }
-        if (hypervisorType == null) {
-        	if (_hypervisorType == Hypervisor.Type.KVM) {
-        		hypervisorType = Hypervisor.Type.KVM;
-        	} else if(_hypervisorType == Hypervisor.Type.VmWare) {
-        		hypervisorType = Hypervisor.Type.VmWare;
-        	} else {
-        	    if (s_logger.isDebugEnabled()) {
-                    s_logger.debug("Couldn't find a host to serve in the server pool");
-        	    }
-        		return null;
-        	}
-        }
-        
-=======
->>>>>>> cde98c9b
+
         String scheme = uri.getScheme();
         String storageHost = uri.getHost();
         String hostPath = uri.getPath();
@@ -1796,7 +1628,6 @@
     
     /*Just allocate a volume in the database, don't send the createvolume cmd to hypervisor. The volume will be finally created only when it's attached to a VM.*/
     @Override
-<<<<<<< HEAD
     public VolumeVO createVolumeDB(CreateVolumeCmd cmd) throws InvalidParameterValueException, PermissionDeniedException, ResourceAllocationException {
         // FIXME:  some of the scheduled event stuff might be missing here...
         Account account = (Account)UserContext.current().getAccountObject();
@@ -1939,14 +1770,15 @@
             DataCenterVO dc = _dcDao.findById(cmd.getZoneId());
             DiskOfferingVO diskOffering = _diskOfferingDao.findById(cmd.getDiskOfferingId());
             long size = diskOffering.getDiskSize();
+            VMTemplateVO template = _templateDao.findById(volume.getTemplateId());
 
             try {
                 List<StoragePoolVO> poolsToAvoid = new ArrayList<StoragePoolVO>();
                 Set<Long> podsToAvoid = new HashSet<Long>();
                 Pair<HostPodVO, Long> pod = null;
-        
+
                 while ((pod = _agentMgr.findPod(null, null, dc, volume.getAccountId(), podsToAvoid)) != null) {
-                    if ((createdVolume = createVolume(volume, null, null, dc, pod.first(), null, null, diskOffering, poolsToAvoid, size)) != null) {
+                    if ((createdVolume = createVolume(volume, null, null, dc, pod.first(), null, null, diskOffering, poolsToAvoid, size, template.getHypervisorType())) != null) {
                         break;
                     } else {
                         podsToAvoid.add(pod.first().getId());
@@ -1959,7 +1791,7 @@
                 event.setUserId(userId);
                 event.setType(EventTypes.EVENT_VOLUME_CREATE);
                 event.setStartId(cmd.getStartEventId());
-        
+
                 Transaction txn = Transaction.currentTxn();
 
                 txn.start();
@@ -1967,7 +1799,7 @@
                 if (createdVolume != null) {
                     // Increment the number of volumes
                     _accountMgr.incrementResourceCount(createdVolume.getAccountId(), ResourceType.volume);
-                    
+
                     // Set event parameters
                     long sizeMB = createdVolume.getSize() / (1024 * 1024);
                     StoragePoolVO pool = _storagePoolDao.findById(createdVolume.getPoolId());
@@ -1991,85 +1823,6 @@
         }
 
         return createdVolume;
-=======
-    @DB
-    public VolumeVO allocVolume(long accountId, long userId, String userSpecifiedName, DataCenterVO dc, DiskOfferingVO diskOffering, long startEventId, long size) {
-
-    	String volumeName = "";
-        VolumeVO allocatedVolume = null;
-        
-        try 
-        {
-	        // Determine the volume's name
-	        volumeName = getRandomVolumeName();
-	
-	        // Create the Volume object and save it so that we can return it to the user
-	        Account account = _accountDao.findById(accountId);
-	        VolumeVO volume = new VolumeVO(userSpecifiedName, -1, -1, -1, -1, new Long(-1), null, null, 0, Volume.VolumeType.DATADISK);
-	        volume.setPoolId(null);
-	        volume.setDataCenterId(dc.getId());
-	        volume.setPodId(null);
-	        volume.setAccountId(accountId);
-	        volume.setDomainId(account.getDomainId());
-	        volume.setMirrorState(MirrorState.NOT_MIRRORED);
-	        volume.setDiskOfferingId(diskOffering.getId());
-	        volume.setStorageResourceType(Storage.StorageResourceType.STORAGE_POOL);
-	        volume.setInstanceId(null);
-	        volume.setUpdated(new Date());
-	        volume.setStatus(AsyncInstanceCreateStatus.Created);
-	        volume.setDomainId(account.getDomainId());
-	        volume.setSourceId(diskOffering.getId());
-	        volume.setSourceType(SourceType.DiskOffering);
-	        volume.setState(Volume.State.Allocated);
-	        volume = _volsDao.persist(volume);
-	
-	        allocatedVolume = volume;
-	        
-	        AsyncJobExecutor asyncExecutor = BaseAsyncJobExecutor.getCurrentExecutor();
-	        if (asyncExecutor != null) {
-	            AsyncJobVO job = asyncExecutor.getJob();
-	
-	            if (s_logger.isInfoEnabled())
-	                s_logger.info("CreateVolume created a new instance " + volume.getId() + ", update async job-" + job.getId() + " progress status");
-	
-	            _asyncMgr.updateAsyncJobAttachment(job.getId(), "volume", volume.getId());
-	            _asyncMgr.updateAsyncJobStatus(job.getId(), BaseCmd.PROGRESS_INSTANCE_CREATED, volume.getId());
-	        }	        
-	        
-	        // Create an event
-	        EventVO event = new EventVO();
-	        event.setAccountId(accountId);
-	        event.setType(EventTypes.EVENT_VOLUME_CREATE);        
-     
-	        Transaction txn = Transaction.currentTxn();
-
-	        txn.start();
-
-	        if (allocatedVolume != null) {
-	        	// Increment the number of volumes
-	        	_accountMgr.incrementResourceCount(accountId, ResourceType.volume);
-
-	        	// Set event parameters
-	        	long sizeMB = allocatedVolume.getSize() / (1024 * 1024);	    
-	        	String eventParams = "id=" + allocatedVolume.getId() + "\ndoId=" + diskOffering.getId() + "\ntId=" + -1 + "\ndcId=" + dc.getId() + "\nsize=" + sizeMB;
-	        	event.setLevel(EventVO.LEVEL_INFO);
-	        	event.setDescription("Allocated volume: " + allocatedVolume.getName() + " with size: " + sizeMB + " MB.");
-	        	event.setParameters(eventParams);
-	        	_eventDao.persist(event);
-	        } else {
-	        	// Mark the existing volume record as corrupted
-	        	volume.setStatus(AsyncInstanceCreateStatus.Corrupted);
-	        	volume.setDestroyed(true);
-	        	_volsDao.update(volume.getId(), volume);
-	        }            
-
-	        txn.commit();	       
-        } catch (Exception e) {
-            s_logger.error("Unhandled exception while saving volume " + volumeName, e);
-        }
-        
-        return allocatedVolume;
->>>>>>> cde98c9b
     }
 
     @Override
