// Licensed to the Apache Software Foundation (ASF) under one
// or more contributor license agreements.  See the NOTICE file
// distributed with this work for additional information
// regarding copyright ownership.  The ASF licenses this file
// to you under the Apache License, Version 2.0 (the
// "License"); you may not use this file except in compliance
// with the License.  You may obtain a copy of the License at
//
//   http://www.apache.org/licenses/LICENSE-2.0
//
// Unless required by applicable law or agreed to in writing,
// software distributed under the License is distributed on an
// "AS IS" BASIS, WITHOUT WARRANTIES OR CONDITIONS OF ANY
// KIND, either express or implied.  See the License for the
// specific language governing permissions and limitations
// under the License.
package com.cloud.storage;

import java.math.BigDecimal;
import java.net.URI;
import java.net.URISyntaxException;
import java.net.UnknownHostException;
import java.sql.PreparedStatement;
import java.sql.ResultSet;
import java.util.ArrayList;
import java.util.Collection;
import java.util.Collections;
import java.util.Date;
import java.util.HashMap;
import java.util.HashSet;
import java.util.Iterator;
import java.util.List;
import java.util.Map;
import java.util.Random;
import java.util.concurrent.ExecutionException;
import java.util.concurrent.Executors;
import java.util.concurrent.ScheduledExecutorService;
import java.util.concurrent.TimeUnit;

import javax.inject.Inject;
import javax.naming.ConfigurationException;

import com.cloud.hypervisor.Hypervisor;

import org.apache.cloudstack.engine.subsystem.api.storage.ObjectInDataStoreStateMachine;
import org.apache.cloudstack.engine.subsystem.api.storage.SnapshotService;
import org.apache.log4j.Logger;
import org.springframework.stereotype.Component;
import org.apache.cloudstack.api.command.admin.storage.CancelPrimaryStorageMaintenanceCmd;
import org.apache.cloudstack.api.command.admin.storage.CreateSecondaryStagingStoreCmd;
import org.apache.cloudstack.api.command.admin.storage.CreateStoragePoolCmd;
import org.apache.cloudstack.api.command.admin.storage.DeleteImageStoreCmd;
import org.apache.cloudstack.api.command.admin.storage.DeletePoolCmd;
import org.apache.cloudstack.api.command.admin.storage.DeleteSecondaryStagingStoreCmd;
import org.apache.cloudstack.api.command.admin.storage.UpdateStoragePoolCmd;
import org.apache.cloudstack.context.CallContext;
import org.apache.cloudstack.engine.subsystem.api.storage.ClusterScope;
import org.apache.cloudstack.engine.subsystem.api.storage.DataStore;
import org.apache.cloudstack.engine.subsystem.api.storage.DataStoreDriver;
import org.apache.cloudstack.engine.subsystem.api.storage.DataStoreLifeCycle;
import org.apache.cloudstack.engine.subsystem.api.storage.DataStoreManager;
import org.apache.cloudstack.engine.subsystem.api.storage.DataStoreProvider;
import org.apache.cloudstack.engine.subsystem.api.storage.DataStoreProviderManager;
import org.apache.cloudstack.engine.subsystem.api.storage.EndPoint;
import org.apache.cloudstack.engine.subsystem.api.storage.EndPointSelector;
import org.apache.cloudstack.engine.subsystem.api.storage.HostScope;
import org.apache.cloudstack.engine.subsystem.api.storage.HypervisorHostListener;
import org.apache.cloudstack.engine.subsystem.api.storage.ImageStoreProvider;
import org.apache.cloudstack.engine.subsystem.api.storage.PrimaryDataStoreDriver;
import org.apache.cloudstack.engine.subsystem.api.storage.PrimaryDataStoreInfo;
import org.apache.cloudstack.engine.subsystem.api.storage.PrimaryDataStoreLifeCycle;
import org.apache.cloudstack.engine.subsystem.api.storage.SnapshotDataFactory;
import org.apache.cloudstack.engine.subsystem.api.storage.SnapshotInfo;
import org.apache.cloudstack.engine.subsystem.api.storage.TemplateDataFactory;
import org.apache.cloudstack.engine.subsystem.api.storage.TemplateInfo;
import org.apache.cloudstack.engine.subsystem.api.storage.TemplateService;
import org.apache.cloudstack.engine.subsystem.api.storage.TemplateService.TemplateApiResult;
import org.apache.cloudstack.engine.subsystem.api.storage.VolumeDataFactory;
import org.apache.cloudstack.engine.subsystem.api.storage.VolumeInfo;
import org.apache.cloudstack.engine.subsystem.api.storage.VolumeService;
import org.apache.cloudstack.engine.subsystem.api.storage.VolumeService.VolumeApiResult;
import org.apache.cloudstack.engine.subsystem.api.storage.ZoneScope;
import org.apache.cloudstack.framework.async.AsyncCallFuture;
import org.apache.cloudstack.framework.config.ConfigKey;
import org.apache.cloudstack.framework.config.Configurable;
import org.apache.cloudstack.framework.config.dao.ConfigurationDao;
import org.apache.cloudstack.storage.command.DettachCommand;
import org.apache.cloudstack.managed.context.ManagedContextRunnable;
import org.apache.cloudstack.storage.datastore.db.ImageStoreDao;
import org.apache.cloudstack.storage.datastore.db.ImageStoreDetailsDao;
import org.apache.cloudstack.storage.datastore.db.ImageStoreVO;
import org.apache.cloudstack.storage.datastore.db.PrimaryDataStoreDao;
import org.apache.cloudstack.storage.datastore.db.SnapshotDataStoreDao;
import org.apache.cloudstack.storage.datastore.db.SnapshotDataStoreVO;
import org.apache.cloudstack.storage.datastore.db.StoragePoolDetailsDao;
import org.apache.cloudstack.storage.datastore.db.StoragePoolVO;
import org.apache.cloudstack.storage.datastore.db.TemplateDataStoreDao;
import org.apache.cloudstack.storage.datastore.db.TemplateDataStoreVO;
import org.apache.cloudstack.storage.datastore.db.VolumeDataStoreDao;
import org.apache.cloudstack.storage.datastore.db.VolumeDataStoreVO;
import org.apache.cloudstack.storage.image.datastore.ImageStoreEntity;
import org.apache.cloudstack.storage.to.VolumeObjectTO;

import com.cloud.agent.AgentManager;
import com.cloud.agent.api.Answer;
import com.cloud.agent.api.Command;
import com.cloud.agent.api.StoragePoolInfo;
import com.cloud.agent.api.to.DataTO;
import com.cloud.agent.api.to.DiskTO;
import com.cloud.agent.manager.Commands;
import com.cloud.api.ApiDBUtils;
import com.cloud.api.query.dao.TemplateJoinDao;
import com.cloud.api.query.vo.TemplateJoinVO;
import com.cloud.capacity.Capacity;
import com.cloud.capacity.CapacityManager;
import com.cloud.capacity.CapacityState;
import com.cloud.capacity.CapacityVO;
import com.cloud.capacity.dao.CapacityDao;
import com.cloud.cluster.ClusterManagerListener;
import com.cloud.cluster.ManagementServerHost;
import com.cloud.configuration.Config;
import com.cloud.configuration.ConfigurationManager;
import com.cloud.configuration.ConfigurationManagerImpl;
import com.cloud.configuration.Resource.ResourceType;
import com.cloud.dc.ClusterVO;
import com.cloud.dc.DataCenterVO;
import com.cloud.dc.dao.ClusterDao;
import com.cloud.dc.dao.DataCenterDao;
import com.cloud.event.ActionEvent;
import com.cloud.event.EventTypes;
import com.cloud.exception.AgentUnavailableException;
import com.cloud.exception.ConnectionException;
import com.cloud.exception.DiscoveryException;
import com.cloud.exception.InsufficientCapacityException;
import com.cloud.exception.InvalidParameterValueException;
import com.cloud.exception.OperationTimedoutException;
import com.cloud.exception.PermissionDeniedException;
import com.cloud.exception.ResourceInUseException;
import com.cloud.exception.ResourceUnavailableException;
import com.cloud.exception.StorageConflictException;
import com.cloud.exception.StorageUnavailableException;
import com.cloud.host.Host;
import com.cloud.host.HostVO;
import com.cloud.host.Status;
import com.cloud.host.dao.HostDao;
import com.cloud.hypervisor.Hypervisor.HypervisorType;
import com.cloud.hypervisor.HypervisorGuruManager;
import com.cloud.offering.DiskOffering;
import com.cloud.offering.ServiceOffering;
import com.cloud.org.Grouping;
import com.cloud.org.Grouping.AllocationState;
import com.cloud.resource.ResourceState;
import com.cloud.server.ConfigurationServer;
import com.cloud.server.ManagementServer;
import com.cloud.server.StatsCollector;
import com.cloud.storage.Storage.ImageFormat;
import com.cloud.storage.Storage.StoragePoolType;
import com.cloud.storage.Volume.Type;
import com.cloud.storage.dao.DiskOfferingDao;
import com.cloud.storage.dao.SnapshotDao;
import com.cloud.storage.dao.StoragePoolHostDao;
import com.cloud.storage.dao.StoragePoolTagsDao;
import com.cloud.storage.dao.StoragePoolWorkDao;
import com.cloud.storage.dao.VMTemplateDao;
import com.cloud.storage.dao.VMTemplatePoolDao;
import com.cloud.storage.dao.VMTemplateZoneDao;
import com.cloud.storage.dao.VolumeDao;
import com.cloud.storage.listener.StoragePoolMonitor;
import com.cloud.storage.listener.VolumeStateListener;
import com.cloud.template.TemplateManager;
import com.cloud.template.VirtualMachineTemplate;
import com.cloud.user.Account;
import com.cloud.user.AccountManager;
import com.cloud.user.ResourceLimitService;
import com.cloud.user.dao.UserDao;
import com.cloud.utils.DateUtil;
import com.cloud.utils.NumbersUtil;
import com.cloud.utils.Pair;
import com.cloud.utils.StringUtils;
import com.cloud.utils.UriUtils;
import com.cloud.utils.component.ComponentContext;
import com.cloud.utils.component.ManagerBase;
import com.cloud.utils.concurrency.NamedThreadFactory;
import com.cloud.utils.db.DB;
import com.cloud.utils.db.EntityManager;
import com.cloud.utils.db.GenericSearchBuilder;
import com.cloud.utils.db.GlobalLock;
import com.cloud.utils.db.JoinBuilder;
import com.cloud.utils.db.JoinBuilder.JoinType;
import com.cloud.utils.db.SearchBuilder;
import com.cloud.utils.db.SearchCriteria;
import com.cloud.utils.db.SearchCriteria.Op;
import com.cloud.utils.db.Transaction;
import com.cloud.utils.db.TransactionCallbackNoReturn;
import com.cloud.utils.db.TransactionLegacy;
import com.cloud.utils.db.TransactionStatus;
import com.cloud.utils.exception.CloudRuntimeException;
import com.cloud.vm.DiskProfile;
import com.cloud.vm.VMInstanceVO;
import com.cloud.vm.VirtualMachine.State;
import com.cloud.vm.dao.VMInstanceDao;

@Component
public class StorageManagerImpl extends ManagerBase implements StorageManager, ClusterManagerListener, Configurable {
    private static final Logger s_logger = Logger.getLogger(StorageManagerImpl.class);

    protected String _name;
    @Inject
    protected AgentManager _agentMgr;
    @Inject
    protected TemplateManager _tmpltMgr;
    @Inject
    protected AccountManager _accountMgr;
    @Inject
    protected ConfigurationManager _configMgr;
    @Inject
    protected VolumeDao _volsDao;
    @Inject
    private VolumeDataStoreDao _volumeDataStoreDao;
    @Inject
    protected HostDao _hostDao;
    @Inject
    protected SnapshotDao _snapshotDao;
    @Inject
    protected StoragePoolHostDao _storagePoolHostDao;
    @Inject
    protected VMTemplatePoolDao _vmTemplatePoolDao = null;
    @Inject
    protected VMTemplateZoneDao _vmTemplateZoneDao;
    @Inject
    protected VMTemplateDao _vmTemplateDao = null;
    @Inject
    protected VMInstanceDao _vmInstanceDao;
    @Inject
    protected PrimaryDataStoreDao _storagePoolDao = null;
    @Inject
    protected StoragePoolDetailsDao _storagePoolDetailsDao;
    @Inject
    protected ImageStoreDao _imageStoreDao = null;
    @Inject
    protected ImageStoreDetailsDao _imageStoreDetailsDao = null;
    @Inject
    protected SnapshotDataStoreDao _snapshotStoreDao = null;
    @Inject
    protected TemplateDataStoreDao _templateStoreDao = null;
    @Inject
    protected TemplateJoinDao _templateViewDao = null;
    @Inject
    protected VolumeDataStoreDao _volumeStoreDao = null;
    @Inject
    protected CapacityDao _capacityDao;
    @Inject
    protected CapacityManager _capacityMgr;
    @Inject
    protected DataCenterDao _dcDao = null;
    @Inject
    protected VMTemplateDao _templateDao;
    @Inject
    protected UserDao _userDao;
    @Inject
    protected ClusterDao _clusterDao;
    @Inject
    protected StoragePoolWorkDao _storagePoolWorkDao;
    @Inject
    protected HypervisorGuruManager _hvGuruMgr;
    @Inject
    protected VolumeDao _volumeDao;
    @Inject
    ConfigurationDao _configDao;
    @Inject
    ManagementServer _msServer;
    @Inject
    VolumeService volService;
    @Inject
    VolumeDataFactory volFactory;
    @Inject
    TemplateDataFactory tmplFactory;
    @Inject
    SnapshotDataFactory snapshotFactory;
    @Inject
    ConfigurationServer _configServer;
    @Inject
    DataStoreManager _dataStoreMgr;
    @Inject
    DataStoreProviderManager _dataStoreProviderMgr;
    @Inject
    private TemplateService _imageSrv;
    @Inject
    EndPointSelector _epSelector;
    @Inject
    private DiskOfferingDao _diskOfferingDao;
    @Inject
    ResourceLimitService _resourceLimitMgr;
    @Inject
    EntityManager _entityMgr;
    @Inject
    SnapshotService _snapshotService;
    @Inject
    StoragePoolTagsDao _storagePoolTagsDao;

    protected List<StoragePoolDiscoverer> _discoverers;

    public List<StoragePoolDiscoverer> getDiscoverers() {
        return _discoverers;
    }

    public void setDiscoverers(List<StoragePoolDiscoverer> discoverers) {
        _discoverers = discoverers;
    }

    protected SearchBuilder<VMTemplateHostVO> HostTemplateStatesSearch;
    protected GenericSearchBuilder<StoragePoolHostVO, Long> UpHostsInPoolSearch;
    protected SearchBuilder<VMInstanceVO> StoragePoolSearch;
    protected SearchBuilder<StoragePoolVO> LocalStorageSearch;

    ScheduledExecutorService _executor = null;
    int _storagePoolAcquisitionWaitSeconds = 1800; // 30 minutes
    int _downloadUrlCleanupInterval;
    int _downloadUrlExpirationInterval;
    // protected BigDecimal _overProvisioningFactor = new BigDecimal(1);
    private long _serverId;

    private final Map<String, HypervisorHostListener> hostListeners = new HashMap<String, HypervisorHostListener>();

    public boolean share(VMInstanceVO vm, List<VolumeVO> vols, HostVO host, boolean cancelPreviousShare) throws StorageUnavailableException {

        // if pool is in maintenance and it is the ONLY pool available; reject
        List<VolumeVO> rootVolForGivenVm = _volsDao.findByInstanceAndType(vm.getId(), Type.ROOT);
        if (rootVolForGivenVm != null && rootVolForGivenVm.size() > 0) {
            boolean isPoolAvailable = isPoolAvailable(rootVolForGivenVm.get(0).getPoolId());
            if (!isPoolAvailable) {
                throw new StorageUnavailableException("Can not share " + vm, rootVolForGivenVm.get(0).getPoolId());
            }
        }

        // this check is done for maintenance mode for primary storage
        // if any one of the volume is unusable, we return false
        // if we return false, the allocator will try to switch to another PS if
        // available
        for (VolumeVO vol : vols) {
            if (vol.getRemoved() != null) {
                s_logger.warn("Volume id:" + vol.getId() + " is removed, cannot share on this instance");
                // not ok to share
                return false;
            }
        }

        // ok to share
        return true;
    }

    private boolean isPoolAvailable(Long poolId) {
        // get list of all pools
        List<StoragePoolVO> pools = _storagePoolDao.listAll();

        // if no pools or 1 pool which is in maintenance
        if (pools == null || pools.size() == 0 || (pools.size() == 1 && pools.get(0).getStatus().equals(StoragePoolStatus.Maintenance))) {
            return false;
        } else {
            return true;
        }
    }

    @Override
    public List<StoragePoolVO> ListByDataCenterHypervisor(long datacenterId, HypervisorType type) {
        List<StoragePoolVO> pools = _storagePoolDao.listByDataCenterId(datacenterId);
        List<StoragePoolVO> retPools = new ArrayList<StoragePoolVO>();
        for (StoragePoolVO pool : pools) {
            if (pool.getStatus() != StoragePoolStatus.Up) {
                continue;
            }
            if (pool.getScope() == ScopeType.ZONE) {
                if (pool.getHypervisor() != null && pool.getHypervisor() == type) {
                    retPools.add(pool);
                }
            } else {
                ClusterVO cluster = _clusterDao.findById(pool.getClusterId());
                if (type == cluster.getHypervisorType()) {
                    retPools.add(pool);
                }
            }
        }
        Collections.shuffle(retPools);
        return retPools;
    }

    @Override
    public boolean isLocalStorageActiveOnHost(Long hostId) {
        List<StoragePoolHostVO> storagePoolHostRefs = _storagePoolHostDao.listByHostId(hostId);
        for (StoragePoolHostVO storagePoolHostRef : storagePoolHostRefs) {
            StoragePoolVO PrimaryDataStoreVO = _storagePoolDao.findById(storagePoolHostRef.getPoolId());
            if (PrimaryDataStoreVO.getPoolType() == StoragePoolType.LVM || PrimaryDataStoreVO.getPoolType() == StoragePoolType.EXT) {
                SearchBuilder<VolumeVO> volumeSB = _volsDao.createSearchBuilder();
                volumeSB.and("poolId", volumeSB.entity().getPoolId(), SearchCriteria.Op.EQ);
                volumeSB.and("removed", volumeSB.entity().getRemoved(), SearchCriteria.Op.NULL);
                volumeSB.and("state", volumeSB.entity().getState(), SearchCriteria.Op.NIN);

                SearchBuilder<VMInstanceVO> activeVmSB = _vmInstanceDao.createSearchBuilder();
                activeVmSB.and("state", activeVmSB.entity().getState(), SearchCriteria.Op.IN);
                volumeSB.join("activeVmSB", activeVmSB, volumeSB.entity().getInstanceId(), activeVmSB.entity().getId(), JoinBuilder.JoinType.INNER);

                SearchCriteria<VolumeVO> volumeSC = volumeSB.create();
                volumeSC.setParameters("poolId", PrimaryDataStoreVO.getId());
                volumeSC.setParameters("state", Volume.State.Expunging, Volume.State.Destroy);
                volumeSC.setJoinParameters("activeVmSB", "state", State.Starting, State.Running, State.Stopping, State.Migrating);

                List<VolumeVO> volumes = _volsDao.search(volumeSC, null);
                if (volumes.size() > 0) {
                    return true;
                }
            }
        }

        return false;
    }

    @Override
    public Answer[] sendToPool(StoragePool pool, Commands cmds) throws StorageUnavailableException {
        return sendToPool(pool, null, null, cmds).second();
    }

    @Override
    public Answer sendToPool(StoragePool pool, long[] hostIdsToTryFirst, Command cmd) throws StorageUnavailableException {
        Answer[] answers = sendToPool(pool, hostIdsToTryFirst, null, new Commands(cmd)).second();
        if (answers == null) {
            return null;
        }
        return answers[0];
    }

    @Override
    public Answer sendToPool(StoragePool pool, Command cmd) throws StorageUnavailableException {
        Answer[] answers = sendToPool(pool, new Commands(cmd));
        if (answers == null) {
            return null;
        }
        return answers[0];
    }

    public Long chooseHostForStoragePool(StoragePoolVO poolVO, List<Long> avoidHosts, boolean sendToVmResidesOn, Long vmId) {
        if (sendToVmResidesOn) {
            if (vmId != null) {
                VMInstanceVO vmInstance = _vmInstanceDao.findById(vmId);
                if (vmInstance != null) {
                    Long hostId = vmInstance.getHostId();
                    if (hostId != null && !avoidHosts.contains(vmInstance.getHostId())) {
                        return hostId;
                    }
                }
            }
            /*
             * Can't find the vm where host resides on(vm is destroyed? or
             * volume is detached from vm), randomly choose a host to send the
             * cmd
             */
        }
        List<StoragePoolHostVO> poolHosts = _storagePoolHostDao.listByHostStatus(poolVO.getId(), Status.Up);
        Collections.shuffle(poolHosts);
        if (poolHosts != null && poolHosts.size() > 0) {
            for (StoragePoolHostVO sphvo : poolHosts) {
                if (!avoidHosts.contains(sphvo.getHostId())) {
                    return sphvo.getHostId();
                }
            }
        }
        return null;
    }

    @Override
    public boolean configure(String name, Map<String, Object> params) throws ConfigurationException {

        Map<String, String> configs = _configDao.getConfiguration("management-server", params);

        _storagePoolAcquisitionWaitSeconds = NumbersUtil.parseInt(configs.get("pool.acquisition.wait.seconds"), 1800);
        s_logger.info("pool.acquisition.wait.seconds is configured as " + _storagePoolAcquisitionWaitSeconds + " seconds");

        _agentMgr.registerForHostEvents(new StoragePoolMonitor(this, _storagePoolDao, _dataStoreProviderMgr), true, false, true);

        s_logger.info("Storage cleanup enabled: " + StorageCleanupEnabled.value() + ", interval: " + StorageCleanupInterval.value() + ", delay: " + StorageCleanupDelay.value()  +
                ", template cleanup enabled: " + TemplateCleanupEnabled.value());

        String cleanupInterval = configs.get("extract.url.cleanup.interval");
        _downloadUrlCleanupInterval = NumbersUtil.parseInt(cleanupInterval, 7200);

        String urlExpirationInterval = configs.get("extract.url.expiration.interval");
        _downloadUrlExpirationInterval = NumbersUtil.parseInt(urlExpirationInterval, 14400);

        String workers = configs.get("expunge.workers");
        int wrks = NumbersUtil.parseInt(workers, 10);
        _executor = Executors.newScheduledThreadPool(wrks, new NamedThreadFactory("StorageManager-Scavenger"));

        _agentMgr.registerForHostEvents(ComponentContext.inject(LocalStoragePoolListener.class), true, false, false);

        _serverId = _msServer.getId();

        UpHostsInPoolSearch = _storagePoolHostDao.createSearchBuilder(Long.class);
        UpHostsInPoolSearch.selectFields(UpHostsInPoolSearch.entity().getHostId());
        SearchBuilder<HostVO> hostSearch = _hostDao.createSearchBuilder();
        hostSearch.and("status", hostSearch.entity().getStatus(), Op.EQ);
        hostSearch.and("resourceState", hostSearch.entity().getResourceState(), Op.EQ);
        UpHostsInPoolSearch.join("hosts", hostSearch, hostSearch.entity().getId(), UpHostsInPoolSearch.entity().getHostId(), JoinType.INNER);
        UpHostsInPoolSearch.and("pool", UpHostsInPoolSearch.entity().getPoolId(), Op.EQ);
        UpHostsInPoolSearch.done();

        StoragePoolSearch = _vmInstanceDao.createSearchBuilder();

        SearchBuilder<VolumeVO> volumeSearch = _volumeDao.createSearchBuilder();
        volumeSearch.and("volumeType", volumeSearch.entity().getVolumeType(), SearchCriteria.Op.EQ);
        volumeSearch.and("poolId", volumeSearch.entity().getPoolId(), SearchCriteria.Op.EQ);
        volumeSearch.and("state", volumeSearch.entity().getState(), SearchCriteria.Op.EQ);
        StoragePoolSearch.join("vmVolume", volumeSearch, volumeSearch.entity().getInstanceId(), StoragePoolSearch.entity().getId(), JoinBuilder.JoinType.INNER);
        StoragePoolSearch.done();

        LocalStorageSearch = _storagePoolDao.createSearchBuilder();
        SearchBuilder<StoragePoolHostVO> storageHostSearch = _storagePoolHostDao.createSearchBuilder();
        storageHostSearch.and("hostId", storageHostSearch.entity().getHostId(), SearchCriteria.Op.EQ);
        LocalStorageSearch.join("poolHost", storageHostSearch, storageHostSearch.entity().getPoolId(), LocalStorageSearch.entity().getId(), JoinBuilder.JoinType.INNER);
        LocalStorageSearch.and("type", LocalStorageSearch.entity().getPoolType(), SearchCriteria.Op.IN);
        LocalStorageSearch.done();

        Volume.State.getStateMachine().registerListener(new VolumeStateListener(_configDao, _vmInstanceDao));

        return true;
    }

    @Override
    public String getStoragePoolTags(long poolId) {
        return StringUtils.listToCsvTags(_storagePoolDao.searchForStoragePoolTags(poolId));
    }

    @Override
    public boolean start() {
        if (StorageCleanupEnabled.value()) {
            Random generator = new Random();
            int initialDelay = generator.nextInt(StorageCleanupInterval.value());
            _executor.scheduleWithFixedDelay(new StorageGarbageCollector(), initialDelay, StorageCleanupInterval.value(), TimeUnit.SECONDS);
        } else {
            s_logger.debug("Storage cleanup is not enabled, so the storage cleanup thread is not being scheduled.");
        }

        _executor.scheduleWithFixedDelay(new DownloadURLGarbageCollector(), _downloadUrlCleanupInterval, _downloadUrlCleanupInterval, TimeUnit.SECONDS);

        return true;
    }

    @Override
    public boolean stop() {
        if (StorageCleanupEnabled.value()) {
            _executor.shutdown();
        }
        return true;
    }

    @DB
    @Override
    public DataStore createLocalStorage(Host host, StoragePoolInfo pInfo) throws ConnectionException {
        DataCenterVO dc = _dcDao.findById(host.getDataCenterId());
        if (dc == null) {
            return null;
        }
        boolean useLocalStorageForSystemVM = false;
        Boolean isLocal = ConfigurationManagerImpl.SystemVMUseLocalStorage.valueIn(dc.getId());
        if (isLocal != null) {
            useLocalStorageForSystemVM = isLocal.booleanValue();
        }
        if (!(dc.isLocalStorageEnabled() || useLocalStorageForSystemVM)) {
            return null;
        }
        DataStore store;
        try {
            String hostAddress = pInfo.getHost();
            if (host.getHypervisorType() == Hypervisor.HypervisorType.VMware) {
                hostAddress = "VMFS datastore: " + pInfo.getHostPath();
            }
            StoragePoolVO pool = _storagePoolDao.findPoolByHostPath(host.getDataCenterId(), host.getPodId(), hostAddress, pInfo.getHostPath(), pInfo.getUuid());
            if (pool == null && host.getHypervisorType() == HypervisorType.VMware) {
                // perform run-time upgrade. In versions prior to 2.2.12, there
                // is a bug that we don't save local datastore info (host path
                // is empty), this will cause us
                // not able to distinguish multiple local datastores that may be
                // available on the host, to support smooth migration, we
                // need to perform runtime upgrade here
                if (pInfo.getHostPath().length() > 0) {
                    pool = _storagePoolDao.findPoolByHostPath(host.getDataCenterId(), host.getPodId(), hostAddress, "", pInfo.getUuid());
                }
            }
            if (pool == null) {
                //the path can be different, but if they have the same uuid, assume they are the same storage
                pool = _storagePoolDao.findPoolByHostPath(host.getDataCenterId(), host.getPodId(), hostAddress, null,
                        pInfo.getUuid());
                if (pool != null) {
                    s_logger.debug("Found a storage pool: " + pInfo.getUuid() + ", but with different hostpath " + pInfo.getHostPath() + ", still treat it as the same pool");
                }
            }

            DataStoreProvider provider = _dataStoreProviderMgr.getDefaultPrimaryDataStoreProvider();
            DataStoreLifeCycle lifeCycle = provider.getDataStoreLifeCycle();
            if (pool == null) {
                Map<String, Object> params = new HashMap<String, Object>();
                String name = (host.getName() + " Local Storage");
                params.put("zoneId", host.getDataCenterId());
                params.put("clusterId", host.getClusterId());
                params.put("podId", host.getPodId());
                params.put("url", pInfo.getPoolType().toString() + "://" + pInfo.getHost() + "/" + pInfo.getHostPath());
                params.put("name", name);
                params.put("localStorage", true);
                params.put("details", pInfo.getDetails());
                params.put("uuid", pInfo.getUuid());
                params.put("providerName", provider.getName());

                store = lifeCycle.initialize(params);
            } else {
                store = _dataStoreMgr.getDataStore(pool.getId(), DataStoreRole.Primary);
            }

            pool = _storagePoolDao.findById(store.getId());
            if (pool.getStatus() != StoragePoolStatus.Maintenance && pool.getStatus() != StoragePoolStatus.Removed) {
                HostScope scope = new HostScope(host.getId(), host.getClusterId(), host.getDataCenterId());
                lifeCycle.attachHost(store, scope, pInfo);
            }

        } catch (Exception e) {
            s_logger.warn("Unable to setup the local storage pool for " + host, e);
            throw new ConnectionException(true, "Unable to setup the local storage pool for " + host, e);
        }

        return _dataStoreMgr.getDataStore(store.getId(), DataStoreRole.Primary);
    }

    @Override
    public PrimaryDataStoreInfo createPool(CreateStoragePoolCmd cmd) throws ResourceInUseException, IllegalArgumentException, UnknownHostException,
    ResourceUnavailableException {
        String providerName = cmd.getStorageProviderName();
        DataStoreProvider storeProvider = _dataStoreProviderMgr.getDataStoreProvider(providerName);

        if (storeProvider == null) {
            storeProvider = _dataStoreProviderMgr.getDefaultPrimaryDataStoreProvider();
            if (storeProvider == null) {
                throw new InvalidParameterValueException("can't find storage provider: " + providerName);
            }
        }

        Long clusterId = cmd.getClusterId();
        Long podId = cmd.getPodId();
        Long zoneId = cmd.getZoneId();

        ScopeType scopeType = ScopeType.CLUSTER;
        String scope = cmd.getScope();
        if (scope != null) {
            try {
                scopeType = Enum.valueOf(ScopeType.class, scope.toUpperCase());
            } catch (Exception e) {
                throw new InvalidParameterValueException("invalid scope for pool " + scope);
            }
        }

        if (scopeType == ScopeType.CLUSTER && clusterId == null) {
            throw new InvalidParameterValueException("cluster id can't be null, if scope is cluster");
        } else if (scopeType == ScopeType.ZONE && zoneId == null) {
            throw new InvalidParameterValueException("zone id can't be null, if scope is zone");
        }

        HypervisorType hypervisorType = HypervisorType.KVM;
        if (scopeType == ScopeType.ZONE) {
            // ignore passed clusterId and podId
            clusterId = null;
            podId = null;
            String hypervisor = cmd.getHypervisor();
            if (hypervisor != null) {
                try {
                    hypervisorType = HypervisorType.getType(hypervisor);
                } catch (Exception e) {
                    throw new InvalidParameterValueException("invalid hypervisor type " + hypervisor);
                }
            } else {
                throw new InvalidParameterValueException("Missing parameter hypervisor. Hypervisor type is required to create zone wide primary storage.");
            }
            if (hypervisorType != HypervisorType.KVM && hypervisorType != HypervisorType.VMware && hypervisorType != HypervisorType.Hyperv && hypervisorType != HypervisorType.LXC && hypervisorType != HypervisorType.Any) {
                throw new InvalidParameterValueException("zone wide storage pool is not supported for hypervisor type " + hypervisor);
            }
        }

        Map<String, String> details = extractApiParamAsMap(cmd.getDetails());
        DataCenterVO zone = _dcDao.findById(cmd.getZoneId());
        if (zone == null) {
            throw new InvalidParameterValueException("unable to find zone by id " + zoneId);
        }
        // Check if zone is disabled
        Account account = CallContext.current().getCallingAccount();
        if (Grouping.AllocationState.Disabled == zone.getAllocationState() && !_accountMgr.isRootAdmin(account.getId())) {
            throw new PermissionDeniedException("Cannot perform this operation, Zone is currently disabled: " + zoneId);
        }

        Map<String, Object> params = new HashMap<String, Object>();
        params.put("zoneId", zone.getId());
        params.put("clusterId", clusterId);
        params.put("podId", podId);
        params.put("url", cmd.getUrl());
        params.put("tags", cmd.getTags());
        params.put("name", cmd.getStoragePoolName());
        params.put("details", details);
        params.put("providerName", storeProvider.getName());
        params.put("managed", cmd.isManaged());
        params.put("capacityBytes", cmd.getCapacityBytes());
        params.put("capacityIops", cmd.getCapacityIops());

        DataStoreLifeCycle lifeCycle = storeProvider.getDataStoreLifeCycle();
        DataStore store = null;
        try {
            store = lifeCycle.initialize(params);
            if (scopeType == ScopeType.CLUSTER) {
                ClusterScope clusterScope = new ClusterScope(clusterId, podId, zoneId);
                lifeCycle.attachCluster(store, clusterScope);
            } else if (scopeType == ScopeType.ZONE) {
                ZoneScope zoneScope = new ZoneScope(zoneId);
                lifeCycle.attachZone(store, zoneScope, hypervisorType);
            }
        } catch (Exception e) {
            s_logger.debug("Failed to add data store: "+e.getMessage(), e);
            try {
                // clean up the db, just absorb the exception thrown in deletion with error logged, so that user can get error for adding data store
                // not deleting data store.
                if (store != null) {
                    lifeCycle.deleteDataStore(store);
                }
            } catch (Exception ex) {
                s_logger.debug("Failed to clean up storage pool: " + ex.getMessage());
            }
            throw new CloudRuntimeException("Failed to add data store: "+e.getMessage(), e);
        }

        return (PrimaryDataStoreInfo)_dataStoreMgr.getDataStore(store.getId(), DataStoreRole.Primary);
    }

    private Map<String, String> extractApiParamAsMap(Map ds) {
        Map<String, String> details = new HashMap<String, String>();
        if (ds != null) {
            Collection detailsCollection = ds.values();
            Iterator it = detailsCollection.iterator();
            while (it.hasNext()) {
                HashMap d = (HashMap)it.next();
                Iterator it2 = d.entrySet().iterator();
                while (it2.hasNext()) {
                    Map.Entry entry = (Map.Entry)it2.next();
                    details.put((String)entry.getKey(), (String)entry.getValue());
                }
            }
        }
        return details;
    }

    @ActionEvent(eventType = EventTypes.EVENT_DISABLE_PRIMARY_STORAGE, eventDescription = "disable storage pool")
    private void disablePrimaryStoragePool(StoragePoolVO primaryStorage) {
        if (!primaryStorage.getStatus().equals(StoragePoolStatus.Up)) {
            throw new InvalidParameterValueException("Primary storage with id " + primaryStorage.getId() + " cannot be disabled. Storage pool state : " +
                    primaryStorage.getStatus().toString());
        }

        DataStoreProvider provider = _dataStoreProviderMgr.getDataStoreProvider(primaryStorage.getStorageProviderName());
        DataStoreLifeCycle dataStoreLifeCycle = provider.getDataStoreLifeCycle();
        DataStore store = _dataStoreMgr.getDataStore(primaryStorage.getId(), DataStoreRole.Primary);
        ((PrimaryDataStoreLifeCycle)dataStoreLifeCycle).disableStoragePool(store);
    }

    @ActionEvent(eventType = EventTypes.EVENT_ENABLE_PRIMARY_STORAGE, eventDescription = "enable storage pool")
    private void enablePrimaryStoragePool(StoragePoolVO primaryStorage) {
        if (!primaryStorage.getStatus().equals(StoragePoolStatus.Disabled)) {
            throw new InvalidParameterValueException("Primary storage with id " + primaryStorage.getId() + " cannot be enabled. Storage pool state : " +
                    primaryStorage.getStatus().toString());
        }

        DataStoreProvider provider = _dataStoreProviderMgr.getDataStoreProvider(primaryStorage.getStorageProviderName());
        DataStoreLifeCycle dataStoreLifeCycle = provider.getDataStoreLifeCycle();
        DataStore store = _dataStoreMgr.getDataStore(primaryStorage.getId(), DataStoreRole.Primary);
        ((PrimaryDataStoreLifeCycle)dataStoreLifeCycle).enableStoragePool(store);
    }

    @Override
    public PrimaryDataStoreInfo updateStoragePool(UpdateStoragePoolCmd cmd) throws IllegalArgumentException {
        // Input validation
        Long id = cmd.getId();

        StoragePoolVO pool = _storagePoolDao.findById(id);
        if (pool == null) {
            throw new IllegalArgumentException("Unable to find storage pool with ID: " + id);
        }

        final List<String> storagePoolTags = cmd.getTags();
        if (storagePoolTags != null) {
            if (s_logger.isDebugEnabled()) {
                s_logger.debug("Updating Storage Pool Tags to :" + storagePoolTags);
            }
            _storagePoolTagsDao.persist(pool.getId(), storagePoolTags);
        }

        Long updatedCapacityBytes = null;
        Long capacityBytes = cmd.getCapacityBytes();

        if (capacityBytes != null) {
            if (capacityBytes != pool.getCapacityBytes()) {
                updatedCapacityBytes = capacityBytes;
            }
        }

        Long updatedCapacityIops = null;
        Long capacityIops = cmd.getCapacityIops();

        if (capacityIops != null) {
            if (!capacityIops.equals(pool.getCapacityIops())) {
                updatedCapacityIops = capacityIops;
            }
        }

        if (updatedCapacityBytes != null || updatedCapacityIops != null) {
            StoragePoolVO storagePool = _storagePoolDao.findById(id);
            DataStoreProvider dataStoreProvider = _dataStoreProviderMgr.getDataStoreProvider(storagePool.getStorageProviderName());
            DataStoreLifeCycle dataStoreLifeCycle = dataStoreProvider.getDataStoreLifeCycle();

            if (dataStoreLifeCycle instanceof PrimaryDataStoreLifeCycle) {
                Map<String, String> details = new HashMap<String, String>();

                details.put(PrimaryDataStoreLifeCycle.CAPACITY_BYTES, updatedCapacityBytes != null ? String.valueOf(updatedCapacityBytes) : null);
                details.put(PrimaryDataStoreLifeCycle.CAPACITY_IOPS, updatedCapacityIops != null ? String.valueOf(updatedCapacityIops) : null);

                ((PrimaryDataStoreLifeCycle)dataStoreLifeCycle).updateStoragePool(storagePool, details);
            }
        }

        Boolean enabled = cmd.getEnabled();
        if (enabled != null) {
            if (enabled) {
                enablePrimaryStoragePool(pool);
            } else {
                disablePrimaryStoragePool(pool);
            }
        }

        if (updatedCapacityBytes != null) {
            _storagePoolDao.updateCapacityBytes(id, capacityBytes);
        }

        if (updatedCapacityIops != null) {
            _storagePoolDao.updateCapacityIops(id, capacityIops);
        }

        return (PrimaryDataStoreInfo)_dataStoreMgr.getDataStore(pool.getId(), DataStoreRole.Primary);
    }

    @Override
    @DB
    public boolean deletePool(DeletePoolCmd cmd) {
        Long id = cmd.getId();
        boolean forced = cmd.isForced();

        StoragePoolVO sPool = _storagePoolDao.findById(id);
        if (sPool == null) {
            s_logger.warn("Unable to find pool:" + id);
            throw new InvalidParameterValueException("Unable to find pool by id " + id);
        }
        if (sPool.getStatus() != StoragePoolStatus.Maintenance) {
            s_logger.warn("Unable to delete storage id: " + id + " due to it is not in Maintenance state");
            throw new InvalidParameterValueException("Unable to delete storage due to it is not in Maintenance state, id: " + id);
        }
        if (sPool.isLocal()) {
            s_logger.warn("Unable to delete local storage id:" + id);
            throw new InvalidParameterValueException("Unable to delete local storage id: " + id);
        }

        Pair<Long, Long> vlms = _volsDao.getCountAndTotalByPool(id);
        if (forced) {
            if (vlms.first() > 0) {
                Pair<Long, Long> nonDstrdVlms = _volsDao.getNonDestroyedCountAndTotalByPool(id);
                if (nonDstrdVlms.first() > 0) {
                    throw new CloudRuntimeException("Cannot delete pool " + sPool.getName() + " as there are associated " + "non-destroyed vols for this pool");
                }
                // force expunge non-destroyed volumes
                List<VolumeVO> vols = _volsDao.listVolumesToBeDestroyed();
                for (VolumeVO vol : vols) {
                    AsyncCallFuture<VolumeApiResult> future = volService.expungeVolumeAsync(volFactory.getVolume(vol.getId()));
                    try {
                        future.get();
                    } catch (InterruptedException e) {
                        s_logger.debug("expunge volume failed:" + vol.getId(), e);
                    } catch (ExecutionException e) {
                        s_logger.debug("expunge volume failed:" + vol.getId(), e);
                    }
                }
            }
        } else {
            // Check if the pool has associated volumes in the volumes table
            // If it does , then you cannot delete the pool
            if (vlms.first() > 0) {
                throw new CloudRuntimeException("Cannot delete pool " + sPool.getName() + " as there are associated volumes for this pool");
            }
        }

        // First get the host_id from storage_pool_host_ref for given pool id
        StoragePoolVO lock = _storagePoolDao.acquireInLockTable(sPool.getId());

        if (lock == null) {
            if (s_logger.isDebugEnabled()) {
                s_logger.debug("Failed to acquire lock when deleting PrimaryDataStoreVO with ID: " + sPool.getId());
            }
            return false;
        }

        _storagePoolDao.releaseFromLockTable(lock.getId());
        s_logger.trace("Released lock for storage pool " + id);

        DataStoreProvider storeProvider = _dataStoreProviderMgr.getDataStoreProvider(sPool.getStorageProviderName());
        DataStoreLifeCycle lifeCycle = storeProvider.getDataStoreLifeCycle();
        DataStore store = _dataStoreMgr.getDataStore(sPool.getId(), DataStoreRole.Primary);
        return lifeCycle.deleteDataStore(store);
    }

    @Override
    public void connectHostToSharedPool(long hostId, long poolId) throws StorageUnavailableException, StorageConflictException {
        StoragePool pool = (StoragePool)_dataStoreMgr.getDataStore(poolId, DataStoreRole.Primary);
        assert (pool.isShared()) : "Now, did you actually read the name of this method?";
        s_logger.debug("Adding pool " + pool.getName() + " to  host " + hostId);

        DataStoreProvider provider = _dataStoreProviderMgr.getDataStoreProvider(pool.getStorageProviderName());
        HypervisorHostListener listener = hostListeners.get(provider.getName());
        listener.hostConnect(hostId, pool.getId());
    }

    @Override
    public BigDecimal getStorageOverProvisioningFactor(Long poolId) {
        return new BigDecimal(CapacityManager.StorageOverprovisioningFactor.valueIn(poolId));
    }

    @Override
    public void createCapacityEntry(StoragePoolVO storagePool, short capacityType, long allocated) {
        SearchCriteria<CapacityVO> capacitySC = _capacityDao.createSearchCriteria();
        capacitySC.addAnd("hostOrPoolId", SearchCriteria.Op.EQ, storagePool.getId());
        capacitySC.addAnd("dataCenterId", SearchCriteria.Op.EQ, storagePool.getDataCenterId());
        capacitySC.addAnd("capacityType", SearchCriteria.Op.EQ, capacityType);

        List<CapacityVO> capacities = _capacityDao.search(capacitySC, null);

        long totalOverProvCapacity;
        if (storagePool.getPoolType().supportsOverProvisioning()) {
            // All this is for the inaccuracy of floats for big number multiplication.
            BigDecimal overProvFactor = getStorageOverProvisioningFactor(storagePool.getId());
            totalOverProvCapacity = overProvFactor.multiply(new BigDecimal(storagePool.getCapacityBytes())).longValue();
            s_logger.debug("Found storage pool " + storagePool.getName() + " of type " + storagePool.getPoolType().toString() + " with overprovisioning factor "
                    + overProvFactor.toString());
            s_logger.debug("Total over provisioned capacity calculated is " + overProvFactor + " * " + storagePool.getCapacityBytes());
        } else {
            s_logger.debug("Found storage pool " + storagePool.getName() + " of type " + storagePool.getPoolType().toString());
            totalOverProvCapacity = storagePool.getCapacityBytes();
        }

        s_logger.debug("Total over provisioned capacity of the pool " + storagePool.getName() + " id: " + storagePool.getId() + " is " + totalOverProvCapacity);
        CapacityState capacityState = CapacityState.Enabled;
        if (storagePool.getScope() == ScopeType.ZONE) {
            DataCenterVO dc = ApiDBUtils.findZoneById(storagePool.getDataCenterId());
            AllocationState allocationState = dc.getAllocationState();
            capacityState = (allocationState == AllocationState.Disabled) ? CapacityState.Disabled : CapacityState.Enabled;
        } else {
            if (storagePool.getClusterId() != null) {
                ClusterVO cluster = ApiDBUtils.findClusterById(storagePool.getClusterId());
                if (cluster != null) {
                    AllocationState allocationState = _configMgr.findClusterAllocationState(cluster);
                    capacityState = (allocationState == AllocationState.Disabled) ? CapacityState.Disabled : CapacityState.Enabled;
                }
            }
        }

        if (storagePool.getScope() == ScopeType.HOST) {
            List<StoragePoolHostVO> stoargePoolHostVO = _storagePoolHostDao.listByPoolId(storagePool.getId());

            if(stoargePoolHostVO != null && !stoargePoolHostVO.isEmpty()){
                HostVO host = _hostDao.findById(stoargePoolHostVO.get(0).getHostId());

                if(host != null){
                    capacityState = (host.getResourceState() == ResourceState.Disabled) ? CapacityState.Disabled : CapacityState.Enabled;
                }
            }
        }

        if (capacities.size() == 0) {
            CapacityVO capacity =
                    new CapacityVO(storagePool.getId(), storagePool.getDataCenterId(), storagePool.getPodId(), storagePool.getClusterId(), allocated, totalOverProvCapacity,
                            capacityType);
            capacity.setCapacityState(capacityState);
            _capacityDao.persist(capacity);
        } else {
            CapacityVO capacity = capacities.get(0);
            if (capacity.getTotalCapacity() != totalOverProvCapacity || allocated != capacity.getUsedCapacity() || capacity.getCapacityState() != capacityState) {
                capacity.setTotalCapacity(totalOverProvCapacity);
                capacity.setUsedCapacity(allocated);
                capacity.setCapacityState(capacityState);
                _capacityDao.update(capacity.getId(), capacity);
            }
        }
        s_logger.debug("Successfully set Capacity - " + totalOverProvCapacity + " for capacity type - " + capacityType + " , DataCenterId - " +
                storagePool.getDataCenterId() + ", HostOrPoolId - " + storagePool.getId() + ", PodId " + storagePool.getPodId());
    }

    @Override
    public List<Long> getUpHostsInPool(long poolId) {
        SearchCriteria<Long> sc = UpHostsInPoolSearch.create();
        sc.setParameters("pool", poolId);
        sc.setJoinParameters("hosts", "status", Status.Up);
        sc.setJoinParameters("hosts", "resourceState", ResourceState.Enabled);
        return _storagePoolHostDao.customSearch(sc, null);
    }

    @Override
    public Pair<Long, Answer[]> sendToPool(StoragePool pool, long[] hostIdsToTryFirst, List<Long> hostIdsToAvoid, Commands cmds) throws StorageUnavailableException {
        List<Long> hostIds = getUpHostsInPool(pool.getId());
        Collections.shuffle(hostIds);
        if (hostIdsToTryFirst != null) {
            for (int i = hostIdsToTryFirst.length - 1; i >= 0; i--) {
                if (hostIds.remove(hostIdsToTryFirst[i])) {
                    hostIds.add(0, hostIdsToTryFirst[i]);
                }
            }
        }

        if (hostIdsToAvoid != null) {
            hostIds.removeAll(hostIdsToAvoid);
        }
        if (hostIds == null || hostIds.isEmpty()) {
            throw new StorageUnavailableException("Unable to send command to the pool " + pool.getId() + " due to there is no enabled hosts up in this cluster",
                    pool.getId());
        }
        for (Long hostId : hostIds) {
            try {
                List<Answer> answers = new ArrayList<Answer>();
                Command[] cmdArray = cmds.toCommands();
                for (Command cmd : cmdArray) {
                    long targetHostId = _hvGuruMgr.getGuruProcessedCommandTargetHost(hostId, cmd);
                    answers.add(_agentMgr.send(targetHostId, cmd));
                }
                return new Pair<Long, Answer[]>(hostId, answers.toArray(new Answer[answers.size()]));
            } catch (AgentUnavailableException e) {
                s_logger.debug("Unable to send storage pool command to " + pool + " via " + hostId, e);
            } catch (OperationTimedoutException e) {
                s_logger.debug("Unable to send storage pool command to " + pool + " via " + hostId, e);
            }
        }

        throw new StorageUnavailableException("Unable to send command to the pool ", pool.getId());
    }

    @Override
    public Pair<Long, Answer> sendToPool(StoragePool pool, long[] hostIdsToTryFirst, List<Long> hostIdsToAvoid, Command cmd) throws StorageUnavailableException {
        Commands cmds = new Commands(cmd);
        Pair<Long, Answer[]> result = sendToPool(pool, hostIdsToTryFirst, hostIdsToAvoid, cmds);
        return new Pair<Long, Answer>(result.first(), result.second()[0]);
    }

    @Override
    public void cleanupStorage(boolean recurring) {
        GlobalLock scanLock = GlobalLock.getInternLock("storagemgr.cleanup");

        try {
            if (scanLock.lock(3)) {
                try {
                    // Cleanup primary storage pools
                    if (TemplateCleanupEnabled.value()) {
                        List<StoragePoolVO> storagePools = _storagePoolDao.listAll();
                        for (StoragePoolVO pool : storagePools) {
                            try {

                                List<VMTemplateStoragePoolVO> unusedTemplatesInPool = _tmpltMgr.getUnusedTemplatesInPool(pool);
                                s_logger.debug("Storage pool garbage collector found " + unusedTemplatesInPool.size() + " templates to clean up in storage pool: " +
                                        pool.getName());
                                for (VMTemplateStoragePoolVO templatePoolVO : unusedTemplatesInPool) {
                                    if (templatePoolVO.getDownloadState() != VMTemplateStorageResourceAssoc.Status.DOWNLOADED) {
                                        s_logger.debug("Storage pool garbage collector is skipping template with ID: " + templatePoolVO.getTemplateId() +
                                               " on pool " +  templatePoolVO.getPoolId() +  " because it is not completely downloaded.");
                                        continue;
                                    }

                                    if (!templatePoolVO.getMarkedForGC()) {
                                        templatePoolVO.setMarkedForGC(true);
                                        _vmTemplatePoolDao.update(templatePoolVO.getId(), templatePoolVO);
                                        s_logger.debug("Storage pool garbage collector has marked template with ID: " + templatePoolVO.getTemplateId() +
                                               " on pool " +  templatePoolVO.getPoolId() +  " for garbage collection.");
                                        continue;
                                    }

                                    _tmpltMgr.evictTemplateFromStoragePool(templatePoolVO);
                                }
                            } catch (Exception e) {
                                s_logger.warn("Problem cleaning up primary storage pool " + pool, e);
                            }
                        }
                    }

                    //destroy snapshots in destroying state in snapshot_store_ref
                    List<SnapshotDataStoreVO>  ssSnapshots = _snapshotStoreDao.listByState(ObjectInDataStoreStateMachine.State.Destroying);
                    for(SnapshotDataStoreVO ssSnapshotVO : ssSnapshots){
                        try {
                            _snapshotService.deleteSnapshot(snapshotFactory.getSnapshot(ssSnapshotVO.getSnapshotId(), DataStoreRole.Image));
                        } catch (Exception e) {
                            s_logger.debug("Failed to delete snapshot: " + ssSnapshotVO.getId() + " from storage");
                        }
                    }

                    cleanupSecondaryStorage(recurring);

                    List<VolumeVO> vols = _volsDao.listVolumesToBeDestroyed(new Date(System.currentTimeMillis() - ((long) StorageCleanupDelay.value() << 10)));
                    for (VolumeVO vol : vols) {
                        try {
                            // If this fails, just log a warning. It's ideal if we clean up the host-side clustered file
                            // system, but not necessary.
                            handleManagedStorage(vol);
                        } catch (Exception e) {
                            s_logger.warn("Unable to destroy host-side clustered file system " + vol.getUuid(), e);
                        }

                        try {
                            VolumeInfo volumeInfo = volFactory.getVolume(vol.getId());
                            if (volumeInfo != null) {
                                volService.expungeVolumeAsync(volumeInfo);
                            } else {
                                s_logger.debug("Volume " + vol.getUuid() + " is already destroyed");
                            }
                        } catch (Exception e) {
                            s_logger.warn("Unable to destroy volume " + vol.getUuid(), e);
                        }
                    }

                    // remove snapshots in Error state
                    List<SnapshotVO> snapshots = _snapshotDao.listAllByStatus(Snapshot.State.Error);
                    for (SnapshotVO snapshotVO : snapshots) {
                        try {
                            List<SnapshotDataStoreVO> storeRefs = _snapshotStoreDao.findBySnapshotId(snapshotVO.getId());
                            for (SnapshotDataStoreVO ref : storeRefs) {
                                _snapshotStoreDao.expunge(ref.getId());
                            }
                            _snapshotDao.expunge(snapshotVO.getId());
                        } catch (Exception e) {
                            s_logger.warn("Unable to destroy snapshot " + snapshotVO.getUuid(), e);
                        }
                    }

                    // destroy uploaded volumes in abandoned/error state
                    List<VolumeDataStoreVO> volumeDataStores = _volumeDataStoreDao.listByVolumeState(Volume.State.UploadError, Volume.State.UploadAbandoned);
                    for (VolumeDataStoreVO volumeDataStore : volumeDataStores) {
                        VolumeVO volume = _volumeDao.findById(volumeDataStore.getVolumeId());
                        if (volume == null) {
                            s_logger.warn("Uploaded volume with id " + volumeDataStore.getVolumeId() + " not found, so cannot be destroyed");
                            continue;
                        }
                        try {
                            DataStore dataStore = _dataStoreMgr.getDataStore(volumeDataStore.getDataStoreId(), DataStoreRole.Image);
                            EndPoint ep = _epSelector.select(dataStore, volumeDataStore.getExtractUrl());
                            if (ep == null) {
                                s_logger.warn("There is no secondary storage VM for image store " + dataStore.getName() + ", cannot destroy uploaded volume " + volume.getUuid());
                                continue;
                            }
                            Host host = _hostDao.findById(ep.getId());
                            if (host != null && host.getManagementServerId() != null) {
                                if (_serverId == host.getManagementServerId().longValue()) {
                                    if (!volService.destroyVolume(volume.getId())) {
                                        s_logger.warn("Unable to destroy uploaded volume " + volume.getUuid());
                                        continue;
                                    }
                                    // decrement volume resource count
                                    _resourceLimitMgr.decrementResourceCount(volume.getAccountId(), ResourceType.volume, volume.isDisplayVolume());
                                    // expunge volume from secondary if volume is on image store
                                    VolumeInfo volOnSecondary = volFactory.getVolume(volume.getId(), DataStoreRole.Image);
                                    if (volOnSecondary != null) {
                                        s_logger.info("Expunging volume " + volume.getUuid() + " uploaded using HTTP POST from secondary data store");
                                        AsyncCallFuture<VolumeApiResult> future = volService.expungeVolumeAsync(volOnSecondary);
                                        VolumeApiResult result = future.get();
                                        if (!result.isSuccess()) {
                                            s_logger.warn("Failed to expunge volume " + volume.getUuid() + " from the image store " + dataStore.getName() + " due to: " + result.getResult());
                                        }
                                    }
                                }
                            }
                        } catch (Throwable th) {
                            s_logger.warn("Unable to destroy uploaded volume " + volume.getUuid() + ". Error details: " + th.getMessage());
                        }
                    }

                    // destroy uploaded templates in abandoned/error state
                    List<TemplateDataStoreVO> templateDataStores = _templateStoreDao.listByTemplateState(VirtualMachineTemplate.State.UploadError, VirtualMachineTemplate.State.UploadAbandoned);
                    for (TemplateDataStoreVO templateDataStore : templateDataStores) {
                        VMTemplateVO template = _templateDao.findById(templateDataStore.getTemplateId());
                        if (template == null) {
                            s_logger.warn("Uploaded template with id " + templateDataStore.getTemplateId() + " not found, so cannot be destroyed");
                            continue;
                        }
                        try {
                            DataStore dataStore = _dataStoreMgr.getDataStore(templateDataStore.getDataStoreId(), DataStoreRole.Image);
                            EndPoint ep = _epSelector.select(dataStore, templateDataStore.getExtractUrl());
                            if (ep == null) {
                                s_logger.warn("There is no secondary storage VM for image store " + dataStore.getName() + ", cannot destroy uploaded template " + template.getUuid());
                                continue;
                            }
                            Host host = _hostDao.findById(ep.getId());
                            if (host != null && host.getManagementServerId() != null) {
                                if (_serverId == host.getManagementServerId().longValue()) {
                                    AsyncCallFuture<TemplateApiResult> future = _imageSrv.deleteTemplateAsync(tmplFactory.getTemplate(template.getId(), dataStore));
                                    TemplateApiResult result = future.get();
                                    if (!result.isSuccess()) {
                                        s_logger.warn("Failed to delete template " + template.getUuid() + " from the image store " + dataStore.getName() + " due to: " + result.getResult());
                                        continue;
                                    }
                                    // remove from template_zone_ref
                                    List<VMTemplateZoneVO> templateZones = _vmTemplateZoneDao.listByZoneTemplate(((ImageStoreEntity)dataStore).getDataCenterId(), template.getId());
                                    if (templateZones != null) {
                                        for (VMTemplateZoneVO templateZone : templateZones) {
                                            _vmTemplateZoneDao.remove(templateZone.getId());
                                        }
                                    }
                                    // mark all the occurrences of this template in the given store as destroyed
                                    _templateStoreDao.removeByTemplateStore(template.getId(), dataStore.getId());
                                    // find all eligible image stores for this template
                                    List<DataStore> imageStores = _tmpltMgr.getImageStoreByTemplate(template.getId(), null);
                                    if (imageStores == null || imageStores.size() == 0) {
                                        template.setState(VirtualMachineTemplate.State.Inactive);
                                        _templateDao.update(template.getId(), template);

                                        // decrement template resource count
                                        _resourceLimitMgr.decrementResourceCount(template.getAccountId(), ResourceType.template);
                                    }
                                }
                            }
                        } catch (Throwable th) {
                            s_logger.warn("Unable to destroy uploaded template " + template.getUuid() + ". Error details: " + th.getMessage());
                        }
                    }
                } finally {
                    scanLock.unlock();
                }
            }
        } finally {
            scanLock.releaseRef();
        }
    }

    private void handleManagedStorage(Volume volume) {
        Long instanceId = volume.getInstanceId();

        // The idea of this "if" statement is to see if we need to remove an SR/datastore before
        // deleting the volume that supports it on a SAN. This only applies for managed storage.
        if (instanceId != null) {
            StoragePoolVO storagePool = _storagePoolDao.findById(volume.getPoolId());

            if (storagePool != null && storagePool.isManaged()) {
                DataTO volTO = volFactory.getVolume(volume.getId()).getTO();
                DiskTO disk = new DiskTO(volTO, volume.getDeviceId(), volume.getPath(), volume.getVolumeType());

                DettachCommand cmd = new DettachCommand(disk, null);

                cmd.setManaged(true);

                cmd.setStorageHost(storagePool.getHostAddress());
                cmd.setStoragePort(storagePool.getPort());

                cmd.set_iScsiName(volume.get_iScsiName());

                VMInstanceVO vmInstanceVO = _vmInstanceDao.findById(instanceId);

                Long lastHostId = vmInstanceVO.getLastHostId();

                if (lastHostId != null) {
                    Answer answer = _agentMgr.easySend(lastHostId, cmd);

                    if (answer != null && answer.getResult()) {
                        VolumeInfo volumeInfo = volFactory.getVolume(volume.getId());
                        HostVO host = _hostDao.findById(lastHostId);

                        volService.revokeAccess(volumeInfo, host, volumeInfo.getDataStore());
                    } else {
                        s_logger.warn("Unable to remove host-side clustered file system for the following volume: " + volume.getUuid());
                    }
                }
            }
        }
    }

    @DB
    List<Long> findAllVolumeIdInSnapshotTable(Long storeId) {
        String sql = "SELECT volume_id from snapshots, snapshot_store_ref WHERE snapshots.id = snapshot_store_ref.snapshot_id and store_id=? GROUP BY volume_id";
        List<Long> list = new ArrayList<Long>();
        try {
            TransactionLegacy txn = TransactionLegacy.currentTxn();
            ResultSet rs = null;
            PreparedStatement pstmt = null;
            pstmt = txn.prepareAutoCloseStatement(sql);
            pstmt.setLong(1, storeId);
            rs = pstmt.executeQuery();
            while (rs.next()) {
                list.add(rs.getLong(1));
            }
            return list;
        } catch (Exception e) {
            s_logger.debug("failed to get all volumes who has snapshots in secondary storage " + storeId + " due to " + e.getMessage());
            return null;
        }

    }

    List<String> findAllSnapshotForVolume(Long volumeId) {
        String sql = "SELECT backup_snap_id FROM snapshots WHERE volume_id=? and backup_snap_id is not NULL";
        try {
            TransactionLegacy txn = TransactionLegacy.currentTxn();
            ResultSet rs = null;
            PreparedStatement pstmt = null;
            pstmt = txn.prepareAutoCloseStatement(sql);
            pstmt.setLong(1, volumeId);
            rs = pstmt.executeQuery();
            List<String> list = new ArrayList<String>();
            while (rs.next()) {
                list.add(rs.getString(1));
            }
            return list;
        } catch (Exception e) {
            s_logger.debug("failed to get all snapshots for a volume " + volumeId + " due to " + e.getMessage());
            return null;
        }
    }

    @Override
    @DB
    public void cleanupSecondaryStorage(boolean recurring) {
        // NOTE that object_store refactor will immediately delete the object from secondary storage when deleteTemplate etc api is issued.
        // so here we don't need to issue DeleteCommand to resource anymore, only need to remove db entry.
        try {
            // Cleanup templates in template_store_ref
            List<DataStore> imageStores = _dataStoreMgr.getImageStoresByScope(new ZoneScope(null));
            for (DataStore store : imageStores) {
                try {
                    long storeId = store.getId();
                    List<TemplateDataStoreVO> destroyedTemplateStoreVOs = _templateStoreDao.listDestroyed(storeId);
                    s_logger.debug("Secondary storage garbage collector found " + destroyedTemplateStoreVOs.size() +
                            " templates to cleanup on template_store_ref for store: " + store.getName());
                    for (TemplateDataStoreVO destroyedTemplateStoreVO : destroyedTemplateStoreVOs) {
                        if (s_logger.isDebugEnabled()) {
                            s_logger.debug("Deleting template store DB entry: " + destroyedTemplateStoreVO);
                        }
                        _templateStoreDao.remove(destroyedTemplateStoreVO.getId());
                    }
                } catch (Exception e) {
                    s_logger.warn("problem cleaning up templates in template_store_ref for store: " + store.getName(), e);
                }
            }

            // CleanUp snapshots on snapshot_store_ref
            for (DataStore store : imageStores) {
                try {
                    List<SnapshotDataStoreVO> destroyedSnapshotStoreVOs = _snapshotStoreDao.listDestroyed(store.getId());
                    s_logger.debug("Secondary storage garbage collector found " + destroyedSnapshotStoreVOs.size() +
                            " snapshots to cleanup on snapshot_store_ref for store: " + store.getName());
                    for (SnapshotDataStoreVO destroyedSnapshotStoreVO : destroyedSnapshotStoreVOs) {
                        // check if this snapshot has child
                        SnapshotInfo snap = snapshotFactory.getSnapshot(destroyedSnapshotStoreVO.getSnapshotId(), store);
                        if (snap.getChild() != null) {
                            s_logger.debug("Skip snapshot on store: " + destroyedSnapshotStoreVO + " , because it has child");
                            continue;
                        }

                        if (s_logger.isDebugEnabled()) {
                            s_logger.debug("Deleting snapshot store DB entry: " + destroyedSnapshotStoreVO);
                        }

                        _snapshotDao.remove(destroyedSnapshotStoreVO.getSnapshotId());
                        SnapshotDataStoreVO snapshotOnPrimary = _snapshotStoreDao.findBySnapshot(destroyedSnapshotStoreVO.getSnapshotId(), DataStoreRole.Primary);
                        if (snapshotOnPrimary != null) {
                            _snapshotStoreDao.remove(snapshotOnPrimary.getId());
                        }
                        _snapshotStoreDao.remove(destroyedSnapshotStoreVO.getId());
                    }

                } catch (Exception e2) {
                    s_logger.warn("problem cleaning up snapshots in snapshot_store_ref for store: " + store.getName(), e2);
                }

            }

            // CleanUp volumes on volume_store_ref
            for (DataStore store : imageStores) {
                try {
                    List<VolumeDataStoreVO> destroyedStoreVOs = _volumeStoreDao.listDestroyed(store.getId());
                    s_logger.debug("Secondary storage garbage collector found " + destroyedStoreVOs.size() + " volumes to cleanup on volume_store_ref for store: " +
                            store.getName());
                    for (VolumeDataStoreVO destroyedStoreVO : destroyedStoreVOs) {
                        if (s_logger.isDebugEnabled()) {
                            s_logger.debug("Deleting volume store DB entry: " + destroyedStoreVO);
                        }
                        _volumeStoreDao.remove(destroyedStoreVO.getId());
                    }

                } catch (Exception e2) {
                    s_logger.warn("problem cleaning up volumes in volume_store_ref for store: " + store.getName(), e2);
                }
            }
        } catch (Exception e3) {
            s_logger.warn("problem cleaning up secondary storage DB entries. ", e3);
        }
    }

    @Override
    public String getPrimaryStorageNameLabel(VolumeVO volume) {
        Long poolId = volume.getPoolId();

        // poolId is null only if volume is destroyed, which has been checked
        // before.
        assert poolId != null;
        StoragePoolVO PrimaryDataStoreVO = _storagePoolDao.findById(poolId);
        assert PrimaryDataStoreVO != null;
        return PrimaryDataStoreVO.getUuid();
    }

    @Override
    @DB
    public PrimaryDataStoreInfo preparePrimaryStorageForMaintenance(Long primaryStorageId) throws ResourceUnavailableException, InsufficientCapacityException {
        StoragePoolVO primaryStorage = null;
        primaryStorage = _storagePoolDao.findById(primaryStorageId);

        if (primaryStorage == null) {
            String msg = "Unable to obtain lock on the storage pool record in preparePrimaryStorageForMaintenance()";
            s_logger.error(msg);
            throw new InvalidParameterValueException(msg);
        }

        if (!primaryStorage.getStatus().equals(StoragePoolStatus.Up) && !primaryStorage.getStatus().equals(StoragePoolStatus.ErrorInMaintenance)) {
            throw new InvalidParameterValueException("Primary storage with id " + primaryStorageId + " is not ready for migration, as the status is:" +
                    primaryStorage.getStatus().toString());
        }

        DataStoreProvider provider = _dataStoreProviderMgr.getDataStoreProvider(primaryStorage.getStorageProviderName());
        DataStoreLifeCycle lifeCycle = provider.getDataStoreLifeCycle();
        DataStore store = _dataStoreMgr.getDataStore(primaryStorage.getId(), DataStoreRole.Primary);
        lifeCycle.maintain(store);

        return (PrimaryDataStoreInfo)_dataStoreMgr.getDataStore(primaryStorage.getId(), DataStoreRole.Primary);
    }

    @Override
    @DB
    public PrimaryDataStoreInfo cancelPrimaryStorageForMaintenance(CancelPrimaryStorageMaintenanceCmd cmd) throws ResourceUnavailableException {
        Long primaryStorageId = cmd.getId();
        StoragePoolVO primaryStorage = null;

        primaryStorage = _storagePoolDao.findById(primaryStorageId);

        if (primaryStorage == null) {
            String msg = "Unable to obtain lock on the storage pool in cancelPrimaryStorageForMaintenance()";
            s_logger.error(msg);
            throw new InvalidParameterValueException(msg);
        }

        if (primaryStorage.getStatus().equals(StoragePoolStatus.Up) || primaryStorage.getStatus().equals(StoragePoolStatus.PrepareForMaintenance)) {
            throw new StorageUnavailableException("Primary storage with id " + primaryStorageId + " is not ready to complete migration, as the status is:" +
                    primaryStorage.getStatus().toString(), primaryStorageId);
        }

        DataStoreProvider provider = _dataStoreProviderMgr.getDataStoreProvider(primaryStorage.getStorageProviderName());
        DataStoreLifeCycle lifeCycle = provider.getDataStoreLifeCycle();
        DataStore store = _dataStoreMgr.getDataStore(primaryStorage.getId(), DataStoreRole.Primary);
        lifeCycle.cancelMaintain(store);

        return (PrimaryDataStoreInfo)_dataStoreMgr.getDataStore(primaryStorage.getId(), DataStoreRole.Primary);
    }


    protected class StorageGarbageCollector extends ManagedContextRunnable {

        public StorageGarbageCollector() {
        }

        @Override
        protected void runInContext() {
            try {
                s_logger.trace("Storage Garbage Collection Thread is running.");

                cleanupStorage(true);

            } catch (Exception e) {
                s_logger.error("Caught the following Exception", e);
            }
        }
    }

    @Override
    public void onManagementNodeJoined(List<? extends ManagementServerHost> nodeList, long selfNodeId) {
        // TODO Auto-generated method stub

    }

    @Override
    public void onManagementNodeLeft(List<? extends ManagementServerHost> nodeList, long selfNodeId) {
        for (ManagementServerHost vo : nodeList) {
            if (vo.getMsid() == _serverId) {
                s_logger.info("Cleaning up storage maintenance jobs associated with Management server: " + vo.getMsid());
                List<Long> poolIds = _storagePoolWorkDao.searchForPoolIdsForPendingWorkJobs(vo.getMsid());
                if (poolIds.size() > 0) {
                    for (Long poolId : poolIds) {
                        StoragePoolVO pool = _storagePoolDao.findById(poolId);
                        // check if pool is in an inconsistent state
                        if (pool != null &&
                                (pool.getStatus().equals(StoragePoolStatus.ErrorInMaintenance) || pool.getStatus().equals(StoragePoolStatus.PrepareForMaintenance) || pool.getStatus()
                                        .equals(StoragePoolStatus.CancelMaintenance))) {
                            _storagePoolWorkDao.removePendingJobsOnMsRestart(vo.getMsid(), poolId);
                            pool.setStatus(StoragePoolStatus.ErrorInMaintenance);
                            _storagePoolDao.update(poolId, pool);
                        }

                    }
                }
            }
        }
    }

    @Override
    public void onManagementNodeIsolated() {
    }

    @Override
    public CapacityVO getSecondaryStorageUsedStats(Long hostId, Long zoneId) {
        SearchCriteria<HostVO> sc = _hostDao.createSearchCriteria();
        if (zoneId != null) {
            sc.addAnd("dataCenterId", SearchCriteria.Op.EQ, zoneId);
        }

        List<Long> hosts = new ArrayList<Long>();
        if (hostId != null) {
            hosts.add(hostId);
        } else {
            List<DataStore> stores = _dataStoreMgr.getImageStoresByScope(new ZoneScope(zoneId));
            if (stores != null) {
                for (DataStore store : stores) {
                    hosts.add(store.getId());
                }
            }
        }

        CapacityVO capacity = new CapacityVO(hostId, zoneId, null, null, 0, 0, Capacity.CAPACITY_TYPE_SECONDARY_STORAGE);
        for (Long id : hosts) {
            StorageStats stats = ApiDBUtils.getSecondaryStorageStatistics(id);
            if (stats == null) {
                continue;
            }
            capacity.setUsedCapacity(stats.getByteUsed() + capacity.getUsedCapacity());
            capacity.setTotalCapacity(stats.getCapacityBytes() + capacity.getTotalCapacity());
        }

        return capacity;
    }

    @Override
    public CapacityVO getStoragePoolUsedStats(Long poolId, Long clusterId, Long podId, Long zoneId) {
        SearchCriteria<StoragePoolVO> sc = _storagePoolDao.createSearchCriteria();
        List<StoragePoolVO> pools = new ArrayList<StoragePoolVO>();

        if (zoneId != null) {
            sc.addAnd("dataCenterId", SearchCriteria.Op.EQ, zoneId);
        }

        if (podId != null) {
            sc.addAnd("podId", SearchCriteria.Op.EQ, podId);
        }

        if (clusterId != null) {
            sc.addAnd("clusterId", SearchCriteria.Op.EQ, clusterId);
        }

        if (poolId != null) {
            sc.addAnd("hostOrPoolId", SearchCriteria.Op.EQ, poolId);
        }
        if (poolId != null) {
            pools.add(_storagePoolDao.findById(poolId));
        } else {
            pools = _storagePoolDao.search(sc, null);
        }

        CapacityVO capacity = new CapacityVO(poolId, zoneId, podId, clusterId, 0, 0, Capacity.CAPACITY_TYPE_STORAGE);
        for (StoragePoolVO PrimaryDataStoreVO : pools) {
            StorageStats stats = ApiDBUtils.getStoragePoolStatistics(PrimaryDataStoreVO.getId());
            if (stats == null) {
                continue;
            }
            capacity.setUsedCapacity(stats.getByteUsed() + capacity.getUsedCapacity());
            capacity.setTotalCapacity(stats.getCapacityBytes() + capacity.getTotalCapacity());
        }
        return capacity;
    }

    @Override
    public PrimaryDataStoreInfo getStoragePool(long id) {
        return (PrimaryDataStoreInfo)_dataStoreMgr.getDataStore(id, DataStoreRole.Primary);
    }

    @Override
    @DB
    public List<VMInstanceVO> listByStoragePool(long storagePoolId) {
        SearchCriteria<VMInstanceVO> sc = StoragePoolSearch.create();
        sc.setJoinParameters("vmVolume", "volumeType", Volume.Type.ROOT);
        sc.setJoinParameters("vmVolume", "poolId", storagePoolId);
        sc.setJoinParameters("vmVolume", "state", Volume.State.Ready);
        return _vmInstanceDao.search(sc, null);
    }

    @Override
    @DB
    public StoragePoolVO findLocalStorageOnHost(long hostId) {
        SearchCriteria<StoragePoolVO> sc = LocalStorageSearch.create();
        sc.setParameters("type", new Object[] {StoragePoolType.Filesystem, StoragePoolType.LVM});
        sc.setJoinParameters("poolHost", "hostId", hostId);
        List<StoragePoolVO> storagePools = _storagePoolDao.search(sc, null);
        if (!storagePools.isEmpty()) {
            return storagePools.get(0);
        } else {
            return null;
        }
    }

    @Override
    public Host updateSecondaryStorage(long secStorageId, String newUrl) {
        HostVO secHost = _hostDao.findById(secStorageId);
        if (secHost == null) {
            throw new InvalidParameterValueException("Can not find out the secondary storage id: " + secStorageId);
        }

        if (secHost.getType() != Host.Type.SecondaryStorage) {
            throw new InvalidParameterValueException("host: " + secStorageId + " is not a secondary storage");
        }

        URI uri = null;
        try {
            uri = new URI(UriUtils.encodeURIComponent(newUrl));
            if (uri.getScheme() == null) {
                throw new InvalidParameterValueException("uri.scheme is null " + newUrl + ", add nfs:// (or cifs://) as a prefix");
            } else if (uri.getScheme().equalsIgnoreCase("nfs")) {
                if (uri.getHost() == null || uri.getHost().equalsIgnoreCase("") || uri.getPath() == null || uri.getPath().equalsIgnoreCase("")) {
                    throw new InvalidParameterValueException("Your host and/or path is wrong.  Make sure it's of the format nfs://hostname/path");
                }
            } else if (uri.getScheme().equalsIgnoreCase("cifs")) {
                // Don't validate against a URI encoded URI.
                URI cifsUri = new URI(newUrl);
                String warnMsg = UriUtils.getCifsUriParametersProblems(cifsUri);
                if (warnMsg != null) {
                    throw new InvalidParameterValueException(warnMsg);
                }
            }
        } catch (URISyntaxException e) {
            throw new InvalidParameterValueException(newUrl + " is not a valid uri");
        }

        String oldUrl = secHost.getStorageUrl();

        URI oldUri = null;
        try {
            oldUri = new URI(UriUtils.encodeURIComponent(oldUrl));
            if (!oldUri.getScheme().equalsIgnoreCase(uri.getScheme())) {
                throw new InvalidParameterValueException("can not change old scheme:" + oldUri.getScheme() + " to " + uri.getScheme());
            }
        } catch (URISyntaxException e) {
            s_logger.debug("Failed to get uri from " + oldUrl);
        }

        secHost.setStorageUrl(newUrl);
        secHost.setGuid(newUrl);
        secHost.setName(newUrl);
        _hostDao.update(secHost.getId(), secHost);
        return secHost;
    }

    @Override
    public HypervisorType getHypervisorTypeFromFormat(ImageFormat format) {

        if (format == null) {
            return HypervisorType.None;
        }

        if (format == ImageFormat.VHD) {
            return HypervisorType.XenServer;
        } else if (format == ImageFormat.OVA) {
            return HypervisorType.VMware;
        } else if (format == ImageFormat.QCOW2) {
            return HypervisorType.KVM;
        } else if (format == ImageFormat.RAW) {
            return HypervisorType.Ovm;
        } else if (format == ImageFormat.VHDX) {
            return HypervisorType.Hyperv;
        } else {
            return HypervisorType.None;
        }
    }

    private boolean checkUsagedSpace(StoragePool pool) {
        StatsCollector sc = StatsCollector.getInstance();
        double storageUsedThreshold = CapacityManager.StorageCapacityDisableThreshold.valueIn(pool.getDataCenterId());
        if (sc != null) {
            long totalSize = pool.getCapacityBytes();
            StorageStats stats = sc.getStoragePoolStats(pool.getId());
            if (stats == null) {
                stats = sc.getStorageStats(pool.getId());
            }
            if (stats != null) {
                double usedPercentage = ((double)stats.getByteUsed() / (double)totalSize);
                if (s_logger.isDebugEnabled()) {
                    s_logger.debug("Checking pool " + pool.getId() + " for storage, totalSize: " + pool.getCapacityBytes() + ", usedBytes: " + stats.getByteUsed() +
                            ", usedPct: " + usedPercentage + ", disable threshold: " + storageUsedThreshold);
                }
                if (usedPercentage >= storageUsedThreshold) {
                    if (s_logger.isDebugEnabled()) {
                        s_logger.debug("Insufficient space on pool: " + pool.getId() + " since its usage percentage: " + usedPercentage +
                                " has crossed the pool.storage.capacity.disablethreshold: " + storageUsedThreshold);
                    }
                    return false;
                }
            }
            return true;
        }
        return false;
    }

    @Override
    public boolean storagePoolHasEnoughIops(List<Volume> requestedVolumes, StoragePool pool) {
        if (requestedVolumes == null || requestedVolumes.isEmpty() || pool == null) {
            return false;
        }

        // Only IOPS-guaranteed primary storage like SolidFire is using/setting IOPS.
        // This check returns true for storage that does not specify IOPS.
        if (pool.getCapacityIops() == null) {
            s_logger.info("Storage pool " + pool.getName() + " (" + pool.getId() + ") does not supply IOPS capacity, assuming enough capacity");

            return true;
        }

        StoragePoolVO storagePoolVo = _storagePoolDao.findById(pool.getId());
        long currentIops = _capacityMgr.getUsedIops(storagePoolVo);

        long requestedIops = 0;

        for (Volume requestedVolume : requestedVolumes) {
            Long minIops = requestedVolume.getMinIops();

            if (minIops != null && minIops > 0) {
                requestedIops += minIops;
            }
        }

        long futureIops = currentIops + requestedIops;

        return futureIops <= pool.getCapacityIops();
    }

    @Override
    public boolean storagePoolHasEnoughSpace(List<Volume> volumes, StoragePool pool) {
        return storagePoolHasEnoughSpace(volumes, pool, null);
    }

    @Override
    public boolean storagePoolHasEnoughSpace(List<Volume> volumes, StoragePool pool, Long clusterId) {
        if (volumes == null || volumes.isEmpty()) {
            return false;
        }

        if (!checkUsagedSpace(pool)) {
            return false;
        }

        // allocated space includes templates
        if(s_logger.isDebugEnabled()) {
            s_logger.debug("Destination pool id: " + pool.getId());
        }
        StoragePoolVO poolVO = _storagePoolDao.findById(pool.getId());
        long allocatedSizeWithTemplate = _capacityMgr.getAllocatedPoolCapacity(poolVO, null);
        long totalAskingSize = 0;

        for (Volume volume : volumes) {
            // refreshing the volume from the DB to get latest hv_ss_reserve (hypervisor snapshot reserve) field
            // I could have just assigned this to "volume", but decided to make a new variable for it so that it
            // might be clearer that this "volume" in "volumes" still might have an old value for hv_ss_reverse.
            VolumeVO volumeVO = _volumeDao.findById(volume.getId());

            if (volumeVO.getHypervisorSnapshotReserve() == null) {
                // update the volume's hv_ss_reserve (hypervisor snapshot reserve) from a disk offering (used for managed storage)
                volService.updateHypervisorSnapshotReserveForVolume(getDiskOfferingVO(volumeVO), volumeVO.getId(), getHypervisorType(volumeVO));

                // hv_ss_reserve field might have been updated; refresh from DB to make use of it in getDataObjectSizeIncludingHypervisorSnapshotReserve
                volumeVO = _volumeDao.findById(volume.getId());
            }

            // this if statement should resolve to true at most once per execution of the for loop its contained within (for a root disk that is
            // to leverage a template)
            if (volume.getTemplateId() != null) {
                VMTemplateVO tmpl = _templateDao.findByIdIncludingRemoved(volume.getTemplateId());

                if (tmpl != null && !ImageFormat.ISO.equals(tmpl.getFormat())) {
                    allocatedSizeWithTemplate = _capacityMgr.getAllocatedPoolCapacity(poolVO, tmpl);
                }
            }
            // A ready state volume is already allocated in a pool. so the asking size is zero for it.
            // In case the volume is moving across pools or is not ready yet, the asking size has to be computed
            if (s_logger.isDebugEnabled()) {
                s_logger.debug("pool id for the volume with id: " + volumeVO.getId() + " is " + volumeVO.getPoolId());
            }
            if ((volumeVO.getState() != Volume.State.Ready) || (volumeVO.getPoolId() != pool.getId())) {
                if (ScopeType.ZONE.equals(poolVO.getScope()) && volumeVO.getTemplateId() != null) {
                    VMTemplateVO tmpl = _templateDao.findByIdIncludingRemoved(volumeVO.getTemplateId());

                    if (tmpl != null && !ImageFormat.ISO.equals(tmpl.getFormat())) {
                        // Storage plug-ins for zone-wide primary storage can be designed in such a way as to store a template on the
                        // primary storage once and make use of it in different clusters (via cloning).
                        // This next call leads to CloudStack asking how many more bytes it will need for the template (if the template is
                        // already stored on the primary storage, then the answer is 0).

                        if (clusterId != null && _clusterDao.getSupportsResigning(clusterId)) {
                            totalAskingSize += getBytesRequiredForTemplate(tmpl, pool);
                        }
                    }
                }
            }
        }

        long totalOverProvCapacity;
        if (pool.getPoolType().supportsOverProvisioning()) {
            BigDecimal overProvFactor = getStorageOverProvisioningFactor(pool.getId());
            totalOverProvCapacity = overProvFactor.multiply(new BigDecimal(pool.getCapacityBytes())).longValue();
            s_logger.debug("Found storage pool " + poolVO.getName() + " of type " + pool.getPoolType().toString() + " with overprovisioning factor "
                    + overProvFactor.toString());
            s_logger.debug("Total over provisioned capacity calculated is " + overProvFactor + " * " + pool.getCapacityBytes());
        } else {
            totalOverProvCapacity = pool.getCapacityBytes();
            s_logger.debug("Found storage pool " + poolVO.getName() + " of type " + pool.getPoolType().toString());
        }

        s_logger.debug("Total capacity of the pool " + poolVO.getName() + " id: " + pool.getId() + " is " + totalOverProvCapacity);
        double storageAllocatedThreshold = CapacityManager.StorageAllocatedCapacityDisableThreshold.valueIn(pool.getDataCenterId());
        if (s_logger.isDebugEnabled()) {
            s_logger.debug("Checking pool: " + pool.getId() + " for volume allocation " + volumes.toString() + ", maxSize : " + totalOverProvCapacity +
                    ", totalAllocatedSize : " + allocatedSizeWithTemplate + ", askingSize : " + totalAskingSize + ", allocated disable threshold: " +
                    storageAllocatedThreshold);
        }

        double usedPercentage = (allocatedSizeWithTemplate + totalAskingSize) / (double)(totalOverProvCapacity);
        if (usedPercentage > storageAllocatedThreshold) {
            if (s_logger.isDebugEnabled()) {
                s_logger.debug("Insufficient un-allocated capacity on: " + pool.getId() + " for volume allocation: " + volumes.toString() +
                        " since its allocated percentage: " + usedPercentage + " has crossed the allocated pool.storage.allocated.capacity.disablethreshold: " +
                        storageAllocatedThreshold + ", skipping this pool");
            }
            return false;
        }

        if (totalOverProvCapacity < (allocatedSizeWithTemplate + totalAskingSize)) {
            if (s_logger.isDebugEnabled()) {
                s_logger.debug("Insufficient un-allocated capacity on: " + pool.getId() + " for volume allocation: " + volumes.toString() +
                        ", not enough storage, maxSize : " + totalOverProvCapacity + ", totalAllocatedSize : " + allocatedSizeWithTemplate + ", askingSize : " +
                        totalAskingSize);
            }
            return false;
        }
        return true;
    }

    private DiskOfferingVO getDiskOfferingVO(Volume volume) {
        Long diskOfferingId = volume.getDiskOfferingId();

        return _diskOfferingDao.findById(diskOfferingId);
    }

    private HypervisorType getHypervisorType(Volume volume) {
        Long instanceId = volume.getInstanceId();

        VMInstanceVO vmInstance = _vmInstanceDao.findById(instanceId);

        if (vmInstance != null) {
            return vmInstance.getHypervisorType();
        }

        return null;
    }

    private long getDataObjectSizeIncludingHypervisorSnapshotReserve(Volume volume, StoragePool pool) {
        DataStoreProvider storeProvider = _dataStoreProviderMgr.getDataStoreProvider(pool.getStorageProviderName());
        DataStoreDriver storeDriver = storeProvider.getDataStoreDriver();

        if (storeDriver instanceof PrimaryDataStoreDriver) {
            PrimaryDataStoreDriver primaryStoreDriver = (PrimaryDataStoreDriver)storeDriver;

            VolumeInfo volumeInfo = volFactory.getVolume(volume.getId());

            return primaryStoreDriver.getDataObjectSizeIncludingHypervisorSnapshotReserve(volumeInfo, pool);
        }

        return volume.getSize();
    }

    private long getBytesRequiredForTemplate(VMTemplateVO tmpl, StoragePool pool) {
        DataStoreProvider storeProvider = _dataStoreProviderMgr.getDataStoreProvider(pool.getStorageProviderName());
        DataStoreDriver storeDriver = storeProvider.getDataStoreDriver();

        if (storeDriver instanceof PrimaryDataStoreDriver) {
            PrimaryDataStoreDriver primaryStoreDriver = (PrimaryDataStoreDriver)storeDriver;

            TemplateInfo templateInfo = tmplFactory.getReadyTemplateOnImageStore(tmpl.getId(), pool.getDataCenterId());

            return primaryStoreDriver.getBytesRequiredForTemplate(templateInfo, pool);
        }

        return tmpl.getSize();
    }

    @Override
    public void createCapacityEntry(long poolId) {
        StoragePoolVO storage = _storagePoolDao.findById(poolId);
        createCapacityEntry(storage, Capacity.CAPACITY_TYPE_STORAGE_ALLOCATED, 0);
    }

    @Override
    public synchronized boolean registerHostListener(String providerName, HypervisorHostListener listener) {
        hostListeners.put(providerName, listener);
        return true;
    }

    @Override
    public Answer sendToPool(long poolId, Command cmd) throws StorageUnavailableException {
        // TODO Auto-generated method stub
        return null;
    }

    @Override
    public Answer[] sendToPool(long poolId, Commands cmd) throws StorageUnavailableException {
        // TODO Auto-generated method stub
        return null;
    }

    @Override
    public String getName() {
        // TODO Auto-generated method stub
        return null;
    }

    @Override
    public ImageStore discoverImageStore(String name, String url, String providerName, Long zoneId, Map details) throws IllegalArgumentException, DiscoveryException,
    InvalidParameterValueException {
        DataStoreProvider storeProvider = _dataStoreProviderMgr.getDataStoreProvider(providerName);

        if (storeProvider == null) {
            storeProvider = _dataStoreProviderMgr.getDefaultImageDataStoreProvider();
            if (storeProvider == null) {
                throw new InvalidParameterValueException("can't find image store provider: " + providerName);
            }
            providerName = storeProvider.getName(); // ignored passed provider name and use default image store provider name
        }

        ScopeType scopeType = ScopeType.ZONE;
        if (zoneId == null) {
            scopeType = ScopeType.REGION;
        }

        if (name == null) {
            name = url;
        }

        ImageStoreVO imageStore = _imageStoreDao.findByName(name);
        if (imageStore != null) {
            throw new InvalidParameterValueException("The image store with name " + name + " already exists, try creating with another name");
        }

        // check if scope is supported by store provider
        if (!((ImageStoreProvider)storeProvider).isScopeSupported(scopeType)) {
            throw new InvalidParameterValueException("Image store provider " + providerName + " does not support scope " + scopeType);
        }

        // check if we have already image stores from other different providers,
        // we currently are not supporting image stores from different
        // providers co-existing
        List<ImageStoreVO> imageStores = _imageStoreDao.listImageStores();
        for (ImageStoreVO store : imageStores) {
            if (!store.getProviderName().equalsIgnoreCase(providerName)) {
                throw new InvalidParameterValueException("You can only add new image stores from the same provider " + store.getProviderName() + " already added");
            }
        }

        if (zoneId != null) {
            // Check if the zone exists in the system
            DataCenterVO zone = _dcDao.findById(zoneId);
            if (zone == null) {
                throw new InvalidParameterValueException("Can't find zone by id " + zoneId);
            }

            Account account = CallContext.current().getCallingAccount();
            if (Grouping.AllocationState.Disabled == zone.getAllocationState()
                    && !_accountMgr.isRootAdmin(account.getId())) {
                PermissionDeniedException ex = new PermissionDeniedException(
                        "Cannot perform this operation, Zone with specified id is currently disabled");
                ex.addProxyObject(zone.getUuid(), "dcId");
                throw ex;
            }
        }

        Map<String, Object> params = new HashMap();
        params.put("zoneId", zoneId);
        params.put("url", url);
        params.put("name", name);
        params.put("details", details);
        params.put("scope", scopeType);
        params.put("providerName", storeProvider.getName());
        params.put("role", DataStoreRole.Image);

        DataStoreLifeCycle lifeCycle = storeProvider.getDataStoreLifeCycle();

        DataStore store;
        try {
            store = lifeCycle.initialize(params);
        } catch (Exception e) {
            if(s_logger.isDebugEnabled()) {
                s_logger.debug("Failed to add data store: " + e.getMessage(), e);
            }
            throw new CloudRuntimeException("Failed to add data store: " + e.getMessage(), e);
        }

        if (((ImageStoreProvider)storeProvider).needDownloadSysTemplate()) {
            // trigger system vm template download
            _imageSrv.downloadBootstrapSysTemplate(store);
        } else {
            // populate template_store_ref table
            _imageSrv.addSystemVMTemplatesToSecondary(store);
        }

        // associate builtin template with zones associated with this image store
        associateCrosszoneTemplatesToZone(zoneId);

        // duplicate cache store records to region wide storage
        if (scopeType == ScopeType.REGION) {
            duplicateCacheStoreRecordsToRegionStore(store.getId());
        }

        return (ImageStore)_dataStoreMgr.getDataStore(store.getId(), DataStoreRole.Image);
    }

    @Override
    public ImageStore migrateToObjectStore(String name, String url, String providerName, Map details) throws IllegalArgumentException, DiscoveryException,
    InvalidParameterValueException {
        // check if current cloud is ready to migrate, we only support cloud with only NFS secondary storages
        List<ImageStoreVO> imgStores = _imageStoreDao.listImageStores();
        List<ImageStoreVO> nfsStores = new ArrayList<ImageStoreVO>();
        if (imgStores != null && imgStores.size() > 0) {
            for (ImageStoreVO store : imgStores) {
                if (!store.getProviderName().equals(DataStoreProvider.NFS_IMAGE)) {
                    throw new InvalidParameterValueException("We only support migrate NFS secondary storage to use object store!");
                } else {
                    nfsStores.add(store);
                }
            }
        }
        // convert all NFS secondary storage to staging store
        if (nfsStores != null && nfsStores.size() > 0) {
            for (ImageStoreVO store : nfsStores) {
                long storeId = store.getId();

                _accountMgr.checkAccessAndSpecifyAuthority(CallContext.current().getCallingAccount(), store.getDataCenterId());

                DataStoreProvider provider = _dataStoreProviderMgr.getDataStoreProvider(store.getProviderName());
                DataStoreLifeCycle lifeCycle = provider.getDataStoreLifeCycle();
                DataStore secStore = _dataStoreMgr.getDataStore(storeId, DataStoreRole.Image);
                lifeCycle.migrateToObjectStore(secStore);
                // update store_role in template_store_ref and snapshot_store_ref to ImageCache
                _templateStoreDao.updateStoreRoleToCachce(storeId);
                _snapshotStoreDao.updateStoreRoleToCache(storeId);
            }
        }
        // add object store
        return discoverImageStore(name, url, providerName, null, details);
    }

    private void duplicateCacheStoreRecordsToRegionStore(long storeId) {
        _templateStoreDao.duplicateCacheRecordsOnRegionStore(storeId);
        _snapshotStoreDao.duplicateCacheRecordsOnRegionStore(storeId);
        _volumeStoreDao.duplicateCacheRecordsOnRegionStore(storeId);
    }

    private void associateCrosszoneTemplatesToZone(Long zoneId) {
        VMTemplateZoneVO tmpltZone;

        List<VMTemplateVO> allTemplates = _vmTemplateDao.listAll();
        List<Long> dcIds = new ArrayList<Long>();
        if (zoneId != null) {
            dcIds.add(zoneId);
        } else {
            List<DataCenterVO> dcs = _dcDao.listAll();
            if (dcs != null) {
                for (DataCenterVO dc : dcs) {
                    dcIds.add(dc.getId());
                }
            }
        }

        for (VMTemplateVO vt : allTemplates) {
            if (vt.isCrossZones()) {
                for (Long dcId : dcIds) {
                    tmpltZone = _vmTemplateZoneDao.findByZoneTemplate(dcId, vt.getId());
                    if (tmpltZone == null) {
                        VMTemplateZoneVO vmTemplateZone = new VMTemplateZoneVO(dcId, vt.getId(), new Date());
                        _vmTemplateZoneDao.persist(vmTemplateZone);
                    }
                }
            }
        }
    }

    @Override
    public boolean deleteImageStore(DeleteImageStoreCmd cmd) {
        final long storeId = cmd.getId();
        // Verify that image store exists
        ImageStoreVO store = _imageStoreDao.findById(storeId);
        if (store == null) {
            throw new InvalidParameterValueException("Image store with id " + storeId + " doesn't exist");
        }
        _accountMgr.checkAccessAndSpecifyAuthority(CallContext.current().getCallingAccount(), store.getDataCenterId());

        // Verify that there are no live snapshot, template, volume on the image
        // store to be deleted
        List<SnapshotDataStoreVO> snapshots = _snapshotStoreDao.listByStoreId(storeId, DataStoreRole.Image);
        if (snapshots != null && snapshots.size() > 0) {
            throw new InvalidParameterValueException("Cannot delete image store with active snapshots backup!");
        }
        List<VolumeDataStoreVO> volumes = _volumeStoreDao.listByStoreId(storeId);
        if (volumes != null && volumes.size() > 0) {
            throw new InvalidParameterValueException("Cannot delete image store with active volumes backup!");
        }

        // search if there are user templates stored on this image store, excluding system, builtin templates
        List<TemplateJoinVO> templates = _templateViewDao.listActiveTemplates(storeId);
        if (templates != null && templates.size() > 0) {
            throw new InvalidParameterValueException("Cannot delete image store with active templates backup!");
        }

        // ready to delete
        Transaction.execute(new TransactionCallbackNoReturn() {
            @Override
            public void doInTransactionWithoutResult(TransactionStatus status) {
                // first delete from image_store_details table, we need to do that since
                // we are not actually deleting record from main
                // image_data_store table, so delete cascade will not work
                _imageStoreDetailsDao.deleteDetails(storeId);
                _snapshotStoreDao.deletePrimaryRecordsForStore(storeId, DataStoreRole.Image);
                _volumeStoreDao.deletePrimaryRecordsForStore(storeId);
                _templateStoreDao.deletePrimaryRecordsForStore(storeId);
                _imageStoreDao.remove(storeId);
            }
        });

        return true;
    }

    @Override
    public ImageStore createSecondaryStagingStore(CreateSecondaryStagingStoreCmd cmd) {
        String providerName = cmd.getProviderName();
        DataStoreProvider storeProvider = _dataStoreProviderMgr.getDataStoreProvider(providerName);

        if (storeProvider == null) {
            storeProvider = _dataStoreProviderMgr.getDefaultCacheDataStoreProvider();
            if (storeProvider == null) {
                throw new InvalidParameterValueException("can't find cache store provider: " + providerName);
            }
        }

        Long dcId = cmd.getZoneId();

        ScopeType scopeType = null;
        String scope = cmd.getScope();
        if (scope != null) {
            try {
                scopeType = Enum.valueOf(ScopeType.class, scope.toUpperCase());

            } catch (Exception e) {
                throw new InvalidParameterValueException("invalid scope for cache store " + scope);
            }

            if (scopeType != ScopeType.ZONE) {
                throw new InvalidParameterValueException("Only zone wide cache storage is supported");
            }
        }

        if (scopeType == ScopeType.ZONE && dcId == null) {
            throw new InvalidParameterValueException("zone id can't be null, if scope is zone");
        }

        // Check if the zone exists in the system
        DataCenterVO zone = _dcDao.findById(dcId);
        if (zone == null) {
            throw new InvalidParameterValueException("Can't find zone by id " + dcId);
        }

        Account account = CallContext.current().getCallingAccount();
        if (Grouping.AllocationState.Disabled == zone.getAllocationState() && !_accountMgr.isRootAdmin(account.getId())) {
            PermissionDeniedException ex = new PermissionDeniedException(
                    "Cannot perform this operation, Zone with specified id is currently disabled");
            ex.addProxyObject(zone.getUuid(), "dcId");
            throw ex;
        }

        Map<String, Object> params = new HashMap<String, Object>();
        params.put("zoneId", dcId);
        params.put("url", cmd.getUrl());
        params.put("name", cmd.getUrl());
        params.put("details", cmd.getDetails());
        params.put("scope", scopeType);
        params.put("providerName", storeProvider.getName());
        params.put("role", DataStoreRole.ImageCache);

        DataStoreLifeCycle lifeCycle = storeProvider.getDataStoreLifeCycle();
        DataStore store = null;
        try {
            store = lifeCycle.initialize(params);
        } catch (Exception e) {
            s_logger.debug("Failed to add data store: "+e.getMessage(), e);
            throw new CloudRuntimeException("Failed to add data store: "+e.getMessage(), e);
        }

        return (ImageStore)_dataStoreMgr.getDataStore(store.getId(), DataStoreRole.ImageCache);
    }

    @Override
    public boolean deleteSecondaryStagingStore(DeleteSecondaryStagingStoreCmd cmd) {
        final long storeId = cmd.getId();
        // Verify that cache store exists
        ImageStoreVO store = _imageStoreDao.findById(storeId);
        if (store == null) {
            throw new InvalidParameterValueException("Cache store with id " + storeId + " doesn't exist");
        }
        _accountMgr.checkAccessAndSpecifyAuthority(CallContext.current().getCallingAccount(), store.getDataCenterId());

        // Verify that there are no live snapshot, template, volume on the cache
        // store that is currently referenced
        List<SnapshotDataStoreVO> snapshots = _snapshotStoreDao.listActiveOnCache(storeId);
        if (snapshots != null && snapshots.size() > 0) {
            throw new InvalidParameterValueException("Cannot delete cache store with staging snapshots currently in use!");
        }
        List<VolumeDataStoreVO> volumes = _volumeStoreDao.listActiveOnCache(storeId);
        if (volumes != null && volumes.size() > 0) {
            throw new InvalidParameterValueException("Cannot delete cache store with staging volumes currently in use!");
        }

        List<TemplateDataStoreVO> templates = _templateStoreDao.listActiveOnCache(storeId);
        if (templates != null && templates.size() > 0) {
            throw new InvalidParameterValueException("Cannot delete cache store with staging templates currently in use!");
        }

        // ready to delete
        Transaction.execute(new TransactionCallbackNoReturn() {
            @Override
            public void doInTransactionWithoutResult(TransactionStatus status) {
                // first delete from image_store_details table, we need to do that since
                // we are not actually deleting record from main
                // image_data_store table, so delete cascade will not work
                _imageStoreDetailsDao.deleteDetails(storeId);
                _snapshotStoreDao.deletePrimaryRecordsForStore(storeId, DataStoreRole.ImageCache);
                _volumeStoreDao.deletePrimaryRecordsForStore(storeId);
                _templateStoreDao.deletePrimaryRecordsForStore(storeId);
                _imageStoreDao.remove(storeId);
            }
        });

        return true;
    }

    protected class DownloadURLGarbageCollector implements Runnable {

        public DownloadURLGarbageCollector() {
        }

        @Override
        public void run() {
            try {
                s_logger.trace("Download URL Garbage Collection Thread is running.");

                cleanupDownloadUrls();

            } catch (Exception e) {
                s_logger.error("Caught the following Exception", e);
            }
        }
    }

    @Override
    public void cleanupDownloadUrls(){

        // Cleanup expired volume URLs
        List<VolumeDataStoreVO> volumesOnImageStoreList = _volumeStoreDao.listVolumeDownloadUrls();
        HashSet<Long> expiredVolumeIds = new HashSet<Long>();
        HashSet<Long> activeVolumeIds = new HashSet<Long>();
        for(VolumeDataStoreVO volumeOnImageStore : volumesOnImageStoreList){

            long volumeId = volumeOnImageStore.getVolumeId();
            try {
                long downloadUrlCurrentAgeInSecs = DateUtil.getTimeDifference(DateUtil.now(), volumeOnImageStore.getExtractUrlCreated());
                if(downloadUrlCurrentAgeInSecs < _downloadUrlExpirationInterval){  // URL hasnt expired yet
                    activeVolumeIds.add(volumeId);
                    continue;
                }
                expiredVolumeIds.add(volumeId);
                s_logger.debug("Removing download url " + volumeOnImageStore.getExtractUrl() + " for volume id " + volumeId);

                // Remove it from image store
                ImageStoreEntity secStore = (ImageStoreEntity) _dataStoreMgr.getDataStore(volumeOnImageStore.getDataStoreId(), DataStoreRole.Image);
                secStore.deleteExtractUrl(volumeOnImageStore.getInstallPath(), volumeOnImageStore.getExtractUrl(), Upload.Type.VOLUME);

                 // Now expunge it from DB since this entry was created only for download purpose
                _volumeStoreDao.expunge(volumeOnImageStore.getId());
            }catch(Throwable th){
                s_logger.warn("Caught exception while deleting download url " +volumeOnImageStore.getExtractUrl() +
                        " for volume id " + volumeOnImageStore.getVolumeId(), th);
            }
        }
        for(Long volumeId : expiredVolumeIds)
        {
            if(activeVolumeIds.contains(volumeId)) {
                continue;
            }
            Volume volume = _volumeDao.findById(volumeId);
            if (volume != null && volume.getState() == Volume.State.Expunged) {
                _volumeDao.remove(volumeId);
            }
        }

        // Cleanup expired template URLs
        List<TemplateDataStoreVO> templatesOnImageStoreList = _templateStoreDao.listTemplateDownloadUrls();
        for(TemplateDataStoreVO templateOnImageStore : templatesOnImageStoreList){

            try {
                long downloadUrlCurrentAgeInSecs = DateUtil.getTimeDifference(DateUtil.now(), templateOnImageStore.getExtractUrlCreated());
                if(downloadUrlCurrentAgeInSecs < _downloadUrlExpirationInterval){  // URL hasnt expired yet
                    continue;
                }

                s_logger.debug("Removing download url " + templateOnImageStore.getExtractUrl() + " for template id " + templateOnImageStore.getTemplateId());

                // Remove it from image store
                ImageStoreEntity secStore = (ImageStoreEntity) _dataStoreMgr.getDataStore(templateOnImageStore.getDataStoreId(), DataStoreRole.Image);
                secStore.deleteExtractUrl(templateOnImageStore.getInstallPath(), templateOnImageStore.getExtractUrl(), Upload.Type.TEMPLATE);

                // Now remove download details from DB.
                templateOnImageStore.setExtractUrl(null);
                templateOnImageStore.setExtractUrlCreated(null);
                _templateStoreDao.update(templateOnImageStore.getId(), templateOnImageStore);
            }catch(Throwable th){
                s_logger.warn("caught exception while deleting download url " +templateOnImageStore.getExtractUrl() +
                        " for template id " +templateOnImageStore.getTemplateId(), th);
            }
        }
    }

    // get bytesReadRate from service_offering, disk_offering and vm.disk.throttling.bytes_read_rate
    @Override
    public Long getDiskBytesReadRate(final ServiceOffering offering, final DiskOffering diskOffering) {
        if ((offering != null) && (offering.getBytesReadRate() != null) && (offering.getBytesReadRate() > 0)) {
            return offering.getBytesReadRate();
        } else if ((diskOffering != null) && (diskOffering.getBytesReadRate() != null) && (diskOffering.getBytesReadRate() > 0)) {
            return diskOffering.getBytesReadRate();
        } else {
            Long bytesReadRate = Long.parseLong(_configDao.getValue(Config.VmDiskThrottlingBytesReadRate.key()));
            if ((bytesReadRate > 0) && ((offering == null) || (!offering.getSystemUse()))) {
                return bytesReadRate;
            }
        }
        return 0L;
    }

    // get bytesWriteRate from service_offering, disk_offering and vm.disk.throttling.bytes_write_rate
    @Override
    public Long getDiskBytesWriteRate(final ServiceOffering offering, final DiskOffering diskOffering) {
        if ((offering != null) && (offering.getBytesWriteRate() != null) && (offering.getBytesWriteRate() > 0)) {
            return offering.getBytesWriteRate();
        } else if ((diskOffering != null) && (diskOffering.getBytesWriteRate() != null) && (diskOffering.getBytesWriteRate() > 0)) {
            return diskOffering.getBytesWriteRate();
        } else {
            Long bytesWriteRate = Long.parseLong(_configDao.getValue(Config.VmDiskThrottlingBytesWriteRate.key()));
            if ((bytesWriteRate > 0) && ((offering == null) || (!offering.getSystemUse()))) {
                return bytesWriteRate;
            }
        }
        return 0L;
    }

    // get iopsReadRate from service_offering, disk_offering and vm.disk.throttling.iops_read_rate
    @Override
    public Long getDiskIopsReadRate(final ServiceOffering offering, final DiskOffering diskOffering) {
        if ((offering != null) && (offering.getIopsReadRate() != null) && (offering.getIopsReadRate() > 0)) {
            return offering.getIopsReadRate();
        } else if ((diskOffering != null) && (diskOffering.getIopsReadRate() != null) && (diskOffering.getIopsReadRate() > 0)) {
            return diskOffering.getIopsReadRate();
        } else {
            Long iopsReadRate = Long.parseLong(_configDao.getValue(Config.VmDiskThrottlingIopsReadRate.key()));
            if ((iopsReadRate > 0) && ((offering == null) || (!offering.getSystemUse()))) {
                return iopsReadRate;
            }
        }
        return 0L;
    }

    // get iopsWriteRate from service_offering, disk_offering and vm.disk.throttling.iops_write_rate
    @Override
    public Long getDiskIopsWriteRate(final ServiceOffering offering, final DiskOffering diskOffering) {
        if ((offering != null) && (offering.getIopsWriteRate() != null) && (offering.getIopsWriteRate() > 0)) {
            return offering.getIopsWriteRate();
        } else if ((diskOffering != null) && (diskOffering.getIopsWriteRate() != null) && (diskOffering.getIopsWriteRate() > 0)) {
            return diskOffering.getIopsWriteRate();
        } else {
            Long iopsWriteRate = Long.parseLong(_configDao.getValue(Config.VmDiskThrottlingIopsWriteRate.key()));
            if ((iopsWriteRate > 0) && ((offering == null) || (!offering.getSystemUse()))) {
                return iopsWriteRate;
            }
        }
        return 0L;
    }

    @Override
    public String getConfigComponentName() {
        return StorageManager.class.getSimpleName();
    }

    @Override
    public ConfigKey<?>[] getConfigKeys() {
<<<<<<< HEAD
        return new ConfigKey<?>[] {StorageCleanupInterval, StorageCleanupDelay, StorageCleanupEnabled, VmPoolAllocationAlgorithm, ImageStoreAllocationAlgorithm};
=======
        return new ConfigKey<?>[] {StorageCleanupInterval, StorageCleanupDelay, StorageCleanupEnabled, TemplateCleanupEnabled};
>>>>>>> e0d5364b
    }

    @Override
    public void setDiskProfileThrottling(DiskProfile dskCh, final ServiceOffering offering, final DiskOffering diskOffering) {
        dskCh.setBytesReadRate(getDiskBytesReadRate(offering, diskOffering));
        dskCh.setBytesWriteRate(getDiskBytesWriteRate(offering, diskOffering));
        dskCh.setIopsReadRate(getDiskIopsReadRate(offering, diskOffering));
        dskCh.setIopsWriteRate(getDiskIopsWriteRate(offering, diskOffering));
    }

    @Override
    public DiskTO getDiskWithThrottling(final DataTO volTO, final Volume.Type volumeType, final long deviceId, final String path, final long offeringId, final long diskOfferingId) {
        DiskTO disk = null;
        if (volTO != null && volTO instanceof VolumeObjectTO) {
            VolumeObjectTO volumeTO = (VolumeObjectTO) volTO;
            ServiceOffering offering = _entityMgr.findById(ServiceOffering.class, offeringId);
            DiskOffering diskOffering = _entityMgr.findById(DiskOffering.class, diskOfferingId);
            if (volumeType == Volume.Type.ROOT) {
                setVolumeObjectTOThrottling(volumeTO, offering, diskOffering);
            } else {
                setVolumeObjectTOThrottling(volumeTO, null, diskOffering);
            }
            disk = new DiskTO(volumeTO, deviceId, path, volumeType);
        } else {
            disk = new DiskTO(volTO, deviceId, path, volumeType);
        }
        return disk;
    }

    private void setVolumeObjectTOThrottling(VolumeObjectTO volumeTO, final ServiceOffering offering, final DiskOffering diskOffering) {
        volumeTO.setBytesReadRate(getDiskBytesReadRate(offering, diskOffering));
        volumeTO.setBytesWriteRate(getDiskBytesWriteRate(offering, diskOffering));
        volumeTO.setIopsReadRate(getDiskIopsReadRate(offering, diskOffering));
        volumeTO.setIopsWriteRate(getDiskIopsWriteRate(offering, diskOffering));
    }

}<|MERGE_RESOLUTION|>--- conflicted
+++ resolved
@@ -2419,11 +2419,7 @@
 
     @Override
     public ConfigKey<?>[] getConfigKeys() {
-<<<<<<< HEAD
-        return new ConfigKey<?>[] {StorageCleanupInterval, StorageCleanupDelay, StorageCleanupEnabled, VmPoolAllocationAlgorithm, ImageStoreAllocationAlgorithm};
-=======
-        return new ConfigKey<?>[] {StorageCleanupInterval, StorageCleanupDelay, StorageCleanupEnabled, TemplateCleanupEnabled};
->>>>>>> e0d5364b
+        return new ConfigKey<?>[] {StorageCleanupInterval, StorageCleanupDelay, StorageCleanupEnabled, VmPoolAllocationAlgorithm, ImageStoreAllocationAlgorithm, TemplateCleanupEnabled};
     }
 
     @Override
