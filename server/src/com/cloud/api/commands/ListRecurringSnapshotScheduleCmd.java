--- conflicted
+++ resolved
@@ -15,12 +15,10 @@
  * along with this program.  If not, see <http://www.gnu.org/licenses/>.
  * 
  */
-
-package com.cloud.api.commands;
-
+package com.cloud.api.commands;
+
 import java.util.ArrayList;
 import java.util.List;
-<<<<<<< HEAD
 
 import com.cloud.api.BaseCmd.Manager;
 import com.cloud.api.BaseListCmd;
@@ -29,18 +27,12 @@
 import com.cloud.api.ResponseObject;
 import com.cloud.api.response.ListResponse;
 import com.cloud.api.response.SnapshotScheduleResponse;
-=======
-import java.util.Map;
-
-import com.cloud.api.BaseCmd;
-import com.cloud.api.ServerApiException;
->>>>>>> 9228088c
 import com.cloud.storage.SnapshotScheduleVO;
 
-@Implementation(method="findRecurringSnapshotSchedule", manager=Manager.SnapshotManager)
-public class ListRecurringSnapshotScheduleCmd extends BaseListCmd {
-    private static final String s_name = "listrecurringsnapshotscheduleresponse";
-
+@Implementation(method="findRecurringSnapshotSchedule", manager=Manager.SnapshotManager)
+public class ListRecurringSnapshotScheduleCmd extends BaseListCmd {
+    private static final String s_name = "listrecurringsnapshotscheduleresponse";
+
     /////////////////////////////////////////////////////
     //////////////// API parameters /////////////////////
     /////////////////////////////////////////////////////
@@ -68,12 +60,11 @@
     /////////////////////////////////////////////////////
 
     @Override
-    public String getName() {
+    public String getName() {
         return s_name;
-<<<<<<< HEAD
     }
 
-    @Override @SuppressWarnings("unchecked")
+    @Override @SuppressWarnings("unchecked")
     public ResponseObject getResponse() {
         List<SnapshotScheduleVO> snapshotSchedules = (List<SnapshotScheduleVO>)getResponseObject();
 
@@ -93,52 +84,5 @@
         response.setResponses(snapshotScheduleResponses);
         response.setResponseName(getName());
         return response;
-=======
-    }
-    public List<Pair<Enum, Boolean>> getProperties() {
-        return s_properties;
-    }
-
-    @Override
-    public List<Pair<String, Object>> execute(Map<String, Object> params) {
-        Long volumeId = (Long)params.get(BaseCmd.Properties.VOLUME_ID.getName());
-        Long policyId = (Long)params.get(BaseCmd.Properties.SNAPSHOT_POLICY_ID.getName());
-        Account account = (Account)params.get(BaseCmd.Properties.ACCOUNT_OBJ.getName());
-
-        //Verify parameters
-        VolumeVO volume = getManagementServer().findVolumeById(volumeId);
-        if (volume == null) {
-            throw new ServerApiException (BaseCmd.SNAPSHOT_INVALID_PARAM_ERROR, "unable to find a volume with id " + volumeId);
-        }
-
-        if (account != null) {
-            long volAcctId = volume.getAccountId();
-            if (isAdmin(account.getType())) {
-                Account userAccount = getManagementServer().findAccountById(Long.valueOf(volAcctId));
-                if (!getManagementServer().isChildDomain(account.getDomainId(), userAccount.getDomainId())) {
-                    throw new ServerApiException(BaseCmd.PARAM_ERROR, "Invalid volume id (" + volumeId + ") given, unable to list snapshots.");
-                }
-            } else if (account.getId() != volAcctId) {
-                throw new ServerApiException(BaseCmd.SNAPSHOT_INVALID_PARAM_ERROR, "account " + account.getAccountName() + " does not own volume id " + volAcctId);
-            }
-        }
-
-        List<SnapshotScheduleVO> recurringSnapshotSchedules = getManagementServer().findRecurringSnapshotSchedule(volumeId, policyId);
-        Object[] snapshotTag = new Object[recurringSnapshotSchedules.size()];
-        int i = 0;
-        
-        for (SnapshotScheduleVO recurringSnapshotSchedule : recurringSnapshotSchedules) {
-            List<Pair<String, Object>> snapshotData = new ArrayList<Pair<String, Object>>();
-            snapshotData.add(new Pair<String, Object>(BaseCmd.Properties.ID.getName(), recurringSnapshotSchedule.getId().toString()));
-            snapshotData.add(new Pair<String, Object>(BaseCmd.Properties.VOLUME_ID.getName(), recurringSnapshotSchedule.getVolumeId().toString()));
-            snapshotData.add(new Pair<String, Object>(BaseCmd.Properties.SNAPSHOT_POLICY_ID.getName(), recurringSnapshotSchedule.getPolicyId().toString()));
-            snapshotData.add(new Pair<String, Object>(BaseCmd.Properties.SCHEDULED.getName(), getDateString(recurringSnapshotSchedule.getScheduledTimestamp())));
-            snapshotTag[i++] = snapshotData;
-        }
-        List<Pair<String, Object>> returnTags = new ArrayList<Pair<String, Object>>();
-        Pair<String, Object> snapshotTags = new Pair<String, Object>("snapshot", snapshotTag);
-        returnTags.add(snapshotTags);
-        return returnTags;
->>>>>>> 9228088c
-    }
-}
+    }
+}