--- conflicted
+++ resolved
@@ -15,9 +15,8 @@
  * along with this program.  If not, see <http://www.gnu.org/licenses/>.
  * 
  */
-
-package com.cloud.api.commands;
-
+package com.cloud.api.commands;
+
 import java.util.ArrayList;
 import java.util.List;
 
@@ -37,12 +36,12 @@
 import com.cloud.storage.VolumeVO;
 import com.cloud.user.Account;
 
-@Implementation(method="listSnapshots")
-public class ListSnapshotsCmd extends BaseListCmd {
-	public static final Logger s_logger = Logger.getLogger(ListSnapshotsCmd.class.getName());
-
-    private static final String s_name = "listsnapshotsresponse";
-
+@Implementation(method="listSnapshots")
+public class ListSnapshotsCmd extends BaseListCmd {
+	public static final Logger s_logger = Logger.getLogger(ListSnapshotsCmd.class.getName());
+
+    private static final String s_name = "listsnapshotsresponse";
+
     /////////////////////////////////////////////////////
     //////////////// API parameters /////////////////////
     /////////////////////////////////////////////////////
@@ -105,9 +104,9 @@
     /////////////////////////////////////////////////////
 
     @Override
-    public String getName() {
-        return s_name;
-    }
+    public String getName() {
+        return s_name;
+    }
 
     @Override @SuppressWarnings("unchecked")
     public ResponseObject getResponse() {
@@ -125,7 +124,6 @@
                 snapshotResponse.setDomainId(acct.getDomainId());
                 snapshotResponse.setDomainName(ApiDBUtils.findDomainById(acct.getDomainId()).getName());
             }
-<<<<<<< HEAD
 
             VolumeVO volume = ApiDBUtils.findVolumeById(snapshot.getVolumeId());
             String snapshotTypeStr = SnapshotType.values()[snapshot.getSnapshotType()].name();
@@ -140,55 +138,6 @@
             if (asyncJob != null) {
                 snapshotResponse.setJobId(asyncJob.getId());
                 snapshotResponse.setJobStatus(asyncJob.getStatus());
-=======
-        } else {
-            accountId = account.getId();
-        }
-            
-        Long startIndex = Long.valueOf(0);
-        int pageSizeNum = 50;
-    	if (pageSize != null) {
-    		pageSizeNum = pageSize.intValue();
-    	}
-        if (page != null) {
-            int pageNum = page.intValue();
-            if (pageNum > 0) {
-                startIndex = Long.valueOf(pageSizeNum * (pageNum-1));
-            }
-        }
-        Criteria c = new Criteria("created", Boolean.FALSE, startIndex, Long.valueOf(pageSizeNum));
-
-        c.addCriteria(Criteria.VOLUMEID, volumeId);
-        c.addCriteria(Criteria.TYPE, snapshotType); // I don't want to create a new Criteria called SNAPSHOT_TYPE
-        c.addCriteria(Criteria.NAME, name);
-        c.addCriteria(Criteria.ID, id);
-        c.addCriteria(Criteria.KEYWORD, keyword);
-        c.addCriteria(Criteria.ACCOUNTID, accountId);
-        
-        List<SnapshotVO> snapshots = null;
-		try {
-			snapshots = getManagementServer().listSnapshots(c, interval);
-		} catch (InvalidParameterValueException e) {
-			throw new ServerApiException(SNAPSHOT_INVALID_PARAM_ERROR, e.getMessage());
-		}
-
-        if (snapshots == null) {
-            throw new ServerApiException(BaseCmd.SNAPSHOT_LIST_ERROR, "unable to find snapshots for volume with id " + volumeId);
-        }
-
-        Object[] snapshotTag = new Object[snapshots.size()];
-        int i = 0;
-
-        for (Snapshot snapshot : snapshots) {
-            List<Pair<String, Object>> snapshotData = new ArrayList<Pair<String, Object>>();
-            snapshotData.add(new Pair<String, Object>(BaseCmd.Properties.ID.getName(), snapshot.getId().toString()));
-
-            Account acct = getManagementServer().findAccountById(Long.valueOf(snapshot.getAccountId()));
-            if (acct != null) {
-                snapshotData.add(new Pair<String, Object>(BaseCmd.Properties.ACCOUNT.getName(), acct.getAccountName()));
-                snapshotData.add(new Pair<String, Object>(BaseCmd.Properties.DOMAIN_ID.getName(), Long.toString(acct.getDomainId())));
-                snapshotData.add(new Pair<String, Object>(BaseCmd.Properties.DOMAIN.getName(), getManagementServer().findDomainIdById(acct.getDomainId()).getName()));
->>>>>>> 9228088c
             }
             snapshotResponse.setIntervalType(ApiDBUtils.getSnapshotIntervalTypes(snapshot.getId()));
 
@@ -197,7 +146,7 @@
         }
 
         response.setResponses(snapshotResponses);
-        response.setResponseName(getName());
+        response.setResponseName(getName());
         return response;
-    }
-}
+    }
+}