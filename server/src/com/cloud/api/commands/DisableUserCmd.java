--- conflicted
+++ resolved
@@ -15,27 +15,19 @@
  * along with this program.  If not, see <http://www.gnu.org/licenses/>.
  * 
  */
-
-package com.cloud.api.commands;
-
-<<<<<<< HEAD
-=======
-import java.util.ArrayList;
-import java.util.List;
-import java.util.Map;
-
->>>>>>> 9228088c
+package com.cloud.api.commands;
+
 import org.apache.log4j.Logger;
 
 import com.cloud.api.BaseCmd;
 import com.cloud.api.Parameter;
 import com.cloud.api.ResponseObject;
 import com.cloud.api.response.SuccessResponse;
-
-public class DisableUserCmd extends BaseCmd {
-	public static final Logger s_logger = Logger.getLogger(DisableUserCmd.class.getName());
-    private static final String s_name = "disableuserresponse";
-
+
+public class DisableUserCmd extends BaseCmd {
+	public static final Logger s_logger = Logger.getLogger(DisableUserCmd.class.getName());
+    private static final String s_name = "disableuserresponse";
+
     /////////////////////////////////////////////////////
     //////////////// API parameters /////////////////////
     /////////////////////////////////////////////////////
@@ -43,32 +35,22 @@
     @Parameter(name="id", type=CommandType.LONG, required=true)
     private Long id;
 
-
     /////////////////////////////////////////////////////
     /////////////////// Accessors ///////////////////////
     /////////////////////////////////////////////////////
 
-<<<<<<< HEAD
     public Long getId() {
         return id;
     }
-=======
-        // If the user is a System user, return an error.  We do not allow this
-        Account account = getManagementServer().findAccountById(user.getAccountId());
-        if ((account != null) && (account.getId() == Account.ACCOUNT_ID_SYSTEM)) {
-        	throw new ServerApiException(BaseCmd.ACCOUNT_ERROR, "user id : " + id + " is a system user, disabling is not allowed");
-        }
->>>>>>> 9228088c
-
 
     /////////////////////////////////////////////////////
     /////////////// API Implementation///////////////////
     /////////////////////////////////////////////////////
 
-    @Override
-    public String getName() {
-        return s_name;
-    }
+    @Override
+    public String getName() {
+        return s_name;
+    }
 
 	@Override
 	public ResponseObject getResponse() {
@@ -77,5 +59,5 @@
         response.setSuccess(success);
         response.setResponseName(getName());
         return response;
-	}
-}
+	}
+}