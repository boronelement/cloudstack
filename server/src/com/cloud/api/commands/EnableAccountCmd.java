--- conflicted
+++ resolved
@@ -15,16 +15,8 @@
  * along with this program.  If not, see <http://www.gnu.org/licenses/>.
  * 
  */
-
-package com.cloud.api.commands;
-
-<<<<<<< HEAD
-=======
-import java.util.ArrayList;
-import java.util.List;
-import java.util.Map;
-
->>>>>>> 9228088c
+package com.cloud.api.commands;
+
 import org.apache.log4j.Logger;
 
 import com.cloud.api.BaseCmd;
@@ -35,11 +27,11 @@
 import com.cloud.api.ServerApiException;
 import com.cloud.api.response.SuccessResponse;
 
-@Implementation(method="enableAccount", manager=Manager.ManagementServer)
-public class EnableAccountCmd extends BaseCmd {
-    public static final Logger s_logger = Logger.getLogger(EnableAccountCmd.class.getName());
-    private static final String s_name = "enableaccountresponse";
-
+@Implementation(method="enableAccount", manager=Manager.ManagementServer)
+public class EnableAccountCmd extends BaseCmd {
+    public static final Logger s_logger = Logger.getLogger(EnableAccountCmd.class.getName());
+    private static final String s_name = "enableaccountresponse";
+
     /////////////////////////////////////////////////////
     //////////////// API parameters /////////////////////
     /////////////////////////////////////////////////////
@@ -49,7 +41,6 @@
 
     @Parameter(name="domainid", type=CommandType.LONG)
     private Long domainId;
-
 
     /////////////////////////////////////////////////////
     /////////////////// Accessors ///////////////////////
@@ -63,16 +54,15 @@
         return domainId;
     }
 
-
     /////////////////////////////////////////////////////
     /////////////// API Implementation///////////////////
     /////////////////////////////////////////////////////
 
-    @Override
-    public String getName() {
-        return s_name;
-    }
-
+    @Override
+    public String getName() {
+        return s_name;
+    }
+
     @Override
     public ResponseObject getResponse() {
         SuccessResponse response = new SuccessResponse();
@@ -84,26 +74,7 @@
             throw new ServerApiException(BaseCmd.INTERNAL_ERROR, "Failed to enable account");
         }
 
-<<<<<<< HEAD
         response.setResponseName(getName());
         return response;
-=======
-        // don't allow modify system account
-        if (account.getId() == Account.ACCOUNT_ID_SYSTEM) {
-            throw new ServerApiException(BaseCmd.INTERNAL_ERROR, "can not enable system account");
-        }
-
-        boolean success = true;
-        try {
-            success = getManagementServer().enableAccount(account.getId());
-        } catch (Exception ex) {
-            s_logger.error("error enabling account " + accountName + " in domain " + domainId, ex);
-            throw new ServerApiException(BaseCmd.INTERNAL_ERROR, "Internal error enabling account " + accountName + " in domain " + domainId);
-        }
-
-        List<Pair<String, Object>> returnValues = new ArrayList<Pair<String, Object>>();
-        returnValues.add(new Pair<String, Object>(BaseCmd.Properties.SUCCESS.getName(), Boolean.valueOf(success).toString()));
-        return returnValues;
->>>>>>> 9228088c
-    }
-}
+    }
+}