--- conflicted
+++ resolved
@@ -15,9 +15,8 @@
  * along with this program.  If not, see <http://www.gnu.org/licenses/>.
  * 
  */
-package com.cloud.api.commands;
+package com.cloud.api.commands;
 
-<<<<<<< HEAD
 import java.util.List;
 
 import org.apache.log4j.Logger;
@@ -29,119 +28,22 @@
 import com.cloud.api.ResponseObject;
 import com.cloud.api.response.SuccessResponse;
 
-@Implementation(method="assignToLoadBalancer", manager=Manager.NetworkManager)
-public class AssignToLoadBalancerRuleCmd extends BaseAsyncCmd {
-    public static final Logger s_logger = Logger.getLogger(AssignToLoadBalancerRuleCmd.class.getName());
-
+@Implementation(method="assignToLoadBalancer", manager=Manager.NetworkManager)
+public class AssignToLoadBalancerRuleCmd extends BaseAsyncCmd {
+    public static final Logger s_logger = Logger.getLogger(AssignToLoadBalancerRuleCmd.class.getName());
+
     private static final String s_name = "assigntoloadbalancerruleresponse";
 
     /////////////////////////////////////////////////////
     //////////////// API parameters /////////////////////
-    /////////////////////////////////////////////////////
+    /////////////////////////////////////////////////////
 
     @Parameter(name="id", type=CommandType.LONG, required=true)
     private Long id;
 
     @Parameter(name="virtualmachineid", type=CommandType.LONG, required=false)
     private Long virtualMachineId;
-=======
-import java.util.ArrayList;
-import java.util.List;
-import java.util.Map;
-import java.util.StringTokenizer;
-
-import org.apache.log4j.Logger;
-
-import com.cloud.api.BaseCmd;
-import com.cloud.api.ServerApiException;
-import com.cloud.network.LoadBalancerVO;
-import com.cloud.user.Account;
-import com.cloud.utils.Pair;
-
-public class AssignToLoadBalancerRuleCmd extends BaseCmd {
-    public static final Logger s_logger = Logger.getLogger(AssignToLoadBalancerRuleCmd.class.getName());
-
-    private static final String s_name = "assigntoloadbalancerruleresponse";
-    private static final List<Pair<Enum, Boolean>> s_properties = new ArrayList<Pair<Enum, Boolean>>();
-
-    static {
-        s_properties.add(new Pair<Enum, Boolean>(BaseCmd.Properties.USER_ID, Boolean.FALSE));
-        s_properties.add(new Pair<Enum, Boolean>(BaseCmd.Properties.ACCOUNT_OBJ, Boolean.FALSE));
-        s_properties.add(new Pair<Enum, Boolean>(BaseCmd.Properties.ACCOUNT, Boolean.FALSE));
-        s_properties.add(new Pair<Enum, Boolean>(BaseCmd.Properties.DOMAIN_ID, Boolean.FALSE));
-        s_properties.add(new Pair<Enum, Boolean>(BaseCmd.Properties.ID, Boolean.TRUE));
-        s_properties.add(new Pair<Enum, Boolean>(BaseCmd.Properties.VIRTUAL_MACHINE_ID, Boolean.FALSE));
-        s_properties.add(new Pair<Enum, Boolean>(BaseCmd.Properties.VIRTUAL_MACHINE_IDS, Boolean.FALSE));
-    }
-
-    public String getName() {
-        return s_name;
-    }
-    
-    public List<Pair<Enum, Boolean>> getProperties() {
-        return s_properties;
-    }
-
-    @Override
-    public List<Pair<String, Object>> execute(Map<String, Object> params) {
-        Long userId = (Long)params.get(BaseCmd.Properties.USER_ID.getName());
-        Account account = (Account)params.get(BaseCmd.Properties.ACCOUNT_OBJ.getName());
-        String accountName = (String)params.get(BaseCmd.Properties.ACCOUNT.getName());
-        Long domainId = (Long)params.get(BaseCmd.Properties.DOMAIN_ID.getName());
-        Long loadBalancerId = (Long)params.get(BaseCmd.Properties.ID.getName());
-        Long instanceId = (Long)params.get(BaseCmd.Properties.VIRTUAL_MACHINE_ID.getName());
-        String instanceIds = (String)params.get(BaseCmd.Properties.VIRTUAL_MACHINE_IDS.getName());
-
-        if ((instanceId == null) && (instanceIds == null)) {
-            throw new ServerApiException(BaseCmd.PARAM_ERROR, "No virtual machine id (or list if ids) specified.");
-        }
-
-        List<Long> instanceIdList = new ArrayList<Long>();
-        if (instanceIds != null) {
-            StringTokenizer st = new StringTokenizer(instanceIds, ",");
-            while (st.hasMoreTokens()) {
-                String token = st.nextToken();
-                try {
-                    Long nextInstanceId = Long.parseLong(token);
-                    instanceIdList.add(nextInstanceId);
-                } catch (NumberFormatException nfe) {
-                    throw new ServerApiException(BaseCmd.PARAM_ERROR, "The virtual machine id " + token + " is not a valid parameter.");
-                }
-            }
-        } else {
-            instanceIdList.add(instanceId);
-        }
-
-        if (account == null) {
-            account = getManagementServer().findActiveAccount(accountName, domainId);
-        }
-
-        if (userId == null) {
-            userId = Long.valueOf(1);
-        }
-
-        LoadBalancerVO loadBalancer = getManagementServer().findLoadBalancerById(loadBalancerId.longValue());
-        if (loadBalancer == null) {
-            throw new ServerApiException(BaseCmd.PARAM_ERROR, "Unable to find load balancer rule, with id " + loadBalancerId);
-        } else if (account != null) {
-            if (!isAdmin(account.getType()) && (loadBalancer.getAccountId() != account.getId())) {
-                throw new ServerApiException(BaseCmd.PARAM_ERROR, "Account " + account.getAccountName() + " does not own load balancer rule " + loadBalancer.getName() +
-                        " (id:" + loadBalancer.getId() + ")");
-            } else if (!getManagementServer().isChildDomain(account.getDomainId(), loadBalancer.getDomainId())) {
-                throw new ServerApiException(BaseCmd.PARAM_ERROR, "Invalid load balancer rule id (" + loadBalancer.getId() + ") given, unable to assign instances to load balancer rule.");
-            }
-        }
-
-        long jobId = getManagementServer().assignToLoadBalancerAsync(userId.longValue(), loadBalancerId.longValue(), instanceIdList);
-
-        if (jobId == 0) {
-        	s_logger.warn("Unable to schedule async-job for AssignToLoadBalancerRule comamnd");
-        } else {
-	        if(s_logger.isDebugEnabled())
-	        	s_logger.debug("AssignToLoadBalancerRule command has been accepted, job id: " + jobId);
-        }
->>>>>>> 9228088c
-
+
     @Parameter(name="virtualmachineids", type=CommandType.LIST, collectionType=CommandType.LONG, required=false)
     private List<Long> virtualMachineIds;
 
@@ -176,4 +78,4 @@
         response.setResponseName(getName());
         return response;
     }
-}
+}