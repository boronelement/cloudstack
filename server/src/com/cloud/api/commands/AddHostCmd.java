--- conflicted
+++ resolved
@@ -15,9 +15,8 @@
  * along with this program.  If not, see <http://www.gnu.org/licenses/>.
  * 
  */
-
-package com.cloud.api.commands;
-
+package com.cloud.api.commands;
+
 import java.text.DecimalFormat;
 import java.util.ArrayList;
 import java.util.Date;
@@ -44,11 +43,11 @@
 import com.cloud.offering.ServiceOffering;
 import com.cloud.storage.GuestOSCategoryVO;
 import com.cloud.vm.UserVmVO;
-
+
 @Implementation(method="discoverHosts", manager=Manager.AgentManager)
-public class AddHostCmd extends BaseCmd {
-    public static final Logger s_logger = Logger.getLogger(AddHostCmd.class.getName());
-<<<<<<< HEAD
+public class AddHostCmd extends BaseCmd {
+    public static final Logger s_logger = Logger.getLogger(AddHostCmd.class.getName());
+
     private static final String s_name = "addhostresponse";
     
     /////////////////////////////////////////////////////
@@ -145,129 +144,6 @@
 	            hostResponse.setState(host.getStatus());
 	            hostResponse.setIpAddress(host.getPrivateIpAddress());
 	            hostResponse.setVersion(host.getVersion());
-=======
-    private static final String s_name = "addhostresponse";
-    private static final List<Pair<Enum, Boolean>> s_properties = new ArrayList<Pair<Enum, Boolean>>();
-
-    static {
-        s_properties.add(new Pair<Enum, Boolean>(BaseCmd.Properties.ZONE_ID, Boolean.TRUE));
-        s_properties.add(new Pair<Enum, Boolean>(BaseCmd.Properties.POD_ID, Boolean.FALSE));
-        s_properties.add(new Pair<Enum, Boolean>(BaseCmd.Properties.CLUSTER_ID, Boolean.FALSE));
-        s_properties.add(new Pair<Enum, Boolean>(BaseCmd.Properties.CLUSTER_NAME, Boolean.FALSE));
-        s_properties.add(new Pair<Enum, Boolean>(BaseCmd.Properties.URL, Boolean.TRUE));
-        s_properties.add(new Pair<Enum, Boolean>(BaseCmd.Properties.USERNAME, Boolean.TRUE));
-        s_properties.add(new Pair<Enum, Boolean>(BaseCmd.Properties.PASSWORD, Boolean.TRUE));
-    }
-
-    @Override
-    public String getName() {
-        return s_name;
-    }
-    @Override
-    public List<Pair<Enum, Boolean>> getProperties() {
-        return s_properties;
-    }
-
-    @Override
-    public List<Pair<String, Object>> execute(Map<String, Object> params)
-    {
-        Long zoneId = (Long)params.get(BaseCmd.Properties.ZONE_ID.getName());
-        Long podId = (Long)params.get(BaseCmd.Properties.POD_ID.getName());
-        String url = (String)params.get(BaseCmd.Properties.URL.getName());
-        String username = (String)params.get(BaseCmd.Properties.USERNAME.getName());
-        String password = (String)params.get(BaseCmd.Properties.PASSWORD.getName());
-        Long clusterId = (Long)params.get(BaseCmd.Properties.CLUSTER_ID.getName());
-        String clusterName = (String)params.get(BaseCmd.Properties.CLUSTER_NAME.getName());
-        
-        if (clusterName != null && clusterId != null) {
-            throw new ServerApiException(BaseCmd.PARAM_ERROR, "Can't specify cluster by both id and name");
-        }
-        
-        if (clusterName == null && clusterId == null) {  
-               // Stand alone, assign a name to it
-               String[] stringarray = url.split("//");
-               String address = stringarray[stringarray.length - 1];
-               clusterName = "Standalone-" + address; 
-        }
-        
-        if ((clusterName != null || clusterId != null) && podId == null) {
-            throw new ServerApiException(BaseCmd.PARAM_ERROR, "Can't specify cluster without specifying the pod");
-        }
-        
-        //Check if the zone exists in the system
-        if (getManagementServer().findDataCenterById(zoneId) == null ){
-        	throw new ServerApiException(BaseCmd.PARAM_ERROR, "Can't find zone by id " + zoneId);
-        }
-
-        //Check if the pod exists in the system
-        if (podId != null) {
-            if (getManagementServer().findHostPodById(podId) == null ){
-                throw new ServerApiException(BaseCmd.PARAM_ERROR, "Can't find pod by id " + podId);
-            }
-            //check if pod belongs to the zone
-            HostPodVO pod = getManagementServer().findHostPodById(podId);
-            if (!Long.valueOf(pod.getDataCenterId()).equals(zoneId)) {
-            	throw new ServerApiException(BaseCmd.PARAM_ERROR, "Pod " + podId + " doesn't belong to the zone " + zoneId);
-            }
-        }
-
-        if (clusterId != null) {
-            if (getManagementServer().findClusterById(clusterId) == null) {
-                throw new ServerApiException(BaseCmd.PARAM_ERROR, "Can't find cluster by id " + clusterId);
-            }
-        }
-        
-        
-        boolean success = false;
-        List<Pair<String, Object>> serverTags = new ArrayList<Pair<String, Object>>();
-
-        try
-        {
-            if (clusterName != null) {
-                ClusterVO cluster = getManagementServer().createCluster(zoneId, podId, clusterName);
-                clusterId = cluster.getId();
-            }
-            
-        	List<? extends Host> h = getManagementServer().discoverHosts(zoneId, podId, clusterId, url, username, password);
-        	success = !h.isEmpty();
-
-        	if(success)
-        	{
-                Object[] sTag = new Object[h.size()];
-                int i=0;
-	        	for(Host host:h)
-	        	{
-	                List<Pair<String, Object>> serverData = new ArrayList<Pair<String, Object>>();
-	                serverData.add(new Pair<String, Object>(BaseCmd.Properties.ID.getName(), host.getId().toString()));
-	                serverData.add(new Pair<String, Object>(BaseCmd.Properties.NAME.getName(), host.getName()));
-	                if (host.getStatus() != null) {
-	                    serverData.add(new Pair<String, Object>(BaseCmd.Properties.STATE.getName(), host.getStatus().toString()));
-	                }
-	                if (host.getDisconnectedOn() != null) {
-	                    serverData.add(new Pair<String, Object>(BaseCmd.Properties.DISCONNECTED.getName(), getDateString(host.getDisconnectedOn())));
-	                }
-	                if (host.getType() != null) {
-	                    serverData.add(new Pair<String, Object>(BaseCmd.Properties.TYPE.getName(), host.getType().toString()));
-	                }
-	                
-	                GuestOSCategoryVO guestOSCategory = getManagementServer().getHostGuestOSCategory(host.getId());
-	                if (guestOSCategory != null) {
-	                	serverData.add(new Pair<String, Object>(BaseCmd.Properties.OS_CATEGORY_ID.getName(), guestOSCategory.getId()));
-	                	serverData.add(new Pair<String, Object>(BaseCmd.Properties.OS_CATEGORY_NAME.getName(), guestOSCategory.getName()));
-	                }
-	                
-	                serverData.add(new Pair<String, Object>(BaseCmd.Properties.IP_ADDRESS.getName(), host.getPrivateIpAddress()));
-	                serverData.add(new Pair<String, Object>(BaseCmd.Properties.ZONE_ID.getName(), Long.valueOf(host.getDataCenterId()).toString()));
-	                serverData.add(new Pair<String, Object>(BaseCmd.Properties.ZONE_NAME.getName(), getManagementServer().getDataCenterBy(host.getDataCenterId()).getName()));
-	                if (host.getPodId() != null && getManagementServer().findHostPodById(host.getPodId()) != null) {
-	                    serverData.add(new Pair<String, Object>(BaseCmd.Properties.POD_ID.getName(), host.getPodId().toString()));
-	                    serverData.add(new Pair<String, Object>(BaseCmd.Properties.POD_NAME.getName(), getManagementServer().findHostPodById(host.getPodId()).getName()));
-	                }
-	                serverData.add(new Pair<String, Object>(BaseCmd.Properties.VERSION.getName(), host.getVersion().toString()));
-	                if (host.getHypervisorType() != null) {
-	                    serverData.add(new Pair<String, Object>(BaseCmd.Properties.HYPERVISOR.getName(), host.getHypervisorType().toString()));
-	                }
->>>>>>> 9228088c
 	
 	            GuestOSCategoryVO guestOSCategory = ApiDBUtils.getHostGuestOSCategory(host.getId());
 	            if (guestOSCategory != null) {
@@ -343,6 +219,5 @@
         response.setResponses(hostResponses);
         response.setResponseName(getName());
         return response;
-        //return ApiResponseSerializer.toSerializedString(response);
-    }
-}
+    }
+}