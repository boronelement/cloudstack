--- conflicted
+++ resolved
@@ -65,11 +65,20 @@
     /////////////////////////////////////////////////////
 
     @Override
+    public Long getPageSizeVal() {
+        Long pageSize = 150L;
+        Integer pageSizeInt = getPageSize();
+        if (pageSizeInt != null) {
+            pageSize = pageSizeInt.longValue();
+        }
+        return pageSize;
+    }
+
+    @Override
     public String getName() {
         return s_name;
     }
 
-<<<<<<< HEAD
     @Override @SuppressWarnings("unchecked")
     public ListResponse<GuestOSResponse> getResponse() {
         List<GuestOSVO> guestOSList = (List<GuestOSVO>)getResponseObject();
@@ -84,63 +93,6 @@
 
             guestOSResponse.setResponseName("ostype");
             osResponses.add(guestOSResponse);
-=======
-    @Override
-    public List<Pair<String, Object>> execute(Map<String, Object> params) {
-        
-        List<GuestOSVO> guestOSList = null;
-        try 
-        {
-        	Long id = (Long)params.get(BaseCmd.Properties.ID.getName());
-        	Long osCategoryId = (Long)params.get(BaseCmd.Properties.OS_CATEGORY_ID.getName());
-            Integer pageSize = (Integer)params.get(BaseCmd.Properties.PAGESIZE.getName());
-            Integer page = (Integer)params.get(BaseCmd.Properties.PAGE.getName());
-            
-            Long startIndex = Long.valueOf(0);
-            int pageSizeNum = 150;
-        	if (pageSize != null) {
-        		pageSizeNum = pageSize.intValue();
-        	}
-            if (page != null) {
-                int pageNum = page.intValue();
-                if (pageNum > 0) {
-                    startIndex = Long.valueOf(pageSizeNum * (pageNum-1));
-                }
-            }
-            
-            Criteria c = new Criteria("displayName", Boolean.TRUE, startIndex, Long.valueOf(pageSizeNum));
-            
-            if (id != null) {
-            	c.addCriteria(Criteria.ID, id);
-            }
-            
-            if (osCategoryId != null) {
-            	c.addCriteria(Criteria.OSCATEGORYID, osCategoryId);
-            }
-            guestOSList = getManagementServer().listGuestOSByCriteria(c);
-        } 
-        catch (Exception ex) 
-        {
-            s_logger.error("Exception listing guest OS", ex);
-            throw new ServerApiException(BaseCmd.INTERNAL_ERROR, "Failed to list guest OS due to exception: " + ex.getMessage());
-        }
-        
-        Object[] tag = null;
-        List<Pair<String, Object>> guestOSTags = new ArrayList<Pair<String, Object>>();
-        if (guestOSList != null) {
-	        tag = new Object[guestOSList.size()];
-	        int i = 0;
-	        for (GuestOSVO guestOS : guestOSList) {
-	            List<Pair<String, Object>> guestOSData = new ArrayList<Pair<String, Object>>();
-	            guestOSData.add(new Pair<String, Object>(BaseCmd.Properties.ID.getName(), guestOS.getId().toString()));
-	            guestOSData.add(new Pair<String, Object>(BaseCmd.Properties.OS_CATEGORY_ID.getName(), guestOS.getCategoryId()));
-	            guestOSData.add(new Pair<String, Object>(BaseCmd.Properties.DESCRIPTION.getName(), guestOS.getDisplayName()));
-	
-	            tag[i++] = guestOSData;
-	        }
-        } else {
-        	tag = new Object[0];
->>>>>>> cde98c9b
         }
 
         response.setResponses(osResponses);
