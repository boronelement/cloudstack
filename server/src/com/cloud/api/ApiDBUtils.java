// Licensed to the Apache Software Foundation (ASF) under one
// or more contributor license agreements.  See the NOTICE file
// distributed with this work for additional information
// regarding copyright ownership.  The ASF licenses this file
// to you under the Apache License, Version 2.0 (the
// "License"); you may not use this file except in compliance
// with the License.  You may obtain a copy of the License at
//
//   http://www.apache.org/licenses/LICENSE-2.0
//
// Unless required by applicable law or agreed to in writing,
// software distributed under the License is distributed on an
// "AS IS" BASIS, WITHOUT WARRANTIES OR CONDITIONS OF ANY
// KIND, either express or implied.  See the License for the
// specific language governing permissions and limitations
// under the License.
package com.cloud.api;

import java.util.ArrayList;
import java.util.EnumSet;
import java.util.List;
import java.util.Map;
import java.util.Set;

import javax.annotation.PostConstruct;
import javax.inject.Inject;

import org.apache.cloudstack.affinity.AffinityGroup;
import org.apache.cloudstack.affinity.AffinityGroupResponse;
import org.apache.cloudstack.affinity.dao.AffinityGroupDao;
import org.apache.cloudstack.api.ApiConstants.HostDetails;
import org.apache.cloudstack.api.ApiConstants.VMDetails;
import org.apache.cloudstack.api.response.AccountResponse;
import org.apache.cloudstack.api.response.AsyncJobResponse;
import org.apache.cloudstack.api.response.DiskOfferingResponse;
import org.apache.cloudstack.api.response.DomainRouterResponse;
import org.apache.cloudstack.api.response.EventResponse;
import org.apache.cloudstack.api.response.HostResponse;
import org.apache.cloudstack.api.response.InstanceGroupResponse;
import org.apache.cloudstack.api.response.ProjectAccountResponse;
import org.apache.cloudstack.api.response.ProjectInvitationResponse;
import org.apache.cloudstack.api.response.ProjectResponse;
import org.apache.cloudstack.api.response.ResourceTagResponse;
import org.apache.cloudstack.api.response.SecurityGroupResponse;
import org.apache.cloudstack.api.response.ServiceOfferingResponse;
import org.apache.cloudstack.api.response.StoragePoolResponse;
import org.apache.cloudstack.api.response.UserResponse;
import org.apache.cloudstack.api.response.UserVmResponse;
import org.apache.cloudstack.api.response.VolumeResponse;
import org.apache.cloudstack.api.response.ZoneResponse;
import org.apache.cloudstack.storage.datastore.db.PrimaryDataStoreDao;
import org.apache.cloudstack.storage.datastore.db.StoragePoolVO;
import org.springframework.stereotype.Component;

import com.cloud.api.query.dao.AccountJoinDao;
import com.cloud.api.query.dao.AffinityGroupJoinDao;
import com.cloud.api.query.dao.AsyncJobJoinDao;
import com.cloud.api.query.dao.DataCenterJoinDao;
import com.cloud.api.query.dao.DiskOfferingJoinDao;
import com.cloud.api.query.dao.DomainRouterJoinDao;
import com.cloud.api.query.dao.HostJoinDao;
import com.cloud.api.query.dao.InstanceGroupJoinDao;
import com.cloud.api.query.dao.ProjectAccountJoinDao;
import com.cloud.api.query.dao.ProjectInvitationJoinDao;
import com.cloud.api.query.dao.ProjectJoinDao;
import com.cloud.api.query.dao.ResourceTagJoinDao;
import com.cloud.api.query.dao.SecurityGroupJoinDao;
import com.cloud.api.query.dao.ServiceOfferingJoinDao;
import com.cloud.api.query.dao.StoragePoolJoinDao;
import com.cloud.api.query.dao.UserAccountJoinDao;
import com.cloud.api.query.dao.UserVmJoinDao;
import com.cloud.api.query.dao.VolumeJoinDao;
import com.cloud.api.query.vo.AccountJoinVO;
import com.cloud.api.query.vo.AffinityGroupJoinVO;
import com.cloud.api.query.vo.AsyncJobJoinVO;
import com.cloud.api.query.vo.DataCenterJoinVO;
import com.cloud.api.query.vo.DiskOfferingJoinVO;
import com.cloud.api.query.vo.DomainRouterJoinVO;
import com.cloud.api.query.vo.EventJoinVO;
import com.cloud.api.query.vo.HostJoinVO;
import com.cloud.api.query.vo.InstanceGroupJoinVO;
import com.cloud.api.query.vo.ProjectAccountJoinVO;
import com.cloud.api.query.vo.ProjectInvitationJoinVO;
import com.cloud.api.query.vo.ProjectJoinVO;
import com.cloud.api.query.vo.ResourceTagJoinVO;
import com.cloud.api.query.vo.SecurityGroupJoinVO;
import com.cloud.api.query.vo.ServiceOfferingJoinVO;
import com.cloud.api.query.vo.StoragePoolJoinVO;
import com.cloud.api.query.vo.UserAccountJoinVO;
import com.cloud.api.query.vo.UserVmJoinVO;
import com.cloud.api.query.vo.VolumeJoinVO;
import com.cloud.async.AsyncJob;
import com.cloud.async.AsyncJobManager;
import com.cloud.async.AsyncJobVO;
import com.cloud.async.dao.AsyncJobDao;
import com.cloud.capacity.CapacityVO;
import com.cloud.capacity.dao.CapacityDao;
import com.cloud.capacity.dao.CapacityDaoImpl.SummedCapacity;
import com.cloud.configuration.Config;
import com.cloud.configuration.ConfigurationService;
import com.cloud.configuration.Resource.ResourceType;
import com.cloud.configuration.dao.ConfigurationDao;
import com.cloud.dc.AccountVlanMapVO;
import com.cloud.dc.ClusterDetailsDao;
import com.cloud.dc.ClusterDetailsVO;
import com.cloud.dc.ClusterVO;
import com.cloud.dc.DataCenter;
import com.cloud.dc.DataCenterVO;
import com.cloud.dc.HostPodVO;
import com.cloud.dc.Vlan;
import com.cloud.dc.VlanVO;
import com.cloud.dc.dao.AccountVlanMapDao;
import com.cloud.dc.dao.ClusterDao;
import com.cloud.dc.dao.DataCenterDao;
import com.cloud.dc.dao.HostPodDao;
import com.cloud.dc.dao.VlanDao;
import com.cloud.domain.DomainVO;
import com.cloud.domain.dao.DomainDao;
import com.cloud.event.Event;
import com.cloud.event.dao.EventJoinDao;
import com.cloud.exception.InvalidParameterValueException;
import com.cloud.ha.HighAvailabilityManager;
import com.cloud.host.Host;
import com.cloud.host.HostStats;
import com.cloud.host.HostVO;
import com.cloud.host.dao.HostDao;
import com.cloud.host.dao.HostDetailsDao;
import com.cloud.hypervisor.Hypervisor.HypervisorType;
import com.cloud.network.IpAddress;
import com.cloud.network.Network;
import com.cloud.network.Network.Capability;
import com.cloud.network.Network.Provider;
import com.cloud.network.Network.Service;
import com.cloud.network.NetworkManager;
import com.cloud.network.NetworkModel;
import com.cloud.network.NetworkProfile;
import com.cloud.network.Networks.TrafficType;
import com.cloud.network.PhysicalNetworkServiceProvider;
import com.cloud.network.as.AutoScalePolicy;
import com.cloud.network.as.AutoScalePolicyConditionMapVO;
import com.cloud.network.as.AutoScalePolicyVO;
import com.cloud.network.as.AutoScaleVmGroupPolicyMapVO;
import com.cloud.network.as.AutoScaleVmGroupVO;
import com.cloud.network.as.AutoScaleVmProfileVO;
import com.cloud.network.as.ConditionVO;
import com.cloud.network.as.CounterVO;
import com.cloud.network.as.dao.AutoScalePolicyConditionMapDao;
import com.cloud.network.as.dao.AutoScalePolicyDao;
import com.cloud.network.as.dao.AutoScaleVmGroupDao;
import com.cloud.network.as.dao.AutoScaleVmGroupPolicyMapDao;
import com.cloud.network.as.dao.AutoScaleVmProfileDao;
import com.cloud.network.as.dao.ConditionDao;
import com.cloud.network.as.dao.CounterDao;
import com.cloud.network.dao.FirewallRulesCidrsDao;
import com.cloud.network.dao.FirewallRulesDao;
import com.cloud.network.dao.IPAddressDao;
import com.cloud.network.dao.IPAddressVO;
import com.cloud.network.dao.LoadBalancerDao;
import com.cloud.network.dao.LoadBalancerVO;
import com.cloud.network.dao.NetworkDao;
import com.cloud.network.dao.NetworkDomainDao;
import com.cloud.network.dao.NetworkDomainVO;
import com.cloud.network.dao.NetworkRuleConfigDao;
import com.cloud.network.dao.NetworkRuleConfigVO;
import com.cloud.network.dao.NetworkVO;
import com.cloud.network.dao.PhysicalNetworkDao;
import com.cloud.network.dao.PhysicalNetworkServiceProviderDao;
import com.cloud.network.dao.PhysicalNetworkServiceProviderVO;
import com.cloud.network.dao.PhysicalNetworkTrafficTypeDao;
import com.cloud.network.dao.PhysicalNetworkTrafficTypeVO;
import com.cloud.network.dao.PhysicalNetworkVO;
import com.cloud.network.dao.Site2SiteCustomerGatewayDao;
import com.cloud.network.dao.Site2SiteCustomerGatewayVO;
import com.cloud.network.dao.Site2SiteVpnGatewayDao;
import com.cloud.network.dao.Site2SiteVpnGatewayVO;
import com.cloud.network.router.VirtualRouter;
import com.cloud.network.rules.FirewallRuleVO;
import com.cloud.network.security.SecurityGroup;
import com.cloud.network.security.SecurityGroupManager;
import com.cloud.network.security.SecurityGroupVO;
import com.cloud.network.security.dao.SecurityGroupDao;
import com.cloud.network.vpc.StaticRouteVO;
import com.cloud.network.vpc.VpcGatewayVO;
import com.cloud.network.vpc.VpcManager;
import com.cloud.network.vpc.VpcOffering;
import com.cloud.network.vpc.VpcProvisioningService;
import com.cloud.network.vpc.VpcVO;
import com.cloud.network.vpc.dao.StaticRouteDao;
import com.cloud.network.vpc.dao.VpcDao;
import com.cloud.network.vpc.dao.VpcGatewayDao;
import com.cloud.network.vpc.dao.VpcOfferingDao;
import com.cloud.offering.DiskOffering;
import com.cloud.offering.NetworkOffering;
import com.cloud.offering.ServiceOffering;
import com.cloud.offerings.NetworkOfferingVO;
import com.cloud.offerings.dao.NetworkOfferingDao;
import com.cloud.projects.Project;
import com.cloud.projects.ProjectAccount;
import com.cloud.projects.ProjectInvitation;
import com.cloud.projects.ProjectService;
import com.cloud.resource.ResourceManager;
import com.cloud.server.Criteria;
import com.cloud.server.ManagementServer;
import com.cloud.server.ResourceTag;
import com.cloud.server.ResourceTag.TaggedResourceType;
import com.cloud.server.StatsCollector;
import com.cloud.server.TaggedResourceService;
import com.cloud.service.ServiceOfferingVO;
import com.cloud.service.dao.ServiceOfferingDao;
import com.cloud.storage.DiskOfferingVO;
import com.cloud.storage.GuestOS;
import com.cloud.storage.GuestOSCategoryVO;
import com.cloud.storage.Snapshot;
import com.cloud.storage.SnapshotVO;
import com.cloud.storage.Storage.ImageFormat;
import com.cloud.storage.StorageManager;
import com.cloud.storage.StoragePool;
import com.cloud.storage.StorageStats;
import com.cloud.storage.UploadVO;
import com.cloud.storage.VMTemplateHostVO;
import com.cloud.storage.VMTemplateS3VO;
import com.cloud.storage.VMTemplateSwiftVO;
import com.cloud.storage.VMTemplateVO;
import com.cloud.storage.Volume;
import com.cloud.storage.Volume.Type;
import com.cloud.storage.VolumeHostVO;
import com.cloud.storage.VolumeManager;
import com.cloud.storage.VolumeVO;
import com.cloud.storage.dao.DiskOfferingDao;
import com.cloud.storage.dao.GuestOSCategoryDao;
import com.cloud.storage.dao.GuestOSDao;
import com.cloud.storage.dao.SnapshotDao;
import com.cloud.storage.dao.SnapshotPolicyDao;
import com.cloud.storage.dao.UploadDao;
import com.cloud.storage.dao.VMTemplateDao;
import com.cloud.storage.dao.VMTemplateDetailsDao;
import com.cloud.storage.dao.VMTemplateHostDao;
import com.cloud.storage.dao.VMTemplateS3Dao;
import com.cloud.storage.dao.VMTemplateSwiftDao;
import com.cloud.storage.dao.VolumeDao;
import com.cloud.storage.dao.VolumeHostDao;
import com.cloud.storage.snapshot.SnapshotPolicy;
import com.cloud.template.TemplateManager;
import com.cloud.user.Account;
import com.cloud.user.AccountDetailsDao;
import com.cloud.user.AccountVO;
import com.cloud.user.ResourceLimitService;
import com.cloud.user.SSHKeyPairVO;
import com.cloud.user.User;
import com.cloud.user.UserAccount;
import com.cloud.user.UserStatisticsVO;
import com.cloud.user.UserVO;
import com.cloud.user.dao.AccountDao;
import com.cloud.user.dao.SSHKeyPairDao;
import com.cloud.user.dao.UserDao;
import com.cloud.user.dao.UserStatisticsDao;
import com.cloud.uservm.UserVm;
import com.cloud.utils.NumbersUtil;
import com.cloud.utils.Pair;
import com.cloud.vm.ConsoleProxyVO;
import com.cloud.vm.DomainRouterVO;
import com.cloud.vm.InstanceGroup;
import com.cloud.vm.InstanceGroupVO;
import com.cloud.vm.NicProfile;
import com.cloud.vm.UserVmDetailVO;
import com.cloud.vm.UserVmManager;
import com.cloud.vm.UserVmVO;
import com.cloud.vm.VMInstanceVO;
import com.cloud.vm.VirtualMachine;
import com.cloud.vm.VmStats;
import com.cloud.vm.dao.ConsoleProxyDao;
import com.cloud.vm.dao.DomainRouterDao;
import com.cloud.vm.dao.NicSecondaryIpDao;
import com.cloud.vm.dao.NicSecondaryIpVO;
import com.cloud.vm.dao.UserVmDao;
import com.cloud.vm.dao.UserVmDetailsDao;
import com.cloud.vm.dao.VMInstanceDao;
import com.cloud.vm.snapshot.VMSnapshot;
import com.cloud.vm.snapshot.dao.VMSnapshotDao;

@Component
public class ApiDBUtils {
    private static ManagementServer _ms;
    static AsyncJobManager _asyncMgr;
    static SecurityGroupManager _securityGroupMgr;
    static StorageManager _storageMgr;
    static VolumeManager _volumeMgr;
    static UserVmManager _userVmMgr;
    static NetworkModel _networkModel;
    static NetworkManager _networkMgr;
    static TemplateManager _templateMgr;

    static StatsCollector _statsCollector;

    static AccountDao _accountDao;
    static AccountVlanMapDao _accountVlanMapDao;
    static ClusterDao _clusterDao;
    static CapacityDao _capacityDao;
    static DiskOfferingDao _diskOfferingDao;
    static DiskOfferingJoinDao _diskOfferingJoinDao;
    static DataCenterJoinDao _dcJoinDao;
    static DomainDao _domainDao;
    static DomainRouterDao _domainRouterDao;
    static DomainRouterJoinDao _domainRouterJoinDao;
    static GuestOSDao _guestOSDao;
    static GuestOSCategoryDao _guestOSCategoryDao;
    static HostDao _hostDao;
    static IPAddressDao _ipAddressDao;
    static LoadBalancerDao _loadBalancerDao;
    static SecurityGroupDao _securityGroupDao;
    static SecurityGroupJoinDao _securityGroupJoinDao;
    static ServiceOfferingJoinDao _serviceOfferingJoinDao;
    static NetworkRuleConfigDao _networkRuleConfigDao;
    static HostPodDao _podDao;
    static ServiceOfferingDao _serviceOfferingDao;
    static SnapshotDao _snapshotDao;
    static PrimaryDataStoreDao _storagePoolDao;
    static VMTemplateDao _templateDao;
    static VMTemplateDetailsDao _templateDetailsDao;
    static VMTemplateHostDao _templateHostDao;
    static VMTemplateSwiftDao _templateSwiftDao;
    static VMTemplateS3Dao _templateS3Dao;
    static UploadDao _uploadDao;
    static UserDao _userDao;
    static UserStatisticsDao _userStatsDao;
    static UserVmDao _userVmDao;
    static UserVmJoinDao _userVmJoinDao;
    static VlanDao _vlanDao;
    static VolumeDao _volumeDao;
    static Site2SiteVpnGatewayDao _site2SiteVpnGatewayDao;
    static Site2SiteCustomerGatewayDao _site2SiteCustomerGatewayDao;
    static VolumeHostDao _volumeHostDao;
    static DataCenterDao _zoneDao;
    static NetworkOfferingDao _networkOfferingDao;
    static NetworkDao _networkDao;
    static PhysicalNetworkDao _physicalNetworkDao;
    static ConfigurationService _configMgr;
    static ConfigurationDao _configDao;
    static ConsoleProxyDao _consoleProxyDao;
    static FirewallRulesCidrsDao _firewallCidrsDao;
    static VMInstanceDao _vmDao;
    static ResourceLimitService _resourceLimitMgr;
    static ProjectService _projectMgr;
    static ResourceManager _resourceMgr;
    static AccountDetailsDao _accountDetailsDao;
    static NetworkDomainDao _networkDomainDao;
    static HighAvailabilityManager _haMgr;
    static VpcManager _vpcMgr;
    static TaggedResourceService _taggedResourceService;
    static UserVmDetailsDao _userVmDetailsDao;
    static SSHKeyPairDao _sshKeyPairDao;

    static ConditionDao _asConditionDao;
    static AutoScalePolicyConditionMapDao _asPolicyConditionMapDao;
    static AutoScaleVmGroupPolicyMapDao _asVmGroupPolicyMapDao;
    static AutoScalePolicyDao _asPolicyDao;
    static AutoScaleVmProfileDao _asVmProfileDao;
    static AutoScaleVmGroupDao _asVmGroupDao;
    static CounterDao _counterDao;
    static ResourceTagJoinDao _tagJoinDao;
    static EventJoinDao _eventJoinDao;
    static InstanceGroupJoinDao _vmGroupJoinDao;
    static UserAccountJoinDao _userAccountJoinDao;
    static ProjectJoinDao _projectJoinDao;
    static ProjectAccountJoinDao _projectAccountJoinDao;
    static ProjectInvitationJoinDao _projectInvitationJoinDao;
    static HostJoinDao _hostJoinDao;
    static VolumeJoinDao _volJoinDao;
    static StoragePoolJoinDao _poolJoinDao;
    static AccountJoinDao _accountJoinDao;
    static AsyncJobJoinDao _jobJoinDao;

    static PhysicalNetworkTrafficTypeDao _physicalNetworkTrafficTypeDao;
    static PhysicalNetworkServiceProviderDao _physicalNetworkServiceProviderDao;
    static FirewallRulesDao _firewallRuleDao;
    static StaticRouteDao _staticRouteDao;
    static VpcGatewayDao _vpcGatewayDao;
    static VpcDao _vpcDao;
    static VpcOfferingDao _vpcOfferingDao;
    static SnapshotPolicyDao _snapshotPolicyDao;
    static AsyncJobDao _asyncJobDao;
    static HostDetailsDao _hostDetailsDao;
    static VMSnapshotDao _vmSnapshotDao;
    static ClusterDetailsDao _clusterDetailsDao;
    static NicSecondaryIpDao _nicSecondaryIpDao;
<<<<<<< HEAD
    static AffinityGroupDao _affinityGroupDao;
    static AffinityGroupJoinDao _affinityGroupJoinDao;
=======
    static VpcProvisioningService _vpcProvSvc;
>>>>>>> 1274d8f6

    @Inject private ManagementServer ms;
    @Inject public AsyncJobManager asyncMgr;
    @Inject private SecurityGroupManager securityGroupMgr;
    @Inject private StorageManager storageMgr;
    @Inject private UserVmManager userVmMgr;
    @Inject private NetworkModel networkModel;
    @Inject private NetworkManager networkMgr;
    @Inject private StatsCollector statsCollector;
    @Inject private TemplateManager templateMgr;
    @Inject private VolumeManager volumeMgr;

    @Inject private AccountDao accountDao;
    @Inject private AccountVlanMapDao accountVlanMapDao;
    @Inject private ClusterDao clusterDao;
    @Inject private CapacityDao capacityDao;
    @Inject private DataCenterJoinDao dcJoinDao;
    @Inject private DiskOfferingDao diskOfferingDao;
    @Inject private DiskOfferingJoinDao diskOfferingJoinDao;
    @Inject private DomainDao domainDao;
    @Inject private DomainRouterDao domainRouterDao;
    @Inject private DomainRouterJoinDao domainRouterJoinDao;
    @Inject private GuestOSDao guestOSDao;
    @Inject private GuestOSCategoryDao guestOSCategoryDao;
    @Inject private HostDao hostDao;
    @Inject private IPAddressDao ipAddressDao;
    @Inject private LoadBalancerDao loadBalancerDao;
    @Inject private SecurityGroupDao securityGroupDao;
    @Inject private SecurityGroupJoinDao securityGroupJoinDao;
    @Inject private ServiceOfferingJoinDao serviceOfferingJoinDao;
    @Inject private NetworkRuleConfigDao networkRuleConfigDao;
    @Inject private HostPodDao podDao;
    @Inject private ServiceOfferingDao serviceOfferingDao;
    @Inject private SnapshotDao snapshotDao;
    @Inject private PrimaryDataStoreDao storagePoolDao;
    @Inject private VMTemplateDao templateDao;
    @Inject private VMTemplateDetailsDao templateDetailsDao;
    @Inject private VMTemplateHostDao templateHostDao;
    @Inject private VMTemplateSwiftDao templateSwiftDao;
    @Inject private VMTemplateS3Dao templateS3Dao;
    @Inject private UploadDao uploadDao;
    @Inject private UserDao userDao;
    @Inject private UserStatisticsDao userStatsDao;
    @Inject private UserVmDao userVmDao;
    @Inject private UserVmJoinDao userVmJoinDao;
    @Inject private VlanDao vlanDao;
    @Inject private VolumeDao volumeDao;
    @Inject private Site2SiteVpnGatewayDao site2SiteVpnGatewayDao;
    @Inject private Site2SiteCustomerGatewayDao site2SiteCustomerGatewayDao;
    @Inject private VolumeHostDao volumeHostDao;
    @Inject private DataCenterDao zoneDao;
    @Inject private NetworkOfferingDao networkOfferingDao;
    @Inject private NetworkDao networkDao;
    @Inject private PhysicalNetworkDao physicalNetworkDao;
    @Inject private ConfigurationService configMgr;
    @Inject private ConfigurationDao configDao;
    @Inject private ConsoleProxyDao consoleProxyDao;
    @Inject private FirewallRulesCidrsDao firewallCidrsDao;
    @Inject private VMInstanceDao vmDao;
    @Inject private ResourceLimitService resourceLimitMgr;
    @Inject private ProjectService projectMgr;
    @Inject private ResourceManager resourceMgr;
    @Inject private AccountDetailsDao accountDetailsDao;
    @Inject private NetworkDomainDao networkDomainDao;
    @Inject private HighAvailabilityManager haMgr;
    @Inject private VpcManager vpcMgr;
    @Inject private TaggedResourceService taggedResourceService;
    @Inject private UserVmDetailsDao userVmDetailsDao;
    @Inject private SSHKeyPairDao sshKeyPairDao;

    @Inject private ConditionDao asConditionDao;
    @Inject private AutoScalePolicyConditionMapDao asPolicyConditionMapDao;
    @Inject private AutoScaleVmGroupPolicyMapDao asVmGroupPolicyMapDao;
    @Inject private AutoScalePolicyDao asPolicyDao;
    @Inject private AutoScaleVmProfileDao asVmProfileDao;
    @Inject private AutoScaleVmGroupDao asVmGroupDao;
    @Inject private CounterDao counterDao;
    @Inject private ResourceTagJoinDao tagJoinDao;
    @Inject private EventJoinDao eventJoinDao;
    @Inject private InstanceGroupJoinDao vmGroupJoinDao;
    @Inject private UserAccountJoinDao userAccountJoinDao;
    @Inject private ProjectJoinDao projectJoinDao;
    @Inject private ProjectAccountJoinDao projectAccountJoinDao;
    @Inject private ProjectInvitationJoinDao projectInvitationJoinDao;
    @Inject private HostJoinDao hostJoinDao;
    @Inject private VolumeJoinDao volJoinDao;
    @Inject private StoragePoolJoinDao poolJoinDao;
    @Inject private AccountJoinDao accountJoinDao;
    @Inject private AsyncJobJoinDao jobJoinDao;

    @Inject private PhysicalNetworkTrafficTypeDao physicalNetworkTrafficTypeDao;
    @Inject private PhysicalNetworkServiceProviderDao physicalNetworkServiceProviderDao;
    @Inject private FirewallRulesDao firewallRuleDao;
    @Inject private StaticRouteDao staticRouteDao;
    @Inject private VpcGatewayDao vpcGatewayDao;
    @Inject private VpcDao vpcDao;
    @Inject private VpcOfferingDao vpcOfferingDao;
    @Inject private SnapshotPolicyDao snapshotPolicyDao;
    @Inject private AsyncJobDao asyncJobDao;
    @Inject private HostDetailsDao hostDetailsDao;
    @Inject private ClusterDetailsDao clusterDetailsDao;
    @Inject private VMSnapshotDao vmSnapshotDao;
    @Inject private NicSecondaryIpDao nicSecondaryIpDao;
<<<<<<< HEAD
    @Inject private AffinityGroupDao affinityGroupDao;
    @Inject private AffinityGroupJoinDao affinityGroupJoinDao;

=======
    @Inject private VpcProvisioningService vpcProvSvc;
>>>>>>> 1274d8f6
    @PostConstruct
    void init() {
        _ms = ms;
        _asyncMgr = asyncMgr;
        _securityGroupMgr = securityGroupMgr;
        _storageMgr = storageMgr;
        _userVmMgr = userVmMgr;
        _networkModel = networkModel;
        _networkMgr = networkMgr;
        _configMgr = configMgr;
        _templateMgr = templateMgr;

        _accountDao = accountDao;
        _accountVlanMapDao = accountVlanMapDao;
        _clusterDao = clusterDao;
        _capacityDao = capacityDao;
        _dcJoinDao = dcJoinDao;
        _diskOfferingDao = diskOfferingDao;
        _diskOfferingJoinDao = diskOfferingJoinDao;
        _domainDao = domainDao;
        _domainRouterDao = domainRouterDao;
        _domainRouterJoinDao = domainRouterJoinDao;
        _guestOSDao = guestOSDao;
        _guestOSCategoryDao = guestOSCategoryDao;
        _hostDao = hostDao;
        _ipAddressDao = ipAddressDao;
        _loadBalancerDao = loadBalancerDao;
        _networkRuleConfigDao = networkRuleConfigDao;
        _podDao = podDao;
        _serviceOfferingDao = serviceOfferingDao;
        _serviceOfferingJoinDao = serviceOfferingJoinDao;
        _snapshotDao = snapshotDao;
        _storagePoolDao = storagePoolDao;
        _templateDao = templateDao;
        _templateDetailsDao = templateDetailsDao;
        _templateHostDao = templateHostDao;
        _templateSwiftDao = templateSwiftDao;
        _templateS3Dao = templateS3Dao;
        _uploadDao = uploadDao;
        _userDao = userDao;
        _userStatsDao = userStatsDao;
        _userVmDao = userVmDao;
        _userVmJoinDao = userVmJoinDao;
        _vlanDao = vlanDao;
        _volumeDao = volumeDao;
        _site2SiteVpnGatewayDao = site2SiteVpnGatewayDao;
        _site2SiteCustomerGatewayDao = site2SiteCustomerGatewayDao;
        _volumeHostDao = volumeHostDao;
        _zoneDao = zoneDao;
        _securityGroupDao = securityGroupDao;
        _securityGroupJoinDao = securityGroupJoinDao;
        _networkOfferingDao = networkOfferingDao;
        _networkDao = networkDao;
        _physicalNetworkDao = physicalNetworkDao;
        _configDao = configDao;
        _consoleProxyDao = consoleProxyDao;
        _firewallCidrsDao = firewallCidrsDao;
        _vmDao = vmDao;
        _resourceLimitMgr = resourceLimitMgr;
        _projectMgr = projectMgr;
        _resourceMgr = resourceMgr;
        _accountDetailsDao = accountDetailsDao;
        _networkDomainDao = networkDomainDao;
        _haMgr = haMgr;
        _vpcMgr = vpcMgr;
        _taggedResourceService = taggedResourceService;
        _sshKeyPairDao = sshKeyPairDao;
        _userVmDetailsDao = userVmDetailsDao;
        _asConditionDao = asConditionDao;
        _asPolicyDao = asPolicyDao;
        _asPolicyConditionMapDao = asPolicyConditionMapDao;
        _counterDao = counterDao;
        _asVmGroupPolicyMapDao = asVmGroupPolicyMapDao;
        _tagJoinDao = tagJoinDao;
        _vmGroupJoinDao = vmGroupJoinDao;
        _eventJoinDao = eventJoinDao;
        _userAccountJoinDao = userAccountJoinDao;
        _projectJoinDao = projectJoinDao;
        _projectAccountJoinDao = projectAccountJoinDao;
        _projectInvitationJoinDao = projectInvitationJoinDao;
        _hostJoinDao = hostJoinDao;
        _volJoinDao = volJoinDao;
        _poolJoinDao = poolJoinDao;
        _accountJoinDao = accountJoinDao;
        _jobJoinDao = jobJoinDao;

        _physicalNetworkTrafficTypeDao = physicalNetworkTrafficTypeDao;
        _physicalNetworkServiceProviderDao = physicalNetworkServiceProviderDao;
        _firewallRuleDao = firewallRuleDao;
        _staticRouteDao = staticRouteDao;
        _vpcGatewayDao = vpcGatewayDao;
        _asVmProfileDao = asVmProfileDao;
        _asVmGroupDao = asVmGroupDao;
        _vpcDao = vpcDao;
        _vpcOfferingDao = vpcOfferingDao;
        _snapshotPolicyDao = snapshotPolicyDao;
        _asyncJobDao = asyncJobDao;
        _hostDetailsDao = hostDetailsDao;
        _clusterDetailsDao = clusterDetailsDao;
        _vmSnapshotDao = vmSnapshotDao;
        _nicSecondaryIpDao = nicSecondaryIpDao;
<<<<<<< HEAD
        _affinityGroupDao = affinityGroupDao;
        _affinityGroupJoinDao = affinityGroupJoinDao;
=======
        _vpcProvSvc = vpcProvSvc;
>>>>>>> 1274d8f6
        // Note: stats collector should already have been initialized by this time, otherwise a null instance is returned
        _statsCollector = StatsCollector.getInstance();
    }

    // ///////////////////////////////////////////////////////////
    // ManagementServer methods //
    // ///////////////////////////////////////////////////////////

    public static VMInstanceVO findVMInstanceById(long vmId) {
        return _vmDao.findById(vmId);
    }

    public static long getMemoryOrCpuCapacitybyHost(Long hostId, short capacityType) {
        // TODO: This method is for the API only, but it has configuration values (ramSize for system vms)
        // so if this Utils class can have some kind of config rather than a static initializer (maybe from
        // management server instantiation?) then maybe the management server method can be moved entirely
        // into this utils class.
        return _ms.getMemoryOrCpuCapacityByHost(hostId,capacityType);
    }

    public static long getStorageCapacitybyPool(Long poolId, short capacityType) {
        // TODO: This method is for the API only, but it has configuration values (ramSize for system vms)
        // so if this Utils class can have some kind of config rather than a static initializer (maybe from
        // management server instantiation?) then maybe the management server method can be moved entirely
        // into this utils class.
        return _ms.getMemoryOrCpuCapacityByHost(poolId, capacityType);
    }

    public static List<SummedCapacity> getCapacityByClusterPodZone(Long zoneId, Long podId, Long clusterId){
        return _capacityDao.findByClusterPodZone(zoneId,podId,clusterId);
    }

    public static List<SummedCapacity> findNonSharedStorageForClusterPodZone(Long zoneId, Long podId, Long clusterId){
        return _capacityDao.findNonSharedStorageForClusterPodZone(zoneId,podId,clusterId);
    }

    public static List<CapacityVO> getCapacityByPod(){
        return null;

    }

    public static Long getPodIdForVlan(long vlanDbId) {
        return _networkModel.getPodIdForVlan(vlanDbId);
    }

    public static String getVersion() {
        return _ms.getVersion();
    }

    public static List<UserVmJoinVO> searchForUserVMs(Criteria c, List<Long> permittedAccounts) {
        return _userVmMgr.searchForUserVMs(c, _accountDao.findById(Account.ACCOUNT_ID_SYSTEM),
                null, false, permittedAccounts, false, null, null).first();
    }

    public static List<? extends StoragePoolVO> searchForStoragePools(Criteria c) {
        return _ms.searchForStoragePools(c).first();
    }

    // ///////////////////////////////////////////////////////////
    // Manager methods //
    // ///////////////////////////////////////////////////////////

    public static long findCorrectResourceLimit(ResourceType type, long accountId) {
        AccountVO account = _accountDao.findById(accountId);

        if (account == null) {
            return -1;
        }

        return _resourceLimitMgr.findCorrectResourceLimitForAccount(account, type);
    }

    public static long findCorrectResourceLimit(Long limit, short accountType, ResourceType type) {
        return _resourceLimitMgr.findCorrectResourceLimitForAccount(accountType, limit, type);
    }

    public static AsyncJobVO findInstancePendingAsyncJob(String instanceType, long instanceId) {
        return _asyncMgr.findInstancePendingAsyncJob(instanceType, instanceId);
    }

    public static long getResourceCount(ResourceType type, long accountId) {
        AccountVO account = _accountDao.findById(accountId);

        if (account == null) {
            return -1;
        }

        return _resourceLimitMgr.getResourceCount(account, type);
    }

    public static String getSecurityGroupsNamesForVm(long vmId) {
        return _securityGroupMgr.getSecurityGroupsNamesForVm(vmId);
    }

    public static List<SecurityGroupVO> getSecurityGroupsForVm(long vmId) {
        return _securityGroupMgr.getSecurityGroupsForVm(vmId);
    }

    public static String getSnapshotIntervalTypes(long snapshotId) {
        SnapshotVO snapshot = _snapshotDao.findById(snapshotId);
        return snapshot.getRecurringType().name();
    }

    public static String getStoragePoolTags(long poolId) {
        return _storageMgr.getStoragePoolTags(poolId);
    }

    public static boolean isLocalStorageActiveOnHost(Long hostId) {
        return _storageMgr.isLocalStorageActiveOnHost(hostId);
    }

    public static InstanceGroupVO findInstanceGroupForVM(long vmId) {
        return _userVmMgr.getGroupForVm(vmId);
    }

    // ///////////////////////////////////////////////////////////
    // Misc methods //
    // ///////////////////////////////////////////////////////////

    public static HostStats getHostStatistics(long hostId) {
        return _statsCollector.getHostStats(hostId);
    }

    public static StorageStats getStoragePoolStatistics(long id) {
        return _statsCollector.getStoragePoolStats(id);
    }

    public static VmStats getVmStatistics(long hostId) {
        return _statsCollector.getVmStats(hostId);
    }

    public static StorageStats getSecondaryStorageStatistics(long id) {
        return _statsCollector.getStorageStats(id);
    }

    public static CapacityVO getStoragePoolUsedStats(Long poolId, Long clusterId, Long podId, Long zoneId){
        return _storageMgr.getStoragePoolUsedStats(poolId, clusterId, podId, zoneId);
    }

    public static CapacityVO getSecondaryStorageUsedStats(Long hostId, Long zoneId){
        return _storageMgr.getSecondaryStorageUsedStats(hostId, zoneId);
    }

    // ///////////////////////////////////////////////////////////
    // Dao methods //
    // ///////////////////////////////////////////////////////////

    public static Account findAccountById(Long accountId) {
        return _accountDao.findByIdIncludingRemoved(accountId);
    }

    public static Account findAccountByIdIncludingRemoved(Long accountId) {
        return _accountDao.findByIdIncludingRemoved(accountId);
    }

    public static Account findAccountByNameDomain(String accountName, Long domainId) {
        return _accountDao.findActiveAccount(accountName, domainId);
    }

    public static ClusterVO findClusterById(long clusterId) {
        return _clusterDao.findById(clusterId);
    }

    public static ClusterDetailsVO findClusterDetails(long clusterId, String name){
         return _clusterDetailsDao.findDetail(clusterId,name);
    }

    public static DiskOfferingVO findDiskOfferingById(Long diskOfferingId) {
        return _diskOfferingDao.findByIdIncludingRemoved(diskOfferingId);
    }

    public static DomainVO findDomainById(Long domainId) {
        return _domainDao.findByIdIncludingRemoved(domainId);
    }

    public static DomainVO findDomainByIdIncludingRemoved(Long domainId) {
        return _domainDao.findByIdIncludingRemoved(domainId);
    }

    public static boolean isChildDomain(long parentId, long childId) {
        return _domainDao.isChildDomain(parentId, childId);
    }

    public static DomainRouterVO findDomainRouterById(Long routerId) {
        return _domainRouterDao.findByIdIncludingRemoved(routerId);
    }

    public static GuestOS findGuestOSById(Long id) {
        return _guestOSDao.findByIdIncludingRemoved(id);
    }

    public static GuestOS findGuestOSByDisplayName(String displayName) {
        return _guestOSDao.listByDisplayName(displayName);
    }

    public static HostVO findHostById(Long hostId) {
        return _hostDao.findByIdIncludingRemoved(hostId);
    }

    public static IPAddressVO findIpAddressById(long addressId) {
        return _ipAddressDao.findById(addressId);
    }

    public static GuestOSCategoryVO getHostGuestOSCategory(long hostId) {
        Long guestOSCategoryID = _resourceMgr.getGuestOSCategoryId(hostId);

        if (guestOSCategoryID != null) {
            return _guestOSCategoryDao.findById(guestOSCategoryID);
        } else {
            return null;
        }
    }

    public static String getHostTags(long hostId) {
        return _resourceMgr.getHostTags(hostId);
    }

    public static LoadBalancerVO findLoadBalancerById(Long loadBalancerId) {
        return _loadBalancerDao.findById(loadBalancerId);
    }

    public static NetworkRuleConfigVO findNetworkRuleById(Long ruleId) {
        return _networkRuleConfigDao.findById(ruleId);
    }

    public static SecurityGroup findSecurityGroupById(Long groupId) {
        return _securityGroupDao.findById(groupId);
    }

    public static HostPodVO findPodById(Long podId) {
        return _podDao.findById(podId);
    }

    public static VolumeVO findRootVolume(long vmId) {
        List<VolumeVO> volumes = _volumeDao.findByInstanceAndType(vmId, Type.ROOT);
        if (volumes != null && volumes.size() == 1) {
            return volumes.get(0);
        } else {
            return null;
        }
    }

    public static ServiceOffering findServiceOfferingById(Long serviceOfferingId) {
        return _serviceOfferingDao.findByIdIncludingRemoved(serviceOfferingId);
    }

    public static Snapshot findSnapshotById(long snapshotId) {
        SnapshotVO snapshot = _snapshotDao.findById(snapshotId);
        if (snapshot != null && snapshot.getRemoved() == null && snapshot.getState() == Snapshot.State.BackedUp) {
            return snapshot;
        } else {
            return null;
        }
    }

    public static StoragePoolVO findStoragePoolById(Long storagePoolId) {
        return _storagePoolDao.findByIdIncludingRemoved(storagePoolId);
    }

    public static VMTemplateVO findTemplateById(Long templateId) {
        VMTemplateVO template = _templateDao.findByIdIncludingRemoved(templateId);
        if(template != null) {
            Map details = _templateDetailsDao.findDetails(templateId);
            if(details != null && !details.isEmpty())
                template.setDetails(details);
        }
        return template;
    }

    public static VMTemplateHostVO findTemplateHostRef(long templateId, long zoneId) {
        return findTemplateHostRef(templateId, zoneId, false);
    }

    public static VMTemplateHostVO findTemplateHostRef(long templateId, long zoneId, boolean readyOnly) {
        VMTemplateVO vmTemplate = findTemplateById(templateId);
        if (vmTemplate.getHypervisorType() == HypervisorType.BareMetal) {
            List<VMTemplateHostVO> res = _templateHostDao.listByTemplateId(templateId);
            return res.size() == 0 ? null : res.get(0);
        } else {
            return _templateMgr.getTemplateHostRef(zoneId, templateId, readyOnly);
        }
    }


    public static VolumeHostVO findVolumeHostRef(long volumeId, long zoneId) {
        return _volumeHostDao.findVolumeByZone(volumeId, zoneId);
    }

    public static VMTemplateSwiftVO findTemplateSwiftRef(long templateId) {
        return _templateSwiftDao.findOneByTemplateId(templateId);
    }

    public static VMTemplateS3VO findTemplateS3Ref(long templateId) {
        return _templateS3Dao.findOneByTemplateId(templateId);
    }

    public static UploadVO findUploadById(Long id) {
        return _uploadDao.findById(id);
    }

    public static User findUserById(Long userId) {
        return _userDao.findById(userId);
    }

    public static UserVm findUserVmById(Long vmId) {
        return _userVmDao.findById(vmId);
    }

    public static VlanVO findVlanById(long vlanDbId) {
        return _vlanDao.findById(vlanDbId);
    }

    public static VolumeVO findVolumeById(Long volumeId) {
        return _volumeDao.findByIdIncludingRemoved(volumeId);
    }

    public static Site2SiteVpnGatewayVO findVpnGatewayById(Long vpnGatewayId) {
        return _site2SiteVpnGatewayDao.findById(vpnGatewayId);
    }

    public static Site2SiteCustomerGatewayVO findCustomerGatewayById(Long customerGatewayId) {
        return _site2SiteCustomerGatewayDao.findById(customerGatewayId);
    }

    public static List<UserVO> listUsersByAccount(long accountId) {
        return _userDao.listByAccount(accountId);
    }

    public static DataCenterVO findZoneById(Long zoneId) {
        return _zoneDao.findById(zoneId);
    }

    public static Long getAccountIdForVlan(long vlanDbId) {
        List<AccountVlanMapVO> accountVlanMaps = _accountVlanMapDao.listAccountVlanMapsByVlan(vlanDbId);
        if (accountVlanMaps.isEmpty()) {
            return null;
        } else {
            return accountVlanMaps.get(0).getAccountId();
        }
    }

    public static HypervisorType getVolumeHyperType(long volumeId) {
        return _volumeDao.getHypervisorType(volumeId);
    }

    public static HypervisorType getHypervisorTypeFromFormat(ImageFormat format){
        return _storageMgr.getHypervisorTypeFromFormat(format);
    }

    public static List<VMTemplateHostVO> listTemplateHostBy(long templateId, Long zoneId, boolean readyOnly) {
        if (zoneId != null) {
            VMTemplateVO vmTemplate = findTemplateById(templateId);
            if (vmTemplate.getHypervisorType() == HypervisorType.BareMetal) {
                return _templateHostDao.listByTemplateId(templateId);
            } else {
                return _templateHostDao.listByZoneTemplate(zoneId, templateId, readyOnly);
            }
        } else {
            return _templateHostDao.listByOnlyTemplateId(templateId);
        }
    }

    public static List<UserStatisticsVO> listUserStatsBy(Long accountId) {
        return _userStatsDao.listBy(accountId);
    }

    public static List<UserVmVO> listUserVMsByHostId(long hostId) {
        return _userVmDao.listByHostId(hostId);
    }

    public static List<DataCenterVO> listZones() {
        return _zoneDao.listAll();
    }

    public static boolean volumeIsOnSharedStorage(long volumeId) {
        // Check that the volume is valid
        VolumeVO volume = _volumeDao.findById(volumeId);
        if (volume == null) {
            throw new InvalidParameterValueException("Please specify a valid volume ID.");
        }

        return _volumeMgr.volumeOnSharedStoragePool(volume);
    }

    public static List<NicProfile> getNics(VirtualMachine vm) {
        return _networkMgr.getNicProfiles(vm);
    }

    public static NetworkProfile getNetworkProfile(long networkId) {
        return _networkMgr.convertNetworkToNetworkProfile(networkId);
    }

    public static NetworkOfferingVO findNetworkOfferingById(long networkOfferingId) {
        return _networkOfferingDao.findByIdIncludingRemoved(networkOfferingId);
    }

    public static List<? extends Vlan> listVlanByNetworkId(long networkId) {
        return _vlanDao.listVlansByNetworkId(networkId);
    }

    public static PhysicalNetworkVO findPhysicalNetworkById(long id) {
        return _physicalNetworkDao.findById(id);
    }

    public static PhysicalNetworkTrafficTypeVO findPhysicalNetworkTrafficTypeById(long id) {
        return _physicalNetworkTrafficTypeDao.findById(id);
    }

    public static NetworkVO findNetworkById(long id) {
        return _networkDao.findById(id);
    }

    public static Map<Service, Map<Capability, String>> getNetworkCapabilities(long networkId, long zoneId) {
        return _networkModel.getNetworkCapabilities(networkId);
    }

    public static long getPublicNetworkIdByZone(long zoneId) {
        return _networkModel.getSystemNetworkByZoneAndTrafficType(zoneId, TrafficType.Public).getId();
    }

    public static Long getVlanNetworkId(long vlanId) {
        VlanVO vlan = _vlanDao.findById(vlanId);
        if (vlan != null) {
            return vlan.getNetworkId();
        } else {
            return null;
        }
    }

    public static Integer getNetworkRate(long networkOfferingId) {
        return _configMgr.getNetworkOfferingNetworkRate(networkOfferingId);
    }

    public static Account getVlanAccount(long vlanId) {
        return _configMgr.getVlanAccount(vlanId);
    }

    public static boolean isSecurityGroupEnabledInZone(long zoneId) {
        DataCenterVO dc = _zoneDao.findById(zoneId);
        if (dc == null) {
            return false;
        } else {
            return dc.isSecurityGroupEnabled();
        }
    }

    public static Long getDedicatedNetworkDomain(long networkId) {
        return _networkModel.getDedicatedNetworkDomain(networkId);
    }

    public static float getCpuOverprovisioningFactor() {
        String opFactor = _configDao.getValue(Config.CPUOverprovisioningFactor.key());
        float cpuOverprovisioningFactor = NumbersUtil.parseFloat(opFactor, 1);
        return cpuOverprovisioningFactor;
    }

    public static boolean isExtractionDisabled(){
        String disableExtractionString = _configDao.getValue(Config.DisableExtraction.toString());
        boolean disableExtraction  = (disableExtractionString == null) ? false : Boolean.parseBoolean(disableExtractionString);
        return disableExtraction;
    }

    public static SecurityGroup getSecurityGroup(String groupName, long ownerId) {
        return _securityGroupMgr.getSecurityGroup(groupName, ownerId);
    }

    public static ConsoleProxyVO findConsoleProxy(long id) {
        return _consoleProxyDao.findById(id);
    }

    public static List<String> findFirewallSourceCidrs(long id){
        return _firewallCidrsDao.getSourceCidrs(id);
    }

    public static Account getProjectOwner(long projectId) {
        return _projectMgr.getProjectOwner(projectId);
    }

    public static Project findProjectByProjectAccountId(long projectAccountId) {
        return _projectMgr.findByProjectAccountId(projectAccountId);
    }

    public static Project findProjectByProjectAccountIdIncludingRemoved(long projectAccountId) {
        return _projectMgr.findByProjectAccountIdIncludingRemoved(projectAccountId);
    }

    public static Project findProjectById(long projectId) {
        return _projectMgr.getProject(projectId);
    }

    public static long getProjectOwnwerId(long projectId) {
        return _projectMgr.getProjectOwner(projectId).getId();
    }

    public static Map<String, String> getAccountDetails(long accountId) {
        Map<String, String> details = _accountDetailsDao.findDetails(accountId);
        return details.isEmpty() ? null : details;
    }

    public static Map<Service, Set<Provider>> listNetworkOfferingServices(long networkOfferingId) {
        return _networkModel.getNetworkOfferingServiceProvidersMap(networkOfferingId);
    }

    public static List<Service> getElementServices(Provider provider) {
        return _networkModel.getElementServices(provider);
    }

    public static List<? extends Provider> getProvidersForService(Service service) {
        return _networkModel.listSupportedNetworkServiceProviders(service.getName());
    }

    public static boolean canElementEnableIndividualServices(Provider serviceProvider) {
        return _networkModel.canElementEnableIndividualServices(serviceProvider);
    }

    public static Pair<Long, Boolean> getDomainNetworkDetails(long networkId) {
        NetworkDomainVO map = _networkDomainDao.getDomainNetworkMapByNetworkId(networkId);

        boolean subdomainAccess = (map.isSubdomainAccess() != null) ? map.isSubdomainAccess() : _networkModel.getAllowSubdomainAccessGlobal();

        return new Pair<Long, Boolean>(map.getDomainId(), subdomainAccess);
    }

    public static long countFreePublicIps() {
        return _ipAddressDao.countFreePublicIPs();
    }

    public static long findDefaultRouterServiceOffering() {
        ServiceOfferingVO serviceOffering = _serviceOfferingDao.findByName(ServiceOffering.routerDefaultOffUniqueName);
        return serviceOffering.getId();
    }

    public static IpAddress findIpByAssociatedVmId(long vmId) {
        return _ipAddressDao.findByAssociatedVmId(vmId);
    }

    public static String getHaTag() {
        return _haMgr.getHaTag();
    }

    public static Map<Service, Set<Provider>> listVpcOffServices(long vpcOffId) {
        return _vpcMgr.getVpcOffSvcProvidersMap(vpcOffId);
    }

    public static List<? extends Network> listVpcNetworks(long vpcId) {
        return _networkModel.listNetworksByVpc(vpcId);
    }

    public static boolean canUseForDeploy(Network network) {
        return _networkModel.canUseForDeploy(network);
    }

    public static VMSnapshot getVMSnapshotById(Long vmSnapshotId) {
        VMSnapshot vmSnapshot = _vmSnapshotDao.findById(vmSnapshotId);
        return vmSnapshot;
    }

    public static String getUuid(String resourceId, TaggedResourceType resourceType) {
        return _taggedResourceService.getUuid(resourceId, resourceType);
    }

    public static boolean isOfferingForVpc(NetworkOffering offering) {
        boolean vpcProvider = _configMgr.isOfferingForVpc(offering);
        return vpcProvider;
    }

    public static List<? extends ResourceTag> listByResourceTypeAndId(TaggedResourceType type, long resourceId) {
        return _taggedResourceService.listByResourceTypeAndId(type, resourceId);
    }
    public static List<ConditionVO> getAutoScalePolicyConditions(long policyId)
    {
        List<AutoScalePolicyConditionMapVO> vos = _asPolicyConditionMapDao.listByAll(policyId, null);
        ArrayList<ConditionVO> conditions = new ArrayList<ConditionVO>(vos.size());
        for (AutoScalePolicyConditionMapVO vo : vos) {
            conditions.add(_asConditionDao.findById(vo.getConditionId()));
        }

        return conditions;
    }

    public static void getAutoScaleVmGroupPolicyIds(long vmGroupId, List<Long> scaleUpPolicyIds, List<Long> scaleDownPolicyIds)
    {
        List<AutoScaleVmGroupPolicyMapVO> vos = _asVmGroupPolicyMapDao.listByVmGroupId(vmGroupId);
        for (AutoScaleVmGroupPolicyMapVO vo : vos) {
            AutoScalePolicy autoScalePolicy = _asPolicyDao.findById(vo.getPolicyId());
            if(autoScalePolicy.getAction().equals("scaleup"))
                scaleUpPolicyIds.add(autoScalePolicy.getId());
            else
                scaleDownPolicyIds.add(autoScalePolicy.getId());
        }
    }
    public static String getKeyPairName(String sshPublicKey) {
        SSHKeyPairVO sshKeyPair = _sshKeyPairDao.findByPublicKey(sshPublicKey);
        //key might be removed prior to this point
        if (sshKeyPair != null) {
            return sshKeyPair.getName();
        }
        return null;
    }

    public static UserVmDetailVO  findPublicKeyByVmId(long vmId) {
        return _userVmDetailsDao.findDetail(vmId, "SSH.PublicKey");
    }

    public static void getAutoScaleVmGroupPolicies(long vmGroupId, List<AutoScalePolicy> scaleUpPolicies, List<AutoScalePolicy> scaleDownPolicies)
    {
        List<AutoScaleVmGroupPolicyMapVO> vos = _asVmGroupPolicyMapDao.listByVmGroupId(vmGroupId);
        for (AutoScaleVmGroupPolicyMapVO vo : vos) {
            AutoScalePolicy autoScalePolicy = _asPolicyDao.findById(vo.getPolicyId());
            if(autoScalePolicy.getAction().equals("scaleup"))
                scaleUpPolicies.add(autoScalePolicy);
            else
                scaleDownPolicies.add(autoScalePolicy);
        }
    }

    public static CounterVO getCounter(long counterId) {
        return _counterDao.findById(counterId);
    }

    public static ConditionVO findConditionById(long conditionId){
        return _asConditionDao.findById(conditionId);
    }

    public static PhysicalNetworkServiceProviderVO findPhysicalNetworkServiceProviderById(long providerId){
        return _physicalNetworkServiceProviderDao.findById(providerId);
    }

    public static FirewallRuleVO findFirewallRuleById(long ruleId){
        return _firewallRuleDao.findById(ruleId);
    }

    public static StaticRouteVO findStaticRouteById(long routeId){
        return _staticRouteDao.findById(routeId);
    }

    public static VpcGatewayVO findVpcGatewayById(long gatewayId){
        return _vpcGatewayDao.findById(gatewayId);
    }

    public static AutoScalePolicyVO findAutoScalePolicyById(long policyId){
        return _asPolicyDao.findById(policyId);
    }

    public static AutoScaleVmProfileVO findAutoScaleVmProfileById(long profileId){
        return _asVmProfileDao.findById(profileId);
    }

    public static AutoScaleVmGroupVO findAutoScaleVmGroupById(long groupId){
        return _asVmGroupDao.findById(groupId);
    }

    public static GuestOSCategoryVO findGuestOsCategoryById(long catId){
        return _guestOSCategoryDao.findById(catId);
    }

    public static VpcVO findVpcById(long vpcId){
        return _vpcDao.findById(vpcId);
    }

    public static SnapshotPolicy findSnapshotPolicyById(long policyId){
        return _snapshotPolicyDao.findById(policyId);
    }

    public static VpcOffering findVpcOfferingById(long offeringId){
        return _vpcOfferingDao.findById(offeringId);
    }


    public static AsyncJob findAsyncJobById(long jobId){
        return _asyncJobDao.findById(jobId);
    }

    public static String findJobInstanceUuid(AsyncJob job){
        if ( job == null )
            return null;
        String jobInstanceId = null;
        if (job.getInstanceType() == AsyncJob.Type.Volume) {
            VolumeVO volume = ApiDBUtils.findVolumeById(job.getInstanceId());
            if (volume != null) {
                jobInstanceId = volume.getUuid();
            }
        } else if (job.getInstanceType() == AsyncJob.Type.Template || job.getInstanceType() == AsyncJob.Type.Iso) {
            VMTemplateVO template = ApiDBUtils.findTemplateById(job.getInstanceId());
            if (template != null) {
                jobInstanceId = template.getUuid();
            }
        } else if (job.getInstanceType() == AsyncJob.Type.VirtualMachine || job.getInstanceType() == AsyncJob.Type.ConsoleProxy
                || job.getInstanceType() == AsyncJob.Type.SystemVm || job.getInstanceType() == AsyncJob.Type.DomainRouter) {
            VMInstanceVO vm = ApiDBUtils.findVMInstanceById(job.getInstanceId());
            if (vm != null) {
                jobInstanceId = vm.getUuid();
            }
        } else if (job.getInstanceType() == AsyncJob.Type.Snapshot) {
            Snapshot snapshot = ApiDBUtils.findSnapshotById(job.getInstanceId());
            if (snapshot != null) {
                jobInstanceId = snapshot.getUuid();
            }
        } else if (job.getInstanceType() == AsyncJob.Type.Host) {
            Host host = ApiDBUtils.findHostById(job.getInstanceId());
            if (host != null) {
                jobInstanceId = host.getUuid();
            }
        } else if (job.getInstanceType() == AsyncJob.Type.StoragePool) {
            StoragePoolVO spool = ApiDBUtils.findStoragePoolById(job.getInstanceId());
            if (spool != null) {
                jobInstanceId = spool.getUuid();
            }
        } else if (job.getInstanceType() == AsyncJob.Type.IpAddress) {
            IPAddressVO ip = ApiDBUtils.findIpAddressById(job.getInstanceId());
            if (ip != null) {
                jobInstanceId = ip.getUuid();
            }
        } else if (job.getInstanceType() == AsyncJob.Type.SecurityGroup) {
            SecurityGroup sg = ApiDBUtils.findSecurityGroupById(job.getInstanceId());
            if (sg != null) {
                jobInstanceId = sg.getUuid();
            }
        } else if (job.getInstanceType() == AsyncJob.Type.PhysicalNetwork) {
            PhysicalNetworkVO pnet = ApiDBUtils.findPhysicalNetworkById(job.getInstanceId());
            if (pnet != null) {
                jobInstanceId = pnet.getUuid();
            }
        } else if (job.getInstanceType() == AsyncJob.Type.TrafficType) {
            PhysicalNetworkTrafficTypeVO trafficType = ApiDBUtils.findPhysicalNetworkTrafficTypeById(job.getInstanceId());
            if (trafficType != null) {
                jobInstanceId = trafficType.getUuid();
            }
        } else if (job.getInstanceType() == AsyncJob.Type.PhysicalNetworkServiceProvider) {
            PhysicalNetworkServiceProvider sp = ApiDBUtils.findPhysicalNetworkServiceProviderById(job.getInstanceId());
            if (sp != null) {
                jobInstanceId = sp.getUuid();
            }
        } else if (job.getInstanceType() == AsyncJob.Type.FirewallRule) {
            FirewallRuleVO fw = ApiDBUtils.findFirewallRuleById(job.getInstanceId());
            if (fw != null) {
                jobInstanceId = fw.getUuid();
            }
        } else if (job.getInstanceType() == AsyncJob.Type.Account) {
            Account acct = ApiDBUtils.findAccountById(job.getInstanceId());
            if (acct != null) {
                jobInstanceId = acct.getUuid();
            }
        } else if (job.getInstanceType() == AsyncJob.Type.User) {
            User usr = ApiDBUtils.findUserById(job.getInstanceId());
            if (usr != null) {
                jobInstanceId = usr.getUuid();
            }
        } else if (job.getInstanceType() == AsyncJob.Type.StaticRoute) {
            StaticRouteVO route = ApiDBUtils.findStaticRouteById(job.getInstanceId());
            if (route != null) {
                jobInstanceId = route.getUuid();
            }
        } else if (job.getInstanceType() == AsyncJob.Type.PrivateGateway) {
            VpcGatewayVO gateway = ApiDBUtils.findVpcGatewayById(job.getInstanceId());
            if (gateway != null) {
                jobInstanceId = gateway.getUuid();
            }
        } else if (job.getInstanceType() == AsyncJob.Type.Counter) {
            CounterVO counter = ApiDBUtils.getCounter(job.getInstanceId());
            if (counter != null) {
                jobInstanceId = counter.getUuid();
            }
        } else if (job.getInstanceType() == AsyncJob.Type.Condition) {
            ConditionVO condition = ApiDBUtils.findConditionById(job.getInstanceId());
            if (condition != null) {
                jobInstanceId = condition.getUuid();
            }
        } else if (job.getInstanceType() == AsyncJob.Type.AutoScalePolicy) {
            AutoScalePolicyVO policy = ApiDBUtils.findAutoScalePolicyById(job.getInstanceId());
            if (policy != null) {
                jobInstanceId = policy.getUuid();
            }
        } else if (job.getInstanceType() == AsyncJob.Type.AutoScaleVmProfile) {
            AutoScaleVmProfileVO profile = ApiDBUtils.findAutoScaleVmProfileById(job.getInstanceId());
            if (profile != null) {
                jobInstanceId = profile.getUuid();
            }
        } else if (job.getInstanceType() == AsyncJob.Type.AutoScaleVmGroup) {
            AutoScaleVmGroupVO group = ApiDBUtils.findAutoScaleVmGroupById(job.getInstanceId());
            if (group != null) {
                jobInstanceId = group.getUuid();
            }
        } else if (job.getInstanceType() != AsyncJob.Type.None) {
            // TODO : when we hit here, we need to add instanceType -> UUID
            // entity table mapping
            assert (false);
        }
        return jobInstanceId;
    }

    ///////////////////////////////////////////////////////////////////////
    //  Newly Added Utility Methods for List API refactoring             //
    ///////////////////////////////////////////////////////////////////////

    public static DomainRouterResponse newDomainRouterResponse(DomainRouterJoinVO vr, Account caller) {
        return _domainRouterJoinDao.newDomainRouterResponse(vr, caller);
    }

    public static DomainRouterResponse fillRouterDetails(DomainRouterResponse vrData, DomainRouterJoinVO vr){
        return _domainRouterJoinDao.setDomainRouterResponse(vrData, vr);
    }

    public static List<DomainRouterJoinVO> newDomainRouterView(VirtualRouter vr){
        return _domainRouterJoinDao.newDomainRouterView(vr);
    }

    public static UserVmResponse newUserVmResponse(String objectName, UserVmJoinVO userVm, EnumSet<VMDetails> details, Account caller) {
        return _userVmJoinDao.newUserVmResponse(objectName, userVm, details, caller);
    }

    public static UserVmResponse fillVmDetails(UserVmResponse vmData, UserVmJoinVO vm){
        return _userVmJoinDao.setUserVmResponse(vmData, vm);
    }

    public static List<UserVmJoinVO> newUserVmView(UserVm... userVms){
        return _userVmJoinDao.newUserVmView(userVms);
    }

    public static SecurityGroupResponse newSecurityGroupResponse(SecurityGroupJoinVO vsg, Account caller) {
        return _securityGroupJoinDao.newSecurityGroupResponse(vsg, caller);
    }

    public static SecurityGroupResponse fillSecurityGroupDetails(SecurityGroupResponse vsgData, SecurityGroupJoinVO sg){
        return _securityGroupJoinDao.setSecurityGroupResponse(vsgData, sg);
    }

    public static List<SecurityGroupJoinVO> newSecurityGroupView(SecurityGroup sg){
        return _securityGroupJoinDao.newSecurityGroupView(sg);
    }

    public static List<SecurityGroupJoinVO> findSecurityGroupViewById(Long sgId){
        return _securityGroupJoinDao.searchByIds(sgId);
    }

    public static ResourceTagResponse newResourceTagResponse(ResourceTagJoinVO vsg, boolean keyValueOnly) {
        return _tagJoinDao.newResourceTagResponse(vsg, keyValueOnly);
    }

    public static ResourceTagJoinVO newResourceTagView(ResourceTag sg){
        return _tagJoinDao.newResourceTagView(sg);
    }

    public static ResourceTagJoinVO findResourceTagViewById(Long tagId){
        List<ResourceTagJoinVO> tags = _tagJoinDao.searchByIds(tagId);
        if ( tags != null && tags.size() > 0 ){
            return tags.get(0);
        }
        else{
            return null;
        }
    }

    public static EventResponse newEventResponse(EventJoinVO ve) {
        return _eventJoinDao.newEventResponse(ve);
    }

    public static EventJoinVO newEventView(Event e){
        return _eventJoinDao.newEventView(e);
    }

    public static InstanceGroupResponse newInstanceGroupResponse(InstanceGroupJoinVO ve) {
        return _vmGroupJoinDao.newInstanceGroupResponse(ve);
    }

    public static InstanceGroupJoinVO newInstanceGroupView(InstanceGroup e){
        return _vmGroupJoinDao.newInstanceGroupView(e);
    }

    public static UserResponse newUserResponse(UserAccountJoinVO usr) {
        return _userAccountJoinDao.newUserResponse(usr);
    }

    public static UserAccountJoinVO newUserView(User usr){
        return _userAccountJoinDao.newUserView(usr);
    }

    public static UserAccountJoinVO newUserView(UserAccount usr){
        return _userAccountJoinDao.newUserView(usr);
    }

    public static ProjectResponse newProjectResponse(ProjectJoinVO proj) {
        return _projectJoinDao.newProjectResponse(proj);
    }

    public static ProjectResponse fillProjectDetails(ProjectResponse rsp, ProjectJoinVO proj){
        return _projectJoinDao.setProjectResponse(rsp,proj);
    }

    public static List<ProjectJoinVO> newProjectView(Project proj){
        return _projectJoinDao.newProjectView(proj);
    }

    public static List<UserAccountJoinVO> findUserViewByAccountId(Long accountId){
        return _userAccountJoinDao.searchByAccountId(accountId);
    }

    public static ProjectAccountResponse newProjectAccountResponse(ProjectAccountJoinVO proj) {
        return _projectAccountJoinDao.newProjectAccountResponse(proj);
    }

    public static ProjectAccountJoinVO newProjectAccountView(ProjectAccount proj) {
        return _projectAccountJoinDao.newProjectAccountView(proj);
    }

    public static ProjectInvitationResponse newProjectInvitationResponse(ProjectInvitationJoinVO proj) {
        return _projectInvitationJoinDao.newProjectInvitationResponse(proj);
    }

    public static ProjectInvitationJoinVO newProjectInvitationView(ProjectInvitation proj) {
        return _projectInvitationJoinDao.newProjectInvitationView(proj);
    }

    public static HostResponse newHostResponse(HostJoinVO vr, EnumSet<HostDetails> details) {
        return _hostJoinDao.newHostResponse(vr, details);
    }

    public static HostResponse fillHostDetails(HostResponse vrData, HostJoinVO vr){
        return _hostJoinDao.setHostResponse(vrData, vr);
    }

    public static List<HostJoinVO> newHostView(Host vr){
        return _hostJoinDao.newHostView(vr);
    }

    public static VolumeResponse newVolumeResponse(VolumeJoinVO vr) {
        return _volJoinDao.newVolumeResponse(vr);
    }


    public static VolumeResponse fillVolumeDetails(VolumeResponse vrData, VolumeJoinVO vr){
        return _volJoinDao.setVolumeResponse(vrData, vr);
    }

    public static List<VolumeJoinVO> newVolumeView(Volume vr){
        return _volJoinDao.newVolumeView(vr);
    }

    public static StoragePoolResponse newStoragePoolResponse(StoragePoolJoinVO vr) {
        return _poolJoinDao.newStoragePoolResponse(vr);
    }

    public static StoragePoolResponse fillStoragePoolDetails(StoragePoolResponse vrData, StoragePoolJoinVO vr){
        return _poolJoinDao.setStoragePoolResponse(vrData, vr);
    }

    public static List<StoragePoolJoinVO> newStoragePoolView(StoragePool vr){
        return _poolJoinDao.newStoragePoolView(vr);
    }


    public static AccountResponse newAccountResponse(AccountJoinVO ve) {
        return _accountJoinDao.newAccountResponse(ve);
    }

    public static AccountJoinVO newAccountView(Account e){
        return _accountJoinDao.newAccountView(e);
    }

    public static AccountJoinVO findAccountViewById(Long accountId) {
        return _accountJoinDao.findByIdIncludingRemoved(accountId);
    }

    public static AsyncJobResponse newAsyncJobResponse(AsyncJobJoinVO ve) {
        return _jobJoinDao.newAsyncJobResponse(ve);
    }

    public static AsyncJobJoinVO newAsyncJobView(AsyncJob e){
        return _jobJoinDao.newAsyncJobView(e);
    }

   public static DiskOfferingResponse newDiskOfferingResponse(DiskOfferingJoinVO offering) {
       return _diskOfferingJoinDao.newDiskOfferingResponse(offering);
   }

   public static DiskOfferingJoinVO newDiskOfferingView(DiskOffering offering){
       return _diskOfferingJoinDao.newDiskOfferingView(offering);
   }

   public static ServiceOfferingResponse newServiceOfferingResponse(ServiceOfferingJoinVO offering) {
       return _serviceOfferingJoinDao.newServiceOfferingResponse(offering);
   }

   public static ServiceOfferingJoinVO newServiceOfferingView(ServiceOffering offering){
       return _serviceOfferingJoinDao.newServiceOfferingView(offering);
   }

   public static ZoneResponse newDataCenterResponse(DataCenterJoinVO dc, Boolean showCapacities) {
       return _dcJoinDao.newDataCenterResponse(dc, showCapacities);
   }

   public static DataCenterJoinVO newDataCenterView(DataCenter dc){
       return _dcJoinDao.newDataCenterView(dc);
   }

   public static Map<String, String> findHostDetailsById(long hostId){
	   return _hostDetailsDao.findDetails(hostId);
   }

   public static List<NicSecondaryIpVO> findNicSecondaryIps(long nicId) {
       return _nicSecondaryIpDao.listByNicId(nicId);
   }

    public static AffinityGroup getAffinityGroup(String groupName, long accountId) {
        return _affinityGroupDao.findByAccountAndName(accountId, groupName);
    }

    public static AffinityGroupResponse newAffinityGroupResponse(AffinityGroupJoinVO group) {
        return _affinityGroupJoinDao.newAffinityGroupResponse(group);
    }

    public static AffinityGroupResponse fillAffinityGroupDetails(AffinityGroupResponse resp, AffinityGroupJoinVO group) {
        return _affinityGroupJoinDao.setAffinityGroupResponse(resp, group);
    }
}<|MERGE_RESOLUTION|>--- conflicted
+++ resolved
@@ -383,12 +383,9 @@
     static VMSnapshotDao _vmSnapshotDao;
     static ClusterDetailsDao _clusterDetailsDao;
     static NicSecondaryIpDao _nicSecondaryIpDao;
-<<<<<<< HEAD
     static AffinityGroupDao _affinityGroupDao;
     static AffinityGroupJoinDao _affinityGroupJoinDao;
-=======
     static VpcProvisioningService _vpcProvSvc;
->>>>>>> 1274d8f6
 
     @Inject private ManagementServer ms;
     @Inject public AsyncJobManager asyncMgr;
@@ -492,13 +489,11 @@
     @Inject private ClusterDetailsDao clusterDetailsDao;
     @Inject private VMSnapshotDao vmSnapshotDao;
     @Inject private NicSecondaryIpDao nicSecondaryIpDao;
-<<<<<<< HEAD
     @Inject private AffinityGroupDao affinityGroupDao;
     @Inject private AffinityGroupJoinDao affinityGroupJoinDao;
 
-=======
     @Inject private VpcProvisioningService vpcProvSvc;
->>>>>>> 1274d8f6
+
     @PostConstruct
     void init() {
         _ms = ms;
@@ -600,12 +595,9 @@
         _clusterDetailsDao = clusterDetailsDao;
         _vmSnapshotDao = vmSnapshotDao;
         _nicSecondaryIpDao = nicSecondaryIpDao;
-<<<<<<< HEAD
         _affinityGroupDao = affinityGroupDao;
         _affinityGroupJoinDao = affinityGroupJoinDao;
-=======
         _vpcProvSvc = vpcProvSvc;
->>>>>>> 1274d8f6
         // Note: stats collector should already have been initialized by this time, otherwise a null instance is returned
         _statsCollector = StatsCollector.getInstance();
     }
