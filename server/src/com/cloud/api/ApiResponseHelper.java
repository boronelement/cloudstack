/**
 *  Copyright (C) 2010 Cloud.com, Inc.  All rights reserved.
 * 
 * This software is licensed under the GNU General Public License v3 or later.
 * 
 * It is free software: you can redistribute it and/or modify
 * it under the terms of the GNU General Public License as published by
 * the Free Software Foundation, either version 3 of the License, or any later version.
 * This program is distributed in the hope that it will be useful,
 * but WITHOUT ANY WARRANTY; without even the implied warranty of
 * MERCHANTABILITY or FITNESS FOR A PARTICULAR PURPOSE.  See the
 * GNU General Public License for more details.
 * 
 * You should have received a copy of the GNU General Public License
 * along with this program.  If not, see <http://www.gnu.org/licenses/>.
 * 
 */
package com.cloud.api;

import java.text.DecimalFormat;
import java.util.ArrayList;
import java.util.Date;
import java.util.HashMap;
import java.util.HashSet;
import java.util.Hashtable;
import java.util.Iterator;
import java.util.List;
import java.util.Map;
import java.util.Set;
import java.util.StringTokenizer;

import org.apache.log4j.Logger;

import com.cloud.acl.ControlledEntity;
import com.cloud.api.commands.QueryAsyncJobResultCmd;
import com.cloud.api.response.AccountResponse;
import com.cloud.api.response.ApiResponseSerializer;
import com.cloud.api.response.AsyncJobResponse;
import com.cloud.api.response.CapabilityResponse;
import com.cloud.api.response.CapacityResponse;
import com.cloud.api.response.ClusterResponse;
import com.cloud.api.response.ConfigurationResponse;
import com.cloud.api.response.ControlledEntityResponse;
import com.cloud.api.response.CreateCmdResponse;
import com.cloud.api.response.DiskOfferingResponse;
import com.cloud.api.response.DomainResponse;
import com.cloud.api.response.DomainRouterResponse;
import com.cloud.api.response.EventResponse;
import com.cloud.api.response.ExtractResponse;
import com.cloud.api.response.FirewallResponse;
import com.cloud.api.response.FirewallRuleResponse;
import com.cloud.api.response.HostResponse;
import com.cloud.api.response.HypervisorCapabilitiesResponse;
import com.cloud.api.response.IPAddressResponse;
import com.cloud.api.response.SecurityGroupResponse;
import com.cloud.api.response.SecurityGroupResultObject;
import com.cloud.api.response.InstanceGroupResponse;
import com.cloud.api.response.IpForwardingRuleResponse;
import com.cloud.api.response.ListResponse;
import com.cloud.api.response.LoadBalancerResponse;
import com.cloud.api.response.NetworkOfferingResponse;
import com.cloud.api.response.NetworkResponse;
import com.cloud.api.response.NicResponse;
import com.cloud.api.response.PhysicalNetworkResponse;
import com.cloud.api.response.PodResponse;
import com.cloud.api.response.ProjectAccountResponse;
import com.cloud.api.response.ProjectInvitationResponse;
import com.cloud.api.response.ProjectResponse;
import com.cloud.api.response.ProviderResponse;
import com.cloud.api.response.RemoteAccessVpnResponse;
import com.cloud.api.response.ResourceCountResponse;
import com.cloud.api.response.ResourceLimitResponse;
import com.cloud.api.response.SecurityGroupResponse;
import com.cloud.api.response.SecurityGroupResultObject;
import com.cloud.api.response.ServiceOfferingResponse;
import com.cloud.api.response.ServiceResponse;
import com.cloud.api.response.SnapshotPolicyResponse;
import com.cloud.api.response.SnapshotResponse;
import com.cloud.api.response.StoragePoolResponse;
import com.cloud.api.response.SwiftResponse;
import com.cloud.api.response.SystemVmInstanceResponse;
import com.cloud.api.response.SystemVmResponse;
import com.cloud.api.response.TemplatePermissionsResponse;
import com.cloud.api.response.TemplateResponse;
import com.cloud.api.response.TrafficTypeResponse;
import com.cloud.api.response.UserResponse;
import com.cloud.api.response.UserVmResponse;
import com.cloud.api.response.VlanIpRangeResponse;
import com.cloud.api.response.VolumeResponse;
import com.cloud.api.response.VpnUsersResponse;
import com.cloud.api.response.ZoneResponse;
import com.cloud.async.AsyncJob;
import com.cloud.async.AsyncJobResult;
import com.cloud.capacity.Capacity;
import com.cloud.capacity.CapacityVO;
import com.cloud.capacity.dao.CapacityDaoImpl.SummedCapacity;
import com.cloud.configuration.Configuration;
import com.cloud.configuration.Resource.ResourceOwnerType;
import com.cloud.configuration.Resource.ResourceType;
import com.cloud.configuration.ResourceCount;
import com.cloud.configuration.ResourceLimit;
import com.cloud.dc.ClusterVO;
import com.cloud.dc.DataCenter;
import com.cloud.dc.DataCenterVO;
import com.cloud.dc.HostPodVO;
import com.cloud.dc.Pod;
import com.cloud.dc.Vlan;
import com.cloud.dc.Vlan.VlanType;
import com.cloud.dc.VlanVO;
import com.cloud.domain.Domain;
import com.cloud.event.Event;
import com.cloud.exception.InvalidParameterValueException;
import com.cloud.host.Host;
import com.cloud.host.HostStats;
import com.cloud.host.HostVO;
import com.cloud.hypervisor.HypervisorCapabilities;
import com.cloud.network.IPAddressVO;
import com.cloud.network.IpAddress;
import com.cloud.network.Network;
import com.cloud.network.Network.Capability;
import com.cloud.network.Network.Provider;
import com.cloud.network.Network.Service;
import com.cloud.network.NetworkProfile;
import com.cloud.network.Networks.TrafficType;
import com.cloud.network.PhysicalNetwork;
import com.cloud.network.PhysicalNetworkServiceProvider;
import com.cloud.network.PhysicalNetworkTrafficType;
import com.cloud.network.RemoteAccessVpn;
import com.cloud.network.VpnUser;
import com.cloud.network.router.VirtualRouter;
import com.cloud.network.rules.FirewallRule;
import com.cloud.network.rules.LoadBalancer;
import com.cloud.network.rules.PortForwardingRule;
import com.cloud.network.rules.StaticNatRule;
import com.cloud.network.security.SecurityRule;
import com.cloud.network.security.SecurityRule.SecurityRuleType;
import com.cloud.network.security.SecurityGroup;
import com.cloud.network.security.SecurityGroupRules;
import com.cloud.offering.DiskOffering;
import com.cloud.offering.NetworkOffering;
import com.cloud.offering.ServiceOffering;
import com.cloud.org.Cluster;
import com.cloud.projects.Project;
import com.cloud.projects.ProjectAccount;
import com.cloud.projects.ProjectInvitation;
import com.cloud.server.Criteria;
import com.cloud.storage.DiskOfferingVO;
import com.cloud.storage.GuestOS;
import com.cloud.storage.GuestOSCategoryVO;
import com.cloud.storage.Snapshot;
import com.cloud.storage.Storage.ImageFormat;
import com.cloud.storage.Storage.StoragePoolType;
import com.cloud.storage.Storage.TemplateType;
import com.cloud.storage.StoragePool;
import com.cloud.storage.StoragePoolVO;
import com.cloud.storage.StorageStats;
import com.cloud.storage.Swift;
import com.cloud.storage.UploadVO;
import com.cloud.storage.VMTemplateHostVO;
import com.cloud.storage.VMTemplateStorageResourceAssoc.Status;
import com.cloud.storage.VMTemplateSwiftVO;
import com.cloud.storage.VMTemplateVO;
import com.cloud.storage.Volume;
import com.cloud.storage.VolumeVO;
import com.cloud.storage.snapshot.SnapshotPolicy;
import com.cloud.template.VirtualMachineTemplate;
import com.cloud.test.PodZoneConfig;
import com.cloud.user.Account;
import com.cloud.user.User;
import com.cloud.user.UserAccount;
import com.cloud.user.UserContext;
import com.cloud.user.UserStatisticsVO;
import com.cloud.user.UserVO;
import com.cloud.uservm.UserVm;
import com.cloud.utils.StringUtils;
import com.cloud.utils.net.NetUtils;
import com.cloud.vm.ConsoleProxyVO;
import com.cloud.vm.InstanceGroup;
import com.cloud.vm.NicProfile;
import com.cloud.vm.VMInstanceVO;
import com.cloud.vm.VirtualMachine;
import com.cloud.vm.VirtualMachine.State;
import com.cloud.vm.VirtualMachine.Type;
import com.cloud.vm.VmStats;
import com.cloud.vm.dao.UserVmData;
import com.cloud.vm.dao.UserVmData.NicData;
import com.cloud.vm.dao.UserVmData.SecurityGroupData;
import com.cloud.api.response.SecurityGroupRuleResponse;
import com.cloud.api.response.SecurityGroupRuleResultObject;

public class ApiResponseHelper implements ResponseGenerator {

    public final Logger s_logger = Logger.getLogger(ApiResponseHelper.class);
    private static final DecimalFormat s_percentFormat = new DecimalFormat("##.##");

    @Override
    public UserResponse createUserResponse(User user) {
        UserResponse userResponse = new UserResponse();
        Account account = ApiDBUtils.findAccountById(user.getAccountId());
        userResponse.setAccountName(account.getAccountName());
        userResponse.setAccountType(account.getType());
        userResponse.setCreated(user.getCreated());
        userResponse.setDomainId(account.getDomainId());
        userResponse.setDomainName(ApiDBUtils.findDomainById(account.getDomainId()).getName());
        userResponse.setEmail(user.getEmail());
        userResponse.setFirstname(user.getFirstname());
        userResponse.setId(user.getId());
        userResponse.setLastname(user.getLastname());
        userResponse.setState(user.getState().toString());
        userResponse.setTimezone(user.getTimezone());
        userResponse.setUsername(user.getUsername());
        userResponse.setApiKey(user.getApiKey());
        userResponse.setSecretKey(user.getSecretKey());
        userResponse.setObjectName("user");

        return userResponse;
    }

    // this method is used for response generation via createAccount (which creates an account + user)
    @Override
    public AccountResponse createUserAccountResponse(UserAccount user) {
        return createAccountResponse(ApiDBUtils.findAccountById(user.getAccountId()));
    }

    @Override
    public AccountResponse createAccountResponse(Account account) {
        boolean accountIsAdmin = (account.getType() == Account.ACCOUNT_TYPE_ADMIN);
        AccountResponse accountResponse = new AccountResponse();
        accountResponse.setId(account.getId());
        accountResponse.setName(account.getAccountName());
        accountResponse.setAccountType(account.getType());
        accountResponse.setDomainId(account.getDomainId());
        accountResponse.setDomainName(ApiDBUtils.findDomainById(account.getDomainId()).getName());
        accountResponse.setState(account.getState().toString());
        accountResponse.setNetworkDomain(account.getNetworkDomain());

        // get network stat
        List<UserStatisticsVO> stats = ApiDBUtils.listUserStatsBy(account.getId());
        if (stats == null) {
            throw new ServerApiException(BaseCmd.INTERNAL_ERROR, "Internal error searching for user stats");
        }

        Long bytesSent = 0L;
        Long bytesReceived = 0L;
        for (UserStatisticsVO stat : stats) {
            Long rx = stat.getNetBytesReceived() + stat.getCurrentBytesReceived();
            Long tx = stat.getNetBytesSent() + stat.getCurrentBytesSent();
            bytesReceived = bytesReceived + Long.valueOf(rx);
            bytesSent = bytesSent + Long.valueOf(tx);
        }
        accountResponse.setBytesReceived(bytesReceived);
        accountResponse.setBytesSent(bytesSent);

        // Get resource limits and counts

        Long vmLimit = ApiDBUtils.findCorrectResourceLimit(ResourceType.user_vm, account.getId());
        String vmLimitDisplay = (accountIsAdmin || vmLimit == -1) ? "Unlimited" : String.valueOf(vmLimit);
        Long vmTotal = ApiDBUtils.getResourceCount(ResourceType.user_vm, account.getId());
        String vmAvail = (accountIsAdmin || vmLimit == -1) ? "Unlimited" : String.valueOf(vmLimit - vmTotal);
        accountResponse.setVmLimit(vmLimitDisplay);
        accountResponse.setVmTotal(vmTotal);
        accountResponse.setVmAvailable(vmAvail);

        Long ipLimit = ApiDBUtils.findCorrectResourceLimit(ResourceType.public_ip, account.getId());
        String ipLimitDisplay = (accountIsAdmin || ipLimit == -1) ? "Unlimited" : String.valueOf(ipLimit);
        Long ipTotal = ApiDBUtils.getResourceCount(ResourceType.public_ip, account.getId());
        String ipAvail = (accountIsAdmin || ipLimit == -1) ? "Unlimited" : String.valueOf(ipLimit - ipTotal);
        accountResponse.setIpLimit(ipLimitDisplay);
        accountResponse.setIpTotal(ipTotal);
        accountResponse.setIpAvailable(ipAvail);

        Long volumeLimit = ApiDBUtils.findCorrectResourceLimit(ResourceType.volume, account.getId());
        String volumeLimitDisplay = (accountIsAdmin || volumeLimit == -1) ? "Unlimited" : String.valueOf(volumeLimit);
        Long volumeTotal = ApiDBUtils.getResourceCount(ResourceType.volume, account.getId());
        String volumeAvail = (accountIsAdmin || volumeLimit == -1) ? "Unlimited" : String.valueOf(volumeLimit - volumeTotal);
        accountResponse.setVolumeLimit(volumeLimitDisplay);
        accountResponse.setVolumeTotal(volumeTotal);
        accountResponse.setVolumeAvailable(volumeAvail);

        Long snapshotLimit = ApiDBUtils.findCorrectResourceLimit(ResourceType.snapshot, account.getId());
        String snapshotLimitDisplay = (accountIsAdmin || snapshotLimit == -1) ? "Unlimited" : String.valueOf(snapshotLimit);
        Long snapshotTotal = ApiDBUtils.getResourceCount(ResourceType.snapshot, account.getId());
        String snapshotAvail = (accountIsAdmin || snapshotLimit == -1) ? "Unlimited" : String.valueOf(snapshotLimit - snapshotTotal);
        accountResponse.setSnapshotLimit(snapshotLimitDisplay);
        accountResponse.setSnapshotTotal(snapshotTotal);
        accountResponse.setSnapshotAvailable(snapshotAvail);

        Long templateLimit = ApiDBUtils.findCorrectResourceLimit(ResourceType.template, account.getId());
        String templateLimitDisplay = (accountIsAdmin || templateLimit == -1) ? "Unlimited" : String.valueOf(templateLimit);
        Long templateTotal = ApiDBUtils.getResourceCount(ResourceType.template, account.getId());
        String templateAvail = (accountIsAdmin || templateLimit == -1) ? "Unlimited" : String.valueOf(templateLimit - templateTotal);
        accountResponse.setTemplateLimit(templateLimitDisplay);
        accountResponse.setTemplateTotal(templateTotal);
        accountResponse.setTemplateAvailable(templateAvail);

        // Get stopped and running VMs
        int vmStopped = 0;
        int vmRunning = 0;

        Long[] accountIds = new Long[1];
        accountIds[0] = account.getId();

        Criteria c1 = new Criteria();
        c1.addCriteria(Criteria.ACCOUNTID, accountIds);
        List<? extends UserVm> virtualMachines = ApiDBUtils.searchForUserVMs(c1);

        // get Running/Stopped VMs
        for (Iterator<? extends UserVm> iter = virtualMachines.iterator(); iter.hasNext();) {
            // count how many stopped/running vms we have
            UserVm vm = iter.next();

            if (vm.getState() == State.Stopped) {
                vmStopped++;
            } else if (vm.getState() == State.Running) {
                vmRunning++;
            }
        }

        accountResponse.setVmStopped(vmStopped);
        accountResponse.setVmRunning(vmRunning);
        accountResponse.setObjectName("account");

        // adding all the users for an account as part of the response obj
        List<UserVO> usersForAccount = ApiDBUtils.listUsersByAccount(account.getAccountId());
        List<UserResponse> userResponseList = new ArrayList<UserResponse>();
        for (UserVO user : usersForAccount) {
            UserResponse userResponse = createUserResponse(user);
            userResponseList.add(userResponse);
        }

        accountResponse.setUsers(userResponseList);
        accountResponse.setDetails(ApiDBUtils.getAccountDetails(account.getId()));
        return accountResponse;
    }
    
    
    @Override
    public UserResponse createUserResponse(UserAccount user) {
        UserResponse userResponse = new UserResponse();
        userResponse.setAccountName(user.getAccountName());
        userResponse.setAccountType(user.getType());
        userResponse.setCreated(user.getCreated());
        userResponse.setDomainId(user.getDomainId());
        userResponse.setDomainName(ApiDBUtils.findDomainById(user.getDomainId()).getName());
        userResponse.setEmail(user.getEmail());
        userResponse.setFirstname(user.getFirstname());
        userResponse.setId(user.getId());
        userResponse.setLastname(user.getLastname());
        userResponse.setState(user.getState());
        userResponse.setTimezone(user.getTimezone());
        userResponse.setUsername(user.getUsername());
        userResponse.setApiKey(user.getApiKey());
        userResponse.setSecretKey(user.getSecretKey());
        userResponse.setObjectName("user");

        return userResponse;
    }

    @Override
    public DomainResponse createDomainResponse(Domain domain) {
        DomainResponse domainResponse = new DomainResponse();
        domainResponse.setDomainName(domain.getName());
        domainResponse.setId(domain.getId());
        domainResponse.setLevel(domain.getLevel());
        domainResponse.setNetworkDomain(domain.getNetworkDomain());
        domainResponse.setParentDomainId(domain.getParent());
        if (domain.getParent() != null) {
            domainResponse.setParentDomainName(ApiDBUtils.findDomainById(domain.getParent()).getName());
        }
        if (domain.getChildCount() > 0) {
            domainResponse.setHasChild(true);
        }
        domainResponse.setObjectName("domain");
        return domainResponse;
    }

    @Override
    public DiskOfferingResponse createDiskOfferingResponse(DiskOffering offering) {
        DiskOfferingResponse diskOfferingResponse = new DiskOfferingResponse();
        diskOfferingResponse.setId(offering.getId());
        diskOfferingResponse.setName(offering.getName());
        diskOfferingResponse.setDisplayText(offering.getDisplayText());
        diskOfferingResponse.setCreated(offering.getCreated());
        diskOfferingResponse.setDiskSize(offering.getDiskSize() / (1024 * 1024 * 1024));
        if (offering.getDomainId() != null) {
            diskOfferingResponse.setDomain(ApiDBUtils.findDomainById(offering.getDomainId()).getName());
            diskOfferingResponse.setDomainId(offering.getDomainId());
        }
        diskOfferingResponse.setTags(offering.getTags());
        diskOfferingResponse.setCustomized(offering.isCustomized());
        diskOfferingResponse.setObjectName("diskoffering");
        return diskOfferingResponse;
    }

    @Override
    public ResourceLimitResponse createResourceLimitResponse(ResourceLimit limit) {
        ResourceLimitResponse resourceLimitResponse = new ResourceLimitResponse();
        if (limit.getResourceOwnerType() == ResourceOwnerType.Domain) {  
            populateDomain(resourceLimitResponse, limit.getOwnerId());
        } else if (limit.getResourceOwnerType() == ResourceOwnerType.Account) {
            Account accountTemp = ApiDBUtils.findAccountById(limit.getOwnerId());
            populateAccount(resourceLimitResponse, limit.getOwnerId());
            populateDomain(resourceLimitResponse, accountTemp.getDomainId());
        }
        resourceLimitResponse.setResourceType(Integer.valueOf(limit.getType().getOrdinal()).toString());
        resourceLimitResponse.setMax(limit.getMax());
        resourceLimitResponse.setObjectName("resourcelimit");

        return resourceLimitResponse;
    }

    @Override
    public ResourceCountResponse createResourceCountResponse(ResourceCount resourceCount) {
        ResourceCountResponse resourceCountResponse = new ResourceCountResponse();

        if (resourceCount.getResourceOwnerType() == ResourceOwnerType.Account) {
            Account accountTemp = ApiDBUtils.findAccountById(resourceCount.getOwnerId());
            if (accountTemp != null) {
                populateAccount(resourceCountResponse, accountTemp.getId());
                populateDomain(resourceCountResponse, accountTemp.getDomainId());
            }
        } else if (resourceCount.getResourceOwnerType() == ResourceOwnerType.Domain) {
            populateDomain(resourceCountResponse, resourceCount.getOwnerId());
        }

        resourceCountResponse.setResourceType(Integer.valueOf(resourceCount.getType().getOrdinal()).toString());
        resourceCountResponse.setResourceCount(resourceCount.getCount());
        resourceCountResponse.setObjectName("resourcecount");
        return resourceCountResponse;
    }

    @Override
    public ServiceOfferingResponse createServiceOfferingResponse(ServiceOffering offering) {
        ServiceOfferingResponse offeringResponse = new ServiceOfferingResponse();
        offeringResponse.setId(offering.getId());
        offeringResponse.setName(offering.getName());
        offeringResponse.setIsSystemOffering(offering.getSystemUse());
        offeringResponse.setDefaultUse(offering.getDefaultUse());
        offeringResponse.setSystemVmType(offering.getSystemVmType());
        offeringResponse.setDisplayText(offering.getDisplayText());
        offeringResponse.setCpuNumber(offering.getCpu());
        offeringResponse.setCpuSpeed(offering.getSpeed());
        offeringResponse.setMemory(offering.getRamSize());
        offeringResponse.setCreated(offering.getCreated());
        offeringResponse.setStorageType(offering.getUseLocalStorage() ? ServiceOffering.StorageType.local.toString() : ServiceOffering.StorageType.shared.toString());
        offeringResponse.setOfferHa(offering.getOfferHA());
        offeringResponse.setLimitCpuUse(offering.getLimitCpuUse());
        offeringResponse.setTags(offering.getTags());
        if (offering.getDomainId() != null) {
            offeringResponse.setDomain(ApiDBUtils.findDomainById(offering.getDomainId()).getName());
            offeringResponse.setDomainId(offering.getDomainId());
        }
        offeringResponse.setNetworkRate(offering.getRateMbps());
        offeringResponse.setHostTag(offering.getHostTag());
        offeringResponse.setObjectName("serviceoffering");

        return offeringResponse;
    }

    @Override
    public ConfigurationResponse createConfigurationResponse(Configuration cfg) {
        ConfigurationResponse cfgResponse = new ConfigurationResponse();
        cfgResponse.setCategory(cfg.getCategory());
        cfgResponse.setDescription(cfg.getDescription());
        cfgResponse.setName(cfg.getName());
        cfgResponse.setValue(cfg.getValue());
        cfgResponse.setObjectName("configuration");

        return cfgResponse;
    }

    @Override
    public SnapshotResponse createSnapshotResponse(Snapshot snapshot) {
        SnapshotResponse snapshotResponse = new SnapshotResponse();
        snapshotResponse.setId(snapshot.getId());
        
        populateOwner(snapshotResponse, snapshot);

        VolumeVO volume = findVolumeById(snapshot.getVolumeId());
        String snapshotTypeStr = snapshot.getType().name();
        snapshotResponse.setSnapshotType(snapshotTypeStr);
        snapshotResponse.setVolumeId(snapshot.getVolumeId());
        if (volume != null) {
            snapshotResponse.setVolumeName(volume.getName());
            snapshotResponse.setVolumeType(volume.getVolumeType().name());
        }
        snapshotResponse.setCreated(snapshot.getCreated());
        snapshotResponse.setName(snapshot.getName());
        snapshotResponse.setIntervalType(ApiDBUtils.getSnapshotIntervalTypes(snapshot.getId()));
        snapshotResponse.setState(snapshot.getStatus());
        snapshotResponse.setObjectName("snapshot");
        return snapshotResponse;
    }

    @Override
    public SnapshotPolicyResponse createSnapshotPolicyResponse(SnapshotPolicy policy) {
        SnapshotPolicyResponse policyResponse = new SnapshotPolicyResponse();
        policyResponse.setId(policy.getId());
        policyResponse.setVolumeId(policy.getVolumeId());
        policyResponse.setSchedule(policy.getSchedule());
        policyResponse.setIntervalType(policy.getInterval());
        policyResponse.setMaxSnaps(policy.getMaxSnaps());
        policyResponse.setTimezone(policy.getTimezone());
        policyResponse.setObjectName("snapshotpolicy");

        return policyResponse;
    }

    @Override
    public HostResponse createHostResponse(Host host) {
        HostResponse hostResponse = new HostResponse();
        hostResponse.setId(host.getId());
        hostResponse.setCapabilities(host.getCapabilities());
        hostResponse.setClusterId(host.getClusterId());
        hostResponse.setCpuNumber(host.getCpus());
        hostResponse.setZoneId(host.getDataCenterId());
        hostResponse.setDisconnectedOn(host.getDisconnectedOn());
        hostResponse.setHypervisor(host.getHypervisorType());
        hostResponse.setHostType(host.getType());
        hostResponse.setLastPinged(new Date(host.getLastPinged()));
        hostResponse.setManagementServerId(host.getManagementServerId());
        hostResponse.setName(host.getName());
        hostResponse.setPodId(host.getPodId());
        hostResponse.setRemoved(host.getRemoved());
        hostResponse.setCpuSpeed(host.getSpeed());
        hostResponse.setState(host.getStatus());
        hostResponse.setIpAddress(host.getPrivateIpAddress());
        hostResponse.setVersion(host.getVersion());
        hostResponse.setCreated(host.getCreated());

        GuestOSCategoryVO guestOSCategory = ApiDBUtils.getHostGuestOSCategory(host.getId());
        if (guestOSCategory != null) {
            hostResponse.setOsCategoryId(guestOSCategory.getId());
            hostResponse.setOsCategoryName(guestOSCategory.getName());
        }
        hostResponse.setZoneName(ApiDBUtils.findZoneById(host.getDataCenterId()).getName());

        if (host.getPodId() != null) {
            HostPodVO pod = ApiDBUtils.findPodById(host.getPodId());
            if (pod != null) {
                hostResponse.setPodName(pod.getName());
            }
        }

        DecimalFormat decimalFormat = new DecimalFormat("#.##");        
        if (host.getType() == Host.Type.Routing) {            
            //set allocated capacities
            Long mem = ApiDBUtils.getMemoryOrCpuCapacitybyHost(host.getId(),Capacity.CAPACITY_TYPE_MEMORY);
            Long cpu = ApiDBUtils.getMemoryOrCpuCapacitybyHost(host.getId(),Capacity.CAPACITY_TYPE_CPU);
            
            hostResponse.setMemoryAllocated(mem); 
            hostResponse.setMemoryTotal(host.getTotalMemory());
            hostResponse.setHostTags(ApiDBUtils.getHostTags(host.getId()));
            hostResponse.setHypervisorVersion(host.getHypervisorVersion());
                        
            String cpuAlloc = decimalFormat.format(((float) cpu / (float) (host.getCpus() * host.getSpeed())) * 100f) + "%";
            hostResponse.setCpuAllocated(cpuAlloc);
            String cpuWithOverprovisioning = new Float(host.getCpus() * host.getSpeed() * ApiDBUtils.getCpuOverprovisioningFactor()).toString();
            hostResponse.setCpuWithOverprovisioning(cpuWithOverprovisioning);
            
            // set CPU/RAM/Network stats
            String cpuUsed = null;
            HostStats hostStats = ApiDBUtils.getHostStatistics(host.getId());
            if (hostStats != null) {
                float cpuUtil = (float) hostStats.getCpuUtilization();
                cpuUsed = decimalFormat.format(cpuUtil) + "%";
                hostResponse.setCpuUsed(cpuUsed);
                hostResponse.setMemoryUsed( (new Double(hostStats.getUsedMemory())).longValue());
                hostResponse.setNetworkKbsRead((new Double(hostStats.getNetworkReadKBs())).longValue());
                hostResponse.setNetworkKbsWrite((new Double(hostStats.getNetworkWriteKBs())).longValue());
                
            }
            
        }else if (host.getType() == Host.Type.SecondaryStorage){        	
        	StorageStats secStorageStats = ApiDBUtils.getSecondaryStorageStatistics(host.getId());
        	if (secStorageStats != null){
        		hostResponse.setDiskSizeTotal(secStorageStats.getCapacityBytes());
        		hostResponse.setDiskSizeAllocated(secStorageStats.getByteUsed());
        	}
        }

        if (host.getClusterId() != null) {
            ClusterVO cluster = ApiDBUtils.findClusterById(host.getClusterId());
            hostResponse.setClusterName(cluster.getName());
            hostResponse.setClusterType(cluster.getClusterType().toString());
        }

        hostResponse.setLocalStorageActive(ApiDBUtils.isLocalStorageActiveOnHost(host));

        Set<com.cloud.host.Status.Event> possibleEvents = host.getStatus().getPossibleEvents();
        if ((possibleEvents != null) && !possibleEvents.isEmpty()) {
            String events = "";
            Iterator<com.cloud.host.Status.Event> iter = possibleEvents.iterator();
            while (iter.hasNext()) {
                com.cloud.host.Status.Event event = iter.next();
                events += event.toString();
                if (iter.hasNext()) {
                    events += "; ";
                }
            }
            hostResponse.setEvents(events);
        }

        hostResponse.setAllocationState(host.getResourceState().toString());

        hostResponse.setObjectName("host");

        return hostResponse;
    }

    @Override
    public SwiftResponse createSwiftResponse(Swift swift) {
        SwiftResponse swiftResponse = new SwiftResponse();
        swiftResponse.setId(swift.getId());
        swiftResponse.setUrl(swift.getUrl());
        swiftResponse.setObjectName("Swift");
        return swiftResponse;
    }

    @Override
    public VlanIpRangeResponse createVlanIpRangeResponse(Vlan vlan) {
        Long podId = ApiDBUtils.getPodIdForVlan(vlan.getId());

        VlanIpRangeResponse vlanResponse = new VlanIpRangeResponse();
        vlanResponse.setId(vlan.getId());
        vlanResponse.setForVirtualNetwork(vlan.getVlanType().equals(VlanType.VirtualNetwork));
        vlanResponse.setVlan(vlan.getVlanTag());
        vlanResponse.setZoneId(vlan.getDataCenterId());

        if (podId != null) {
            HostPodVO pod = ApiDBUtils.findPodById(podId);
            vlanResponse.setPodId(podId);
            if (pod != null) {
                vlanResponse.setPodName(pod.getName());
            }
        }

        vlanResponse.setGateway(vlan.getVlanGateway());
        vlanResponse.setNetmask(vlan.getVlanNetmask());

        // get start ip and end ip of corresponding vlan
        String ipRange = vlan.getIpRange();
        String[] range = ipRange.split("-");
        vlanResponse.setStartIp(range[0]);
        vlanResponse.setEndIp(range[1]);

        vlanResponse.setNetworkId(vlan.getNetworkId());
        Account owner = ApiDBUtils.getVlanAccount(vlan.getId());
        if (owner != null) {
            populateAccount(vlanResponse, owner.getId());
            populateDomain(vlanResponse, owner.getDomainId());
        }
        
        vlanResponse.setPhysicalNetworkId(vlan.getPhysicalNetworkId());
        
        vlanResponse.setObjectName("vlan");
        return vlanResponse;
    }

    @Override
    public IPAddressResponse createIPAddressResponse(IpAddress ipAddress) {
        VlanVO vlan = ApiDBUtils.findVlanById(ipAddress.getVlanId());
        boolean forVirtualNetworks = vlan.getVlanType().equals(VlanType.VirtualNetwork);
        long zoneId = ipAddress.getDataCenterId();

        IPAddressResponse ipResponse = new IPAddressResponse();
        ipResponse.setId(ipAddress.getId());
        ipResponse.setIpAddress(ipAddress.getAddress().toString());
        if (ipAddress.getAllocatedTime() != null) {
            ipResponse.setAllocated(ipAddress.getAllocatedTime());
        }
        ipResponse.setZoneId(zoneId);
        ipResponse.setZoneName(ApiDBUtils.findZoneById(ipAddress.getDataCenterId()).getName());
        ipResponse.setSourceNat(ipAddress.isSourceNat());

        // get account information
        populateOwner(ipResponse, ipAddress);

        ipResponse.setForVirtualNetwork(forVirtualNetworks);
        ipResponse.setStaticNat(ipAddress.isOneToOneNat());

        if (ipAddress.getAssociatedWithVmId() != null) {
            UserVm vm = ApiDBUtils.findUserVmById(ipAddress.getAssociatedWithVmId());
            ipResponse.setVirtualMachineId(vm.getId());
            ipResponse.setVirtualMachineName(vm.getHostName());
            ipResponse.setVirtualMachineDisplayName(vm.getDisplayName());
        }

        ipResponse.setAssociatedNetworkId(ipAddress.getAssociatedWithNetworkId());

        // Network id the ip is associated withif associated networkId is null, try to get this information from vlan
        Long associatedNetworkId = ipAddress.getAssociatedWithNetworkId();
        Long vlanNetworkId = ApiDBUtils.getVlanNetworkId(ipAddress.getVlanId());
        if (associatedNetworkId == null) {
            associatedNetworkId = vlanNetworkId;
        }

        ipResponse.setAssociatedNetworkId(associatedNetworkId);

        // Network id the ip belongs to
        Long networkId;
        if (vlanNetworkId != null) {
            networkId = vlanNetworkId;
        } else {
            networkId = ApiDBUtils.getPublicNetworkIdByZone(zoneId);
        }

        ipResponse.setNetworkId(networkId);
        ipResponse.setState(ipAddress.getState().toString());

        // show this info to admin only
        Account account = UserContext.current().getCaller();
        if ((account == null) || account.getType() == Account.ACCOUNT_TYPE_ADMIN) {
            ipResponse.setVlanId(ipAddress.getVlanId());
            ipResponse.setVlanName(ApiDBUtils.findVlanById(ipAddress.getVlanId()).getVlanTag());
        }
        ipResponse.setObjectName("ipaddress");
        return ipResponse;
    }

    @Override
    public LoadBalancerResponse createLoadBalancerResponse(LoadBalancer loadBalancer) {
        LoadBalancerResponse lbResponse = new LoadBalancerResponse();
        lbResponse.setId(loadBalancer.getId());
        lbResponse.setName(loadBalancer.getName());
        lbResponse.setDescription(loadBalancer.getDescription());
        List<String> cidrs = ApiDBUtils.findFirewallSourceCidrs(loadBalancer.getId());
        lbResponse.setCidrList(StringUtils.join(cidrs, ","));

        IPAddressVO publicIp = ApiDBUtils.findIpAddressById(loadBalancer.getSourceIpAddressId());
        lbResponse.setPublicIpId(publicIp.getId());
        lbResponse.setPublicIp(publicIp.getAddress().addr());
        lbResponse.setPublicPort(Integer.toString(loadBalancer.getSourcePortStart()));
        lbResponse.setPrivatePort(Integer.toString(loadBalancer.getDefaultPortStart()));
        lbResponse.setAlgorithm(loadBalancer.getAlgorithm());
        FirewallRule.State state = loadBalancer.getState();
        String stateToSet = state.toString();
        if (state.equals(FirewallRule.State.Revoke)) {
            stateToSet = "Deleting";
        }
        lbResponse.setState(stateToSet);
        populateOwner(lbResponse, loadBalancer);
        lbResponse.setZoneId(publicIp.getDataCenterId());

        lbResponse.setObjectName("loadbalancer");
        return lbResponse;
    }

    @Override
    public PodResponse createPodResponse(Pod pod, Boolean showCapacities) {
        String[] ipRange = new String[2];
        if (pod.getDescription() != null && pod.getDescription().length() > 0) {
            ipRange = pod.getDescription().split("-");
        } else {
            ipRange[0] = pod.getDescription();
        }

        PodResponse podResponse = new PodResponse();
        podResponse.setId(pod.getId());
        podResponse.setName(pod.getName());
        podResponse.setZoneId(pod.getDataCenterId());
        podResponse.setZoneName(PodZoneConfig.getZoneName(pod.getDataCenterId()));
        podResponse.setNetmask(NetUtils.getCidrNetmask(pod.getCidrSize()));
        podResponse.setStartIp(ipRange[0]);
        podResponse.setEndIp(((ipRange.length > 1) && (ipRange[1] != null)) ? ipRange[1] : "");
        podResponse.setGateway(pod.getGateway());
        podResponse.setAllocationState(pod.getAllocationState().toString());
        if (showCapacities != null && showCapacities){
        	List<SummedCapacity> capacities = ApiDBUtils.getCapacityByClusterPodZone(null,pod.getId(),null); 
        	Set<CapacityResponse> capacityResponses = new HashSet<CapacityResponse>();
        	float cpuOverprovisioningFactor = ApiDBUtils.getCpuOverprovisioningFactor();
        	
        	for (SummedCapacity capacity : capacities){
        		CapacityResponse capacityResponse = new CapacityResponse();   
        		capacityResponse.setCapacityType(capacity.getCapacityType());
	        	capacityResponse.setCapacityUsed(capacity.getUsedCapacity());
	        	if (capacity.getCapacityType() == Capacity.CAPACITY_TYPE_CPU){
	        		capacityResponse.setCapacityTotal(new Long((long)(capacity.getTotalCapacity()*cpuOverprovisioningFactor)));
	        	}else if(capacity.getCapacityType() == Capacity.CAPACITY_TYPE_STORAGE_ALLOCATED){
	        		List<SummedCapacity> c = ApiDBUtils.findNonSharedStorageForClusterPodZone(null, pod.getId() ,null);
	        		capacityResponse.setCapacityTotal(capacity.getTotalCapacity() - c.get(0).getTotalCapacity());
	        		capacityResponse.setCapacityUsed(capacity.getUsedCapacity() - c.get(0).getUsedCapacity());
	        	}else{
	        		capacityResponse.setCapacityTotal(capacity.getTotalCapacity());
	        	}	        	
	        	if (capacityResponse.getCapacityTotal() != 0) {
	                capacityResponse.setPercentUsed(s_percentFormat.format((float) capacityResponse.getCapacityUsed() / (float) capacityResponse.getCapacityTotal() * 100f));
	            } else {
	                capacityResponse.setPercentUsed(s_percentFormat.format(0L));
	            }
	        	capacityResponses.add(capacityResponse);
        	}
        	// Do it for stats as well.
        	capacityResponses.addAll(getStatsCapacityresponse(null, null, pod.getId(), pod.getDataCenterId()));
        	podResponse.setCapacitites(new ArrayList<CapacityResponse>(capacityResponses));
        }
        podResponse.setObjectName("pod");
        return podResponse;
    }

    @Override
    public ZoneResponse createZoneResponse(DataCenter dataCenter, Boolean showCapacities) {
        Account account = UserContext.current().getCaller();
        ZoneResponse zoneResponse = new ZoneResponse();
        zoneResponse.setId(dataCenter.getId());
        zoneResponse.setName(dataCenter.getName());
        zoneResponse.setSecurityGroupsEnabled(ApiDBUtils.isSecurityGroupEnabledInZone(dataCenter.getId()));

        if ((dataCenter.getDescription() != null) && !dataCenter.getDescription().equalsIgnoreCase("null")) {
            zoneResponse.setDescription(dataCenter.getDescription());
        }

        if ((account == null) || (account.getType() == Account.ACCOUNT_TYPE_ADMIN)) {
            zoneResponse.setDns1(dataCenter.getDns1());
            zoneResponse.setDns2(dataCenter.getDns2());
            zoneResponse.setInternalDns1(dataCenter.getInternalDns1());
            zoneResponse.setInternalDns2(dataCenter.getInternalDns2());
            // FIXME zoneResponse.setVlan(dataCenter.get.getVnet());
            zoneResponse.setGuestCidrAddress(dataCenter.getGuestNetworkCidr());
        }

        if (showCapacities != null && showCapacities){
        	List<SummedCapacity> capacities = ApiDBUtils.getCapacityByClusterPodZone(dataCenter.getId(),null,null); 
        	Set<CapacityResponse> capacityResponses = new HashSet<CapacityResponse>();
        	float cpuOverprovisioningFactor = ApiDBUtils.getCpuOverprovisioningFactor();
        	
        	for (SummedCapacity capacity : capacities){
        		CapacityResponse capacityResponse = new CapacityResponse();   
        		capacityResponse.setCapacityType(capacity.getCapacityType());
	        	capacityResponse.setCapacityUsed(capacity.getUsedCapacity());
	        	if (capacity.getCapacityType() == Capacity.CAPACITY_TYPE_CPU){
	        		capacityResponse.setCapacityTotal(new Long((long)(capacity.getTotalCapacity()*cpuOverprovisioningFactor)));
	        	}else if(capacity.getCapacityType() == Capacity.CAPACITY_TYPE_STORAGE_ALLOCATED){
	        		List<SummedCapacity> c = ApiDBUtils.findNonSharedStorageForClusterPodZone(dataCenter.getId(), null ,null);
	        		capacityResponse.setCapacityTotal(capacity.getTotalCapacity() - c.get(0).getTotalCapacity());
	        		capacityResponse.setCapacityUsed(capacity.getUsedCapacity() - c.get(0).getUsedCapacity());
	        	}else{
	        		capacityResponse.setCapacityTotal(capacity.getTotalCapacity());
	        	}
	        	if (capacityResponse.getCapacityTotal() != 0) {
	                capacityResponse.setPercentUsed(s_percentFormat.format((float) capacityResponse.getCapacityUsed() / (float) capacityResponse.getCapacityTotal() * 100f));
	            } else {
	                capacityResponse.setPercentUsed(s_percentFormat.format(0L));
	            }
	        	capacityResponses.add(capacityResponse);
        	}
        	// Do it for stats as well.
        	capacityResponses.addAll(getStatsCapacityresponse(null, null, null, dataCenter.getId()));      	
        	
        	zoneResponse.setCapacitites(new ArrayList<CapacityResponse>(capacityResponses));
        }
        
        zoneResponse.setDomain(dataCenter.getDomain());
        zoneResponse.setDomainId(dataCenter.getDomainId());
        zoneResponse.setType(dataCenter.getNetworkType().toString());
        zoneResponse.setAllocationState(dataCenter.getAllocationState().toString());
        zoneResponse.setZoneToken(dataCenter.getZoneToken());
        zoneResponse.setDhcpProvider(dataCenter.getDhcpProvider());
        zoneResponse.setObjectName("zone");
        return zoneResponse;
    }

    private List<CapacityResponse> getStatsCapacityresponse(Long poolId, Long clusterId, Long podId, Long zoneId){
    	List<CapacityVO> capacities = new ArrayList<CapacityVO>();
    	capacities.add(ApiDBUtils.getStoragePoolUsedStats(poolId, clusterId, podId, zoneId));
    	if(clusterId == null && podId == null){
    		capacities.add(ApiDBUtils.getSecondaryStorageUsedStats(poolId, zoneId));
    	}
    	
    	List<CapacityResponse> capacityResponses = new ArrayList<CapacityResponse>();
		for (CapacityVO capacity : capacities){
    		CapacityResponse capacityResponse = new CapacityResponse();   
    		capacityResponse.setCapacityType(capacity.getCapacityType());
        	capacityResponse.setCapacityUsed(capacity.getUsedCapacity());   
    		capacityResponse.setCapacityTotal(capacity.getTotalCapacity());  
        	if (capacityResponse.getCapacityTotal() != 0) {
                capacityResponse.setPercentUsed(s_percentFormat.format((float) capacityResponse.getCapacityUsed() / (float) capacityResponse.getCapacityTotal() * 100f));
            } else {
                capacityResponse.setPercentUsed(s_percentFormat.format(0L));
            }
    		capacityResponses.add(capacityResponse);
    	}
    	
		return capacityResponses;
    }
    
    @Override
    public VolumeResponse createVolumeResponse(Volume volume) {
        VolumeResponse volResponse = new VolumeResponse();
        volResponse.setId(volume.getId());

        if (volume.getName() != null) {
            volResponse.setName(volume.getName());
        } else {
            volResponse.setName("");
        }

        volResponse.setZoneId(volume.getDataCenterId());
        volResponse.setZoneName(ApiDBUtils.findZoneById(volume.getDataCenterId()).getName());

        volResponse.setVolumeType(volume.getVolumeType().toString());
        volResponse.setDeviceId(volume.getDeviceId());

        Long instanceId = volume.getInstanceId();
        if (instanceId != null && volume.getState() != Volume.State.Destroy) {
            VMInstanceVO vm = ApiDBUtils.findVMInstanceById(instanceId);
            if(vm != null){
            	volResponse.setVirtualMachineId(vm.getId());
            	volResponse.setVirtualMachineName(vm.getHostName());
            	UserVm userVm = ApiDBUtils.findUserVmById(vm.getId());
            	if (userVm != null) {
            		volResponse.setVirtualMachineDisplayName(userVm.getDisplayName());
            		volResponse.setVirtualMachineState(vm.getState().toString());
            	} else {
            		s_logger.error("User Vm with Id: "+instanceId+" does not exist for volume "+volume.getId());	
            	}
            } else {
            	s_logger.error("Vm with Id: "+instanceId+" does not exist for volume "+volume.getId());	
            }
        }

        // Show the virtual size of the volume
        volResponse.setSize(volume.getSize());

        volResponse.setCreated(volume.getCreated());
        volResponse.setState(volume.getState().toString());

        populateOwner(volResponse, volume);

        String storageType;
        try {
            if (volume.getPoolId() == null) {
                if (volume.getState() == Volume.State.Allocated) {
                    /* set it as shared, so the UI can attach it to VM */
                    storageType = "shared";
                } else {
                    storageType = "unknown";
                }
            } else {
                storageType = ApiDBUtils.volumeIsOnSharedStorage(volume.getId()) ? ServiceOffering.StorageType.shared.toString() : ServiceOffering.StorageType.local.toString();
            }
        } catch (InvalidParameterValueException e) {
            s_logger.error(e.getMessage(), e);
            throw new ServerApiException(BaseCmd.INTERNAL_ERROR, "Volume " + volume.getName() + " does not have a valid ID");
        }

        volResponse.setStorageType(storageType);
        if (volume.getVolumeType().equals(Volume.Type.ROOT)) {
            volResponse.setServiceOfferingId(volume.getDiskOfferingId());
        } else {
            volResponse.setDiskOfferingId(volume.getDiskOfferingId());
        }

        DiskOfferingVO diskOffering = ApiDBUtils.findDiskOfferingById(volume.getDiskOfferingId());
        if (volume.getVolumeType().equals(Volume.Type.ROOT)) {
            volResponse.setServiceOfferingName(diskOffering.getName());
            volResponse.setServiceOfferingDisplayText(diskOffering.getDisplayText());
        } else {
            volResponse.setDiskOfferingName(diskOffering.getName());
            volResponse.setDiskOfferingDisplayText(diskOffering.getDisplayText());
        }

        Long poolId = volume.getPoolId();
        String poolName = (poolId == null) ? "none" : ApiDBUtils.findStoragePoolById(poolId).getName();
        volResponse.setStoragePoolName(poolName);
        // volResponse.setSourceId(volume.getSourceId());
        // if (volume.getSourceType() != null) {
        // volResponse.setSourceType(volume.getSourceType().toString());
        // }
        volResponse.setHypervisor(ApiDBUtils.getVolumeHyperType(volume.getId()).toString());
        volResponse.setAttached(volume.getAttached());
        volResponse.setDestroyed(volume.getState() == Volume.State.Destroy);
        VMTemplateVO template = ApiDBUtils.findTemplateById(volume.getTemplateId());
        boolean isExtractable = template != null && template.isExtractable() && !(template.getTemplateType() == TemplateType.SYSTEM);
        volResponse.setExtractable(isExtractable);
        volResponse.setObjectName("volume");
        return volResponse;
    }

    @Override
    public InstanceGroupResponse createInstanceGroupResponse(InstanceGroup group) {
        InstanceGroupResponse groupResponse = new InstanceGroupResponse();
        groupResponse.setId(group.getId());
        groupResponse.setName(group.getName());
        groupResponse.setCreated(group.getCreated());
        
        populateOwner(groupResponse, group);

        groupResponse.setObjectName("instancegroup");
        return groupResponse;
    }

    @Override
    public StoragePoolResponse createStoragePoolResponse(StoragePool pool) {
        StoragePoolResponse poolResponse = new StoragePoolResponse();
        poolResponse.setId(pool.getId());
        poolResponse.setName(pool.getName());
        poolResponse.setState(pool.getStatus());
        poolResponse.setPath(pool.getPath());
        poolResponse.setIpAddress(pool.getHostAddress());
        poolResponse.setZoneId(pool.getDataCenterId());
        poolResponse.setZoneName(ApiDBUtils.findZoneById(pool.getDataCenterId()).getName());
        if (pool.getPoolType() != null) {
            poolResponse.setType(pool.getPoolType().toString());
        }
        if (pool.getPodId() != null) {
            poolResponse.setPodId(pool.getPodId());
            HostPodVO pod = ApiDBUtils.findPodById(pool.getPodId());
            if (pod != null) {
                poolResponse.setPodName(pod.getName());
            }
        }
        if (pool.getCreated() != null) {
            poolResponse.setCreated(pool.getCreated());
        }

        StorageStats stats = ApiDBUtils.getStoragePoolStatistics(pool.getId());
        long allocatedSize = ApiDBUtils.getStorageCapacitybyPool(pool.getId(),Capacity.CAPACITY_TYPE_STORAGE_ALLOCATED);
        poolResponse.setDiskSizeTotal(pool.getCapacityBytes());
        poolResponse.setDiskSizeAllocated(allocatedSize);
        
        if (stats != null) {
            Long used = stats.getByteUsed();
            poolResponse.setDiskSizeUsed(used);            
        }        

        if (pool.getClusterId() != null) {
            ClusterVO cluster = ApiDBUtils.findClusterById(pool.getClusterId());
            poolResponse.setClusterId(cluster.getId());
            poolResponse.setClusterName(cluster.getName());
        }
        poolResponse.setTags(ApiDBUtils.getStoragePoolTags(pool.getId()));
        poolResponse.setObjectName("storagepool");
        return poolResponse;
    }

    @Override
    public ClusterResponse createClusterResponse(Cluster cluster, Boolean showCapacities) {
        ClusterResponse clusterResponse = new ClusterResponse();
        clusterResponse.setId(cluster.getId());
        clusterResponse.setName(cluster.getName());
        clusterResponse.setPodId(cluster.getPodId());
        clusterResponse.setZoneId(cluster.getDataCenterId());
        clusterResponse.setHypervisorType(cluster.getHypervisorType().toString());
        clusterResponse.setClusterType(cluster.getClusterType().toString());
        clusterResponse.setAllocationState(cluster.getAllocationState().toString());
        clusterResponse.setManagedState(cluster.getManagedState().toString());
        HostPodVO pod = ApiDBUtils.findPodById(cluster.getPodId());
        if (pod != null) {
            clusterResponse.setPodName(pod.getName());
        }
        DataCenterVO zone = ApiDBUtils.findZoneById(cluster.getDataCenterId());
        clusterResponse.setZoneName(zone.getName());
        if (showCapacities != null && showCapacities){
        	List<SummedCapacity> capacities = ApiDBUtils.getCapacityByClusterPodZone(null,null,cluster.getId()); 
        	Set<CapacityResponse> capacityResponses = new HashSet<CapacityResponse>();    		
        	float cpuOverprovisioningFactor = ApiDBUtils.getCpuOverprovisioningFactor();
    		
        	for (SummedCapacity capacity : capacities){
        		CapacityResponse capacityResponse = new CapacityResponse();   
        		capacityResponse.setCapacityType(capacity.getCapacityType());
	        	capacityResponse.setCapacityUsed(capacity.getUsedCapacity());
	        	
	        	if (capacity.getCapacityType() == Capacity.CAPACITY_TYPE_CPU){
	        		capacityResponse.setCapacityTotal(new Long((long)(capacity.getTotalCapacity()*cpuOverprovisioningFactor)));
	        	}else if(capacity.getCapacityType() == Capacity.CAPACITY_TYPE_STORAGE_ALLOCATED){
	        		List<SummedCapacity> c = ApiDBUtils.findNonSharedStorageForClusterPodZone(null, null, cluster.getId());
	        		capacityResponse.setCapacityTotal(capacity.getTotalCapacity() - c.get(0).getTotalCapacity());
	        		capacityResponse.setCapacityUsed(capacity.getUsedCapacity() - c.get(0).getUsedCapacity());
	        	}else{
	        		capacityResponse.setCapacityTotal(capacity.getTotalCapacity());
	        	}
	        	if (capacityResponse.getCapacityTotal() != 0) {
	                capacityResponse.setPercentUsed(s_percentFormat.format((float) capacityResponse.getCapacityUsed() / (float) capacityResponse.getCapacityTotal() * 100f));
	            } else {
	                capacityResponse.setPercentUsed(s_percentFormat.format(0L));
	            }
	        	capacityResponses.add(capacityResponse);
        	}
        	// Do it for stats as well.
        	capacityResponses.addAll(getStatsCapacityresponse(null, cluster.getId(), pod.getId(), pod.getDataCenterId()));
        	clusterResponse.setCapacitites(new ArrayList<CapacityResponse>(capacityResponses));
        }
        clusterResponse.setObjectName("cluster");
        return clusterResponse;
    }

    @Override
    public FirewallRuleResponse createPortForwardingRuleResponse(PortForwardingRule fwRule) {
        FirewallRuleResponse response = new FirewallRuleResponse();
        response.setId(fwRule.getId());
        response.setPrivateStartPort(Integer.toString(fwRule.getDestinationPortStart()));
        response.setPrivateEndPort(Integer.toString(fwRule.getDestinationPortEnd()));
        response.setProtocol(fwRule.getProtocol());
        response.setPublicStartPort(Integer.toString(fwRule.getSourcePortStart()));
        response.setPublicEndPort(Integer.toString(fwRule.getSourcePortEnd()));
        List<String> cidrs = ApiDBUtils.findFirewallSourceCidrs(fwRule.getId());
        response.setCidrList(StringUtils.join(cidrs, ","));

        IpAddress ip = ApiDBUtils.findIpAddressById(fwRule.getSourceIpAddressId());
        response.setPublicIpAddressId(ip.getId());
        response.setPublicIpAddress(ip.getAddress().addr());

        if (ip != null && fwRule.getDestinationIpAddress() != null) {
            UserVm vm = ApiDBUtils.findUserVmById(fwRule.getVirtualMachineId());
            if (vm != null) {
                response.setVirtualMachineId(vm.getId());
                response.setVirtualMachineName(vm.getHostName());
                response.setVirtualMachineDisplayName(vm.getDisplayName());
            }
        }
        FirewallRule.State state = fwRule.getState();
        String stateToSet = state.toString();
        if (state.equals(FirewallRule.State.Revoke)) {
            stateToSet = "Deleting";
        }
        response.setState(stateToSet);
        response.setObjectName("portforwardingrule");
        return response;
    }

    @Override
    public IpForwardingRuleResponse createIpForwardingRuleResponse(StaticNatRule fwRule) {
        IpForwardingRuleResponse response = new IpForwardingRuleResponse();
        response.setId(fwRule.getId());
        response.setProtocol(fwRule.getProtocol());

        IpAddress ip = ApiDBUtils.findIpAddressById(fwRule.getSourceIpAddressId());
        response.setPublicIpAddressId(ip.getId());
        response.setPublicIpAddress(ip.getAddress().addr());

        if (ip != null && fwRule.getDestIpAddress() != null) {
            UserVm vm = ApiDBUtils.findUserVmById(ip.getAssociatedWithVmId());
            if (vm != null) {// vm might be destroyed
                response.setVirtualMachineId(vm.getId());
                response.setVirtualMachineName(vm.getHostName());
                response.setVirtualMachineDisplayName(vm.getDisplayName());
            }
        }
        FirewallRule.State state = fwRule.getState();
        String stateToSet = state.toString();
        if (state.equals(FirewallRule.State.Revoke)) {
            stateToSet = "Deleting";
        }

        response.setStartPort(fwRule.getSourcePortStart());
        response.setEndPort(fwRule.getSourcePortEnd());
        response.setProtocol(fwRule.getProtocol());
        response.setState(stateToSet);
        response.setObjectName("ipforwardingrule");
        return response;
    }
    

    @Override
    public List<UserVmResponse> createUserVmResponse(String objectName, UserVm... userVms) {
        return createUserVmResponse(objectName, 0, userVms);
    }

    @Override
    public List<UserVmResponse> createUserVmResponse(String objectName, int details, UserVm... userVms) {
        Account caller = UserContext.current().getCaller();
        boolean caller_is_admin = ((caller == null) || (caller.getType() == Account.ACCOUNT_TYPE_ADMIN));
        
        Hashtable<Long, UserVmData> vmDataList = new Hashtable<Long, UserVmData>();
        // Initialise the vmdatalist with the input data
        for (UserVm userVm : userVms) {
            UserVmData userVmData = newUserVmData(userVm);
            vmDataList.put(userVm.getId(), userVmData);
        }
        
        vmDataList = ApiDBUtils.listVmDetails(vmDataList, details);
        
        //initialize vmresponse from vmdatalist
        List<UserVmResponse> vmResponses = new ArrayList<UserVmResponse>();
        DecimalFormat decimalFormat = new DecimalFormat("#.##");
        for (UserVmData uvd: vmDataList.values()){
            UserVmResponse userVmResponse = newUserVmResponse(uvd, caller_is_admin);
            
            // stats calculation
            String cpuUsed = null;
            // VmStats vmStats = ApiDBUtils.getVmStatistics(userVmResponse.getId());
            VmStats vmStats = ApiDBUtils.getVmStatistics(uvd.getId());
            if (vmStats != null) {
                float cpuUtil = (float) vmStats.getCPUUtilization();
                cpuUsed = decimalFormat.format(cpuUtil) + "%";
                userVmResponse.setCpuUsed(cpuUsed);

                Double networkKbRead = Double.valueOf(vmStats.getNetworkReadKBs());
                userVmResponse.setNetworkKbsRead(networkKbRead.longValue());

                Double networkKbWrite = Double.valueOf(vmStats.getNetworkWriteKBs());
                userVmResponse.setNetworkKbsWrite(networkKbWrite.longValue());
            }
            userVmResponse.setObjectName(objectName);
            
            vmResponses.add(userVmResponse);
        }
        return vmResponses;
    }


    @Override
    public DomainRouterResponse createDomainRouterResponse(VirtualRouter router) {
        Map<Long, ServiceOffering> serviceOfferings = new HashMap<Long, ServiceOffering>();

        DomainRouterResponse routerResponse = new DomainRouterResponse();
        routerResponse.setId(router.getId());
        routerResponse.setZoneId(router.getDataCenterIdToDeployIn());
        routerResponse.setName(router.getHostName());
        routerResponse.setPodId(router.getPodIdToDeployIn());
        routerResponse.setTemplateId(router.getTemplateId());
        routerResponse.setCreated(router.getCreated());
        routerResponse.setState(router.getState());
        routerResponse.setIsRedundantRouter(router.getIsRedundantRouter());
        routerResponse.setRedundantState(router.getRedundantState().toString());

        if (router.getHostId() != null) {
            routerResponse.setHostId(router.getHostId());
            routerResponse.setHostName(ApiDBUtils.findHostById(router.getHostId()).getName());
        }

        // Service Offering Info
        ServiceOffering offering = serviceOfferings.get(router.getServiceOfferingId());

        if (offering == null) {
            offering = ApiDBUtils.findServiceOfferingById(router.getServiceOfferingId());
            serviceOfferings.put(offering.getId(), offering);
        }
        routerResponse.setServiceOfferingId(offering.getId());
        routerResponse.setServiceOfferingName(offering.getName());

        populateOwner(routerResponse, router);

        List<NicProfile> nicProfiles = ApiDBUtils.getNics(router);
        for (NicProfile singleNicProfile : nicProfiles) {
            Network network = ApiDBUtils.findNetworkById(singleNicProfile.getNetworkId());
            if (network != null) {
                if (network.getTrafficType() == TrafficType.Public) {
                    routerResponse.setPublicIp(singleNicProfile.getIp4Address());
                    routerResponse.setPublicMacAddress(singleNicProfile.getMacAddress());
                    routerResponse.setPublicNetmask(singleNicProfile.getNetmask());
                    routerResponse.setGateway(singleNicProfile.getGateway());
                    routerResponse.setPublicNetworkId(singleNicProfile.getNetworkId());
                } else if (network.getTrafficType() == TrafficType.Control) {
                    routerResponse.setLinkLocalIp(singleNicProfile.getIp4Address());
                    routerResponse.setLinkLocalMacAddress(singleNicProfile.getMacAddress());
                    routerResponse.setLinkLocalNetmask(singleNicProfile.getNetmask());
                    routerResponse.setLinkLocalNetworkId(singleNicProfile.getNetworkId());
                } else if (network.getTrafficType() == TrafficType.Guest) {
                    routerResponse.setGuestIpAddress(singleNicProfile.getIp4Address());
                    routerResponse.setGuestMacAddress(singleNicProfile.getMacAddress());
                    routerResponse.setGuestNetmask(singleNicProfile.getNetmask());
                    routerResponse.setGuestNetworkId(singleNicProfile.getNetworkId());
                    routerResponse.setNetworkDomain(network.getNetworkDomain());
                }
            }
        }
        DataCenter zone = ApiDBUtils.findZoneById(router.getDataCenterIdToDeployIn());
        if (zone != null) {
            routerResponse.setZoneName(zone.getName());
            routerResponse.setDns1(zone.getDns1());
            routerResponse.setDns2(zone.getDns2());
        }

        routerResponse.setObjectName("domainrouter");
        return routerResponse;
    }

    @Override
    public SystemVmResponse createSystemVmResponse(VirtualMachine vm) {
        SystemVmResponse vmResponse = new SystemVmResponse();
        if (vm.getType() == Type.SecondaryStorageVm || vm.getType() == Type.ConsoleProxy) {
            // SystemVm vm = (SystemVm) systemVM;
    		vmResponse.setId(vm.getId());
            vmResponse.setObjectId(vm.getId());
            vmResponse.setSystemVmType(vm.getType().toString().toLowerCase());
            vmResponse.setZoneId(vm.getDataCenterIdToDeployIn());

            vmResponse.setName(vm.getHostName());
            vmResponse.setPodId(vm.getPodIdToDeployIn());
            vmResponse.setTemplateId(vm.getTemplateId());
            vmResponse.setCreated(vm.getCreated());

            if (vm.getHostId() != null) {
                vmResponse.setHostId(vm.getHostId());
                vmResponse.setHostName(ApiDBUtils.findHostById(vm.getHostId()).getName());
            }

            if (vm.getState() != null) {
                vmResponse.setState(vm.getState().toString());
            }

            // for console proxies, add the active sessions
            if (vm.getType() == Type.ConsoleProxy) {
                ConsoleProxyVO proxy = ApiDBUtils.findConsoleProxy(vm.getId());
                //proxy can be already destroyed
                if (proxy != null) {
                    vmResponse.setActiveViewerSessions(proxy.getActiveSession());
                } 
            }

            DataCenter zone = ApiDBUtils.findZoneById(vm.getDataCenterIdToDeployIn());
            if (zone != null) {
                vmResponse.setZoneName(zone.getName());
                vmResponse.setDns1(zone.getDns1());
                vmResponse.setDns2(zone.getDns2());
            }

            List<NicProfile> nicProfiles = ApiDBUtils.getNics(vm);
            for (NicProfile singleNicProfile : nicProfiles) {
                Network network = ApiDBUtils.findNetworkById(singleNicProfile.getNetworkId());
                if (network != null) { 
                    if (network.getTrafficType() == TrafficType.Management) {
                        vmResponse.setPrivateIp(singleNicProfile.getIp4Address());
                        vmResponse.setPrivateMacAddress(singleNicProfile.getMacAddress());
                        vmResponse.setPrivateNetmask(singleNicProfile.getNetmask());
                    } else if (network.getTrafficType() == TrafficType.Control) {
                        vmResponse.setLinkLocalIp(singleNicProfile.getIp4Address());
                        vmResponse.setLinkLocalMacAddress(singleNicProfile.getMacAddress());
                        vmResponse.setLinkLocalNetmask(singleNicProfile.getNetmask());
                    } else {
                        vmResponse.setPublicIp(singleNicProfile.getIp4Address());
                        vmResponse.setPublicMacAddress(singleNicProfile.getMacAddress());
                        vmResponse.setPublicNetmask(singleNicProfile.getNetmask());
                        vmResponse.setGateway(singleNicProfile.getGateway());
                    }
                }
            }
        }
        vmResponse.setObjectName("systemvm");
        return vmResponse;
    }

    @Override
    public Host findHostById(Long hostId) {
        return ApiDBUtils.findHostById(hostId);
    }

    @Override
    public User findUserById(Long userId) {
        return ApiDBUtils.findUserById(userId);
    }

    @Override
    public UserVm findUserVmById(Long vmId) {
        return ApiDBUtils.findUserVmById(vmId);

    }

    @Override
    public VolumeVO findVolumeById(Long volumeId) {
        return ApiDBUtils.findVolumeById(volumeId);
    }

    @Override
    public Account findAccountByNameDomain(String accountName, Long domainId) {
        return ApiDBUtils.findAccountByNameDomain(accountName, domainId);
    }

    @Override
    public VirtualMachineTemplate findTemplateById(Long templateId) {
        return ApiDBUtils.findTemplateById(templateId);
    }

    @Override
    public VpnUsersResponse createVpnUserResponse(VpnUser vpnUser) {
        VpnUsersResponse vpnResponse = new VpnUsersResponse();
        vpnResponse.setId(vpnUser.getId());
        vpnResponse.setUserName(vpnUser.getUsername());

        populateOwner(vpnResponse, vpnUser);

        vpnResponse.setObjectName("vpnuser");
        return vpnResponse;
    }

    @Override
    public RemoteAccessVpnResponse createRemoteAccessVpnResponse(RemoteAccessVpn vpn) {
        RemoteAccessVpnResponse vpnResponse = new RemoteAccessVpnResponse();
        vpnResponse.setPublicIpId(vpn.getServerAddressId());
        vpnResponse.setPublicIp(ApiDBUtils.findIpAddressById(vpn.getServerAddressId()).getAddress().addr());
        vpnResponse.setIpRange(vpn.getIpRange());
        vpnResponse.setPresharedKey(vpn.getIpsecPresharedKey());
        vpnResponse.setDomainId(vpn.getDomainId());

        populateOwner(vpnResponse, vpn);
        
        vpnResponse.setState(vpn.getState().toString());
        vpnResponse.setObjectName("remoteaccessvpn");

        return vpnResponse;
    }

    @Override
    public TemplateResponse createIsoResponse(VirtualMachineTemplate result) {
        TemplateResponse response = new TemplateResponse();
        response.setId(result.getId());
        response.setName(result.getName());
        response.setDisplayText(result.getDisplayText());
        response.setPublic(result.isPublicTemplate());
        response.setCreated(result.getCreated());
        response.setFormat(result.getFormat());
        response.setOsTypeId(result.getGuestOSId());
        response.setOsTypeName(ApiDBUtils.findGuestOSById(result.getGuestOSId()).getDisplayName());

        if (result.getFormat() == ImageFormat.ISO) { // Templates are always bootable
            response.setBootable(result.isBootable());
        } else {
            response.setHypervisor(result.getHypervisorType().toString());// hypervisors are associated with templates
        }

        // add account ID and name
        Account owner = ApiDBUtils.findAccountById(result.getAccountId());
        populateAccount(response, owner.getId());
        populateDomain(response, owner.getDomainId());
        
        response.setObjectName("iso");
        return response;
    }

    @Override
    public List<TemplateResponse> createTemplateResponses(long templateId, Long zoneId, boolean readyOnly) {
        List<DataCenterVO> dcs = new ArrayList<DataCenterVO>();
        if (zoneId == null || zoneId == -1) {
            dcs.addAll(ApiDBUtils.listZones());
            List<TemplateResponse> response = new ArrayList<TemplateResponse>();
            for (DataCenterVO dc : dcs ) {
                response.addAll(createTemplateResponses(templateId, dc.getId(), readyOnly));
            }
            return response;
        } else {
            return createTemplateResponses(templateId, zoneId.longValue(), readyOnly);
        }
    }

    private List<TemplateResponse> createSwiftTemplateResponses(long templateId) {
        VirtualMachineTemplate template = findTemplateById(templateId);
        List<TemplateResponse> responses = new ArrayList<TemplateResponse>();
        VMTemplateSwiftVO templateSwiftRef = ApiDBUtils.findTemplateSwiftRef(templateId);
        if (templateSwiftRef == null) {
            return responses;
        }

        TemplateResponse templateResponse = new TemplateResponse();
        templateResponse.setId(template.getId());
        templateResponse.setName(template.getName());
        templateResponse.setDisplayText(template.getDisplayText());
        templateResponse.setPublic(template.isPublicTemplate());
        templateResponse.setCreated(templateSwiftRef.getCreated());

        templateResponse.setReady(true);
        templateResponse.setFeatured(template.isFeatured());
        templateResponse.setExtractable(template.isExtractable() && !(template.getTemplateType() == TemplateType.SYSTEM));
        templateResponse.setPasswordEnabled(template.getEnablePassword());
        templateResponse.setCrossZones(template.isCrossZones());
        templateResponse.setFormat(template.getFormat());
        if (template.getTemplateType() != null) {
            templateResponse.setTemplateType(template.getTemplateType().toString());
        }
        templateResponse.setHypervisor(template.getHypervisorType().toString());

        GuestOS os = ApiDBUtils.findGuestOSById(template.getGuestOSId());
        if (os != null) {
            templateResponse.setOsTypeId(os.getId());
            templateResponse.setOsTypeName(os.getDisplayName());
        } else {
            templateResponse.setOsTypeId(-1L);
            templateResponse.setOsTypeName("");
        }

        Account account = ApiDBUtils.findAccountByIdIncludingRemoved(template.getAccountId());
        populateAccount(templateResponse, account.getId());
        populateDomain(templateResponse, account.getDomainId());

        Account caller = UserContext.current().getCaller();
        boolean isAdmin = false;
        if ((caller == null) || BaseCmd.isAdmin(caller.getType())) {
            isAdmin = true;
        }

        // If the user is an Admin, add the template download status
        if (isAdmin || caller.getId() == template.getAccountId()) {
            // add download status
            templateResponse.setStatus("Successfully Installed");
        }

        Long templateSize = templateSwiftRef.getSize();
        if (templateSize > 0) {
            templateResponse.setSize(templateSize);
        }

        templateResponse.setChecksum(template.getChecksum());
        templateResponse.setSourceTemplateId(template.getSourceTemplateId());

        templateResponse.setChecksum(template.getChecksum());

        templateResponse.setTemplateTag(template.getTemplateTag());

        templateResponse.setObjectName("template");
        responses.add(templateResponse);
        return responses;
    }

    @Override
    public List<TemplateResponse> createTemplateResponses(long templateId, long zoneId, boolean readyOnly) {
        if (zoneId == 0) {
            return createSwiftTemplateResponses(templateId);
        }
        VirtualMachineTemplate template = findTemplateById(templateId);
        List<TemplateResponse> responses = new ArrayList<TemplateResponse>();
        VMTemplateHostVO templateHostRef = ApiDBUtils.findTemplateHostRef(templateId, zoneId, readyOnly);
        if (templateHostRef == null) {
            return responses;
        }

        HostVO host = ApiDBUtils.findHostById(templateHostRef.getHostId());
        if (host.getType() == Host.Type.LocalSecondaryStorage && host.getStatus() != com.cloud.host.Status.Up) {
            return responses;
        }

        TemplateResponse templateResponse = new TemplateResponse();
        templateResponse.setId(template.getId());
        templateResponse.setName(template.getName());
        templateResponse.setDisplayText(template.getDisplayText());
        templateResponse.setPublic(template.isPublicTemplate());
        templateResponse.setCreated(templateHostRef.getCreated());

        templateResponse.setReady(templateHostRef.getDownloadState() == Status.DOWNLOADED);
        templateResponse.setFeatured(template.isFeatured());
        templateResponse.setExtractable(template.isExtractable() && !(template.getTemplateType() == TemplateType.SYSTEM));
        templateResponse.setPasswordEnabled(template.getEnablePassword());
        templateResponse.setCrossZones(template.isCrossZones());
        templateResponse.setFormat(template.getFormat());
        if (template.getTemplateType() != null) {
            templateResponse.setTemplateType(template.getTemplateType().toString());
        }
        templateResponse.setHypervisor(template.getHypervisorType().toString());

        GuestOS os = ApiDBUtils.findGuestOSById(template.getGuestOSId());
        if (os != null) {
            templateResponse.setOsTypeId(os.getId());
            templateResponse.setOsTypeName(os.getDisplayName());
        } else {
            templateResponse.setOsTypeId(-1L);
            templateResponse.setOsTypeName("");
        }

        Account account = ApiDBUtils.findAccountByIdIncludingRemoved(template.getAccountId());
        populateAccount(templateResponse, account.getId());
        populateDomain(templateResponse, account.getDomainId());

        DataCenterVO datacenter = ApiDBUtils.findZoneById(zoneId);

        // Add the zone ID
        templateResponse.setZoneId(zoneId);
        templateResponse.setZoneName(datacenter.getName());

        Account caller = UserContext.current().getCaller();
        boolean isAdmin = false;
        if ((caller == null) || BaseCmd.isAdmin(caller.getType())) {
            isAdmin = true;
        }

        // If the user is an Admin, add the template download status
        if (isAdmin || caller.getId() == template.getAccountId()) {
            // add download status
            if (templateHostRef.getDownloadState() != Status.DOWNLOADED) {
                String templateStatus = "Processing";
                if (templateHostRef.getDownloadState() == VMTemplateHostVO.Status.DOWNLOAD_IN_PROGRESS) {
                    if (templateHostRef.getDownloadPercent() == 100) {
                        templateStatus = "Installing Template";
                    } else {
                        templateStatus = templateHostRef.getDownloadPercent() + "% Downloaded";
                    }
                } else {
                    templateStatus = templateHostRef.getErrorString();
                }
                templateResponse.setStatus(templateStatus);
            } else if (templateHostRef.getDownloadState() == VMTemplateHostVO.Status.DOWNLOADED) {
                templateResponse.setStatus("Download Complete");
            } else {
                templateResponse.setStatus("Successfully Installed");
            }
        }

        Long templateSize = templateHostRef.getSize();
        if (templateSize > 0) {
            templateResponse.setSize(templateSize);
        }

        templateResponse.setChecksum(template.getChecksum());
        templateResponse.setSourceTemplateId(template.getSourceTemplateId());

        templateResponse.setChecksum(template.getChecksum());

        templateResponse.setTemplateTag(template.getTemplateTag());

        templateResponse.setObjectName("template");
        responses.add(templateResponse);
        return responses;
    }
    @Override
    public List<TemplateResponse> createIsoResponses(long isoId, Long zoneId, boolean readyOnly) {

        List<TemplateResponse> isoResponses = new ArrayList<TemplateResponse>();
        VirtualMachineTemplate iso = findTemplateById(isoId);
        if ( iso.getTemplateType() == TemplateType.PERHOST) {
            TemplateResponse isoResponse = new TemplateResponse();
            isoResponse.setId(iso.getId());
            isoResponse.setName(iso.getName());
            isoResponse.setDisplayText(iso.getDisplayText());
            isoResponse.setPublic(iso.isPublicTemplate());
            isoResponse.setExtractable(iso.isExtractable() && !(iso.getTemplateType() == TemplateType.PERHOST));
            isoResponse.setReady(true);
            isoResponse.setBootable(iso.isBootable());
            isoResponse.setFeatured(iso.isFeatured());
            isoResponse.setCrossZones(iso.isCrossZones());
            isoResponse.setPublic(iso.isPublicTemplate());
            isoResponse.setCreated(iso.getCreated());
            isoResponse.setChecksum(iso.getChecksum());
            isoResponse.setPasswordEnabled(false);
            
            // add account ID and name
            Account owner = ApiDBUtils.findAccountById(iso.getAccountId());
            populateAccount(isoResponse, owner.getId());
            populateDomain(isoResponse, owner.getDomainId());
            
            isoResponse.setObjectName("iso");
            isoResponses.add(isoResponse);
            return isoResponses;
        } else {
            List<DataCenterVO> dcs = new ArrayList<DataCenterVO>();       
            if (zoneId == null || zoneId == -1 ) {
                dcs.addAll(ApiDBUtils.listZones());
                for (DataCenterVO dc : dcs ) {
                    isoResponses.addAll(createIsoResponses(iso, dc.getId(), readyOnly));
                }
                return isoResponses;
            } else {
                return createIsoResponses(iso, zoneId, readyOnly);
            }
        }
    }

    private List<TemplateResponse> createSwiftIsoResponses(VirtualMachineTemplate iso) {
        long isoId = iso.getId();
        List<TemplateResponse> isoResponses = new ArrayList<TemplateResponse>();
        VMTemplateSwiftVO isoSwift = ApiDBUtils.findTemplateSwiftRef(isoId);
        if (isoSwift == null) {
            return isoResponses;
        }
        TemplateResponse isoResponse = new TemplateResponse();
        isoResponse.setId(iso.getId());
        isoResponse.setName(iso.getName());
        isoResponse.setDisplayText(iso.getDisplayText());
        isoResponse.setPublic(iso.isPublicTemplate());
        isoResponse.setExtractable(iso.isExtractable() && !(iso.getTemplateType() == TemplateType.PERHOST));
        isoResponse.setCreated(isoSwift.getCreated());
        isoResponse.setReady(true);
        isoResponse.setBootable(iso.isBootable());
        isoResponse.setFeatured(iso.isFeatured());
        isoResponse.setCrossZones(iso.isCrossZones());
        isoResponse.setPublic(iso.isPublicTemplate());
        isoResponse.setChecksum(iso.getChecksum());

        // TODO: implement
        GuestOS os = ApiDBUtils.findGuestOSById(iso.getGuestOSId());
        if (os != null) {
            isoResponse.setOsTypeId(os.getId());
            isoResponse.setOsTypeName(os.getDisplayName());
        } else {
            isoResponse.setOsTypeId(-1L);
            isoResponse.setOsTypeName("");
        }

        populateOwner(isoResponse, iso);

        Account account = UserContext.current().getCaller();
        boolean isAdmin = false;
        if ((account == null) || BaseCmd.isAdmin(account.getType())) {
            isAdmin = true;
        }

        // If the user is an admin, add the template download status
        if (isAdmin || account.getId() == iso.getAccountId()) {
            // add download status
            isoResponse.setStatus("Successfully Installed");
        }
        Long isoSize = isoSwift.getSize();
        if (isoSize > 0) {
            isoResponse.setSize(isoSize);
        }
        isoResponse.setObjectName("iso");
        isoResponses.add(isoResponse);
        return isoResponses;
    }

    @Override
    public List<TemplateResponse> createIsoResponses(VirtualMachineTemplate iso, long zoneId, boolean readyOnly) {
        if (zoneId == 0) {
            return createSwiftIsoResponses(iso);
        }
        long isoId = iso.getId();
        List<TemplateResponse> isoResponses = new ArrayList<TemplateResponse>();
        VMTemplateHostVO isoHost = ApiDBUtils.findTemplateHostRef(isoId, zoneId, readyOnly);
        if( isoHost == null ) {
            return isoResponses;
        }
        TemplateResponse isoResponse = new TemplateResponse();
        isoResponse.setId(iso.getId());
        isoResponse.setName(iso.getName());
        isoResponse.setDisplayText(iso.getDisplayText());
        isoResponse.setPublic(iso.isPublicTemplate());
        isoResponse.setExtractable(iso.isExtractable() && !(iso.getTemplateType() == TemplateType.PERHOST));
        isoResponse.setCreated(isoHost.getCreated());
        isoResponse.setReady(isoHost.getDownloadState() == Status.DOWNLOADED);
        isoResponse.setBootable(iso.isBootable());
        isoResponse.setFeatured(iso.isFeatured());
        isoResponse.setCrossZones(iso.isCrossZones());
        isoResponse.setPublic(iso.isPublicTemplate());
        isoResponse.setChecksum(iso.getChecksum());

        // TODO: implement
        GuestOS os = ApiDBUtils.findGuestOSById(iso.getGuestOSId());
        if (os != null) {
            isoResponse.setOsTypeId(os.getId());
            isoResponse.setOsTypeName(os.getDisplayName());
        } else {
            isoResponse.setOsTypeId(-1L);
            isoResponse.setOsTypeName("");
        }
        
        populateOwner(isoResponse, iso);

        Account account = UserContext.current().getCaller();
        boolean isAdmin = false;
        if ((account == null) || BaseCmd.isAdmin(account.getType())) {
            isAdmin = true;
        }
        // Add the zone ID
        DataCenterVO datacenter = ApiDBUtils.findZoneById(zoneId);
        isoResponse.setZoneId(zoneId);
        isoResponse.setZoneName(datacenter.getName());

        // If the user is an admin, add the template download status
        if (isAdmin || account.getId() == iso.getAccountId()) {
            // add download status
            if (isoHost.getDownloadState() != Status.DOWNLOADED) {
                String isoStatus = "Processing";
                if (isoHost.getDownloadState() == VMTemplateHostVO.Status.DOWNLOADED) {
                    isoStatus = "Download Complete";
                } else if (isoHost.getDownloadState() == VMTemplateHostVO.Status.DOWNLOAD_IN_PROGRESS) {
                    if (isoHost.getDownloadPercent() == 100) {
                        isoStatus = "Installing ISO";
                    } else {
                        isoStatus = isoHost.getDownloadPercent() + "% Downloaded";
                    }
                } else {
                    isoStatus = isoHost.getErrorString();
                }
                isoResponse.setStatus(isoStatus);
            } else {
                isoResponse.setStatus("Successfully Installed");
            }
        }

        Long isoSize = isoHost.getSize();
        if (isoSize > 0) {
            isoResponse.setSize(isoSize);
        }

        isoResponse.setObjectName("iso");
        isoResponses.add(isoResponse);
        return isoResponses;
    }

    @Override
    public ListResponse<SecurityGroupResponse> createSecurityGroupResponses(
            List<? extends SecurityGroupRules> networkGroups) {
        List<SecurityGroupResultObject> groupResultObjs = SecurityGroupResultObject
                .transposeNetworkGroups(networkGroups);

        ListResponse<SecurityGroupResponse> response = new ListResponse<SecurityGroupResponse>();
        List<SecurityGroupResponse> netGrpResponses = new ArrayList<SecurityGroupResponse>();
        for (SecurityGroupResultObject networkGroup : groupResultObjs) {
            SecurityGroupResponse netGrpResponse = new SecurityGroupResponse();
            netGrpResponse.setId(networkGroup.getId());
            netGrpResponse.setName(networkGroup.getName());
            netGrpResponse.setDescription(networkGroup.getDescription());

            populateOwner(netGrpResponse, networkGroup);

            List<SecurityGroupRuleResultObject> securityGroupRules = networkGroup
                    .getSecurityGroupRules();
            if ((securityGroupRules != null) && !securityGroupRules.isEmpty()) {
                List<SecurityGroupRuleResponse> ingressRulesResponse = new ArrayList<SecurityGroupRuleResponse>();
                List<SecurityGroupRuleResponse> egressRulesResponse = new ArrayList<SecurityGroupRuleResponse>();
                for (SecurityGroupRuleResultObject securityGroupRule : securityGroupRules) {
                    SecurityGroupRuleResponse ruleData = new SecurityGroupRuleResponse();
                    ruleData.setRuleId(securityGroupRule.getId());
                    ruleData.setProtocol(securityGroupRule.getProtocol());

                    if ("icmp"
                            .equalsIgnoreCase(securityGroupRule.getProtocol())) {
                        ruleData.setIcmpType(securityGroupRule.getStartPort());
                        ruleData.setIcmpCode(securityGroupRule.getEndPort());
                    } else {
                        ruleData.setStartPort(securityGroupRule.getStartPort());
                        ruleData.setEndPort(securityGroupRule.getEndPort());
                    }

                    if (securityGroupRule.getAllowedSecurityGroup() != null) {
                        ruleData.setSecurityGroupName(securityGroupRule
                                .getAllowedSecurityGroup());
                        ruleData.setAccountName(securityGroupRule
                                .getAllowedSecGroupAcct());
                    } else {
                        ruleData.setCidr(securityGroupRule
                                .getAllowedSourceIpCidr());
                    }

                    if (securityGroupRule.getRuleType() == SecurityRuleType.IngressRule) {
                        ruleData.setObjectName("ingressrule");
                        ingressRulesResponse.add(ruleData);
                    } else {
                        ruleData.setObjectName("egressrule");
                        egressRulesResponse.add(ruleData);
                    }
                }
                netGrpResponse
                        .setSecurityGroupIngressRules(ingressRulesResponse);
                netGrpResponse.setSecurityGroupEgressRules(egressRulesResponse);
            }
            netGrpResponse.setObjectName("securitygroup");
            netGrpResponses.add(netGrpResponse);
        }

        response.setResponses(netGrpResponses);
        return response;
    }

    @Override
    public SecurityGroupResponse createSecurityGroupResponse(SecurityGroup group) {
        SecurityGroupResponse response = new SecurityGroupResponse();
        
        populateOwner(response, group);

        response.setDescription(group.getDescription());
        response.setId(group.getId());
        response.setName(group.getName());

        response.setObjectName("securitygroup");
        return response;

    }

    @Override
    public ExtractResponse createExtractResponse(Long uploadId, Long id, Long zoneId, Long accountId, String mode) {
        UploadVO uploadInfo = ApiDBUtils.findUploadById(uploadId);
        ExtractResponse response = new ExtractResponse();
        response.setObjectName("template");
        response.setId(id);
        response.setName(ApiDBUtils.findTemplateById(id).getName());
        response.setZoneId(zoneId);
        response.setZoneName(ApiDBUtils.findZoneById(zoneId).getName());
        response.setMode(mode);
        response.setUploadId(uploadId);
        response.setState(uploadInfo.getUploadState().toString());
        response.setAccountId(accountId);
        response.setUrl(uploadInfo.getUploadUrl());
        return response;

    }

    @Override
    public String toSerializedString(CreateCmdResponse response, String responseType) {
        return ApiResponseSerializer.toSerializedString(response, responseType);
    }

    @Override
    public AsyncJobResponse createAsyncJobResponse(AsyncJob job) {
        AsyncJobResponse jobResponse = new AsyncJobResponse();
        jobResponse.setAccountId(job.getAccountId());
        jobResponse.setCmd(job.getCmd());
        jobResponse.setCreated(job.getCreated());
    	jobResponse.setId(job.getId());

        if (job.getInstanceType() != null && job.getInstanceId() != null) {
            jobResponse.setJobInstanceType(job.getInstanceType().toString());
            jobResponse.setJobInstanceId(job.getInstanceId());
        }
        jobResponse.setJobProcStatus(job.getProcessStatus());
        jobResponse.setJobResult((ResponseObject) ApiSerializerHelper.fromSerializedString(job.getResult()));
        jobResponse.setJobResultCode(job.getResultCode());
        jobResponse.setJobStatus(job.getStatus());
        jobResponse.setUserId(job.getUserId());

        jobResponse.setObjectName("asyncjobs");
        return jobResponse;
    }

    @Override
    public List<TemplateResponse> createTemplateResponses(long templateId, Long snapshotId, Long volumeId, boolean readyOnly) {
        VolumeVO volume = null;
        if (snapshotId != null) {
            Snapshot snapshot = ApiDBUtils.findSnapshotById(snapshotId);
            volume = findVolumeById(snapshot.getVolumeId());
        } else {
            volume = findVolumeById(volumeId);
        }
        return createTemplateResponses(templateId, volume.getDataCenterId(), readyOnly);
    }

    @Override
    public List<TemplateResponse> createTemplateResponses(long templateId, Long vmId) {
        UserVm vm = findUserVmById(vmId);
        Long hostId = (vm.getHostId() == null ? vm.getLastHostId() : vm.getHostId());
        Host host = findHostById(hostId);
        return createTemplateResponses(templateId, host.getDataCenterId(), true);
    }

    @Override
    public EventResponse createEventResponse(Event event) {
        EventResponse responseEvent = new EventResponse();
        responseEvent.setCreated(event.getCreateDate());
        responseEvent.setDescription(event.getDescription());
        responseEvent.setEventType(event.getType());
        responseEvent.setId(event.getId());
        responseEvent.setLevel(event.getLevel());
        responseEvent.setParentId(event.getStartId());
        responseEvent.setState(event.getState());
        
        populateOwner(responseEvent, event);
        
        User user = ApiDBUtils.findUserById(event.getUserId());
        if (user != null) {
            responseEvent.setUsername(user.getUsername());
        }

        responseEvent.setObjectName("event");
        return responseEvent;
    }


    private List<CapacityVO> sumCapacities(List<? extends Capacity> hostCapacities) {
        Map<String, Long> totalCapacityMap = new HashMap<String, Long>();
        Map<String, Long> usedCapacityMap = new HashMap<String, Long>();

        Set<Long> poolIdsToIgnore = new HashSet<Long>();
        Criteria c = new Criteria();
        // TODO: implement
        List<? extends StoragePoolVO> allStoragePools = ApiDBUtils.searchForStoragePools(c);
        for (StoragePoolVO pool : allStoragePools) {
            StoragePoolType poolType = pool.getPoolType();
            if (!(poolType.isShared())) {// All the non shared storages shouldn't show up in the capacity calculation
                poolIdsToIgnore.add(pool.getId());
            }
        }

        float cpuOverprovisioningFactor = ApiDBUtils.getCpuOverprovisioningFactor();

        // collect all the capacity types, sum allocated/used and sum total...get one capacity number for each
        for (Capacity capacity : hostCapacities) {
            
            //check if zone exist
            DataCenter zone = ApiDBUtils.findZoneById(capacity.getDataCenterId());
            if (zone == null) {
                continue;
            }
            
            short capacityType = capacity.getCapacityType();

            //If local storage then ignore
            if ( (capacityType == Capacity.CAPACITY_TYPE_STORAGE_ALLOCATED || capacityType == Capacity.CAPACITY_TYPE_STORAGE) 
                    && poolIdsToIgnore.contains(capacity.getHostOrPoolId())) {
                continue;
            }

            String key = capacity.getCapacityType() + "_" + capacity.getDataCenterId();
            String keyForPodTotal = key + "_-1";

            boolean sumPodCapacity = false;
            if (capacity.getPodId() != null) {
                key += "_" + capacity.getPodId();
                sumPodCapacity = true;
            }

            Long totalCapacity = totalCapacityMap.get(key);
            Long usedCapacity = usedCapacityMap.get(key);

            // reset overprovisioning factor to 1
            float overprovisioningFactor = 1;
            if (capacityType == Capacity.CAPACITY_TYPE_CPU) {
                overprovisioningFactor = cpuOverprovisioningFactor;
            }

            if (totalCapacity == null) {
                totalCapacity = new Long((long) (capacity.getTotalCapacity() * overprovisioningFactor));
            } else {
                totalCapacity = new Long((long) (capacity.getTotalCapacity() * overprovisioningFactor)) + totalCapacity;
            }

            if (usedCapacity == null) {
                usedCapacity = new Long(capacity.getUsedCapacity());
            } else {
                usedCapacity = new Long(capacity.getUsedCapacity() + usedCapacity);
            }

            if (capacityType == Capacity.CAPACITY_TYPE_CPU || capacityType == Capacity.CAPACITY_TYPE_MEMORY) { // Reserved
                                                                                                               // Capacity
                                                                                                               // accounts for
                                                                                                               // stopped vms
                                                                                                               // that have been
                                                                                                               // stopped within
                                                                                                               // an interval
                usedCapacity += capacity.getReservedCapacity();
            }

            totalCapacityMap.put(key, totalCapacity);
            usedCapacityMap.put(key, usedCapacity);

            if (sumPodCapacity) {
                totalCapacity = totalCapacityMap.get(keyForPodTotal);
                usedCapacity = usedCapacityMap.get(keyForPodTotal);

                overprovisioningFactor = 1;
                if (capacityType == Capacity.CAPACITY_TYPE_CPU) {
                    overprovisioningFactor = cpuOverprovisioningFactor;
                }

                if (totalCapacity == null) {
                    totalCapacity = new Long((long) (capacity.getTotalCapacity() * overprovisioningFactor));
                } else {
                    totalCapacity = new Long((long) (capacity.getTotalCapacity() * overprovisioningFactor)) + totalCapacity;
                }

                if (usedCapacity == null) {
                    usedCapacity = new Long(capacity.getUsedCapacity());
                } else {
                    usedCapacity = new Long(capacity.getUsedCapacity() + usedCapacity);
                }

                if (capacityType == Capacity.CAPACITY_TYPE_CPU || capacityType == Capacity.CAPACITY_TYPE_MEMORY) { // Reserved
                                                                                                                   // Capacity
                                                                                                                   // accounts
                                                                                                                   // for
                                                                                                                   // stopped
                                                                                                                   // vms that
                                                                                                                   // have been
                                                                                                                   // stopped
                                                                                                                   // within an
                                                                                                                   // interval
                    usedCapacity += capacity.getReservedCapacity();
                }

                totalCapacityMap.put(keyForPodTotal, totalCapacity);
                usedCapacityMap.put(keyForPodTotal, usedCapacity);
            }
        }

        List<CapacityVO> summedCapacities = new ArrayList<CapacityVO>();
        for (String key : totalCapacityMap.keySet()) {
            CapacityVO summedCapacity = new CapacityVO();

            StringTokenizer st = new StringTokenizer(key, "_");
            summedCapacity.setCapacityType(Short.parseShort(st.nextToken()));
            summedCapacity.setDataCenterId(Long.parseLong(st.nextToken()));
            if (st.hasMoreTokens()) {
                summedCapacity.setPodId(Long.parseLong(st.nextToken()));
            }

            summedCapacity.setTotalCapacity(totalCapacityMap.get(key));
            summedCapacity.setUsedCapacity(usedCapacityMap.get(key));

            summedCapacities.add(summedCapacity);
        }
        return summedCapacities;
    }

    @Override
    public List<CapacityResponse> createCapacityResponse(List<? extends Capacity> result, DecimalFormat format) {
        List<CapacityResponse> capacityResponses = new ArrayList<CapacityResponse>();
        //List<CapacityVO> summedCapacities = sumCapacities(result);
        for (Capacity summedCapacity : result) { 
            CapacityResponse capacityResponse = new CapacityResponse();
            capacityResponse.setCapacityTotal(summedCapacity.getTotalCapacity());
            capacityResponse.setCapacityType(summedCapacity.getCapacityType());
            capacityResponse.setCapacityUsed(summedCapacity.getUsedCapacity());
            if (summedCapacity.getPodId() != null) {
                capacityResponse.setPodId(summedCapacity.getPodId());
                HostPodVO pod = ApiDBUtils.findPodById(summedCapacity.getPodId());
                if (pod != null) {
                	capacityResponse.setPodName(pod.getName());
                }
            }
            if (summedCapacity.getClusterId() != null) {
                capacityResponse.setClusterId(summedCapacity.getClusterId());
                ClusterVO cluster = ApiDBUtils.findClusterById(summedCapacity.getClusterId());
                if (cluster != null) {
                	capacityResponse.setClusterName(cluster.getName());
                	if (summedCapacity.getPodId() == null){
                		long podId = cluster.getPodId();
                		capacityResponse.setPodId(podId);
                		capacityResponse.setPodName(ApiDBUtils.findPodById(podId).getName());
                	}
                }                
            }
            capacityResponse.setZoneId(summedCapacity.getDataCenterId());
            capacityResponse.setZoneName(ApiDBUtils.findZoneById(summedCapacity.getDataCenterId()).getName());
            if (summedCapacity.getTotalCapacity() != 0) {
                capacityResponse.setPercentUsed(format.format((float) summedCapacity.getUsedCapacity() / (float) summedCapacity.getTotalCapacity() * 100f));
            } else {
                capacityResponse.setPercentUsed(format.format(0L));
            }

            capacityResponse.setObjectName("capacity");
            capacityResponses.add(capacityResponse);
        }

        return capacityResponses;
    }

    @Override
    public TemplatePermissionsResponse createTemplatePermissionsResponse(List<String> accountNames, Long id, boolean isAdmin) {
        Long templateOwnerDomain = null;
        VirtualMachineTemplate template = ApiDBUtils.findTemplateById(id);
        Account templateOwner = ApiDBUtils.findAccountById(template.getAccountId());
        if (isAdmin) {
            // FIXME: we have just template id and need to get template owner from that
            if (templateOwner != null) {
                templateOwnerDomain = templateOwner.getDomainId();
            }
        }

        TemplatePermissionsResponse response = new TemplatePermissionsResponse();
        response.setId(template.getId());
        response.setPublicTemplate(template.isPublicTemplate());
        if (isAdmin && (templateOwnerDomain != null)) {
            response.setDomainId(templateOwnerDomain);
        }
        
        //Set accounts
        List<String> projectIds = new ArrayList<String>();
        List<String> regularAccounts = new ArrayList<String>();
        for (String accountName : accountNames) {
            Account account = ApiDBUtils.findAccountByNameDomain(accountName, templateOwner.getDomainId());
            if (account.getType() != Account.ACCOUNT_TYPE_PROJECT) {
                regularAccounts.add(accountName);
            } else {
                //convert account to projectIds
                Project project = ApiDBUtils.findProjectByProjectAccountId(account.getId());

                if(project.getUuid() != null && !project.getUuid().isEmpty())
                    projectIds.add(project.getUuid());
                else
                	projectIds.add(String.valueOf(project.getId()));
            }
        }
        
        if (!projectIds.isEmpty()) {
            response.setProjectIds(projectIds);
        }
        
        if (!regularAccounts.isEmpty()) {
            response.setAccountNames(regularAccounts);
        }
        
        response.setObjectName("templatepermission");
        return response;
    }

    @Override
    public AsyncJobResponse queryJobResult(QueryAsyncJobResultCmd cmd) {
        AsyncJobResult result = ApiDBUtils._asyncMgr.queryAsyncJobResult(cmd);
        AsyncJobResponse response = new AsyncJobResponse();
        
    	response.setId(result.getJobId());
        response.setJobStatus(result.getJobStatus());
        response.setJobProcStatus(result.getProcessStatus());
        response.setJobResultCode(result.getResultCode());
        
        boolean savedValue = SerializationContext.current().getUuidTranslation();
        SerializationContext.current().setUuidTranslation(false);
        response.setJobResult((ResponseObject) ApiSerializerHelper.fromSerializedString(result.getResult()));
        SerializationContext.current().setUuidTranslation(savedValue);

        Object resultObject = result.getResultObject();
        if (resultObject != null) {
            Class<?> clz = resultObject.getClass();
            if (clz.isPrimitive() || clz.getSuperclass() == Number.class || clz == String.class || clz == Date.class) {
                response.setJobResultType("text");
            } else {
                response.setJobResultType("object");
            }
        }

        return response;
    }

    @Override
    public SecurityGroupResponse createSecurityGroupResponseFromSecurityGroupRule(List<? extends SecurityRule> securityRules) {
        SecurityGroupResponse response = new SecurityGroupResponse();
        Map<Long, Account> securiytGroupAccounts = new HashMap<Long, Account>();
        Map<Long, SecurityGroup> allowedSecurityGroups = new HashMap<Long, SecurityGroup>();
        Map<Long, Account> allowedSecuriytGroupAccounts = new HashMap<Long, Account>();

        if ((securityRules != null) && !securityRules.isEmpty()) {
            SecurityGroup securityGroup = ApiDBUtils.findSecurityGroupById(securityRules.get(0).getSecurityGroupId());
            response.setId(securityGroup.getId());
            response.setName(securityGroup.getName());
            response.setDescription(securityGroup.getDescription());

            Account account = securiytGroupAccounts.get(securityGroup.getAccountId());

            if (account == null) {
                account = ApiDBUtils.findAccountById(securityGroup.getAccountId());
                securiytGroupAccounts.put(securityGroup.getAccountId(), account);
            }
            
            populateAccount(response, account.getId());
            populateDomain(response, account.getDomainId());

            List<SecurityGroupRuleResponse> egressResponses = new ArrayList<SecurityGroupRuleResponse>();
            List<SecurityGroupRuleResponse> ingressResponses = new ArrayList<SecurityGroupRuleResponse>();
            for (SecurityRule securityRule : securityRules) {
                SecurityGroupRuleResponse securityGroupData = new SecurityGroupRuleResponse();

                securityGroupData.setRuleId(securityRule.getId());
                securityGroupData.setProtocol(securityRule.getProtocol());
                if ("icmp".equalsIgnoreCase(securityRule.getProtocol())) {
                    securityGroupData.setIcmpType(securityRule.getStartPort());
                    securityGroupData.setIcmpCode(securityRule.getEndPort());
                } else {
                    securityGroupData.setStartPort(securityRule.getStartPort());
                    securityGroupData.setEndPort(securityRule.getEndPort());
                }

                Long allowedSecurityGroupId = securityRule.getAllowedNetworkId();
                if (allowedSecurityGroupId != null) {
                    SecurityGroup allowedSecurityGroup = allowedSecurityGroups.get(allowedSecurityGroupId);
                    if (allowedSecurityGroup == null) {
                        allowedSecurityGroup = ApiDBUtils.findSecurityGroupById(allowedSecurityGroupId);
                        allowedSecurityGroups.put(allowedSecurityGroupId, allowedSecurityGroup);
                    }

                    securityGroupData.setSecurityGroupName(allowedSecurityGroup.getName());

                    Account allowedAccount = allowedSecuriytGroupAccounts.get(allowedSecurityGroup.getAccountId());
                    if (allowedAccount == null) {
                        allowedAccount = ApiDBUtils.findAccountById(allowedSecurityGroup.getAccountId());
                        allowedSecuriytGroupAccounts.put(allowedAccount.getId(), allowedAccount);
                    }

                    securityGroupData.setAccountName(allowedAccount.getAccountName());
                } else {
                    securityGroupData.setCidr(securityRule.getAllowedSourceIpCidr());
                }
                if (securityRule.getRuleType() == SecurityRuleType.IngressRule) {
                    securityGroupData.setObjectName("ingressrule");
                    ingressResponses.add(securityGroupData);
                } else {
                    securityGroupData.setObjectName("egressrule");
                    egressResponses.add(securityGroupData);
                }

            }
            response.setSecurityGroupIngressRules(ingressResponses);
            response.setSecurityGroupEgressRules(egressResponses);
            response.setObjectName("securitygroup");

        }
        return response;
    }
    
    @Override
    public NetworkOfferingResponse createNetworkOfferingResponse(NetworkOffering offering) {
        NetworkOfferingResponse response = new NetworkOfferingResponse();
        response.setId(offering.getId());
        response.setName(offering.getName());
        response.setDisplayText(offering.getDisplayText());
        response.setTags(offering.getTags());
        response.setTrafficType(offering.getTrafficType().toString());
        response.setMaxconnections(offering.getConcurrentConnections());
        response.setIsDefault(offering.isDefault());
        response.setSpecifyVlan(offering.getSpecifyVlan());
        response.setAvailability(offering.getAvailability().toString());
        response.setNetworkRate(ApiDBUtils.getNetworkRate(offering.getId()));
        response.setIsLBShared(!offering.getDedicatedLB());
        response.setIsSourceNatShared(offering.getSharedSourceNat());
        if (offering.getGuestType() != null) {
            response.setGuestIpType(offering.getGuestType().toString());
        }
        
        response.setState(offering.getState().name());
        
        Map<String, Set<String>> serviceProviderMap = ApiDBUtils.listNetworkOfferingServices(offering.getId());
        List<ServiceResponse> serviceResponses = new ArrayList<ServiceResponse>();
        for (String service : serviceProviderMap.keySet()) {
            ServiceResponse svcRsp = new ServiceResponse();
            svcRsp.setName(service);
            List<ProviderResponse> providers = new ArrayList<ProviderResponse>();
            for (String provider : serviceProviderMap.get(service)) {
                ProviderResponse providerRsp = new ProviderResponse();
                providerRsp.setName(provider);
                providers.add(providerRsp);
            }
            svcRsp.setProviders(providers);
            serviceResponses.add(svcRsp);
        }
        response.setServices(serviceResponses);
        response.setObjectName("networkoffering");
        return response;
    }

    @Override
    public NetworkResponse createNetworkResponse(Network network) {
        // need to get network profile in order to retrieve dns information from there
        NetworkProfile profile = ApiDBUtils.getNetworkProfile(network.getId());
        NetworkResponse response = new NetworkResponse();
        response.setId(network.getId());
        response.setName(network.getName());
        response.setDisplaytext(network.getDisplayText());
        if (network.getBroadcastDomainType() != null) {
            response.setBroadcastDomainType(network.getBroadcastDomainType().toString());
        }
        if (network.getBroadcastUri() != null) {
            response.setBroadcastUri(network.getBroadcastUri().toString());
        }

        if (network.getTrafficType() != null) {
            response.setTrafficType(network.getTrafficType().name());
        }
        
        if (network.getGuestType() != null) {
            response.setGuestIpType(network.getGuestType().toString());
        }

        // get start ip and end ip of corresponding vlan
        List<? extends Vlan> vlan = ApiDBUtils.listVlanByNetworkId(network.getId());
        if (vlan != null && !vlan.isEmpty()) {
            Vlan singleVlan = vlan.get(0);
            String ipRange = singleVlan.getIpRange();
            String[] range = ipRange.split("-");
            response.setStartIp(range[0]);
            response.setEndIp(range[1]);
            response.setGateway(singleVlan.getVlanGateway());
            response.setNetmask(singleVlan.getVlanNetmask());
            response.setVlan(singleVlan.getVlanTag());
        }

        response.setZoneId(network.getDataCenterId());
        response.setPhysicalNetworkId(network.getPhysicalNetworkId());

        // populate network offering information
        NetworkOffering networkOffering = ApiDBUtils.findNetworkOfferingById(network.getNetworkOfferingId());
        if (networkOffering != null) {
            response.setNetworkOfferingId(networkOffering.getId());
            response.setNetworkOfferingName(networkOffering.getName());
            response.setNetworkOfferingDisplayText(networkOffering.getDisplayText());
            response.setIsSystem(networkOffering.isSystemOnly());
            response.setNetworkOfferingAvailability(networkOffering.getAvailability().toString());
        }

        response.setIsShared(network.getIsShared());
        response.setIsDefault(network.isDefault());
        response.setState(network.getState().toString());
        response.setRelated(network.getRelated());
        response.setNetworkDomain(network.getNetworkDomain());

        response.setDns1(profile.getDns1());
        response.setDns2(profile.getDns2());
        // populate capability
        Map<Service, Map<Capability, String>> serviceCapabilitiesMap = ApiDBUtils.getNetworkCapabilities(network.getId(), network.getDataCenterId());
        List<ServiceResponse> serviceResponses = new ArrayList<ServiceResponse>();
        if (serviceCapabilitiesMap != null) {
            for (Service service : serviceCapabilitiesMap.keySet()) {
                ServiceResponse serviceResponse = new ServiceResponse();
                serviceResponse.setName(service.getName());

                // set list of capabilities for the service
                List<CapabilityResponse> capabilityResponses = new ArrayList<CapabilityResponse>();
                Map<Capability, String> serviceCapabilities = serviceCapabilitiesMap.get(service);
                if (serviceCapabilities != null) {
                    for (Capability capability : serviceCapabilities.keySet()) {
                        CapabilityResponse capabilityResponse = new CapabilityResponse();
                        String capabilityValue = serviceCapabilities.get(capability);
                        capabilityResponse.setName(capability.getName());
                        capabilityResponse.setValue(capabilityValue);
                        capabilityResponse.setObjectName("capability");
                        capabilityResponses.add(capabilityResponse);
                    }
                    serviceResponse.setCapabilities(capabilityResponses);
                }

                serviceResponse.setObjectName("service");
                serviceResponses.add(serviceResponse);
            }
        }
        response.setServices(serviceResponses);
        
        populateOwner(response, network);

        Long dedicatedDomainId = ApiDBUtils.getDedicatedNetworkDomain(network.getId());
        if (dedicatedDomainId != null) {
            Domain domain = ApiDBUtils.findDomainById(dedicatedDomainId);
            response.setDomainId(dedicatedDomainId);
            response.setDomainName(domain.getName());
        }

        response.setObjectName("network");
        return response;
    }

    @Override
    public Long getSecurityGroupId (String groupName, long accountId) {
        SecurityGroup sg = ApiDBUtils.getSecurityGroup(groupName, accountId);
        if (sg == null) {
            return null;
        } else {
            return sg.getId();
        }
    }

    @Override
    public ProjectResponse createProjectResponse(Project project) {
        ProjectResponse response = new ProjectResponse();
        response.setId(project.getId());
        response.setName(project.getName());
        response.setDisplaytext(project.getDisplayText());
        response.setState(project.getState().toString());

        Domain domain = ApiDBUtils.findDomainById(project.getDomainId());
        response.setDomainId(domain.getId());
        response.setDomain(domain.getName());
        
        response.setOwner(ApiDBUtils.getProjectOwner(project.getId()).getAccountName());

        response.setObjectName("project");
        return response;
    }
    
    
    @Override
    public FirewallResponse createFirewallResponse(FirewallRule fwRule) {
        FirewallResponse response = new FirewallResponse();

        response.setId(fwRule.getId());
        response.setProtocol(fwRule.getProtocol());
        if (fwRule.getSourcePortStart() != null) {
            response.setStartPort(Integer.toString(fwRule.getSourcePortStart()));
        }

        if (fwRule.getSourcePortEnd() != null) {
            response.setEndPort(Integer.toString(fwRule.getSourcePortEnd()));
        }

        List<String> cidrs = ApiDBUtils.findFirewallSourceCidrs(fwRule.getId());
        response.setCidrList(StringUtils.join(cidrs, ","));

        IpAddress ip = ApiDBUtils.findIpAddressById(fwRule.getSourceIpAddressId());
        response.setPublicIpAddressId(ip.getId());
        response.setPublicIpAddress(ip.getAddress().addr());

        FirewallRule.State state = fwRule.getState();
        String stateToSet = state.toString();
        if (state.equals(FirewallRule.State.Revoke)) {
            stateToSet = "Deleting";
        }

        response.setIcmpCode(fwRule.getIcmpCode());
        response.setIcmpType(fwRule.getIcmpType());

        response.setState(stateToSet);
        response.setObjectName("firewallrule");
        return response;
    }
    

    
    public UserVmData newUserVmData(UserVm userVm){
        UserVmData userVmData = new UserVmData();
        userVmData.setId(userVm.getId());
        userVmData.setName(userVm.getHostName());
        userVmData.setCreated(userVm.getCreated());
        userVmData.setGuestOsId(userVm.getGuestOSId());
        userVmData.setHaEnable(userVm.isHaEnabled());
        if (userVm.getState() != null) {
            userVmData.setState(userVm.getState().toString());
        }
        if (userVm.getDisplayName() != null) {
            userVmData.setDisplayName(userVm.getDisplayName());
        } else {
            userVmData.setDisplayName(userVm.getHostName());
        } 
        userVmData.setDomainId(userVm.getDomainId());

        if (userVm.getHypervisorType() != null) {
            userVmData.setHypervisor(userVm.getHypervisorType().toString());
        }

        if (userVm.getPassword() != null) {
            userVmData.setPassword(userVm.getPassword());
        }
        return userVmData;
    }
    
    public UserVmResponse newUserVmResponse(UserVmData userVmData, boolean caller_is_admin){
        UserVmResponse userVmResponse = new UserVmResponse();
        userVmResponse.setHypervisor(userVmData.getHypervisor());
        userVmResponse.setId(userVmData.getId());
        userVmResponse.setName(userVmData.getName());
        userVmResponse.setDisplayName(userVmData.getDisplayName());
        userVmResponse.setIpAddress(userVmData.getIpAddress());

        populateAccount(userVmResponse, userVmData.getAccountId());
        populateDomain(userVmResponse, userVmData.getDomainId());
        
        userVmResponse.setCreated(userVmData.getCreated());
        userVmResponse.setState(userVmData.getState());
        userVmResponse.setHaEnable(userVmData.getHaEnable());
        userVmResponse.setGroupId(userVmData.getGroupId());
        userVmResponse.setGroup(userVmData.getGroup());
        userVmResponse.setZoneId(userVmData.getZoneId());
        userVmResponse.setZoneName(userVmData.getZoneName());
        if (caller_is_admin){
            userVmResponse.setHostId(userVmData.getHostId());
            userVmResponse.setHostName(userVmData.getHostName());
        }
        userVmResponse.setTemplateId(userVmData.getTemplateId());
        userVmResponse.setTemplateName(userVmData.getTemplateName());
        userVmResponse.setTemplateDisplayText(userVmData.getTemplateDisplayText());
        userVmResponse.setPasswordEnabled(userVmData.getPasswordEnabled());
        userVmResponse.setIsoId(userVmData.getIsoId());
        userVmResponse.setIsoName(userVmData.getIsoName());
        userVmResponse.setIsoDisplayText(userVmData.getIsoDisplayText());
        userVmResponse.setServiceOfferingId(userVmData.getServiceOfferingId());
        userVmResponse.setServiceOfferingName(userVmData.getServiceOfferingName());
        userVmResponse.setCpuNumber(userVmData.getCpuNumber());
        userVmResponse.setCpuSpeed(userVmData.getCpuSpeed());
        userVmResponse.setMemory(userVmData.getMemory());
        userVmResponse.setCpuUsed(userVmData.getCpuUsed());
        userVmResponse.setNetworkKbsRead(userVmData.getNetworkKbsRead());
        userVmResponse.setNetworkKbsWrite(userVmData.getNetworkKbsWrite());
        userVmResponse.setGuestOsId(userVmData.getGuestOsId());
        userVmResponse.setRootDeviceId(userVmData.getRootDeviceId());
        userVmResponse.setRootDeviceType(userVmData.getRootDeviceType());
        userVmResponse.setPassword(userVmData.getPassword());
        userVmResponse.setJobId(userVmData.getJobId());
        userVmResponse.setJobStatus(userVmData.getJobStatus());
        userVmResponse.setForVirtualNetwork(userVmData.getForVirtualNetwork());

        Set<SecurityGroupResponse> securityGroupResponse = new HashSet<SecurityGroupResponse>();
        for (SecurityGroupData sgd: userVmData.getSecurityGroupList()){
            if (sgd.getId() != null) {
                SecurityGroupResponse sgr = new SecurityGroupResponse();
                sgr.setId(sgd.getId());
                sgr.setName(sgd.getName());
                sgr.setDescription(sgd.getDescription());
                
                Account account = ApiDBUtils.findAccountByNameDomain(sgd.getAccountName(), sgd.getDomainId());
                if (account != null) {
                    populateAccount(sgr, account.getId());
                    populateDomain(sgr, account.getDomainId());
                }
                
                sgr.setObjectName(sgd.getObjectName());
                securityGroupResponse.add(sgr);
            }
        }
        userVmResponse.setSecurityGroupList(new ArrayList<SecurityGroupResponse>(securityGroupResponse));

        Set<NicResponse> nicResponses = new HashSet<NicResponse>();
        for (NicData nd: userVmData.getNics()){
            NicResponse nr = new NicResponse();
            nr.setId(nd.getId());
            nr.setNetworkid(nd.getNetworkid());
            nr.setNetmask(nd.getNetmask());
            nr.setGateway(nd.getGateway());
            nr.setIpaddress(nd.getIpaddress());
            nr.setIsolationUri(nd.getIsolationUri());
            nr.setBroadcastUri(nd.getBroadcastUri());
            nr.setTrafficType(nd.getTrafficType());
            nr.setType(nd.getType());
            nr.setIsDefault(nd.getIsDefault());
            nr.setMacAddress(nd.getMacAddress());
            nr.setObjectName(nd.getObjectName());
            nicResponses.add(nr);
        }
        userVmResponse.setNics(new ArrayList<NicResponse>(nicResponses));

        return userVmResponse;
    }
    
    @Override
    public HypervisorCapabilitiesResponse createHypervisorCapabilitiesResponse(HypervisorCapabilities hpvCapabilities){
        HypervisorCapabilitiesResponse hpvCapabilitiesResponse = new HypervisorCapabilitiesResponse();
        hpvCapabilitiesResponse.setId(hpvCapabilities.getId());
        hpvCapabilitiesResponse.setHypervisor(hpvCapabilities.getHypervisorType());
        hpvCapabilitiesResponse.setHypervisorVersion(hpvCapabilities.getHypervisorVersion());
        hpvCapabilitiesResponse.setIsSecurityGroupEnabled(hpvCapabilities.isSecurityGroupEnabled());
        hpvCapabilitiesResponse.setMaxGuestsLimit(hpvCapabilities.getMaxGuestsLimit());
        return hpvCapabilitiesResponse;
    }
    
    private void populateOwner(ControlledEntityResponse response, ControlledEntity object) {
        Account account = ApiDBUtils.findAccountByIdIncludingRemoved(object.getAccountId());
        
        if (account.getType() == Account.ACCOUNT_TYPE_PROJECT) {
            //find the project
            Project project = ApiDBUtils.findProjectByProjectAccountId(account.getId());
            response.setProjectId(project.getId());
            response.setProjectName(project.getName());
        } else {
            response.setAccountName(account.getAccountName());
        }
     
        Domain domain = ApiDBUtils.findDomainById(object.getDomainId());
        response.setDomainId(domain.getId());
        response.setDomainName(domain.getName());
    }
    
    private void populateAccount(ControlledEntityResponse response, long accountId) {
        Account account = ApiDBUtils.findAccountByIdIncludingRemoved(accountId);
        if (account.getType() == Account.ACCOUNT_TYPE_PROJECT) {
            //find the project
            Project project = ApiDBUtils.findProjectByProjectAccountId(account.getId());
            response.setProjectId(project.getId());
            response.setProjectName(project.getName());
        } else {
            response.setAccountName(account.getAccountName());
        }
    }
    
    private void populateDomain(ControlledEntityResponse response, long domainId) {
        Domain domain = ApiDBUtils.findDomainById(domainId);
        
        response.setDomainId(domain.getId());
        response.setDomainName(domain.getName());
        
    }
    
    @Override 
    public ProjectAccountResponse createProjectAccountResponse(ProjectAccount projectAccount) {
        Account account = ApiDBUtils.findAccountById(projectAccount.getAccountId());
        ProjectAccountResponse projectAccountResponse = new ProjectAccountResponse();
       
        long projectId = projectAccount.getProjectId();
        projectAccountResponse.setProjectId(projectId);
        projectAccountResponse.setProjectName(ApiDBUtils.findProjectById(projectId).getName());
        
        projectAccountResponse.setId(account.getId());
        projectAccountResponse.setAccountName(account.getAccountName());
        projectAccountResponse.setAccountType(account.getType());
        projectAccountResponse.setRole(projectAccount.getAccountRole().toString());
        populateDomain(projectAccountResponse, account.getDomainId());
        
        // add all the users for an account as part of the response obj
        List<UserVO> usersForAccount = ApiDBUtils.listUsersByAccount(account.getAccountId());
        List<UserResponse> userResponseList = new ArrayList<UserResponse>();
        for (UserVO user : usersForAccount) {
            UserResponse userResponse = createUserResponse(user);
            userResponseList.add(userResponse);
        }

        projectAccountResponse.setUsers(userResponseList);
        projectAccountResponse.setObjectName("projectaccount");
        
        return projectAccountResponse; 
    }
    
    @Override
    public ProjectInvitationResponse createProjectInvitationResponse(ProjectInvitation invite) {
        ProjectInvitationResponse response = new ProjectInvitationResponse();
        response.setId(invite.getId());
        response.setProjectId(invite.getProjectId());
        response.setProjectName(ApiDBUtils.findProjectById(invite.getProjectId()).getName());
        response.setInvitationState(invite.getState().toString());
        
        if (invite.getAccountId() != null) {
            Account account = ApiDBUtils.findAccountById(invite.getAccountId());
            response.setAccountName(account.getAccountName());
            
        } else {
            response.setEmail(invite.getEmail());
        }
       
        populateDomain(response, invite.getDomainId());
        
        response.setObjectName("projectinvitation");
        return response;
    }
    
    @Override
    public SystemVmInstanceResponse createSystemVmInstanceResponse(VirtualMachine vm){
        SystemVmInstanceResponse vmResponse = new SystemVmInstanceResponse();
        vmResponse.setId(vm.getId());
        vmResponse.setSystemVmType(vm.getType().toString().toLowerCase());
        vmResponse.setName(vm.getHostName());
        if (vm.getHostId() != null) {
            vmResponse.setHostId(vm.getHostId());
        }
        if (vm.getState() != null) {
            vmResponse.setState(vm.getState().toString());
        }
        if (vm.getType() == Type.DomainRouter) {
            VirtualRouter router = (VirtualRouter)vm;
            if(router.getRole() != null){
                vmResponse.setRole(router.getRole().toString());
            }
        }
        vmResponse.setObjectName("systemvminstance");
        return vmResponse;
    }
<<<<<<< HEAD

    @Override
    public PhysicalNetworkResponse createPhysicalNetworkResponse(PhysicalNetwork result) {
        PhysicalNetworkResponse response = new PhysicalNetworkResponse();
        
        response.setZoneId(result.getDataCenterId());
        response.setNetworkSpeed(result.getSpeed());
        response.setVlan(result.getVnet());
        response.setDomainId(result.getDomainId());
        response.setId(result.getId());
        if(result.getBroadcastDomainRange() != null){
            response.setBroadcastDomainRange(result.getBroadcastDomainRange().toString());
        }
        response.setIsolationMethods(result.getIsolationMethods());
        response.setTags(result.getTags());
        if(result.getState() != null){
            response.setState(result.getState().toString());
        }
        response.setObjectName("physicalnetwork");
        return response;
    }

    @Override
    public ServiceResponse createNetworkServiceResponse(Service service){
        ServiceResponse response = new ServiceResponse();
        response.setName(service.getName());
        
        // set list of capabilities required for the service
        List<CapabilityResponse> capabilityResponses = new ArrayList<CapabilityResponse>();
        Capability[] capabilities = service.getCapabilities();
        for(Capability cap : capabilities){
            CapabilityResponse capabilityResponse = new CapabilityResponse();
            capabilityResponse.setName(cap.getName());
            capabilityResponse.setObjectName("capability");
            capabilityResponses.add(capabilityResponse);
        }
        response.setCapabilities(capabilityResponses);

        response.setObjectName("networkservice");
        return response;
        
    }

    @Override
    public ProviderResponse createNetworkServiceProviderResponse(Provider serviceProvider) {
        ProviderResponse response = new ProviderResponse();
        response.setName(serviceProvider.getName());
        
        //set details from network element
        List<Service> supportedServices = ApiDBUtils.getElementServices(serviceProvider);
        List<String> services = new ArrayList<String>();
        for (Service service: supportedServices){
            services.add(service.getName());
        }
        response.setServices(services);
        boolean canEnableIndividualServices = ApiDBUtils.canElementEnableIndividualServices(serviceProvider);
        response.setCanEnableIndividualServices(canEnableIndividualServices);
        
        response.setObjectName("networkserviceprovider");
        return response;
    }
    
    @Override
    public ProviderResponse createNetworkServiceProviderResponse(PhysicalNetworkServiceProvider result){
        ProviderResponse response = new ProviderResponse();
        response.setId(result.getId());
        response.setName(result.getProviderName());
        response.setPhysicalNetworkId(result.getPhysicalNetworkId());
        response.setDestinationPhysicalNetworkId(result.getDestinationPhysicalNetworkId());
        response.setState(result.getState().toString());
        
        //set enabled services
        List<String> services = new ArrayList<String>();
        for (Service service: result.getEnabledServices()){
            services.add(service.getName());
        }
        response.setServices(services);
        
        response.setObjectName("networkserviceprovider");
        return response;
    }

    @Override
    public TrafficTypeResponse createTrafficTypeResponse(PhysicalNetworkTrafficType result) {
        TrafficTypeResponse response = new TrafficTypeResponse();
        response.setId(result.getId());
        response.setPhysicalNetworkId(result.getPhysicalNetworkId());
        response.setTrafficType(result.getTrafficType().toString());
        response.setXenLabel(result.getXenNetworkLabel());
        response.setKvmLabel(result.getKvmNetworkLabel());
        response.setVmwareLabel(result.getVmwareNetworkLabel());
        
        response.setObjectName("traffictype");
        return response;
    }
}

=======
}
>>>>>>> 991ac483
<|MERGE_RESOLUTION|>--- conflicted
+++ resolved
@@ -1,2815 +1,2810 @@
-/**
- *  Copyright (C) 2010 Cloud.com, Inc.  All rights reserved.
- * 
- * This software is licensed under the GNU General Public License v3 or later.
- * 
- * It is free software: you can redistribute it and/or modify
- * it under the terms of the GNU General Public License as published by
- * the Free Software Foundation, either version 3 of the License, or any later version.
- * This program is distributed in the hope that it will be useful,
- * but WITHOUT ANY WARRANTY; without even the implied warranty of
- * MERCHANTABILITY or FITNESS FOR A PARTICULAR PURPOSE.  See the
- * GNU General Public License for more details.
- * 
- * You should have received a copy of the GNU General Public License
- * along with this program.  If not, see <http://www.gnu.org/licenses/>.
- * 
- */
-package com.cloud.api;
-
-import java.text.DecimalFormat;
-import java.util.ArrayList;
-import java.util.Date;
-import java.util.HashMap;
-import java.util.HashSet;
-import java.util.Hashtable;
-import java.util.Iterator;
-import java.util.List;
-import java.util.Map;
-import java.util.Set;
-import java.util.StringTokenizer;
-
-import org.apache.log4j.Logger;
-
-import com.cloud.acl.ControlledEntity;
-import com.cloud.api.commands.QueryAsyncJobResultCmd;
-import com.cloud.api.response.AccountResponse;
-import com.cloud.api.response.ApiResponseSerializer;
-import com.cloud.api.response.AsyncJobResponse;
-import com.cloud.api.response.CapabilityResponse;
-import com.cloud.api.response.CapacityResponse;
-import com.cloud.api.response.ClusterResponse;
-import com.cloud.api.response.ConfigurationResponse;
-import com.cloud.api.response.ControlledEntityResponse;
-import com.cloud.api.response.CreateCmdResponse;
-import com.cloud.api.response.DiskOfferingResponse;
-import com.cloud.api.response.DomainResponse;
-import com.cloud.api.response.DomainRouterResponse;
-import com.cloud.api.response.EventResponse;
-import com.cloud.api.response.ExtractResponse;
-import com.cloud.api.response.FirewallResponse;
-import com.cloud.api.response.FirewallRuleResponse;
-import com.cloud.api.response.HostResponse;
-import com.cloud.api.response.HypervisorCapabilitiesResponse;
-import com.cloud.api.response.IPAddressResponse;
-import com.cloud.api.response.SecurityGroupResponse;
-import com.cloud.api.response.SecurityGroupResultObject;
-import com.cloud.api.response.InstanceGroupResponse;
-import com.cloud.api.response.IpForwardingRuleResponse;
-import com.cloud.api.response.ListResponse;
-import com.cloud.api.response.LoadBalancerResponse;
-import com.cloud.api.response.NetworkOfferingResponse;
-import com.cloud.api.response.NetworkResponse;
-import com.cloud.api.response.NicResponse;
-import com.cloud.api.response.PhysicalNetworkResponse;
-import com.cloud.api.response.PodResponse;
-import com.cloud.api.response.ProjectAccountResponse;
-import com.cloud.api.response.ProjectInvitationResponse;
-import com.cloud.api.response.ProjectResponse;
-import com.cloud.api.response.ProviderResponse;
-import com.cloud.api.response.RemoteAccessVpnResponse;
-import com.cloud.api.response.ResourceCountResponse;
-import com.cloud.api.response.ResourceLimitResponse;
-import com.cloud.api.response.SecurityGroupResponse;
-import com.cloud.api.response.SecurityGroupResultObject;
-import com.cloud.api.response.ServiceOfferingResponse;
-import com.cloud.api.response.ServiceResponse;
-import com.cloud.api.response.SnapshotPolicyResponse;
-import com.cloud.api.response.SnapshotResponse;
-import com.cloud.api.response.StoragePoolResponse;
-import com.cloud.api.response.SwiftResponse;
-import com.cloud.api.response.SystemVmInstanceResponse;
-import com.cloud.api.response.SystemVmResponse;
-import com.cloud.api.response.TemplatePermissionsResponse;
-import com.cloud.api.response.TemplateResponse;
-import com.cloud.api.response.TrafficTypeResponse;
-import com.cloud.api.response.UserResponse;
-import com.cloud.api.response.UserVmResponse;
-import com.cloud.api.response.VlanIpRangeResponse;
-import com.cloud.api.response.VolumeResponse;
-import com.cloud.api.response.VpnUsersResponse;
-import com.cloud.api.response.ZoneResponse;
-import com.cloud.async.AsyncJob;
-import com.cloud.async.AsyncJobResult;
-import com.cloud.capacity.Capacity;
-import com.cloud.capacity.CapacityVO;
-import com.cloud.capacity.dao.CapacityDaoImpl.SummedCapacity;
-import com.cloud.configuration.Configuration;
-import com.cloud.configuration.Resource.ResourceOwnerType;
-import com.cloud.configuration.Resource.ResourceType;
-import com.cloud.configuration.ResourceCount;
-import com.cloud.configuration.ResourceLimit;
-import com.cloud.dc.ClusterVO;
-import com.cloud.dc.DataCenter;
-import com.cloud.dc.DataCenterVO;
-import com.cloud.dc.HostPodVO;
-import com.cloud.dc.Pod;
-import com.cloud.dc.Vlan;
-import com.cloud.dc.Vlan.VlanType;
-import com.cloud.dc.VlanVO;
-import com.cloud.domain.Domain;
-import com.cloud.event.Event;
-import com.cloud.exception.InvalidParameterValueException;
-import com.cloud.host.Host;
-import com.cloud.host.HostStats;
-import com.cloud.host.HostVO;
-import com.cloud.hypervisor.HypervisorCapabilities;
-import com.cloud.network.IPAddressVO;
-import com.cloud.network.IpAddress;
-import com.cloud.network.Network;
-import com.cloud.network.Network.Capability;
-import com.cloud.network.Network.Provider;
-import com.cloud.network.Network.Service;
-import com.cloud.network.NetworkProfile;
-import com.cloud.network.Networks.TrafficType;
-import com.cloud.network.PhysicalNetwork;
-import com.cloud.network.PhysicalNetworkServiceProvider;
-import com.cloud.network.PhysicalNetworkTrafficType;
-import com.cloud.network.RemoteAccessVpn;
-import com.cloud.network.VpnUser;
-import com.cloud.network.router.VirtualRouter;
-import com.cloud.network.rules.FirewallRule;
-import com.cloud.network.rules.LoadBalancer;
-import com.cloud.network.rules.PortForwardingRule;
-import com.cloud.network.rules.StaticNatRule;
-import com.cloud.network.security.SecurityRule;
-import com.cloud.network.security.SecurityRule.SecurityRuleType;
-import com.cloud.network.security.SecurityGroup;
-import com.cloud.network.security.SecurityGroupRules;
-import com.cloud.offering.DiskOffering;
-import com.cloud.offering.NetworkOffering;
-import com.cloud.offering.ServiceOffering;
-import com.cloud.org.Cluster;
-import com.cloud.projects.Project;
-import com.cloud.projects.ProjectAccount;
-import com.cloud.projects.ProjectInvitation;
-import com.cloud.server.Criteria;
-import com.cloud.storage.DiskOfferingVO;
-import com.cloud.storage.GuestOS;
-import com.cloud.storage.GuestOSCategoryVO;
-import com.cloud.storage.Snapshot;
-import com.cloud.storage.Storage.ImageFormat;
-import com.cloud.storage.Storage.StoragePoolType;
-import com.cloud.storage.Storage.TemplateType;
-import com.cloud.storage.StoragePool;
-import com.cloud.storage.StoragePoolVO;
-import com.cloud.storage.StorageStats;
-import com.cloud.storage.Swift;
-import com.cloud.storage.UploadVO;
-import com.cloud.storage.VMTemplateHostVO;
-import com.cloud.storage.VMTemplateStorageResourceAssoc.Status;
-import com.cloud.storage.VMTemplateSwiftVO;
-import com.cloud.storage.VMTemplateVO;
-import com.cloud.storage.Volume;
-import com.cloud.storage.VolumeVO;
-import com.cloud.storage.snapshot.SnapshotPolicy;
-import com.cloud.template.VirtualMachineTemplate;
-import com.cloud.test.PodZoneConfig;
-import com.cloud.user.Account;
-import com.cloud.user.User;
-import com.cloud.user.UserAccount;
-import com.cloud.user.UserContext;
-import com.cloud.user.UserStatisticsVO;
-import com.cloud.user.UserVO;
-import com.cloud.uservm.UserVm;
-import com.cloud.utils.StringUtils;
-import com.cloud.utils.net.NetUtils;
-import com.cloud.vm.ConsoleProxyVO;
-import com.cloud.vm.InstanceGroup;
-import com.cloud.vm.NicProfile;
-import com.cloud.vm.VMInstanceVO;
-import com.cloud.vm.VirtualMachine;
-import com.cloud.vm.VirtualMachine.State;
-import com.cloud.vm.VirtualMachine.Type;
-import com.cloud.vm.VmStats;
-import com.cloud.vm.dao.UserVmData;
-import com.cloud.vm.dao.UserVmData.NicData;
-import com.cloud.vm.dao.UserVmData.SecurityGroupData;
-import com.cloud.api.response.SecurityGroupRuleResponse;
-import com.cloud.api.response.SecurityGroupRuleResultObject;
-
-public class ApiResponseHelper implements ResponseGenerator {
-
-    public final Logger s_logger = Logger.getLogger(ApiResponseHelper.class);
-    private static final DecimalFormat s_percentFormat = new DecimalFormat("##.##");
-
-    @Override
-    public UserResponse createUserResponse(User user) {
-        UserResponse userResponse = new UserResponse();
-        Account account = ApiDBUtils.findAccountById(user.getAccountId());
-        userResponse.setAccountName(account.getAccountName());
-        userResponse.setAccountType(account.getType());
-        userResponse.setCreated(user.getCreated());
-        userResponse.setDomainId(account.getDomainId());
-        userResponse.setDomainName(ApiDBUtils.findDomainById(account.getDomainId()).getName());
-        userResponse.setEmail(user.getEmail());
-        userResponse.setFirstname(user.getFirstname());
-        userResponse.setId(user.getId());
-        userResponse.setLastname(user.getLastname());
-        userResponse.setState(user.getState().toString());
-        userResponse.setTimezone(user.getTimezone());
-        userResponse.setUsername(user.getUsername());
-        userResponse.setApiKey(user.getApiKey());
-        userResponse.setSecretKey(user.getSecretKey());
-        userResponse.setObjectName("user");
-
-        return userResponse;
-    }
-
-    // this method is used for response generation via createAccount (which creates an account + user)
-    @Override
-    public AccountResponse createUserAccountResponse(UserAccount user) {
-        return createAccountResponse(ApiDBUtils.findAccountById(user.getAccountId()));
-    }
-
-    @Override
-    public AccountResponse createAccountResponse(Account account) {
-        boolean accountIsAdmin = (account.getType() == Account.ACCOUNT_TYPE_ADMIN);
-        AccountResponse accountResponse = new AccountResponse();
-        accountResponse.setId(account.getId());
-        accountResponse.setName(account.getAccountName());
-        accountResponse.setAccountType(account.getType());
-        accountResponse.setDomainId(account.getDomainId());
-        accountResponse.setDomainName(ApiDBUtils.findDomainById(account.getDomainId()).getName());
-        accountResponse.setState(account.getState().toString());
-        accountResponse.setNetworkDomain(account.getNetworkDomain());
-
-        // get network stat
-        List<UserStatisticsVO> stats = ApiDBUtils.listUserStatsBy(account.getId());
-        if (stats == null) {
-            throw new ServerApiException(BaseCmd.INTERNAL_ERROR, "Internal error searching for user stats");
-        }
-
-        Long bytesSent = 0L;
-        Long bytesReceived = 0L;
-        for (UserStatisticsVO stat : stats) {
-            Long rx = stat.getNetBytesReceived() + stat.getCurrentBytesReceived();
-            Long tx = stat.getNetBytesSent() + stat.getCurrentBytesSent();
-            bytesReceived = bytesReceived + Long.valueOf(rx);
-            bytesSent = bytesSent + Long.valueOf(tx);
-        }
-        accountResponse.setBytesReceived(bytesReceived);
-        accountResponse.setBytesSent(bytesSent);
-
-        // Get resource limits and counts
-
-        Long vmLimit = ApiDBUtils.findCorrectResourceLimit(ResourceType.user_vm, account.getId());
-        String vmLimitDisplay = (accountIsAdmin || vmLimit == -1) ? "Unlimited" : String.valueOf(vmLimit);
-        Long vmTotal = ApiDBUtils.getResourceCount(ResourceType.user_vm, account.getId());
-        String vmAvail = (accountIsAdmin || vmLimit == -1) ? "Unlimited" : String.valueOf(vmLimit - vmTotal);
-        accountResponse.setVmLimit(vmLimitDisplay);
-        accountResponse.setVmTotal(vmTotal);
-        accountResponse.setVmAvailable(vmAvail);
-
-        Long ipLimit = ApiDBUtils.findCorrectResourceLimit(ResourceType.public_ip, account.getId());
-        String ipLimitDisplay = (accountIsAdmin || ipLimit == -1) ? "Unlimited" : String.valueOf(ipLimit);
-        Long ipTotal = ApiDBUtils.getResourceCount(ResourceType.public_ip, account.getId());
-        String ipAvail = (accountIsAdmin || ipLimit == -1) ? "Unlimited" : String.valueOf(ipLimit - ipTotal);
-        accountResponse.setIpLimit(ipLimitDisplay);
-        accountResponse.setIpTotal(ipTotal);
-        accountResponse.setIpAvailable(ipAvail);
-
-        Long volumeLimit = ApiDBUtils.findCorrectResourceLimit(ResourceType.volume, account.getId());
-        String volumeLimitDisplay = (accountIsAdmin || volumeLimit == -1) ? "Unlimited" : String.valueOf(volumeLimit);
-        Long volumeTotal = ApiDBUtils.getResourceCount(ResourceType.volume, account.getId());
-        String volumeAvail = (accountIsAdmin || volumeLimit == -1) ? "Unlimited" : String.valueOf(volumeLimit - volumeTotal);
-        accountResponse.setVolumeLimit(volumeLimitDisplay);
-        accountResponse.setVolumeTotal(volumeTotal);
-        accountResponse.setVolumeAvailable(volumeAvail);
-
-        Long snapshotLimit = ApiDBUtils.findCorrectResourceLimit(ResourceType.snapshot, account.getId());
-        String snapshotLimitDisplay = (accountIsAdmin || snapshotLimit == -1) ? "Unlimited" : String.valueOf(snapshotLimit);
-        Long snapshotTotal = ApiDBUtils.getResourceCount(ResourceType.snapshot, account.getId());
-        String snapshotAvail = (accountIsAdmin || snapshotLimit == -1) ? "Unlimited" : String.valueOf(snapshotLimit - snapshotTotal);
-        accountResponse.setSnapshotLimit(snapshotLimitDisplay);
-        accountResponse.setSnapshotTotal(snapshotTotal);
-        accountResponse.setSnapshotAvailable(snapshotAvail);
-
-        Long templateLimit = ApiDBUtils.findCorrectResourceLimit(ResourceType.template, account.getId());
-        String templateLimitDisplay = (accountIsAdmin || templateLimit == -1) ? "Unlimited" : String.valueOf(templateLimit);
-        Long templateTotal = ApiDBUtils.getResourceCount(ResourceType.template, account.getId());
-        String templateAvail = (accountIsAdmin || templateLimit == -1) ? "Unlimited" : String.valueOf(templateLimit - templateTotal);
-        accountResponse.setTemplateLimit(templateLimitDisplay);
-        accountResponse.setTemplateTotal(templateTotal);
-        accountResponse.setTemplateAvailable(templateAvail);
-
-        // Get stopped and running VMs
-        int vmStopped = 0;
-        int vmRunning = 0;
-
-        Long[] accountIds = new Long[1];
-        accountIds[0] = account.getId();
-
-        Criteria c1 = new Criteria();
-        c1.addCriteria(Criteria.ACCOUNTID, accountIds);
-        List<? extends UserVm> virtualMachines = ApiDBUtils.searchForUserVMs(c1);
-
-        // get Running/Stopped VMs
-        for (Iterator<? extends UserVm> iter = virtualMachines.iterator(); iter.hasNext();) {
-            // count how many stopped/running vms we have
-            UserVm vm = iter.next();
-
-            if (vm.getState() == State.Stopped) {
-                vmStopped++;
-            } else if (vm.getState() == State.Running) {
-                vmRunning++;
-            }
-        }
-
-        accountResponse.setVmStopped(vmStopped);
-        accountResponse.setVmRunning(vmRunning);
-        accountResponse.setObjectName("account");
-
-        // adding all the users for an account as part of the response obj
-        List<UserVO> usersForAccount = ApiDBUtils.listUsersByAccount(account.getAccountId());
-        List<UserResponse> userResponseList = new ArrayList<UserResponse>();
-        for (UserVO user : usersForAccount) {
-            UserResponse userResponse = createUserResponse(user);
-            userResponseList.add(userResponse);
-        }
-
-        accountResponse.setUsers(userResponseList);
-        accountResponse.setDetails(ApiDBUtils.getAccountDetails(account.getId()));
-        return accountResponse;
-    }
-    
-    
-    @Override
-    public UserResponse createUserResponse(UserAccount user) {
-        UserResponse userResponse = new UserResponse();
-        userResponse.setAccountName(user.getAccountName());
-        userResponse.setAccountType(user.getType());
-        userResponse.setCreated(user.getCreated());
-        userResponse.setDomainId(user.getDomainId());
-        userResponse.setDomainName(ApiDBUtils.findDomainById(user.getDomainId()).getName());
-        userResponse.setEmail(user.getEmail());
-        userResponse.setFirstname(user.getFirstname());
-        userResponse.setId(user.getId());
-        userResponse.setLastname(user.getLastname());
-        userResponse.setState(user.getState());
-        userResponse.setTimezone(user.getTimezone());
-        userResponse.setUsername(user.getUsername());
-        userResponse.setApiKey(user.getApiKey());
-        userResponse.setSecretKey(user.getSecretKey());
-        userResponse.setObjectName("user");
-
-        return userResponse;
-    }
-
-    @Override
-    public DomainResponse createDomainResponse(Domain domain) {
-        DomainResponse domainResponse = new DomainResponse();
-        domainResponse.setDomainName(domain.getName());
-        domainResponse.setId(domain.getId());
-        domainResponse.setLevel(domain.getLevel());
-        domainResponse.setNetworkDomain(domain.getNetworkDomain());
-        domainResponse.setParentDomainId(domain.getParent());
-        if (domain.getParent() != null) {
-            domainResponse.setParentDomainName(ApiDBUtils.findDomainById(domain.getParent()).getName());
-        }
-        if (domain.getChildCount() > 0) {
-            domainResponse.setHasChild(true);
-        }
-        domainResponse.setObjectName("domain");
-        return domainResponse;
-    }
-
-    @Override
-    public DiskOfferingResponse createDiskOfferingResponse(DiskOffering offering) {
-        DiskOfferingResponse diskOfferingResponse = new DiskOfferingResponse();
-        diskOfferingResponse.setId(offering.getId());
-        diskOfferingResponse.setName(offering.getName());
-        diskOfferingResponse.setDisplayText(offering.getDisplayText());
-        diskOfferingResponse.setCreated(offering.getCreated());
-        diskOfferingResponse.setDiskSize(offering.getDiskSize() / (1024 * 1024 * 1024));
-        if (offering.getDomainId() != null) {
-            diskOfferingResponse.setDomain(ApiDBUtils.findDomainById(offering.getDomainId()).getName());
-            diskOfferingResponse.setDomainId(offering.getDomainId());
-        }
-        diskOfferingResponse.setTags(offering.getTags());
-        diskOfferingResponse.setCustomized(offering.isCustomized());
-        diskOfferingResponse.setObjectName("diskoffering");
-        return diskOfferingResponse;
-    }
-
-    @Override
-    public ResourceLimitResponse createResourceLimitResponse(ResourceLimit limit) {
-        ResourceLimitResponse resourceLimitResponse = new ResourceLimitResponse();
-        if (limit.getResourceOwnerType() == ResourceOwnerType.Domain) {  
-            populateDomain(resourceLimitResponse, limit.getOwnerId());
-        } else if (limit.getResourceOwnerType() == ResourceOwnerType.Account) {
-            Account accountTemp = ApiDBUtils.findAccountById(limit.getOwnerId());
-            populateAccount(resourceLimitResponse, limit.getOwnerId());
-            populateDomain(resourceLimitResponse, accountTemp.getDomainId());
-        }
-        resourceLimitResponse.setResourceType(Integer.valueOf(limit.getType().getOrdinal()).toString());
-        resourceLimitResponse.setMax(limit.getMax());
-        resourceLimitResponse.setObjectName("resourcelimit");
-
-        return resourceLimitResponse;
-    }
-
-    @Override
-    public ResourceCountResponse createResourceCountResponse(ResourceCount resourceCount) {
-        ResourceCountResponse resourceCountResponse = new ResourceCountResponse();
-
-        if (resourceCount.getResourceOwnerType() == ResourceOwnerType.Account) {
-            Account accountTemp = ApiDBUtils.findAccountById(resourceCount.getOwnerId());
-            if (accountTemp != null) {
-                populateAccount(resourceCountResponse, accountTemp.getId());
-                populateDomain(resourceCountResponse, accountTemp.getDomainId());
-            }
-        } else if (resourceCount.getResourceOwnerType() == ResourceOwnerType.Domain) {
-            populateDomain(resourceCountResponse, resourceCount.getOwnerId());
-        }
-
-        resourceCountResponse.setResourceType(Integer.valueOf(resourceCount.getType().getOrdinal()).toString());
-        resourceCountResponse.setResourceCount(resourceCount.getCount());
-        resourceCountResponse.setObjectName("resourcecount");
-        return resourceCountResponse;
-    }
-
-    @Override
-    public ServiceOfferingResponse createServiceOfferingResponse(ServiceOffering offering) {
-        ServiceOfferingResponse offeringResponse = new ServiceOfferingResponse();
-        offeringResponse.setId(offering.getId());
-        offeringResponse.setName(offering.getName());
-        offeringResponse.setIsSystemOffering(offering.getSystemUse());
-        offeringResponse.setDefaultUse(offering.getDefaultUse());
-        offeringResponse.setSystemVmType(offering.getSystemVmType());
-        offeringResponse.setDisplayText(offering.getDisplayText());
-        offeringResponse.setCpuNumber(offering.getCpu());
-        offeringResponse.setCpuSpeed(offering.getSpeed());
-        offeringResponse.setMemory(offering.getRamSize());
-        offeringResponse.setCreated(offering.getCreated());
-        offeringResponse.setStorageType(offering.getUseLocalStorage() ? ServiceOffering.StorageType.local.toString() : ServiceOffering.StorageType.shared.toString());
-        offeringResponse.setOfferHa(offering.getOfferHA());
-        offeringResponse.setLimitCpuUse(offering.getLimitCpuUse());
-        offeringResponse.setTags(offering.getTags());
-        if (offering.getDomainId() != null) {
-            offeringResponse.setDomain(ApiDBUtils.findDomainById(offering.getDomainId()).getName());
-            offeringResponse.setDomainId(offering.getDomainId());
-        }
-        offeringResponse.setNetworkRate(offering.getRateMbps());
-        offeringResponse.setHostTag(offering.getHostTag());
-        offeringResponse.setObjectName("serviceoffering");
-
-        return offeringResponse;
-    }
-
-    @Override
-    public ConfigurationResponse createConfigurationResponse(Configuration cfg) {
-        ConfigurationResponse cfgResponse = new ConfigurationResponse();
-        cfgResponse.setCategory(cfg.getCategory());
-        cfgResponse.setDescription(cfg.getDescription());
-        cfgResponse.setName(cfg.getName());
-        cfgResponse.setValue(cfg.getValue());
-        cfgResponse.setObjectName("configuration");
-
-        return cfgResponse;
-    }
-
-    @Override
-    public SnapshotResponse createSnapshotResponse(Snapshot snapshot) {
-        SnapshotResponse snapshotResponse = new SnapshotResponse();
-        snapshotResponse.setId(snapshot.getId());
-        
-        populateOwner(snapshotResponse, snapshot);
-
-        VolumeVO volume = findVolumeById(snapshot.getVolumeId());
-        String snapshotTypeStr = snapshot.getType().name();
-        snapshotResponse.setSnapshotType(snapshotTypeStr);
-        snapshotResponse.setVolumeId(snapshot.getVolumeId());
-        if (volume != null) {
-            snapshotResponse.setVolumeName(volume.getName());
-            snapshotResponse.setVolumeType(volume.getVolumeType().name());
-        }
-        snapshotResponse.setCreated(snapshot.getCreated());
-        snapshotResponse.setName(snapshot.getName());
-        snapshotResponse.setIntervalType(ApiDBUtils.getSnapshotIntervalTypes(snapshot.getId()));
-        snapshotResponse.setState(snapshot.getStatus());
-        snapshotResponse.setObjectName("snapshot");
-        return snapshotResponse;
-    }
-
-    @Override
-    public SnapshotPolicyResponse createSnapshotPolicyResponse(SnapshotPolicy policy) {
-        SnapshotPolicyResponse policyResponse = new SnapshotPolicyResponse();
-        policyResponse.setId(policy.getId());
-        policyResponse.setVolumeId(policy.getVolumeId());
-        policyResponse.setSchedule(policy.getSchedule());
-        policyResponse.setIntervalType(policy.getInterval());
-        policyResponse.setMaxSnaps(policy.getMaxSnaps());
-        policyResponse.setTimezone(policy.getTimezone());
-        policyResponse.setObjectName("snapshotpolicy");
-
-        return policyResponse;
-    }
-
-    @Override
-    public HostResponse createHostResponse(Host host) {
-        HostResponse hostResponse = new HostResponse();
-        hostResponse.setId(host.getId());
-        hostResponse.setCapabilities(host.getCapabilities());
-        hostResponse.setClusterId(host.getClusterId());
-        hostResponse.setCpuNumber(host.getCpus());
-        hostResponse.setZoneId(host.getDataCenterId());
-        hostResponse.setDisconnectedOn(host.getDisconnectedOn());
-        hostResponse.setHypervisor(host.getHypervisorType());
-        hostResponse.setHostType(host.getType());
-        hostResponse.setLastPinged(new Date(host.getLastPinged()));
-        hostResponse.setManagementServerId(host.getManagementServerId());
-        hostResponse.setName(host.getName());
-        hostResponse.setPodId(host.getPodId());
-        hostResponse.setRemoved(host.getRemoved());
-        hostResponse.setCpuSpeed(host.getSpeed());
-        hostResponse.setState(host.getStatus());
-        hostResponse.setIpAddress(host.getPrivateIpAddress());
-        hostResponse.setVersion(host.getVersion());
-        hostResponse.setCreated(host.getCreated());
-
-        GuestOSCategoryVO guestOSCategory = ApiDBUtils.getHostGuestOSCategory(host.getId());
-        if (guestOSCategory != null) {
-            hostResponse.setOsCategoryId(guestOSCategory.getId());
-            hostResponse.setOsCategoryName(guestOSCategory.getName());
-        }
-        hostResponse.setZoneName(ApiDBUtils.findZoneById(host.getDataCenterId()).getName());
-
-        if (host.getPodId() != null) {
-            HostPodVO pod = ApiDBUtils.findPodById(host.getPodId());
-            if (pod != null) {
-                hostResponse.setPodName(pod.getName());
-            }
-        }
-
-        DecimalFormat decimalFormat = new DecimalFormat("#.##");        
-        if (host.getType() == Host.Type.Routing) {            
-            //set allocated capacities
-            Long mem = ApiDBUtils.getMemoryOrCpuCapacitybyHost(host.getId(),Capacity.CAPACITY_TYPE_MEMORY);
-            Long cpu = ApiDBUtils.getMemoryOrCpuCapacitybyHost(host.getId(),Capacity.CAPACITY_TYPE_CPU);
-            
-            hostResponse.setMemoryAllocated(mem); 
-            hostResponse.setMemoryTotal(host.getTotalMemory());
-            hostResponse.setHostTags(ApiDBUtils.getHostTags(host.getId()));
-            hostResponse.setHypervisorVersion(host.getHypervisorVersion());
-                        
-            String cpuAlloc = decimalFormat.format(((float) cpu / (float) (host.getCpus() * host.getSpeed())) * 100f) + "%";
-            hostResponse.setCpuAllocated(cpuAlloc);
-            String cpuWithOverprovisioning = new Float(host.getCpus() * host.getSpeed() * ApiDBUtils.getCpuOverprovisioningFactor()).toString();
-            hostResponse.setCpuWithOverprovisioning(cpuWithOverprovisioning);
-            
-            // set CPU/RAM/Network stats
-            String cpuUsed = null;
-            HostStats hostStats = ApiDBUtils.getHostStatistics(host.getId());
-            if (hostStats != null) {
-                float cpuUtil = (float) hostStats.getCpuUtilization();
-                cpuUsed = decimalFormat.format(cpuUtil) + "%";
-                hostResponse.setCpuUsed(cpuUsed);
-                hostResponse.setMemoryUsed( (new Double(hostStats.getUsedMemory())).longValue());
-                hostResponse.setNetworkKbsRead((new Double(hostStats.getNetworkReadKBs())).longValue());
-                hostResponse.setNetworkKbsWrite((new Double(hostStats.getNetworkWriteKBs())).longValue());
-                
-            }
-            
-        }else if (host.getType() == Host.Type.SecondaryStorage){        	
-        	StorageStats secStorageStats = ApiDBUtils.getSecondaryStorageStatistics(host.getId());
-        	if (secStorageStats != null){
-        		hostResponse.setDiskSizeTotal(secStorageStats.getCapacityBytes());
-        		hostResponse.setDiskSizeAllocated(secStorageStats.getByteUsed());
-        	}
-        }
-
-        if (host.getClusterId() != null) {
-            ClusterVO cluster = ApiDBUtils.findClusterById(host.getClusterId());
-            hostResponse.setClusterName(cluster.getName());
-            hostResponse.setClusterType(cluster.getClusterType().toString());
-        }
-
-        hostResponse.setLocalStorageActive(ApiDBUtils.isLocalStorageActiveOnHost(host));
-
-        Set<com.cloud.host.Status.Event> possibleEvents = host.getStatus().getPossibleEvents();
-        if ((possibleEvents != null) && !possibleEvents.isEmpty()) {
-            String events = "";
-            Iterator<com.cloud.host.Status.Event> iter = possibleEvents.iterator();
-            while (iter.hasNext()) {
-                com.cloud.host.Status.Event event = iter.next();
-                events += event.toString();
-                if (iter.hasNext()) {
-                    events += "; ";
-                }
-            }
-            hostResponse.setEvents(events);
-        }
-
-        hostResponse.setAllocationState(host.getResourceState().toString());
-
-        hostResponse.setObjectName("host");
-
-        return hostResponse;
-    }
-
-    @Override
-    public SwiftResponse createSwiftResponse(Swift swift) {
-        SwiftResponse swiftResponse = new SwiftResponse();
-        swiftResponse.setId(swift.getId());
-        swiftResponse.setUrl(swift.getUrl());
-        swiftResponse.setObjectName("Swift");
-        return swiftResponse;
-    }
-
-    @Override
-    public VlanIpRangeResponse createVlanIpRangeResponse(Vlan vlan) {
-        Long podId = ApiDBUtils.getPodIdForVlan(vlan.getId());
-
-        VlanIpRangeResponse vlanResponse = new VlanIpRangeResponse();
-        vlanResponse.setId(vlan.getId());
-        vlanResponse.setForVirtualNetwork(vlan.getVlanType().equals(VlanType.VirtualNetwork));
-        vlanResponse.setVlan(vlan.getVlanTag());
-        vlanResponse.setZoneId(vlan.getDataCenterId());
-
-        if (podId != null) {
-            HostPodVO pod = ApiDBUtils.findPodById(podId);
-            vlanResponse.setPodId(podId);
-            if (pod != null) {
-                vlanResponse.setPodName(pod.getName());
-            }
-        }
-
-        vlanResponse.setGateway(vlan.getVlanGateway());
-        vlanResponse.setNetmask(vlan.getVlanNetmask());
-
-        // get start ip and end ip of corresponding vlan
-        String ipRange = vlan.getIpRange();
-        String[] range = ipRange.split("-");
-        vlanResponse.setStartIp(range[0]);
-        vlanResponse.setEndIp(range[1]);
-
-        vlanResponse.setNetworkId(vlan.getNetworkId());
-        Account owner = ApiDBUtils.getVlanAccount(vlan.getId());
-        if (owner != null) {
-            populateAccount(vlanResponse, owner.getId());
-            populateDomain(vlanResponse, owner.getDomainId());
-        }
-        
-        vlanResponse.setPhysicalNetworkId(vlan.getPhysicalNetworkId());
-        
-        vlanResponse.setObjectName("vlan");
-        return vlanResponse;
-    }
-
-    @Override
-    public IPAddressResponse createIPAddressResponse(IpAddress ipAddress) {
-        VlanVO vlan = ApiDBUtils.findVlanById(ipAddress.getVlanId());
-        boolean forVirtualNetworks = vlan.getVlanType().equals(VlanType.VirtualNetwork);
-        long zoneId = ipAddress.getDataCenterId();
-
-        IPAddressResponse ipResponse = new IPAddressResponse();
-        ipResponse.setId(ipAddress.getId());
-        ipResponse.setIpAddress(ipAddress.getAddress().toString());
-        if (ipAddress.getAllocatedTime() != null) {
-            ipResponse.setAllocated(ipAddress.getAllocatedTime());
-        }
-        ipResponse.setZoneId(zoneId);
-        ipResponse.setZoneName(ApiDBUtils.findZoneById(ipAddress.getDataCenterId()).getName());
-        ipResponse.setSourceNat(ipAddress.isSourceNat());
-
-        // get account information
-        populateOwner(ipResponse, ipAddress);
-
-        ipResponse.setForVirtualNetwork(forVirtualNetworks);
-        ipResponse.setStaticNat(ipAddress.isOneToOneNat());
-
-        if (ipAddress.getAssociatedWithVmId() != null) {
-            UserVm vm = ApiDBUtils.findUserVmById(ipAddress.getAssociatedWithVmId());
-            ipResponse.setVirtualMachineId(vm.getId());
-            ipResponse.setVirtualMachineName(vm.getHostName());
-            ipResponse.setVirtualMachineDisplayName(vm.getDisplayName());
-        }
-
-        ipResponse.setAssociatedNetworkId(ipAddress.getAssociatedWithNetworkId());
-
-        // Network id the ip is associated withif associated networkId is null, try to get this information from vlan
-        Long associatedNetworkId = ipAddress.getAssociatedWithNetworkId();
-        Long vlanNetworkId = ApiDBUtils.getVlanNetworkId(ipAddress.getVlanId());
-        if (associatedNetworkId == null) {
-            associatedNetworkId = vlanNetworkId;
-        }
-
-        ipResponse.setAssociatedNetworkId(associatedNetworkId);
-
-        // Network id the ip belongs to
-        Long networkId;
-        if (vlanNetworkId != null) {
-            networkId = vlanNetworkId;
-        } else {
-            networkId = ApiDBUtils.getPublicNetworkIdByZone(zoneId);
-        }
-
-        ipResponse.setNetworkId(networkId);
-        ipResponse.setState(ipAddress.getState().toString());
-
-        // show this info to admin only
-        Account account = UserContext.current().getCaller();
-        if ((account == null) || account.getType() == Account.ACCOUNT_TYPE_ADMIN) {
-            ipResponse.setVlanId(ipAddress.getVlanId());
-            ipResponse.setVlanName(ApiDBUtils.findVlanById(ipAddress.getVlanId()).getVlanTag());
-        }
-        ipResponse.setObjectName("ipaddress");
-        return ipResponse;
-    }
-
-    @Override
-    public LoadBalancerResponse createLoadBalancerResponse(LoadBalancer loadBalancer) {
-        LoadBalancerResponse lbResponse = new LoadBalancerResponse();
-        lbResponse.setId(loadBalancer.getId());
-        lbResponse.setName(loadBalancer.getName());
-        lbResponse.setDescription(loadBalancer.getDescription());
-        List<String> cidrs = ApiDBUtils.findFirewallSourceCidrs(loadBalancer.getId());
-        lbResponse.setCidrList(StringUtils.join(cidrs, ","));
-
-        IPAddressVO publicIp = ApiDBUtils.findIpAddressById(loadBalancer.getSourceIpAddressId());
-        lbResponse.setPublicIpId(publicIp.getId());
-        lbResponse.setPublicIp(publicIp.getAddress().addr());
-        lbResponse.setPublicPort(Integer.toString(loadBalancer.getSourcePortStart()));
-        lbResponse.setPrivatePort(Integer.toString(loadBalancer.getDefaultPortStart()));
-        lbResponse.setAlgorithm(loadBalancer.getAlgorithm());
-        FirewallRule.State state = loadBalancer.getState();
-        String stateToSet = state.toString();
-        if (state.equals(FirewallRule.State.Revoke)) {
-            stateToSet = "Deleting";
-        }
-        lbResponse.setState(stateToSet);
-        populateOwner(lbResponse, loadBalancer);
-        lbResponse.setZoneId(publicIp.getDataCenterId());
-
-        lbResponse.setObjectName("loadbalancer");
-        return lbResponse;
-    }
-
-    @Override
-    public PodResponse createPodResponse(Pod pod, Boolean showCapacities) {
-        String[] ipRange = new String[2];
-        if (pod.getDescription() != null && pod.getDescription().length() > 0) {
-            ipRange = pod.getDescription().split("-");
-        } else {
-            ipRange[0] = pod.getDescription();
-        }
-
-        PodResponse podResponse = new PodResponse();
-        podResponse.setId(pod.getId());
-        podResponse.setName(pod.getName());
-        podResponse.setZoneId(pod.getDataCenterId());
-        podResponse.setZoneName(PodZoneConfig.getZoneName(pod.getDataCenterId()));
-        podResponse.setNetmask(NetUtils.getCidrNetmask(pod.getCidrSize()));
-        podResponse.setStartIp(ipRange[0]);
-        podResponse.setEndIp(((ipRange.length > 1) && (ipRange[1] != null)) ? ipRange[1] : "");
-        podResponse.setGateway(pod.getGateway());
-        podResponse.setAllocationState(pod.getAllocationState().toString());
-        if (showCapacities != null && showCapacities){
-        	List<SummedCapacity> capacities = ApiDBUtils.getCapacityByClusterPodZone(null,pod.getId(),null); 
-        	Set<CapacityResponse> capacityResponses = new HashSet<CapacityResponse>();
-        	float cpuOverprovisioningFactor = ApiDBUtils.getCpuOverprovisioningFactor();
-        	
-        	for (SummedCapacity capacity : capacities){
-        		CapacityResponse capacityResponse = new CapacityResponse();   
-        		capacityResponse.setCapacityType(capacity.getCapacityType());
-	        	capacityResponse.setCapacityUsed(capacity.getUsedCapacity());
-	        	if (capacity.getCapacityType() == Capacity.CAPACITY_TYPE_CPU){
-	        		capacityResponse.setCapacityTotal(new Long((long)(capacity.getTotalCapacity()*cpuOverprovisioningFactor)));
-	        	}else if(capacity.getCapacityType() == Capacity.CAPACITY_TYPE_STORAGE_ALLOCATED){
-	        		List<SummedCapacity> c = ApiDBUtils.findNonSharedStorageForClusterPodZone(null, pod.getId() ,null);
-	        		capacityResponse.setCapacityTotal(capacity.getTotalCapacity() - c.get(0).getTotalCapacity());
-	        		capacityResponse.setCapacityUsed(capacity.getUsedCapacity() - c.get(0).getUsedCapacity());
-	        	}else{
-	        		capacityResponse.setCapacityTotal(capacity.getTotalCapacity());
-	        	}	        	
-	        	if (capacityResponse.getCapacityTotal() != 0) {
-	                capacityResponse.setPercentUsed(s_percentFormat.format((float) capacityResponse.getCapacityUsed() / (float) capacityResponse.getCapacityTotal() * 100f));
-	            } else {
-	                capacityResponse.setPercentUsed(s_percentFormat.format(0L));
-	            }
-	        	capacityResponses.add(capacityResponse);
-        	}
-        	// Do it for stats as well.
-        	capacityResponses.addAll(getStatsCapacityresponse(null, null, pod.getId(), pod.getDataCenterId()));
-        	podResponse.setCapacitites(new ArrayList<CapacityResponse>(capacityResponses));
-        }
-        podResponse.setObjectName("pod");
-        return podResponse;
-    }
-
-    @Override
-    public ZoneResponse createZoneResponse(DataCenter dataCenter, Boolean showCapacities) {
-        Account account = UserContext.current().getCaller();
-        ZoneResponse zoneResponse = new ZoneResponse();
-        zoneResponse.setId(dataCenter.getId());
-        zoneResponse.setName(dataCenter.getName());
-        zoneResponse.setSecurityGroupsEnabled(ApiDBUtils.isSecurityGroupEnabledInZone(dataCenter.getId()));
-
-        if ((dataCenter.getDescription() != null) && !dataCenter.getDescription().equalsIgnoreCase("null")) {
-            zoneResponse.setDescription(dataCenter.getDescription());
-        }
-
-        if ((account == null) || (account.getType() == Account.ACCOUNT_TYPE_ADMIN)) {
-            zoneResponse.setDns1(dataCenter.getDns1());
-            zoneResponse.setDns2(dataCenter.getDns2());
-            zoneResponse.setInternalDns1(dataCenter.getInternalDns1());
-            zoneResponse.setInternalDns2(dataCenter.getInternalDns2());
-            // FIXME zoneResponse.setVlan(dataCenter.get.getVnet());
-            zoneResponse.setGuestCidrAddress(dataCenter.getGuestNetworkCidr());
-        }
-
-        if (showCapacities != null && showCapacities){
-        	List<SummedCapacity> capacities = ApiDBUtils.getCapacityByClusterPodZone(dataCenter.getId(),null,null); 
-        	Set<CapacityResponse> capacityResponses = new HashSet<CapacityResponse>();
-        	float cpuOverprovisioningFactor = ApiDBUtils.getCpuOverprovisioningFactor();
-        	
-        	for (SummedCapacity capacity : capacities){
-        		CapacityResponse capacityResponse = new CapacityResponse();   
-        		capacityResponse.setCapacityType(capacity.getCapacityType());
-	        	capacityResponse.setCapacityUsed(capacity.getUsedCapacity());
-	        	if (capacity.getCapacityType() == Capacity.CAPACITY_TYPE_CPU){
-	        		capacityResponse.setCapacityTotal(new Long((long)(capacity.getTotalCapacity()*cpuOverprovisioningFactor)));
-	        	}else if(capacity.getCapacityType() == Capacity.CAPACITY_TYPE_STORAGE_ALLOCATED){
-	        		List<SummedCapacity> c = ApiDBUtils.findNonSharedStorageForClusterPodZone(dataCenter.getId(), null ,null);
-	        		capacityResponse.setCapacityTotal(capacity.getTotalCapacity() - c.get(0).getTotalCapacity());
-	        		capacityResponse.setCapacityUsed(capacity.getUsedCapacity() - c.get(0).getUsedCapacity());
-	        	}else{
-	        		capacityResponse.setCapacityTotal(capacity.getTotalCapacity());
-	        	}
-	        	if (capacityResponse.getCapacityTotal() != 0) {
-	                capacityResponse.setPercentUsed(s_percentFormat.format((float) capacityResponse.getCapacityUsed() / (float) capacityResponse.getCapacityTotal() * 100f));
-	            } else {
-	                capacityResponse.setPercentUsed(s_percentFormat.format(0L));
-	            }
-	        	capacityResponses.add(capacityResponse);
-        	}
-        	// Do it for stats as well.
-        	capacityResponses.addAll(getStatsCapacityresponse(null, null, null, dataCenter.getId()));      	
-        	
-        	zoneResponse.setCapacitites(new ArrayList<CapacityResponse>(capacityResponses));
-        }
-        
-        zoneResponse.setDomain(dataCenter.getDomain());
-        zoneResponse.setDomainId(dataCenter.getDomainId());
-        zoneResponse.setType(dataCenter.getNetworkType().toString());
-        zoneResponse.setAllocationState(dataCenter.getAllocationState().toString());
-        zoneResponse.setZoneToken(dataCenter.getZoneToken());
-        zoneResponse.setDhcpProvider(dataCenter.getDhcpProvider());
-        zoneResponse.setObjectName("zone");
-        return zoneResponse;
-    }
-
-    private List<CapacityResponse> getStatsCapacityresponse(Long poolId, Long clusterId, Long podId, Long zoneId){
-    	List<CapacityVO> capacities = new ArrayList<CapacityVO>();
-    	capacities.add(ApiDBUtils.getStoragePoolUsedStats(poolId, clusterId, podId, zoneId));
-    	if(clusterId == null && podId == null){
-    		capacities.add(ApiDBUtils.getSecondaryStorageUsedStats(poolId, zoneId));
-    	}
-    	
-    	List<CapacityResponse> capacityResponses = new ArrayList<CapacityResponse>();
-		for (CapacityVO capacity : capacities){
-    		CapacityResponse capacityResponse = new CapacityResponse();   
-    		capacityResponse.setCapacityType(capacity.getCapacityType());
-        	capacityResponse.setCapacityUsed(capacity.getUsedCapacity());   
-    		capacityResponse.setCapacityTotal(capacity.getTotalCapacity());  
-        	if (capacityResponse.getCapacityTotal() != 0) {
-                capacityResponse.setPercentUsed(s_percentFormat.format((float) capacityResponse.getCapacityUsed() / (float) capacityResponse.getCapacityTotal() * 100f));
-            } else {
-                capacityResponse.setPercentUsed(s_percentFormat.format(0L));
-            }
-    		capacityResponses.add(capacityResponse);
-    	}
-    	
-		return capacityResponses;
-    }
-    
-    @Override
-    public VolumeResponse createVolumeResponse(Volume volume) {
-        VolumeResponse volResponse = new VolumeResponse();
-        volResponse.setId(volume.getId());
-
-        if (volume.getName() != null) {
-            volResponse.setName(volume.getName());
-        } else {
-            volResponse.setName("");
-        }
-
-        volResponse.setZoneId(volume.getDataCenterId());
-        volResponse.setZoneName(ApiDBUtils.findZoneById(volume.getDataCenterId()).getName());
-
-        volResponse.setVolumeType(volume.getVolumeType().toString());
-        volResponse.setDeviceId(volume.getDeviceId());
-
-        Long instanceId = volume.getInstanceId();
-        if (instanceId != null && volume.getState() != Volume.State.Destroy) {
-            VMInstanceVO vm = ApiDBUtils.findVMInstanceById(instanceId);
-            if(vm != null){
-            	volResponse.setVirtualMachineId(vm.getId());
-            	volResponse.setVirtualMachineName(vm.getHostName());
-            	UserVm userVm = ApiDBUtils.findUserVmById(vm.getId());
-            	if (userVm != null) {
-            		volResponse.setVirtualMachineDisplayName(userVm.getDisplayName());
-            		volResponse.setVirtualMachineState(vm.getState().toString());
-            	} else {
-            		s_logger.error("User Vm with Id: "+instanceId+" does not exist for volume "+volume.getId());	
-            	}
-            } else {
-            	s_logger.error("Vm with Id: "+instanceId+" does not exist for volume "+volume.getId());	
-            }
-        }
-
-        // Show the virtual size of the volume
-        volResponse.setSize(volume.getSize());
-
-        volResponse.setCreated(volume.getCreated());
-        volResponse.setState(volume.getState().toString());
-
-        populateOwner(volResponse, volume);
-
-        String storageType;
-        try {
-            if (volume.getPoolId() == null) {
-                if (volume.getState() == Volume.State.Allocated) {
-                    /* set it as shared, so the UI can attach it to VM */
-                    storageType = "shared";
-                } else {
-                    storageType = "unknown";
-                }
-            } else {
-                storageType = ApiDBUtils.volumeIsOnSharedStorage(volume.getId()) ? ServiceOffering.StorageType.shared.toString() : ServiceOffering.StorageType.local.toString();
-            }
-        } catch (InvalidParameterValueException e) {
-            s_logger.error(e.getMessage(), e);
-            throw new ServerApiException(BaseCmd.INTERNAL_ERROR, "Volume " + volume.getName() + " does not have a valid ID");
-        }
-
-        volResponse.setStorageType(storageType);
-        if (volume.getVolumeType().equals(Volume.Type.ROOT)) {
-            volResponse.setServiceOfferingId(volume.getDiskOfferingId());
-        } else {
-            volResponse.setDiskOfferingId(volume.getDiskOfferingId());
-        }
-
-        DiskOfferingVO diskOffering = ApiDBUtils.findDiskOfferingById(volume.getDiskOfferingId());
-        if (volume.getVolumeType().equals(Volume.Type.ROOT)) {
-            volResponse.setServiceOfferingName(diskOffering.getName());
-            volResponse.setServiceOfferingDisplayText(diskOffering.getDisplayText());
-        } else {
-            volResponse.setDiskOfferingName(diskOffering.getName());
-            volResponse.setDiskOfferingDisplayText(diskOffering.getDisplayText());
-        }
-
-        Long poolId = volume.getPoolId();
-        String poolName = (poolId == null) ? "none" : ApiDBUtils.findStoragePoolById(poolId).getName();
-        volResponse.setStoragePoolName(poolName);
-        // volResponse.setSourceId(volume.getSourceId());
-        // if (volume.getSourceType() != null) {
-        // volResponse.setSourceType(volume.getSourceType().toString());
-        // }
-        volResponse.setHypervisor(ApiDBUtils.getVolumeHyperType(volume.getId()).toString());
-        volResponse.setAttached(volume.getAttached());
-        volResponse.setDestroyed(volume.getState() == Volume.State.Destroy);
-        VMTemplateVO template = ApiDBUtils.findTemplateById(volume.getTemplateId());
-        boolean isExtractable = template != null && template.isExtractable() && !(template.getTemplateType() == TemplateType.SYSTEM);
-        volResponse.setExtractable(isExtractable);
-        volResponse.setObjectName("volume");
-        return volResponse;
-    }
-
-    @Override
-    public InstanceGroupResponse createInstanceGroupResponse(InstanceGroup group) {
-        InstanceGroupResponse groupResponse = new InstanceGroupResponse();
-        groupResponse.setId(group.getId());
-        groupResponse.setName(group.getName());
-        groupResponse.setCreated(group.getCreated());
-        
-        populateOwner(groupResponse, group);
-
-        groupResponse.setObjectName("instancegroup");
-        return groupResponse;
-    }
-
-    @Override
-    public StoragePoolResponse createStoragePoolResponse(StoragePool pool) {
-        StoragePoolResponse poolResponse = new StoragePoolResponse();
-        poolResponse.setId(pool.getId());
-        poolResponse.setName(pool.getName());
-        poolResponse.setState(pool.getStatus());
-        poolResponse.setPath(pool.getPath());
-        poolResponse.setIpAddress(pool.getHostAddress());
-        poolResponse.setZoneId(pool.getDataCenterId());
-        poolResponse.setZoneName(ApiDBUtils.findZoneById(pool.getDataCenterId()).getName());
-        if (pool.getPoolType() != null) {
-            poolResponse.setType(pool.getPoolType().toString());
-        }
-        if (pool.getPodId() != null) {
-            poolResponse.setPodId(pool.getPodId());
-            HostPodVO pod = ApiDBUtils.findPodById(pool.getPodId());
-            if (pod != null) {
-                poolResponse.setPodName(pod.getName());
-            }
-        }
-        if (pool.getCreated() != null) {
-            poolResponse.setCreated(pool.getCreated());
-        }
-
-        StorageStats stats = ApiDBUtils.getStoragePoolStatistics(pool.getId());
-        long allocatedSize = ApiDBUtils.getStorageCapacitybyPool(pool.getId(),Capacity.CAPACITY_TYPE_STORAGE_ALLOCATED);
-        poolResponse.setDiskSizeTotal(pool.getCapacityBytes());
-        poolResponse.setDiskSizeAllocated(allocatedSize);
-        
-        if (stats != null) {
-            Long used = stats.getByteUsed();
-            poolResponse.setDiskSizeUsed(used);            
-        }        
-
-        if (pool.getClusterId() != null) {
-            ClusterVO cluster = ApiDBUtils.findClusterById(pool.getClusterId());
-            poolResponse.setClusterId(cluster.getId());
-            poolResponse.setClusterName(cluster.getName());
-        }
-        poolResponse.setTags(ApiDBUtils.getStoragePoolTags(pool.getId()));
-        poolResponse.setObjectName("storagepool");
-        return poolResponse;
-    }
-
-    @Override
-    public ClusterResponse createClusterResponse(Cluster cluster, Boolean showCapacities) {
-        ClusterResponse clusterResponse = new ClusterResponse();
-        clusterResponse.setId(cluster.getId());
-        clusterResponse.setName(cluster.getName());
-        clusterResponse.setPodId(cluster.getPodId());
-        clusterResponse.setZoneId(cluster.getDataCenterId());
-        clusterResponse.setHypervisorType(cluster.getHypervisorType().toString());
-        clusterResponse.setClusterType(cluster.getClusterType().toString());
-        clusterResponse.setAllocationState(cluster.getAllocationState().toString());
-        clusterResponse.setManagedState(cluster.getManagedState().toString());
-        HostPodVO pod = ApiDBUtils.findPodById(cluster.getPodId());
-        if (pod != null) {
-            clusterResponse.setPodName(pod.getName());
-        }
-        DataCenterVO zone = ApiDBUtils.findZoneById(cluster.getDataCenterId());
-        clusterResponse.setZoneName(zone.getName());
-        if (showCapacities != null && showCapacities){
-        	List<SummedCapacity> capacities = ApiDBUtils.getCapacityByClusterPodZone(null,null,cluster.getId()); 
-        	Set<CapacityResponse> capacityResponses = new HashSet<CapacityResponse>();    		
-        	float cpuOverprovisioningFactor = ApiDBUtils.getCpuOverprovisioningFactor();
-    		
-        	for (SummedCapacity capacity : capacities){
-        		CapacityResponse capacityResponse = new CapacityResponse();   
-        		capacityResponse.setCapacityType(capacity.getCapacityType());
-	        	capacityResponse.setCapacityUsed(capacity.getUsedCapacity());
-	        	
-	        	if (capacity.getCapacityType() == Capacity.CAPACITY_TYPE_CPU){
-	        		capacityResponse.setCapacityTotal(new Long((long)(capacity.getTotalCapacity()*cpuOverprovisioningFactor)));
-	        	}else if(capacity.getCapacityType() == Capacity.CAPACITY_TYPE_STORAGE_ALLOCATED){
-	        		List<SummedCapacity> c = ApiDBUtils.findNonSharedStorageForClusterPodZone(null, null, cluster.getId());
-	        		capacityResponse.setCapacityTotal(capacity.getTotalCapacity() - c.get(0).getTotalCapacity());
-	        		capacityResponse.setCapacityUsed(capacity.getUsedCapacity() - c.get(0).getUsedCapacity());
-	        	}else{
-	        		capacityResponse.setCapacityTotal(capacity.getTotalCapacity());
-	        	}
-	        	if (capacityResponse.getCapacityTotal() != 0) {
-	                capacityResponse.setPercentUsed(s_percentFormat.format((float) capacityResponse.getCapacityUsed() / (float) capacityResponse.getCapacityTotal() * 100f));
-	            } else {
-	                capacityResponse.setPercentUsed(s_percentFormat.format(0L));
-	            }
-	        	capacityResponses.add(capacityResponse);
-        	}
-        	// Do it for stats as well.
-        	capacityResponses.addAll(getStatsCapacityresponse(null, cluster.getId(), pod.getId(), pod.getDataCenterId()));
-        	clusterResponse.setCapacitites(new ArrayList<CapacityResponse>(capacityResponses));
-        }
-        clusterResponse.setObjectName("cluster");
-        return clusterResponse;
-    }
-
-    @Override
-    public FirewallRuleResponse createPortForwardingRuleResponse(PortForwardingRule fwRule) {
-        FirewallRuleResponse response = new FirewallRuleResponse();
-        response.setId(fwRule.getId());
-        response.setPrivateStartPort(Integer.toString(fwRule.getDestinationPortStart()));
-        response.setPrivateEndPort(Integer.toString(fwRule.getDestinationPortEnd()));
-        response.setProtocol(fwRule.getProtocol());
-        response.setPublicStartPort(Integer.toString(fwRule.getSourcePortStart()));
-        response.setPublicEndPort(Integer.toString(fwRule.getSourcePortEnd()));
-        List<String> cidrs = ApiDBUtils.findFirewallSourceCidrs(fwRule.getId());
-        response.setCidrList(StringUtils.join(cidrs, ","));
-
-        IpAddress ip = ApiDBUtils.findIpAddressById(fwRule.getSourceIpAddressId());
-        response.setPublicIpAddressId(ip.getId());
-        response.setPublicIpAddress(ip.getAddress().addr());
-
-        if (ip != null && fwRule.getDestinationIpAddress() != null) {
-            UserVm vm = ApiDBUtils.findUserVmById(fwRule.getVirtualMachineId());
-            if (vm != null) {
-                response.setVirtualMachineId(vm.getId());
-                response.setVirtualMachineName(vm.getHostName());
-                response.setVirtualMachineDisplayName(vm.getDisplayName());
-            }
-        }
-        FirewallRule.State state = fwRule.getState();
-        String stateToSet = state.toString();
-        if (state.equals(FirewallRule.State.Revoke)) {
-            stateToSet = "Deleting";
-        }
-        response.setState(stateToSet);
-        response.setObjectName("portforwardingrule");
-        return response;
-    }
-
-    @Override
-    public IpForwardingRuleResponse createIpForwardingRuleResponse(StaticNatRule fwRule) {
-        IpForwardingRuleResponse response = new IpForwardingRuleResponse();
-        response.setId(fwRule.getId());
-        response.setProtocol(fwRule.getProtocol());
-
-        IpAddress ip = ApiDBUtils.findIpAddressById(fwRule.getSourceIpAddressId());
-        response.setPublicIpAddressId(ip.getId());
-        response.setPublicIpAddress(ip.getAddress().addr());
-
-        if (ip != null && fwRule.getDestIpAddress() != null) {
-            UserVm vm = ApiDBUtils.findUserVmById(ip.getAssociatedWithVmId());
-            if (vm != null) {// vm might be destroyed
-                response.setVirtualMachineId(vm.getId());
-                response.setVirtualMachineName(vm.getHostName());
-                response.setVirtualMachineDisplayName(vm.getDisplayName());
-            }
-        }
-        FirewallRule.State state = fwRule.getState();
-        String stateToSet = state.toString();
-        if (state.equals(FirewallRule.State.Revoke)) {
-            stateToSet = "Deleting";
-        }
-
-        response.setStartPort(fwRule.getSourcePortStart());
-        response.setEndPort(fwRule.getSourcePortEnd());
-        response.setProtocol(fwRule.getProtocol());
-        response.setState(stateToSet);
-        response.setObjectName("ipforwardingrule");
-        return response;
-    }
-    
-
-    @Override
-    public List<UserVmResponse> createUserVmResponse(String objectName, UserVm... userVms) {
-        return createUserVmResponse(objectName, 0, userVms);
-    }
-
-    @Override
-    public List<UserVmResponse> createUserVmResponse(String objectName, int details, UserVm... userVms) {
-        Account caller = UserContext.current().getCaller();
-        boolean caller_is_admin = ((caller == null) || (caller.getType() == Account.ACCOUNT_TYPE_ADMIN));
-        
-        Hashtable<Long, UserVmData> vmDataList = new Hashtable<Long, UserVmData>();
-        // Initialise the vmdatalist with the input data
-        for (UserVm userVm : userVms) {
-            UserVmData userVmData = newUserVmData(userVm);
-            vmDataList.put(userVm.getId(), userVmData);
-        }
-        
-        vmDataList = ApiDBUtils.listVmDetails(vmDataList, details);
-        
-        //initialize vmresponse from vmdatalist
-        List<UserVmResponse> vmResponses = new ArrayList<UserVmResponse>();
-        DecimalFormat decimalFormat = new DecimalFormat("#.##");
-        for (UserVmData uvd: vmDataList.values()){
-            UserVmResponse userVmResponse = newUserVmResponse(uvd, caller_is_admin);
-            
-            // stats calculation
-            String cpuUsed = null;
-            // VmStats vmStats = ApiDBUtils.getVmStatistics(userVmResponse.getId());
-            VmStats vmStats = ApiDBUtils.getVmStatistics(uvd.getId());
-            if (vmStats != null) {
-                float cpuUtil = (float) vmStats.getCPUUtilization();
-                cpuUsed = decimalFormat.format(cpuUtil) + "%";
-                userVmResponse.setCpuUsed(cpuUsed);
-
-                Double networkKbRead = Double.valueOf(vmStats.getNetworkReadKBs());
-                userVmResponse.setNetworkKbsRead(networkKbRead.longValue());
-
-                Double networkKbWrite = Double.valueOf(vmStats.getNetworkWriteKBs());
-                userVmResponse.setNetworkKbsWrite(networkKbWrite.longValue());
-            }
-            userVmResponse.setObjectName(objectName);
-            
-            vmResponses.add(userVmResponse);
-        }
-        return vmResponses;
-    }
-
-
-    @Override
-    public DomainRouterResponse createDomainRouterResponse(VirtualRouter router) {
-        Map<Long, ServiceOffering> serviceOfferings = new HashMap<Long, ServiceOffering>();
-
-        DomainRouterResponse routerResponse = new DomainRouterResponse();
-        routerResponse.setId(router.getId());
-        routerResponse.setZoneId(router.getDataCenterIdToDeployIn());
-        routerResponse.setName(router.getHostName());
-        routerResponse.setPodId(router.getPodIdToDeployIn());
-        routerResponse.setTemplateId(router.getTemplateId());
-        routerResponse.setCreated(router.getCreated());
-        routerResponse.setState(router.getState());
-        routerResponse.setIsRedundantRouter(router.getIsRedundantRouter());
-        routerResponse.setRedundantState(router.getRedundantState().toString());
-
-        if (router.getHostId() != null) {
-            routerResponse.setHostId(router.getHostId());
-            routerResponse.setHostName(ApiDBUtils.findHostById(router.getHostId()).getName());
-        }
-
-        // Service Offering Info
-        ServiceOffering offering = serviceOfferings.get(router.getServiceOfferingId());
-
-        if (offering == null) {
-            offering = ApiDBUtils.findServiceOfferingById(router.getServiceOfferingId());
-            serviceOfferings.put(offering.getId(), offering);
-        }
-        routerResponse.setServiceOfferingId(offering.getId());
-        routerResponse.setServiceOfferingName(offering.getName());
-
-        populateOwner(routerResponse, router);
-
-        List<NicProfile> nicProfiles = ApiDBUtils.getNics(router);
-        for (NicProfile singleNicProfile : nicProfiles) {
-            Network network = ApiDBUtils.findNetworkById(singleNicProfile.getNetworkId());
-            if (network != null) {
-                if (network.getTrafficType() == TrafficType.Public) {
-                    routerResponse.setPublicIp(singleNicProfile.getIp4Address());
-                    routerResponse.setPublicMacAddress(singleNicProfile.getMacAddress());
-                    routerResponse.setPublicNetmask(singleNicProfile.getNetmask());
-                    routerResponse.setGateway(singleNicProfile.getGateway());
-                    routerResponse.setPublicNetworkId(singleNicProfile.getNetworkId());
-                } else if (network.getTrafficType() == TrafficType.Control) {
-                    routerResponse.setLinkLocalIp(singleNicProfile.getIp4Address());
-                    routerResponse.setLinkLocalMacAddress(singleNicProfile.getMacAddress());
-                    routerResponse.setLinkLocalNetmask(singleNicProfile.getNetmask());
-                    routerResponse.setLinkLocalNetworkId(singleNicProfile.getNetworkId());
-                } else if (network.getTrafficType() == TrafficType.Guest) {
-                    routerResponse.setGuestIpAddress(singleNicProfile.getIp4Address());
-                    routerResponse.setGuestMacAddress(singleNicProfile.getMacAddress());
-                    routerResponse.setGuestNetmask(singleNicProfile.getNetmask());
-                    routerResponse.setGuestNetworkId(singleNicProfile.getNetworkId());
-                    routerResponse.setNetworkDomain(network.getNetworkDomain());
-                }
-            }
-        }
-        DataCenter zone = ApiDBUtils.findZoneById(router.getDataCenterIdToDeployIn());
-        if (zone != null) {
-            routerResponse.setZoneName(zone.getName());
-            routerResponse.setDns1(zone.getDns1());
-            routerResponse.setDns2(zone.getDns2());
-        }
-
-        routerResponse.setObjectName("domainrouter");
-        return routerResponse;
-    }
-
-    @Override
-    public SystemVmResponse createSystemVmResponse(VirtualMachine vm) {
-        SystemVmResponse vmResponse = new SystemVmResponse();
-        if (vm.getType() == Type.SecondaryStorageVm || vm.getType() == Type.ConsoleProxy) {
-            // SystemVm vm = (SystemVm) systemVM;
-    		vmResponse.setId(vm.getId());
-            vmResponse.setObjectId(vm.getId());
-            vmResponse.setSystemVmType(vm.getType().toString().toLowerCase());
-            vmResponse.setZoneId(vm.getDataCenterIdToDeployIn());
-
-            vmResponse.setName(vm.getHostName());
-            vmResponse.setPodId(vm.getPodIdToDeployIn());
-            vmResponse.setTemplateId(vm.getTemplateId());
-            vmResponse.setCreated(vm.getCreated());
-
-            if (vm.getHostId() != null) {
-                vmResponse.setHostId(vm.getHostId());
-                vmResponse.setHostName(ApiDBUtils.findHostById(vm.getHostId()).getName());
-            }
-
-            if (vm.getState() != null) {
-                vmResponse.setState(vm.getState().toString());
-            }
-
-            // for console proxies, add the active sessions
-            if (vm.getType() == Type.ConsoleProxy) {
-                ConsoleProxyVO proxy = ApiDBUtils.findConsoleProxy(vm.getId());
-                //proxy can be already destroyed
-                if (proxy != null) {
-                    vmResponse.setActiveViewerSessions(proxy.getActiveSession());
-                } 
-            }
-
-            DataCenter zone = ApiDBUtils.findZoneById(vm.getDataCenterIdToDeployIn());
-            if (zone != null) {
-                vmResponse.setZoneName(zone.getName());
-                vmResponse.setDns1(zone.getDns1());
-                vmResponse.setDns2(zone.getDns2());
-            }
-
-            List<NicProfile> nicProfiles = ApiDBUtils.getNics(vm);
-            for (NicProfile singleNicProfile : nicProfiles) {
-                Network network = ApiDBUtils.findNetworkById(singleNicProfile.getNetworkId());
-                if (network != null) { 
-                    if (network.getTrafficType() == TrafficType.Management) {
-                        vmResponse.setPrivateIp(singleNicProfile.getIp4Address());
-                        vmResponse.setPrivateMacAddress(singleNicProfile.getMacAddress());
-                        vmResponse.setPrivateNetmask(singleNicProfile.getNetmask());
-                    } else if (network.getTrafficType() == TrafficType.Control) {
-                        vmResponse.setLinkLocalIp(singleNicProfile.getIp4Address());
-                        vmResponse.setLinkLocalMacAddress(singleNicProfile.getMacAddress());
-                        vmResponse.setLinkLocalNetmask(singleNicProfile.getNetmask());
-                    } else {
-                        vmResponse.setPublicIp(singleNicProfile.getIp4Address());
-                        vmResponse.setPublicMacAddress(singleNicProfile.getMacAddress());
-                        vmResponse.setPublicNetmask(singleNicProfile.getNetmask());
-                        vmResponse.setGateway(singleNicProfile.getGateway());
-                    }
-                }
-            }
-        }
-        vmResponse.setObjectName("systemvm");
-        return vmResponse;
-    }
-
-    @Override
-    public Host findHostById(Long hostId) {
-        return ApiDBUtils.findHostById(hostId);
-    }
-
-    @Override
-    public User findUserById(Long userId) {
-        return ApiDBUtils.findUserById(userId);
-    }
-
-    @Override
-    public UserVm findUserVmById(Long vmId) {
-        return ApiDBUtils.findUserVmById(vmId);
-
-    }
-
-    @Override
-    public VolumeVO findVolumeById(Long volumeId) {
-        return ApiDBUtils.findVolumeById(volumeId);
-    }
-
-    @Override
-    public Account findAccountByNameDomain(String accountName, Long domainId) {
-        return ApiDBUtils.findAccountByNameDomain(accountName, domainId);
-    }
-
-    @Override
-    public VirtualMachineTemplate findTemplateById(Long templateId) {
-        return ApiDBUtils.findTemplateById(templateId);
-    }
-
-    @Override
-    public VpnUsersResponse createVpnUserResponse(VpnUser vpnUser) {
-        VpnUsersResponse vpnResponse = new VpnUsersResponse();
-        vpnResponse.setId(vpnUser.getId());
-        vpnResponse.setUserName(vpnUser.getUsername());
-
-        populateOwner(vpnResponse, vpnUser);
-
-        vpnResponse.setObjectName("vpnuser");
-        return vpnResponse;
-    }
-
-    @Override
-    public RemoteAccessVpnResponse createRemoteAccessVpnResponse(RemoteAccessVpn vpn) {
-        RemoteAccessVpnResponse vpnResponse = new RemoteAccessVpnResponse();
-        vpnResponse.setPublicIpId(vpn.getServerAddressId());
-        vpnResponse.setPublicIp(ApiDBUtils.findIpAddressById(vpn.getServerAddressId()).getAddress().addr());
-        vpnResponse.setIpRange(vpn.getIpRange());
-        vpnResponse.setPresharedKey(vpn.getIpsecPresharedKey());
-        vpnResponse.setDomainId(vpn.getDomainId());
-
-        populateOwner(vpnResponse, vpn);
-        
-        vpnResponse.setState(vpn.getState().toString());
-        vpnResponse.setObjectName("remoteaccessvpn");
-
-        return vpnResponse;
-    }
-
-    @Override
-    public TemplateResponse createIsoResponse(VirtualMachineTemplate result) {
-        TemplateResponse response = new TemplateResponse();
-        response.setId(result.getId());
-        response.setName(result.getName());
-        response.setDisplayText(result.getDisplayText());
-        response.setPublic(result.isPublicTemplate());
-        response.setCreated(result.getCreated());
-        response.setFormat(result.getFormat());
-        response.setOsTypeId(result.getGuestOSId());
-        response.setOsTypeName(ApiDBUtils.findGuestOSById(result.getGuestOSId()).getDisplayName());
-
-        if (result.getFormat() == ImageFormat.ISO) { // Templates are always bootable
-            response.setBootable(result.isBootable());
-        } else {
-            response.setHypervisor(result.getHypervisorType().toString());// hypervisors are associated with templates
-        }
-
-        // add account ID and name
-        Account owner = ApiDBUtils.findAccountById(result.getAccountId());
-        populateAccount(response, owner.getId());
-        populateDomain(response, owner.getDomainId());
-        
-        response.setObjectName("iso");
-        return response;
-    }
-
-    @Override
-    public List<TemplateResponse> createTemplateResponses(long templateId, Long zoneId, boolean readyOnly) {
-        List<DataCenterVO> dcs = new ArrayList<DataCenterVO>();
-        if (zoneId == null || zoneId == -1) {
-            dcs.addAll(ApiDBUtils.listZones());
-            List<TemplateResponse> response = new ArrayList<TemplateResponse>();
-            for (DataCenterVO dc : dcs ) {
-                response.addAll(createTemplateResponses(templateId, dc.getId(), readyOnly));
-            }
-            return response;
-        } else {
-            return createTemplateResponses(templateId, zoneId.longValue(), readyOnly);
-        }
-    }
-
-    private List<TemplateResponse> createSwiftTemplateResponses(long templateId) {
-        VirtualMachineTemplate template = findTemplateById(templateId);
-        List<TemplateResponse> responses = new ArrayList<TemplateResponse>();
-        VMTemplateSwiftVO templateSwiftRef = ApiDBUtils.findTemplateSwiftRef(templateId);
-        if (templateSwiftRef == null) {
-            return responses;
-        }
-
-        TemplateResponse templateResponse = new TemplateResponse();
-        templateResponse.setId(template.getId());
-        templateResponse.setName(template.getName());
-        templateResponse.setDisplayText(template.getDisplayText());
-        templateResponse.setPublic(template.isPublicTemplate());
-        templateResponse.setCreated(templateSwiftRef.getCreated());
-
-        templateResponse.setReady(true);
-        templateResponse.setFeatured(template.isFeatured());
-        templateResponse.setExtractable(template.isExtractable() && !(template.getTemplateType() == TemplateType.SYSTEM));
-        templateResponse.setPasswordEnabled(template.getEnablePassword());
-        templateResponse.setCrossZones(template.isCrossZones());
-        templateResponse.setFormat(template.getFormat());
-        if (template.getTemplateType() != null) {
-            templateResponse.setTemplateType(template.getTemplateType().toString());
-        }
-        templateResponse.setHypervisor(template.getHypervisorType().toString());
-
-        GuestOS os = ApiDBUtils.findGuestOSById(template.getGuestOSId());
-        if (os != null) {
-            templateResponse.setOsTypeId(os.getId());
-            templateResponse.setOsTypeName(os.getDisplayName());
-        } else {
-            templateResponse.setOsTypeId(-1L);
-            templateResponse.setOsTypeName("");
-        }
-
-        Account account = ApiDBUtils.findAccountByIdIncludingRemoved(template.getAccountId());
-        populateAccount(templateResponse, account.getId());
-        populateDomain(templateResponse, account.getDomainId());
-
-        Account caller = UserContext.current().getCaller();
-        boolean isAdmin = false;
-        if ((caller == null) || BaseCmd.isAdmin(caller.getType())) {
-            isAdmin = true;
-        }
-
-        // If the user is an Admin, add the template download status
-        if (isAdmin || caller.getId() == template.getAccountId()) {
-            // add download status
-            templateResponse.setStatus("Successfully Installed");
-        }
-
-        Long templateSize = templateSwiftRef.getSize();
-        if (templateSize > 0) {
-            templateResponse.setSize(templateSize);
-        }
-
-        templateResponse.setChecksum(template.getChecksum());
-        templateResponse.setSourceTemplateId(template.getSourceTemplateId());
-
-        templateResponse.setChecksum(template.getChecksum());
-
-        templateResponse.setTemplateTag(template.getTemplateTag());
-
-        templateResponse.setObjectName("template");
-        responses.add(templateResponse);
-        return responses;
-    }
-
-    @Override
-    public List<TemplateResponse> createTemplateResponses(long templateId, long zoneId, boolean readyOnly) {
-        if (zoneId == 0) {
-            return createSwiftTemplateResponses(templateId);
-        }
-        VirtualMachineTemplate template = findTemplateById(templateId);
-        List<TemplateResponse> responses = new ArrayList<TemplateResponse>();
-        VMTemplateHostVO templateHostRef = ApiDBUtils.findTemplateHostRef(templateId, zoneId, readyOnly);
-        if (templateHostRef == null) {
-            return responses;
-        }
-
-        HostVO host = ApiDBUtils.findHostById(templateHostRef.getHostId());
-        if (host.getType() == Host.Type.LocalSecondaryStorage && host.getStatus() != com.cloud.host.Status.Up) {
-            return responses;
-        }
-
-        TemplateResponse templateResponse = new TemplateResponse();
-        templateResponse.setId(template.getId());
-        templateResponse.setName(template.getName());
-        templateResponse.setDisplayText(template.getDisplayText());
-        templateResponse.setPublic(template.isPublicTemplate());
-        templateResponse.setCreated(templateHostRef.getCreated());
-
-        templateResponse.setReady(templateHostRef.getDownloadState() == Status.DOWNLOADED);
-        templateResponse.setFeatured(template.isFeatured());
-        templateResponse.setExtractable(template.isExtractable() && !(template.getTemplateType() == TemplateType.SYSTEM));
-        templateResponse.setPasswordEnabled(template.getEnablePassword());
-        templateResponse.setCrossZones(template.isCrossZones());
-        templateResponse.setFormat(template.getFormat());
-        if (template.getTemplateType() != null) {
-            templateResponse.setTemplateType(template.getTemplateType().toString());
-        }
-        templateResponse.setHypervisor(template.getHypervisorType().toString());
-
-        GuestOS os = ApiDBUtils.findGuestOSById(template.getGuestOSId());
-        if (os != null) {
-            templateResponse.setOsTypeId(os.getId());
-            templateResponse.setOsTypeName(os.getDisplayName());
-        } else {
-            templateResponse.setOsTypeId(-1L);
-            templateResponse.setOsTypeName("");
-        }
-
-        Account account = ApiDBUtils.findAccountByIdIncludingRemoved(template.getAccountId());
-        populateAccount(templateResponse, account.getId());
-        populateDomain(templateResponse, account.getDomainId());
-
-        DataCenterVO datacenter = ApiDBUtils.findZoneById(zoneId);
-
-        // Add the zone ID
-        templateResponse.setZoneId(zoneId);
-        templateResponse.setZoneName(datacenter.getName());
-
-        Account caller = UserContext.current().getCaller();
-        boolean isAdmin = false;
-        if ((caller == null) || BaseCmd.isAdmin(caller.getType())) {
-            isAdmin = true;
-        }
-
-        // If the user is an Admin, add the template download status
-        if (isAdmin || caller.getId() == template.getAccountId()) {
-            // add download status
-            if (templateHostRef.getDownloadState() != Status.DOWNLOADED) {
-                String templateStatus = "Processing";
-                if (templateHostRef.getDownloadState() == VMTemplateHostVO.Status.DOWNLOAD_IN_PROGRESS) {
-                    if (templateHostRef.getDownloadPercent() == 100) {
-                        templateStatus = "Installing Template";
-                    } else {
-                        templateStatus = templateHostRef.getDownloadPercent() + "% Downloaded";
-                    }
-                } else {
-                    templateStatus = templateHostRef.getErrorString();
-                }
-                templateResponse.setStatus(templateStatus);
-            } else if (templateHostRef.getDownloadState() == VMTemplateHostVO.Status.DOWNLOADED) {
-                templateResponse.setStatus("Download Complete");
-            } else {
-                templateResponse.setStatus("Successfully Installed");
-            }
-        }
-
-        Long templateSize = templateHostRef.getSize();
-        if (templateSize > 0) {
-            templateResponse.setSize(templateSize);
-        }
-
-        templateResponse.setChecksum(template.getChecksum());
-        templateResponse.setSourceTemplateId(template.getSourceTemplateId());
-
-        templateResponse.setChecksum(template.getChecksum());
-
-        templateResponse.setTemplateTag(template.getTemplateTag());
-
-        templateResponse.setObjectName("template");
-        responses.add(templateResponse);
-        return responses;
-    }
-    @Override
-    public List<TemplateResponse> createIsoResponses(long isoId, Long zoneId, boolean readyOnly) {
-
-        List<TemplateResponse> isoResponses = new ArrayList<TemplateResponse>();
-        VirtualMachineTemplate iso = findTemplateById(isoId);
-        if ( iso.getTemplateType() == TemplateType.PERHOST) {
-            TemplateResponse isoResponse = new TemplateResponse();
-            isoResponse.setId(iso.getId());
-            isoResponse.setName(iso.getName());
-            isoResponse.setDisplayText(iso.getDisplayText());
-            isoResponse.setPublic(iso.isPublicTemplate());
-            isoResponse.setExtractable(iso.isExtractable() && !(iso.getTemplateType() == TemplateType.PERHOST));
-            isoResponse.setReady(true);
-            isoResponse.setBootable(iso.isBootable());
-            isoResponse.setFeatured(iso.isFeatured());
-            isoResponse.setCrossZones(iso.isCrossZones());
-            isoResponse.setPublic(iso.isPublicTemplate());
-            isoResponse.setCreated(iso.getCreated());
-            isoResponse.setChecksum(iso.getChecksum());
-            isoResponse.setPasswordEnabled(false);
-            
-            // add account ID and name
-            Account owner = ApiDBUtils.findAccountById(iso.getAccountId());
-            populateAccount(isoResponse, owner.getId());
-            populateDomain(isoResponse, owner.getDomainId());
-            
-            isoResponse.setObjectName("iso");
-            isoResponses.add(isoResponse);
-            return isoResponses;
-        } else {
-            List<DataCenterVO> dcs = new ArrayList<DataCenterVO>();       
-            if (zoneId == null || zoneId == -1 ) {
-                dcs.addAll(ApiDBUtils.listZones());
-                for (DataCenterVO dc : dcs ) {
-                    isoResponses.addAll(createIsoResponses(iso, dc.getId(), readyOnly));
-                }
-                return isoResponses;
-            } else {
-                return createIsoResponses(iso, zoneId, readyOnly);
-            }
-        }
-    }
-
-    private List<TemplateResponse> createSwiftIsoResponses(VirtualMachineTemplate iso) {
-        long isoId = iso.getId();
-        List<TemplateResponse> isoResponses = new ArrayList<TemplateResponse>();
-        VMTemplateSwiftVO isoSwift = ApiDBUtils.findTemplateSwiftRef(isoId);
-        if (isoSwift == null) {
-            return isoResponses;
-        }
-        TemplateResponse isoResponse = new TemplateResponse();
-        isoResponse.setId(iso.getId());
-        isoResponse.setName(iso.getName());
-        isoResponse.setDisplayText(iso.getDisplayText());
-        isoResponse.setPublic(iso.isPublicTemplate());
-        isoResponse.setExtractable(iso.isExtractable() && !(iso.getTemplateType() == TemplateType.PERHOST));
-        isoResponse.setCreated(isoSwift.getCreated());
-        isoResponse.setReady(true);
-        isoResponse.setBootable(iso.isBootable());
-        isoResponse.setFeatured(iso.isFeatured());
-        isoResponse.setCrossZones(iso.isCrossZones());
-        isoResponse.setPublic(iso.isPublicTemplate());
-        isoResponse.setChecksum(iso.getChecksum());
-
-        // TODO: implement
-        GuestOS os = ApiDBUtils.findGuestOSById(iso.getGuestOSId());
-        if (os != null) {
-            isoResponse.setOsTypeId(os.getId());
-            isoResponse.setOsTypeName(os.getDisplayName());
-        } else {
-            isoResponse.setOsTypeId(-1L);
-            isoResponse.setOsTypeName("");
-        }
-
-        populateOwner(isoResponse, iso);
-
-        Account account = UserContext.current().getCaller();
-        boolean isAdmin = false;
-        if ((account == null) || BaseCmd.isAdmin(account.getType())) {
-            isAdmin = true;
-        }
-
-        // If the user is an admin, add the template download status
-        if (isAdmin || account.getId() == iso.getAccountId()) {
-            // add download status
-            isoResponse.setStatus("Successfully Installed");
-        }
-        Long isoSize = isoSwift.getSize();
-        if (isoSize > 0) {
-            isoResponse.setSize(isoSize);
-        }
-        isoResponse.setObjectName("iso");
-        isoResponses.add(isoResponse);
-        return isoResponses;
-    }
-
-    @Override
-    public List<TemplateResponse> createIsoResponses(VirtualMachineTemplate iso, long zoneId, boolean readyOnly) {
-        if (zoneId == 0) {
-            return createSwiftIsoResponses(iso);
-        }
-        long isoId = iso.getId();
-        List<TemplateResponse> isoResponses = new ArrayList<TemplateResponse>();
-        VMTemplateHostVO isoHost = ApiDBUtils.findTemplateHostRef(isoId, zoneId, readyOnly);
-        if( isoHost == null ) {
-            return isoResponses;
-        }
-        TemplateResponse isoResponse = new TemplateResponse();
-        isoResponse.setId(iso.getId());
-        isoResponse.setName(iso.getName());
-        isoResponse.setDisplayText(iso.getDisplayText());
-        isoResponse.setPublic(iso.isPublicTemplate());
-        isoResponse.setExtractable(iso.isExtractable() && !(iso.getTemplateType() == TemplateType.PERHOST));
-        isoResponse.setCreated(isoHost.getCreated());
-        isoResponse.setReady(isoHost.getDownloadState() == Status.DOWNLOADED);
-        isoResponse.setBootable(iso.isBootable());
-        isoResponse.setFeatured(iso.isFeatured());
-        isoResponse.setCrossZones(iso.isCrossZones());
-        isoResponse.setPublic(iso.isPublicTemplate());
-        isoResponse.setChecksum(iso.getChecksum());
-
-        // TODO: implement
-        GuestOS os = ApiDBUtils.findGuestOSById(iso.getGuestOSId());
-        if (os != null) {
-            isoResponse.setOsTypeId(os.getId());
-            isoResponse.setOsTypeName(os.getDisplayName());
-        } else {
-            isoResponse.setOsTypeId(-1L);
-            isoResponse.setOsTypeName("");
-        }
-        
-        populateOwner(isoResponse, iso);
-
-        Account account = UserContext.current().getCaller();
-        boolean isAdmin = false;
-        if ((account == null) || BaseCmd.isAdmin(account.getType())) {
-            isAdmin = true;
-        }
-        // Add the zone ID
-        DataCenterVO datacenter = ApiDBUtils.findZoneById(zoneId);
-        isoResponse.setZoneId(zoneId);
-        isoResponse.setZoneName(datacenter.getName());
-
-        // If the user is an admin, add the template download status
-        if (isAdmin || account.getId() == iso.getAccountId()) {
-            // add download status
-            if (isoHost.getDownloadState() != Status.DOWNLOADED) {
-                String isoStatus = "Processing";
-                if (isoHost.getDownloadState() == VMTemplateHostVO.Status.DOWNLOADED) {
-                    isoStatus = "Download Complete";
-                } else if (isoHost.getDownloadState() == VMTemplateHostVO.Status.DOWNLOAD_IN_PROGRESS) {
-                    if (isoHost.getDownloadPercent() == 100) {
-                        isoStatus = "Installing ISO";
-                    } else {
-                        isoStatus = isoHost.getDownloadPercent() + "% Downloaded";
-                    }
-                } else {
-                    isoStatus = isoHost.getErrorString();
-                }
-                isoResponse.setStatus(isoStatus);
-            } else {
-                isoResponse.setStatus("Successfully Installed");
-            }
-        }
-
-        Long isoSize = isoHost.getSize();
-        if (isoSize > 0) {
-            isoResponse.setSize(isoSize);
-        }
-
-        isoResponse.setObjectName("iso");
-        isoResponses.add(isoResponse);
-        return isoResponses;
-    }
-
-    @Override
-    public ListResponse<SecurityGroupResponse> createSecurityGroupResponses(
-            List<? extends SecurityGroupRules> networkGroups) {
-        List<SecurityGroupResultObject> groupResultObjs = SecurityGroupResultObject
-                .transposeNetworkGroups(networkGroups);
-
-        ListResponse<SecurityGroupResponse> response = new ListResponse<SecurityGroupResponse>();
-        List<SecurityGroupResponse> netGrpResponses = new ArrayList<SecurityGroupResponse>();
-        for (SecurityGroupResultObject networkGroup : groupResultObjs) {
-            SecurityGroupResponse netGrpResponse = new SecurityGroupResponse();
-            netGrpResponse.setId(networkGroup.getId());
-            netGrpResponse.setName(networkGroup.getName());
-            netGrpResponse.setDescription(networkGroup.getDescription());
-
-            populateOwner(netGrpResponse, networkGroup);
-
-            List<SecurityGroupRuleResultObject> securityGroupRules = networkGroup
-                    .getSecurityGroupRules();
-            if ((securityGroupRules != null) && !securityGroupRules.isEmpty()) {
-                List<SecurityGroupRuleResponse> ingressRulesResponse = new ArrayList<SecurityGroupRuleResponse>();
-                List<SecurityGroupRuleResponse> egressRulesResponse = new ArrayList<SecurityGroupRuleResponse>();
-                for (SecurityGroupRuleResultObject securityGroupRule : securityGroupRules) {
-                    SecurityGroupRuleResponse ruleData = new SecurityGroupRuleResponse();
-                    ruleData.setRuleId(securityGroupRule.getId());
-                    ruleData.setProtocol(securityGroupRule.getProtocol());
-
-                    if ("icmp"
-                            .equalsIgnoreCase(securityGroupRule.getProtocol())) {
-                        ruleData.setIcmpType(securityGroupRule.getStartPort());
-                        ruleData.setIcmpCode(securityGroupRule.getEndPort());
-                    } else {
-                        ruleData.setStartPort(securityGroupRule.getStartPort());
-                        ruleData.setEndPort(securityGroupRule.getEndPort());
-                    }
-
-                    if (securityGroupRule.getAllowedSecurityGroup() != null) {
-                        ruleData.setSecurityGroupName(securityGroupRule
-                                .getAllowedSecurityGroup());
-                        ruleData.setAccountName(securityGroupRule
-                                .getAllowedSecGroupAcct());
-                    } else {
-                        ruleData.setCidr(securityGroupRule
-                                .getAllowedSourceIpCidr());
-                    }
-
-                    if (securityGroupRule.getRuleType() == SecurityRuleType.IngressRule) {
-                        ruleData.setObjectName("ingressrule");
-                        ingressRulesResponse.add(ruleData);
-                    } else {
-                        ruleData.setObjectName("egressrule");
-                        egressRulesResponse.add(ruleData);
-                    }
-                }
-                netGrpResponse
-                        .setSecurityGroupIngressRules(ingressRulesResponse);
-                netGrpResponse.setSecurityGroupEgressRules(egressRulesResponse);
-            }
-            netGrpResponse.setObjectName("securitygroup");
-            netGrpResponses.add(netGrpResponse);
-        }
-
-        response.setResponses(netGrpResponses);
-        return response;
-    }
-
-    @Override
-    public SecurityGroupResponse createSecurityGroupResponse(SecurityGroup group) {
-        SecurityGroupResponse response = new SecurityGroupResponse();
-        
-        populateOwner(response, group);
-
-        response.setDescription(group.getDescription());
-        response.setId(group.getId());
-        response.setName(group.getName());
-
-        response.setObjectName("securitygroup");
-        return response;
-
-    }
-
-    @Override
-    public ExtractResponse createExtractResponse(Long uploadId, Long id, Long zoneId, Long accountId, String mode) {
-        UploadVO uploadInfo = ApiDBUtils.findUploadById(uploadId);
-        ExtractResponse response = new ExtractResponse();
-        response.setObjectName("template");
-        response.setId(id);
-        response.setName(ApiDBUtils.findTemplateById(id).getName());
-        response.setZoneId(zoneId);
-        response.setZoneName(ApiDBUtils.findZoneById(zoneId).getName());
-        response.setMode(mode);
-        response.setUploadId(uploadId);
-        response.setState(uploadInfo.getUploadState().toString());
-        response.setAccountId(accountId);
-        response.setUrl(uploadInfo.getUploadUrl());
-        return response;
-
-    }
-
-    @Override
-    public String toSerializedString(CreateCmdResponse response, String responseType) {
-        return ApiResponseSerializer.toSerializedString(response, responseType);
-    }
-
-    @Override
-    public AsyncJobResponse createAsyncJobResponse(AsyncJob job) {
-        AsyncJobResponse jobResponse = new AsyncJobResponse();
-        jobResponse.setAccountId(job.getAccountId());
-        jobResponse.setCmd(job.getCmd());
-        jobResponse.setCreated(job.getCreated());
-    	jobResponse.setId(job.getId());
-
-        if (job.getInstanceType() != null && job.getInstanceId() != null) {
-            jobResponse.setJobInstanceType(job.getInstanceType().toString());
-            jobResponse.setJobInstanceId(job.getInstanceId());
-        }
-        jobResponse.setJobProcStatus(job.getProcessStatus());
-        jobResponse.setJobResult((ResponseObject) ApiSerializerHelper.fromSerializedString(job.getResult()));
-        jobResponse.setJobResultCode(job.getResultCode());
-        jobResponse.setJobStatus(job.getStatus());
-        jobResponse.setUserId(job.getUserId());
-
-        jobResponse.setObjectName("asyncjobs");
-        return jobResponse;
-    }
-
-    @Override
-    public List<TemplateResponse> createTemplateResponses(long templateId, Long snapshotId, Long volumeId, boolean readyOnly) {
-        VolumeVO volume = null;
-        if (snapshotId != null) {
-            Snapshot snapshot = ApiDBUtils.findSnapshotById(snapshotId);
-            volume = findVolumeById(snapshot.getVolumeId());
-        } else {
-            volume = findVolumeById(volumeId);
-        }
-        return createTemplateResponses(templateId, volume.getDataCenterId(), readyOnly);
-    }
-
-    @Override
-    public List<TemplateResponse> createTemplateResponses(long templateId, Long vmId) {
-        UserVm vm = findUserVmById(vmId);
-        Long hostId = (vm.getHostId() == null ? vm.getLastHostId() : vm.getHostId());
-        Host host = findHostById(hostId);
-        return createTemplateResponses(templateId, host.getDataCenterId(), true);
-    }
-
-    @Override
-    public EventResponse createEventResponse(Event event) {
-        EventResponse responseEvent = new EventResponse();
-        responseEvent.setCreated(event.getCreateDate());
-        responseEvent.setDescription(event.getDescription());
-        responseEvent.setEventType(event.getType());
-        responseEvent.setId(event.getId());
-        responseEvent.setLevel(event.getLevel());
-        responseEvent.setParentId(event.getStartId());
-        responseEvent.setState(event.getState());
-        
-        populateOwner(responseEvent, event);
-        
-        User user = ApiDBUtils.findUserById(event.getUserId());
-        if (user != null) {
-            responseEvent.setUsername(user.getUsername());
-        }
-
-        responseEvent.setObjectName("event");
-        return responseEvent;
-    }
-
-
-    private List<CapacityVO> sumCapacities(List<? extends Capacity> hostCapacities) {
-        Map<String, Long> totalCapacityMap = new HashMap<String, Long>();
-        Map<String, Long> usedCapacityMap = new HashMap<String, Long>();
-
-        Set<Long> poolIdsToIgnore = new HashSet<Long>();
-        Criteria c = new Criteria();
-        // TODO: implement
-        List<? extends StoragePoolVO> allStoragePools = ApiDBUtils.searchForStoragePools(c);
-        for (StoragePoolVO pool : allStoragePools) {
-            StoragePoolType poolType = pool.getPoolType();
-            if (!(poolType.isShared())) {// All the non shared storages shouldn't show up in the capacity calculation
-                poolIdsToIgnore.add(pool.getId());
-            }
-        }
-
-        float cpuOverprovisioningFactor = ApiDBUtils.getCpuOverprovisioningFactor();
-
-        // collect all the capacity types, sum allocated/used and sum total...get one capacity number for each
-        for (Capacity capacity : hostCapacities) {
-            
-            //check if zone exist
-            DataCenter zone = ApiDBUtils.findZoneById(capacity.getDataCenterId());
-            if (zone == null) {
-                continue;
-            }
-            
-            short capacityType = capacity.getCapacityType();
-
-            //If local storage then ignore
-            if ( (capacityType == Capacity.CAPACITY_TYPE_STORAGE_ALLOCATED || capacityType == Capacity.CAPACITY_TYPE_STORAGE) 
-                    && poolIdsToIgnore.contains(capacity.getHostOrPoolId())) {
-                continue;
-            }
-
-            String key = capacity.getCapacityType() + "_" + capacity.getDataCenterId();
-            String keyForPodTotal = key + "_-1";
-
-            boolean sumPodCapacity = false;
-            if (capacity.getPodId() != null) {
-                key += "_" + capacity.getPodId();
-                sumPodCapacity = true;
-            }
-
-            Long totalCapacity = totalCapacityMap.get(key);
-            Long usedCapacity = usedCapacityMap.get(key);
-
-            // reset overprovisioning factor to 1
-            float overprovisioningFactor = 1;
-            if (capacityType == Capacity.CAPACITY_TYPE_CPU) {
-                overprovisioningFactor = cpuOverprovisioningFactor;
-            }
-
-            if (totalCapacity == null) {
-                totalCapacity = new Long((long) (capacity.getTotalCapacity() * overprovisioningFactor));
-            } else {
-                totalCapacity = new Long((long) (capacity.getTotalCapacity() * overprovisioningFactor)) + totalCapacity;
-            }
-
-            if (usedCapacity == null) {
-                usedCapacity = new Long(capacity.getUsedCapacity());
-            } else {
-                usedCapacity = new Long(capacity.getUsedCapacity() + usedCapacity);
-            }
-
-            if (capacityType == Capacity.CAPACITY_TYPE_CPU || capacityType == Capacity.CAPACITY_TYPE_MEMORY) { // Reserved
-                                                                                                               // Capacity
-                                                                                                               // accounts for
-                                                                                                               // stopped vms
-                                                                                                               // that have been
-                                                                                                               // stopped within
-                                                                                                               // an interval
-                usedCapacity += capacity.getReservedCapacity();
-            }
-
-            totalCapacityMap.put(key, totalCapacity);
-            usedCapacityMap.put(key, usedCapacity);
-
-            if (sumPodCapacity) {
-                totalCapacity = totalCapacityMap.get(keyForPodTotal);
-                usedCapacity = usedCapacityMap.get(keyForPodTotal);
-
-                overprovisioningFactor = 1;
-                if (capacityType == Capacity.CAPACITY_TYPE_CPU) {
-                    overprovisioningFactor = cpuOverprovisioningFactor;
-                }
-
-                if (totalCapacity == null) {
-                    totalCapacity = new Long((long) (capacity.getTotalCapacity() * overprovisioningFactor));
-                } else {
-                    totalCapacity = new Long((long) (capacity.getTotalCapacity() * overprovisioningFactor)) + totalCapacity;
-                }
-
-                if (usedCapacity == null) {
-                    usedCapacity = new Long(capacity.getUsedCapacity());
-                } else {
-                    usedCapacity = new Long(capacity.getUsedCapacity() + usedCapacity);
-                }
-
-                if (capacityType == Capacity.CAPACITY_TYPE_CPU || capacityType == Capacity.CAPACITY_TYPE_MEMORY) { // Reserved
-                                                                                                                   // Capacity
-                                                                                                                   // accounts
-                                                                                                                   // for
-                                                                                                                   // stopped
-                                                                                                                   // vms that
-                                                                                                                   // have been
-                                                                                                                   // stopped
-                                                                                                                   // within an
-                                                                                                                   // interval
-                    usedCapacity += capacity.getReservedCapacity();
-                }
-
-                totalCapacityMap.put(keyForPodTotal, totalCapacity);
-                usedCapacityMap.put(keyForPodTotal, usedCapacity);
-            }
-        }
-
-        List<CapacityVO> summedCapacities = new ArrayList<CapacityVO>();
-        for (String key : totalCapacityMap.keySet()) {
-            CapacityVO summedCapacity = new CapacityVO();
-
-            StringTokenizer st = new StringTokenizer(key, "_");
-            summedCapacity.setCapacityType(Short.parseShort(st.nextToken()));
-            summedCapacity.setDataCenterId(Long.parseLong(st.nextToken()));
-            if (st.hasMoreTokens()) {
-                summedCapacity.setPodId(Long.parseLong(st.nextToken()));
-            }
-
-            summedCapacity.setTotalCapacity(totalCapacityMap.get(key));
-            summedCapacity.setUsedCapacity(usedCapacityMap.get(key));
-
-            summedCapacities.add(summedCapacity);
-        }
-        return summedCapacities;
-    }
-
-    @Override
-    public List<CapacityResponse> createCapacityResponse(List<? extends Capacity> result, DecimalFormat format) {
-        List<CapacityResponse> capacityResponses = new ArrayList<CapacityResponse>();
-        //List<CapacityVO> summedCapacities = sumCapacities(result);
-        for (Capacity summedCapacity : result) { 
-            CapacityResponse capacityResponse = new CapacityResponse();
-            capacityResponse.setCapacityTotal(summedCapacity.getTotalCapacity());
-            capacityResponse.setCapacityType(summedCapacity.getCapacityType());
-            capacityResponse.setCapacityUsed(summedCapacity.getUsedCapacity());
-            if (summedCapacity.getPodId() != null) {
-                capacityResponse.setPodId(summedCapacity.getPodId());
-                HostPodVO pod = ApiDBUtils.findPodById(summedCapacity.getPodId());
-                if (pod != null) {
-                	capacityResponse.setPodName(pod.getName());
-                }
-            }
-            if (summedCapacity.getClusterId() != null) {
-                capacityResponse.setClusterId(summedCapacity.getClusterId());
-                ClusterVO cluster = ApiDBUtils.findClusterById(summedCapacity.getClusterId());
-                if (cluster != null) {
-                	capacityResponse.setClusterName(cluster.getName());
-                	if (summedCapacity.getPodId() == null){
-                		long podId = cluster.getPodId();
-                		capacityResponse.setPodId(podId);
-                		capacityResponse.setPodName(ApiDBUtils.findPodById(podId).getName());
-                	}
-                }                
-            }
-            capacityResponse.setZoneId(summedCapacity.getDataCenterId());
-            capacityResponse.setZoneName(ApiDBUtils.findZoneById(summedCapacity.getDataCenterId()).getName());
-            if (summedCapacity.getTotalCapacity() != 0) {
-                capacityResponse.setPercentUsed(format.format((float) summedCapacity.getUsedCapacity() / (float) summedCapacity.getTotalCapacity() * 100f));
-            } else {
-                capacityResponse.setPercentUsed(format.format(0L));
-            }
-
-            capacityResponse.setObjectName("capacity");
-            capacityResponses.add(capacityResponse);
-        }
-
-        return capacityResponses;
-    }
-
-    @Override
-    public TemplatePermissionsResponse createTemplatePermissionsResponse(List<String> accountNames, Long id, boolean isAdmin) {
-        Long templateOwnerDomain = null;
-        VirtualMachineTemplate template = ApiDBUtils.findTemplateById(id);
-        Account templateOwner = ApiDBUtils.findAccountById(template.getAccountId());
-        if (isAdmin) {
-            // FIXME: we have just template id and need to get template owner from that
-            if (templateOwner != null) {
-                templateOwnerDomain = templateOwner.getDomainId();
-            }
-        }
-
-        TemplatePermissionsResponse response = new TemplatePermissionsResponse();
-        response.setId(template.getId());
-        response.setPublicTemplate(template.isPublicTemplate());
-        if (isAdmin && (templateOwnerDomain != null)) {
-            response.setDomainId(templateOwnerDomain);
-        }
-        
-        //Set accounts
-        List<String> projectIds = new ArrayList<String>();
-        List<String> regularAccounts = new ArrayList<String>();
-        for (String accountName : accountNames) {
-            Account account = ApiDBUtils.findAccountByNameDomain(accountName, templateOwner.getDomainId());
-            if (account.getType() != Account.ACCOUNT_TYPE_PROJECT) {
-                regularAccounts.add(accountName);
-            } else {
-                //convert account to projectIds
-                Project project = ApiDBUtils.findProjectByProjectAccountId(account.getId());
-
-                if(project.getUuid() != null && !project.getUuid().isEmpty())
-                    projectIds.add(project.getUuid());
-                else
-                	projectIds.add(String.valueOf(project.getId()));
-            }
-        }
-        
-        if (!projectIds.isEmpty()) {
-            response.setProjectIds(projectIds);
-        }
-        
-        if (!regularAccounts.isEmpty()) {
-            response.setAccountNames(regularAccounts);
-        }
-        
-        response.setObjectName("templatepermission");
-        return response;
-    }
-
-    @Override
-    public AsyncJobResponse queryJobResult(QueryAsyncJobResultCmd cmd) {
-        AsyncJobResult result = ApiDBUtils._asyncMgr.queryAsyncJobResult(cmd);
-        AsyncJobResponse response = new AsyncJobResponse();
-        
-    	response.setId(result.getJobId());
-        response.setJobStatus(result.getJobStatus());
-        response.setJobProcStatus(result.getProcessStatus());
-        response.setJobResultCode(result.getResultCode());
-        
-        boolean savedValue = SerializationContext.current().getUuidTranslation();
-        SerializationContext.current().setUuidTranslation(false);
-        response.setJobResult((ResponseObject) ApiSerializerHelper.fromSerializedString(result.getResult()));
-        SerializationContext.current().setUuidTranslation(savedValue);
-
-        Object resultObject = result.getResultObject();
-        if (resultObject != null) {
-            Class<?> clz = resultObject.getClass();
-            if (clz.isPrimitive() || clz.getSuperclass() == Number.class || clz == String.class || clz == Date.class) {
-                response.setJobResultType("text");
-            } else {
-                response.setJobResultType("object");
-            }
-        }
-
-        return response;
-    }
-
-    @Override
-    public SecurityGroupResponse createSecurityGroupResponseFromSecurityGroupRule(List<? extends SecurityRule> securityRules) {
-        SecurityGroupResponse response = new SecurityGroupResponse();
-        Map<Long, Account> securiytGroupAccounts = new HashMap<Long, Account>();
-        Map<Long, SecurityGroup> allowedSecurityGroups = new HashMap<Long, SecurityGroup>();
-        Map<Long, Account> allowedSecuriytGroupAccounts = new HashMap<Long, Account>();
-
-        if ((securityRules != null) && !securityRules.isEmpty()) {
-            SecurityGroup securityGroup = ApiDBUtils.findSecurityGroupById(securityRules.get(0).getSecurityGroupId());
-            response.setId(securityGroup.getId());
-            response.setName(securityGroup.getName());
-            response.setDescription(securityGroup.getDescription());
-
-            Account account = securiytGroupAccounts.get(securityGroup.getAccountId());
-
-            if (account == null) {
-                account = ApiDBUtils.findAccountById(securityGroup.getAccountId());
-                securiytGroupAccounts.put(securityGroup.getAccountId(), account);
-            }
-            
-            populateAccount(response, account.getId());
-            populateDomain(response, account.getDomainId());
-
-            List<SecurityGroupRuleResponse> egressResponses = new ArrayList<SecurityGroupRuleResponse>();
-            List<SecurityGroupRuleResponse> ingressResponses = new ArrayList<SecurityGroupRuleResponse>();
-            for (SecurityRule securityRule : securityRules) {
-                SecurityGroupRuleResponse securityGroupData = new SecurityGroupRuleResponse();
-
-                securityGroupData.setRuleId(securityRule.getId());
-                securityGroupData.setProtocol(securityRule.getProtocol());
-                if ("icmp".equalsIgnoreCase(securityRule.getProtocol())) {
-                    securityGroupData.setIcmpType(securityRule.getStartPort());
-                    securityGroupData.setIcmpCode(securityRule.getEndPort());
-                } else {
-                    securityGroupData.setStartPort(securityRule.getStartPort());
-                    securityGroupData.setEndPort(securityRule.getEndPort());
-                }
-
-                Long allowedSecurityGroupId = securityRule.getAllowedNetworkId();
-                if (allowedSecurityGroupId != null) {
-                    SecurityGroup allowedSecurityGroup = allowedSecurityGroups.get(allowedSecurityGroupId);
-                    if (allowedSecurityGroup == null) {
-                        allowedSecurityGroup = ApiDBUtils.findSecurityGroupById(allowedSecurityGroupId);
-                        allowedSecurityGroups.put(allowedSecurityGroupId, allowedSecurityGroup);
-                    }
-
-                    securityGroupData.setSecurityGroupName(allowedSecurityGroup.getName());
-
-                    Account allowedAccount = allowedSecuriytGroupAccounts.get(allowedSecurityGroup.getAccountId());
-                    if (allowedAccount == null) {
-                        allowedAccount = ApiDBUtils.findAccountById(allowedSecurityGroup.getAccountId());
-                        allowedSecuriytGroupAccounts.put(allowedAccount.getId(), allowedAccount);
-                    }
-
-                    securityGroupData.setAccountName(allowedAccount.getAccountName());
-                } else {
-                    securityGroupData.setCidr(securityRule.getAllowedSourceIpCidr());
-                }
-                if (securityRule.getRuleType() == SecurityRuleType.IngressRule) {
-                    securityGroupData.setObjectName("ingressrule");
-                    ingressResponses.add(securityGroupData);
-                } else {
-                    securityGroupData.setObjectName("egressrule");
-                    egressResponses.add(securityGroupData);
-                }
-
-            }
-            response.setSecurityGroupIngressRules(ingressResponses);
-            response.setSecurityGroupEgressRules(egressResponses);
-            response.setObjectName("securitygroup");
-
-        }
-        return response;
-    }
-    
-    @Override
-    public NetworkOfferingResponse createNetworkOfferingResponse(NetworkOffering offering) {
-        NetworkOfferingResponse response = new NetworkOfferingResponse();
-        response.setId(offering.getId());
-        response.setName(offering.getName());
-        response.setDisplayText(offering.getDisplayText());
-        response.setTags(offering.getTags());
-        response.setTrafficType(offering.getTrafficType().toString());
-        response.setMaxconnections(offering.getConcurrentConnections());
-        response.setIsDefault(offering.isDefault());
-        response.setSpecifyVlan(offering.getSpecifyVlan());
-        response.setAvailability(offering.getAvailability().toString());
-        response.setNetworkRate(ApiDBUtils.getNetworkRate(offering.getId()));
-        response.setIsLBShared(!offering.getDedicatedLB());
-        response.setIsSourceNatShared(offering.getSharedSourceNat());
-        if (offering.getGuestType() != null) {
-            response.setGuestIpType(offering.getGuestType().toString());
-        }
-        
-        response.setState(offering.getState().name());
-        
-        Map<String, Set<String>> serviceProviderMap = ApiDBUtils.listNetworkOfferingServices(offering.getId());
-        List<ServiceResponse> serviceResponses = new ArrayList<ServiceResponse>();
-        for (String service : serviceProviderMap.keySet()) {
-            ServiceResponse svcRsp = new ServiceResponse();
-            svcRsp.setName(service);
-            List<ProviderResponse> providers = new ArrayList<ProviderResponse>();
-            for (String provider : serviceProviderMap.get(service)) {
-                ProviderResponse providerRsp = new ProviderResponse();
-                providerRsp.setName(provider);
-                providers.add(providerRsp);
-            }
-            svcRsp.setProviders(providers);
-            serviceResponses.add(svcRsp);
-        }
-        response.setServices(serviceResponses);
-        response.setObjectName("networkoffering");
-        return response;
-    }
-
-    @Override
-    public NetworkResponse createNetworkResponse(Network network) {
-        // need to get network profile in order to retrieve dns information from there
-        NetworkProfile profile = ApiDBUtils.getNetworkProfile(network.getId());
-        NetworkResponse response = new NetworkResponse();
-        response.setId(network.getId());
-        response.setName(network.getName());
-        response.setDisplaytext(network.getDisplayText());
-        if (network.getBroadcastDomainType() != null) {
-            response.setBroadcastDomainType(network.getBroadcastDomainType().toString());
-        }
-        if (network.getBroadcastUri() != null) {
-            response.setBroadcastUri(network.getBroadcastUri().toString());
-        }
-
-        if (network.getTrafficType() != null) {
-            response.setTrafficType(network.getTrafficType().name());
-        }
-        
-        if (network.getGuestType() != null) {
-            response.setGuestIpType(network.getGuestType().toString());
-        }
-
-        // get start ip and end ip of corresponding vlan
-        List<? extends Vlan> vlan = ApiDBUtils.listVlanByNetworkId(network.getId());
-        if (vlan != null && !vlan.isEmpty()) {
-            Vlan singleVlan = vlan.get(0);
-            String ipRange = singleVlan.getIpRange();
-            String[] range = ipRange.split("-");
-            response.setStartIp(range[0]);
-            response.setEndIp(range[1]);
-            response.setGateway(singleVlan.getVlanGateway());
-            response.setNetmask(singleVlan.getVlanNetmask());
-            response.setVlan(singleVlan.getVlanTag());
-        }
-
-        response.setZoneId(network.getDataCenterId());
-        response.setPhysicalNetworkId(network.getPhysicalNetworkId());
-
-        // populate network offering information
-        NetworkOffering networkOffering = ApiDBUtils.findNetworkOfferingById(network.getNetworkOfferingId());
-        if (networkOffering != null) {
-            response.setNetworkOfferingId(networkOffering.getId());
-            response.setNetworkOfferingName(networkOffering.getName());
-            response.setNetworkOfferingDisplayText(networkOffering.getDisplayText());
-            response.setIsSystem(networkOffering.isSystemOnly());
-            response.setNetworkOfferingAvailability(networkOffering.getAvailability().toString());
-        }
-
-        response.setIsShared(network.getIsShared());
-        response.setIsDefault(network.isDefault());
-        response.setState(network.getState().toString());
-        response.setRelated(network.getRelated());
-        response.setNetworkDomain(network.getNetworkDomain());
-
-        response.setDns1(profile.getDns1());
-        response.setDns2(profile.getDns2());
-        // populate capability
-        Map<Service, Map<Capability, String>> serviceCapabilitiesMap = ApiDBUtils.getNetworkCapabilities(network.getId(), network.getDataCenterId());
-        List<ServiceResponse> serviceResponses = new ArrayList<ServiceResponse>();
-        if (serviceCapabilitiesMap != null) {
-            for (Service service : serviceCapabilitiesMap.keySet()) {
-                ServiceResponse serviceResponse = new ServiceResponse();
-                serviceResponse.setName(service.getName());
-
-                // set list of capabilities for the service
-                List<CapabilityResponse> capabilityResponses = new ArrayList<CapabilityResponse>();
-                Map<Capability, String> serviceCapabilities = serviceCapabilitiesMap.get(service);
-                if (serviceCapabilities != null) {
-                    for (Capability capability : serviceCapabilities.keySet()) {
-                        CapabilityResponse capabilityResponse = new CapabilityResponse();
-                        String capabilityValue = serviceCapabilities.get(capability);
-                        capabilityResponse.setName(capability.getName());
-                        capabilityResponse.setValue(capabilityValue);
-                        capabilityResponse.setObjectName("capability");
-                        capabilityResponses.add(capabilityResponse);
-                    }
-                    serviceResponse.setCapabilities(capabilityResponses);
-                }
-
-                serviceResponse.setObjectName("service");
-                serviceResponses.add(serviceResponse);
-            }
-        }
-        response.setServices(serviceResponses);
-        
-        populateOwner(response, network);
-
-        Long dedicatedDomainId = ApiDBUtils.getDedicatedNetworkDomain(network.getId());
-        if (dedicatedDomainId != null) {
-            Domain domain = ApiDBUtils.findDomainById(dedicatedDomainId);
-            response.setDomainId(dedicatedDomainId);
-            response.setDomainName(domain.getName());
-        }
-
-        response.setObjectName("network");
-        return response;
-    }
-
-    @Override
-    public Long getSecurityGroupId (String groupName, long accountId) {
-        SecurityGroup sg = ApiDBUtils.getSecurityGroup(groupName, accountId);
-        if (sg == null) {
-            return null;
-        } else {
-            return sg.getId();
-        }
-    }
-
-    @Override
-    public ProjectResponse createProjectResponse(Project project) {
-        ProjectResponse response = new ProjectResponse();
-        response.setId(project.getId());
-        response.setName(project.getName());
-        response.setDisplaytext(project.getDisplayText());
-        response.setState(project.getState().toString());
-
-        Domain domain = ApiDBUtils.findDomainById(project.getDomainId());
-        response.setDomainId(domain.getId());
-        response.setDomain(domain.getName());
-        
-        response.setOwner(ApiDBUtils.getProjectOwner(project.getId()).getAccountName());
-
-        response.setObjectName("project");
-        return response;
-    }
-    
-    
-    @Override
-    public FirewallResponse createFirewallResponse(FirewallRule fwRule) {
-        FirewallResponse response = new FirewallResponse();
-
-        response.setId(fwRule.getId());
-        response.setProtocol(fwRule.getProtocol());
-        if (fwRule.getSourcePortStart() != null) {
-            response.setStartPort(Integer.toString(fwRule.getSourcePortStart()));
-        }
-
-        if (fwRule.getSourcePortEnd() != null) {
-            response.setEndPort(Integer.toString(fwRule.getSourcePortEnd()));
-        }
-
-        List<String> cidrs = ApiDBUtils.findFirewallSourceCidrs(fwRule.getId());
-        response.setCidrList(StringUtils.join(cidrs, ","));
-
-        IpAddress ip = ApiDBUtils.findIpAddressById(fwRule.getSourceIpAddressId());
-        response.setPublicIpAddressId(ip.getId());
-        response.setPublicIpAddress(ip.getAddress().addr());
-
-        FirewallRule.State state = fwRule.getState();
-        String stateToSet = state.toString();
-        if (state.equals(FirewallRule.State.Revoke)) {
-            stateToSet = "Deleting";
-        }
-
-        response.setIcmpCode(fwRule.getIcmpCode());
-        response.setIcmpType(fwRule.getIcmpType());
-
-        response.setState(stateToSet);
-        response.setObjectName("firewallrule");
-        return response;
-    }
-    
-
-    
-    public UserVmData newUserVmData(UserVm userVm){
-        UserVmData userVmData = new UserVmData();
-        userVmData.setId(userVm.getId());
-        userVmData.setName(userVm.getHostName());
-        userVmData.setCreated(userVm.getCreated());
-        userVmData.setGuestOsId(userVm.getGuestOSId());
-        userVmData.setHaEnable(userVm.isHaEnabled());
-        if (userVm.getState() != null) {
-            userVmData.setState(userVm.getState().toString());
-        }
-        if (userVm.getDisplayName() != null) {
-            userVmData.setDisplayName(userVm.getDisplayName());
-        } else {
-            userVmData.setDisplayName(userVm.getHostName());
-        } 
-        userVmData.setDomainId(userVm.getDomainId());
-
-        if (userVm.getHypervisorType() != null) {
-            userVmData.setHypervisor(userVm.getHypervisorType().toString());
-        }
-
-        if (userVm.getPassword() != null) {
-            userVmData.setPassword(userVm.getPassword());
-        }
-        return userVmData;
-    }
-    
-    public UserVmResponse newUserVmResponse(UserVmData userVmData, boolean caller_is_admin){
-        UserVmResponse userVmResponse = new UserVmResponse();
-        userVmResponse.setHypervisor(userVmData.getHypervisor());
-        userVmResponse.setId(userVmData.getId());
-        userVmResponse.setName(userVmData.getName());
-        userVmResponse.setDisplayName(userVmData.getDisplayName());
-        userVmResponse.setIpAddress(userVmData.getIpAddress());
-
-        populateAccount(userVmResponse, userVmData.getAccountId());
-        populateDomain(userVmResponse, userVmData.getDomainId());
-        
-        userVmResponse.setCreated(userVmData.getCreated());
-        userVmResponse.setState(userVmData.getState());
-        userVmResponse.setHaEnable(userVmData.getHaEnable());
-        userVmResponse.setGroupId(userVmData.getGroupId());
-        userVmResponse.setGroup(userVmData.getGroup());
-        userVmResponse.setZoneId(userVmData.getZoneId());
-        userVmResponse.setZoneName(userVmData.getZoneName());
-        if (caller_is_admin){
-            userVmResponse.setHostId(userVmData.getHostId());
-            userVmResponse.setHostName(userVmData.getHostName());
-        }
-        userVmResponse.setTemplateId(userVmData.getTemplateId());
-        userVmResponse.setTemplateName(userVmData.getTemplateName());
-        userVmResponse.setTemplateDisplayText(userVmData.getTemplateDisplayText());
-        userVmResponse.setPasswordEnabled(userVmData.getPasswordEnabled());
-        userVmResponse.setIsoId(userVmData.getIsoId());
-        userVmResponse.setIsoName(userVmData.getIsoName());
-        userVmResponse.setIsoDisplayText(userVmData.getIsoDisplayText());
-        userVmResponse.setServiceOfferingId(userVmData.getServiceOfferingId());
-        userVmResponse.setServiceOfferingName(userVmData.getServiceOfferingName());
-        userVmResponse.setCpuNumber(userVmData.getCpuNumber());
-        userVmResponse.setCpuSpeed(userVmData.getCpuSpeed());
-        userVmResponse.setMemory(userVmData.getMemory());
-        userVmResponse.setCpuUsed(userVmData.getCpuUsed());
-        userVmResponse.setNetworkKbsRead(userVmData.getNetworkKbsRead());
-        userVmResponse.setNetworkKbsWrite(userVmData.getNetworkKbsWrite());
-        userVmResponse.setGuestOsId(userVmData.getGuestOsId());
-        userVmResponse.setRootDeviceId(userVmData.getRootDeviceId());
-        userVmResponse.setRootDeviceType(userVmData.getRootDeviceType());
-        userVmResponse.setPassword(userVmData.getPassword());
-        userVmResponse.setJobId(userVmData.getJobId());
-        userVmResponse.setJobStatus(userVmData.getJobStatus());
-        userVmResponse.setForVirtualNetwork(userVmData.getForVirtualNetwork());
-
-        Set<SecurityGroupResponse> securityGroupResponse = new HashSet<SecurityGroupResponse>();
-        for (SecurityGroupData sgd: userVmData.getSecurityGroupList()){
-            if (sgd.getId() != null) {
-                SecurityGroupResponse sgr = new SecurityGroupResponse();
-                sgr.setId(sgd.getId());
-                sgr.setName(sgd.getName());
-                sgr.setDescription(sgd.getDescription());
-                
-                Account account = ApiDBUtils.findAccountByNameDomain(sgd.getAccountName(), sgd.getDomainId());
-                if (account != null) {
-                    populateAccount(sgr, account.getId());
-                    populateDomain(sgr, account.getDomainId());
-                }
-                
-                sgr.setObjectName(sgd.getObjectName());
-                securityGroupResponse.add(sgr);
-            }
-        }
-        userVmResponse.setSecurityGroupList(new ArrayList<SecurityGroupResponse>(securityGroupResponse));
-
-        Set<NicResponse> nicResponses = new HashSet<NicResponse>();
-        for (NicData nd: userVmData.getNics()){
-            NicResponse nr = new NicResponse();
-            nr.setId(nd.getId());
-            nr.setNetworkid(nd.getNetworkid());
-            nr.setNetmask(nd.getNetmask());
-            nr.setGateway(nd.getGateway());
-            nr.setIpaddress(nd.getIpaddress());
-            nr.setIsolationUri(nd.getIsolationUri());
-            nr.setBroadcastUri(nd.getBroadcastUri());
-            nr.setTrafficType(nd.getTrafficType());
-            nr.setType(nd.getType());
-            nr.setIsDefault(nd.getIsDefault());
-            nr.setMacAddress(nd.getMacAddress());
-            nr.setObjectName(nd.getObjectName());
-            nicResponses.add(nr);
-        }
-        userVmResponse.setNics(new ArrayList<NicResponse>(nicResponses));
-
-        return userVmResponse;
-    }
-    
-    @Override
-    public HypervisorCapabilitiesResponse createHypervisorCapabilitiesResponse(HypervisorCapabilities hpvCapabilities){
-        HypervisorCapabilitiesResponse hpvCapabilitiesResponse = new HypervisorCapabilitiesResponse();
-        hpvCapabilitiesResponse.setId(hpvCapabilities.getId());
-        hpvCapabilitiesResponse.setHypervisor(hpvCapabilities.getHypervisorType());
-        hpvCapabilitiesResponse.setHypervisorVersion(hpvCapabilities.getHypervisorVersion());
-        hpvCapabilitiesResponse.setIsSecurityGroupEnabled(hpvCapabilities.isSecurityGroupEnabled());
-        hpvCapabilitiesResponse.setMaxGuestsLimit(hpvCapabilities.getMaxGuestsLimit());
-        return hpvCapabilitiesResponse;
-    }
-    
-    private void populateOwner(ControlledEntityResponse response, ControlledEntity object) {
-        Account account = ApiDBUtils.findAccountByIdIncludingRemoved(object.getAccountId());
-        
-        if (account.getType() == Account.ACCOUNT_TYPE_PROJECT) {
-            //find the project
-            Project project = ApiDBUtils.findProjectByProjectAccountId(account.getId());
-            response.setProjectId(project.getId());
-            response.setProjectName(project.getName());
-        } else {
-            response.setAccountName(account.getAccountName());
-        }
-     
-        Domain domain = ApiDBUtils.findDomainById(object.getDomainId());
-        response.setDomainId(domain.getId());
-        response.setDomainName(domain.getName());
-    }
-    
-    private void populateAccount(ControlledEntityResponse response, long accountId) {
-        Account account = ApiDBUtils.findAccountByIdIncludingRemoved(accountId);
-        if (account.getType() == Account.ACCOUNT_TYPE_PROJECT) {
-            //find the project
-            Project project = ApiDBUtils.findProjectByProjectAccountId(account.getId());
-            response.setProjectId(project.getId());
-            response.setProjectName(project.getName());
-        } else {
-            response.setAccountName(account.getAccountName());
-        }
-    }
-    
-    private void populateDomain(ControlledEntityResponse response, long domainId) {
-        Domain domain = ApiDBUtils.findDomainById(domainId);
-        
-        response.setDomainId(domain.getId());
-        response.setDomainName(domain.getName());
-        
-    }
-    
-    @Override 
-    public ProjectAccountResponse createProjectAccountResponse(ProjectAccount projectAccount) {
-        Account account = ApiDBUtils.findAccountById(projectAccount.getAccountId());
-        ProjectAccountResponse projectAccountResponse = new ProjectAccountResponse();
-       
-        long projectId = projectAccount.getProjectId();
-        projectAccountResponse.setProjectId(projectId);
-        projectAccountResponse.setProjectName(ApiDBUtils.findProjectById(projectId).getName());
-        
-        projectAccountResponse.setId(account.getId());
-        projectAccountResponse.setAccountName(account.getAccountName());
-        projectAccountResponse.setAccountType(account.getType());
-        projectAccountResponse.setRole(projectAccount.getAccountRole().toString());
-        populateDomain(projectAccountResponse, account.getDomainId());
-        
-        // add all the users for an account as part of the response obj
-        List<UserVO> usersForAccount = ApiDBUtils.listUsersByAccount(account.getAccountId());
-        List<UserResponse> userResponseList = new ArrayList<UserResponse>();
-        for (UserVO user : usersForAccount) {
-            UserResponse userResponse = createUserResponse(user);
-            userResponseList.add(userResponse);
-        }
-
-        projectAccountResponse.setUsers(userResponseList);
-        projectAccountResponse.setObjectName("projectaccount");
-        
-        return projectAccountResponse; 
-    }
-    
-    @Override
-    public ProjectInvitationResponse createProjectInvitationResponse(ProjectInvitation invite) {
-        ProjectInvitationResponse response = new ProjectInvitationResponse();
-        response.setId(invite.getId());
-        response.setProjectId(invite.getProjectId());
-        response.setProjectName(ApiDBUtils.findProjectById(invite.getProjectId()).getName());
-        response.setInvitationState(invite.getState().toString());
-        
-        if (invite.getAccountId() != null) {
-            Account account = ApiDBUtils.findAccountById(invite.getAccountId());
-            response.setAccountName(account.getAccountName());
-            
-        } else {
-            response.setEmail(invite.getEmail());
-        }
-       
-        populateDomain(response, invite.getDomainId());
-        
-        response.setObjectName("projectinvitation");
-        return response;
-    }
-    
-    @Override
-    public SystemVmInstanceResponse createSystemVmInstanceResponse(VirtualMachine vm){
-        SystemVmInstanceResponse vmResponse = new SystemVmInstanceResponse();
-        vmResponse.setId(vm.getId());
-        vmResponse.setSystemVmType(vm.getType().toString().toLowerCase());
-        vmResponse.setName(vm.getHostName());
-        if (vm.getHostId() != null) {
-            vmResponse.setHostId(vm.getHostId());
-        }
-        if (vm.getState() != null) {
-            vmResponse.setState(vm.getState().toString());
-        }
-        if (vm.getType() == Type.DomainRouter) {
-            VirtualRouter router = (VirtualRouter)vm;
-            if(router.getRole() != null){
-                vmResponse.setRole(router.getRole().toString());
-            }
-        }
-        vmResponse.setObjectName("systemvminstance");
-        return vmResponse;
-    }
-<<<<<<< HEAD
-
-    @Override
-    public PhysicalNetworkResponse createPhysicalNetworkResponse(PhysicalNetwork result) {
-        PhysicalNetworkResponse response = new PhysicalNetworkResponse();
-        
-        response.setZoneId(result.getDataCenterId());
-        response.setNetworkSpeed(result.getSpeed());
-        response.setVlan(result.getVnet());
-        response.setDomainId(result.getDomainId());
-        response.setId(result.getId());
-        if(result.getBroadcastDomainRange() != null){
-            response.setBroadcastDomainRange(result.getBroadcastDomainRange().toString());
-        }
-        response.setIsolationMethods(result.getIsolationMethods());
-        response.setTags(result.getTags());
-        if(result.getState() != null){
-            response.setState(result.getState().toString());
-        }
-        response.setObjectName("physicalnetwork");
-        return response;
-    }
-
-    @Override
-    public ServiceResponse createNetworkServiceResponse(Service service){
-        ServiceResponse response = new ServiceResponse();
-        response.setName(service.getName());
-        
-        // set list of capabilities required for the service
-        List<CapabilityResponse> capabilityResponses = new ArrayList<CapabilityResponse>();
-        Capability[] capabilities = service.getCapabilities();
-        for(Capability cap : capabilities){
-            CapabilityResponse capabilityResponse = new CapabilityResponse();
-            capabilityResponse.setName(cap.getName());
-            capabilityResponse.setObjectName("capability");
-            capabilityResponses.add(capabilityResponse);
-        }
-        response.setCapabilities(capabilityResponses);
-
-        response.setObjectName("networkservice");
-        return response;
-        
-    }
-
-    @Override
-    public ProviderResponse createNetworkServiceProviderResponse(Provider serviceProvider) {
-        ProviderResponse response = new ProviderResponse();
-        response.setName(serviceProvider.getName());
-        
-        //set details from network element
-        List<Service> supportedServices = ApiDBUtils.getElementServices(serviceProvider);
-        List<String> services = new ArrayList<String>();
-        for (Service service: supportedServices){
-            services.add(service.getName());
-        }
-        response.setServices(services);
-        boolean canEnableIndividualServices = ApiDBUtils.canElementEnableIndividualServices(serviceProvider);
-        response.setCanEnableIndividualServices(canEnableIndividualServices);
-        
-        response.setObjectName("networkserviceprovider");
-        return response;
-    }
-    
-    @Override
-    public ProviderResponse createNetworkServiceProviderResponse(PhysicalNetworkServiceProvider result){
-        ProviderResponse response = new ProviderResponse();
-        response.setId(result.getId());
-        response.setName(result.getProviderName());
-        response.setPhysicalNetworkId(result.getPhysicalNetworkId());
-        response.setDestinationPhysicalNetworkId(result.getDestinationPhysicalNetworkId());
-        response.setState(result.getState().toString());
-        
-        //set enabled services
-        List<String> services = new ArrayList<String>();
-        for (Service service: result.getEnabledServices()){
-            services.add(service.getName());
-        }
-        response.setServices(services);
-        
-        response.setObjectName("networkserviceprovider");
-        return response;
-    }
-
-    @Override
-    public TrafficTypeResponse createTrafficTypeResponse(PhysicalNetworkTrafficType result) {
-        TrafficTypeResponse response = new TrafficTypeResponse();
-        response.setId(result.getId());
-        response.setPhysicalNetworkId(result.getPhysicalNetworkId());
-        response.setTrafficType(result.getTrafficType().toString());
-        response.setXenLabel(result.getXenNetworkLabel());
-        response.setKvmLabel(result.getKvmNetworkLabel());
-        response.setVmwareLabel(result.getVmwareNetworkLabel());
-        
-        response.setObjectName("traffictype");
-        return response;
-    }
-}
-
-=======
-}
->>>>>>> 991ac483
+/**
+ *  Copyright (C) 2010 Cloud.com, Inc.  All rights reserved.
+ * 
+ * This software is licensed under the GNU General Public License v3 or later.
+ * 
+ * It is free software: you can redistribute it and/or modify
+ * it under the terms of the GNU General Public License as published by
+ * the Free Software Foundation, either version 3 of the License, or any later version.
+ * This program is distributed in the hope that it will be useful,
+ * but WITHOUT ANY WARRANTY; without even the implied warranty of
+ * MERCHANTABILITY or FITNESS FOR A PARTICULAR PURPOSE.  See the
+ * GNU General Public License for more details.
+ * 
+ * You should have received a copy of the GNU General Public License
+ * along with this program.  If not, see <http://www.gnu.org/licenses/>.
+ * 
+ */
+package com.cloud.api;
+
+import java.text.DecimalFormat;
+import java.util.ArrayList;
+import java.util.Date;
+import java.util.HashMap;
+import java.util.HashSet;
+import java.util.Hashtable;
+import java.util.Iterator;
+import java.util.List;
+import java.util.Map;
+import java.util.Set;
+import java.util.StringTokenizer;
+
+import org.apache.log4j.Logger;
+
+import com.cloud.acl.ControlledEntity;
+import com.cloud.api.commands.QueryAsyncJobResultCmd;
+import com.cloud.api.response.AccountResponse;
+import com.cloud.api.response.ApiResponseSerializer;
+import com.cloud.api.response.AsyncJobResponse;
+import com.cloud.api.response.CapabilityResponse;
+import com.cloud.api.response.CapacityResponse;
+import com.cloud.api.response.ClusterResponse;
+import com.cloud.api.response.ConfigurationResponse;
+import com.cloud.api.response.ControlledEntityResponse;
+import com.cloud.api.response.CreateCmdResponse;
+import com.cloud.api.response.DiskOfferingResponse;
+import com.cloud.api.response.DomainResponse;
+import com.cloud.api.response.DomainRouterResponse;
+import com.cloud.api.response.EventResponse;
+import com.cloud.api.response.ExtractResponse;
+import com.cloud.api.response.FirewallResponse;
+import com.cloud.api.response.FirewallRuleResponse;
+import com.cloud.api.response.HostResponse;
+import com.cloud.api.response.HypervisorCapabilitiesResponse;
+import com.cloud.api.response.IPAddressResponse;
+import com.cloud.api.response.SecurityGroupResponse;
+import com.cloud.api.response.SecurityGroupResultObject;
+import com.cloud.api.response.InstanceGroupResponse;
+import com.cloud.api.response.IpForwardingRuleResponse;
+import com.cloud.api.response.ListResponse;
+import com.cloud.api.response.LoadBalancerResponse;
+import com.cloud.api.response.NetworkOfferingResponse;
+import com.cloud.api.response.NetworkResponse;
+import com.cloud.api.response.NicResponse;
+import com.cloud.api.response.PhysicalNetworkResponse;
+import com.cloud.api.response.PodResponse;
+import com.cloud.api.response.ProjectAccountResponse;
+import com.cloud.api.response.ProjectInvitationResponse;
+import com.cloud.api.response.ProjectResponse;
+import com.cloud.api.response.ProviderResponse;
+import com.cloud.api.response.RemoteAccessVpnResponse;
+import com.cloud.api.response.ResourceCountResponse;
+import com.cloud.api.response.ResourceLimitResponse;
+import com.cloud.api.response.SecurityGroupResponse;
+import com.cloud.api.response.SecurityGroupResultObject;
+import com.cloud.api.response.ServiceOfferingResponse;
+import com.cloud.api.response.ServiceResponse;
+import com.cloud.api.response.SnapshotPolicyResponse;
+import com.cloud.api.response.SnapshotResponse;
+import com.cloud.api.response.StoragePoolResponse;
+import com.cloud.api.response.SwiftResponse;
+import com.cloud.api.response.SystemVmInstanceResponse;
+import com.cloud.api.response.SystemVmResponse;
+import com.cloud.api.response.TemplatePermissionsResponse;
+import com.cloud.api.response.TemplateResponse;
+import com.cloud.api.response.TrafficTypeResponse;
+import com.cloud.api.response.UserResponse;
+import com.cloud.api.response.UserVmResponse;
+import com.cloud.api.response.VlanIpRangeResponse;
+import com.cloud.api.response.VolumeResponse;
+import com.cloud.api.response.VpnUsersResponse;
+import com.cloud.api.response.ZoneResponse;
+import com.cloud.async.AsyncJob;
+import com.cloud.async.AsyncJobResult;
+import com.cloud.capacity.Capacity;
+import com.cloud.capacity.CapacityVO;
+import com.cloud.capacity.dao.CapacityDaoImpl.SummedCapacity;
+import com.cloud.configuration.Configuration;
+import com.cloud.configuration.Resource.ResourceOwnerType;
+import com.cloud.configuration.Resource.ResourceType;
+import com.cloud.configuration.ResourceCount;
+import com.cloud.configuration.ResourceLimit;
+import com.cloud.dc.ClusterVO;
+import com.cloud.dc.DataCenter;
+import com.cloud.dc.DataCenterVO;
+import com.cloud.dc.HostPodVO;
+import com.cloud.dc.Pod;
+import com.cloud.dc.Vlan;
+import com.cloud.dc.Vlan.VlanType;
+import com.cloud.dc.VlanVO;
+import com.cloud.domain.Domain;
+import com.cloud.event.Event;
+import com.cloud.exception.InvalidParameterValueException;
+import com.cloud.host.Host;
+import com.cloud.host.HostStats;
+import com.cloud.host.HostVO;
+import com.cloud.hypervisor.HypervisorCapabilities;
+import com.cloud.network.IPAddressVO;
+import com.cloud.network.IpAddress;
+import com.cloud.network.Network;
+import com.cloud.network.Network.Capability;
+import com.cloud.network.Network.Provider;
+import com.cloud.network.Network.Service;
+import com.cloud.network.NetworkProfile;
+import com.cloud.network.Networks.TrafficType;
+import com.cloud.network.PhysicalNetwork;
+import com.cloud.network.PhysicalNetworkServiceProvider;
+import com.cloud.network.PhysicalNetworkTrafficType;
+import com.cloud.network.RemoteAccessVpn;
+import com.cloud.network.VpnUser;
+import com.cloud.network.router.VirtualRouter;
+import com.cloud.network.rules.FirewallRule;
+import com.cloud.network.rules.LoadBalancer;
+import com.cloud.network.rules.PortForwardingRule;
+import com.cloud.network.rules.StaticNatRule;
+import com.cloud.network.security.SecurityRule;
+import com.cloud.network.security.SecurityRule.SecurityRuleType;
+import com.cloud.network.security.SecurityGroup;
+import com.cloud.network.security.SecurityGroupRules;
+import com.cloud.offering.DiskOffering;
+import com.cloud.offering.NetworkOffering;
+import com.cloud.offering.ServiceOffering;
+import com.cloud.org.Cluster;
+import com.cloud.projects.Project;
+import com.cloud.projects.ProjectAccount;
+import com.cloud.projects.ProjectInvitation;
+import com.cloud.server.Criteria;
+import com.cloud.storage.DiskOfferingVO;
+import com.cloud.storage.GuestOS;
+import com.cloud.storage.GuestOSCategoryVO;
+import com.cloud.storage.Snapshot;
+import com.cloud.storage.Storage.ImageFormat;
+import com.cloud.storage.Storage.StoragePoolType;
+import com.cloud.storage.Storage.TemplateType;
+import com.cloud.storage.StoragePool;
+import com.cloud.storage.StoragePoolVO;
+import com.cloud.storage.StorageStats;
+import com.cloud.storage.Swift;
+import com.cloud.storage.UploadVO;
+import com.cloud.storage.VMTemplateHostVO;
+import com.cloud.storage.VMTemplateStorageResourceAssoc.Status;
+import com.cloud.storage.VMTemplateSwiftVO;
+import com.cloud.storage.VMTemplateVO;
+import com.cloud.storage.Volume;
+import com.cloud.storage.VolumeVO;
+import com.cloud.storage.snapshot.SnapshotPolicy;
+import com.cloud.template.VirtualMachineTemplate;
+import com.cloud.test.PodZoneConfig;
+import com.cloud.user.Account;
+import com.cloud.user.User;
+import com.cloud.user.UserAccount;
+import com.cloud.user.UserContext;
+import com.cloud.user.UserStatisticsVO;
+import com.cloud.user.UserVO;
+import com.cloud.uservm.UserVm;
+import com.cloud.utils.StringUtils;
+import com.cloud.utils.net.NetUtils;
+import com.cloud.vm.ConsoleProxyVO;
+import com.cloud.vm.InstanceGroup;
+import com.cloud.vm.NicProfile;
+import com.cloud.vm.VMInstanceVO;
+import com.cloud.vm.VirtualMachine;
+import com.cloud.vm.VirtualMachine.State;
+import com.cloud.vm.VirtualMachine.Type;
+import com.cloud.vm.VmStats;
+import com.cloud.vm.dao.UserVmData;
+import com.cloud.vm.dao.UserVmData.NicData;
+import com.cloud.vm.dao.UserVmData.SecurityGroupData;
+import com.cloud.api.response.SecurityGroupRuleResponse;
+import com.cloud.api.response.SecurityGroupRuleResultObject;
+
+public class ApiResponseHelper implements ResponseGenerator {
+
+    public final Logger s_logger = Logger.getLogger(ApiResponseHelper.class);
+    private static final DecimalFormat s_percentFormat = new DecimalFormat("##.##");
+
+    @Override
+    public UserResponse createUserResponse(User user) {
+        UserResponse userResponse = new UserResponse();
+        Account account = ApiDBUtils.findAccountById(user.getAccountId());
+        userResponse.setAccountName(account.getAccountName());
+        userResponse.setAccountType(account.getType());
+        userResponse.setCreated(user.getCreated());
+        userResponse.setDomainId(account.getDomainId());
+        userResponse.setDomainName(ApiDBUtils.findDomainById(account.getDomainId()).getName());
+        userResponse.setEmail(user.getEmail());
+        userResponse.setFirstname(user.getFirstname());
+        userResponse.setId(user.getId());
+        userResponse.setLastname(user.getLastname());
+        userResponse.setState(user.getState().toString());
+        userResponse.setTimezone(user.getTimezone());
+        userResponse.setUsername(user.getUsername());
+        userResponse.setApiKey(user.getApiKey());
+        userResponse.setSecretKey(user.getSecretKey());
+        userResponse.setObjectName("user");
+
+        return userResponse;
+    }
+
+    // this method is used for response generation via createAccount (which creates an account + user)
+    @Override
+    public AccountResponse createUserAccountResponse(UserAccount user) {
+        return createAccountResponse(ApiDBUtils.findAccountById(user.getAccountId()));
+    }
+
+    @Override
+    public AccountResponse createAccountResponse(Account account) {
+        boolean accountIsAdmin = (account.getType() == Account.ACCOUNT_TYPE_ADMIN);
+        AccountResponse accountResponse = new AccountResponse();
+        accountResponse.setId(account.getId());
+        accountResponse.setName(account.getAccountName());
+        accountResponse.setAccountType(account.getType());
+        accountResponse.setDomainId(account.getDomainId());
+        accountResponse.setDomainName(ApiDBUtils.findDomainById(account.getDomainId()).getName());
+        accountResponse.setState(account.getState().toString());
+        accountResponse.setNetworkDomain(account.getNetworkDomain());
+
+        // get network stat
+        List<UserStatisticsVO> stats = ApiDBUtils.listUserStatsBy(account.getId());
+        if (stats == null) {
+            throw new ServerApiException(BaseCmd.INTERNAL_ERROR, "Internal error searching for user stats");
+        }
+
+        Long bytesSent = 0L;
+        Long bytesReceived = 0L;
+        for (UserStatisticsVO stat : stats) {
+            Long rx = stat.getNetBytesReceived() + stat.getCurrentBytesReceived();
+            Long tx = stat.getNetBytesSent() + stat.getCurrentBytesSent();
+            bytesReceived = bytesReceived + Long.valueOf(rx);
+            bytesSent = bytesSent + Long.valueOf(tx);
+        }
+        accountResponse.setBytesReceived(bytesReceived);
+        accountResponse.setBytesSent(bytesSent);
+
+        // Get resource limits and counts
+
+        Long vmLimit = ApiDBUtils.findCorrectResourceLimit(ResourceType.user_vm, account.getId());
+        String vmLimitDisplay = (accountIsAdmin || vmLimit == -1) ? "Unlimited" : String.valueOf(vmLimit);
+        Long vmTotal = ApiDBUtils.getResourceCount(ResourceType.user_vm, account.getId());
+        String vmAvail = (accountIsAdmin || vmLimit == -1) ? "Unlimited" : String.valueOf(vmLimit - vmTotal);
+        accountResponse.setVmLimit(vmLimitDisplay);
+        accountResponse.setVmTotal(vmTotal);
+        accountResponse.setVmAvailable(vmAvail);
+
+        Long ipLimit = ApiDBUtils.findCorrectResourceLimit(ResourceType.public_ip, account.getId());
+        String ipLimitDisplay = (accountIsAdmin || ipLimit == -1) ? "Unlimited" : String.valueOf(ipLimit);
+        Long ipTotal = ApiDBUtils.getResourceCount(ResourceType.public_ip, account.getId());
+        String ipAvail = (accountIsAdmin || ipLimit == -1) ? "Unlimited" : String.valueOf(ipLimit - ipTotal);
+        accountResponse.setIpLimit(ipLimitDisplay);
+        accountResponse.setIpTotal(ipTotal);
+        accountResponse.setIpAvailable(ipAvail);
+
+        Long volumeLimit = ApiDBUtils.findCorrectResourceLimit(ResourceType.volume, account.getId());
+        String volumeLimitDisplay = (accountIsAdmin || volumeLimit == -1) ? "Unlimited" : String.valueOf(volumeLimit);
+        Long volumeTotal = ApiDBUtils.getResourceCount(ResourceType.volume, account.getId());
+        String volumeAvail = (accountIsAdmin || volumeLimit == -1) ? "Unlimited" : String.valueOf(volumeLimit - volumeTotal);
+        accountResponse.setVolumeLimit(volumeLimitDisplay);
+        accountResponse.setVolumeTotal(volumeTotal);
+        accountResponse.setVolumeAvailable(volumeAvail);
+
+        Long snapshotLimit = ApiDBUtils.findCorrectResourceLimit(ResourceType.snapshot, account.getId());
+        String snapshotLimitDisplay = (accountIsAdmin || snapshotLimit == -1) ? "Unlimited" : String.valueOf(snapshotLimit);
+        Long snapshotTotal = ApiDBUtils.getResourceCount(ResourceType.snapshot, account.getId());
+        String snapshotAvail = (accountIsAdmin || snapshotLimit == -1) ? "Unlimited" : String.valueOf(snapshotLimit - snapshotTotal);
+        accountResponse.setSnapshotLimit(snapshotLimitDisplay);
+        accountResponse.setSnapshotTotal(snapshotTotal);
+        accountResponse.setSnapshotAvailable(snapshotAvail);
+
+        Long templateLimit = ApiDBUtils.findCorrectResourceLimit(ResourceType.template, account.getId());
+        String templateLimitDisplay = (accountIsAdmin || templateLimit == -1) ? "Unlimited" : String.valueOf(templateLimit);
+        Long templateTotal = ApiDBUtils.getResourceCount(ResourceType.template, account.getId());
+        String templateAvail = (accountIsAdmin || templateLimit == -1) ? "Unlimited" : String.valueOf(templateLimit - templateTotal);
+        accountResponse.setTemplateLimit(templateLimitDisplay);
+        accountResponse.setTemplateTotal(templateTotal);
+        accountResponse.setTemplateAvailable(templateAvail);
+
+        // Get stopped and running VMs
+        int vmStopped = 0;
+        int vmRunning = 0;
+
+        Long[] accountIds = new Long[1];
+        accountIds[0] = account.getId();
+
+        Criteria c1 = new Criteria();
+        c1.addCriteria(Criteria.ACCOUNTID, accountIds);
+        List<? extends UserVm> virtualMachines = ApiDBUtils.searchForUserVMs(c1);
+
+        // get Running/Stopped VMs
+        for (Iterator<? extends UserVm> iter = virtualMachines.iterator(); iter.hasNext();) {
+            // count how many stopped/running vms we have
+            UserVm vm = iter.next();
+
+            if (vm.getState() == State.Stopped) {
+                vmStopped++;
+            } else if (vm.getState() == State.Running) {
+                vmRunning++;
+            }
+        }
+
+        accountResponse.setVmStopped(vmStopped);
+        accountResponse.setVmRunning(vmRunning);
+        accountResponse.setObjectName("account");
+
+        // adding all the users for an account as part of the response obj
+        List<UserVO> usersForAccount = ApiDBUtils.listUsersByAccount(account.getAccountId());
+        List<UserResponse> userResponseList = new ArrayList<UserResponse>();
+        for (UserVO user : usersForAccount) {
+            UserResponse userResponse = createUserResponse(user);
+            userResponseList.add(userResponse);
+        }
+
+        accountResponse.setUsers(userResponseList);
+        accountResponse.setDetails(ApiDBUtils.getAccountDetails(account.getId()));
+        return accountResponse;
+    }
+    
+    
+    @Override
+    public UserResponse createUserResponse(UserAccount user) {
+        UserResponse userResponse = new UserResponse();
+        userResponse.setAccountName(user.getAccountName());
+        userResponse.setAccountType(user.getType());
+        userResponse.setCreated(user.getCreated());
+        userResponse.setDomainId(user.getDomainId());
+        userResponse.setDomainName(ApiDBUtils.findDomainById(user.getDomainId()).getName());
+        userResponse.setEmail(user.getEmail());
+        userResponse.setFirstname(user.getFirstname());
+        userResponse.setId(user.getId());
+        userResponse.setLastname(user.getLastname());
+        userResponse.setState(user.getState());
+        userResponse.setTimezone(user.getTimezone());
+        userResponse.setUsername(user.getUsername());
+        userResponse.setApiKey(user.getApiKey());
+        userResponse.setSecretKey(user.getSecretKey());
+        userResponse.setObjectName("user");
+
+        return userResponse;
+    }
+
+    @Override
+    public DomainResponse createDomainResponse(Domain domain) {
+        DomainResponse domainResponse = new DomainResponse();
+        domainResponse.setDomainName(domain.getName());
+        domainResponse.setId(domain.getId());
+        domainResponse.setLevel(domain.getLevel());
+        domainResponse.setNetworkDomain(domain.getNetworkDomain());
+        domainResponse.setParentDomainId(domain.getParent());
+        if (domain.getParent() != null) {
+            domainResponse.setParentDomainName(ApiDBUtils.findDomainById(domain.getParent()).getName());
+        }
+        if (domain.getChildCount() > 0) {
+            domainResponse.setHasChild(true);
+        }
+        domainResponse.setObjectName("domain");
+        return domainResponse;
+    }
+
+    @Override
+    public DiskOfferingResponse createDiskOfferingResponse(DiskOffering offering) {
+        DiskOfferingResponse diskOfferingResponse = new DiskOfferingResponse();
+        diskOfferingResponse.setId(offering.getId());
+        diskOfferingResponse.setName(offering.getName());
+        diskOfferingResponse.setDisplayText(offering.getDisplayText());
+        diskOfferingResponse.setCreated(offering.getCreated());
+        diskOfferingResponse.setDiskSize(offering.getDiskSize() / (1024 * 1024 * 1024));
+        if (offering.getDomainId() != null) {
+            diskOfferingResponse.setDomain(ApiDBUtils.findDomainById(offering.getDomainId()).getName());
+            diskOfferingResponse.setDomainId(offering.getDomainId());
+        }
+        diskOfferingResponse.setTags(offering.getTags());
+        diskOfferingResponse.setCustomized(offering.isCustomized());
+        diskOfferingResponse.setObjectName("diskoffering");
+        return diskOfferingResponse;
+    }
+
+    @Override
+    public ResourceLimitResponse createResourceLimitResponse(ResourceLimit limit) {
+        ResourceLimitResponse resourceLimitResponse = new ResourceLimitResponse();
+        if (limit.getResourceOwnerType() == ResourceOwnerType.Domain) {  
+            populateDomain(resourceLimitResponse, limit.getOwnerId());
+        } else if (limit.getResourceOwnerType() == ResourceOwnerType.Account) {
+            Account accountTemp = ApiDBUtils.findAccountById(limit.getOwnerId());
+            populateAccount(resourceLimitResponse, limit.getOwnerId());
+            populateDomain(resourceLimitResponse, accountTemp.getDomainId());
+        }
+        resourceLimitResponse.setResourceType(Integer.valueOf(limit.getType().getOrdinal()).toString());
+        resourceLimitResponse.setMax(limit.getMax());
+        resourceLimitResponse.setObjectName("resourcelimit");
+
+        return resourceLimitResponse;
+    }
+
+    @Override
+    public ResourceCountResponse createResourceCountResponse(ResourceCount resourceCount) {
+        ResourceCountResponse resourceCountResponse = new ResourceCountResponse();
+
+        if (resourceCount.getResourceOwnerType() == ResourceOwnerType.Account) {
+            Account accountTemp = ApiDBUtils.findAccountById(resourceCount.getOwnerId());
+            if (accountTemp != null) {
+                populateAccount(resourceCountResponse, accountTemp.getId());
+                populateDomain(resourceCountResponse, accountTemp.getDomainId());
+            }
+        } else if (resourceCount.getResourceOwnerType() == ResourceOwnerType.Domain) {
+            populateDomain(resourceCountResponse, resourceCount.getOwnerId());
+        }
+
+        resourceCountResponse.setResourceType(Integer.valueOf(resourceCount.getType().getOrdinal()).toString());
+        resourceCountResponse.setResourceCount(resourceCount.getCount());
+        resourceCountResponse.setObjectName("resourcecount");
+        return resourceCountResponse;
+    }
+
+    @Override
+    public ServiceOfferingResponse createServiceOfferingResponse(ServiceOffering offering) {
+        ServiceOfferingResponse offeringResponse = new ServiceOfferingResponse();
+        offeringResponse.setId(offering.getId());
+        offeringResponse.setName(offering.getName());
+        offeringResponse.setIsSystemOffering(offering.getSystemUse());
+        offeringResponse.setDefaultUse(offering.getDefaultUse());
+        offeringResponse.setSystemVmType(offering.getSystemVmType());
+        offeringResponse.setDisplayText(offering.getDisplayText());
+        offeringResponse.setCpuNumber(offering.getCpu());
+        offeringResponse.setCpuSpeed(offering.getSpeed());
+        offeringResponse.setMemory(offering.getRamSize());
+        offeringResponse.setCreated(offering.getCreated());
+        offeringResponse.setStorageType(offering.getUseLocalStorage() ? ServiceOffering.StorageType.local.toString() : ServiceOffering.StorageType.shared.toString());
+        offeringResponse.setOfferHa(offering.getOfferHA());
+        offeringResponse.setLimitCpuUse(offering.getLimitCpuUse());
+        offeringResponse.setTags(offering.getTags());
+        if (offering.getDomainId() != null) {
+            offeringResponse.setDomain(ApiDBUtils.findDomainById(offering.getDomainId()).getName());
+            offeringResponse.setDomainId(offering.getDomainId());
+        }
+        offeringResponse.setNetworkRate(offering.getRateMbps());
+        offeringResponse.setHostTag(offering.getHostTag());
+        offeringResponse.setObjectName("serviceoffering");
+
+        return offeringResponse;
+    }
+
+    @Override
+    public ConfigurationResponse createConfigurationResponse(Configuration cfg) {
+        ConfigurationResponse cfgResponse = new ConfigurationResponse();
+        cfgResponse.setCategory(cfg.getCategory());
+        cfgResponse.setDescription(cfg.getDescription());
+        cfgResponse.setName(cfg.getName());
+        cfgResponse.setValue(cfg.getValue());
+        cfgResponse.setObjectName("configuration");
+
+        return cfgResponse;
+    }
+
+    @Override
+    public SnapshotResponse createSnapshotResponse(Snapshot snapshot) {
+        SnapshotResponse snapshotResponse = new SnapshotResponse();
+        snapshotResponse.setId(snapshot.getId());
+        
+        populateOwner(snapshotResponse, snapshot);
+
+        VolumeVO volume = findVolumeById(snapshot.getVolumeId());
+        String snapshotTypeStr = snapshot.getType().name();
+        snapshotResponse.setSnapshotType(snapshotTypeStr);
+        snapshotResponse.setVolumeId(snapshot.getVolumeId());
+        if (volume != null) {
+            snapshotResponse.setVolumeName(volume.getName());
+            snapshotResponse.setVolumeType(volume.getVolumeType().name());
+        }
+        snapshotResponse.setCreated(snapshot.getCreated());
+        snapshotResponse.setName(snapshot.getName());
+        snapshotResponse.setIntervalType(ApiDBUtils.getSnapshotIntervalTypes(snapshot.getId()));
+        snapshotResponse.setState(snapshot.getStatus());
+        snapshotResponse.setObjectName("snapshot");
+        return snapshotResponse;
+    }
+
+    @Override
+    public SnapshotPolicyResponse createSnapshotPolicyResponse(SnapshotPolicy policy) {
+        SnapshotPolicyResponse policyResponse = new SnapshotPolicyResponse();
+        policyResponse.setId(policy.getId());
+        policyResponse.setVolumeId(policy.getVolumeId());
+        policyResponse.setSchedule(policy.getSchedule());
+        policyResponse.setIntervalType(policy.getInterval());
+        policyResponse.setMaxSnaps(policy.getMaxSnaps());
+        policyResponse.setTimezone(policy.getTimezone());
+        policyResponse.setObjectName("snapshotpolicy");
+
+        return policyResponse;
+    }
+
+    @Override
+    public HostResponse createHostResponse(Host host) {
+        HostResponse hostResponse = new HostResponse();
+        hostResponse.setId(host.getId());
+        hostResponse.setCapabilities(host.getCapabilities());
+        hostResponse.setClusterId(host.getClusterId());
+        hostResponse.setCpuNumber(host.getCpus());
+        hostResponse.setZoneId(host.getDataCenterId());
+        hostResponse.setDisconnectedOn(host.getDisconnectedOn());
+        hostResponse.setHypervisor(host.getHypervisorType());
+        hostResponse.setHostType(host.getType());
+        hostResponse.setLastPinged(new Date(host.getLastPinged()));
+        hostResponse.setManagementServerId(host.getManagementServerId());
+        hostResponse.setName(host.getName());
+        hostResponse.setPodId(host.getPodId());
+        hostResponse.setRemoved(host.getRemoved());
+        hostResponse.setCpuSpeed(host.getSpeed());
+        hostResponse.setState(host.getStatus());
+        hostResponse.setIpAddress(host.getPrivateIpAddress());
+        hostResponse.setVersion(host.getVersion());
+        hostResponse.setCreated(host.getCreated());
+
+        GuestOSCategoryVO guestOSCategory = ApiDBUtils.getHostGuestOSCategory(host.getId());
+        if (guestOSCategory != null) {
+            hostResponse.setOsCategoryId(guestOSCategory.getId());
+            hostResponse.setOsCategoryName(guestOSCategory.getName());
+        }
+        hostResponse.setZoneName(ApiDBUtils.findZoneById(host.getDataCenterId()).getName());
+
+        if (host.getPodId() != null) {
+            HostPodVO pod = ApiDBUtils.findPodById(host.getPodId());
+            if (pod != null) {
+                hostResponse.setPodName(pod.getName());
+            }
+        }
+
+        DecimalFormat decimalFormat = new DecimalFormat("#.##");        
+        if (host.getType() == Host.Type.Routing) {            
+            //set allocated capacities
+            Long mem = ApiDBUtils.getMemoryOrCpuCapacitybyHost(host.getId(),Capacity.CAPACITY_TYPE_MEMORY);
+            Long cpu = ApiDBUtils.getMemoryOrCpuCapacitybyHost(host.getId(),Capacity.CAPACITY_TYPE_CPU);
+            
+            hostResponse.setMemoryAllocated(mem); 
+            hostResponse.setMemoryTotal(host.getTotalMemory());
+            hostResponse.setHostTags(ApiDBUtils.getHostTags(host.getId()));
+            hostResponse.setHypervisorVersion(host.getHypervisorVersion());
+                        
+            String cpuAlloc = decimalFormat.format(((float) cpu / (float) (host.getCpus() * host.getSpeed())) * 100f) + "%";
+            hostResponse.setCpuAllocated(cpuAlloc);
+            String cpuWithOverprovisioning = new Float(host.getCpus() * host.getSpeed() * ApiDBUtils.getCpuOverprovisioningFactor()).toString();
+            hostResponse.setCpuWithOverprovisioning(cpuWithOverprovisioning);
+            
+            // set CPU/RAM/Network stats
+            String cpuUsed = null;
+            HostStats hostStats = ApiDBUtils.getHostStatistics(host.getId());
+            if (hostStats != null) {
+                float cpuUtil = (float) hostStats.getCpuUtilization();
+                cpuUsed = decimalFormat.format(cpuUtil) + "%";
+                hostResponse.setCpuUsed(cpuUsed);
+                hostResponse.setMemoryUsed( (new Double(hostStats.getUsedMemory())).longValue());
+                hostResponse.setNetworkKbsRead((new Double(hostStats.getNetworkReadKBs())).longValue());
+                hostResponse.setNetworkKbsWrite((new Double(hostStats.getNetworkWriteKBs())).longValue());
+                
+            }
+            
+        }else if (host.getType() == Host.Type.SecondaryStorage){        	
+        	StorageStats secStorageStats = ApiDBUtils.getSecondaryStorageStatistics(host.getId());
+        	if (secStorageStats != null){
+        		hostResponse.setDiskSizeTotal(secStorageStats.getCapacityBytes());
+        		hostResponse.setDiskSizeAllocated(secStorageStats.getByteUsed());
+        	}
+        }
+
+        if (host.getClusterId() != null) {
+            ClusterVO cluster = ApiDBUtils.findClusterById(host.getClusterId());
+            hostResponse.setClusterName(cluster.getName());
+            hostResponse.setClusterType(cluster.getClusterType().toString());
+        }
+
+        hostResponse.setLocalStorageActive(ApiDBUtils.isLocalStorageActiveOnHost(host));
+
+        Set<com.cloud.host.Status.Event> possibleEvents = host.getStatus().getPossibleEvents();
+        if ((possibleEvents != null) && !possibleEvents.isEmpty()) {
+            String events = "";
+            Iterator<com.cloud.host.Status.Event> iter = possibleEvents.iterator();
+            while (iter.hasNext()) {
+                com.cloud.host.Status.Event event = iter.next();
+                events += event.toString();
+                if (iter.hasNext()) {
+                    events += "; ";
+                }
+            }
+            hostResponse.setEvents(events);
+        }
+
+        hostResponse.setAllocationState(host.getResourceState().toString());
+
+        hostResponse.setObjectName("host");
+
+        return hostResponse;
+    }
+
+    @Override
+    public SwiftResponse createSwiftResponse(Swift swift) {
+        SwiftResponse swiftResponse = new SwiftResponse();
+        swiftResponse.setId(swift.getId());
+        swiftResponse.setUrl(swift.getUrl());
+        swiftResponse.setObjectName("Swift");
+        return swiftResponse;
+    }
+
+    @Override
+    public VlanIpRangeResponse createVlanIpRangeResponse(Vlan vlan) {
+        Long podId = ApiDBUtils.getPodIdForVlan(vlan.getId());
+
+        VlanIpRangeResponse vlanResponse = new VlanIpRangeResponse();
+        vlanResponse.setId(vlan.getId());
+        vlanResponse.setForVirtualNetwork(vlan.getVlanType().equals(VlanType.VirtualNetwork));
+        vlanResponse.setVlan(vlan.getVlanTag());
+        vlanResponse.setZoneId(vlan.getDataCenterId());
+
+        if (podId != null) {
+            HostPodVO pod = ApiDBUtils.findPodById(podId);
+            vlanResponse.setPodId(podId);
+            if (pod != null) {
+                vlanResponse.setPodName(pod.getName());
+            }
+        }
+
+        vlanResponse.setGateway(vlan.getVlanGateway());
+        vlanResponse.setNetmask(vlan.getVlanNetmask());
+
+        // get start ip and end ip of corresponding vlan
+        String ipRange = vlan.getIpRange();
+        String[] range = ipRange.split("-");
+        vlanResponse.setStartIp(range[0]);
+        vlanResponse.setEndIp(range[1]);
+
+        vlanResponse.setNetworkId(vlan.getNetworkId());
+        Account owner = ApiDBUtils.getVlanAccount(vlan.getId());
+        if (owner != null) {
+            populateAccount(vlanResponse, owner.getId());
+            populateDomain(vlanResponse, owner.getDomainId());
+        }
+        
+        vlanResponse.setPhysicalNetworkId(vlan.getPhysicalNetworkId());
+        
+        vlanResponse.setObjectName("vlan");
+        return vlanResponse;
+    }
+
+    @Override
+    public IPAddressResponse createIPAddressResponse(IpAddress ipAddress) {
+        VlanVO vlan = ApiDBUtils.findVlanById(ipAddress.getVlanId());
+        boolean forVirtualNetworks = vlan.getVlanType().equals(VlanType.VirtualNetwork);
+        long zoneId = ipAddress.getDataCenterId();
+
+        IPAddressResponse ipResponse = new IPAddressResponse();
+        ipResponse.setId(ipAddress.getId());
+        ipResponse.setIpAddress(ipAddress.getAddress().toString());
+        if (ipAddress.getAllocatedTime() != null) {
+            ipResponse.setAllocated(ipAddress.getAllocatedTime());
+        }
+        ipResponse.setZoneId(zoneId);
+        ipResponse.setZoneName(ApiDBUtils.findZoneById(ipAddress.getDataCenterId()).getName());
+        ipResponse.setSourceNat(ipAddress.isSourceNat());
+
+        // get account information
+        populateOwner(ipResponse, ipAddress);
+
+        ipResponse.setForVirtualNetwork(forVirtualNetworks);
+        ipResponse.setStaticNat(ipAddress.isOneToOneNat());
+
+        if (ipAddress.getAssociatedWithVmId() != null) {
+            UserVm vm = ApiDBUtils.findUserVmById(ipAddress.getAssociatedWithVmId());
+            ipResponse.setVirtualMachineId(vm.getId());
+            ipResponse.setVirtualMachineName(vm.getHostName());
+            ipResponse.setVirtualMachineDisplayName(vm.getDisplayName());
+        }
+
+        ipResponse.setAssociatedNetworkId(ipAddress.getAssociatedWithNetworkId());
+
+        // Network id the ip is associated withif associated networkId is null, try to get this information from vlan
+        Long associatedNetworkId = ipAddress.getAssociatedWithNetworkId();
+        Long vlanNetworkId = ApiDBUtils.getVlanNetworkId(ipAddress.getVlanId());
+        if (associatedNetworkId == null) {
+            associatedNetworkId = vlanNetworkId;
+        }
+
+        ipResponse.setAssociatedNetworkId(associatedNetworkId);
+
+        // Network id the ip belongs to
+        Long networkId;
+        if (vlanNetworkId != null) {
+            networkId = vlanNetworkId;
+        } else {
+            networkId = ApiDBUtils.getPublicNetworkIdByZone(zoneId);
+        }
+
+        ipResponse.setNetworkId(networkId);
+        ipResponse.setState(ipAddress.getState().toString());
+
+        // show this info to admin only
+        Account account = UserContext.current().getCaller();
+        if ((account == null) || account.getType() == Account.ACCOUNT_TYPE_ADMIN) {
+            ipResponse.setVlanId(ipAddress.getVlanId());
+            ipResponse.setVlanName(ApiDBUtils.findVlanById(ipAddress.getVlanId()).getVlanTag());
+        }
+        ipResponse.setObjectName("ipaddress");
+        return ipResponse;
+    }
+
+    @Override
+    public LoadBalancerResponse createLoadBalancerResponse(LoadBalancer loadBalancer) {
+        LoadBalancerResponse lbResponse = new LoadBalancerResponse();
+        lbResponse.setId(loadBalancer.getId());
+        lbResponse.setName(loadBalancer.getName());
+        lbResponse.setDescription(loadBalancer.getDescription());
+        List<String> cidrs = ApiDBUtils.findFirewallSourceCidrs(loadBalancer.getId());
+        lbResponse.setCidrList(StringUtils.join(cidrs, ","));
+
+        IPAddressVO publicIp = ApiDBUtils.findIpAddressById(loadBalancer.getSourceIpAddressId());
+        lbResponse.setPublicIpId(publicIp.getId());
+        lbResponse.setPublicIp(publicIp.getAddress().addr());
+        lbResponse.setPublicPort(Integer.toString(loadBalancer.getSourcePortStart()));
+        lbResponse.setPrivatePort(Integer.toString(loadBalancer.getDefaultPortStart()));
+        lbResponse.setAlgorithm(loadBalancer.getAlgorithm());
+        FirewallRule.State state = loadBalancer.getState();
+        String stateToSet = state.toString();
+        if (state.equals(FirewallRule.State.Revoke)) {
+            stateToSet = "Deleting";
+        }
+        lbResponse.setState(stateToSet);
+        populateOwner(lbResponse, loadBalancer);
+        lbResponse.setZoneId(publicIp.getDataCenterId());
+
+        lbResponse.setObjectName("loadbalancer");
+        return lbResponse;
+    }
+
+    @Override
+    public PodResponse createPodResponse(Pod pod, Boolean showCapacities) {
+        String[] ipRange = new String[2];
+        if (pod.getDescription() != null && pod.getDescription().length() > 0) {
+            ipRange = pod.getDescription().split("-");
+        } else {
+            ipRange[0] = pod.getDescription();
+        }
+
+        PodResponse podResponse = new PodResponse();
+        podResponse.setId(pod.getId());
+        podResponse.setName(pod.getName());
+        podResponse.setZoneId(pod.getDataCenterId());
+        podResponse.setZoneName(PodZoneConfig.getZoneName(pod.getDataCenterId()));
+        podResponse.setNetmask(NetUtils.getCidrNetmask(pod.getCidrSize()));
+        podResponse.setStartIp(ipRange[0]);
+        podResponse.setEndIp(((ipRange.length > 1) && (ipRange[1] != null)) ? ipRange[1] : "");
+        podResponse.setGateway(pod.getGateway());
+        podResponse.setAllocationState(pod.getAllocationState().toString());
+        if (showCapacities != null && showCapacities){
+        	List<SummedCapacity> capacities = ApiDBUtils.getCapacityByClusterPodZone(null,pod.getId(),null); 
+        	Set<CapacityResponse> capacityResponses = new HashSet<CapacityResponse>();
+        	float cpuOverprovisioningFactor = ApiDBUtils.getCpuOverprovisioningFactor();
+        	
+        	for (SummedCapacity capacity : capacities){
+        		CapacityResponse capacityResponse = new CapacityResponse();   
+        		capacityResponse.setCapacityType(capacity.getCapacityType());
+	        	capacityResponse.setCapacityUsed(capacity.getUsedCapacity());
+	        	if (capacity.getCapacityType() == Capacity.CAPACITY_TYPE_CPU){
+	        		capacityResponse.setCapacityTotal(new Long((long)(capacity.getTotalCapacity()*cpuOverprovisioningFactor)));
+	        	}else if(capacity.getCapacityType() == Capacity.CAPACITY_TYPE_STORAGE_ALLOCATED){
+	        		List<SummedCapacity> c = ApiDBUtils.findNonSharedStorageForClusterPodZone(null, pod.getId() ,null);
+	        		capacityResponse.setCapacityTotal(capacity.getTotalCapacity() - c.get(0).getTotalCapacity());
+	        		capacityResponse.setCapacityUsed(capacity.getUsedCapacity() - c.get(0).getUsedCapacity());
+	        	}else{
+	        		capacityResponse.setCapacityTotal(capacity.getTotalCapacity());
+	        	}	        	
+	        	if (capacityResponse.getCapacityTotal() != 0) {
+	                capacityResponse.setPercentUsed(s_percentFormat.format((float) capacityResponse.getCapacityUsed() / (float) capacityResponse.getCapacityTotal() * 100f));
+	            } else {
+	                capacityResponse.setPercentUsed(s_percentFormat.format(0L));
+	            }
+	        	capacityResponses.add(capacityResponse);
+        	}
+        	// Do it for stats as well.
+        	capacityResponses.addAll(getStatsCapacityresponse(null, null, pod.getId(), pod.getDataCenterId()));
+        	podResponse.setCapacitites(new ArrayList<CapacityResponse>(capacityResponses));
+        }
+        podResponse.setObjectName("pod");
+        return podResponse;
+    }
+
+    @Override
+    public ZoneResponse createZoneResponse(DataCenter dataCenter, Boolean showCapacities) {
+        Account account = UserContext.current().getCaller();
+        ZoneResponse zoneResponse = new ZoneResponse();
+        zoneResponse.setId(dataCenter.getId());
+        zoneResponse.setName(dataCenter.getName());
+        zoneResponse.setSecurityGroupsEnabled(ApiDBUtils.isSecurityGroupEnabledInZone(dataCenter.getId()));
+
+        if ((dataCenter.getDescription() != null) && !dataCenter.getDescription().equalsIgnoreCase("null")) {
+            zoneResponse.setDescription(dataCenter.getDescription());
+        }
+
+        if ((account == null) || (account.getType() == Account.ACCOUNT_TYPE_ADMIN)) {
+            zoneResponse.setDns1(dataCenter.getDns1());
+            zoneResponse.setDns2(dataCenter.getDns2());
+            zoneResponse.setInternalDns1(dataCenter.getInternalDns1());
+            zoneResponse.setInternalDns2(dataCenter.getInternalDns2());
+            // FIXME zoneResponse.setVlan(dataCenter.get.getVnet());
+            zoneResponse.setGuestCidrAddress(dataCenter.getGuestNetworkCidr());
+        }
+
+        if (showCapacities != null && showCapacities){
+        	List<SummedCapacity> capacities = ApiDBUtils.getCapacityByClusterPodZone(dataCenter.getId(),null,null); 
+        	Set<CapacityResponse> capacityResponses = new HashSet<CapacityResponse>();
+        	float cpuOverprovisioningFactor = ApiDBUtils.getCpuOverprovisioningFactor();
+        	
+        	for (SummedCapacity capacity : capacities){
+        		CapacityResponse capacityResponse = new CapacityResponse();   
+        		capacityResponse.setCapacityType(capacity.getCapacityType());
+	        	capacityResponse.setCapacityUsed(capacity.getUsedCapacity());
+	        	if (capacity.getCapacityType() == Capacity.CAPACITY_TYPE_CPU){
+	        		capacityResponse.setCapacityTotal(new Long((long)(capacity.getTotalCapacity()*cpuOverprovisioningFactor)));
+	        	}else if(capacity.getCapacityType() == Capacity.CAPACITY_TYPE_STORAGE_ALLOCATED){
+	        		List<SummedCapacity> c = ApiDBUtils.findNonSharedStorageForClusterPodZone(dataCenter.getId(), null ,null);
+	        		capacityResponse.setCapacityTotal(capacity.getTotalCapacity() - c.get(0).getTotalCapacity());
+	        		capacityResponse.setCapacityUsed(capacity.getUsedCapacity() - c.get(0).getUsedCapacity());
+	        	}else{
+	        		capacityResponse.setCapacityTotal(capacity.getTotalCapacity());
+	        	}
+	        	if (capacityResponse.getCapacityTotal() != 0) {
+	                capacityResponse.setPercentUsed(s_percentFormat.format((float) capacityResponse.getCapacityUsed() / (float) capacityResponse.getCapacityTotal() * 100f));
+	            } else {
+	                capacityResponse.setPercentUsed(s_percentFormat.format(0L));
+	            }
+	        	capacityResponses.add(capacityResponse);
+        	}
+        	// Do it for stats as well.
+        	capacityResponses.addAll(getStatsCapacityresponse(null, null, null, dataCenter.getId()));      	
+        	
+        	zoneResponse.setCapacitites(new ArrayList<CapacityResponse>(capacityResponses));
+        }
+        
+        zoneResponse.setDomain(dataCenter.getDomain());
+        zoneResponse.setDomainId(dataCenter.getDomainId());
+        zoneResponse.setType(dataCenter.getNetworkType().toString());
+        zoneResponse.setAllocationState(dataCenter.getAllocationState().toString());
+        zoneResponse.setZoneToken(dataCenter.getZoneToken());
+        zoneResponse.setDhcpProvider(dataCenter.getDhcpProvider());
+        zoneResponse.setObjectName("zone");
+        return zoneResponse;
+    }
+
+    private List<CapacityResponse> getStatsCapacityresponse(Long poolId, Long clusterId, Long podId, Long zoneId){
+    	List<CapacityVO> capacities = new ArrayList<CapacityVO>();
+    	capacities.add(ApiDBUtils.getStoragePoolUsedStats(poolId, clusterId, podId, zoneId));
+    	if(clusterId == null && podId == null){
+    		capacities.add(ApiDBUtils.getSecondaryStorageUsedStats(poolId, zoneId));
+    	}
+    	
+    	List<CapacityResponse> capacityResponses = new ArrayList<CapacityResponse>();
+		for (CapacityVO capacity : capacities){
+    		CapacityResponse capacityResponse = new CapacityResponse();   
+    		capacityResponse.setCapacityType(capacity.getCapacityType());
+        	capacityResponse.setCapacityUsed(capacity.getUsedCapacity());   
+    		capacityResponse.setCapacityTotal(capacity.getTotalCapacity());  
+        	if (capacityResponse.getCapacityTotal() != 0) {
+                capacityResponse.setPercentUsed(s_percentFormat.format((float) capacityResponse.getCapacityUsed() / (float) capacityResponse.getCapacityTotal() * 100f));
+            } else {
+                capacityResponse.setPercentUsed(s_percentFormat.format(0L));
+            }
+    		capacityResponses.add(capacityResponse);
+    	}
+    	
+		return capacityResponses;
+    }
+    
+    @Override
+    public VolumeResponse createVolumeResponse(Volume volume) {
+        VolumeResponse volResponse = new VolumeResponse();
+        volResponse.setId(volume.getId());
+
+        if (volume.getName() != null) {
+            volResponse.setName(volume.getName());
+        } else {
+            volResponse.setName("");
+        }
+
+        volResponse.setZoneId(volume.getDataCenterId());
+        volResponse.setZoneName(ApiDBUtils.findZoneById(volume.getDataCenterId()).getName());
+
+        volResponse.setVolumeType(volume.getVolumeType().toString());
+        volResponse.setDeviceId(volume.getDeviceId());
+
+        Long instanceId = volume.getInstanceId();
+        if (instanceId != null && volume.getState() != Volume.State.Destroy) {
+            VMInstanceVO vm = ApiDBUtils.findVMInstanceById(instanceId);
+            if(vm != null){
+            	volResponse.setVirtualMachineId(vm.getId());
+            	volResponse.setVirtualMachineName(vm.getHostName());
+            	UserVm userVm = ApiDBUtils.findUserVmById(vm.getId());
+            	if (userVm != null) {
+            		volResponse.setVirtualMachineDisplayName(userVm.getDisplayName());
+            		volResponse.setVirtualMachineState(vm.getState().toString());
+            	} else {
+            		s_logger.error("User Vm with Id: "+instanceId+" does not exist for volume "+volume.getId());	
+            	}
+            } else {
+            	s_logger.error("Vm with Id: "+instanceId+" does not exist for volume "+volume.getId());	
+            }
+        }
+
+        // Show the virtual size of the volume
+        volResponse.setSize(volume.getSize());
+
+        volResponse.setCreated(volume.getCreated());
+        volResponse.setState(volume.getState().toString());
+
+        populateOwner(volResponse, volume);
+
+        String storageType;
+        try {
+            if (volume.getPoolId() == null) {
+                if (volume.getState() == Volume.State.Allocated) {
+                    /* set it as shared, so the UI can attach it to VM */
+                    storageType = "shared";
+                } else {
+                    storageType = "unknown";
+                }
+            } else {
+                storageType = ApiDBUtils.volumeIsOnSharedStorage(volume.getId()) ? ServiceOffering.StorageType.shared.toString() : ServiceOffering.StorageType.local.toString();
+            }
+        } catch (InvalidParameterValueException e) {
+            s_logger.error(e.getMessage(), e);
+            throw new ServerApiException(BaseCmd.INTERNAL_ERROR, "Volume " + volume.getName() + " does not have a valid ID");
+        }
+
+        volResponse.setStorageType(storageType);
+        if (volume.getVolumeType().equals(Volume.Type.ROOT)) {
+            volResponse.setServiceOfferingId(volume.getDiskOfferingId());
+        } else {
+            volResponse.setDiskOfferingId(volume.getDiskOfferingId());
+        }
+
+        DiskOfferingVO diskOffering = ApiDBUtils.findDiskOfferingById(volume.getDiskOfferingId());
+        if (volume.getVolumeType().equals(Volume.Type.ROOT)) {
+            volResponse.setServiceOfferingName(diskOffering.getName());
+            volResponse.setServiceOfferingDisplayText(diskOffering.getDisplayText());
+        } else {
+            volResponse.setDiskOfferingName(diskOffering.getName());
+            volResponse.setDiskOfferingDisplayText(diskOffering.getDisplayText());
+        }
+
+        Long poolId = volume.getPoolId();
+        String poolName = (poolId == null) ? "none" : ApiDBUtils.findStoragePoolById(poolId).getName();
+        volResponse.setStoragePoolName(poolName);
+        // volResponse.setSourceId(volume.getSourceId());
+        // if (volume.getSourceType() != null) {
+        // volResponse.setSourceType(volume.getSourceType().toString());
+        // }
+        volResponse.setHypervisor(ApiDBUtils.getVolumeHyperType(volume.getId()).toString());
+        volResponse.setAttached(volume.getAttached());
+        volResponse.setDestroyed(volume.getState() == Volume.State.Destroy);
+        VMTemplateVO template = ApiDBUtils.findTemplateById(volume.getTemplateId());
+        boolean isExtractable = template != null && template.isExtractable() && !(template.getTemplateType() == TemplateType.SYSTEM);
+        volResponse.setExtractable(isExtractable);
+        volResponse.setObjectName("volume");
+        return volResponse;
+    }
+
+    @Override
+    public InstanceGroupResponse createInstanceGroupResponse(InstanceGroup group) {
+        InstanceGroupResponse groupResponse = new InstanceGroupResponse();
+        groupResponse.setId(group.getId());
+        groupResponse.setName(group.getName());
+        groupResponse.setCreated(group.getCreated());
+        
+        populateOwner(groupResponse, group);
+
+        groupResponse.setObjectName("instancegroup");
+        return groupResponse;
+    }
+
+    @Override
+    public StoragePoolResponse createStoragePoolResponse(StoragePool pool) {
+        StoragePoolResponse poolResponse = new StoragePoolResponse();
+        poolResponse.setId(pool.getId());
+        poolResponse.setName(pool.getName());
+        poolResponse.setState(pool.getStatus());
+        poolResponse.setPath(pool.getPath());
+        poolResponse.setIpAddress(pool.getHostAddress());
+        poolResponse.setZoneId(pool.getDataCenterId());
+        poolResponse.setZoneName(ApiDBUtils.findZoneById(pool.getDataCenterId()).getName());
+        if (pool.getPoolType() != null) {
+            poolResponse.setType(pool.getPoolType().toString());
+        }
+        if (pool.getPodId() != null) {
+            poolResponse.setPodId(pool.getPodId());
+            HostPodVO pod = ApiDBUtils.findPodById(pool.getPodId());
+            if (pod != null) {
+                poolResponse.setPodName(pod.getName());
+            }
+        }
+        if (pool.getCreated() != null) {
+            poolResponse.setCreated(pool.getCreated());
+        }
+
+        StorageStats stats = ApiDBUtils.getStoragePoolStatistics(pool.getId());
+        long allocatedSize = ApiDBUtils.getStorageCapacitybyPool(pool.getId(),Capacity.CAPACITY_TYPE_STORAGE_ALLOCATED);
+        poolResponse.setDiskSizeTotal(pool.getCapacityBytes());
+        poolResponse.setDiskSizeAllocated(allocatedSize);
+        
+        if (stats != null) {
+            Long used = stats.getByteUsed();
+            poolResponse.setDiskSizeUsed(used);            
+        }        
+
+        if (pool.getClusterId() != null) {
+            ClusterVO cluster = ApiDBUtils.findClusterById(pool.getClusterId());
+            poolResponse.setClusterId(cluster.getId());
+            poolResponse.setClusterName(cluster.getName());
+        }
+        poolResponse.setTags(ApiDBUtils.getStoragePoolTags(pool.getId()));
+        poolResponse.setObjectName("storagepool");
+        return poolResponse;
+    }
+
+    @Override
+    public ClusterResponse createClusterResponse(Cluster cluster, Boolean showCapacities) {
+        ClusterResponse clusterResponse = new ClusterResponse();
+        clusterResponse.setId(cluster.getId());
+        clusterResponse.setName(cluster.getName());
+        clusterResponse.setPodId(cluster.getPodId());
+        clusterResponse.setZoneId(cluster.getDataCenterId());
+        clusterResponse.setHypervisorType(cluster.getHypervisorType().toString());
+        clusterResponse.setClusterType(cluster.getClusterType().toString());
+        clusterResponse.setAllocationState(cluster.getAllocationState().toString());
+        clusterResponse.setManagedState(cluster.getManagedState().toString());
+        HostPodVO pod = ApiDBUtils.findPodById(cluster.getPodId());
+        if (pod != null) {
+            clusterResponse.setPodName(pod.getName());
+        }
+        DataCenterVO zone = ApiDBUtils.findZoneById(cluster.getDataCenterId());
+        clusterResponse.setZoneName(zone.getName());
+        if (showCapacities != null && showCapacities){
+        	List<SummedCapacity> capacities = ApiDBUtils.getCapacityByClusterPodZone(null,null,cluster.getId()); 
+        	Set<CapacityResponse> capacityResponses = new HashSet<CapacityResponse>();    		
+        	float cpuOverprovisioningFactor = ApiDBUtils.getCpuOverprovisioningFactor();
+    		
+        	for (SummedCapacity capacity : capacities){
+        		CapacityResponse capacityResponse = new CapacityResponse();   
+        		capacityResponse.setCapacityType(capacity.getCapacityType());
+	        	capacityResponse.setCapacityUsed(capacity.getUsedCapacity());
+	        	
+	        	if (capacity.getCapacityType() == Capacity.CAPACITY_TYPE_CPU){
+	        		capacityResponse.setCapacityTotal(new Long((long)(capacity.getTotalCapacity()*cpuOverprovisioningFactor)));
+	        	}else if(capacity.getCapacityType() == Capacity.CAPACITY_TYPE_STORAGE_ALLOCATED){
+	        		List<SummedCapacity> c = ApiDBUtils.findNonSharedStorageForClusterPodZone(null, null, cluster.getId());
+	        		capacityResponse.setCapacityTotal(capacity.getTotalCapacity() - c.get(0).getTotalCapacity());
+	        		capacityResponse.setCapacityUsed(capacity.getUsedCapacity() - c.get(0).getUsedCapacity());
+	        	}else{
+	        		capacityResponse.setCapacityTotal(capacity.getTotalCapacity());
+	        	}
+	        	if (capacityResponse.getCapacityTotal() != 0) {
+	                capacityResponse.setPercentUsed(s_percentFormat.format((float) capacityResponse.getCapacityUsed() / (float) capacityResponse.getCapacityTotal() * 100f));
+	            } else {
+	                capacityResponse.setPercentUsed(s_percentFormat.format(0L));
+	            }
+	        	capacityResponses.add(capacityResponse);
+        	}
+        	// Do it for stats as well.
+        	capacityResponses.addAll(getStatsCapacityresponse(null, cluster.getId(), pod.getId(), pod.getDataCenterId()));
+        	clusterResponse.setCapacitites(new ArrayList<CapacityResponse>(capacityResponses));
+        }
+        clusterResponse.setObjectName("cluster");
+        return clusterResponse;
+    }
+
+    @Override
+    public FirewallRuleResponse createPortForwardingRuleResponse(PortForwardingRule fwRule) {
+        FirewallRuleResponse response = new FirewallRuleResponse();
+        response.setId(fwRule.getId());
+        response.setPrivateStartPort(Integer.toString(fwRule.getDestinationPortStart()));
+        response.setPrivateEndPort(Integer.toString(fwRule.getDestinationPortEnd()));
+        response.setProtocol(fwRule.getProtocol());
+        response.setPublicStartPort(Integer.toString(fwRule.getSourcePortStart()));
+        response.setPublicEndPort(Integer.toString(fwRule.getSourcePortEnd()));
+        List<String> cidrs = ApiDBUtils.findFirewallSourceCidrs(fwRule.getId());
+        response.setCidrList(StringUtils.join(cidrs, ","));
+
+        IpAddress ip = ApiDBUtils.findIpAddressById(fwRule.getSourceIpAddressId());
+        response.setPublicIpAddressId(ip.getId());
+        response.setPublicIpAddress(ip.getAddress().addr());
+
+        if (ip != null && fwRule.getDestinationIpAddress() != null) {
+            UserVm vm = ApiDBUtils.findUserVmById(fwRule.getVirtualMachineId());
+            if (vm != null) {
+                response.setVirtualMachineId(vm.getId());
+                response.setVirtualMachineName(vm.getHostName());
+                response.setVirtualMachineDisplayName(vm.getDisplayName());
+            }
+        }
+        FirewallRule.State state = fwRule.getState();
+        String stateToSet = state.toString();
+        if (state.equals(FirewallRule.State.Revoke)) {
+            stateToSet = "Deleting";
+        }
+        response.setState(stateToSet);
+        response.setObjectName("portforwardingrule");
+        return response;
+    }
+
+    @Override
+    public IpForwardingRuleResponse createIpForwardingRuleResponse(StaticNatRule fwRule) {
+        IpForwardingRuleResponse response = new IpForwardingRuleResponse();
+        response.setId(fwRule.getId());
+        response.setProtocol(fwRule.getProtocol());
+
+        IpAddress ip = ApiDBUtils.findIpAddressById(fwRule.getSourceIpAddressId());
+        response.setPublicIpAddressId(ip.getId());
+        response.setPublicIpAddress(ip.getAddress().addr());
+
+        if (ip != null && fwRule.getDestIpAddress() != null) {
+            UserVm vm = ApiDBUtils.findUserVmById(ip.getAssociatedWithVmId());
+            if (vm != null) {// vm might be destroyed
+                response.setVirtualMachineId(vm.getId());
+                response.setVirtualMachineName(vm.getHostName());
+                response.setVirtualMachineDisplayName(vm.getDisplayName());
+            }
+        }
+        FirewallRule.State state = fwRule.getState();
+        String stateToSet = state.toString();
+        if (state.equals(FirewallRule.State.Revoke)) {
+            stateToSet = "Deleting";
+        }
+
+        response.setStartPort(fwRule.getSourcePortStart());
+        response.setEndPort(fwRule.getSourcePortEnd());
+        response.setProtocol(fwRule.getProtocol());
+        response.setState(stateToSet);
+        response.setObjectName("ipforwardingrule");
+        return response;
+    }
+    
+
+    @Override
+    public List<UserVmResponse> createUserVmResponse(String objectName, UserVm... userVms) {
+        return createUserVmResponse(objectName, 0, userVms);
+    }
+
+    @Override
+    public List<UserVmResponse> createUserVmResponse(String objectName, int details, UserVm... userVms) {
+        Account caller = UserContext.current().getCaller();
+        boolean caller_is_admin = ((caller == null) || (caller.getType() == Account.ACCOUNT_TYPE_ADMIN));
+        
+        Hashtable<Long, UserVmData> vmDataList = new Hashtable<Long, UserVmData>();
+        // Initialise the vmdatalist with the input data
+        for (UserVm userVm : userVms) {
+            UserVmData userVmData = newUserVmData(userVm);
+            vmDataList.put(userVm.getId(), userVmData);
+        }
+        
+        vmDataList = ApiDBUtils.listVmDetails(vmDataList, details);
+        
+        //initialize vmresponse from vmdatalist
+        List<UserVmResponse> vmResponses = new ArrayList<UserVmResponse>();
+        DecimalFormat decimalFormat = new DecimalFormat("#.##");
+        for (UserVmData uvd: vmDataList.values()){
+            UserVmResponse userVmResponse = newUserVmResponse(uvd, caller_is_admin);
+            
+            // stats calculation
+            String cpuUsed = null;
+            // VmStats vmStats = ApiDBUtils.getVmStatistics(userVmResponse.getId());
+            VmStats vmStats = ApiDBUtils.getVmStatistics(uvd.getId());
+            if (vmStats != null) {
+                float cpuUtil = (float) vmStats.getCPUUtilization();
+                cpuUsed = decimalFormat.format(cpuUtil) + "%";
+                userVmResponse.setCpuUsed(cpuUsed);
+
+                Double networkKbRead = Double.valueOf(vmStats.getNetworkReadKBs());
+                userVmResponse.setNetworkKbsRead(networkKbRead.longValue());
+
+                Double networkKbWrite = Double.valueOf(vmStats.getNetworkWriteKBs());
+                userVmResponse.setNetworkKbsWrite(networkKbWrite.longValue());
+            }
+            userVmResponse.setObjectName(objectName);
+            
+            vmResponses.add(userVmResponse);
+        }
+        return vmResponses;
+    }
+
+
+    @Override
+    public DomainRouterResponse createDomainRouterResponse(VirtualRouter router) {
+        Map<Long, ServiceOffering> serviceOfferings = new HashMap<Long, ServiceOffering>();
+
+        DomainRouterResponse routerResponse = new DomainRouterResponse();
+        routerResponse.setId(router.getId());
+        routerResponse.setZoneId(router.getDataCenterIdToDeployIn());
+        routerResponse.setName(router.getHostName());
+        routerResponse.setPodId(router.getPodIdToDeployIn());
+        routerResponse.setTemplateId(router.getTemplateId());
+        routerResponse.setCreated(router.getCreated());
+        routerResponse.setState(router.getState());
+        routerResponse.setIsRedundantRouter(router.getIsRedundantRouter());
+        routerResponse.setRedundantState(router.getRedundantState().toString());
+
+        if (router.getHostId() != null) {
+            routerResponse.setHostId(router.getHostId());
+            routerResponse.setHostName(ApiDBUtils.findHostById(router.getHostId()).getName());
+        }
+
+        // Service Offering Info
+        ServiceOffering offering = serviceOfferings.get(router.getServiceOfferingId());
+
+        if (offering == null) {
+            offering = ApiDBUtils.findServiceOfferingById(router.getServiceOfferingId());
+            serviceOfferings.put(offering.getId(), offering);
+        }
+        routerResponse.setServiceOfferingId(offering.getId());
+        routerResponse.setServiceOfferingName(offering.getName());
+
+        populateOwner(routerResponse, router);
+
+        List<NicProfile> nicProfiles = ApiDBUtils.getNics(router);
+        for (NicProfile singleNicProfile : nicProfiles) {
+            Network network = ApiDBUtils.findNetworkById(singleNicProfile.getNetworkId());
+            if (network != null) {
+                if (network.getTrafficType() == TrafficType.Public) {
+                    routerResponse.setPublicIp(singleNicProfile.getIp4Address());
+                    routerResponse.setPublicMacAddress(singleNicProfile.getMacAddress());
+                    routerResponse.setPublicNetmask(singleNicProfile.getNetmask());
+                    routerResponse.setGateway(singleNicProfile.getGateway());
+                    routerResponse.setPublicNetworkId(singleNicProfile.getNetworkId());
+                } else if (network.getTrafficType() == TrafficType.Control) {
+                    routerResponse.setLinkLocalIp(singleNicProfile.getIp4Address());
+                    routerResponse.setLinkLocalMacAddress(singleNicProfile.getMacAddress());
+                    routerResponse.setLinkLocalNetmask(singleNicProfile.getNetmask());
+                    routerResponse.setLinkLocalNetworkId(singleNicProfile.getNetworkId());
+                } else if (network.getTrafficType() == TrafficType.Guest) {
+                    routerResponse.setGuestIpAddress(singleNicProfile.getIp4Address());
+                    routerResponse.setGuestMacAddress(singleNicProfile.getMacAddress());
+                    routerResponse.setGuestNetmask(singleNicProfile.getNetmask());
+                    routerResponse.setGuestNetworkId(singleNicProfile.getNetworkId());
+                    routerResponse.setNetworkDomain(network.getNetworkDomain());
+                }
+            }
+        }
+        DataCenter zone = ApiDBUtils.findZoneById(router.getDataCenterIdToDeployIn());
+        if (zone != null) {
+            routerResponse.setZoneName(zone.getName());
+            routerResponse.setDns1(zone.getDns1());
+            routerResponse.setDns2(zone.getDns2());
+        }
+
+        routerResponse.setObjectName("domainrouter");
+        return routerResponse;
+    }
+
+    @Override
+    public SystemVmResponse createSystemVmResponse(VirtualMachine vm) {
+        SystemVmResponse vmResponse = new SystemVmResponse();
+        if (vm.getType() == Type.SecondaryStorageVm || vm.getType() == Type.ConsoleProxy) {
+            // SystemVm vm = (SystemVm) systemVM;
+    		vmResponse.setId(vm.getId());
+            vmResponse.setObjectId(vm.getId());
+            vmResponse.setSystemVmType(vm.getType().toString().toLowerCase());
+            vmResponse.setZoneId(vm.getDataCenterIdToDeployIn());
+
+            vmResponse.setName(vm.getHostName());
+            vmResponse.setPodId(vm.getPodIdToDeployIn());
+            vmResponse.setTemplateId(vm.getTemplateId());
+            vmResponse.setCreated(vm.getCreated());
+
+            if (vm.getHostId() != null) {
+                vmResponse.setHostId(vm.getHostId());
+                vmResponse.setHostName(ApiDBUtils.findHostById(vm.getHostId()).getName());
+            }
+
+            if (vm.getState() != null) {
+                vmResponse.setState(vm.getState().toString());
+            }
+
+            // for console proxies, add the active sessions
+            if (vm.getType() == Type.ConsoleProxy) {
+                ConsoleProxyVO proxy = ApiDBUtils.findConsoleProxy(vm.getId());
+                //proxy can be already destroyed
+                if (proxy != null) {
+                    vmResponse.setActiveViewerSessions(proxy.getActiveSession());
+                } 
+            }
+
+            DataCenter zone = ApiDBUtils.findZoneById(vm.getDataCenterIdToDeployIn());
+            if (zone != null) {
+                vmResponse.setZoneName(zone.getName());
+                vmResponse.setDns1(zone.getDns1());
+                vmResponse.setDns2(zone.getDns2());
+            }
+
+            List<NicProfile> nicProfiles = ApiDBUtils.getNics(vm);
+            for (NicProfile singleNicProfile : nicProfiles) {
+                Network network = ApiDBUtils.findNetworkById(singleNicProfile.getNetworkId());
+                if (network != null) { 
+                    if (network.getTrafficType() == TrafficType.Management) {
+                        vmResponse.setPrivateIp(singleNicProfile.getIp4Address());
+                        vmResponse.setPrivateMacAddress(singleNicProfile.getMacAddress());
+                        vmResponse.setPrivateNetmask(singleNicProfile.getNetmask());
+                    } else if (network.getTrafficType() == TrafficType.Control) {
+                        vmResponse.setLinkLocalIp(singleNicProfile.getIp4Address());
+                        vmResponse.setLinkLocalMacAddress(singleNicProfile.getMacAddress());
+                        vmResponse.setLinkLocalNetmask(singleNicProfile.getNetmask());
+                    } else {
+                        vmResponse.setPublicIp(singleNicProfile.getIp4Address());
+                        vmResponse.setPublicMacAddress(singleNicProfile.getMacAddress());
+                        vmResponse.setPublicNetmask(singleNicProfile.getNetmask());
+                        vmResponse.setGateway(singleNicProfile.getGateway());
+                    }
+                }
+            }
+        }
+        vmResponse.setObjectName("systemvm");
+        return vmResponse;
+    }
+
+    @Override
+    public Host findHostById(Long hostId) {
+        return ApiDBUtils.findHostById(hostId);
+    }
+
+    @Override
+    public User findUserById(Long userId) {
+        return ApiDBUtils.findUserById(userId);
+    }
+
+    @Override
+    public UserVm findUserVmById(Long vmId) {
+        return ApiDBUtils.findUserVmById(vmId);
+
+    }
+
+    @Override
+    public VolumeVO findVolumeById(Long volumeId) {
+        return ApiDBUtils.findVolumeById(volumeId);
+    }
+
+    @Override
+    public Account findAccountByNameDomain(String accountName, Long domainId) {
+        return ApiDBUtils.findAccountByNameDomain(accountName, domainId);
+    }
+
+    @Override
+    public VirtualMachineTemplate findTemplateById(Long templateId) {
+        return ApiDBUtils.findTemplateById(templateId);
+    }
+
+    @Override
+    public VpnUsersResponse createVpnUserResponse(VpnUser vpnUser) {
+        VpnUsersResponse vpnResponse = new VpnUsersResponse();
+        vpnResponse.setId(vpnUser.getId());
+        vpnResponse.setUserName(vpnUser.getUsername());
+
+        populateOwner(vpnResponse, vpnUser);
+
+        vpnResponse.setObjectName("vpnuser");
+        return vpnResponse;
+    }
+
+    @Override
+    public RemoteAccessVpnResponse createRemoteAccessVpnResponse(RemoteAccessVpn vpn) {
+        RemoteAccessVpnResponse vpnResponse = new RemoteAccessVpnResponse();
+        vpnResponse.setPublicIpId(vpn.getServerAddressId());
+        vpnResponse.setPublicIp(ApiDBUtils.findIpAddressById(vpn.getServerAddressId()).getAddress().addr());
+        vpnResponse.setIpRange(vpn.getIpRange());
+        vpnResponse.setPresharedKey(vpn.getIpsecPresharedKey());
+        vpnResponse.setDomainId(vpn.getDomainId());
+
+        populateOwner(vpnResponse, vpn);
+        
+        vpnResponse.setState(vpn.getState().toString());
+        vpnResponse.setObjectName("remoteaccessvpn");
+
+        return vpnResponse;
+    }
+
+    @Override
+    public TemplateResponse createIsoResponse(VirtualMachineTemplate result) {
+        TemplateResponse response = new TemplateResponse();
+        response.setId(result.getId());
+        response.setName(result.getName());
+        response.setDisplayText(result.getDisplayText());
+        response.setPublic(result.isPublicTemplate());
+        response.setCreated(result.getCreated());
+        response.setFormat(result.getFormat());
+        response.setOsTypeId(result.getGuestOSId());
+        response.setOsTypeName(ApiDBUtils.findGuestOSById(result.getGuestOSId()).getDisplayName());
+
+        if (result.getFormat() == ImageFormat.ISO) { // Templates are always bootable
+            response.setBootable(result.isBootable());
+        } else {
+            response.setHypervisor(result.getHypervisorType().toString());// hypervisors are associated with templates
+        }
+
+        // add account ID and name
+        Account owner = ApiDBUtils.findAccountById(result.getAccountId());
+        populateAccount(response, owner.getId());
+        populateDomain(response, owner.getDomainId());
+        
+        response.setObjectName("iso");
+        return response;
+    }
+
+    @Override
+    public List<TemplateResponse> createTemplateResponses(long templateId, Long zoneId, boolean readyOnly) {
+        List<DataCenterVO> dcs = new ArrayList<DataCenterVO>();
+        if (zoneId == null || zoneId == -1) {
+            dcs.addAll(ApiDBUtils.listZones());
+            List<TemplateResponse> response = new ArrayList<TemplateResponse>();
+            for (DataCenterVO dc : dcs ) {
+                response.addAll(createTemplateResponses(templateId, dc.getId(), readyOnly));
+            }
+            return response;
+        } else {
+            return createTemplateResponses(templateId, zoneId.longValue(), readyOnly);
+        }
+    }
+
+    private List<TemplateResponse> createSwiftTemplateResponses(long templateId) {
+        VirtualMachineTemplate template = findTemplateById(templateId);
+        List<TemplateResponse> responses = new ArrayList<TemplateResponse>();
+        VMTemplateSwiftVO templateSwiftRef = ApiDBUtils.findTemplateSwiftRef(templateId);
+        if (templateSwiftRef == null) {
+            return responses;
+        }
+
+        TemplateResponse templateResponse = new TemplateResponse();
+        templateResponse.setId(template.getId());
+        templateResponse.setName(template.getName());
+        templateResponse.setDisplayText(template.getDisplayText());
+        templateResponse.setPublic(template.isPublicTemplate());
+        templateResponse.setCreated(templateSwiftRef.getCreated());
+
+        templateResponse.setReady(true);
+        templateResponse.setFeatured(template.isFeatured());
+        templateResponse.setExtractable(template.isExtractable() && !(template.getTemplateType() == TemplateType.SYSTEM));
+        templateResponse.setPasswordEnabled(template.getEnablePassword());
+        templateResponse.setCrossZones(template.isCrossZones());
+        templateResponse.setFormat(template.getFormat());
+        if (template.getTemplateType() != null) {
+            templateResponse.setTemplateType(template.getTemplateType().toString());
+        }
+        templateResponse.setHypervisor(template.getHypervisorType().toString());
+
+        GuestOS os = ApiDBUtils.findGuestOSById(template.getGuestOSId());
+        if (os != null) {
+            templateResponse.setOsTypeId(os.getId());
+            templateResponse.setOsTypeName(os.getDisplayName());
+        } else {
+            templateResponse.setOsTypeId(-1L);
+            templateResponse.setOsTypeName("");
+        }
+
+        Account account = ApiDBUtils.findAccountByIdIncludingRemoved(template.getAccountId());
+        populateAccount(templateResponse, account.getId());
+        populateDomain(templateResponse, account.getDomainId());
+
+        Account caller = UserContext.current().getCaller();
+        boolean isAdmin = false;
+        if ((caller == null) || BaseCmd.isAdmin(caller.getType())) {
+            isAdmin = true;
+        }
+
+        // If the user is an Admin, add the template download status
+        if (isAdmin || caller.getId() == template.getAccountId()) {
+            // add download status
+            templateResponse.setStatus("Successfully Installed");
+        }
+
+        Long templateSize = templateSwiftRef.getSize();
+        if (templateSize > 0) {
+            templateResponse.setSize(templateSize);
+        }
+
+        templateResponse.setChecksum(template.getChecksum());
+        templateResponse.setSourceTemplateId(template.getSourceTemplateId());
+
+        templateResponse.setChecksum(template.getChecksum());
+
+        templateResponse.setTemplateTag(template.getTemplateTag());
+
+        templateResponse.setObjectName("template");
+        responses.add(templateResponse);
+        return responses;
+    }
+
+    @Override
+    public List<TemplateResponse> createTemplateResponses(long templateId, long zoneId, boolean readyOnly) {
+        if (zoneId == 0) {
+            return createSwiftTemplateResponses(templateId);
+        }
+        VirtualMachineTemplate template = findTemplateById(templateId);
+        List<TemplateResponse> responses = new ArrayList<TemplateResponse>();
+        VMTemplateHostVO templateHostRef = ApiDBUtils.findTemplateHostRef(templateId, zoneId, readyOnly);
+        if (templateHostRef == null) {
+            return responses;
+        }
+
+        HostVO host = ApiDBUtils.findHostById(templateHostRef.getHostId());
+        if (host.getType() == Host.Type.LocalSecondaryStorage && host.getStatus() != com.cloud.host.Status.Up) {
+            return responses;
+        }
+
+        TemplateResponse templateResponse = new TemplateResponse();
+        templateResponse.setId(template.getId());
+        templateResponse.setName(template.getName());
+        templateResponse.setDisplayText(template.getDisplayText());
+        templateResponse.setPublic(template.isPublicTemplate());
+        templateResponse.setCreated(templateHostRef.getCreated());
+
+        templateResponse.setReady(templateHostRef.getDownloadState() == Status.DOWNLOADED);
+        templateResponse.setFeatured(template.isFeatured());
+        templateResponse.setExtractable(template.isExtractable() && !(template.getTemplateType() == TemplateType.SYSTEM));
+        templateResponse.setPasswordEnabled(template.getEnablePassword());
+        templateResponse.setCrossZones(template.isCrossZones());
+        templateResponse.setFormat(template.getFormat());
+        if (template.getTemplateType() != null) {
+            templateResponse.setTemplateType(template.getTemplateType().toString());
+        }
+        templateResponse.setHypervisor(template.getHypervisorType().toString());
+
+        GuestOS os = ApiDBUtils.findGuestOSById(template.getGuestOSId());
+        if (os != null) {
+            templateResponse.setOsTypeId(os.getId());
+            templateResponse.setOsTypeName(os.getDisplayName());
+        } else {
+            templateResponse.setOsTypeId(-1L);
+            templateResponse.setOsTypeName("");
+        }
+
+        Account account = ApiDBUtils.findAccountByIdIncludingRemoved(template.getAccountId());
+        populateAccount(templateResponse, account.getId());
+        populateDomain(templateResponse, account.getDomainId());
+
+        DataCenterVO datacenter = ApiDBUtils.findZoneById(zoneId);
+
+        // Add the zone ID
+        templateResponse.setZoneId(zoneId);
+        templateResponse.setZoneName(datacenter.getName());
+
+        Account caller = UserContext.current().getCaller();
+        boolean isAdmin = false;
+        if ((caller == null) || BaseCmd.isAdmin(caller.getType())) {
+            isAdmin = true;
+        }
+
+        // If the user is an Admin, add the template download status
+        if (isAdmin || caller.getId() == template.getAccountId()) {
+            // add download status
+            if (templateHostRef.getDownloadState() != Status.DOWNLOADED) {
+                String templateStatus = "Processing";
+                if (templateHostRef.getDownloadState() == VMTemplateHostVO.Status.DOWNLOAD_IN_PROGRESS) {
+                    if (templateHostRef.getDownloadPercent() == 100) {
+                        templateStatus = "Installing Template";
+                    } else {
+                        templateStatus = templateHostRef.getDownloadPercent() + "% Downloaded";
+                    }
+                } else {
+                    templateStatus = templateHostRef.getErrorString();
+                }
+                templateResponse.setStatus(templateStatus);
+            } else if (templateHostRef.getDownloadState() == VMTemplateHostVO.Status.DOWNLOADED) {
+                templateResponse.setStatus("Download Complete");
+            } else {
+                templateResponse.setStatus("Successfully Installed");
+            }
+        }
+
+        Long templateSize = templateHostRef.getSize();
+        if (templateSize > 0) {
+            templateResponse.setSize(templateSize);
+        }
+
+        templateResponse.setChecksum(template.getChecksum());
+        templateResponse.setSourceTemplateId(template.getSourceTemplateId());
+
+        templateResponse.setChecksum(template.getChecksum());
+
+        templateResponse.setTemplateTag(template.getTemplateTag());
+
+        templateResponse.setObjectName("template");
+        responses.add(templateResponse);
+        return responses;
+    }
+    @Override
+    public List<TemplateResponse> createIsoResponses(long isoId, Long zoneId, boolean readyOnly) {
+
+        List<TemplateResponse> isoResponses = new ArrayList<TemplateResponse>();
+        VirtualMachineTemplate iso = findTemplateById(isoId);
+        if ( iso.getTemplateType() == TemplateType.PERHOST) {
+            TemplateResponse isoResponse = new TemplateResponse();
+            isoResponse.setId(iso.getId());
+            isoResponse.setName(iso.getName());
+            isoResponse.setDisplayText(iso.getDisplayText());
+            isoResponse.setPublic(iso.isPublicTemplate());
+            isoResponse.setExtractable(iso.isExtractable() && !(iso.getTemplateType() == TemplateType.PERHOST));
+            isoResponse.setReady(true);
+            isoResponse.setBootable(iso.isBootable());
+            isoResponse.setFeatured(iso.isFeatured());
+            isoResponse.setCrossZones(iso.isCrossZones());
+            isoResponse.setPublic(iso.isPublicTemplate());
+            isoResponse.setCreated(iso.getCreated());
+            isoResponse.setChecksum(iso.getChecksum());
+            isoResponse.setPasswordEnabled(false);
+            
+            // add account ID and name
+            Account owner = ApiDBUtils.findAccountById(iso.getAccountId());
+            populateAccount(isoResponse, owner.getId());
+            populateDomain(isoResponse, owner.getDomainId());
+            
+            isoResponse.setObjectName("iso");
+            isoResponses.add(isoResponse);
+            return isoResponses;
+        } else {
+            List<DataCenterVO> dcs = new ArrayList<DataCenterVO>();       
+            if (zoneId == null || zoneId == -1 ) {
+                dcs.addAll(ApiDBUtils.listZones());
+                for (DataCenterVO dc : dcs ) {
+                    isoResponses.addAll(createIsoResponses(iso, dc.getId(), readyOnly));
+                }
+                return isoResponses;
+            } else {
+                return createIsoResponses(iso, zoneId, readyOnly);
+            }
+        }
+    }
+
+    private List<TemplateResponse> createSwiftIsoResponses(VirtualMachineTemplate iso) {
+        long isoId = iso.getId();
+        List<TemplateResponse> isoResponses = new ArrayList<TemplateResponse>();
+        VMTemplateSwiftVO isoSwift = ApiDBUtils.findTemplateSwiftRef(isoId);
+        if (isoSwift == null) {
+            return isoResponses;
+        }
+        TemplateResponse isoResponse = new TemplateResponse();
+        isoResponse.setId(iso.getId());
+        isoResponse.setName(iso.getName());
+        isoResponse.setDisplayText(iso.getDisplayText());
+        isoResponse.setPublic(iso.isPublicTemplate());
+        isoResponse.setExtractable(iso.isExtractable() && !(iso.getTemplateType() == TemplateType.PERHOST));
+        isoResponse.setCreated(isoSwift.getCreated());
+        isoResponse.setReady(true);
+        isoResponse.setBootable(iso.isBootable());
+        isoResponse.setFeatured(iso.isFeatured());
+        isoResponse.setCrossZones(iso.isCrossZones());
+        isoResponse.setPublic(iso.isPublicTemplate());
+        isoResponse.setChecksum(iso.getChecksum());
+
+        // TODO: implement
+        GuestOS os = ApiDBUtils.findGuestOSById(iso.getGuestOSId());
+        if (os != null) {
+            isoResponse.setOsTypeId(os.getId());
+            isoResponse.setOsTypeName(os.getDisplayName());
+        } else {
+            isoResponse.setOsTypeId(-1L);
+            isoResponse.setOsTypeName("");
+        }
+
+        populateOwner(isoResponse, iso);
+
+        Account account = UserContext.current().getCaller();
+        boolean isAdmin = false;
+        if ((account == null) || BaseCmd.isAdmin(account.getType())) {
+            isAdmin = true;
+        }
+
+        // If the user is an admin, add the template download status
+        if (isAdmin || account.getId() == iso.getAccountId()) {
+            // add download status
+            isoResponse.setStatus("Successfully Installed");
+        }
+        Long isoSize = isoSwift.getSize();
+        if (isoSize > 0) {
+            isoResponse.setSize(isoSize);
+        }
+        isoResponse.setObjectName("iso");
+        isoResponses.add(isoResponse);
+        return isoResponses;
+    }
+
+    @Override
+    public List<TemplateResponse> createIsoResponses(VirtualMachineTemplate iso, long zoneId, boolean readyOnly) {
+        if (zoneId == 0) {
+            return createSwiftIsoResponses(iso);
+        }
+        long isoId = iso.getId();
+        List<TemplateResponse> isoResponses = new ArrayList<TemplateResponse>();
+        VMTemplateHostVO isoHost = ApiDBUtils.findTemplateHostRef(isoId, zoneId, readyOnly);
+        if( isoHost == null ) {
+            return isoResponses;
+        }
+        TemplateResponse isoResponse = new TemplateResponse();
+        isoResponse.setId(iso.getId());
+        isoResponse.setName(iso.getName());
+        isoResponse.setDisplayText(iso.getDisplayText());
+        isoResponse.setPublic(iso.isPublicTemplate());
+        isoResponse.setExtractable(iso.isExtractable() && !(iso.getTemplateType() == TemplateType.PERHOST));
+        isoResponse.setCreated(isoHost.getCreated());
+        isoResponse.setReady(isoHost.getDownloadState() == Status.DOWNLOADED);
+        isoResponse.setBootable(iso.isBootable());
+        isoResponse.setFeatured(iso.isFeatured());
+        isoResponse.setCrossZones(iso.isCrossZones());
+        isoResponse.setPublic(iso.isPublicTemplate());
+        isoResponse.setChecksum(iso.getChecksum());
+
+        // TODO: implement
+        GuestOS os = ApiDBUtils.findGuestOSById(iso.getGuestOSId());
+        if (os != null) {
+            isoResponse.setOsTypeId(os.getId());
+            isoResponse.setOsTypeName(os.getDisplayName());
+        } else {
+            isoResponse.setOsTypeId(-1L);
+            isoResponse.setOsTypeName("");
+        }
+        
+        populateOwner(isoResponse, iso);
+
+        Account account = UserContext.current().getCaller();
+        boolean isAdmin = false;
+        if ((account == null) || BaseCmd.isAdmin(account.getType())) {
+            isAdmin = true;
+        }
+        // Add the zone ID
+        DataCenterVO datacenter = ApiDBUtils.findZoneById(zoneId);
+        isoResponse.setZoneId(zoneId);
+        isoResponse.setZoneName(datacenter.getName());
+
+        // If the user is an admin, add the template download status
+        if (isAdmin || account.getId() == iso.getAccountId()) {
+            // add download status
+            if (isoHost.getDownloadState() != Status.DOWNLOADED) {
+                String isoStatus = "Processing";
+                if (isoHost.getDownloadState() == VMTemplateHostVO.Status.DOWNLOADED) {
+                    isoStatus = "Download Complete";
+                } else if (isoHost.getDownloadState() == VMTemplateHostVO.Status.DOWNLOAD_IN_PROGRESS) {
+                    if (isoHost.getDownloadPercent() == 100) {
+                        isoStatus = "Installing ISO";
+                    } else {
+                        isoStatus = isoHost.getDownloadPercent() + "% Downloaded";
+                    }
+                } else {
+                    isoStatus = isoHost.getErrorString();
+                }
+                isoResponse.setStatus(isoStatus);
+            } else {
+                isoResponse.setStatus("Successfully Installed");
+            }
+        }
+
+        Long isoSize = isoHost.getSize();
+        if (isoSize > 0) {
+            isoResponse.setSize(isoSize);
+        }
+
+        isoResponse.setObjectName("iso");
+        isoResponses.add(isoResponse);
+        return isoResponses;
+    }
+
+    @Override
+    public ListResponse<SecurityGroupResponse> createSecurityGroupResponses(
+            List<? extends SecurityGroupRules> networkGroups) {
+        List<SecurityGroupResultObject> groupResultObjs = SecurityGroupResultObject
+                .transposeNetworkGroups(networkGroups);
+
+        ListResponse<SecurityGroupResponse> response = new ListResponse<SecurityGroupResponse>();
+        List<SecurityGroupResponse> netGrpResponses = new ArrayList<SecurityGroupResponse>();
+        for (SecurityGroupResultObject networkGroup : groupResultObjs) {
+            SecurityGroupResponse netGrpResponse = new SecurityGroupResponse();
+            netGrpResponse.setId(networkGroup.getId());
+            netGrpResponse.setName(networkGroup.getName());
+            netGrpResponse.setDescription(networkGroup.getDescription());
+
+            populateOwner(netGrpResponse, networkGroup);
+
+            List<SecurityGroupRuleResultObject> securityGroupRules = networkGroup
+                    .getSecurityGroupRules();
+            if ((securityGroupRules != null) && !securityGroupRules.isEmpty()) {
+                List<SecurityGroupRuleResponse> ingressRulesResponse = new ArrayList<SecurityGroupRuleResponse>();
+                List<SecurityGroupRuleResponse> egressRulesResponse = new ArrayList<SecurityGroupRuleResponse>();
+                for (SecurityGroupRuleResultObject securityGroupRule : securityGroupRules) {
+                    SecurityGroupRuleResponse ruleData = new SecurityGroupRuleResponse();
+                    ruleData.setRuleId(securityGroupRule.getId());
+                    ruleData.setProtocol(securityGroupRule.getProtocol());
+
+                    if ("icmp"
+                            .equalsIgnoreCase(securityGroupRule.getProtocol())) {
+                        ruleData.setIcmpType(securityGroupRule.getStartPort());
+                        ruleData.setIcmpCode(securityGroupRule.getEndPort());
+                    } else {
+                        ruleData.setStartPort(securityGroupRule.getStartPort());
+                        ruleData.setEndPort(securityGroupRule.getEndPort());
+                    }
+
+                    if (securityGroupRule.getAllowedSecurityGroup() != null) {
+                        ruleData.setSecurityGroupName(securityGroupRule
+                                .getAllowedSecurityGroup());
+                        ruleData.setAccountName(securityGroupRule
+                                .getAllowedSecGroupAcct());
+                    } else {
+                        ruleData.setCidr(securityGroupRule
+                                .getAllowedSourceIpCidr());
+                    }
+
+                    if (securityGroupRule.getRuleType() == SecurityRuleType.IngressRule) {
+                        ruleData.setObjectName("ingressrule");
+                        ingressRulesResponse.add(ruleData);
+                    } else {
+                        ruleData.setObjectName("egressrule");
+                        egressRulesResponse.add(ruleData);
+                    }
+                }
+                netGrpResponse
+                        .setSecurityGroupIngressRules(ingressRulesResponse);
+                netGrpResponse.setSecurityGroupEgressRules(egressRulesResponse);
+            }
+            netGrpResponse.setObjectName("securitygroup");
+            netGrpResponses.add(netGrpResponse);
+        }
+
+        response.setResponses(netGrpResponses);
+        return response;
+    }
+
+    @Override
+    public SecurityGroupResponse createSecurityGroupResponse(SecurityGroup group) {
+        SecurityGroupResponse response = new SecurityGroupResponse();
+        
+        populateOwner(response, group);
+
+        response.setDescription(group.getDescription());
+        response.setId(group.getId());
+        response.setName(group.getName());
+
+        response.setObjectName("securitygroup");
+        return response;
+
+    }
+
+    @Override
+    public ExtractResponse createExtractResponse(Long uploadId, Long id, Long zoneId, Long accountId, String mode) {
+        UploadVO uploadInfo = ApiDBUtils.findUploadById(uploadId);
+        ExtractResponse response = new ExtractResponse();
+        response.setObjectName("template");
+        response.setId(id);
+        response.setName(ApiDBUtils.findTemplateById(id).getName());
+        response.setZoneId(zoneId);
+        response.setZoneName(ApiDBUtils.findZoneById(zoneId).getName());
+        response.setMode(mode);
+        response.setUploadId(uploadId);
+        response.setState(uploadInfo.getUploadState().toString());
+        response.setAccountId(accountId);
+        response.setUrl(uploadInfo.getUploadUrl());
+        return response;
+
+    }
+
+    @Override
+    public String toSerializedString(CreateCmdResponse response, String responseType) {
+        return ApiResponseSerializer.toSerializedString(response, responseType);
+    }
+
+    @Override
+    public AsyncJobResponse createAsyncJobResponse(AsyncJob job) {
+        AsyncJobResponse jobResponse = new AsyncJobResponse();
+        jobResponse.setAccountId(job.getAccountId());
+        jobResponse.setCmd(job.getCmd());
+        jobResponse.setCreated(job.getCreated());
+    	jobResponse.setId(job.getId());
+
+        if (job.getInstanceType() != null && job.getInstanceId() != null) {
+            jobResponse.setJobInstanceType(job.getInstanceType().toString());
+            jobResponse.setJobInstanceId(job.getInstanceId());
+        }
+        jobResponse.setJobProcStatus(job.getProcessStatus());
+        jobResponse.setJobResult((ResponseObject) ApiSerializerHelper.fromSerializedString(job.getResult()));
+        jobResponse.setJobResultCode(job.getResultCode());
+        jobResponse.setJobStatus(job.getStatus());
+        jobResponse.setUserId(job.getUserId());
+
+        jobResponse.setObjectName("asyncjobs");
+        return jobResponse;
+    }
+
+    @Override
+    public List<TemplateResponse> createTemplateResponses(long templateId, Long snapshotId, Long volumeId, boolean readyOnly) {
+        VolumeVO volume = null;
+        if (snapshotId != null) {
+            Snapshot snapshot = ApiDBUtils.findSnapshotById(snapshotId);
+            volume = findVolumeById(snapshot.getVolumeId());
+        } else {
+            volume = findVolumeById(volumeId);
+        }
+        return createTemplateResponses(templateId, volume.getDataCenterId(), readyOnly);
+    }
+
+    @Override
+    public List<TemplateResponse> createTemplateResponses(long templateId, Long vmId) {
+        UserVm vm = findUserVmById(vmId);
+        Long hostId = (vm.getHostId() == null ? vm.getLastHostId() : vm.getHostId());
+        Host host = findHostById(hostId);
+        return createTemplateResponses(templateId, host.getDataCenterId(), true);
+    }
+
+    @Override
+    public EventResponse createEventResponse(Event event) {
+        EventResponse responseEvent = new EventResponse();
+        responseEvent.setCreated(event.getCreateDate());
+        responseEvent.setDescription(event.getDescription());
+        responseEvent.setEventType(event.getType());
+        responseEvent.setId(event.getId());
+        responseEvent.setLevel(event.getLevel());
+        responseEvent.setParentId(event.getStartId());
+        responseEvent.setState(event.getState());
+        
+        populateOwner(responseEvent, event);
+        
+        User user = ApiDBUtils.findUserById(event.getUserId());
+        if (user != null) {
+            responseEvent.setUsername(user.getUsername());
+        }
+
+        responseEvent.setObjectName("event");
+        return responseEvent;
+    }
+
+
+    private List<CapacityVO> sumCapacities(List<? extends Capacity> hostCapacities) {
+        Map<String, Long> totalCapacityMap = new HashMap<String, Long>();
+        Map<String, Long> usedCapacityMap = new HashMap<String, Long>();
+
+        Set<Long> poolIdsToIgnore = new HashSet<Long>();
+        Criteria c = new Criteria();
+        // TODO: implement
+        List<? extends StoragePoolVO> allStoragePools = ApiDBUtils.searchForStoragePools(c);
+        for (StoragePoolVO pool : allStoragePools) {
+            StoragePoolType poolType = pool.getPoolType();
+            if (!(poolType.isShared())) {// All the non shared storages shouldn't show up in the capacity calculation
+                poolIdsToIgnore.add(pool.getId());
+            }
+        }
+
+        float cpuOverprovisioningFactor = ApiDBUtils.getCpuOverprovisioningFactor();
+
+        // collect all the capacity types, sum allocated/used and sum total...get one capacity number for each
+        for (Capacity capacity : hostCapacities) {
+            
+            //check if zone exist
+            DataCenter zone = ApiDBUtils.findZoneById(capacity.getDataCenterId());
+            if (zone == null) {
+                continue;
+            }
+            
+            short capacityType = capacity.getCapacityType();
+
+            //If local storage then ignore
+            if ( (capacityType == Capacity.CAPACITY_TYPE_STORAGE_ALLOCATED || capacityType == Capacity.CAPACITY_TYPE_STORAGE) 
+                    && poolIdsToIgnore.contains(capacity.getHostOrPoolId())) {
+                continue;
+            }
+
+            String key = capacity.getCapacityType() + "_" + capacity.getDataCenterId();
+            String keyForPodTotal = key + "_-1";
+
+            boolean sumPodCapacity = false;
+            if (capacity.getPodId() != null) {
+                key += "_" + capacity.getPodId();
+                sumPodCapacity = true;
+            }
+
+            Long totalCapacity = totalCapacityMap.get(key);
+            Long usedCapacity = usedCapacityMap.get(key);
+
+            // reset overprovisioning factor to 1
+            float overprovisioningFactor = 1;
+            if (capacityType == Capacity.CAPACITY_TYPE_CPU) {
+                overprovisioningFactor = cpuOverprovisioningFactor;
+            }
+
+            if (totalCapacity == null) {
+                totalCapacity = new Long((long) (capacity.getTotalCapacity() * overprovisioningFactor));
+            } else {
+                totalCapacity = new Long((long) (capacity.getTotalCapacity() * overprovisioningFactor)) + totalCapacity;
+            }
+
+            if (usedCapacity == null) {
+                usedCapacity = new Long(capacity.getUsedCapacity());
+            } else {
+                usedCapacity = new Long(capacity.getUsedCapacity() + usedCapacity);
+            }
+
+            if (capacityType == Capacity.CAPACITY_TYPE_CPU || capacityType == Capacity.CAPACITY_TYPE_MEMORY) { // Reserved
+                                                                                                               // Capacity
+                                                                                                               // accounts for
+                                                                                                               // stopped vms
+                                                                                                               // that have been
+                                                                                                               // stopped within
+                                                                                                               // an interval
+                usedCapacity += capacity.getReservedCapacity();
+            }
+
+            totalCapacityMap.put(key, totalCapacity);
+            usedCapacityMap.put(key, usedCapacity);
+
+            if (sumPodCapacity) {
+                totalCapacity = totalCapacityMap.get(keyForPodTotal);
+                usedCapacity = usedCapacityMap.get(keyForPodTotal);
+
+                overprovisioningFactor = 1;
+                if (capacityType == Capacity.CAPACITY_TYPE_CPU) {
+                    overprovisioningFactor = cpuOverprovisioningFactor;
+                }
+
+                if (totalCapacity == null) {
+                    totalCapacity = new Long((long) (capacity.getTotalCapacity() * overprovisioningFactor));
+                } else {
+                    totalCapacity = new Long((long) (capacity.getTotalCapacity() * overprovisioningFactor)) + totalCapacity;
+                }
+
+                if (usedCapacity == null) {
+                    usedCapacity = new Long(capacity.getUsedCapacity());
+                } else {
+                    usedCapacity = new Long(capacity.getUsedCapacity() + usedCapacity);
+                }
+
+                if (capacityType == Capacity.CAPACITY_TYPE_CPU || capacityType == Capacity.CAPACITY_TYPE_MEMORY) { // Reserved
+                                                                                                                   // Capacity
+                                                                                                                   // accounts
+                                                                                                                   // for
+                                                                                                                   // stopped
+                                                                                                                   // vms that
+                                                                                                                   // have been
+                                                                                                                   // stopped
+                                                                                                                   // within an
+                                                                                                                   // interval
+                    usedCapacity += capacity.getReservedCapacity();
+                }
+
+                totalCapacityMap.put(keyForPodTotal, totalCapacity);
+                usedCapacityMap.put(keyForPodTotal, usedCapacity);
+            }
+        }
+
+        List<CapacityVO> summedCapacities = new ArrayList<CapacityVO>();
+        for (String key : totalCapacityMap.keySet()) {
+            CapacityVO summedCapacity = new CapacityVO();
+
+            StringTokenizer st = new StringTokenizer(key, "_");
+            summedCapacity.setCapacityType(Short.parseShort(st.nextToken()));
+            summedCapacity.setDataCenterId(Long.parseLong(st.nextToken()));
+            if (st.hasMoreTokens()) {
+                summedCapacity.setPodId(Long.parseLong(st.nextToken()));
+            }
+
+            summedCapacity.setTotalCapacity(totalCapacityMap.get(key));
+            summedCapacity.setUsedCapacity(usedCapacityMap.get(key));
+
+            summedCapacities.add(summedCapacity);
+        }
+        return summedCapacities;
+    }
+
+    @Override
+    public List<CapacityResponse> createCapacityResponse(List<? extends Capacity> result, DecimalFormat format) {
+        List<CapacityResponse> capacityResponses = new ArrayList<CapacityResponse>();
+        //List<CapacityVO> summedCapacities = sumCapacities(result);
+        for (Capacity summedCapacity : result) { 
+            CapacityResponse capacityResponse = new CapacityResponse();
+            capacityResponse.setCapacityTotal(summedCapacity.getTotalCapacity());
+            capacityResponse.setCapacityType(summedCapacity.getCapacityType());
+            capacityResponse.setCapacityUsed(summedCapacity.getUsedCapacity());
+            if (summedCapacity.getPodId() != null) {
+                capacityResponse.setPodId(summedCapacity.getPodId());
+                HostPodVO pod = ApiDBUtils.findPodById(summedCapacity.getPodId());
+                if (pod != null) {
+                	capacityResponse.setPodName(pod.getName());
+                }
+            }
+            if (summedCapacity.getClusterId() != null) {
+                capacityResponse.setClusterId(summedCapacity.getClusterId());
+                ClusterVO cluster = ApiDBUtils.findClusterById(summedCapacity.getClusterId());
+                if (cluster != null) {
+                	capacityResponse.setClusterName(cluster.getName());
+                	if (summedCapacity.getPodId() == null){
+                		long podId = cluster.getPodId();
+                		capacityResponse.setPodId(podId);
+                		capacityResponse.setPodName(ApiDBUtils.findPodById(podId).getName());
+                	}
+                }                
+            }
+            capacityResponse.setZoneId(summedCapacity.getDataCenterId());
+            capacityResponse.setZoneName(ApiDBUtils.findZoneById(summedCapacity.getDataCenterId()).getName());
+            if (summedCapacity.getTotalCapacity() != 0) {
+                capacityResponse.setPercentUsed(format.format((float) summedCapacity.getUsedCapacity() / (float) summedCapacity.getTotalCapacity() * 100f));
+            } else {
+                capacityResponse.setPercentUsed(format.format(0L));
+            }
+
+            capacityResponse.setObjectName("capacity");
+            capacityResponses.add(capacityResponse);
+        }
+
+        return capacityResponses;
+    }
+
+    @Override
+    public TemplatePermissionsResponse createTemplatePermissionsResponse(List<String> accountNames, Long id, boolean isAdmin) {
+        Long templateOwnerDomain = null;
+        VirtualMachineTemplate template = ApiDBUtils.findTemplateById(id);
+        Account templateOwner = ApiDBUtils.findAccountById(template.getAccountId());
+        if (isAdmin) {
+            // FIXME: we have just template id and need to get template owner from that
+            if (templateOwner != null) {
+                templateOwnerDomain = templateOwner.getDomainId();
+            }
+        }
+
+        TemplatePermissionsResponse response = new TemplatePermissionsResponse();
+        response.setId(template.getId());
+        response.setPublicTemplate(template.isPublicTemplate());
+        if (isAdmin && (templateOwnerDomain != null)) {
+            response.setDomainId(templateOwnerDomain);
+        }
+        
+        //Set accounts
+        List<String> projectIds = new ArrayList<String>();
+        List<String> regularAccounts = new ArrayList<String>();
+        for (String accountName : accountNames) {
+            Account account = ApiDBUtils.findAccountByNameDomain(accountName, templateOwner.getDomainId());
+            if (account.getType() != Account.ACCOUNT_TYPE_PROJECT) {
+                regularAccounts.add(accountName);
+            } else {
+                //convert account to projectIds
+                Project project = ApiDBUtils.findProjectByProjectAccountId(account.getId());
+
+                if(project.getUuid() != null && !project.getUuid().isEmpty())
+                    projectIds.add(project.getUuid());
+                else
+                	projectIds.add(String.valueOf(project.getId()));
+            }
+        }
+        
+        if (!projectIds.isEmpty()) {
+            response.setProjectIds(projectIds);
+        }
+        
+        if (!regularAccounts.isEmpty()) {
+            response.setAccountNames(regularAccounts);
+        }
+        
+        response.setObjectName("templatepermission");
+        return response;
+    }
+
+    @Override
+    public AsyncJobResponse queryJobResult(QueryAsyncJobResultCmd cmd) {
+        AsyncJobResult result = ApiDBUtils._asyncMgr.queryAsyncJobResult(cmd);
+        AsyncJobResponse response = new AsyncJobResponse();
+        
+    	response.setId(result.getJobId());
+        response.setJobStatus(result.getJobStatus());
+        response.setJobProcStatus(result.getProcessStatus());
+        response.setJobResultCode(result.getResultCode());
+        
+        boolean savedValue = SerializationContext.current().getUuidTranslation();
+        SerializationContext.current().setUuidTranslation(false);
+        response.setJobResult((ResponseObject) ApiSerializerHelper.fromSerializedString(result.getResult()));
+        SerializationContext.current().setUuidTranslation(savedValue);
+
+        Object resultObject = result.getResultObject();
+        if (resultObject != null) {
+            Class<?> clz = resultObject.getClass();
+            if (clz.isPrimitive() || clz.getSuperclass() == Number.class || clz == String.class || clz == Date.class) {
+                response.setJobResultType("text");
+            } else {
+                response.setJobResultType("object");
+            }
+        }
+
+        return response;
+    }
+
+    @Override
+    public SecurityGroupResponse createSecurityGroupResponseFromSecurityGroupRule(List<? extends SecurityRule> securityRules) {
+        SecurityGroupResponse response = new SecurityGroupResponse();
+        Map<Long, Account> securiytGroupAccounts = new HashMap<Long, Account>();
+        Map<Long, SecurityGroup> allowedSecurityGroups = new HashMap<Long, SecurityGroup>();
+        Map<Long, Account> allowedSecuriytGroupAccounts = new HashMap<Long, Account>();
+
+        if ((securityRules != null) && !securityRules.isEmpty()) {
+            SecurityGroup securityGroup = ApiDBUtils.findSecurityGroupById(securityRules.get(0).getSecurityGroupId());
+            response.setId(securityGroup.getId());
+            response.setName(securityGroup.getName());
+            response.setDescription(securityGroup.getDescription());
+
+            Account account = securiytGroupAccounts.get(securityGroup.getAccountId());
+
+            if (account == null) {
+                account = ApiDBUtils.findAccountById(securityGroup.getAccountId());
+                securiytGroupAccounts.put(securityGroup.getAccountId(), account);
+            }
+            
+            populateAccount(response, account.getId());
+            populateDomain(response, account.getDomainId());
+
+            List<SecurityGroupRuleResponse> egressResponses = new ArrayList<SecurityGroupRuleResponse>();
+            List<SecurityGroupRuleResponse> ingressResponses = new ArrayList<SecurityGroupRuleResponse>();
+            for (SecurityRule securityRule : securityRules) {
+                SecurityGroupRuleResponse securityGroupData = new SecurityGroupRuleResponse();
+
+                securityGroupData.setRuleId(securityRule.getId());
+                securityGroupData.setProtocol(securityRule.getProtocol());
+                if ("icmp".equalsIgnoreCase(securityRule.getProtocol())) {
+                    securityGroupData.setIcmpType(securityRule.getStartPort());
+                    securityGroupData.setIcmpCode(securityRule.getEndPort());
+                } else {
+                    securityGroupData.setStartPort(securityRule.getStartPort());
+                    securityGroupData.setEndPort(securityRule.getEndPort());
+                }
+
+                Long allowedSecurityGroupId = securityRule.getAllowedNetworkId();
+                if (allowedSecurityGroupId != null) {
+                    SecurityGroup allowedSecurityGroup = allowedSecurityGroups.get(allowedSecurityGroupId);
+                    if (allowedSecurityGroup == null) {
+                        allowedSecurityGroup = ApiDBUtils.findSecurityGroupById(allowedSecurityGroupId);
+                        allowedSecurityGroups.put(allowedSecurityGroupId, allowedSecurityGroup);
+                    }
+
+                    securityGroupData.setSecurityGroupName(allowedSecurityGroup.getName());
+
+                    Account allowedAccount = allowedSecuriytGroupAccounts.get(allowedSecurityGroup.getAccountId());
+                    if (allowedAccount == null) {
+                        allowedAccount = ApiDBUtils.findAccountById(allowedSecurityGroup.getAccountId());
+                        allowedSecuriytGroupAccounts.put(allowedAccount.getId(), allowedAccount);
+                    }
+
+                    securityGroupData.setAccountName(allowedAccount.getAccountName());
+                } else {
+                    securityGroupData.setCidr(securityRule.getAllowedSourceIpCidr());
+                }
+                if (securityRule.getRuleType() == SecurityRuleType.IngressRule) {
+                    securityGroupData.setObjectName("ingressrule");
+                    ingressResponses.add(securityGroupData);
+                } else {
+                    securityGroupData.setObjectName("egressrule");
+                    egressResponses.add(securityGroupData);
+                }
+
+            }
+            response.setSecurityGroupIngressRules(ingressResponses);
+            response.setSecurityGroupEgressRules(egressResponses);
+            response.setObjectName("securitygroup");
+
+        }
+        return response;
+    }
+    
+    @Override
+    public NetworkOfferingResponse createNetworkOfferingResponse(NetworkOffering offering) {
+        NetworkOfferingResponse response = new NetworkOfferingResponse();
+        response.setId(offering.getId());
+        response.setName(offering.getName());
+        response.setDisplayText(offering.getDisplayText());
+        response.setTags(offering.getTags());
+        response.setTrafficType(offering.getTrafficType().toString());
+        response.setMaxconnections(offering.getConcurrentConnections());
+        response.setIsDefault(offering.isDefault());
+        response.setSpecifyVlan(offering.getSpecifyVlan());
+        response.setAvailability(offering.getAvailability().toString());
+        response.setNetworkRate(ApiDBUtils.getNetworkRate(offering.getId()));
+        response.setIsLBShared(!offering.getDedicatedLB());
+        response.setIsSourceNatShared(offering.getSharedSourceNat());
+        if (offering.getGuestType() != null) {
+            response.setGuestIpType(offering.getGuestType().toString());
+        }
+        
+        response.setState(offering.getState().name());
+        
+        Map<String, Set<String>> serviceProviderMap = ApiDBUtils.listNetworkOfferingServices(offering.getId());
+        List<ServiceResponse> serviceResponses = new ArrayList<ServiceResponse>();
+        for (String service : serviceProviderMap.keySet()) {
+            ServiceResponse svcRsp = new ServiceResponse();
+            svcRsp.setName(service);
+            List<ProviderResponse> providers = new ArrayList<ProviderResponse>();
+            for (String provider : serviceProviderMap.get(service)) {
+                ProviderResponse providerRsp = new ProviderResponse();
+                providerRsp.setName(provider);
+                providers.add(providerRsp);
+            }
+            svcRsp.setProviders(providers);
+            serviceResponses.add(svcRsp);
+        }
+        response.setServices(serviceResponses);
+        response.setObjectName("networkoffering");
+        return response;
+    }
+
+    @Override
+    public NetworkResponse createNetworkResponse(Network network) {
+        // need to get network profile in order to retrieve dns information from there
+        NetworkProfile profile = ApiDBUtils.getNetworkProfile(network.getId());
+        NetworkResponse response = new NetworkResponse();
+        response.setId(network.getId());
+        response.setName(network.getName());
+        response.setDisplaytext(network.getDisplayText());
+        if (network.getBroadcastDomainType() != null) {
+            response.setBroadcastDomainType(network.getBroadcastDomainType().toString());
+        }
+        if (network.getBroadcastUri() != null) {
+            response.setBroadcastUri(network.getBroadcastUri().toString());
+        }
+
+        if (network.getTrafficType() != null) {
+            response.setTrafficType(network.getTrafficType().name());
+        }
+        
+        if (network.getGuestType() != null) {
+            response.setGuestIpType(network.getGuestType().toString());
+        }
+
+        // get start ip and end ip of corresponding vlan
+        List<? extends Vlan> vlan = ApiDBUtils.listVlanByNetworkId(network.getId());
+        if (vlan != null && !vlan.isEmpty()) {
+            Vlan singleVlan = vlan.get(0);
+            String ipRange = singleVlan.getIpRange();
+            String[] range = ipRange.split("-");
+            response.setStartIp(range[0]);
+            response.setEndIp(range[1]);
+            response.setGateway(singleVlan.getVlanGateway());
+            response.setNetmask(singleVlan.getVlanNetmask());
+            response.setVlan(singleVlan.getVlanTag());
+        }
+
+        response.setZoneId(network.getDataCenterId());
+        response.setPhysicalNetworkId(network.getPhysicalNetworkId());
+
+        // populate network offering information
+        NetworkOffering networkOffering = ApiDBUtils.findNetworkOfferingById(network.getNetworkOfferingId());
+        if (networkOffering != null) {
+            response.setNetworkOfferingId(networkOffering.getId());
+            response.setNetworkOfferingName(networkOffering.getName());
+            response.setNetworkOfferingDisplayText(networkOffering.getDisplayText());
+            response.setIsSystem(networkOffering.isSystemOnly());
+            response.setNetworkOfferingAvailability(networkOffering.getAvailability().toString());
+        }
+
+        response.setIsShared(network.getIsShared());
+        response.setIsDefault(network.isDefault());
+        response.setState(network.getState().toString());
+        response.setRelated(network.getRelated());
+        response.setNetworkDomain(network.getNetworkDomain());
+
+        response.setDns1(profile.getDns1());
+        response.setDns2(profile.getDns2());
+        // populate capability
+        Map<Service, Map<Capability, String>> serviceCapabilitiesMap = ApiDBUtils.getNetworkCapabilities(network.getId(), network.getDataCenterId());
+        List<ServiceResponse> serviceResponses = new ArrayList<ServiceResponse>();
+        if (serviceCapabilitiesMap != null) {
+            for (Service service : serviceCapabilitiesMap.keySet()) {
+                ServiceResponse serviceResponse = new ServiceResponse();
+                serviceResponse.setName(service.getName());
+
+                // set list of capabilities for the service
+                List<CapabilityResponse> capabilityResponses = new ArrayList<CapabilityResponse>();
+                Map<Capability, String> serviceCapabilities = serviceCapabilitiesMap.get(service);
+                if (serviceCapabilities != null) {
+                    for (Capability capability : serviceCapabilities.keySet()) {
+                        CapabilityResponse capabilityResponse = new CapabilityResponse();
+                        String capabilityValue = serviceCapabilities.get(capability);
+                        capabilityResponse.setName(capability.getName());
+                        capabilityResponse.setValue(capabilityValue);
+                        capabilityResponse.setObjectName("capability");
+                        capabilityResponses.add(capabilityResponse);
+                    }
+                    serviceResponse.setCapabilities(capabilityResponses);
+                }
+
+                serviceResponse.setObjectName("service");
+                serviceResponses.add(serviceResponse);
+            }
+        }
+        response.setServices(serviceResponses);
+        
+        populateOwner(response, network);
+
+        Long dedicatedDomainId = ApiDBUtils.getDedicatedNetworkDomain(network.getId());
+        if (dedicatedDomainId != null) {
+            Domain domain = ApiDBUtils.findDomainById(dedicatedDomainId);
+            response.setDomainId(dedicatedDomainId);
+            response.setDomainName(domain.getName());
+        }
+
+        response.setObjectName("network");
+        return response;
+    }
+
+    @Override
+    public Long getSecurityGroupId (String groupName, long accountId) {
+        SecurityGroup sg = ApiDBUtils.getSecurityGroup(groupName, accountId);
+        if (sg == null) {
+            return null;
+        } else {
+            return sg.getId();
+        }
+    }
+
+    @Override
+    public ProjectResponse createProjectResponse(Project project) {
+        ProjectResponse response = new ProjectResponse();
+        response.setId(project.getId());
+        response.setName(project.getName());
+        response.setDisplaytext(project.getDisplayText());
+        response.setState(project.getState().toString());
+
+        Domain domain = ApiDBUtils.findDomainById(project.getDomainId());
+        response.setDomainId(domain.getId());
+        response.setDomain(domain.getName());
+        
+        response.setOwner(ApiDBUtils.getProjectOwner(project.getId()).getAccountName());
+
+        response.setObjectName("project");
+        return response;
+    }
+    
+    
+    @Override
+    public FirewallResponse createFirewallResponse(FirewallRule fwRule) {
+        FirewallResponse response = new FirewallResponse();
+
+        response.setId(fwRule.getId());
+        response.setProtocol(fwRule.getProtocol());
+        if (fwRule.getSourcePortStart() != null) {
+            response.setStartPort(Integer.toString(fwRule.getSourcePortStart()));
+        }
+
+        if (fwRule.getSourcePortEnd() != null) {
+            response.setEndPort(Integer.toString(fwRule.getSourcePortEnd()));
+        }
+
+        List<String> cidrs = ApiDBUtils.findFirewallSourceCidrs(fwRule.getId());
+        response.setCidrList(StringUtils.join(cidrs, ","));
+
+        IpAddress ip = ApiDBUtils.findIpAddressById(fwRule.getSourceIpAddressId());
+        response.setPublicIpAddressId(ip.getId());
+        response.setPublicIpAddress(ip.getAddress().addr());
+
+        FirewallRule.State state = fwRule.getState();
+        String stateToSet = state.toString();
+        if (state.equals(FirewallRule.State.Revoke)) {
+            stateToSet = "Deleting";
+        }
+
+        response.setIcmpCode(fwRule.getIcmpCode());
+        response.setIcmpType(fwRule.getIcmpType());
+
+        response.setState(stateToSet);
+        response.setObjectName("firewallrule");
+        return response;
+    }
+    
+
+    
+    public UserVmData newUserVmData(UserVm userVm){
+        UserVmData userVmData = new UserVmData();
+        userVmData.setId(userVm.getId());
+        userVmData.setName(userVm.getHostName());
+        userVmData.setCreated(userVm.getCreated());
+        userVmData.setGuestOsId(userVm.getGuestOSId());
+        userVmData.setHaEnable(userVm.isHaEnabled());
+        if (userVm.getState() != null) {
+            userVmData.setState(userVm.getState().toString());
+        }
+        if (userVm.getDisplayName() != null) {
+            userVmData.setDisplayName(userVm.getDisplayName());
+        } else {
+            userVmData.setDisplayName(userVm.getHostName());
+        } 
+        userVmData.setDomainId(userVm.getDomainId());
+
+        if (userVm.getHypervisorType() != null) {
+            userVmData.setHypervisor(userVm.getHypervisorType().toString());
+        }
+
+        if (userVm.getPassword() != null) {
+            userVmData.setPassword(userVm.getPassword());
+        }
+        return userVmData;
+    }
+    
+    public UserVmResponse newUserVmResponse(UserVmData userVmData, boolean caller_is_admin){
+        UserVmResponse userVmResponse = new UserVmResponse();
+        userVmResponse.setHypervisor(userVmData.getHypervisor());
+        userVmResponse.setId(userVmData.getId());
+        userVmResponse.setName(userVmData.getName());
+        userVmResponse.setDisplayName(userVmData.getDisplayName());
+        userVmResponse.setIpAddress(userVmData.getIpAddress());
+
+        populateAccount(userVmResponse, userVmData.getAccountId());
+        populateDomain(userVmResponse, userVmData.getDomainId());
+        
+        userVmResponse.setCreated(userVmData.getCreated());
+        userVmResponse.setState(userVmData.getState());
+        userVmResponse.setHaEnable(userVmData.getHaEnable());
+        userVmResponse.setGroupId(userVmData.getGroupId());
+        userVmResponse.setGroup(userVmData.getGroup());
+        userVmResponse.setZoneId(userVmData.getZoneId());
+        userVmResponse.setZoneName(userVmData.getZoneName());
+        if (caller_is_admin){
+            userVmResponse.setHostId(userVmData.getHostId());
+            userVmResponse.setHostName(userVmData.getHostName());
+        }
+        userVmResponse.setTemplateId(userVmData.getTemplateId());
+        userVmResponse.setTemplateName(userVmData.getTemplateName());
+        userVmResponse.setTemplateDisplayText(userVmData.getTemplateDisplayText());
+        userVmResponse.setPasswordEnabled(userVmData.getPasswordEnabled());
+        userVmResponse.setIsoId(userVmData.getIsoId());
+        userVmResponse.setIsoName(userVmData.getIsoName());
+        userVmResponse.setIsoDisplayText(userVmData.getIsoDisplayText());
+        userVmResponse.setServiceOfferingId(userVmData.getServiceOfferingId());
+        userVmResponse.setServiceOfferingName(userVmData.getServiceOfferingName());
+        userVmResponse.setCpuNumber(userVmData.getCpuNumber());
+        userVmResponse.setCpuSpeed(userVmData.getCpuSpeed());
+        userVmResponse.setMemory(userVmData.getMemory());
+        userVmResponse.setCpuUsed(userVmData.getCpuUsed());
+        userVmResponse.setNetworkKbsRead(userVmData.getNetworkKbsRead());
+        userVmResponse.setNetworkKbsWrite(userVmData.getNetworkKbsWrite());
+        userVmResponse.setGuestOsId(userVmData.getGuestOsId());
+        userVmResponse.setRootDeviceId(userVmData.getRootDeviceId());
+        userVmResponse.setRootDeviceType(userVmData.getRootDeviceType());
+        userVmResponse.setPassword(userVmData.getPassword());
+        userVmResponse.setJobId(userVmData.getJobId());
+        userVmResponse.setJobStatus(userVmData.getJobStatus());
+        userVmResponse.setForVirtualNetwork(userVmData.getForVirtualNetwork());
+
+        Set<SecurityGroupResponse> securityGroupResponse = new HashSet<SecurityGroupResponse>();
+        for (SecurityGroupData sgd: userVmData.getSecurityGroupList()){
+            if (sgd.getId() != null) {
+                SecurityGroupResponse sgr = new SecurityGroupResponse();
+                sgr.setId(sgd.getId());
+                sgr.setName(sgd.getName());
+                sgr.setDescription(sgd.getDescription());
+                
+                Account account = ApiDBUtils.findAccountByNameDomain(sgd.getAccountName(), sgd.getDomainId());
+                if (account != null) {
+                    populateAccount(sgr, account.getId());
+                    populateDomain(sgr, account.getDomainId());
+                }
+                
+                sgr.setObjectName(sgd.getObjectName());
+                securityGroupResponse.add(sgr);
+            }
+        }
+        userVmResponse.setSecurityGroupList(new ArrayList<SecurityGroupResponse>(securityGroupResponse));
+
+        Set<NicResponse> nicResponses = new HashSet<NicResponse>();
+        for (NicData nd: userVmData.getNics()){
+            NicResponse nr = new NicResponse();
+            nr.setId(nd.getId());
+            nr.setNetworkid(nd.getNetworkid());
+            nr.setNetmask(nd.getNetmask());
+            nr.setGateway(nd.getGateway());
+            nr.setIpaddress(nd.getIpaddress());
+            nr.setIsolationUri(nd.getIsolationUri());
+            nr.setBroadcastUri(nd.getBroadcastUri());
+            nr.setTrafficType(nd.getTrafficType());
+            nr.setType(nd.getType());
+            nr.setIsDefault(nd.getIsDefault());
+            nr.setMacAddress(nd.getMacAddress());
+            nr.setObjectName(nd.getObjectName());
+            nicResponses.add(nr);
+        }
+        userVmResponse.setNics(new ArrayList<NicResponse>(nicResponses));
+
+        return userVmResponse;
+    }
+    
+    @Override
+    public HypervisorCapabilitiesResponse createHypervisorCapabilitiesResponse(HypervisorCapabilities hpvCapabilities){
+        HypervisorCapabilitiesResponse hpvCapabilitiesResponse = new HypervisorCapabilitiesResponse();
+        hpvCapabilitiesResponse.setId(hpvCapabilities.getId());
+        hpvCapabilitiesResponse.setHypervisor(hpvCapabilities.getHypervisorType());
+        hpvCapabilitiesResponse.setHypervisorVersion(hpvCapabilities.getHypervisorVersion());
+        hpvCapabilitiesResponse.setIsSecurityGroupEnabled(hpvCapabilities.isSecurityGroupEnabled());
+        hpvCapabilitiesResponse.setMaxGuestsLimit(hpvCapabilities.getMaxGuestsLimit());
+        return hpvCapabilitiesResponse;
+    }
+    
+    private void populateOwner(ControlledEntityResponse response, ControlledEntity object) {
+        Account account = ApiDBUtils.findAccountByIdIncludingRemoved(object.getAccountId());
+        
+        if (account.getType() == Account.ACCOUNT_TYPE_PROJECT) {
+            //find the project
+            Project project = ApiDBUtils.findProjectByProjectAccountId(account.getId());
+            response.setProjectId(project.getId());
+            response.setProjectName(project.getName());
+        } else {
+            response.setAccountName(account.getAccountName());
+        }
+     
+        Domain domain = ApiDBUtils.findDomainById(object.getDomainId());
+        response.setDomainId(domain.getId());
+        response.setDomainName(domain.getName());
+    }
+    
+    private void populateAccount(ControlledEntityResponse response, long accountId) {
+        Account account = ApiDBUtils.findAccountByIdIncludingRemoved(accountId);
+        if (account.getType() == Account.ACCOUNT_TYPE_PROJECT) {
+            //find the project
+            Project project = ApiDBUtils.findProjectByProjectAccountId(account.getId());
+            response.setProjectId(project.getId());
+            response.setProjectName(project.getName());
+        } else {
+            response.setAccountName(account.getAccountName());
+        }
+    }
+    
+    private void populateDomain(ControlledEntityResponse response, long domainId) {
+        Domain domain = ApiDBUtils.findDomainById(domainId);
+        
+        response.setDomainId(domain.getId());
+        response.setDomainName(domain.getName());
+        
+    }
+    
+    @Override 
+    public ProjectAccountResponse createProjectAccountResponse(ProjectAccount projectAccount) {
+        Account account = ApiDBUtils.findAccountById(projectAccount.getAccountId());
+        ProjectAccountResponse projectAccountResponse = new ProjectAccountResponse();
+       
+        long projectId = projectAccount.getProjectId();
+        projectAccountResponse.setProjectId(projectId);
+        projectAccountResponse.setProjectName(ApiDBUtils.findProjectById(projectId).getName());
+        
+        projectAccountResponse.setId(account.getId());
+        projectAccountResponse.setAccountName(account.getAccountName());
+        projectAccountResponse.setAccountType(account.getType());
+        projectAccountResponse.setRole(projectAccount.getAccountRole().toString());
+        populateDomain(projectAccountResponse, account.getDomainId());
+        
+        // add all the users for an account as part of the response obj
+        List<UserVO> usersForAccount = ApiDBUtils.listUsersByAccount(account.getAccountId());
+        List<UserResponse> userResponseList = new ArrayList<UserResponse>();
+        for (UserVO user : usersForAccount) {
+            UserResponse userResponse = createUserResponse(user);
+            userResponseList.add(userResponse);
+        }
+
+        projectAccountResponse.setUsers(userResponseList);
+        projectAccountResponse.setObjectName("projectaccount");
+        
+        return projectAccountResponse; 
+    }
+    
+    @Override
+    public ProjectInvitationResponse createProjectInvitationResponse(ProjectInvitation invite) {
+        ProjectInvitationResponse response = new ProjectInvitationResponse();
+        response.setId(invite.getId());
+        response.setProjectId(invite.getProjectId());
+        response.setProjectName(ApiDBUtils.findProjectById(invite.getProjectId()).getName());
+        response.setInvitationState(invite.getState().toString());
+        
+        if (invite.getAccountId() != null) {
+            Account account = ApiDBUtils.findAccountById(invite.getAccountId());
+            response.setAccountName(account.getAccountName());
+            
+        } else {
+            response.setEmail(invite.getEmail());
+        }
+       
+        populateDomain(response, invite.getDomainId());
+        
+        response.setObjectName("projectinvitation");
+        return response;
+    }
+    
+    @Override
+    public SystemVmInstanceResponse createSystemVmInstanceResponse(VirtualMachine vm){
+        SystemVmInstanceResponse vmResponse = new SystemVmInstanceResponse();
+        vmResponse.setId(vm.getId());
+        vmResponse.setSystemVmType(vm.getType().toString().toLowerCase());
+        vmResponse.setName(vm.getHostName());
+        if (vm.getHostId() != null) {
+            vmResponse.setHostId(vm.getHostId());
+        }
+        if (vm.getState() != null) {
+            vmResponse.setState(vm.getState().toString());
+        }
+        if (vm.getType() == Type.DomainRouter) {
+            VirtualRouter router = (VirtualRouter)vm;
+            if(router.getRole() != null){
+                vmResponse.setRole(router.getRole().toString());
+            }
+        }
+        vmResponse.setObjectName("systemvminstance");
+        return vmResponse;
+    }
+
+    @Override
+    public PhysicalNetworkResponse createPhysicalNetworkResponse(PhysicalNetwork result) {
+        PhysicalNetworkResponse response = new PhysicalNetworkResponse();
+        
+        response.setZoneId(result.getDataCenterId());
+        response.setNetworkSpeed(result.getSpeed());
+        response.setVlan(result.getVnet());
+        response.setDomainId(result.getDomainId());
+        response.setId(result.getId());
+        if(result.getBroadcastDomainRange() != null){
+            response.setBroadcastDomainRange(result.getBroadcastDomainRange().toString());
+        }
+        response.setIsolationMethods(result.getIsolationMethods());
+        response.setTags(result.getTags());
+        if(result.getState() != null){
+            response.setState(result.getState().toString());
+        }
+        response.setObjectName("physicalnetwork");
+        return response;
+    }
+
+    @Override
+    public ServiceResponse createNetworkServiceResponse(Service service){
+        ServiceResponse response = new ServiceResponse();
+        response.setName(service.getName());
+        
+        // set list of capabilities required for the service
+        List<CapabilityResponse> capabilityResponses = new ArrayList<CapabilityResponse>();
+        Capability[] capabilities = service.getCapabilities();
+        for(Capability cap : capabilities){
+            CapabilityResponse capabilityResponse = new CapabilityResponse();
+            capabilityResponse.setName(cap.getName());
+            capabilityResponse.setObjectName("capability");
+            capabilityResponses.add(capabilityResponse);
+        }
+        response.setCapabilities(capabilityResponses);
+
+        response.setObjectName("networkservice");
+        return response;
+        
+    }
+
+    @Override
+    public ProviderResponse createNetworkServiceProviderResponse(Provider serviceProvider) {
+        ProviderResponse response = new ProviderResponse();
+        response.setName(serviceProvider.getName());
+        
+        //set details from network element
+        List<Service> supportedServices = ApiDBUtils.getElementServices(serviceProvider);
+        List<String> services = new ArrayList<String>();
+        for (Service service: supportedServices){
+            services.add(service.getName());
+        }
+        response.setServices(services);
+        boolean canEnableIndividualServices = ApiDBUtils.canElementEnableIndividualServices(serviceProvider);
+        response.setCanEnableIndividualServices(canEnableIndividualServices);
+        
+        response.setObjectName("networkserviceprovider");
+        return response;
+    }
+    
+    @Override
+    public ProviderResponse createNetworkServiceProviderResponse(PhysicalNetworkServiceProvider result){
+        ProviderResponse response = new ProviderResponse();
+        response.setId(result.getId());
+        response.setName(result.getProviderName());
+        response.setPhysicalNetworkId(result.getPhysicalNetworkId());
+        response.setDestinationPhysicalNetworkId(result.getDestinationPhysicalNetworkId());
+        response.setState(result.getState().toString());
+        
+        //set enabled services
+        List<String> services = new ArrayList<String>();
+        for (Service service: result.getEnabledServices()){
+            services.add(service.getName());
+        }
+        response.setServices(services);
+        
+        response.setObjectName("networkserviceprovider");
+        return response;
+    }
+
+    @Override
+    public TrafficTypeResponse createTrafficTypeResponse(PhysicalNetworkTrafficType result) {
+        TrafficTypeResponse response = new TrafficTypeResponse();
+        response.setId(result.getId());
+        response.setPhysicalNetworkId(result.getPhysicalNetworkId());
+        response.setTrafficType(result.getTrafficType().toString());
+        response.setXenLabel(result.getXenNetworkLabel());
+        response.setKvmLabel(result.getKvmNetworkLabel());
+        response.setVmwareLabel(result.getVmwareNetworkLabel());
+        
+        response.setObjectName("traffictype");
+        return response;
+    }
+}
