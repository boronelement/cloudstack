--- conflicted
+++ resolved
@@ -967,11 +967,8 @@
         String[] ipRange = new String[2];
         List<String> startIp = new ArrayList<String>();
         List<String> endIp = new ArrayList<String>();
-<<<<<<< HEAD
-=======
         List<String> forSystemVms = new ArrayList<String>();
         List<String> vlanIds = new ArrayList<String>();
->>>>>>> b0bcd33d
 
         if (pod.getDescription() != null && pod.getDescription().length() > 0) {
             final String[] existingPodIpRanges = pod.getDescription().split(",");
@@ -981,14 +978,11 @@
 
                 startIp.add(((existingPodIpRange.length > 0) && (existingPodIpRange[0] != null)) ? existingPodIpRange[0] : "");
                 endIp.add(((existingPodIpRange.length > 1) && (existingPodIpRange[1] != null)) ? existingPodIpRange[1] : "");
-<<<<<<< HEAD
-=======
                 forSystemVms.add((existingPodIpRange.length > 2) && (existingPodIpRange[2] != null) ? existingPodIpRange[2] : "0");
                 vlanIds.add((existingPodIpRange.length > 3) &&
                         (existingPodIpRange[3] != null && !existingPodIpRange.equals("untagged")) ?
                         BroadcastDomainType.Vlan.toUri(existingPodIpRange[3]).toString() :
                         BroadcastDomainType.Vlan.toUri(Vlan.UNTAGGED).toString());
->>>>>>> b0bcd33d
             }
         }
 
@@ -1003,11 +997,8 @@
         podResponse.setNetmask(NetUtils.getCidrNetmask(pod.getCidrSize()));
         podResponse.setStartIp(startIp);
         podResponse.setEndIp(endIp);
-<<<<<<< HEAD
-=======
         podResponse.setForSystemVms(forSystemVms);
         podResponse.setVlanId(vlanIds);
->>>>>>> b0bcd33d
         podResponse.setGateway(pod.getGateway());
         podResponse.setAllocationState(pod.getAllocationState().toString());
         if (showCapacities != null && showCapacities) {
