// Licensed to the Apache Software Foundation (ASF) under one
// or more contributor license agreements.  See the NOTICE file
// distributed with this work for additional information
// regarding copyright ownership.  The ASF licenses this file
// to you under the Apache License, Version 2.0 (the
// "License"); you may not use this file except in compliance
// with the License.  You may obtain a copy of the License at
// 
//   http://www.apache.org/licenses/LICENSE-2.0
//
// Unless required by applicable law or agreed to in writing,
// software distributed under the License is distributed on an
// "AS IS" BASIS, WITHOUT WARRANTIES OR CONDITIONS OF ANY
// KIND, either express or implied.  See the License for the
// specific language governing permissions and limitations
// under the License.
package com.cloud.api;

import java.io.ByteArrayInputStream;
import java.io.IOException;
import java.io.InterruptedIOException;
import java.io.UnsupportedEncodingException;
import java.net.InetAddress;
import java.net.ServerSocket;
import java.net.Socket;
import java.net.URI;
import java.net.URISyntaxException;
import java.net.URLDecoder;
import java.net.URLEncoder;
import java.security.SecureRandom;
import java.text.DateFormat;
import java.text.ParseException;
import java.text.SimpleDateFormat;
import java.util.ArrayList;
import java.util.Collections;
import java.util.Date;
import java.util.HashMap;
import java.util.Iterator;
import java.util.List;
import java.util.Map;
import java.util.Set;
import java.util.TimeZone;
import java.util.concurrent.ExecutorService;
import java.util.concurrent.LinkedBlockingQueue;
import java.util.concurrent.ThreadPoolExecutor;
import java.util.concurrent.TimeUnit;

import javax.annotation.PostConstruct;
import javax.crypto.Mac;
import javax.crypto.spec.SecretKeySpec;
import javax.inject.Inject;
import javax.servlet.http.HttpServletResponse;
import javax.servlet.http.HttpSession;

import org.apache.cloudstack.acl.APIChecker;
import org.apache.cloudstack.acl.RoleType;
import org.apache.cloudstack.api.APICommand;
import org.apache.cloudstack.api.BaseAsyncCmd;
import org.apache.cloudstack.api.BaseAsyncCreateCmd;
import org.apache.cloudstack.api.BaseCmd;
import org.apache.cloudstack.api.BaseListCmd;
import org.apache.cloudstack.api.ResponseObject;
import org.apache.cloudstack.api.ServerApiException;
import org.apache.cloudstack.api.command.admin.host.ListHostsCmd;
import org.apache.cloudstack.api.command.admin.router.ListRoutersCmd;
import org.apache.cloudstack.api.command.admin.storage.ListStoragePoolsCmd;
import org.apache.cloudstack.api.command.admin.user.ListUsersCmd;
import org.apache.cloudstack.api.command.user.account.ListAccountsCmd;
import org.apache.cloudstack.api.command.user.account.ListProjectAccountsCmd;
import org.apache.cloudstack.api.command.user.event.ListEventsCmd;
import org.apache.cloudstack.api.command.user.project.ListProjectInvitationsCmd;
import org.apache.cloudstack.api.command.user.project.ListProjectsCmd;
import org.apache.cloudstack.api.command.user.securitygroup.ListSecurityGroupsCmd;
import org.apache.cloudstack.api.command.user.tag.ListTagsCmd;
import org.apache.cloudstack.api.command.user.vm.ListVMsCmd;
import org.apache.cloudstack.api.command.user.vmgroup.ListVMGroupsCmd;
import org.apache.cloudstack.api.command.user.volume.ListVolumesCmd;
import org.apache.cloudstack.api.response.ExceptionResponse;
import org.apache.cloudstack.api.response.ListResponse;
import org.apache.commons.codec.binary.Base64;
import org.apache.http.ConnectionClosedException;
import org.apache.http.HttpException;
import org.apache.http.HttpRequest;
import org.apache.http.HttpResponse;
import org.apache.http.HttpServerConnection;
import org.apache.http.HttpStatus;
import org.apache.http.NameValuePair;
import org.apache.http.client.utils.URLEncodedUtils;
import org.apache.http.entity.BasicHttpEntity;
import org.apache.http.impl.DefaultHttpResponseFactory;
import org.apache.http.impl.DefaultHttpServerConnection;
import org.apache.http.impl.NoConnectionReuseStrategy;
import org.apache.http.impl.SocketHttpServerConnection;
import org.apache.http.params.BasicHttpParams;
import org.apache.http.params.CoreConnectionPNames;
import org.apache.http.params.CoreProtocolPNames;
import org.apache.http.params.HttpParams;
import org.apache.http.protocol.BasicHttpContext;
import org.apache.http.protocol.BasicHttpProcessor;
import org.apache.http.protocol.HttpContext;
import org.apache.http.protocol.HttpRequestHandler;
import org.apache.http.protocol.HttpRequestHandlerRegistry;
import org.apache.http.protocol.HttpService;
import org.apache.http.protocol.ResponseConnControl;
import org.apache.http.protocol.ResponseContent;
import org.apache.http.protocol.ResponseDate;
import org.apache.http.protocol.ResponseServer;
import org.apache.log4j.Logger;
import org.springframework.stereotype.Component;

import com.cloud.api.response.ApiResponseSerializer;
<<<<<<< HEAD
=======
import org.apache.cloudstack.api.response.ExceptionResponse;
import org.apache.cloudstack.api.response.ListResponse;

import com.cloud.async.AsyncCommandQueued;
>>>>>>> ce4b49d3
import com.cloud.async.AsyncJob;
import com.cloud.async.AsyncJobManager;
import com.cloud.async.AsyncJobVO;
import com.cloud.configuration.Config;
import com.cloud.configuration.ConfigurationVO;
import com.cloud.configuration.dao.ConfigurationDao;
import com.cloud.domain.Domain;
import com.cloud.domain.DomainVO;
import com.cloud.event.EventUtils;
import com.cloud.exception.AccountLimitException;
import com.cloud.exception.CloudAuthenticationException;
import com.cloud.exception.InsufficientCapacityException;
import com.cloud.exception.InvalidParameterValueException;
import com.cloud.exception.PermissionDeniedException;
<<<<<<< HEAD
=======
import com.cloud.exception.ResourceAllocationException;
import com.cloud.exception.ResourceUnavailableException;
import com.cloud.server.ManagementServer;
>>>>>>> ce4b49d3
import com.cloud.user.Account;
import com.cloud.user.AccountManager;
import com.cloud.user.DomainManager;
import com.cloud.user.User;
import com.cloud.user.UserAccount;
import com.cloud.user.UserContext;
import com.cloud.user.UserVO;
import com.cloud.utils.Pair;
import com.cloud.utils.NumbersUtil;
import com.cloud.utils.ReflectUtil;
import com.cloud.utils.StringUtils;
import com.cloud.utils.component.ComponentContext;
import com.cloud.utils.component.PluggableService;
import com.cloud.utils.concurrency.NamedThreadFactory;
import com.cloud.utils.db.SearchCriteria;
import com.cloud.utils.db.Transaction;


@Component
public class ApiServer implements HttpRequestHandler {
    private static final Logger s_logger = Logger.getLogger(ApiServer.class.getName());
    private static final Logger s_accessLogger = Logger.getLogger("apiserver." + ApiServer.class.getName());

    public static boolean encodeApiResponse = false;
    public static String jsonContentType = "text/javascript";
    @Inject ApiDispatcher _dispatcher;

    @Inject private AccountManager _accountMgr;
    @Inject private DomainManager _domainMgr;
    @Inject private AsyncJobManager _asyncMgr;
    @Inject private ConfigurationDao _configDao;

    @Inject List<PluggableService> _pluggableServices;

    @Inject List<APIChecker> _apiAccessCheckers;

    private Account _systemAccount = null;
    private User _systemUser = null;
    private static int _workerCount = 0;
    private static ApiServer s_instance = null;
    private static final DateFormat _dateFormat = new SimpleDateFormat("yyyy-MM-dd'T'HH:mm:ssZ");
    private static Map<String, Class<?>> _apiNameCmdClassMap = new HashMap<String, Class<?>>();

    private static ExecutorService _executor = new ThreadPoolExecutor(10, 150, 60, TimeUnit.SECONDS, new LinkedBlockingQueue<Runnable>(), new NamedThreadFactory("ApiServer"));

    public ApiServer() {
    }
    
    @PostConstruct
    void initComponent() {
    	s_instance = this;
    	init();
    }

    public static ApiServer getInstance() {
        return s_instance;
    }

    public void init() {
        _systemAccount = _accountMgr.getSystemAccount();
        _systemUser = _accountMgr.getSystemUser();

        Integer apiPort = null; // api port, null by default
        SearchCriteria<ConfigurationVO> sc = _configDao.createSearchCriteria();
        sc.addAnd("name", SearchCriteria.Op.EQ, "integration.api.port");
        List<ConfigurationVO> values = _configDao.search(sc, null);
        if ((values != null) && (values.size() > 0)) {
            ConfigurationVO apiPortConfig = values.get(0);
            if (apiPortConfig.getValue() != null) {
                apiPort = Integer.parseInt(apiPortConfig.getValue());
            }
        }

        Map<String, String> configs = _configDao.getConfiguration();
        String strSnapshotLimit = configs.get(Config.ConcurrentSnapshotsThresholdPerHost.key());
        if (strSnapshotLimit != null) {
            Long snapshotLimit = NumbersUtil.parseLong(strSnapshotLimit, 1L);
            if (snapshotLimit <= 0) {
                s_logger.debug("Global config parameter " + Config.ConcurrentSnapshotsThresholdPerHost.toString()
                        + " is less or equal 0; defaulting to unlimited");
            } else {
                _dispatcher.setCreateSnapshotQueueSizeLimit(snapshotLimit);
            }
        }

        Set<Class<?>> cmdClasses = ReflectUtil.getClassesWithAnnotation(APICommand.class,
                new String[]{"org.apache.cloudstack.api", "com.cloud.api"});

        for(Class<?> cmdClass: cmdClasses) {
            String apiName = cmdClass.getAnnotation(APICommand.class).name();
            if (_apiNameCmdClassMap.containsKey(apiName)) {
                s_logger.error("API Cmd class " + cmdClass.getName() + " has non-unique apiname" + apiName);
                continue;
            }
            _apiNameCmdClassMap.put(apiName, cmdClass);
        }

        encodeApiResponse = Boolean.valueOf(_configDao.getValue(Config.EncodeApiResponse.key()));
        String jsonType = _configDao.getValue(Config.JavaScriptDefaultContentType.key());
        if (jsonType != null) {
            jsonContentType = jsonType;
        }

        if (apiPort != null) {
            ListenerThread listenerThread = new ListenerThread(this, apiPort);
            listenerThread.start();
        }
    }

    // NOTE: handle() only handles over the wire (OTW) requests from integration.api.port 8096
    // If integration api port is not configured, actual OTW requests will be received by ApiServlet
    @SuppressWarnings({ "unchecked", "rawtypes" })
    @Override
    public void handle(HttpRequest request, HttpResponse response, HttpContext context)
            throws HttpException, IOException {

        // Create StringBuffer to log information in access log
        StringBuffer sb = new StringBuffer();
        HttpServerConnection connObj = (HttpServerConnection) context.getAttribute("http.connection");
        if (connObj instanceof SocketHttpServerConnection) {
            InetAddress remoteAddr = ((SocketHttpServerConnection) connObj).getRemoteAddress();
            sb.append(remoteAddr.toString() + " -- ");
        }
        sb.append(StringUtils.cleanString(request.getRequestLine().toString()));

        try {
            List<NameValuePair> paramList = null;
            try {
                paramList = URLEncodedUtils.parse(new URI(request.getRequestLine().getUri()), "UTF-8");
            } catch (URISyntaxException e) {
                s_logger.error("Error parsing url request", e);
            }

            // Use Multimap as the parameter map should be in the form (name=String, value=String[])
            // So parameter values are stored in a list for the same name key
            // APITODO: Use Guava's (import com.google.common.collect.Multimap;)
            // (Immutable)Multimap<String, String> paramMultiMap = HashMultimap.create();
            // Map<String, Collection<String>> parameterMap = paramMultiMap.asMap();
            Map parameterMap = new HashMap<String, String[]>();
            String responseType = BaseCmd.RESPONSE_TYPE_XML;
            for (NameValuePair param : paramList) {
                if (param.getName().equalsIgnoreCase("response")) {
                    responseType = param.getValue();
                    continue;
                }
                parameterMap.put(param.getName(), new String[] { param.getValue() });
            }

            // Check responseType, if not among valid types, fallback to JSON
            if (!(responseType.equals(BaseCmd.RESPONSE_TYPE_JSON) || responseType.equals(BaseCmd.RESPONSE_TYPE_XML)))
                responseType = BaseCmd.RESPONSE_TYPE_XML;

            try {
                // always trust commands from API port, user context will always be UID_SYSTEM/ACCOUNT_ID_SYSTEM
                UserContext.registerContext(_systemUser.getId(), _systemAccount, null, true);
                sb.insert(0, "(userId=" + User.UID_SYSTEM + " accountId=" + Account.ACCOUNT_ID_SYSTEM + " sessionId=" + null + ") ");
                String responseText = handleRequest(parameterMap, true, responseType, sb);
                sb.append(" 200 " + ((responseText == null) ? 0 : responseText.length()));

                writeResponse(response, responseText, HttpStatus.SC_OK, responseType, null);
            } catch (ServerApiException se) {
<<<<<<< HEAD
                String responseText = getSerializedApiError(se.getErrorCode(), se.getDescription(), parameterMap, responseType, se);                
                writeResponse(response, responseText, se.getErrorCode(), responseType, se.getDescription());
=======
                String responseText = getSerializedApiError(se, parameterMap, responseType);
                writeResponse(response, responseText, se.getErrorCode().getHttpCode(), responseType, se.getDescription());
>>>>>>> ce4b49d3
                sb.append(" " + se.getErrorCode() + " " + se.getDescription());
            } catch (RuntimeException e) {
                // log runtime exception like NullPointerException to help identify the source easier
                s_logger.error("Unhandled exception, ", e);
                throw e;
            }
        } finally {
            s_accessLogger.info(sb.toString());
            UserContext.unregisterContext();
        }
    }

    @SuppressWarnings("rawtypes")
    public String handleRequest(Map params, boolean decode, String responseType, StringBuffer auditTrailSb) throws ServerApiException {
        String response = null;
        String[] command = null;
        try {
            command = (String[]) params.get("command");
            if (command == null) {
                s_logger.error("invalid request, no command sent");
                if (s_logger.isTraceEnabled()) {
                    s_logger.trace("dumping request parameters");
                    for (Object key : params.keySet()) {
                        String keyStr = (String) key;
                        String[] value = (String[]) params.get(key);
                        s_logger.trace("   key: " + keyStr + ", value: " + ((value == null) ? "'null'" : value[0]));
                    }
                }
                throw new ServerApiException(ApiErrorCode.UNSUPPORTED_ACTION_ERROR, "Invalid request, no command sent");
            } else {
                Map<String, String> paramMap = new HashMap<String, String>();
                Set keys = params.keySet();
                Iterator keysIter = keys.iterator();
                while (keysIter.hasNext()) {
                    String key = (String) keysIter.next();
                    if ("command".equalsIgnoreCase(key)) {
                        continue;
                    }
                    String[] value = (String[]) params.get(key);

                    String decodedValue = null;
                    if (decode) {
                        try {
                            decodedValue = URLDecoder.decode(value[0], "UTF-8");
                        } catch (UnsupportedEncodingException usex) {
                            s_logger.warn(key + " could not be decoded, value = " + value[0]);
                            throw new ServerApiException(ApiErrorCode.PARAM_ERROR, key + " could not be decoded, received value " + value[0]);
                        } catch (IllegalArgumentException iae) {
                            s_logger.warn(key + " could not be decoded, value = " + value[0]);
                            throw new ServerApiException(ApiErrorCode.PARAM_ERROR, key + " could not be decoded, received value " + value[0] + " which contains illegal characters eg.%");
                        }
                    } else {
                        decodedValue = value[0];
                    }
                    paramMap.put(key, decodedValue);
                }

                Class<?> cmdClass = getCmdClass(command[0]);
                if (cmdClass != null) {
                    BaseCmd cmdObj = (BaseCmd) cmdClass.newInstance();
                    cmdObj = ComponentContext.inject(cmdObj);
                    cmdObj.configure();
                    cmdObj.setFullUrlParams(paramMap);
                    cmdObj.setResponseType(responseType);
                    
                    // This is where the command is either serialized, or directly dispatched
                    response = queueCommand(cmdObj, paramMap);
                    buildAuditTrail(auditTrailSb, command[0], response);
                } else {
                    if (!command[0].equalsIgnoreCase("login") && !command[0].equalsIgnoreCase("logout")) {
                        String errorString = "Unknown API command: " + ((command == null) ? "null" : command[0]);
                        s_logger.warn(errorString);
                        auditTrailSb.append(" " + errorString);
                        throw new ServerApiException(ApiErrorCode.UNSUPPORTED_ACTION_ERROR, errorString);
                    }
                }
            }
<<<<<<< HEAD
        } catch (Exception ex) {
            if (ex instanceof InvalidParameterValueException) {
                InvalidParameterValueException ref = (InvalidParameterValueException)ex;
                ServerApiException e = new ServerApiException(BaseCmd.PARAM_ERROR, ex.getMessage());            	
                // copy over the IdentityProxy information as well and throw the serverapiexception.
                ArrayList<String> idList = ref.getIdProxyList();
                if (idList != null) {
                    // Iterate through entire arraylist and copy over each proxy id.
                    for (int i = 0 ; i < idList.size(); i++) {
                        e.addProxyObject(idList.get(i));
                    }
                }
                // Also copy over the cserror code and the function/layer in which it was thrown.
                e.setCSErrorCode(ref.getCSErrorCode());
                throw e;
            } else if (ex instanceof PermissionDeniedException) {
                PermissionDeniedException ref = (PermissionDeniedException)ex;
                ServerApiException e = new ServerApiException(BaseCmd.ACCOUNT_ERROR, ex.getMessage());
                // copy over the IdentityProxy information as well and throw the serverapiexception.
                ArrayList<String> idList = ref.getIdProxyList();
                if (idList != null) {
                    // Iterate through entire arraylist and copy over each proxy id.
                    for (int i = 0 ; i < idList.size(); i++) {
                        e.addProxyObject(idList.get(i));
                    }
                }
                e.setCSErrorCode(ref.getCSErrorCode());
                throw e;
            } else if (ex instanceof ServerApiException) {
                throw (ServerApiException) ex;
            } else {
                s_logger.error("unhandled exception executing api command: " + ((command == null) ? "null" : command[0]), ex);
                ServerApiException e = new ServerApiException(BaseCmd.INTERNAL_ERROR, "Internal server error, unable to execute request.");
                e.setCSErrorCode(CSExceptionErrorCode.getCSErrCode("ServerApiException"));
                throw e;
=======
        }
        catch (InvalidParameterValueException ex){
            s_logger.info(ex.getMessage());
            throw new ServerApiException(ApiErrorCode.PARAM_ERROR, ex.getMessage(), ex);
        }
        catch (IllegalArgumentException ex){
            s_logger.info(ex.getMessage());
            throw new ServerApiException(ApiErrorCode.PARAM_ERROR, ex.getMessage(), ex);
        }
        catch (PermissionDeniedException ex){
            ArrayList<String> idList = ex.getIdProxyList();
            if (idList != null) {
                s_logger.info("PermissionDenied: " + ex.getMessage() + " on uuids: [" + StringUtils.listToCsvTags(idList) + "]");
             } else {
                s_logger.info("PermissionDenied: " + ex.getMessage());
             }
            throw new ServerApiException(ApiErrorCode.ACCOUNT_ERROR, ex.getMessage(), ex);
        }
        catch (AccountLimitException ex){
            s_logger.info(ex.getMessage());
            throw new ServerApiException(ApiErrorCode.ACCOUNT_RESOURCE_LIMIT_ERROR, ex.getMessage(), ex);
        }
        catch (InsufficientCapacityException ex){
            s_logger.info(ex.getMessage());
            String errorMsg = ex.getMessage();
            if (UserContext.current().getCaller().getType() != Account.ACCOUNT_TYPE_ADMIN){
                // hide internal details to non-admin user for security reason
                errorMsg = BaseCmd.USER_ERROR_MESSAGE;
            }
            throw new ServerApiException(ApiErrorCode.INSUFFICIENT_CAPACITY_ERROR, errorMsg, ex);
        }
        catch (ResourceAllocationException ex){
            s_logger.info(ex.getMessage());
            String errorMsg = ex.getMessage();
            if (UserContext.current().getCaller().getType() != Account.ACCOUNT_TYPE_ADMIN){
                // hide internal details to non-admin user for security reason
                errorMsg = BaseCmd.USER_ERROR_MESSAGE;
>>>>>>> ce4b49d3
            }
            throw new ServerApiException(ApiErrorCode.RESOURCE_ALLOCATION_ERROR, errorMsg, ex);
        }
        catch (ResourceUnavailableException ex){
            s_logger.info(ex.getMessage());
            String errorMsg = ex.getMessage();
            if (UserContext.current().getCaller().getType() != Account.ACCOUNT_TYPE_ADMIN){
                // hide internal details to non-admin user for security reason
                errorMsg = BaseCmd.USER_ERROR_MESSAGE;
            }
            throw new ServerApiException(ApiErrorCode.RESOURCE_UNAVAILABLE_ERROR, errorMsg, ex);
        }
        catch (AsyncCommandQueued ex){
            s_logger.error("unhandled exception executing api command: " + ((command == null) ? "null" : command[0]), ex);
            throw new ServerApiException(ApiErrorCode.INTERNAL_ERROR, "Internal server error, unable to execute request.");
        }
        catch (ServerApiException ex){
            s_logger.info(ex.getDescription());
            throw ex;
        }
        catch (Exception ex){
            s_logger.error("unhandled exception executing api command: " + ((command == null) ? "null" : command[0]), ex);
            String errorMsg = ex.getMessage();
            if (UserContext.current().getCaller().getType() != Account.ACCOUNT_TYPE_ADMIN){
                // hide internal details to non-admin user for security reason
                errorMsg = BaseCmd.USER_ERROR_MESSAGE;
            }
            throw new ServerApiException(ApiErrorCode.INTERNAL_ERROR, errorMsg, ex);
        }

        return response;
    }

    private String queueCommand(BaseCmd cmdObj, Map<String, String> params) throws Exception {
        UserContext ctx = UserContext.current();
        Long callerUserId = ctx.getCallerUserId();
        Account caller = ctx.getCaller();
        
        BaseCmd realCmdObj = ComponentContext.getTargetObject(cmdObj);
        
        // Queue command based on Cmd super class:
        // BaseCmd: cmd is dispatched to ApiDispatcher, executed, serialized and returned.
        // BaseAsyncCreateCmd: cmd params are processed and create() is called, then same workflow as BaseAsyncCmd.
        // BaseAsyncCmd: cmd is processed and submitted as an AsyncJob, job related info is serialized and returned.
        if (realCmdObj instanceof BaseAsyncCmd) {
            Long objectId = null;
            String objectUuid = null;
            if (realCmdObj instanceof BaseAsyncCreateCmd) {
                BaseAsyncCreateCmd createCmd = (BaseAsyncCreateCmd) cmdObj;
                _dispatcher.dispatchCreateCmd(createCmd, params);
                objectId = createCmd.getEntityId();
                objectUuid = createCmd.getEntityUuid();
                params.put("id", objectId.toString());
            } else {
                ApiDispatcher.processParameters(cmdObj, params);
            }

            BaseAsyncCmd asyncCmd = (BaseAsyncCmd) cmdObj;

            if (callerUserId != null) {
                params.put("ctxUserId", callerUserId.toString());
            }
            if (caller != null) {
                params.put("ctxAccountId", String.valueOf(caller.getId()));
            }

            long startEventId = ctx.getStartEventId();
            asyncCmd.setStartEventId(startEventId);

            // save the scheduled event
            Long eventId = EventUtils.saveScheduledEvent((callerUserId == null) ? User.UID_SYSTEM : callerUserId, 
                    asyncCmd.getEntityOwnerId(), asyncCmd.getEventType(), asyncCmd.getEventDescription(),
                    startEventId);
            if (startEventId == 0) {
                // There was no create event before, set current event id as start eventId
                startEventId = eventId;
            }

            params.put("ctxStartEventId", String.valueOf(startEventId));

            ctx.setAccountId(asyncCmd.getEntityOwnerId());

            Long instanceId = (objectId == null) ? asyncCmd.getInstanceId() : objectId;
            AsyncJobVO job = new AsyncJobVO(callerUserId, caller.getId(), realCmdObj.getClass().getName(),
                    ApiGsonHelper.getBuilder().create().toJson(params), instanceId, asyncCmd.getInstanceType());

            long jobId = _asyncMgr.submitAsyncJob(job);

            if (jobId == 0L) {
                String errorMsg = "Unable to schedule async job for command " + job.getCmd();
                s_logger.warn(errorMsg);
                throw new ServerApiException(ApiErrorCode.INTERNAL_ERROR, errorMsg);
            }

            if (objectId != null) {
                String objUuid = (objectUuid == null) ? objectId.toString() : objectUuid;
                return ((BaseAsyncCreateCmd) asyncCmd).getResponse(jobId, objUuid);
            }

            SerializationContext.current().setUuidTranslation(true);
            return ApiResponseSerializer.toSerializedString(asyncCmd.getResponse(jobId), asyncCmd.getResponseType());
        } else {
            _dispatcher.dispatch(cmdObj, params);

            // if the command is of the listXXXCommand, we will need to also return the
            // the job id and status if possible
            // For those listXXXCommand which we have already created DB views, this step is not needed since async job is joined in their db views.
            if (realCmdObj instanceof BaseListCmd && !(realCmdObj instanceof ListVMsCmd) && !(realCmdObj instanceof ListRoutersCmd)
                    && !(realCmdObj instanceof ListSecurityGroupsCmd)
                    && !(realCmdObj instanceof ListTagsCmd)
                    && !(realCmdObj instanceof ListEventsCmd)
                    && !(realCmdObj instanceof ListVMGroupsCmd)
                    && !(realCmdObj instanceof ListProjectsCmd)
                    && !(realCmdObj instanceof ListProjectAccountsCmd)
                    && !(realCmdObj instanceof ListProjectInvitationsCmd)
                    && !(realCmdObj instanceof ListHostsCmd)
                    && !(realCmdObj instanceof ListVolumesCmd)
                    && !(realCmdObj instanceof ListUsersCmd)
                    && !(realCmdObj instanceof ListAccountsCmd)
                    && !(realCmdObj instanceof ListStoragePoolsCmd)
                    ) {
                buildAsyncListResponse((BaseListCmd) cmdObj, caller);
            }

            SerializationContext.current().setUuidTranslation(true);
            return ApiResponseSerializer.toSerializedString((ResponseObject) cmdObj.getResponseObject(), cmdObj.getResponseType());
        }
    }

    private void buildAsyncListResponse(BaseListCmd command, Account account) {
        List<ResponseObject> responses = ((ListResponse) command.getResponseObject()).getResponses();
        if (responses != null && responses.size() > 0) {
            List<? extends AsyncJob> jobs = null;

            // list all jobs for ROOT admin
            if (account.getType() == Account.ACCOUNT_TYPE_ADMIN) {
                jobs = _asyncMgr.findInstancePendingAsyncJobs(command.getInstanceType(), null);
            } else {
                jobs = _asyncMgr.findInstancePendingAsyncJobs(command.getInstanceType(), account.getId());
            }

            if (jobs.size() == 0) {
                return;
            }

            Map<String, AsyncJob> objectJobMap = new HashMap<String, AsyncJob>();
            for (AsyncJob job : jobs) {
                if (job.getInstanceId() == null) {
                    continue;
                }
                String instanceUuid = ApiDBUtils.findJobInstanceUuid(job);
                if (instanceUuid != null) {
                    objectJobMap.put(instanceUuid, job);
                }
            }

            for (ResponseObject response : responses) {
                if (response.getObjectId() != null && objectJobMap.containsKey(response.getObjectId())) {
                    AsyncJob job = objectJobMap.get(response.getObjectId());
                    response.setJobId(job.getUuid());
                    response.setJobStatus(job.getStatus());
                }
            }
        }
    }

    private void buildAuditTrail(StringBuffer auditTrailSb, String command, String result) {
        if (result == null) {
            return;
        }
        auditTrailSb.append(" " + HttpServletResponse.SC_OK + " ");
        if (command.equals("createSSHKeyPair")){
            auditTrailSb.append("This result was not logged because it contains sensitive data.");
        } else {
            auditTrailSb.append(StringUtils.cleanString(result));
        }
    }

    public boolean verifyRequest(Map<String, Object[]> requestParameters, Long userId) throws ServerApiException {
        try {
            String apiKey = null;
            String secretKey = null;
            String signature = null;
            String unsignedRequest = null;

            String[] command = (String[]) requestParameters.get("command");
            if (command == null) {
                s_logger.info("missing command, ignoring request...");
                return false;
            }

            String commandName = command[0];

            // if userId not null, that mean that user is logged in
            if (userId != null) {
<<<<<<< HEAD
                User user = ApiDBUtils.findUserById(userId);
                if (!isCommandAvailable(user, commandName)) {
=======
            	User user = ApiDBUtils.findUserById(userId);
            	try{
            	    checkCommandAvailable(user, commandName);
            	}
            	catch (PermissionDeniedException ex){
>>>>>>> ce4b49d3
                    s_logger.debug("The given command:" + commandName + " does not exist or it is not available for user with id:" + userId);
                    throw new ServerApiException(ApiErrorCode.UNSUPPORTED_ACTION_ERROR, "The given command does not exist or it is not available for user");
                }
                return true;
            } else {
                // check against every available command to see if the command exists or not
                if (!_apiNameCmdClassMap.containsKey(commandName) && !commandName.equals("login") && !commandName.equals("logout")) {
                    s_logger.debug("The given command:" + commandName + " does not exist or it is not available for user with id:" + userId);
                    throw new ServerApiException(ApiErrorCode.UNSUPPORTED_ACTION_ERROR, "The given command does not exist or it is not available for user");
                }
            }

            // - build a request string with sorted params, make sure it's all lowercase
            // - sign the request, verify the signature is the same
            List<String> parameterNames = new ArrayList<String>();

            for (Object paramNameObj : requestParameters.keySet()) {
                parameterNames.add((String) paramNameObj); // put the name in a list that we'll sort later
            }

            Collections.sort(parameterNames);

            String signatureVersion = null;
            String expires = null;

            for (String paramName : parameterNames) {
                // parameters come as name/value pairs in the form String/String[]
                String paramValue = ((String[]) requestParameters.get(paramName))[0];

                if ("signature".equalsIgnoreCase(paramName)) {
                    signature = paramValue;
                } else {
                    if ("apikey".equalsIgnoreCase(paramName)) {
                        apiKey = paramValue;
                    }
                    else if ("signatureversion".equalsIgnoreCase(paramName)) {
                        signatureVersion = paramValue;
                    } else if ("expires".equalsIgnoreCase(paramName)) {
                        expires = paramValue;
                    }

                    if (unsignedRequest == null) {
                        unsignedRequest = paramName + "=" + URLEncoder.encode(paramValue, "UTF-8").replaceAll("\\+", "%20");
                    } else {
                        unsignedRequest = unsignedRequest + "&" + paramName + "=" + URLEncoder.encode(paramValue, "UTF-8").replaceAll("\\+", "%20");
                    }
                }
            }

            // if api/secret key are passed to the parameters
            if ((signature == null) || (apiKey == null)) {
                s_logger.debug("Expired session, missing signature, or missing apiKey -- ignoring request. Signature: " + signature + ", apiKey: " + apiKey);
                return false; // no signature, bad request
            }

            Date expiresTS = null;
            // FIXME: Hard coded signature, why not have an enum
            if ("3".equals(signatureVersion)) {
                // New signature authentication. Check for expire parameter and its validity
                if (expires == null) {
                    s_logger.debug("Missing Expires parameter -- ignoring request. Signature: " + signature + ", apiKey: " + apiKey);
                    return false;
                }
                synchronized (_dateFormat) {
                    try {
                        expiresTS = _dateFormat.parse(expires);
                    } catch (ParseException pe) {
                        s_logger.debug("Incorrect date format for Expires parameter", pe);
                        return false;
                    }
                }
                Date now = new Date(System.currentTimeMillis());
                if (expiresTS.before(now)) {
                    s_logger.debug("Request expired -- ignoring ...sig: " + signature + ", apiKey: " + apiKey);
                    return false;
                }
            }

            Transaction txn = Transaction.open(Transaction.CLOUD_DB);
            txn.close();
            User user = null;
            // verify there is a user with this api key
            Pair<User, Account> userAcctPair = _accountMgr.findUserByApiKey(apiKey);
            if (userAcctPair == null) {
                s_logger.debug("apiKey does not map to a valid user -- ignoring request, apiKey: " + apiKey);
                return false;
            }

            user = userAcctPair.first();
            Account account = userAcctPair.second();

            if (user.getState() != Account.State.enabled || !account.getState().equals(Account.State.enabled)) {
                s_logger.info("disabled or locked user accessing the api, userid = " + user.getId() + "; name = " + user.getUsername() + "; state: " + user.getState() + "; accountState: "
                        + account.getState());
                return false;
            }

            UserContext.updateContext(user.getId(), account, null);

            try{
                checkCommandAvailable(user, commandName);
            }
            catch (PermissionDeniedException ex){
                s_logger.debug("The given command:" + commandName + " does not exist or it is not available for user");
                throw new ServerApiException(ApiErrorCode.UNSUPPORTED_ACTION_ERROR, "The given command:" + commandName + " does not exist or it is not available for user with id:" + userId);
            }

            // verify secret key exists
            secretKey = user.getSecretKey();
            if (secretKey == null) {
                s_logger.info("User does not have a secret key associated with the account -- ignoring request, username: " + user.getUsername());
                return false;
            }

            unsignedRequest = unsignedRequest.toLowerCase();

            Mac mac = Mac.getInstance("HmacSHA1");
            SecretKeySpec keySpec = new SecretKeySpec(secretKey.getBytes(), "HmacSHA1");
            mac.init(keySpec);
            mac.update(unsignedRequest.getBytes());
            byte[] encryptedBytes = mac.doFinal();
            String computedSignature = Base64.encodeBase64String(encryptedBytes);
            boolean equalSig = signature.equals(computedSignature);
            if (!equalSig) {
                s_logger.info("User signature: " + signature + " is not equaled to computed signature: " + computedSignature);
            }
            return equalSig;
        } catch (ServerApiException ex){
            throw ex;
        } catch (Exception ex){
            s_logger.error("unable to verify request signature");
        }
        return false;
    }

    public Long fetchDomainId(String domainUUID) {
        return _domainMgr.getDomain(domainUUID).getId();
    }

    public void loginUser(HttpSession session, String username, String password, Long domainId, String domainPath, String loginIpAddress ,Map<String, Object[]> requestParameters) throws CloudAuthenticationException {
        // We will always use domainId first. If that does not exist, we will use domain name. If THAT doesn't exist
        // we will default to ROOT
        if (domainId == null) {
            if (domainPath == null || domainPath.trim().length() == 0) {
                domainId = DomainVO.ROOT_DOMAIN;
            } else {
                Domain domainObj = _domainMgr.findDomainByPath(domainPath);
                if (domainObj != null) {
                    domainId = domainObj.getId();
                } else { // if an unknown path is passed in, fail the login call
                    throw new CloudAuthenticationException("Unable to find the domain from the path " + domainPath);
                }
            }
        }

        UserAccount userAcct = _accountMgr.authenticateUser(username, password, domainId, loginIpAddress, requestParameters);
        if (userAcct != null) {
            String timezone = userAcct.getTimezone();
            float offsetInHrs = 0f;
            if (timezone != null) {
                TimeZone t = TimeZone.getTimeZone(timezone);
                s_logger.info("Current user logged in under " + timezone + " timezone");

                java.util.Date date = new java.util.Date();
                long longDate = date.getTime();
                float offsetInMs = (t.getOffset(longDate));
                offsetInHrs = offsetInMs / (1000 * 60 * 60);
                s_logger.info("Timezone offset from UTC is: " + offsetInHrs);
            }

            Account account = _accountMgr.getAccount(userAcct.getAccountId());

            // set the userId and account object for everyone
            session.setAttribute("userid", userAcct.getId());
            UserVO user = (UserVO) _accountMgr.getActiveUser(userAcct.getId());
            if(user.getUuid() != null){
                session.setAttribute("user_UUID", user.getUuid());
            }

            session.setAttribute("username", userAcct.getUsername());
            session.setAttribute("firstname", userAcct.getFirstname());
            session.setAttribute("lastname", userAcct.getLastname());
            session.setAttribute("accountobj", account);
            session.setAttribute("account", account.getAccountName());

            session.setAttribute("domainid", account.getDomainId());
            DomainVO domain = (DomainVO) _domainMgr.getDomain(account.getDomainId());
            if(domain.getUuid() != null){
                session.setAttribute("domain_UUID", domain.getUuid());
            }

            session.setAttribute("type", Short.valueOf(account.getType()).toString());
            session.setAttribute("registrationtoken", userAcct.getRegistrationToken());
            session.setAttribute("registered", new Boolean(userAcct.isRegistered()).toString());

            if (timezone != null) {
                session.setAttribute("timezone", timezone);
                session.setAttribute("timezoneoffset", Float.valueOf(offsetInHrs).toString());
            }

            // (bug 5483) generate a session key that the user must submit on every request to prevent CSRF, add that
            // to the login response so that session-based authenticators know to send the key back
            SecureRandom sesssionKeyRandom = new SecureRandom();
            byte sessionKeyBytes[] = new byte[20];
            sesssionKeyRandom.nextBytes(sessionKeyBytes);
            String sessionKey = Base64.encodeBase64String(sessionKeyBytes);
            session.setAttribute("sessionkey", sessionKey);

            return;
        }
        throw new CloudAuthenticationException("Failed to authenticate user " + username + " in domain " + domainId + "; please provide valid credentials");
    }

    public void logoutUser(long userId) {
        _accountMgr.logoutUser(Long.valueOf(userId));
        return;
    }

    public boolean verifyUser(Long userId) {
        User user = _accountMgr.getUserIncludingRemoved(userId);
        Account account = null;
        if (user != null) {
            account = _accountMgr.getAccount(user.getAccountId());
        }

        if ((user == null) || (user.getRemoved() != null) || !user.getState().equals(Account.State.enabled) || (account == null) || !account.getState().equals(Account.State.enabled)) {
            s_logger.warn("Deleted/Disabled/Locked user with id=" + userId + " attempting to access public API");
            return false;
        }
        return true;
    }

    private void checkCommandAvailable(User user, String commandName) throws PermissionDeniedException {
        if (user == null) {
            throw new PermissionDeniedException("User is null for role based API access check for command" + commandName);
        }

        for (APIChecker apiChecker : _apiAccessCheckers) {
            apiChecker.checkAccess(user, commandName);
        }
    }

    private Class<?> getCmdClass(String cmdName) {
        return _apiNameCmdClassMap.get(cmdName);
    }

    // FIXME: rather than isError, we might was to pass in the status code to give more flexibility
    private void writeResponse(HttpResponse resp, final String responseText, final int statusCode, String responseType, String reasonPhrase) {
        try {
            resp.setStatusCode(statusCode);
            resp.setReasonPhrase(reasonPhrase);

            BasicHttpEntity body = new BasicHttpEntity();
            if (BaseCmd.RESPONSE_TYPE_JSON.equalsIgnoreCase(responseType)) {
                // JSON response
                body.setContentType(jsonContentType);
                if (responseText == null) {
                    body.setContent(new ByteArrayInputStream("{ \"error\" : { \"description\" : \"Internal Server Error\" } }".getBytes("UTF-8")));
                }
            } else {
                body.setContentType("text/xml");
                if (responseText == null) {
                    body.setContent(new ByteArrayInputStream("<error>Internal Server Error</error>".getBytes("UTF-8")));
                }
            }

            if (responseText != null) {
                body.setContent(new ByteArrayInputStream(responseText.getBytes("UTF-8")));
            }
            resp.setEntity(body);
        } catch (Exception ex) {
            s_logger.error("error!", ex);
        }
    }

    // FIXME: the following two threads are copied from
    // http://svn.apache.org/repos/asf/httpcomponents/httpcore/trunk/httpcore/src/examples/org/apache/http/examples/ElementalHttpServer.java
    // we have to cite a license if we are using this code directly, so we need to add the appropriate citation or
    // modify the
    // code to be very specific to our needs
    static class ListenerThread extends Thread {
        private HttpService _httpService = null;
        private ServerSocket _serverSocket = null;
        private HttpParams _params = null;

        public ListenerThread(ApiServer requestHandler, int port) {
            try {
                _serverSocket = new ServerSocket(port);
            } catch (IOException ioex) {
                s_logger.error("error initializing api server", ioex);
                return;
            }

            _params = new BasicHttpParams();
            _params.setIntParameter(CoreConnectionPNames.SO_TIMEOUT, 30000).setIntParameter(CoreConnectionPNames.SOCKET_BUFFER_SIZE, 8 * 1024)
            .setBooleanParameter(CoreConnectionPNames.STALE_CONNECTION_CHECK, false).setBooleanParameter(CoreConnectionPNames.TCP_NODELAY, true)
            .setParameter(CoreProtocolPNames.ORIGIN_SERVER, "HttpComponents/1.1");

            // Set up the HTTP protocol processor
            BasicHttpProcessor httpproc = new BasicHttpProcessor();
            httpproc.addInterceptor(new ResponseDate());
            httpproc.addInterceptor(new ResponseServer());
            httpproc.addInterceptor(new ResponseContent());
            httpproc.addInterceptor(new ResponseConnControl());

            // Set up request handlers
            HttpRequestHandlerRegistry reqistry = new HttpRequestHandlerRegistry();
            reqistry.register("*", requestHandler);

            // Set up the HTTP service
            _httpService = new HttpService(httpproc, new NoConnectionReuseStrategy(), new DefaultHttpResponseFactory());
            _httpService.setParams(_params);
            _httpService.setHandlerResolver(reqistry);
        }

        @Override
        public void run() {
            s_logger.info("ApiServer listening on port " + _serverSocket.getLocalPort());
            while (!Thread.interrupted()) {
                try {
                    // Set up HTTP connection
                    Socket socket = _serverSocket.accept();
                    DefaultHttpServerConnection conn = new DefaultHttpServerConnection();
                    conn.bind(socket, _params);

                    // Execute a new worker task to handle the request
                    _executor.execute(new WorkerTask(_httpService, conn, _workerCount++));
                } catch (InterruptedIOException ex) {
                    break;
                } catch (IOException e) {
                    s_logger.error("I/O error initializing connection thread", e);
                    break;
                }
            }
        }
    }

    static class WorkerTask implements Runnable {
        private final HttpService _httpService;
        private final HttpServerConnection _conn;

        public WorkerTask(final HttpService httpService, final HttpServerConnection conn, final int count) {
            _httpService = httpService;
            _conn = conn;
        }

        @Override
        public void run() {
            HttpContext context = new BasicHttpContext(null);
            try {
                while (!Thread.interrupted() && _conn.isOpen()) {
                    _httpService.handleRequest(_conn, context);
                    _conn.close();
                }
            } catch (ConnectionClosedException ex) {
                if (s_logger.isTraceEnabled()) {
                    s_logger.trace("ApiServer:  Client closed connection");
                }
            } catch (IOException ex) {
                if (s_logger.isTraceEnabled()) {
                    s_logger.trace("ApiServer:  IOException - " + ex);
                }
            } catch (HttpException ex) {
                s_logger.warn("ApiServer:  Unrecoverable HTTP protocol violation" + ex);
            } finally {
                try {
                    _conn.shutdown();
                } catch (IOException ignore) {
                }
            }
        }
    }

    public String getSerializedApiError(int errorCode, String errorText, Map<String, Object[]> apiCommandParams, String responseType) {
        String responseName = null;
        Class<?> cmdClass = null;
        String responseText = null;

        try {
            if (apiCommandParams == null || apiCommandParams.isEmpty()) {
                responseName = "errorresponse";
            } else {
                Object cmdObj = apiCommandParams.get("command");
                // cmd name can be null when "command" parameter is missing in the request
                if (cmdObj != null) {
                    String cmdName = ((String[]) cmdObj)[0];
                    cmdClass = getCmdClass(cmdName);
                    if (cmdClass != null) {
                        responseName = ((BaseCmd) cmdClass.newInstance()).getCommandName();
                    } else {
                        responseName = "errorresponse";
                    }
                }
            }
            ExceptionResponse apiResponse = new ExceptionResponse();
            apiResponse.setErrorCode(errorCode);
            apiResponse.setErrorText(errorText);
            apiResponse.setResponseName(responseName);
<<<<<<< HEAD
            // Also copy over the IdentityProxy object List into this new apiResponse, from
            // the exception caught. When invoked from handle(), the exception here can
            // be either ServerApiException, PermissionDeniedException or InvalidParameterValue
            // Exception. When invoked from ApiServlet's processRequest(), this can be
            // a standard exception like NumberFormatException. We'll leave the standard ones alone.
            if (ex != null) {
                if (ex instanceof ServerApiException || ex instanceof PermissionDeniedException
                        || ex instanceof InvalidParameterValueException) {
                    // Cast the exception appropriately and retrieve the IdentityProxy
                    if (ex instanceof ServerApiException) {
                        ServerApiException ref = (ServerApiException) ex;
                        ArrayList<String> idList = ref.getIdProxyList();
                        if (idList != null) {
                            for (int i=0; i < idList.size(); i++) {
                                apiResponse.addProxyObject(idList.get(i));
                            }            				
                        }
                        // Also copy over the cserror code and the function/layer in which it was thrown.
                        apiResponse.setCSErrorCode(ref.getCSErrorCode());
                    } else if (ex instanceof PermissionDeniedException) {
                        PermissionDeniedException ref = (PermissionDeniedException) ex;
                        ArrayList<String> idList = ref.getIdProxyList();
                        if (idList != null) {
                            for (int i=0; i < idList.size(); i++) {
                                apiResponse.addProxyObject(idList.get(i));
                            }            				
                        }
                        // Also copy over the cserror code and the function/layer in which it was thrown.
                        apiResponse.setCSErrorCode(ref.getCSErrorCode());
                    } else if (ex instanceof InvalidParameterValueException) {
                        InvalidParameterValueException ref = (InvalidParameterValueException) ex;
                        ArrayList<String> idList = ref.getIdProxyList();
                        if (idList != null) {
                            for (int i=0; i < idList.size(); i++) {
                                apiResponse.addProxyObject(idList.get(i));
                            }            				
                        }
                        // Also copy over the cserror code and the function/layer in which it was thrown.
                        apiResponse.setCSErrorCode(ref.getCSErrorCode());
=======
            SerializationContext.current().setUuidTranslation(true);
            responseText = ApiResponseSerializer.toSerializedString(apiResponse, responseType);

        } catch (Exception e) {
            s_logger.error("Exception responding to http request", e);
        }
        return responseText;
    }

    public String getSerializedApiError(ServerApiException ex, Map<String, Object[]> apiCommandParams, String responseType) {
        String responseName = null;
        Class<?> cmdClass = null;
        String responseText = null;

        if (ex == null){
            // this call should not be invoked with null exception
            return getSerializedApiError(HttpServletResponse.SC_INTERNAL_SERVER_ERROR, "Some internal error happened", apiCommandParams, responseType);
        }
        try {
            if (ex.getErrorCode() == ApiErrorCode.UNSUPPORTED_ACTION_ERROR || apiCommandParams == null || apiCommandParams.isEmpty()) {
                responseName = "errorresponse";
            } else {
                Object cmdObj = apiCommandParams.get("command");
                // cmd name can be null when "command" parameter is missing in
                // the request
                if (cmdObj != null) {
                    String cmdName = ((String[]) cmdObj)[0];
                    cmdClass = getCmdClass(cmdName);
                    if (cmdClass != null) {
                        responseName = ((BaseCmd) cmdClass.newInstance()).getCommandName();
                    } else {
                        responseName = "errorresponse";
>>>>>>> ce4b49d3
                    }
                }
            }
            ExceptionResponse apiResponse = new ExceptionResponse();
            apiResponse.setErrorCode(ex.getErrorCode().getHttpCode());
            apiResponse.setErrorText(ex.getDescription());
            apiResponse.setResponseName(responseName);
            ArrayList<String> idList = ex.getIdProxyList();
            if (idList != null) {
                for (int i = 0; i < idList.size(); i++) {
                    apiResponse.addProxyObject(idList.get(i));
                }
            }
            // Also copy over the cserror code and the function/layer in which
            // it was thrown.
            apiResponse.setCSErrorCode(ex.getCSErrorCode());

            SerializationContext.current().setUuidTranslation(true);
            responseText = ApiResponseSerializer.toSerializedString(apiResponse, responseType);

        } catch (Exception e) {
            s_logger.error("Exception responding to http request", e);            
        }
        return responseText;
    }
}<|MERGE_RESOLUTION|>--- conflicted
+++ resolved
@@ -53,8 +53,8 @@
 import javax.servlet.http.HttpSession;
 
 import org.apache.cloudstack.acl.APIChecker;
-import org.apache.cloudstack.acl.RoleType;
 import org.apache.cloudstack.api.APICommand;
+import org.apache.cloudstack.api.ApiErrorCode;
 import org.apache.cloudstack.api.BaseAsyncCmd;
 import org.apache.cloudstack.api.BaseAsyncCreateCmd;
 import org.apache.cloudstack.api.BaseCmd;
@@ -109,13 +109,7 @@
 import org.springframework.stereotype.Component;
 
 import com.cloud.api.response.ApiResponseSerializer;
-<<<<<<< HEAD
-=======
-import org.apache.cloudstack.api.response.ExceptionResponse;
-import org.apache.cloudstack.api.response.ListResponse;
-
 import com.cloud.async.AsyncCommandQueued;
->>>>>>> ce4b49d3
 import com.cloud.async.AsyncJob;
 import com.cloud.async.AsyncJobManager;
 import com.cloud.async.AsyncJobVO;
@@ -130,12 +124,8 @@
 import com.cloud.exception.InsufficientCapacityException;
 import com.cloud.exception.InvalidParameterValueException;
 import com.cloud.exception.PermissionDeniedException;
-<<<<<<< HEAD
-=======
 import com.cloud.exception.ResourceAllocationException;
 import com.cloud.exception.ResourceUnavailableException;
-import com.cloud.server.ManagementServer;
->>>>>>> ce4b49d3
 import com.cloud.user.Account;
 import com.cloud.user.AccountManager;
 import com.cloud.user.DomainManager;
@@ -143,8 +133,8 @@
 import com.cloud.user.UserAccount;
 import com.cloud.user.UserContext;
 import com.cloud.user.UserVO;
+import com.cloud.utils.NumbersUtil;
 import com.cloud.utils.Pair;
-import com.cloud.utils.NumbersUtil;
 import com.cloud.utils.ReflectUtil;
 import com.cloud.utils.StringUtils;
 import com.cloud.utils.component.ComponentContext;
@@ -183,11 +173,11 @@
 
     public ApiServer() {
     }
-    
+
     @PostConstruct
     void initComponent() {
-    	s_instance = this;
-    	init();
+        s_instance = this;
+        init();
     }
 
     public static ApiServer getInstance() {
@@ -297,13 +287,8 @@
 
                 writeResponse(response, responseText, HttpStatus.SC_OK, responseType, null);
             } catch (ServerApiException se) {
-<<<<<<< HEAD
-                String responseText = getSerializedApiError(se.getErrorCode(), se.getDescription(), parameterMap, responseType, se);                
-                writeResponse(response, responseText, se.getErrorCode(), responseType, se.getDescription());
-=======
                 String responseText = getSerializedApiError(se, parameterMap, responseType);
                 writeResponse(response, responseText, se.getErrorCode().getHttpCode(), responseType, se.getDescription());
->>>>>>> ce4b49d3
                 sb.append(" " + se.getErrorCode() + " " + se.getDescription());
             } catch (RuntimeException e) {
                 // log runtime exception like NullPointerException to help identify the source easier
@@ -368,7 +353,7 @@
                     cmdObj.configure();
                     cmdObj.setFullUrlParams(paramMap);
                     cmdObj.setResponseType(responseType);
-                    
+
                     // This is where the command is either serialized, or directly dispatched
                     response = queueCommand(cmdObj, paramMap);
                     buildAuditTrail(auditTrailSb, command[0], response);
@@ -381,43 +366,6 @@
                     }
                 }
             }
-<<<<<<< HEAD
-        } catch (Exception ex) {
-            if (ex instanceof InvalidParameterValueException) {
-                InvalidParameterValueException ref = (InvalidParameterValueException)ex;
-                ServerApiException e = new ServerApiException(BaseCmd.PARAM_ERROR, ex.getMessage());            	
-                // copy over the IdentityProxy information as well and throw the serverapiexception.
-                ArrayList<String> idList = ref.getIdProxyList();
-                if (idList != null) {
-                    // Iterate through entire arraylist and copy over each proxy id.
-                    for (int i = 0 ; i < idList.size(); i++) {
-                        e.addProxyObject(idList.get(i));
-                    }
-                }
-                // Also copy over the cserror code and the function/layer in which it was thrown.
-                e.setCSErrorCode(ref.getCSErrorCode());
-                throw e;
-            } else if (ex instanceof PermissionDeniedException) {
-                PermissionDeniedException ref = (PermissionDeniedException)ex;
-                ServerApiException e = new ServerApiException(BaseCmd.ACCOUNT_ERROR, ex.getMessage());
-                // copy over the IdentityProxy information as well and throw the serverapiexception.
-                ArrayList<String> idList = ref.getIdProxyList();
-                if (idList != null) {
-                    // Iterate through entire arraylist and copy over each proxy id.
-                    for (int i = 0 ; i < idList.size(); i++) {
-                        e.addProxyObject(idList.get(i));
-                    }
-                }
-                e.setCSErrorCode(ref.getCSErrorCode());
-                throw e;
-            } else if (ex instanceof ServerApiException) {
-                throw (ServerApiException) ex;
-            } else {
-                s_logger.error("unhandled exception executing api command: " + ((command == null) ? "null" : command[0]), ex);
-                ServerApiException e = new ServerApiException(BaseCmd.INTERNAL_ERROR, "Internal server error, unable to execute request.");
-                e.setCSErrorCode(CSExceptionErrorCode.getCSErrCode("ServerApiException"));
-                throw e;
-=======
         }
         catch (InvalidParameterValueException ex){
             s_logger.info(ex.getMessage());
@@ -431,9 +379,9 @@
             ArrayList<String> idList = ex.getIdProxyList();
             if (idList != null) {
                 s_logger.info("PermissionDenied: " + ex.getMessage() + " on uuids: [" + StringUtils.listToCsvTags(idList) + "]");
-             } else {
+            } else {
                 s_logger.info("PermissionDenied: " + ex.getMessage());
-             }
+            }
             throw new ServerApiException(ApiErrorCode.ACCOUNT_ERROR, ex.getMessage(), ex);
         }
         catch (AccountLimitException ex){
@@ -455,7 +403,6 @@
             if (UserContext.current().getCaller().getType() != Account.ACCOUNT_TYPE_ADMIN){
                 // hide internal details to non-admin user for security reason
                 errorMsg = BaseCmd.USER_ERROR_MESSAGE;
->>>>>>> ce4b49d3
             }
             throw new ServerApiException(ApiErrorCode.RESOURCE_ALLOCATION_ERROR, errorMsg, ex);
         }
@@ -493,9 +440,9 @@
         UserContext ctx = UserContext.current();
         Long callerUserId = ctx.getCallerUserId();
         Account caller = ctx.getCaller();
-        
+
         BaseCmd realCmdObj = ComponentContext.getTargetObject(cmdObj);
-        
+
         // Queue command based on Cmd super class:
         // BaseCmd: cmd is dispatched to ApiDispatcher, executed, serialized and returned.
         // BaseAsyncCreateCmd: cmd params are processed and create() is called, then same workflow as BaseAsyncCmd.
@@ -651,16 +598,11 @@
 
             // if userId not null, that mean that user is logged in
             if (userId != null) {
-<<<<<<< HEAD
                 User user = ApiDBUtils.findUserById(userId);
-                if (!isCommandAvailable(user, commandName)) {
-=======
-            	User user = ApiDBUtils.findUserById(userId);
-            	try{
-            	    checkCommandAvailable(user, commandName);
-            	}
-            	catch (PermissionDeniedException ex){
->>>>>>> ce4b49d3
+                try{
+                    checkCommandAvailable(user, commandName);
+                }
+                catch (PermissionDeniedException ex){
                     s_logger.debug("The given command:" + commandName + " does not exist or it is not available for user with id:" + userId);
                     throw new ServerApiException(ApiErrorCode.UNSUPPORTED_ACTION_ERROR, "The given command does not exist or it is not available for user");
                 }
@@ -790,7 +732,7 @@
             return equalSig;
         } catch (ServerApiException ex){
             throw ex;
-        } catch (Exception ex){
+        } catch (Exception ex) {
             s_logger.error("unable to verify request signature");
         }
         return false;
@@ -1059,53 +1001,12 @@
             apiResponse.setErrorCode(errorCode);
             apiResponse.setErrorText(errorText);
             apiResponse.setResponseName(responseName);
-<<<<<<< HEAD
-            // Also copy over the IdentityProxy object List into this new apiResponse, from
-            // the exception caught. When invoked from handle(), the exception here can
-            // be either ServerApiException, PermissionDeniedException or InvalidParameterValue
-            // Exception. When invoked from ApiServlet's processRequest(), this can be
-            // a standard exception like NumberFormatException. We'll leave the standard ones alone.
-            if (ex != null) {
-                if (ex instanceof ServerApiException || ex instanceof PermissionDeniedException
-                        || ex instanceof InvalidParameterValueException) {
-                    // Cast the exception appropriately and retrieve the IdentityProxy
-                    if (ex instanceof ServerApiException) {
-                        ServerApiException ref = (ServerApiException) ex;
-                        ArrayList<String> idList = ref.getIdProxyList();
-                        if (idList != null) {
-                            for (int i=0; i < idList.size(); i++) {
-                                apiResponse.addProxyObject(idList.get(i));
-                            }            				
-                        }
-                        // Also copy over the cserror code and the function/layer in which it was thrown.
-                        apiResponse.setCSErrorCode(ref.getCSErrorCode());
-                    } else if (ex instanceof PermissionDeniedException) {
-                        PermissionDeniedException ref = (PermissionDeniedException) ex;
-                        ArrayList<String> idList = ref.getIdProxyList();
-                        if (idList != null) {
-                            for (int i=0; i < idList.size(); i++) {
-                                apiResponse.addProxyObject(idList.get(i));
-                            }            				
-                        }
-                        // Also copy over the cserror code and the function/layer in which it was thrown.
-                        apiResponse.setCSErrorCode(ref.getCSErrorCode());
-                    } else if (ex instanceof InvalidParameterValueException) {
-                        InvalidParameterValueException ref = (InvalidParameterValueException) ex;
-                        ArrayList<String> idList = ref.getIdProxyList();
-                        if (idList != null) {
-                            for (int i=0; i < idList.size(); i++) {
-                                apiResponse.addProxyObject(idList.get(i));
-                            }            				
-                        }
-                        // Also copy over the cserror code and the function/layer in which it was thrown.
-                        apiResponse.setCSErrorCode(ref.getCSErrorCode());
-=======
             SerializationContext.current().setUuidTranslation(true);
             responseText = ApiResponseSerializer.toSerializedString(apiResponse, responseType);
 
         } catch (Exception e) {
             s_logger.error("Exception responding to http request", e);
-        }
+        }            				
         return responseText;
     }
 
@@ -1117,7 +1018,7 @@
         if (ex == null){
             // this call should not be invoked with null exception
             return getSerializedApiError(HttpServletResponse.SC_INTERNAL_SERVER_ERROR, "Some internal error happened", apiCommandParams, responseType);
-        }
+        }            				
         try {
             if (ex.getErrorCode() == ApiErrorCode.UNSUPPORTED_ACTION_ERROR || apiCommandParams == null || apiCommandParams.isEmpty()) {
                 responseName = "errorresponse";
@@ -1132,7 +1033,6 @@
                         responseName = ((BaseCmd) cmdClass.newInstance()).getCommandName();
                     } else {
                         responseName = "errorresponse";
->>>>>>> ce4b49d3
                     }
                 }
             }
@@ -1142,9 +1042,9 @@
             apiResponse.setResponseName(responseName);
             ArrayList<String> idList = ex.getIdProxyList();
             if (idList != null) {
-                for (int i = 0; i < idList.size(); i++) {
+                for (int i=0; i < idList.size(); i++) {
                     apiResponse.addProxyObject(idList.get(i));
-                }
+                }            				
             }
             // Also copy over the cserror code and the function/layer in which
             // it was thrown.
