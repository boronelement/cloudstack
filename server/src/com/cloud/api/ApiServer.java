// Licensed to the Apache Software Foundation (ASF) under one
// or more contributor license agreements.  See the NOTICE file
// distributed with this work for additional information
// regarding copyright ownership.  The ASF licenses this file
// to you under the Apache License, Version 2.0 (the
// "License"); you may not use this file except in compliance
// with the License.  You may obtain a copy of the License at
//
//   http://www.apache.org/licenses/LICENSE-2.0
//
// Unless required by applicable law or agreed to in writing,
// software distributed under the License is distributed on an
// "AS IS" BASIS, WITHOUT WARRANTIES OR CONDITIONS OF ANY
// KIND, either express or implied.  See the License for the
// specific language governing permissions and limitations
// under the License.
package com.cloud.api;

import java.io.ByteArrayInputStream;
import java.io.IOException;
import java.io.InterruptedIOException;
import java.io.UnsupportedEncodingException;
import java.net.InetAddress;
import java.net.ServerSocket;
import java.net.Socket;
import java.net.URI;
import java.net.URISyntaxException;
import java.net.URLDecoder;
import java.net.URLEncoder;
import java.security.SecureRandom;
import java.text.DateFormat;
import java.text.ParseException;
import java.text.SimpleDateFormat;
import java.util.ArrayList;
import java.util.Collections;
import java.util.Date;
import java.util.HashMap;
import java.util.Iterator;
import java.util.List;
import java.util.Map;
import java.util.Set;
import java.util.TimeZone;
import java.util.concurrent.ExecutorService;
import java.util.concurrent.LinkedBlockingQueue;
import java.util.concurrent.ThreadPoolExecutor;
import java.util.concurrent.TimeUnit;

import javax.crypto.Mac;
import javax.crypto.spec.SecretKeySpec;
import javax.servlet.http.HttpServletResponse;
import javax.servlet.http.HttpSession;

import org.apache.cloudstack.api.*;
import org.apache.cloudstack.api.command.user.account.ListProjectAccountsCmd;
import org.apache.cloudstack.api.command.user.event.ListEventsCmd;
import org.apache.cloudstack.api.command.user.vm.ListVMsCmd;
import org.apache.cloudstack.api.command.user.vmgroup.ListVMGroupsCmd;
import org.apache.commons.codec.binary.Base64;
import org.apache.http.client.utils.URLEncodedUtils;
import org.apache.http.ConnectionClosedException;
import org.apache.http.HttpException;
import org.apache.http.HttpRequest;
import org.apache.http.HttpResponse;
import org.apache.http.HttpServerConnection;
import org.apache.http.HttpStatus;
import org.apache.http.NameValuePair;
import org.apache.http.entity.BasicHttpEntity;
import org.apache.http.impl.DefaultHttpResponseFactory;
import org.apache.http.impl.DefaultHttpServerConnection;
import org.apache.http.impl.NoConnectionReuseStrategy;
import org.apache.http.impl.SocketHttpServerConnection;
import org.apache.http.params.BasicHttpParams;
import org.apache.http.params.CoreConnectionPNames;
import org.apache.http.params.CoreProtocolPNames;
import org.apache.http.params.HttpParams;
import org.apache.http.protocol.BasicHttpContext;
import org.apache.http.protocol.BasicHttpProcessor;
import org.apache.http.protocol.HttpContext;
import org.apache.http.protocol.HttpRequestHandler;
import org.apache.http.protocol.HttpRequestHandlerRegistry;
import org.apache.http.protocol.HttpService;
import org.apache.http.protocol.ResponseConnControl;
import org.apache.http.protocol.ResponseContent;
import org.apache.http.protocol.ResponseDate;
import org.apache.http.protocol.ResponseServer;
import org.apache.log4j.Logger;

import org.apache.cloudstack.api.command.admin.host.ListHostsCmd;
import org.apache.cloudstack.api.command.admin.router.ListRoutersCmd;
import org.apache.cloudstack.api.command.user.project.ListProjectInvitationsCmd;
import org.apache.cloudstack.api.command.user.project.ListProjectsCmd;
import org.apache.cloudstack.api.command.user.securitygroup.ListSecurityGroupsCmd;
import org.apache.cloudstack.api.command.user.tag.ListTagsCmd;
import com.cloud.acl.ControlledEntity;
import com.cloud.api.response.ApiResponseSerializer;
import org.apache.cloudstack.api.response.ExceptionResponse;
import org.apache.cloudstack.api.response.ListResponse;
import com.cloud.async.AsyncJob;
import com.cloud.async.AsyncJobManager;
import com.cloud.async.AsyncJobVO;
import com.cloud.cluster.StackMaid;
import com.cloud.configuration.Config;
import com.cloud.configuration.ConfigurationVO;
import com.cloud.configuration.dao.ConfigurationDao;
import com.cloud.domain.Domain;
import com.cloud.domain.DomainVO;
import com.cloud.event.EventUtils;
import com.cloud.exception.CloudAuthenticationException;
import com.cloud.exception.InvalidParameterValueException;
import com.cloud.exception.PermissionDeniedException;
import com.cloud.server.ManagementServer;
import com.cloud.user.Account;
import com.cloud.user.AccountManager;
import com.cloud.user.DomainManager;
import com.cloud.user.User;
import com.cloud.user.UserAccount;
import com.cloud.user.UserContext;
import com.cloud.user.UserVO;
import com.cloud.utils.IdentityProxy;
import com.cloud.utils.Pair;
<<<<<<< HEAD
import com.cloud.utils.component.Adapters;
=======
import com.cloud.utils.PropertiesUtil;
import com.cloud.utils.StringUtils;
>>>>>>> f0c3b4c6
import com.cloud.utils.component.ComponentLocator;
import com.cloud.utils.component.Inject;
import com.cloud.utils.concurrency.NamedThreadFactory;
import com.cloud.utils.db.SearchCriteria;
import com.cloud.utils.db.Transaction;
import com.cloud.utils.exception.CSExceptionErrorCode;
import com.cloud.uuididentity.dao.IdentityDao;
import com.cloud.acl.APIAccessChecker;

public class ApiServer implements HttpRequestHandler {
    private static final Logger s_logger = Logger.getLogger(ApiServer.class.getName());
    private static final Logger s_accessLogger = Logger.getLogger("apiserver." + ApiServer.class.getName());

    public static boolean encodeApiResponse = false;
    public static String jsonContentType = "text/javascript";
    private ApiDispatcher _dispatcher;

    @Inject private AccountManager _accountMgr = null;
    @Inject private DomainManager _domainMgr = null;
    @Inject private AsyncJobManager _asyncMgr = null;
    @Inject(adapter = APIAccessChecker.class)
    protected Adapters<APIAccessChecker> _apiAccessCheckers;

    private Account _systemAccount = null;
    private User _systemUser = null;
    private static int _workerCount = 0;
    private static ApiServer s_instance = null;
    private static final DateFormat _dateFormat = new SimpleDateFormat("yyyy-MM-dd'T'HH:mm:ssZ");

    private static ExecutorService _executor = new ThreadPoolExecutor(10, 150, 60, TimeUnit.SECONDS, new LinkedBlockingQueue<Runnable>(), new NamedThreadFactory("ApiServer"));

    protected ApiServer() {
        super();
    }

    public static void initApiServer(String[] apiConfig) {
        if (s_instance == null) {
            //Injecting will create ApiServer object with all its
            //vars injected as well, no need to do the following:
            //s_instance = new ApiServer();
            s_instance = ComponentLocator.inject(ApiServer.class);
            s_instance.init(apiConfig);
        }
    }

    public static ApiServer getInstance() {
        // Assumption: CloudStartupServlet would initialize ApiServer
        // initApiServer(null);
        if (s_instance == null) {
            s_logger.fatal("ApiServer instance failed to initialize");
        }
        return s_instance;
    }

    public void init(String[] apiConfig) {
        BaseCmd.setComponents(new ApiResponseHelper());
        BaseListCmd.configure();

        _systemAccount = _accountMgr.getSystemAccount();
        _systemUser = _accountMgr.getSystemUser();
        _dispatcher = ApiDispatcher.getInstance();

        Integer apiPort = null; // api port, null by default
        ComponentLocator locator = ComponentLocator.getLocator(ManagementServer.Name);
        ConfigurationDao configDao = locator.getDao(ConfigurationDao.class);
        SearchCriteria<ConfigurationVO> sc = configDao.createSearchCriteria();
        sc.addAnd("name", SearchCriteria.Op.EQ, "integration.api.port");
        List<ConfigurationVO> values = configDao.search(sc, null);
        if ((values != null) && (values.size() > 0)) {
            ConfigurationVO apiPortConfig = values.get(0);
            if (apiPortConfig.getValue() != null) {
                apiPort = Integer.parseInt(apiPortConfig.getValue());
            }
        }

        encodeApiResponse = Boolean.valueOf(configDao.getValue(Config.EncodeApiResponse.key()));
        String jsonType = configDao.getValue(Config.JavaScriptDefaultContentType.key());
        if (jsonType != null) {
            jsonContentType = jsonType;
        }

        if (apiPort != null) {
            ListenerThread listenerThread = new ListenerThread(this, apiPort);
            listenerThread.start();
        }
    }

    // NOTE: handle() only handles over the wire (OTW) requests from integration.api.port 8096
    // If integration api port is not configured, actual OTW requests will be received by ApiServlet
    @SuppressWarnings({ "unchecked", "rawtypes" })
    @Override
    public void handle(HttpRequest request, HttpResponse response, HttpContext context)
            throws HttpException, IOException {

        // Create StringBuffer to log information in access log
        StringBuffer sb = new StringBuffer();
        HttpServerConnection connObj = (HttpServerConnection) context.getAttribute("http.connection");
        if (connObj instanceof SocketHttpServerConnection) {
            InetAddress remoteAddr = ((SocketHttpServerConnection) connObj).getRemoteAddress();
            sb.append(remoteAddr.toString() + " -- ");
        }
        sb.append(StringUtils.cleanString(request.getRequestLine().toString()));

        try {
            List<NameValuePair> paramList = null;
            try {
                paramList = URLEncodedUtils.parse(new URI(request.getRequestLine().getUri()), "UTF-8");
            } catch (URISyntaxException e) {
                s_logger.error("Error parsing url request", e);
            }

            // Use Multimap as the parameter map should be in the form (name=String, value=String[])
            // So parameter values are stored in a list for the same name key
            // APITODO: Use Guava's (import com.google.common.collect.Multimap;)
            // (Immutable)Multimap<String, String> paramMultiMap = HashMultimap.create();
            // Map<String, Collection<String>> parameterMap = paramMultiMap.asMap();
            Map parameterMap = new HashMap<String, String[]>();
            String responseType = BaseCmd.RESPONSE_TYPE_JSON;
            for (NameValuePair param : paramList) {
                if (param.getName().equalsIgnoreCase("response")) {
                    responseType = param.getValue();
                    continue;
                }
                parameterMap.put(param.getName(), new String[] { param.getValue() });
            }

            // Check responseType, if not among valid types, fallback to JSON
            if (!(responseType.equals(BaseCmd.RESPONSE_TYPE_JSON) || responseType.equals(BaseCmd.RESPONSE_TYPE_XML)))
                responseType = BaseCmd.RESPONSE_TYPE_JSON;

            try {
                // always trust commands from API port, user context will always be UID_SYSTEM/ACCOUNT_ID_SYSTEM
                UserContext.registerContext(_systemUser.getId(), _systemAccount, null, true);
                sb.insert(0, "(userId=" + User.UID_SYSTEM + " accountId=" + Account.ACCOUNT_ID_SYSTEM + " sessionId=" + null + ") ");
                String responseText = handleRequest(parameterMap, true, responseType, sb);
                sb.append(" 200 " + ((responseText == null) ? 0 : responseText.length()));

                writeResponse(response, responseText, HttpStatus.SC_OK, responseType, null);
            } catch (ServerApiException se) {
                String responseText = getSerializedApiError(se.getErrorCode(), se.getDescription(), parameterMap, responseType, se);
                writeResponse(response, responseText, se.getErrorCode(), responseType, se.getDescription());
                sb.append(" " + se.getErrorCode() + " " + se.getDescription());
            } catch (RuntimeException e) {
                // log runtime exception like NullPointerException to help identify the source easier
                s_logger.error("Unhandled exception, ", e);
                throw e;
            }
        } finally {
            s_accessLogger.info(sb.toString());
            UserContext.unregisterContext();
        }
    }

    @SuppressWarnings("rawtypes")
    public String handleRequest(Map params, boolean decode, String responseType, StringBuffer auditTrailSb) throws ServerApiException {
        String response = null;
        String[] command = null;
        try {
            command = (String[]) params.get("command");
            if (command == null) {
                s_logger.error("invalid request, no command sent");
                if (s_logger.isTraceEnabled()) {
                    s_logger.trace("dumping request parameters");
                    for (Object key : params.keySet()) {
                        String keyStr = (String) key;
                        String[] value = (String[]) params.get(key);
                        s_logger.trace("   key: " + keyStr + ", value: " + ((value == null) ? "'null'" : value[0]));
                    }
                }
                throw new ServerApiException(BaseCmd.UNSUPPORTED_ACTION_ERROR, "Invalid request, no command sent");
            } else {
                Map<String, String> paramMap = new HashMap<String, String>();
                Set keys = params.keySet();
                Iterator keysIter = keys.iterator();
                while (keysIter.hasNext()) {
                    String key = (String) keysIter.next();
                    if ("command".equalsIgnoreCase(key)) {
                        continue;
                    }
                    String[] value = (String[]) params.get(key);

                    String decodedValue = null;
                    if (decode) {
                        try {
                            decodedValue = URLDecoder.decode(value[0], "UTF-8");
                        } catch (UnsupportedEncodingException usex) {
                            s_logger.warn(key + " could not be decoded, value = " + value[0]);
                            throw new ServerApiException(BaseCmd.PARAM_ERROR, key + " could not be decoded, received value " + value[0]);
                        } catch (IllegalArgumentException iae) {
                            s_logger.warn(key + " could not be decoded, value = " + value[0]);
                            throw new ServerApiException(BaseCmd.PARAM_ERROR, key + " could not be decoded, received value " + value[0] + " which contains illegal characters eg.%");
                        }
                    } else {
                        decodedValue = value[0];
                    }
                    paramMap.put(key, decodedValue);
                }

                String cmdClassName = getCmdClassName(command[0]);
                if (cmdClassName != null) {
                    Class<?> cmdClass = Class.forName(cmdClassName);
                    BaseCmd cmdObj = (BaseCmd) cmdClass.newInstance();
                    cmdObj.setFullUrlParams(paramMap);
                    cmdObj.setResponseType(responseType);
                    // This is where the command is either serialized, or directly dispatched
                    response = queueCommand(cmdObj, paramMap);
                    buildAuditTrail(auditTrailSb, command[0], response);
                } else {
                    if (!command[0].equalsIgnoreCase("login") && !command[0].equalsIgnoreCase("logout")) {
                        String errorString = "Unknown API command: " + ((command == null) ? "null" : command[0]);
                        s_logger.warn(errorString);
                        auditTrailSb.append(" " + errorString);
                        throw new ServerApiException(BaseCmd.UNSUPPORTED_ACTION_ERROR, errorString);
                    }
                }
            }
        } catch (Exception ex) {
            if (ex instanceof InvalidParameterValueException) {
            	InvalidParameterValueException ref = (InvalidParameterValueException)ex;
		ServerApiException e = new ServerApiException(BaseCmd.PARAM_ERROR, ex.getMessage());
                // copy over the IdentityProxy information as well and throw the serverapiexception.
                ArrayList<String> idList = ref.getIdProxyList();
                if (idList != null) {
                	// Iterate through entire arraylist and copy over each proxy id.
                	for (int i = 0 ; i < idList.size(); i++) {
                		e.addProxyObject(idList.get(i));
                	}
                }
                // Also copy over the cserror code and the function/layer in which it was thrown.
            	e.setCSErrorCode(ref.getCSErrorCode());
                throw e;
            } else if (ex instanceof PermissionDeniedException) {
            	PermissionDeniedException ref = (PermissionDeniedException)ex;
            	ServerApiException e = new ServerApiException(BaseCmd.ACCOUNT_ERROR, ex.getMessage());
                // copy over the IdentityProxy information as well and throw the serverapiexception.
            	ArrayList<String> idList = ref.getIdProxyList();
                if (idList != null) {
                	// Iterate through entire arraylist and copy over each proxy id.
                	for (int i = 0 ; i < idList.size(); i++) {
                		e.addProxyObject(idList.get(i));
                	}
                }
                e.setCSErrorCode(ref.getCSErrorCode());
                throw e;
            } else if (ex instanceof ServerApiException) {
                throw (ServerApiException) ex;
            } else {
                s_logger.error("unhandled exception executing api command: " + ((command == null) ? "null" : command[0]), ex);
                ServerApiException e = new ServerApiException(BaseCmd.INTERNAL_ERROR, "Internal server error, unable to execute request.");
                e.setCSErrorCode(CSExceptionErrorCode.getCSErrCode("ServerApiException"));
                throw e;
            }
        }
        return response;
    }

    private String queueCommand(BaseCmd cmdObj, Map<String, String> params) {
        UserContext ctx = UserContext.current();
        Long callerUserId = ctx.getCallerUserId();
        Account caller = ctx.getCaller();

        // Queue command based on Cmd super class:
        // BaseCmd: cmd is dispatched to ApiDispatcher, executed, serialized and returned.
        // BaseAsyncCreateCmd: cmd params are processed and create() is called, then same workflow as BaseAsyncCmd.
        // BaseAsyncCmd: cmd is processed and submitted as an AsyncJob, job related info is serialized and returned.
        if (cmdObj instanceof BaseAsyncCmd) {
            Long objectId = null;
            String objectEntityTable = null;
            if (cmdObj instanceof BaseAsyncCreateCmd) {
                BaseAsyncCreateCmd createCmd = (BaseAsyncCreateCmd) cmdObj;
                _dispatcher.dispatchCreateCmd(createCmd, params);
                objectId = createCmd.getEntityId();
                objectEntityTable = createCmd.getEntityTable();
                params.put("id", objectId.toString());
            } else {
            	List<ControlledEntity> entitiesToAccess = new ArrayList<ControlledEntity>();
                ApiDispatcher.setupParameters(cmdObj, params, entitiesToAccess);

                if(!entitiesToAccess.isEmpty()){
	                Account owner = s_instance._accountMgr.getActiveAccountById(cmdObj.getEntityOwnerId());
	        		s_instance._accountMgr.checkAccess(caller, null, true, owner);

	        		s_instance._accountMgr.checkAccess(caller, null, true, (ControlledEntity[])entitiesToAccess.toArray());
                }
            }

            BaseAsyncCmd asyncCmd = (BaseAsyncCmd) cmdObj;

            if (callerUserId != null) {
                params.put("ctxUserId", callerUserId.toString());
            }
            if (caller != null) {
                params.put("ctxAccountId", String.valueOf(caller.getId()));
            }

            long startEventId = ctx.getStartEventId();
            asyncCmd.setStartEventId(startEventId);

            // save the scheduled event
            Long eventId = EventUtils.saveScheduledEvent((callerUserId == null) ? User.UID_SYSTEM : callerUserId,
                    asyncCmd.getEntityOwnerId(), asyncCmd.getEventType(), asyncCmd.getEventDescription(),
                    startEventId);
            if (startEventId == 0) {
                // There was no create event before, set current event id as start eventId
                startEventId = eventId;
            }

            params.put("ctxStartEventId", String.valueOf(startEventId));

            ctx.setAccountId(asyncCmd.getEntityOwnerId());

            Long instanceId = (objectId == null) ? asyncCmd.getInstanceId() : objectId;
            AsyncJobVO job = new AsyncJobVO(callerUserId, caller.getId(), cmdObj.getClass().getName(),
                    ApiGsonHelper.getBuilder().create().toJson(params), instanceId, asyncCmd.getInstanceType());

            long jobId = _asyncMgr.submitAsyncJob(job);

            if (jobId == 0L) {
                String errorMsg = "Unable to schedule async job for command " + job.getCmd();
                s_logger.warn(errorMsg);
                throw new ServerApiException(BaseCmd.INTERNAL_ERROR, errorMsg);
            }

            if (objectId != null) {
                SerializationContext.current().setUuidTranslation(true);
                return ((BaseAsyncCreateCmd) asyncCmd).getResponse(jobId, objectId, objectEntityTable);
            }

            SerializationContext.current().setUuidTranslation(true);
            return ApiResponseSerializer.toSerializedString(asyncCmd.getResponse(jobId), asyncCmd.getResponseType());
        } else {
            _dispatcher.dispatch(cmdObj, params);

            // if the command is of the listXXXCommand, we will need to also return the
            // the job id and status if possible
            if (cmdObj instanceof BaseListCmd && !(cmdObj instanceof ListVMsCmd) && !(cmdObj instanceof ListRoutersCmd)
                    && !(cmdObj instanceof ListSecurityGroupsCmd)
                    && !(cmdObj instanceof ListTagsCmd)
                    && !(cmdObj instanceof ListEventsCmd)
                    && !(cmdObj instanceof ListVMGroupsCmd)
                    && !(cmdObj instanceof ListProjectsCmd)
                    && !(cmdObj instanceof ListProjectAccountsCmd)
                    && !(cmdObj instanceof ListProjectInvitationsCmd)
                    && !(cmdObj instanceof ListHostsCmd)) {
                buildAsyncListResponse((BaseListCmd) cmdObj, caller);
            }

            SerializationContext.current().setUuidTranslation(true);
            return ApiResponseSerializer.toSerializedString((ResponseObject) cmdObj.getResponseObject(), cmdObj.getResponseType());
        }
    }

    private void buildAsyncListResponse(BaseListCmd command, Account account) {
        List<ResponseObject> responses = ((ListResponse) command.getResponseObject()).getResponses();
        if (responses != null && responses.size() > 0) {
            List<? extends AsyncJob> jobs = null;

            // list all jobs for ROOT admin
            if (account.getType() == Account.ACCOUNT_TYPE_ADMIN) {
                jobs = _asyncMgr.findInstancePendingAsyncJobs(command.getInstanceType(), null);
            } else {
                jobs = _asyncMgr.findInstancePendingAsyncJobs(command.getInstanceType(), account.getId());
            }

            if (jobs.size() == 0) {
                return;
            }

            Map<String, AsyncJob> objectJobMap = new HashMap<String, AsyncJob>();
            for (AsyncJob job : jobs) {
                if (job.getInstanceId() == null) {
                    continue;
                }
                String instanceUuid = ApiDBUtils.findJobInstanceUuid(job);
                if (instanceUuid != null) {
                    objectJobMap.put(instanceUuid, job);
                }
            }

            for (ResponseObject response : responses) {
                if (response.getObjectId() != null && objectJobMap.containsKey(response.getObjectId())) {
                    AsyncJob job = objectJobMap.get(response.getObjectId());
                    response.setJobId(job.getUuid());
                    response.setJobStatus(job.getStatus());
                }
            }
        }
    }

    private void buildAuditTrail(StringBuffer auditTrailSb, String command, String result) {
        if (result == null) {
            return;
        }
        auditTrailSb.append(" " + HttpServletResponse.SC_OK + " ");
        if (command.equals("createSSHKeyPair")){
            auditTrailSb.append("This result was not logged because it contains sensitive data.");
        } else {
            auditTrailSb.append(StringUtils.cleanString(result));
        }
    }
<<<<<<< HEAD

=======
    
    private static boolean isCommandAvailable(String commandName) {
        boolean isCommandAvailable = false;
        isCommandAvailable = s_allCommands.contains(commandName);
        return isCommandAvailable;
    }
>>>>>>> f0c3b4c6

    public boolean verifyRequest(Map<String, Object[]> requestParameters, Long userId) throws ServerApiException {
        try {
            String apiKey = null;
            String secretKey = null;
            String signature = null;
            String unsignedRequest = null;

            String[] command = (String[]) requestParameters.get("command");
            if (command == null) {
                s_logger.info("missing command, ignoring request...");
                return false;
            }

            String commandName = command[0];

            // if userId not null, that mean that user is logged in
            if (userId != null) {
            	User user = ApiDBUtils.findUserById(userId);
                if (!isCommandAvailable(user, commandName)) {
                    s_logger.warn("The given command:" + commandName + " does not exist");
                    throw new ServerApiException(BaseCmd.UNSUPPORTED_ACTION_ERROR, "The given command does not exist");
                }
                return true;
            } else {
                // check against every available command to see if the command exists or not
                if (!isCommandAvailable(null, commandName) && !commandName.equals("login") && !commandName.equals("logout")) {
                    s_logger.warn("The given command:" + commandName + " does not exist");
                    throw new ServerApiException(BaseCmd.UNSUPPORTED_ACTION_ERROR, "The given command does not exist");
                }
            }

            // - build a request string with sorted params, make sure it's all lowercase
            // - sign the request, verify the signature is the same
            List<String> parameterNames = new ArrayList<String>();

            for (Object paramNameObj : requestParameters.keySet()) {
                parameterNames.add((String) paramNameObj); // put the name in a list that we'll sort later
            }

            Collections.sort(parameterNames);

            String signatureVersion = null;
            String expires = null;

            for (String paramName : parameterNames) {
                // parameters come as name/value pairs in the form String/String[]
                String paramValue = ((String[]) requestParameters.get(paramName))[0];

                if ("signature".equalsIgnoreCase(paramName)) {
                    signature = paramValue;
                } else {
                    if ("apikey".equalsIgnoreCase(paramName)) {
                        apiKey = paramValue;
                    }
                    else if ("signatureversion".equalsIgnoreCase(paramName)) {
                        signatureVersion = paramValue;
                    } else if ("expires".equalsIgnoreCase(paramName)) {
                        expires = paramValue;
                    }

                    if (unsignedRequest == null) {
                        unsignedRequest = paramName + "=" + URLEncoder.encode(paramValue, "UTF-8").replaceAll("\\+", "%20");
                    } else {
                        unsignedRequest = unsignedRequest + "&" + paramName + "=" + URLEncoder.encode(paramValue, "UTF-8").replaceAll("\\+", "%20");
                    }
                }
            }

            // if api/secret key are passed to the parameters
            if ((signature == null) || (apiKey == null)) {
                if (s_logger.isDebugEnabled()) {
                    s_logger.info("expired session, missing signature, or missing apiKey -- ignoring request...sig: " + signature + ", apiKey: " + apiKey);
                }
                return false; // no signature, bad request
            }

            Date expiresTS = null;
            if ("3".equals(signatureVersion)) {
                // New signature authentication. Check for expire parameter and its validity
                if (expires == null) {
                    s_logger.info("missing Expires parameter -- ignoring request...sig: " + signature + ", apiKey: " + apiKey);
                    return false;
                }
                synchronized (_dateFormat) {
                    try {
                        expiresTS = _dateFormat.parse(expires);
                    } catch (ParseException pe) {
                        s_logger.info("Incorrect date format for Expires parameter", pe);
                        return false;
                    }
                }
                Date now = new Date(System.currentTimeMillis());
                if (expiresTS.before(now)) {
                    s_logger.info("Request expired -- ignoring ...sig: " + signature + ", apiKey: " + apiKey);
                    return false;
                }
            }

            Transaction txn = Transaction.open(Transaction.CLOUD_DB);
            txn.close();
            User user = null;
            // verify there is a user with this api key
            Pair<User, Account> userAcctPair = _accountMgr.findUserByApiKey(apiKey);
            if (userAcctPair == null) {
                s_logger.info("apiKey does not map to a valid user -- ignoring request, apiKey: " + apiKey);
                return false;
            }

            user = userAcctPair.first();
            Account account = userAcctPair.second();

            if (user.getState() != Account.State.enabled || !account.getState().equals(Account.State.enabled)) {
                s_logger.info("disabled or locked user accessing the api, userid = " + user.getId() + "; name = " + user.getUsername() + "; state: " + user.getState() + "; accountState: "
                        + account.getState());
                return false;
            }

            UserContext.updateContext(user.getId(), account, null);

            if (!isCommandAvailable(user, commandName)) {
                s_logger.warn("The given command:" + commandName + " does not exist");
                throw new ServerApiException(BaseCmd.UNSUPPORTED_ACTION_ERROR, "The given command:" + commandName + " does not exist");
            }

            // verify secret key exists
            secretKey = user.getSecretKey();
            if (secretKey == null) {
                s_logger.info("User does not have a secret key associated with the account -- ignoring request, username: " + user.getUsername());
                return false;
            }

            unsignedRequest = unsignedRequest.toLowerCase();

            Mac mac = Mac.getInstance("HmacSHA1");
            SecretKeySpec keySpec = new SecretKeySpec(secretKey.getBytes(), "HmacSHA1");
            mac.init(keySpec);
            mac.update(unsignedRequest.getBytes());
            byte[] encryptedBytes = mac.doFinal();
            String computedSignature = Base64.encodeBase64String(encryptedBytes);
            boolean equalSig = signature.equals(computedSignature);
            if (!equalSig) {
                s_logger.info("User signature: " + signature + " is not equaled to computed signature: " + computedSignature);
            }
            return equalSig;
        } catch (Exception ex) {
            if (ex instanceof ServerApiException && ((ServerApiException) ex).getErrorCode() == BaseCmd.UNSUPPORTED_ACTION_ERROR) {
                throw (ServerApiException) ex;
            }
            s_logger.error("unable to verifty request signature", ex);
        }
        return false;
    }

    public Long fetchDomainId(String domainUUID){
        ComponentLocator locator = ComponentLocator.getLocator(ManagementServer.Name);
        IdentityDao identityDao = locator.getDao(IdentityDao.class);
        try{
            Long domainId = identityDao.getIdentityId("domain", domainUUID);
            return domainId;
        }catch(InvalidParameterValueException ex){
            return null;
        }
    }

    public void loginUser(HttpSession session, String username, String password, Long domainId, String domainPath, String loginIpAddress ,Map<String, Object[]> requestParameters) throws CloudAuthenticationException {
        // We will always use domainId first. If that does not exist, we will use domain name. If THAT doesn't exist
        // we will default to ROOT
        if (domainId == null) {
            if (domainPath == null || domainPath.trim().length() == 0) {
                domainId = DomainVO.ROOT_DOMAIN;
            } else {
                Domain domainObj = _domainMgr.findDomainByPath(domainPath);
                if (domainObj != null) {
                    domainId = domainObj.getId();
                } else { // if an unknown path is passed in, fail the login call
                    throw new CloudAuthenticationException("Unable to find the domain from the path " + domainPath);
                }
            }
        }

        UserAccount userAcct = _accountMgr.authenticateUser(username, password, domainId, loginIpAddress, requestParameters);
        if (userAcct != null) {
            String timezone = userAcct.getTimezone();
            float offsetInHrs = 0f;
            if (timezone != null) {
                TimeZone t = TimeZone.getTimeZone(timezone);
                s_logger.info("Current user logged in under " + timezone + " timezone");

                java.util.Date date = new java.util.Date();
                long longDate = date.getTime();
                float offsetInMs = (t.getOffset(longDate));
                offsetInHrs = offsetInMs / (1000 * 60 * 60);
                s_logger.info("Timezone offset from UTC is: " + offsetInHrs);
            }

            Account account = _accountMgr.getAccount(userAcct.getAccountId());

            // set the userId and account object for everyone
            session.setAttribute("userid", userAcct.getId());
            UserVO user = (UserVO) _accountMgr.getActiveUser(userAcct.getId());
            if(user.getUuid() != null){
                session.setAttribute("user_UUID", user.getUuid());
            }

            session.setAttribute("username", userAcct.getUsername());
            session.setAttribute("firstname", userAcct.getFirstname());
            session.setAttribute("lastname", userAcct.getLastname());
            session.setAttribute("accountobj", account);
            session.setAttribute("account", account.getAccountName());

            session.setAttribute("domainid", account.getDomainId());
            DomainVO domain = (DomainVO) _domainMgr.getDomain(account.getDomainId());
            if(domain.getUuid() != null){
                session.setAttribute("domain_UUID", domain.getUuid());
            }

            session.setAttribute("type", Short.valueOf(account.getType()).toString());
            session.setAttribute("registrationtoken", userAcct.getRegistrationToken());
            session.setAttribute("registered", new Boolean(userAcct.isRegistered()).toString());

            if (timezone != null) {
                session.setAttribute("timezone", timezone);
                session.setAttribute("timezoneoffset", Float.valueOf(offsetInHrs).toString());
            }

            // (bug 5483) generate a session key that the user must submit on every request to prevent CSRF, add that
            // to the login response so that session-based authenticators know to send the key back
            SecureRandom sesssionKeyRandom = new SecureRandom();
            byte sessionKeyBytes[] = new byte[20];
            sesssionKeyRandom.nextBytes(sessionKeyBytes);
            String sessionKey = Base64.encodeBase64String(sessionKeyBytes);
            session.setAttribute("sessionkey", sessionKey);

            return;
        }
        throw new CloudAuthenticationException("Failed to authenticate user " + username + " in domain " + domainId + "; please provide valid credentials");
    }

    public void logoutUser(long userId) {
        _accountMgr.logoutUser(Long.valueOf(userId));
        return;
    }

    public boolean verifyUser(Long userId) {
        User user = _accountMgr.getUserIncludingRemoved(userId);
        Account account = null;
        if (user != null) {
            account = _accountMgr.getAccount(user.getAccountId());
        }

        if ((user == null) || (user.getRemoved() != null) || !user.getState().equals(Account.State.enabled) || (account == null) || !account.getState().equals(Account.State.enabled)) {
            s_logger.warn("Deleted/Disabled/Locked user with id=" + userId + " attempting to access public API");
            return false;
        }
        return true;
    }

    private boolean isCommandAvailable(User user, String commandName) {
        for (APIAccessChecker apiChecker : _apiAccessCheckers) {
            // Fail the checking if any checker fails to verify
            if (!apiChecker.canAccessAPI(user, commandName))
                return false;
        }
        return true;
    }

    private String getCmdClassName(String cmdName) {
        String cmdClassName = null;
        for (APIAccessChecker apiChecker : _apiAccessCheckers){
            cmdClassName = apiChecker.getApiCommands().getProperty(cmdName);
            // Break on the first non-null value
            if (cmdClassName != null)
                return cmdClassName;
        }
        return null;
    }

    // FIXME: rather than isError, we might was to pass in the status code to give more flexibility
    private void writeResponse(HttpResponse resp, final String responseText, final int statusCode, String responseType, String reasonPhrase) {
        try {
            resp.setStatusCode(statusCode);
            resp.setReasonPhrase(reasonPhrase);

            BasicHttpEntity body = new BasicHttpEntity();
            if (BaseCmd.RESPONSE_TYPE_JSON.equalsIgnoreCase(responseType)) {
                // JSON response
                body.setContentType(jsonContentType);
                if (responseText == null) {
                    body.setContent(new ByteArrayInputStream("{ \"error\" : { \"description\" : \"Internal Server Error\" } }".getBytes("UTF-8")));
                }
            } else {
                body.setContentType("text/xml");
                if (responseText == null) {
                    body.setContent(new ByteArrayInputStream("<error>Internal Server Error</error>".getBytes("UTF-8")));
                }
            }

            if (responseText != null) {
                body.setContent(new ByteArrayInputStream(responseText.getBytes("UTF-8")));
            }
            resp.setEntity(body);
        } catch (Exception ex) {
            s_logger.error("error!", ex);
        }
    }

    // FIXME: the following two threads are copied from
    // http://svn.apache.org/repos/asf/httpcomponents/httpcore/trunk/httpcore/src/examples/org/apache/http/examples/ElementalHttpServer.java
    // we have to cite a license if we are using this code directly, so we need to add the appropriate citation or
    // modify the
    // code to be very specific to our needs
    static class ListenerThread extends Thread {
        private HttpService _httpService = null;
        private ServerSocket _serverSocket = null;
        private HttpParams _params = null;

        public ListenerThread(ApiServer requestHandler, int port) {
            try {
                _serverSocket = new ServerSocket(port);
            } catch (IOException ioex) {
                s_logger.error("error initializing api server", ioex);
                return;
            }

            _params = new BasicHttpParams();
            _params.setIntParameter(CoreConnectionPNames.SO_TIMEOUT, 30000).setIntParameter(CoreConnectionPNames.SOCKET_BUFFER_SIZE, 8 * 1024)
                    .setBooleanParameter(CoreConnectionPNames.STALE_CONNECTION_CHECK, false).setBooleanParameter(CoreConnectionPNames.TCP_NODELAY, true)
                    .setParameter(CoreProtocolPNames.ORIGIN_SERVER, "HttpComponents/1.1");

            // Set up the HTTP protocol processor
            BasicHttpProcessor httpproc = new BasicHttpProcessor();
            httpproc.addInterceptor(new ResponseDate());
            httpproc.addInterceptor(new ResponseServer());
            httpproc.addInterceptor(new ResponseContent());
            httpproc.addInterceptor(new ResponseConnControl());

            // Set up request handlers
            HttpRequestHandlerRegistry reqistry = new HttpRequestHandlerRegistry();
            reqistry.register("*", requestHandler);

            // Set up the HTTP service
            _httpService = new HttpService(httpproc, new NoConnectionReuseStrategy(), new DefaultHttpResponseFactory());
            _httpService.setParams(_params);
            _httpService.setHandlerResolver(reqistry);
        }

        @Override
        public void run() {
            s_logger.info("ApiServer listening on port " + _serverSocket.getLocalPort());
            while (!Thread.interrupted()) {
                try {
                    // Set up HTTP connection
                    Socket socket = _serverSocket.accept();
                    DefaultHttpServerConnection conn = new DefaultHttpServerConnection();
                    conn.bind(socket, _params);

                    // Execute a new worker task to handle the request
                    _executor.execute(new WorkerTask(_httpService, conn, _workerCount++));
                } catch (InterruptedIOException ex) {
                    break;
                } catch (IOException e) {
                    s_logger.error("I/O error initializing connection thread", e);
                    break;
                }
            }
        }
    }

    static class WorkerTask implements Runnable {
        private final HttpService _httpService;
        private final HttpServerConnection _conn;

        public WorkerTask(final HttpService httpService, final HttpServerConnection conn, final int count) {
            _httpService = httpService;
            _conn = conn;
        }

        @Override
        public void run() {
            HttpContext context = new BasicHttpContext(null);
            try {
                while (!Thread.interrupted() && _conn.isOpen()) {
                    try {
                        _httpService.handleRequest(_conn, context);
                        _conn.close();
                    } finally {
                        StackMaid.current().exitCleanup();
                    }
                }
            } catch (ConnectionClosedException ex) {
                if (s_logger.isTraceEnabled()) {
                    s_logger.trace("ApiServer:  Client closed connection");
                }
            } catch (IOException ex) {
                if (s_logger.isTraceEnabled()) {
                    s_logger.trace("ApiServer:  IOException - " + ex);
                }
            } catch (HttpException ex) {
                s_logger.warn("ApiServer:  Unrecoverable HTTP protocol violation" + ex);
            } finally {
                try {
                    _conn.shutdown();
                } catch (IOException ignore) {
                }
            }
        }
    }

    public String getSerializedApiError(int errorCode, String errorText, Map<String, Object[]> apiCommandParams, String responseType, Exception ex) {
        String responseName = null;
        String cmdClassName = null;
        String responseText = null;

        try {
            if (errorCode == BaseCmd.UNSUPPORTED_ACTION_ERROR || apiCommandParams == null || apiCommandParams.isEmpty()) {
                responseName = "errorresponse";
            } else {
                Object cmdObj = apiCommandParams.get("command");
                // cmd name can be null when "command" parameter is missing in the request
                if (cmdObj != null) {
                    String cmdName = ((String[]) cmdObj)[0];
                    cmdClassName = getCmdClassName(cmdName);
                    if (cmdClassName != null) {
                        Class<?> claz = Class.forName(cmdClassName);
                        responseName = ((BaseCmd) claz.newInstance()).getCommandName();
                    } else {
                        responseName = "errorresponse";
                    }
                }
            }
            ExceptionResponse apiResponse = new ExceptionResponse();
            apiResponse.setErrorCode(errorCode);
            apiResponse.setErrorText(errorText);
            apiResponse.setResponseName(responseName);
            // Also copy over the IdentityProxy object List into this new apiResponse, from
            // the exception caught. When invoked from handle(), the exception here can
            // be either ServerApiException, PermissionDeniedException or InvalidParameterValue
            // Exception. When invoked from ApiServlet's processRequest(), this can be
            // a standard exception like NumberFormatException. We'll leave the standard ones alone.
            if (ex != null) {
            	if (ex instanceof ServerApiException || ex instanceof PermissionDeniedException
            			|| ex instanceof InvalidParameterValueException) {
            		// Cast the exception appropriately and retrieve the IdentityProxy
            		if (ex instanceof ServerApiException) {
            			ServerApiException ref = (ServerApiException) ex;
            			ArrayList<String> idList = ref.getIdProxyList();
            			if (idList != null) {
            				for (int i=0; i < idList.size(); i++) {
            					apiResponse.addProxyObject(idList.get(i));
					}
            			}
            			// Also copy over the cserror code and the function/layer in which it was thrown.
            			apiResponse.setCSErrorCode(ref.getCSErrorCode());
            		} else if (ex instanceof PermissionDeniedException) {
            			PermissionDeniedException ref = (PermissionDeniedException) ex;
            			ArrayList<String> idList = ref.getIdProxyList();
            			if (idList != null) {
            				for (int i=0; i < idList.size(); i++) {
            					apiResponse.addProxyObject(idList.get(i));
					}
            			}
            			// Also copy over the cserror code and the function/layer in which it was thrown.
            			apiResponse.setCSErrorCode(ref.getCSErrorCode());
            		} else if (ex instanceof InvalidParameterValueException) {
            			InvalidParameterValueException ref = (InvalidParameterValueException) ex;
            			ArrayList<String> idList = ref.getIdProxyList();
            			if (idList != null) {
            				for (int i=0; i < idList.size(); i++) {
            					apiResponse.addProxyObject(idList.get(i));
					}
            			}
            			// Also copy over the cserror code and the function/layer in which it was thrown.
            			apiResponse.setCSErrorCode(ref.getCSErrorCode());
            		}
            	}
            }
            SerializationContext.current().setUuidTranslation(true);
            responseText = ApiResponseSerializer.toSerializedString(apiResponse, responseType);

        } catch (Exception e) {
            s_logger.error("Exception responding to http request", e);
        }
        return responseText;
    }
}<|MERGE_RESOLUTION|>--- conflicted
+++ resolved
@@ -118,12 +118,9 @@
 import com.cloud.user.UserVO;
 import com.cloud.utils.IdentityProxy;
 import com.cloud.utils.Pair;
-<<<<<<< HEAD
 import com.cloud.utils.component.Adapters;
-=======
 import com.cloud.utils.PropertiesUtil;
 import com.cloud.utils.StringUtils;
->>>>>>> f0c3b4c6
 import com.cloud.utils.component.ComponentLocator;
 import com.cloud.utils.component.Inject;
 import com.cloud.utils.concurrency.NamedThreadFactory;
@@ -524,16 +521,6 @@
             auditTrailSb.append(StringUtils.cleanString(result));
         }
     }
-<<<<<<< HEAD
-
-=======
-    
-    private static boolean isCommandAvailable(String commandName) {
-        boolean isCommandAvailable = false;
-        isCommandAvailable = s_allCommands.contains(commandName);
-        return isCommandAvailable;
-    }
->>>>>>> f0c3b4c6
 
     public boolean verifyRequest(Map<String, Object[]> requestParameters, Long userId) throws ServerApiException {
         try {
