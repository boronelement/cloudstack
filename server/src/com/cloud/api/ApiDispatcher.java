--- conflicted
+++ resolved
@@ -30,16 +30,11 @@
 import java.util.StringTokenizer;
 import java.util.regex.Matcher;
 
-<<<<<<< HEAD
-import javax.inject.Inject;
-
-=======
 import com.cloud.dao.EntityManager;
 import org.apache.cloudstack.acl.ControlledEntity;
 import org.apache.cloudstack.acl.InfrastructureEntity;
 import org.apache.cloudstack.acl.Role;
 import org.apache.cloudstack.api.*;
->>>>>>> 0a258842
 import org.apache.log4j.Logger;
 import org.springframework.stereotype.Component;
 
@@ -71,17 +66,6 @@
 import com.cloud.utils.exception.CloudRuntimeException;
 import com.cloud.uuididentity.dao.IdentityDao;
 
-<<<<<<< HEAD
-/**
- * A class that dispatches API commands to the appropriate manager for execution.
- */
-@Component
-public class ApiDispatcher {
-    private static final Logger s_logger = Logger.getLogger(ApiDispatcher.class.getName());
-
-    @Inject AsyncJobManager _asyncMgr;
-    @Inject IdentityDao _identityDao;
-=======
 // ApiDispatcher: A class that dispatches API commands to the appropriate manager for execution.
 public class ApiDispatcher {
     private static final Logger s_logger = Logger.getLogger(ApiDispatcher.class.getName());
@@ -92,15 +76,10 @@
     @Inject private AccountManager _accountMgr = null;
     @Inject EntityManager _entityMgr = null;
     @Inject IdentityDao _identityDao = null;
->>>>>>> 0a258842
 
     Map<String, Class<? extends GenericDao>> _daoNameMap = new HashMap<String, Class<? extends GenericDao>>();
     // singleton class
-<<<<<<< HEAD
-    private static ApiDispatcher s_instance;
-=======
     private static ApiDispatcher s_instance = ApiDispatcher.getInstance();
->>>>>>> 0a258842
 
     public static ApiDispatcher getInstance() {
         if (s_instance == null) {
@@ -109,10 +88,6 @@
         return s_instance;
     }
 
-<<<<<<< HEAD
-    public ApiDispatcher() {
-    	s_instance = this;
-=======
     protected ApiDispatcher() {
         super();
         _locator = ComponentLocator.getLocator(ManagementServer.Name);
@@ -130,7 +105,6 @@
         }
         _daoNameMap.put("com.cloud.network.Network", NetworkDao.class);
         _daoNameMap.put("com.cloud.template.VirtualMachineTemplate", VMTemplateDao.class);
->>>>>>> 0a258842
     }
 
     public void dispatchCreateCmd(BaseAsyncCreateCmd cmd, Map<String, String> params) {
@@ -220,7 +194,7 @@
         }
 	}
 
-	public void dispatch(BaseCmd cmd, Map<String, String> params) {
+    public void dispatch(BaseCmd cmd, Map<String, String> params) {
         try {
             processParameters(cmd, params);
             UserContext ctx = UserContext.current();
@@ -272,9 +246,9 @@
                 // Also copy over the cserror code.
     			ex.setCSErrorCode(ref.getCSErrorCode());
                 throw ex;
-            } else if(t instanceof IllegalArgumentException) {
+            } else if(t instanceof IllegalArgumentException) {            	
             	throw new ServerApiException(BaseCmd.PARAM_ERROR, t.getMessage());
-            } else if (t instanceof PermissionDeniedException) {
+            } else if (t instanceof PermissionDeniedException) {            	
             	PermissionDeniedException ref = (PermissionDeniedException)t;
             	ServerApiException ex = new ServerApiException(BaseCmd.ACCOUNT_ERROR, t.getMessage());
                 // copy over the IdentityProxy information as well and throw the serverapiexception.
@@ -291,7 +265,7 @@
                 // Also copy over the cserror code.
     			ex.setCSErrorCode(ref.getCSErrorCode());
     			throw ex;
-            } else if (t instanceof AccountLimitException) {
+            } else if (t instanceof AccountLimitException) {            	
             	AccountLimitException ref = (AccountLimitException)t;
             	ServerApiException ex = new ServerApiException(BaseCmd.ACCOUNT_RESOURCE_LIMIT_ERROR, t.getMessage());
                 // copy over the IdentityProxy information as well and throw the serverapiexception.
@@ -308,7 +282,7 @@
                 // Also copy over the cserror code.
     			ex.setCSErrorCode(ref.getCSErrorCode());
                 throw ex;
-            } else if (t instanceof InsufficientCapacityException) {
+            } else if (t instanceof InsufficientCapacityException) {            	
             	InsufficientCapacityException ref = (InsufficientCapacityException)t;
             	ServerApiException ex = new ServerApiException(BaseCmd.INSUFFICIENT_CAPACITY_ERROR, t.getMessage());
                 // copy over the IdentityProxy information as well and throw the serverapiexception.
@@ -361,7 +335,7 @@
                 // Also copy over the cserror code.
     			ex.setCSErrorCode(ref.getCSErrorCode());
                 throw ex;
-            } else if (t instanceof AsyncCommandQueued) {
+            } else if (t instanceof AsyncCommandQueued) {            	
                 throw (AsyncCommandQueued) t;
             } else if (t instanceof ServerApiException) {
                 s_logger.warn(t.getClass() + " : " + ((ServerApiException) t).getDescription());
@@ -373,7 +347,7 @@
                 	ex = new ServerApiException(BaseCmd.INTERNAL_ERROR, t.getMessage());
                 } else {
                     ex = new ServerApiException(BaseCmd.INTERNAL_ERROR, BaseCmd.USER_ERROR_MESSAGE);
-                }
+                }                
                 ex.setCSErrorCode(CSExceptionErrorCode.getCSErrCode(ex.getClass().getName()));
             	throw ex;
             }
@@ -393,7 +367,7 @@
             }
 
             if ((unpackedParams.get(ApiConstants.PAGE) == null) && (pageSize != null && pageSize != BaseListCmd.PAGESIZE_UNLIMITED)) {
-                ServerApiException ex = new ServerApiException(BaseCmd.PARAM_ERROR, "\"page\" parameter is required when \"pagesize\" is specified");
+                ServerApiException ex = new ServerApiException(BaseCmd.PARAM_ERROR, "\"page\" parameter is required when \"pagesize\" is specified");                
                 ex.setCSErrorCode(CSExceptionErrorCode.getCSErrCode(ex.getClass().getName()));
             	throw ex;
             } else if (pageSize == null && (unpackedParams.get(ApiConstants.PAGE) != null)) {
@@ -509,7 +483,7 @@
                                      */
                                         default:
                                             break;
-                                    }
+        }
                                     break;
                                 case LONG:
                                 case UUID:
@@ -658,7 +632,7 @@
                 // we ignore blank or null values and defer to the command to set a default
                 // value for optional parameters ...
                 if (paramObj != null && isNotBlank(paramObj.toString())) {
-                    field.set(cmdObj, Float.valueOf(paramObj.toString()));
+                field.set(cmdObj, Float.valueOf(paramObj.toString()));
                 }
                 break;
             case INTEGER:
@@ -666,38 +640,38 @@
                 // we ignore blank or null values and defer to the command to set a default
                 // value for optional parameters ...
                 if (paramObj != null && isNotBlank(paramObj.toString())) {
-                    field.set(cmdObj, Integer.valueOf(paramObj.toString()));
-                }
-                break;
-                case LIST:
-                    List listParam = new ArrayList();
-                    StringTokenizer st = new StringTokenizer(paramObj.toString(), ",");
-                    while (st.hasMoreTokens()) {
-                        String token = st.nextToken();
-                        CommandType listType = annotation.collectionType();
-                        switch (listType) {
-                            case INTEGER:
-                                listParam.add(Integer.valueOf(token));
-                                break;
+                field.set(cmdObj, Integer.valueOf(paramObj.toString()));
+                }
+                break;
+            case LIST:
+                List listParam = new ArrayList();
+                StringTokenizer st = new StringTokenizer(paramObj.toString(), ",");
+                while (st.hasMoreTokens()) {
+                    String token = st.nextToken();
+                    CommandType listType = annotation.collectionType();
+                    switch (listType) {
+                    case INTEGER:
+                        listParam.add(Integer.valueOf(token));
+                        break;
                             case UUID:
                                 if (token.isEmpty())
                                     break;
                                 Long internalId = translateUuidToInternalId(token, annotation);
                                 listParam.add(internalId);
                                 break;
-                            case LONG: {
+                    case LONG: {
                                 listParam.add(Long.valueOf(token));
-                            }
-                            break;
-                            case SHORT:
-                                listParam.add(Short.valueOf(token));
-                            case STRING:
-                                listParam.add(token);
-                                break;
-                        }
                     }
-                    field.set(cmdObj, listParam);
-                    break;
+                        break;
+                    case SHORT:
+                        listParam.add(Short.valueOf(token));
+                    case STRING:
+                        listParam.add(token);
+                        break;
+                    }
+                }
+                field.set(cmdObj, listParam);
+                break;
             case UUID:
                 if (paramObj.toString().isEmpty())
                     break;
@@ -705,7 +679,7 @@
                 field.set(cmdObj, internalId);
                 break;
             case LONG:
-                field.set(cmdObj, Long.valueOf(paramObj.toString()));
+                    field.set(cmdObj, Long.valueOf(paramObj.toString()));
                 break;
             case SHORT:
                 field.set(cmdObj, Short.valueOf(paramObj.toString()));
@@ -748,28 +722,28 @@
     public static void plugService(Field field, BaseCmd cmd) {
         ComponentLocator locator = ComponentLocator.getLocator(ManagementServer.Name);
 
-        Class<?> fc = field.getType();
-        Object instance = null;
-        if (PluggableService.class.isAssignableFrom(fc)) {
-            instance = locator.getPluggableService(fc);
-        }
-
-        if (instance == null) {
+                Class<?> fc = field.getType();
+                Object instance = null;
+                if (PluggableService.class.isAssignableFrom(fc)) {
+                    instance = locator.getPluggableService(fc);
+                }
+
+                if (instance == null) {
             throw new CloudRuntimeException("Unable to plug service " + fc.getSimpleName() + " in command " + cmd.getClass().getSimpleName());
-        }
-
-        try {
-            field.setAccessible(true);
-            field.set(cmd, instance);
-        } catch (IllegalArgumentException e) {
-            s_logger.error("IllegalArgumentException at plugService for command " + cmd.getCommandName() + ", field " + field.getName());
-            throw new CloudRuntimeException("Internal error at plugService for command " + cmd.getCommandName() + " [Illegal argumet at field " + field.getName() + "]");
-        } catch (IllegalAccessException e) {
-            s_logger.error("Error at plugService for command " + cmd.getCommandName() + ", field " + field.getName() + " is not accessible.");
-            throw new CloudRuntimeException("Internal error at plugService for command " + cmd.getCommandName() + " [field " + field.getName() + " is not accessible]");
-        }
-    }
-
+                }
+
+                try {
+                    field.setAccessible(true);
+                    field.set(cmd, instance);
+                } catch (IllegalArgumentException e) {
+                    s_logger.error("IllegalArgumentException at plugService for command " + cmd.getCommandName() + ", field " + field.getName());
+                    throw new CloudRuntimeException("Internal error at plugService for command " + cmd.getCommandName() + " [Illegal argumet at field " + field.getName() + "]");
+                } catch (IllegalAccessException e) {
+                    s_logger.error("Error at plugService for command " + cmd.getCommandName() + ", field " + field.getName() + " is not accessible.");
+                    throw new CloudRuntimeException("Internal error at plugService for command " + cmd.getCommandName() + " [field " + field.getName() + " is not accessible]");
+                }
+            }
+    
     public static Long getIdentiyId(String tableName, String token) {
         return s_instance._identityDao.getIdentityId(tableName, token);
     }
