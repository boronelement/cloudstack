--- conflicted
+++ resolved
@@ -55,10 +55,7 @@
 import org.apache.log4j.Logger;
 import org.springframework.stereotype.Component;
 
-<<<<<<< HEAD
 import com.cloud.async.AsyncJobExecutionContext;
-=======
->>>>>>> 07490136
 import com.cloud.async.AsyncJobManager;
 import com.cloud.dao.EntityManager;
 import com.cloud.exception.InvalidParameterValueException;
@@ -159,14 +156,8 @@
                     s_logger.trace("The queue size is unlimited, skipping the synchronizing");
                 }
             }
-<<<<<<< HEAD
-        }
-
+        }
         cmd.execute();
-=======
-            cmd.execute();
-
->>>>>>> 07490136
     }
 
     @SuppressWarnings({ "unchecked", "rawtypes" })
