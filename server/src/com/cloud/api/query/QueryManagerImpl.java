--- conflicted
+++ resolved
@@ -26,7 +26,6 @@
 import javax.ejb.Local;
 import javax.inject.Inject;
 
-<<<<<<< HEAD
 import org.apache.log4j.Logger;
 import org.springframework.stereotype.Component;
 
@@ -34,8 +33,6 @@
 import org.apache.cloudstack.acl.AclGroup;
 import org.apache.cloudstack.acl.AclRole;
 import org.apache.cloudstack.acl.AclService;
-=======
->>>>>>> 27294a38
 import org.apache.cloudstack.acl.ControlledEntity.ACLType;
 import org.apache.cloudstack.acl.SecurityChecker.AccessType;
 import org.apache.cloudstack.acl.dao.AclGroupDao;
@@ -46,11 +43,8 @@
 import org.apache.cloudstack.affinity.dao.AffinityGroupDomainMapDao;
 import org.apache.cloudstack.affinity.dao.AffinityGroupVMMapDao;
 import org.apache.cloudstack.api.BaseListProjectAndAccountResourcesCmd;
-<<<<<<< HEAD
+import org.apache.cloudstack.api.ResourceDetail;
 import org.apache.cloudstack.api.ResponseObject.ResponseView;
-=======
-import org.apache.cloudstack.api.ResourceDetail;
->>>>>>> 27294a38
 import org.apache.cloudstack.api.command.admin.host.ListHostsCmd;
 import org.apache.cloudstack.api.command.admin.internallb.ListInternalLBVMsCmd;
 import org.apache.cloudstack.api.command.admin.router.ListRoutersCmd;
@@ -104,8 +98,6 @@
 import org.apache.cloudstack.engine.subsystem.api.storage.TemplateState;
 import org.apache.cloudstack.framework.config.dao.ConfigurationDao;
 import org.apache.cloudstack.query.QueryService;
-import org.apache.log4j.Logger;
-import org.springframework.stereotype.Component;
 
 import com.cloud.api.query.dao.AccountJoinDao;
 import com.cloud.api.query.dao.AclGroupJoinDao;
@@ -164,10 +156,7 @@
 import com.cloud.exception.PermissionDeniedException;
 import com.cloud.ha.HighAvailabilityManager;
 import com.cloud.hypervisor.Hypervisor.HypervisorType;
-<<<<<<< HEAD
-=======
 import com.cloud.network.dao.NetworkDetailsDao;
->>>>>>> 27294a38
 import com.cloud.network.security.SecurityGroupVMMapVO;
 import com.cloud.network.security.dao.SecurityGroupVMMapDao;
 import com.cloud.org.Grouping;
@@ -362,7 +351,6 @@
     AffinityGroupDomainMapDao _affinityGroupDomainMapDao;
 
     @Inject
-<<<<<<< HEAD
     AclRoleJoinDao _aclRoleJoinDao;
 
     @Inject
@@ -376,12 +364,11 @@
 
     @Inject
     AclService _aclService;
-=======
-    NetworkDetailsDao _networkDetailsDao;
     
+    @Inject NetworkDetailsDao _networkDetailsDao;
+    
     @Inject
     ResourceTagDao _resourceTagDao;
->>>>>>> 27294a38
 
     /*
      * (non-Javadoc)
@@ -797,9 +784,14 @@
         Object zoneId = cmd.getZoneId();
         Object keyword = cmd.getKeyword();
         boolean isAdmin = false;
+        boolean isRootAdmin = false;
         if (_accountMgr.isAdmin(caller.getType())) {
             isAdmin = true;
         }
+        if (_accountMgr.isRootAdmin(caller.getId())) {
+            isRootAdmin = true;
+        }
+
         Object groupId = cmd.getGroupId();
         Object networkId = cmd.getNetworkId();
         if (HypervisorType.getType(hypervisor) == HypervisorType.None && hypervisor != null) {
@@ -819,48 +811,7 @@
             hostId = adCmd.getHostId();
             storageId = adCmd.getStorageId();
         }
-<<<<<<< HEAD
-=======
-        c.addCriteria(Criteria.ISADMIN, _accountMgr.isAdmin(caller.getType()));
-
-        return searchForUserVMsByCriteria(c, caller, domainId, isRecursive, permittedAccounts, listAll,
-                listProjectResourcesCriteria, tags);
-    }
-
-    private Pair<List<UserVmJoinVO>, Integer> searchForUserVMsByCriteria(Criteria c, Account caller, Long domainId,
-            boolean isRecursive, List<Long> permittedAccounts, boolean listAll,
-            ListProjectResourcesCriteria listProjectResourcesCriteria, Map<String, String> tags) {
-        Filter searchFilter = new Filter(UserVmJoinVO.class, c.getOrderBy(), c.getAscending(), c.getOffset(),
-                c.getLimit());
-        boolean isRootAdmin = _accountMgr.isRootAdmin(caller.getType());
-
-        // first search distinct vm id by using query criteria and pagination
-        SearchBuilder<UserVmJoinVO> sb = _userVmJoinDao.createSearchBuilder();
-        sb.select(null, Func.DISTINCT, sb.entity().getId()); // select distinct
-        // ids
-        _accountMgr.buildACLViewSearchBuilder(sb, domainId, isRecursive, permittedAccounts,
-                listProjectResourcesCriteria);
-
-        Object id = c.getCriteria(Criteria.ID);
-        Object name = c.getCriteria(Criteria.NAME);
-        Object state = c.getCriteria(Criteria.STATE);
-        Object notState = c.getCriteria(Criteria.NOTSTATE);
-        Object zoneId = c.getCriteria(Criteria.DATACENTERID);
-        Object pod = c.getCriteria(Criteria.PODID);
-        Object hostId = c.getCriteria(Criteria.HOSTID);
-        Object hostName = c.getCriteria(Criteria.HOSTNAME);
-        Object keyword = c.getCriteria(Criteria.KEYWORD);
-        Object isAdmin = c.getCriteria(Criteria.ISADMIN);
-        assert c.getCriteria(Criteria.IPADDRESS) == null : "We don't support search by ip address on VM any more.  If you see this assert, it means we have to find a different way to search by the nic table.";
-        Object groupId = c.getCriteria(Criteria.GROUPID);
-        Object networkId = c.getCriteria(Criteria.NETWORKID);
-        Object hypervisor = c.getCriteria(Criteria.HYPERVISOR);
-        Object storageId = c.getCriteria(Criteria.STORAGE_ID);
-        Object templateId = c.getCriteria(Criteria.TEMPLATE_ID);
-        Object isoId = c.getCriteria(Criteria.ISO_ID);
-        Object vpcId = c.getCriteria(Criteria.VPC_ID);
-        Object affinityGroupId = c.getCriteria(Criteria.AFFINITY_GROUP_ID);
->>>>>>> 27294a38
+
 
         sb.and("displayName", sb.entity().getDisplayName(), SearchCriteria.Op.LIKE);
         sb.and("id", sb.entity().getId(), SearchCriteria.Op.EQ);
@@ -896,13 +847,10 @@
             sb.and("affinityGroupId", sb.entity().getAffinityGroupId(), SearchCriteria.Op.EQ);
         }
 
-<<<<<<< HEAD
-
-=======
-        if(!isRootAdmin){
+
+        if (!isRootAdmin) {
             sb.and("displayVm", sb.entity().isDisplayVm(), SearchCriteria.Op.EQ);
         }
->>>>>>> 27294a38
 
         // populate the search criteria with the values passed in
         SearchCriteria<UserVmJoinVO> sc = sb.create();
@@ -2433,7 +2381,7 @@
         isAscending = (isAscending == null ? true : isAscending);
         Filter searchFilter = new Filter(ServiceOfferingJoinVO.class, "sortKey", isAscending, cmd.getStartIndex(),
                 cmd.getPageSizeVal());
-        
+
         Account caller = CallContext.current().getCallingAccount();
         Object name = cmd.getServiceOfferingName();
         Object id = cmd.getId();
@@ -2442,9 +2390,8 @@
         Long domainId = cmd.getDomainId();
         Boolean isSystem = cmd.getIsSystem();
         String vmTypeStr = cmd.getSystemVmType();
-        
+
         SearchCriteria<ServiceOfferingJoinVO> sc = _srvOfferingJoinDao.createSearchCriteria();
-
         if (!_accountMgr.isRootAdmin(caller.getId()) && isSystem) {
             throw new InvalidParameterValueException("Only ROOT admins can access system's offering");
         }
@@ -2502,7 +2449,7 @@
             } else {
                  domainRecord = _domainDao.findById(caller.getDomainId());
                  if ( domainRecord == null ){
-                     s_logger.error("Could not find the domainId for account:" + caller.getAccountName());
+                s_logger.error("Could not find the domainId for account:" + caller.getAccountName());
                      throw new CloudAuthenticationException("Could not find the domainId for account:" + caller.getAccountName());
                  }
             }
@@ -2588,7 +2535,7 @@
             sb.groupBy(sb.entity().getId());
             sb.join("tagSearch", tagSearch, sb.entity().getId(), tagSearch.entity().getResourceId(), JoinBuilder.JoinType.INNER);
         }
-        
+
         Filter searchFilter = new Filter(DataCenterJoinVO.class, null, false, cmd.getStartIndex(), cmd.getPageSizeVal());
         SearchCriteria<DataCenterJoinVO> sc = sb.create();
 
@@ -2739,7 +2686,7 @@
                 }
             }
         }
-        
+
         if (resourceTags != null && !resourceTags.isEmpty()) {
             int count = 0;
             sc.setJoinParameters("tagSearch", "resourceType", ResourceObjectType.Zone.toString());
@@ -2936,7 +2883,7 @@
                     }
 
                     // get all child domain ID's
-                    if (_accountMgr.isAdmin(account.getType()) 
+                    if (_accountMgr.isAdmin(account.getType())
                             || (templateFilter == TemplateFilter.featured || templateFilter == TemplateFilter.community)) {
                         List<DomainVO> allChildDomains = _domainDao.findAllChildren(accountDomain.getPath(),
                                 accountDomain.getId());
@@ -3320,18 +3267,18 @@
         ResourceTag.ResourceObjectType resourceType = cmd.getResourceType();
         String resourceIdStr = cmd.getResourceId();
         long resourceId = _taggedResourceMgr.getResourceId(resourceIdStr, resourceType);
-        List<? extends ResourceDetail> detailList = new ArrayList<ResourceDetail>();        
+        List<? extends ResourceDetail> detailList = new ArrayList<ResourceDetail>();
         ResourceDetail requestedDetail = null;
 
-        if (key == null) {
+            if (key == null) {
             detailList = _resourceMetaDataMgr.getDetailsList(resourceId, resourceType, forDisplay);
-        } else {
+            } else {
             requestedDetail = _resourceMetaDataMgr.getDetail(resourceId, resourceType, key);
             if (forDisplay != null && requestedDetail.isDisplay() != forDisplay) {
                 requestedDetail = null;
             }
-        }
-        
+            }
+
         List<ResourceDetailResponse> responseList = new ArrayList<ResourceDetailResponse>();
         if (requestedDetail != null) {
             ResourceDetailResponse detailResponse = createResourceDetailsResponse(requestedDetail, resourceType);
@@ -3341,10 +3288,10 @@
                 ResourceDetailResponse detailResponse = createResourceDetailsResponse(detail, resourceType);
                 responseList.add(detailResponse);
             }
-        }
-        
+            }
+
         return responseList;
-    }
+        }
 
     
     protected ResourceDetailResponse createResourceDetailsResponse(ResourceDetail requestedDetail, ResourceTag.ResourceObjectType resourceType) {
