--- conflicted
+++ resolved
@@ -27,6 +27,7 @@
 import javax.ejb.Local;
 import javax.inject.Inject;
 
+import com.cloud.storage.*;
 import org.apache.cloudstack.affinity.AffinityGroupResponse;
 import org.apache.cloudstack.affinity.AffinityGroupVMMapVO;
 import org.apache.cloudstack.affinity.dao.AffinityGroupVMMapDao;
@@ -54,34 +55,8 @@
 import org.apache.cloudstack.api.command.user.volume.ListResourceDetailsCmd;
 import org.apache.cloudstack.api.command.user.volume.ListVolumesCmd;
 import org.apache.cloudstack.api.command.user.zone.ListZonesByCmd;
-<<<<<<< HEAD
-import org.apache.cloudstack.api.response.AccountResponse;
-import org.apache.cloudstack.api.response.AsyncJobResponse;
-import org.apache.cloudstack.api.response.DiskOfferingResponse;
-import org.apache.cloudstack.api.response.DomainRouterResponse;
-import org.apache.cloudstack.api.response.EventResponse;
-import org.apache.cloudstack.api.response.HostResponse;
-import org.apache.cloudstack.api.response.ImageStoreResponse;
-import org.apache.cloudstack.api.response.InstanceGroupResponse;
-import org.apache.cloudstack.api.response.ListResponse;
-import org.apache.cloudstack.api.response.ProjectAccountResponse;
-import org.apache.cloudstack.api.response.ProjectInvitationResponse;
-import org.apache.cloudstack.api.response.ProjectResponse;
-import org.apache.cloudstack.api.response.ResourceDetailResponse;
-import org.apache.cloudstack.api.response.ResourceTagResponse;
-import org.apache.cloudstack.api.response.SecurityGroupResponse;
-import org.apache.cloudstack.api.response.ServiceOfferingResponse;
-import org.apache.cloudstack.api.response.StoragePoolResponse;
-import org.apache.cloudstack.api.response.TemplateResponse;
-import org.apache.cloudstack.api.response.UserResponse;
-import org.apache.cloudstack.api.response.UserVmResponse;
-import org.apache.cloudstack.api.response.VolumeResponse;
-import org.apache.cloudstack.api.response.ZoneResponse;
+import org.apache.cloudstack.api.response.*;
 import org.apache.cloudstack.engine.subsystem.api.storage.TemplateState;
-=======
-import org.apache.cloudstack.api.response.*;
-import org.apache.cloudstack.engine.subsystem.api.storage.ScopeType;
->>>>>>> 0a4e6512
 import org.apache.cloudstack.query.QueryService;
 import org.apache.log4j.Logger;
 import org.springframework.stereotype.Component;
@@ -156,12 +131,7 @@
 import com.cloud.server.TaggedResourceService;
 import com.cloud.service.ServiceOfferingVO;
 import com.cloud.service.dao.ServiceOfferingDao;
-import com.cloud.storage.DataStoreRole;
-import com.cloud.storage.Storage;
 import com.cloud.storage.Storage.ImageFormat;
-import com.cloud.storage.VMTemplateVO;
-import com.cloud.storage.Volume;
-import com.cloud.storage.VolumeDetailVO;
 import com.cloud.storage.dao.VMTemplateDao;
 import com.cloud.storage.dao.VolumeDetailsDao;
 import com.cloud.template.VirtualMachineTemplate.TemplateFilter;
@@ -1066,15 +1036,9 @@
 
     @Override
     public ListResponse<DomainRouterResponse> searchForRouters(ListRoutersCmd cmd) {
-<<<<<<< HEAD
-        Pair<List<DomainRouterJoinVO>, Integer> result = searchForRoutersInternal(cmd, cmd.getId(),
-                cmd.getRouterName(), cmd.getState(), cmd.getZoneId(), cmd.getPodId(), cmd.getHostId(),
-                cmd.getKeyword(), cmd.getNetworkId(), cmd.getVpcId(), cmd.getForVpc(), cmd.getRole(), cmd.getZoneType());
-=======
         Pair<List<DomainRouterJoinVO>, Integer> result = searchForRoutersInternal(cmd, cmd.getId(), cmd.getRouterName(),
                 cmd.getState(), cmd.getZoneId(), cmd.getPodId(), cmd.getHostId(), cmd.getKeyword(), cmd.getNetworkId(),
                 cmd.getVpcId(), cmd.getForVpc(), cmd.getRole());
->>>>>>> 0a4e6512
         ListResponse<DomainRouterResponse> response = new ListResponse<DomainRouterResponse>();
 
         List<DomainRouterResponse> routerResponses = ViewResponseHelper.createDomainRouterResponse(result.first()
@@ -1085,15 +1049,9 @@
 
     @Override
     public ListResponse<DomainRouterResponse> searchForInternalLbVms(ListInternalLBVMsCmd cmd) {
-<<<<<<< HEAD
-        Pair<List<DomainRouterJoinVO>, Integer> result = searchForRoutersInternal(cmd, cmd.getId(),
-                cmd.getRouterName(), cmd.getState(), cmd.getZoneId(), cmd.getPodId(), cmd.getHostId(),
-                cmd.getKeyword(), cmd.getNetworkId(), cmd.getVpcId(), cmd.getForVpc(), cmd.getRole(), cmd.getZoneType());
-=======
         Pair<List<DomainRouterJoinVO>, Integer> result = searchForRoutersInternal(cmd, cmd.getId(), cmd.getRouterName(),
                 cmd.getState(), cmd.getZoneId(), cmd.getPodId(), cmd.getHostId(), cmd.getKeyword(), cmd.getNetworkId(),
                 cmd.getVpcId(), cmd.getForVpc(), cmd.getRole());
->>>>>>> 0a4e6512
         ListResponse<DomainRouterResponse> response = new ListResponse<DomainRouterResponse>();
 
         List<DomainRouterResponse> routerResponses = ViewResponseHelper.createDomainRouterResponse(result.first()
@@ -1101,19 +1059,10 @@
         response.setResponses(routerResponses, result.second());
         return response;
     }
-<<<<<<< HEAD
-
-    private Pair<List<DomainRouterJoinVO>, Integer> searchForRoutersInternal(BaseListProjectAndAccountResourcesCmd cmd,
-            Long id, String name, String state, Long zoneId, Long podId, Long hostId, String keyword, Long networkId,
-            Long vpcId, Boolean forVpc, String role, String zoneType) {
-=======
-    
 
     private Pair<List<DomainRouterJoinVO>, Integer> searchForRoutersInternal(BaseListProjectAndAccountResourcesCmd cmd, Long id,
             String name, String state, Long zoneId, Long podId, Long hostId, String keyword, Long networkId, Long vpcId, Boolean forVpc, String role) {
        
->>>>>>> 0a4e6512
-
         Account caller = UserContext.current().getCaller();
         List<Long> permittedAccounts = new ArrayList<Long>();
 
@@ -1192,13 +1141,6 @@
             sc.setParameters("podId", podId);
         }
 
-<<<<<<< HEAD
-        if (zoneType != null) {
-            sc.setParameters("dataCenterType", zoneType);
-        }
-
-=======
->>>>>>> 0a4e6512
         if (hostId != null) {
             sc.setParameters("hostId", hostId);
         }
