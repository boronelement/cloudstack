// Licensed to the Apache Software Foundation (ASF) under one
// or more contributor license agreements.  See the NOTICE file
// distributed with this work for additional information
// regarding copyright ownership.  The ASF licenses this file
// to you under the Apache License, Version 2.0 (the
// "License"); you may not use this file except in compliance
// with the License.  You may obtain a copy of the License at
//
//   http://www.apache.org/licenses/LICENSE-2.0
//
// Unless required by applicable law or agreed to in writing,
// software distributed under the License is distributed on an
// "AS IS" BASIS, WITHOUT WARRANTIES OR CONDITIONS OF ANY
// KIND, either express or implied.  See the License for the
// specific language governing permissions and limitations
// under the License.
package com.cloud.api.query;

<<<<<<< HEAD
import java.sql.PreparedStatement;
import java.sql.ResultSet;
import java.sql.SQLException;
import java.util.ArrayList;
import java.util.Date;
import java.util.HashSet;
import java.util.LinkedHashSet;
import java.util.List;
import java.util.Map;
import java.util.Set;
=======
import java.util.*;
>>>>>>> be985016

import javax.ejb.Local;
import javax.inject.Inject;

<<<<<<< HEAD
import org.apache.cloudstack.api.BaseCmd;
=======
import com.cloud.api.ApiDBUtils;
import com.cloud.server.ResourceMetaDataService;
import com.cloud.server.ResourceTag;
import com.cloud.server.TaggedResourceService;
import com.cloud.vm.NicDetailVO;
import com.cloud.vm.dao.NicDetailDao;
>>>>>>> be985016
import org.apache.cloudstack.affinity.AffinityGroupResponse;
import org.apache.cloudstack.affinity.AffinityGroupVMMapVO;
import org.apache.cloudstack.affinity.dao.AffinityGroupVMMapDao;
import com.cloud.storage.VolumeDetailVO;
import com.cloud.storage.dao.VolumeDetailsDao;

import org.apache.cloudstack.api.BaseListProjectAndAccountResourcesCmd;
import org.apache.cloudstack.api.command.admin.host.ListHostsCmd;
import org.apache.cloudstack.api.command.admin.internallb.ListInternalLBVMsCmd;
import org.apache.cloudstack.api.command.admin.router.ListRoutersCmd;
import org.apache.cloudstack.api.command.admin.storage.ListImageStoresCmd;
import org.apache.cloudstack.api.command.admin.storage.ListStoragePoolsCmd;
import org.apache.cloudstack.api.command.admin.user.ListUsersCmd;
import org.apache.cloudstack.api.command.user.account.ListAccountsCmd;
import org.apache.cloudstack.api.command.user.account.ListProjectAccountsCmd;
import org.apache.cloudstack.api.command.user.event.ListEventsCmd;
import org.apache.cloudstack.api.command.user.iso.ListIsosCmd;
import org.apache.cloudstack.api.command.user.job.ListAsyncJobsCmd;
import org.apache.cloudstack.api.command.user.offering.ListDiskOfferingsCmd;
import org.apache.cloudstack.api.command.user.offering.ListServiceOfferingsCmd;
import org.apache.cloudstack.api.command.user.project.ListProjectInvitationsCmd;
import org.apache.cloudstack.api.command.user.project.ListProjectsCmd;
import org.apache.cloudstack.api.command.user.securitygroup.ListSecurityGroupsCmd;
import org.apache.cloudstack.api.command.user.tag.ListTagsCmd;
import org.apache.cloudstack.api.command.user.template.ListTemplatesCmd;
import org.apache.cloudstack.api.command.user.vm.ListVMsCmd;
import org.apache.cloudstack.api.command.user.vmgroup.ListVMGroupsCmd;
import org.apache.cloudstack.api.command.user.volume.ListResourceDetailsCmd;
import org.apache.cloudstack.api.command.user.volume.ListVolumesCmd;
import org.apache.cloudstack.api.command.user.zone.ListZonesByCmd;
<<<<<<< HEAD
import org.apache.cloudstack.api.response.AccountResponse;
import org.apache.cloudstack.api.response.AsyncJobResponse;
import org.apache.cloudstack.api.response.DiskOfferingResponse;
import org.apache.cloudstack.api.response.DomainRouterResponse;
import org.apache.cloudstack.api.response.EventResponse;
import org.apache.cloudstack.api.response.HostResponse;
import org.apache.cloudstack.api.response.ImageStoreResponse;
import org.apache.cloudstack.api.response.InstanceGroupResponse;
import org.apache.cloudstack.api.response.ListResponse;
import org.apache.cloudstack.api.response.ProjectAccountResponse;
import org.apache.cloudstack.api.response.ProjectInvitationResponse;
import org.apache.cloudstack.api.response.ProjectResponse;
import org.apache.cloudstack.api.response.ResourceTagResponse;
import org.apache.cloudstack.api.response.SecurityGroupResponse;
import org.apache.cloudstack.api.response.ServiceOfferingResponse;
import org.apache.cloudstack.api.response.StoragePoolResponse;
import org.apache.cloudstack.api.response.TemplateResponse;
import org.apache.cloudstack.api.response.UserResponse;
import org.apache.cloudstack.api.response.UserVmResponse;
import org.apache.cloudstack.api.response.VolumeResponse;
import org.apache.cloudstack.api.response.ZoneResponse;
=======
import org.apache.cloudstack.api.response.*;
>>>>>>> be985016
import org.apache.cloudstack.query.QueryService;
import org.apache.log4j.Logger;
import org.springframework.stereotype.Component;

import com.cloud.api.query.dao.AccountJoinDao;
import com.cloud.api.query.dao.AffinityGroupJoinDao;
import com.cloud.api.query.dao.AsyncJobJoinDao;
import com.cloud.api.query.dao.DataCenterJoinDao;
import com.cloud.api.query.dao.DiskOfferingJoinDao;
import com.cloud.api.query.dao.DomainRouterJoinDao;
import com.cloud.api.query.dao.HostJoinDao;
import com.cloud.api.query.dao.ImageStoreJoinDao;
import com.cloud.api.query.dao.InstanceGroupJoinDao;
import com.cloud.api.query.dao.ProjectAccountJoinDao;
import com.cloud.api.query.dao.ProjectInvitationJoinDao;
import com.cloud.api.query.dao.ProjectJoinDao;
import com.cloud.api.query.dao.ResourceTagJoinDao;
import com.cloud.api.query.dao.SecurityGroupJoinDao;
import com.cloud.api.query.dao.ServiceOfferingJoinDao;
import com.cloud.api.query.dao.StoragePoolJoinDao;
import com.cloud.api.query.dao.TemplateJoinDao;
import com.cloud.api.query.dao.UserAccountJoinDao;
import com.cloud.api.query.dao.UserVmJoinDao;
import com.cloud.api.query.dao.VolumeJoinDao;
import com.cloud.api.query.vo.AccountJoinVO;
import com.cloud.api.query.vo.AffinityGroupJoinVO;
import com.cloud.api.query.vo.AsyncJobJoinVO;
import com.cloud.api.query.vo.DataCenterJoinVO;
import com.cloud.api.query.vo.DiskOfferingJoinVO;
import com.cloud.api.query.vo.DomainRouterJoinVO;
import com.cloud.api.query.vo.EventJoinVO;
import com.cloud.api.query.vo.HostJoinVO;
import com.cloud.api.query.vo.ImageStoreJoinVO;
import com.cloud.api.query.vo.InstanceGroupJoinVO;
import com.cloud.api.query.vo.ProjectAccountJoinVO;
import com.cloud.api.query.vo.ProjectInvitationJoinVO;
import com.cloud.api.query.vo.ProjectJoinVO;
import com.cloud.api.query.vo.ResourceTagJoinVO;
import com.cloud.api.query.vo.SecurityGroupJoinVO;
import com.cloud.api.query.vo.ServiceOfferingJoinVO;
import com.cloud.api.query.vo.StoragePoolJoinVO;
import com.cloud.api.query.vo.TemplateJoinVO;
import com.cloud.api.query.vo.UserAccountJoinVO;
import com.cloud.api.query.vo.UserVmJoinVO;
import com.cloud.api.query.vo.VolumeJoinVO;
import com.cloud.configuration.dao.ConfigurationDao;
import com.cloud.domain.Domain;
import com.cloud.domain.DomainVO;
import com.cloud.domain.dao.DomainDao;
import com.cloud.event.dao.EventJoinDao;
import com.cloud.exception.CloudAuthenticationException;
import com.cloud.exception.InvalidParameterValueException;
import com.cloud.exception.PermissionDeniedException;
import com.cloud.ha.HighAvailabilityManager;
import com.cloud.hypervisor.Hypervisor.HypervisorType;
import com.cloud.network.security.SecurityGroupVMMapVO;
import com.cloud.network.security.dao.SecurityGroupVMMapDao;
import com.cloud.org.Grouping;
import com.cloud.projects.Project;
import com.cloud.projects.Project.ListProjectResourcesCriteria;
import com.cloud.projects.ProjectInvitation;
import com.cloud.projects.ProjectManager;
import com.cloud.projects.dao.ProjectAccountDao;
import com.cloud.projects.dao.ProjectDao;
import com.cloud.resource.ResourceManager;
import com.cloud.server.Criteria;
import com.cloud.server.ResourceTag.TaggedResourceType;
import com.cloud.service.ServiceOfferingVO;
import com.cloud.service.dao.ServiceOfferingDao;
import com.cloud.storage.DataStoreRole;
import com.cloud.storage.ImageStore;
import com.cloud.storage.ScopeType;
import com.cloud.storage.Storage;
import com.cloud.storage.VMTemplateVO;
import com.cloud.storage.Volume;
import com.cloud.storage.Storage.ImageFormat;
import com.cloud.storage.VMTemplateStorageResourceAssoc.Status;
import com.cloud.storage.dao.VMTemplateDao;
import com.cloud.template.VirtualMachineTemplate.TemplateFilter;
import com.cloud.user.Account;
import com.cloud.user.AccountManager;
import com.cloud.user.AccountVO;
import com.cloud.user.UserContext;
import com.cloud.user.dao.AccountDao;
import com.cloud.utils.DateUtil;
import com.cloud.utils.Pair;
import com.cloud.utils.Ternary;
import com.cloud.utils.component.ManagerBase;
import com.cloud.utils.db.Filter;
import com.cloud.utils.db.SearchBuilder;
import com.cloud.utils.db.SearchCriteria;
import com.cloud.utils.db.Transaction;
import com.cloud.utils.db.SearchCriteria.Func;
import com.cloud.utils.db.SearchCriteria.Op;
import com.cloud.vm.DomainRouterVO;
import com.cloud.vm.UserVmVO;
import com.cloud.vm.VirtualMachine;
import com.cloud.vm.dao.DomainRouterDao;
import com.cloud.vm.dao.UserVmDao;

@Component
@Local(value = {QueryService.class })
public class QueryManagerImpl extends ManagerBase implements QueryService {

    public static final Logger s_logger = Logger.getLogger(QueryManagerImpl.class);

    // public static ViewResponseHelper _responseGenerator;

    @Inject
    private AccountManager _accountMgr;

    @Inject
    private ProjectManager _projectMgr;

    @Inject
    private DomainDao _domainDao;

    @Inject
    private UserAccountJoinDao _userAccountJoinDao;

    @Inject
    private EventJoinDao _eventJoinDao;

    @Inject
    private ResourceTagJoinDao _resourceTagJoinDao;

    @Inject
    private InstanceGroupJoinDao _vmGroupJoinDao;

    @Inject
    private UserVmJoinDao _userVmJoinDao;

    @Inject
    private UserVmDao _userVmDao;

    @Inject
    private SecurityGroupJoinDao _securityGroupJoinDao;

    @Inject
    private SecurityGroupVMMapDao _securityGroupVMMapDao;

    @Inject
    private DomainRouterJoinDao _routerJoinDao;

    @Inject
    private ProjectInvitationJoinDao _projectInvitationJoinDao;

    @Inject
    private ProjectJoinDao _projectJoinDao;

    @Inject
    private ProjectDao _projectDao;

    @Inject
    private ProjectAccountDao _projectAccountDao;

    @Inject
    private ProjectAccountJoinDao _projectAccountJoinDao;

    @Inject
    private HostJoinDao _hostJoinDao;

    @Inject
    private VolumeJoinDao _volumeJoinDao;

    @Inject
    private AccountDao _accountDao;

    @Inject
    private ConfigurationDao _configDao;

    @Inject
    private AccountJoinDao _accountJoinDao;

    @Inject
    private AsyncJobJoinDao _jobJoinDao;

    @Inject
    private StoragePoolJoinDao _poolJoinDao;

    @Inject
    private ImageStoreJoinDao _imageStoreJoinDao;

    @Inject
    private DiskOfferingJoinDao _diskOfferingJoinDao;

    @Inject
    private ServiceOfferingJoinDao _srvOfferingJoinDao;

    @Inject
    private ServiceOfferingDao _srvOfferingDao;

    @Inject
    private DataCenterJoinDao _dcJoinDao;

    @Inject
    private DomainRouterDao _routerDao;

    @Inject
    private VolumeDetailsDao _volumeDetailDao;

    @Inject
    private NicDetailDao _nicDetailDao;

    @Inject
    private HighAvailabilityManager _haMgr;

    @Inject
<<<<<<< HEAD
    private VMTemplateDao _templateDao;

    @Inject
    private TemplateJoinDao _templateJoinDao;

    @Inject
    ResourceManager _resourceMgr;
=======
    private ResourceMetaDataService _resourceMetaDataMgr;

    @Inject
    private TaggedResourceService _taggedResourceMgr;

    @Inject
>>>>>>> be985016
    AffinityGroupVMMapDao _affinityGroupVMMapDao;

    @Inject
    private AffinityGroupJoinDao _affinityGroupJoinDao;

    /* (non-Javadoc)
     * @see com.cloud.api.query.QueryService#searchForUsers(org.apache.cloudstack.api.command.admin.user.ListUsersCmd)
     */
    @Override
    public ListResponse<UserResponse> searchForUsers(ListUsersCmd cmd) throws PermissionDeniedException {
        Pair<List<UserAccountJoinVO>, Integer> result = searchForUsersInternal(cmd);
        ListResponse<UserResponse> response = new ListResponse<UserResponse>();
        List<UserResponse> userResponses = ViewResponseHelper.createUserResponse(result.first().toArray(new UserAccountJoinVO[result.first().size()]));
        response.setResponses(userResponses, result.second());
        return response;
    }

    private Pair<List<UserAccountJoinVO>, Integer> searchForUsersInternal(ListUsersCmd cmd) throws PermissionDeniedException {
        Account caller = UserContext.current().getCaller();

        //TODO: Integrate with ACL checkAccess refactoring
        Long domainId = cmd.getDomainId();
        if (domainId != null) {
            Domain domain = _domainDao.findById(domainId);
            if (domain == null) {
                throw new InvalidParameterValueException("Unable to find domain by id=" + domainId);
            }

            _accountMgr.checkAccess(caller, domain);
        } else {
            // default domainId to the caller's domain
            domainId = caller.getDomainId();
        }

        Filter searchFilter = new Filter(UserAccountJoinVO.class, "id", true, cmd.getStartIndex(), cmd.getPageSizeVal());

        Long id = cmd.getId();
        Object username = cmd.getUsername();
        Object type = cmd.getAccountType();
        Object accountName = cmd.getAccountName();
        Object state = cmd.getState();
        Object keyword = cmd.getKeyword();

        SearchBuilder<UserAccountJoinVO> sb = _userAccountJoinDao.createSearchBuilder();
        sb.and("username", sb.entity().getUsername(), SearchCriteria.Op.LIKE);
        if (id != null && id == 1) {
            // system user should NOT be searchable
            List<UserAccountJoinVO> emptyList = new ArrayList<UserAccountJoinVO>();
            return new Pair<List<UserAccountJoinVO>, Integer>(emptyList, 0);
        } else if (id != null) {
            sb.and("id", sb.entity().getId(), SearchCriteria.Op.EQ);
        } else {
            // this condition is used to exclude system user from the search results
            sb.and("id", sb.entity().getId(), SearchCriteria.Op.NEQ);
        }

        sb.and("type", sb.entity().getAccountType(), SearchCriteria.Op.EQ);
        sb.and("domainId", sb.entity().getDomainId(), SearchCriteria.Op.EQ);
        sb.and("accountName", sb.entity().getAccountName(), SearchCriteria.Op.EQ);
        sb.and("state", sb.entity().getState(), SearchCriteria.Op.EQ);

        if ((accountName == null) && (domainId != null)) {
            sb.and("domainPath", sb.entity().getDomainPath(), SearchCriteria.Op.LIKE);
        }

        SearchCriteria<UserAccountJoinVO> sc = sb.create();
        if (keyword != null) {
            SearchCriteria<UserAccountJoinVO> ssc = _userAccountJoinDao.createSearchCriteria();
            ssc.addOr("username", SearchCriteria.Op.LIKE, "%" + keyword + "%");
            ssc.addOr("firstname", SearchCriteria.Op.LIKE, "%" + keyword + "%");
            ssc.addOr("lastname", SearchCriteria.Op.LIKE, "%" + keyword + "%");
            ssc.addOr("email", SearchCriteria.Op.LIKE, "%" + keyword + "%");
            ssc.addOr("state", SearchCriteria.Op.LIKE, "%" + keyword + "%");
            ssc.addOr("accountName", SearchCriteria.Op.LIKE, "%" + keyword + "%");
            ssc.addOr("type", SearchCriteria.Op.LIKE, "%" + keyword + "%");
            ssc.addOr("accountState", SearchCriteria.Op.LIKE, "%" + keyword + "%");

            sc.addAnd("username", SearchCriteria.Op.SC, ssc);
        }

        if (username != null) {
            sc.setParameters("username", username);
        }

        if (id != null) {
            sc.setParameters("id", id);
        } else {
            // Don't return system user, search builder with NEQ
            sc.setParameters("id", 1);
        }

        if (type != null) {
            sc.setParameters("type", type);
        }

        if (accountName != null) {
            sc.setParameters("accountName", accountName);
            if (domainId != null) {
                sc.setParameters("domainId", domainId);
            }
        } else if (domainId != null) {
            DomainVO domainVO = _domainDao.findById(domainId);
            sc.setParameters("domainPath", domainVO.getPath() + "%");
        }

        if (state != null) {
            sc.setParameters("state", state);
        }

        return _userAccountJoinDao.searchAndCount(sc, searchFilter);
    }

    @Override
    public ListResponse<EventResponse> searchForEvents(ListEventsCmd cmd) {
        Pair<List<EventJoinVO>, Integer> result = searchForEventsInternal(cmd);
        ListResponse<EventResponse> response = new ListResponse<EventResponse>();
        List<EventResponse> eventResponses = ViewResponseHelper.createEventResponse(result.first().toArray(new EventJoinVO[result.first().size()]));
        response.setResponses(eventResponses, result.second());
        return response;
    }

    private Pair<List<EventJoinVO>, Integer> searchForEventsInternal(ListEventsCmd cmd) {
        Account caller = UserContext.current().getCaller();
        List<Long> permittedAccounts = new ArrayList<Long>();

        Long id = cmd.getId();
        String type = cmd.getType();
        String level = cmd.getLevel();
        Date startDate = cmd.getStartDate();
        Date endDate = cmd.getEndDate();
        String keyword = cmd.getKeyword();
        Integer entryTime = cmd.getEntryTime();
        Integer duration = cmd.getDuration();

        Ternary<Long, Boolean, ListProjectResourcesCriteria> domainIdRecursiveListProject = new Ternary<Long, Boolean, ListProjectResourcesCriteria>(
                cmd.getDomainId(), cmd.isRecursive(), null);
        _accountMgr.buildACLSearchParameters(caller, id, cmd.getAccountName(), cmd.getProjectId(), permittedAccounts, domainIdRecursiveListProject,
                cmd.listAll(), false);
        Long domainId = domainIdRecursiveListProject.first();
        Boolean isRecursive = domainIdRecursiveListProject.second();
        ListProjectResourcesCriteria listProjectResourcesCriteria = domainIdRecursiveListProject.third();

        Filter searchFilter = new Filter(EventJoinVO.class, "createDate", false, cmd.getStartIndex(), cmd.getPageSizeVal());
        SearchBuilder<EventJoinVO> sb = _eventJoinDao.createSearchBuilder();
        _accountMgr.buildACLViewSearchBuilder(sb, domainId, isRecursive, permittedAccounts, listProjectResourcesCriteria);

        sb.and("id", sb.entity().getId(), SearchCriteria.Op.EQ);
        sb.and("levelL", sb.entity().getLevel(), SearchCriteria.Op.LIKE);
        sb.and("levelEQ", sb.entity().getLevel(), SearchCriteria.Op.EQ);
        sb.and("type", sb.entity().getType(), SearchCriteria.Op.EQ);
        sb.and("createDateB", sb.entity().getCreateDate(), SearchCriteria.Op.BETWEEN);
        sb.and("createDateG", sb.entity().getCreateDate(), SearchCriteria.Op.GTEQ);
        sb.and("createDateL", sb.entity().getCreateDate(), SearchCriteria.Op.LTEQ);
        sb.and("state", sb.entity().getState(), SearchCriteria.Op.NEQ);
        sb.and("startId", sb.entity().getStartId(), SearchCriteria.Op.EQ);
        sb.and("createDate", sb.entity().getCreateDate(), SearchCriteria.Op.BETWEEN);
        sb.and("archived", sb.entity().getArchived(), SearchCriteria.Op.EQ);

        SearchCriteria<EventJoinVO> sc = sb.create();
        // building ACL condition
        _accountMgr.buildACLViewSearchCriteria(sc, domainId, isRecursive, permittedAccounts, listProjectResourcesCriteria);

        if (id != null) {
            sc.setParameters("id", id);
        }

        if (keyword != null) {
            SearchCriteria<EventJoinVO> ssc = _eventJoinDao.createSearchCriteria();
            ssc.addOr("type", SearchCriteria.Op.LIKE, "%" + keyword + "%");
            ssc.addOr("description", SearchCriteria.Op.LIKE, "%" + keyword + "%");
            ssc.addOr("level", SearchCriteria.Op.LIKE, "%" + keyword + "%");
            sc.addAnd("level", SearchCriteria.Op.SC, ssc);
        }

        if (level != null) {
            sc.setParameters("levelEQ", level);
        }

        if (type != null) {
            sc.setParameters("type", type);
        }

        if (startDate != null && endDate != null) {
            sc.setParameters("createDateB", startDate, endDate);
        } else if (startDate != null) {
            sc.setParameters("createDateG", startDate);
        } else if (endDate != null) {
            sc.setParameters("createDateL", endDate);
        }

        sc.setParameters("archived", false);

        Pair<List<EventJoinVO>, Integer> eventPair = null;
        // event_view will not have duplicate rows for each event, so searchAndCount should be good enough.
        if ((entryTime != null) && (duration != null)) {
            // TODO: waiting for response from dev list, logic is mystery to
            // me!!
            /*
             * if (entryTime <= duration) { throw new
             * InvalidParameterValueException
             * ("Entry time must be greater than duration"); } Calendar calMin =
             * Calendar.getInstance(); Calendar calMax = Calendar.getInstance();
             * calMin.add(Calendar.SECOND, -entryTime);
             * calMax.add(Calendar.SECOND, -duration); Date minTime =
             * calMin.getTime(); Date maxTime = calMax.getTime();
             *
             * sc.setParameters("state", com.cloud.event.Event.State.Completed);
             * sc.setParameters("startId", 0); sc.setParameters("createDate",
             * minTime, maxTime); List<EventJoinVO> startedEvents =
             * _eventJoinDao.searchAllEvents(sc, searchFilter);
             * List<EventJoinVO> pendingEvents = new ArrayList<EventJoinVO>();
             * for (EventVO event : startedEvents) { EventVO completedEvent =
             * _eventDao.findCompletedEvent(event.getId()); if (completedEvent
             * == null) { pendingEvents.add(event); } } return pendingEvents;
             */
        } else {
            eventPair = _eventJoinDao.searchAndCount(sc, searchFilter);
        }
        return eventPair;

    }

    @Override
    public ListResponse<ResourceTagResponse> listTags(ListTagsCmd cmd) {
        Pair<List<ResourceTagJoinVO>, Integer> tags = listTagsInternal(cmd);
        ListResponse<ResourceTagResponse> response = new ListResponse<ResourceTagResponse>();
        List<ResourceTagResponse> tagResponses = ViewResponseHelper.createResourceTagResponse(false, tags.first().toArray(new ResourceTagJoinVO[tags.first().size()]));
        response.setResponses(tagResponses, tags.second());
        return response;
    }

    private Pair<List<ResourceTagJoinVO>, Integer> listTagsInternal(ListTagsCmd cmd) {
        Account caller = UserContext.current().getCaller();
        List<Long> permittedAccounts = new ArrayList<Long>();
        String key = cmd.getKey();
        String value = cmd.getValue();
        String resourceId = cmd.getResourceId();
        String resourceType = cmd.getResourceType();
        String customerName = cmd.getCustomer();
        boolean listAll = cmd.listAll();

        Ternary<Long, Boolean, ListProjectResourcesCriteria> domainIdRecursiveListProject =
                new Ternary<Long, Boolean, ListProjectResourcesCriteria>(cmd.getDomainId(), cmd.isRecursive(), null);

        _accountMgr.buildACLSearchParameters(caller, null, cmd.getAccountName(),
                cmd.getProjectId(), permittedAccounts, domainIdRecursiveListProject, listAll, false);
        Long domainId = domainIdRecursiveListProject.first();
        Boolean isRecursive = domainIdRecursiveListProject.second();
        ListProjectResourcesCriteria listProjectResourcesCriteria = domainIdRecursiveListProject.third();
        Filter searchFilter = new Filter(ResourceTagJoinVO.class, "resourceType", false, cmd.getStartIndex(), cmd.getPageSizeVal());

        SearchBuilder<ResourceTagJoinVO> sb = _resourceTagJoinDao.createSearchBuilder();
        _accountMgr.buildACLViewSearchBuilder(sb, domainId, isRecursive, permittedAccounts, listProjectResourcesCriteria);

        sb.and("key", sb.entity().getKey(), SearchCriteria.Op.EQ);
        sb.and("value", sb.entity().getValue(), SearchCriteria.Op.EQ);

        if (resourceId != null) {
            sb.and().op("resourceId", sb.entity().getResourceId(), SearchCriteria.Op.EQ);
            sb.or("resourceUuid", sb.entity().getResourceUuid(), SearchCriteria.Op.EQ);
            sb.cp();
        }

        sb.and("resourceType", sb.entity().getResourceType(), SearchCriteria.Op.EQ);
        sb.and("customer", sb.entity().getCustomer(), SearchCriteria.Op.EQ);

        // now set the SC criteria...
        SearchCriteria<ResourceTagJoinVO> sc = sb.create();
        _accountMgr.buildACLViewSearchCriteria(sc, domainId, isRecursive, permittedAccounts, listProjectResourcesCriteria);

        if (key != null) {
            sc.setParameters("key", key);
        }

        if (value != null) {
            sc.setParameters("value", value);
        }

        if (resourceId != null) {
            sc.setParameters("resourceId", resourceId);
            sc.setParameters("resourceUuid", resourceId);
        }

        if (resourceType != null) {
            sc.setParameters("resourceType", resourceType);
        }

        if (customerName != null) {
            sc.setParameters("customer", customerName);
        }

        Pair<List<ResourceTagJoinVO>, Integer> result = _resourceTagJoinDao.searchAndCount(sc, searchFilter);
        return result;
    }



    @Override
    public ListResponse<InstanceGroupResponse> searchForVmGroups(ListVMGroupsCmd cmd) {
        Pair<List<InstanceGroupJoinVO>, Integer> groups = searchForVmGroupsInternal(cmd);
        ListResponse<InstanceGroupResponse> response = new ListResponse<InstanceGroupResponse>();
        List<InstanceGroupResponse> grpResponses = ViewResponseHelper.createInstanceGroupResponse(groups.first().toArray(new InstanceGroupJoinVO[groups.first().size()]));
        response.setResponses(grpResponses, groups.second());
        return response;
    }

    private Pair<List<InstanceGroupJoinVO>, Integer> searchForVmGroupsInternal(ListVMGroupsCmd cmd) {
        Long id = cmd.getId();
        String name = cmd.getGroupName();
        String keyword = cmd.getKeyword();

        Account caller = UserContext.current().getCaller();
        List<Long> permittedAccounts = new ArrayList<Long>();

        Ternary<Long, Boolean, ListProjectResourcesCriteria> domainIdRecursiveListProject = new Ternary<Long, Boolean, ListProjectResourcesCriteria>(
                cmd.getDomainId(), cmd.isRecursive(), null);
        _accountMgr.buildACLSearchParameters(caller, id, cmd.getAccountName(), cmd.getProjectId(), permittedAccounts, domainIdRecursiveListProject,
                cmd.listAll(), false);
        Long domainId = domainIdRecursiveListProject.first();
        Boolean isRecursive = domainIdRecursiveListProject.second();
        ListProjectResourcesCriteria listProjectResourcesCriteria = domainIdRecursiveListProject.third();

        Filter searchFilter = new Filter(InstanceGroupJoinVO.class, "id", true, cmd.getStartIndex(), cmd.getPageSizeVal());

        SearchBuilder<InstanceGroupJoinVO> sb = _vmGroupJoinDao.createSearchBuilder();
        _accountMgr.buildACLViewSearchBuilder(sb, domainId, isRecursive, permittedAccounts, listProjectResourcesCriteria);


        sb.and("id", sb.entity().getId(), SearchCriteria.Op.EQ);
        sb.and("name", sb.entity().getName(), SearchCriteria.Op.LIKE);


        SearchCriteria<InstanceGroupJoinVO> sc = sb.create();
        _accountMgr.buildACLViewSearchCriteria(sc, domainId, isRecursive, permittedAccounts, listProjectResourcesCriteria);

        if (keyword != null) {
            SearchCriteria<InstanceGroupJoinVO> ssc = _vmGroupJoinDao.createSearchCriteria();
            ssc.addOr("name", SearchCriteria.Op.LIKE, "%" + keyword + "%");
            sc.addAnd("name", SearchCriteria.Op.SC, ssc);
        }


        if (id != null) {
            sc.setParameters("id", id);
        }

        if (name != null) {
            sc.setParameters("name", "%" + name + "%");
        }

        return _vmGroupJoinDao.searchAndCount(sc, searchFilter);
    }

    @Override
    public ListResponse<UserVmResponse> searchForUserVMs(ListVMsCmd cmd) {
        Pair<List<UserVmJoinVO>, Integer> result = searchForUserVMsInternal(cmd);
        ListResponse<UserVmResponse> response = new ListResponse<UserVmResponse>();
        List<UserVmResponse> vmResponses = ViewResponseHelper.createUserVmResponse("virtualmachine", cmd.getDetails(), result.first().toArray(new UserVmJoinVO[result.first().size()]));
        response.setResponses(vmResponses, result.second());
        return response;
    }

    private Pair<List<UserVmJoinVO>, Integer> searchForUserVMsInternal(ListVMsCmd cmd) {
        Account caller = UserContext.current().getCaller();
        List<Long> permittedAccounts = new ArrayList<Long>();
        String hypervisor = cmd.getHypervisor();
        boolean listAll = cmd.listAll();
        Long id = cmd.getId();
        Map<String, String> tags = cmd.getTags();

        Ternary<Long, Boolean, ListProjectResourcesCriteria> domainIdRecursiveListProject = new Ternary<Long, Boolean, ListProjectResourcesCriteria>(cmd.getDomainId(), cmd.isRecursive(), null);
        _accountMgr.buildACLSearchParameters(caller, id, cmd.getAccountName(), cmd.getProjectId(), permittedAccounts, domainIdRecursiveListProject, listAll, false);
        Long domainId = domainIdRecursiveListProject.first();
        Boolean isRecursive = domainIdRecursiveListProject.second();
        ListProjectResourcesCriteria listProjectResourcesCriteria = domainIdRecursiveListProject.third();

        Criteria c = new Criteria("id", Boolean.TRUE, cmd.getStartIndex(), cmd.getPageSizeVal());
        //Criteria c = new Criteria(null, Boolean.FALSE, cmd.getStartIndex(), cmd.getPageSizeVal()); //version without default sorting
        c.addCriteria(Criteria.KEYWORD, cmd.getKeyword());
        c.addCriteria(Criteria.ID, cmd.getId());
        c.addCriteria(Criteria.NAME, cmd.getInstanceName());
        c.addCriteria(Criteria.STATE, cmd.getState());
        c.addCriteria(Criteria.DATACENTERID, cmd.getZoneId());
        c.addCriteria(Criteria.DATACENTERTYPE, cmd.getZoneType());
        c.addCriteria(Criteria.GROUPID, cmd.getGroupId());
        c.addCriteria(Criteria.FOR_VIRTUAL_NETWORK, cmd.getForVirtualNetwork());
        c.addCriteria(Criteria.NETWORKID, cmd.getNetworkId());
        c.addCriteria(Criteria.TEMPLATE_ID, cmd.getTemplateId());
        c.addCriteria(Criteria.ISO_ID, cmd.getIsoId());
        c.addCriteria(Criteria.VPC_ID, cmd.getVpcId());
        c.addCriteria(Criteria.AFFINITY_GROUP_ID, cmd.getAffinityGroupId());

        if (domainId != null) {
            c.addCriteria(Criteria.DOMAINID, domainId);
        }

        if (HypervisorType.getType(hypervisor) != HypervisorType.None) {
            c.addCriteria(Criteria.HYPERVISOR, hypervisor);
        } else if (hypervisor != null) {
            throw new InvalidParameterValueException("Invalid HypervisorType " + hypervisor);
        }

        // ignore these search requests if it's not an admin
        if (_accountMgr.isAdmin(caller.getType())) {
            c.addCriteria(Criteria.PODID, cmd.getPodId());
            c.addCriteria(Criteria.HOSTID, cmd.getHostId());
            c.addCriteria(Criteria.STORAGE_ID, cmd.getStorageId());
        }

        if (!permittedAccounts.isEmpty()) {
            c.addCriteria(Criteria.ACCOUNTID, permittedAccounts.toArray());
        }
        c.addCriteria(Criteria.ISADMIN, _accountMgr.isAdmin(caller.getType()));

        return searchForUserVMsByCriteria(c, caller, domainId, isRecursive,
                permittedAccounts, listAll, listProjectResourcesCriteria, tags);
    }


    private Pair<List<UserVmJoinVO>, Integer> searchForUserVMsByCriteria(Criteria c, Account caller, Long domainId, boolean isRecursive,
            List<Long> permittedAccounts, boolean listAll, ListProjectResourcesCriteria listProjectResourcesCriteria, Map<String, String> tags) {
        Filter searchFilter = new Filter(UserVmJoinVO.class, c.getOrderBy(), c.getAscending(), c.getOffset(), c.getLimit());

        //first search distinct vm id by using query criteria and pagination
        SearchBuilder<UserVmJoinVO> sb = _userVmJoinDao.createSearchBuilder();
        sb.select(null, Func.DISTINCT, sb.entity().getId()); // select distinct ids
        _accountMgr.buildACLViewSearchBuilder(sb, domainId, isRecursive, permittedAccounts, listProjectResourcesCriteria);

        Object id = c.getCriteria(Criteria.ID);
        Object name = c.getCriteria(Criteria.NAME);
        Object state = c.getCriteria(Criteria.STATE);
        Object notState = c.getCriteria(Criteria.NOTSTATE);
        Object zoneId = c.getCriteria(Criteria.DATACENTERID);
        Object zoneType = c.getCriteria(Criteria.DATACENTERTYPE);
        Object pod = c.getCriteria(Criteria.PODID);
        Object hostId = c.getCriteria(Criteria.HOSTID);
        Object hostName = c.getCriteria(Criteria.HOSTNAME);
        Object keyword = c.getCriteria(Criteria.KEYWORD);
        Object isAdmin = c.getCriteria(Criteria.ISADMIN);
        assert c.getCriteria(Criteria.IPADDRESS) == null : "We don't support search by ip address on VM any more.  If you see this assert, it means we have to find a different way to search by the nic table.";
        Object groupId = c.getCriteria(Criteria.GROUPID);
        Object networkId = c.getCriteria(Criteria.NETWORKID);
        Object hypervisor = c.getCriteria(Criteria.HYPERVISOR);
        Object storageId = c.getCriteria(Criteria.STORAGE_ID);
        Object templateId = c.getCriteria(Criteria.TEMPLATE_ID);
        Object isoId = c.getCriteria(Criteria.ISO_ID);
        Object vpcId = c.getCriteria(Criteria.VPC_ID);
        Object affinityGroupId = c.getCriteria(Criteria.AFFINITY_GROUP_ID);

        sb.and("displayName", sb.entity().getDisplayName(), SearchCriteria.Op.LIKE);
        sb.and("id", sb.entity().getId(), SearchCriteria.Op.EQ);
        sb.and("name", sb.entity().getHostName(), SearchCriteria.Op.LIKE);
        sb.and("stateEQ", sb.entity().getState(), SearchCriteria.Op.EQ);
        sb.and("stateNEQ", sb.entity().getState(), SearchCriteria.Op.NEQ);
        sb.and("stateNIN", sb.entity().getState(), SearchCriteria.Op.NIN);
        sb.and("dataCenterId", sb.entity().getDataCenterId(), SearchCriteria.Op.EQ);
        sb.and("dataCenterType", sb.entity().getDataCenterType(), SearchCriteria.Op.EQ);
        sb.and("podId", sb.entity().getPodId(), SearchCriteria.Op.EQ);
        sb.and("hypervisorType", sb.entity().getHypervisorType(), SearchCriteria.Op.EQ);
        sb.and("hostIdEQ", sb.entity().getHostId(), SearchCriteria.Op.EQ);
        sb.and("hostName", sb.entity().getHostName(), SearchCriteria.Op.LIKE);
        sb.and("templateId", sb.entity().getTemplateId(), SearchCriteria.Op.EQ);
        sb.and("isoId", sb.entity().getIsoId(), SearchCriteria.Op.EQ);
        sb.and("instanceGroupId", sb.entity().getInstanceGroupId(), SearchCriteria.Op.EQ);

        if (groupId != null && (Long) groupId != -1) {
            sb.and("instanceGroupId", sb.entity().getInstanceGroupId(), SearchCriteria.Op.EQ);
        }

        if (tags != null && !tags.isEmpty()) {
            for (int count=0; count < tags.size(); count++) {
                sb.or().op("key" + String.valueOf(count), sb.entity().getTagKey(), SearchCriteria.Op.EQ);
                sb.and("value" + String.valueOf(count), sb.entity().getTagValue(), SearchCriteria.Op.EQ);
                sb.cp();
            }
        }

        if (networkId != null) {
            sb.and("networkId", sb.entity().getNetworkId(), SearchCriteria.Op.EQ);
        }

        if(vpcId != null && networkId == null){
            sb.and("vpcId", sb.entity().getVpcId(), SearchCriteria.Op.EQ);
        }

        if (storageId != null) {
            sb.and("poolId", sb.entity().getPoolId(), SearchCriteria.Op.EQ);
        }

        if (affinityGroupId != null) {
            sb.and("affinityGroupId", sb.entity().getAffinityGroupId(), SearchCriteria.Op.EQ);
        }

        // populate the search criteria with the values passed in
        SearchCriteria<UserVmJoinVO> sc = sb.create();

        // building ACL condition
        _accountMgr.buildACLViewSearchCriteria(sc, domainId, isRecursive, permittedAccounts, listProjectResourcesCriteria);

        if (tags != null && !tags.isEmpty()) {
            int count = 0;
            for (String key : tags.keySet()) {
                sc.setParameters("key" + String.valueOf(count), key);
                sc.setParameters("value" + String.valueOf(count), tags.get(key));
                count++;
            }
        }

        if (groupId != null && (Long)groupId != -1) {
            sc.setParameters("instanceGroupId", groupId);
        }

        if (keyword != null) {
            SearchCriteria<UserVmJoinVO> ssc = _userVmJoinDao.createSearchCriteria();
            ssc.addOr("displayName", SearchCriteria.Op.LIKE, "%" + keyword + "%");
            ssc.addOr("hostName", SearchCriteria.Op.LIKE, "%" + keyword + "%");
            ssc.addOr("instanceName", SearchCriteria.Op.LIKE, "%" + keyword + "%");
            ssc.addOr("state", SearchCriteria.Op.EQ, keyword);

            sc.addAnd("displayName", SearchCriteria.Op.SC, ssc);
        }

        if (id != null) {
            sc.setParameters("id", id);
        }

        if (templateId != null) {
            sc.setParameters("templateId", templateId);
        }

        if (isoId != null) {
            sc.setParameters("isoId", isoId);
        }

        if (networkId != null) {
            sc.setParameters("networkId", networkId);
        }

        if(vpcId != null && networkId == null){
            sc.setParameters("vpcId", vpcId);
        }

        if (name != null) {
            sc.setParameters("name", "%" + name + "%");
        }

        if (state != null) {
            if (notState != null && (Boolean) notState == true) {
                sc.setParameters("stateNEQ", state);
            } else {
                sc.setParameters("stateEQ", state);
            }
        }

        if (hypervisor != null) {
            sc.setParameters("hypervisorType", hypervisor);
        }

        // Don't show Destroyed and Expunging vms to the end user
        if ((isAdmin != null) && ((Boolean) isAdmin != true)) {
            sc.setParameters("stateNIN", "Destroyed", "Expunging");
        }

        if (zoneId != null) {
            sc.setParameters("dataCenterId", zoneId);

            if (state == null) {
                sc.setParameters("stateNEQ", "Destroyed");
            }
        }

        if (zoneType != null) {
        	sc.setParameters("dataCenterType", zoneType);
        }

        if (pod != null) {
            sc.setParameters("podId", pod);

            if (state == null) {
                sc.setParameters("stateNEQ", "Destroyed");
            }
        }

        if (hostId != null) {
            sc.setParameters("hostIdEQ", hostId);
        } else {
            if (hostName != null) {
                sc.setParameters("hostName", hostName);
            }
        }

        if (storageId != null) {
            sc.setParameters("poolId", storageId);
        }

        if (affinityGroupId != null) {
            sc.setParameters("affinityGroupId", affinityGroupId);
        }

        // search vm details by ids
        Pair<List<UserVmJoinVO>, Integer> uniqueVmPair =  _userVmJoinDao.searchAndCount(sc, searchFilter);
        Integer count = uniqueVmPair.second();
        if ( count.intValue() == 0 ){
            // handle empty result cases
            return uniqueVmPair;
        }
        List<UserVmJoinVO> uniqueVms = uniqueVmPair.first();
        Long[] vmIds = new Long[uniqueVms.size()];
        int i = 0;
        for (UserVmJoinVO v : uniqueVms ){
            vmIds[i++] = v.getId();
        }
        List<UserVmJoinVO> vms = _userVmJoinDao.searchByIds(vmIds);
        return new Pair<List<UserVmJoinVO>, Integer>(vms, count);
    }


    @Override
    public ListResponse<SecurityGroupResponse> searchForSecurityGroups(ListSecurityGroupsCmd cmd) {
        Pair<List<SecurityGroupJoinVO>, Integer> result = searchForSecurityGroupsInternal(cmd);
        ListResponse<SecurityGroupResponse> response = new ListResponse<SecurityGroupResponse>();
        List<SecurityGroupResponse> routerResponses = ViewResponseHelper.createSecurityGroupResponses(result.first());
        response.setResponses(routerResponses, result.second());
        return response;
    }

    private Pair<List<SecurityGroupJoinVO>, Integer> searchForSecurityGroupsInternal(ListSecurityGroupsCmd cmd) throws PermissionDeniedException, InvalidParameterValueException {
        Account caller = UserContext.current().getCaller();
        Long instanceId = cmd.getVirtualMachineId();
        String securityGroup = cmd.getSecurityGroupName();
        Long id = cmd.getId();
        Object keyword = cmd.getKeyword();
        List<Long> permittedAccounts = new ArrayList<Long>();
        Map<String, String> tags = cmd.getTags();

        if (instanceId != null) {
            UserVmVO userVM = _userVmDao.findById(instanceId);
            if (userVM == null) {
                throw new InvalidParameterValueException("Unable to list network groups for virtual machine instance " + instanceId + "; instance not found.");
            }
            _accountMgr.checkAccess(caller, null, true, userVM);
            return listSecurityGroupRulesByVM(instanceId.longValue(), cmd.getStartIndex(), cmd.getPageSizeVal());
        }

        Ternary<Long, Boolean, ListProjectResourcesCriteria> domainIdRecursiveListProject = new Ternary<Long, Boolean, ListProjectResourcesCriteria>(cmd.getDomainId(), cmd.isRecursive(), null);
        _accountMgr.buildACLSearchParameters(caller, id, cmd.getAccountName(), cmd.getProjectId(), permittedAccounts, domainIdRecursiveListProject, cmd.listAll(), false);
        Long domainId = domainIdRecursiveListProject.first();
        Boolean isRecursive = domainIdRecursiveListProject.second();
        ListProjectResourcesCriteria listProjectResourcesCriteria = domainIdRecursiveListProject.third();

        Filter searchFilter = new Filter(SecurityGroupJoinVO.class, "id", true, cmd.getStartIndex(), cmd.getPageSizeVal());
        SearchBuilder<SecurityGroupJoinVO> sb = _securityGroupJoinDao.createSearchBuilder();
        sb.select(null, Func.DISTINCT, sb.entity().getId()); // select distinct ids
        _accountMgr.buildACLViewSearchBuilder(sb, domainId, isRecursive, permittedAccounts, listProjectResourcesCriteria);

        sb.and("id", sb.entity().getId(), SearchCriteria.Op.EQ);
        sb.and("name", sb.entity().getName(), SearchCriteria.Op.EQ);

        if (tags != null && !tags.isEmpty()) {
            for (int count=0; count < tags.size(); count++) {
                sb.or().op("key" + String.valueOf(count), sb.entity().getTagKey(), SearchCriteria.Op.EQ);
                sb.and("value" + String.valueOf(count), sb.entity().getTagValue(), SearchCriteria.Op.EQ);
                sb.cp();
            }
        }

        SearchCriteria<SecurityGroupJoinVO> sc = sb.create();
        _accountMgr.buildACLViewSearchCriteria(sc, domainId, isRecursive, permittedAccounts, listProjectResourcesCriteria);

        if (id != null) {
            sc.setParameters("id", id);
        }

        if (tags != null && !tags.isEmpty()) {
            int count = 0;
            for (String key : tags.keySet()) {
                sc.setParameters("key" + String.valueOf(count), key);
                sc.setParameters("value" + String.valueOf(count), tags.get(key));
                count++;
            }
        }

        if (securityGroup != null) {
            sc.setParameters("name", securityGroup);
        }

        if (keyword != null) {
            SearchCriteria<SecurityGroupJoinVO> ssc = _securityGroupJoinDao.createSearchCriteria();
            ssc.addOr("name", SearchCriteria.Op.LIKE, "%" + keyword + "%");
            ssc.addOr("description", SearchCriteria.Op.LIKE, "%" + keyword + "%");
            sc.addAnd("name", SearchCriteria.Op.SC, ssc);
        }

        // search security group together with rules
        Pair<List<SecurityGroupJoinVO>, Integer> uniqueSgPair =  _securityGroupJoinDao.searchAndCount(sc, searchFilter);
        Integer count = uniqueSgPair.second();
        if ( count.intValue() == 0 ){
            // handle empty result cases
            return uniqueSgPair;
        }

        List<SecurityGroupJoinVO> uniqueSgs = uniqueSgPair.first();
        Long[] sgIds = new Long[uniqueSgs.size()];
        int i = 0;
        for (SecurityGroupJoinVO v : uniqueSgs ){
            sgIds[i++] = v.getId();
        }
        List<SecurityGroupJoinVO> sgs = _securityGroupJoinDao.searchByIds(sgIds);
        return new Pair<List<SecurityGroupJoinVO>, Integer>(sgs, count);
    }

    private Pair<List<SecurityGroupJoinVO>, Integer> listSecurityGroupRulesByVM(long vmId, long pageInd, long pageSize) {
        Filter sf = new Filter(SecurityGroupVMMapVO.class, null, true, pageInd, pageSize);
        Pair<List<SecurityGroupVMMapVO>, Integer> sgVmMappingPair = _securityGroupVMMapDao.listByInstanceId(vmId, sf);
        Integer count = sgVmMappingPair.second();
        if (count.intValue() == 0) {
            // handle empty result cases
            return new Pair<List<SecurityGroupJoinVO>, Integer>(new ArrayList<SecurityGroupJoinVO>(), count);
        }
        List<SecurityGroupVMMapVO> sgVmMappings = sgVmMappingPair.first();
        Long[] sgIds = new Long[sgVmMappings.size()];
        int i = 0;
        for (SecurityGroupVMMapVO sgVm : sgVmMappings) {
            sgIds[i++] = sgVm.getSecurityGroupId();
        }
        List<SecurityGroupJoinVO> sgs = _securityGroupJoinDao.searchByIds(sgIds);
        return new Pair<List<SecurityGroupJoinVO>, Integer>(sgs, count);
    }


    @Override
    public ListResponse<DomainRouterResponse> searchForRouters(ListRoutersCmd cmd) {
        Pair<List<DomainRouterJoinVO>, Integer> result = searchForRoutersInternal(cmd, cmd.getId(), cmd.getRouterName(),
                cmd.getState(), cmd.getZoneId(), cmd.getPodId(), cmd.getHostId(), cmd.getKeyword(), cmd.getNetworkId(),
                cmd.getVpcId(), cmd.getForVpc(), cmd.getRole(), cmd.getZoneType());
        ListResponse<DomainRouterResponse> response = new ListResponse<DomainRouterResponse>();

        List<DomainRouterResponse> routerResponses = ViewResponseHelper.createDomainRouterResponse(result.first().toArray(new DomainRouterJoinVO[result.first().size()]));
        response.setResponses(routerResponses, result.second());
        return response;
    }

    
    @Override
    public ListResponse<DomainRouterResponse> searchForInternalLbVms(ListInternalLBVMsCmd cmd) {
        Pair<List<DomainRouterJoinVO>, Integer> result = searchForRoutersInternal(cmd, cmd.getId(), cmd.getRouterName(),
                cmd.getState(), cmd.getZoneId(), cmd.getPodId(), cmd.getHostId(), cmd.getKeyword(), cmd.getNetworkId(),
                cmd.getVpcId(), cmd.getForVpc(), cmd.getRole(), cmd.getZoneType());
        ListResponse<DomainRouterResponse> response = new ListResponse<DomainRouterResponse>();

        List<DomainRouterResponse> routerResponses = ViewResponseHelper.createDomainRouterResponse(result.first().toArray(new DomainRouterJoinVO[result.first().size()]));
        response.setResponses(routerResponses, result.second());
        return response;
    }


    private Pair<List<DomainRouterJoinVO>, Integer> searchForRoutersInternal(BaseListProjectAndAccountResourcesCmd cmd, Long id,
            String name, String state, Long zoneId, Long podId, Long hostId, String keyword, Long networkId, Long vpcId, Boolean forVpc, String role, String zoneType) {
       

        Account caller = UserContext.current().getCaller();
        List<Long> permittedAccounts = new ArrayList<Long>();

        Ternary<Long, Boolean, ListProjectResourcesCriteria> domainIdRecursiveListProject = new Ternary<Long, Boolean, ListProjectResourcesCriteria>(
                cmd.getDomainId(), cmd.isRecursive(), null);
        _accountMgr.buildACLSearchParameters(caller, id, cmd.getAccountName(), cmd.getProjectId(), permittedAccounts, domainIdRecursiveListProject,
                cmd.listAll(), false);
        Long domainId = domainIdRecursiveListProject.first();
        Boolean isRecursive = domainIdRecursiveListProject.second();
        ListProjectResourcesCriteria listProjectResourcesCriteria = domainIdRecursiveListProject.third();
        Filter searchFilter = new Filter(DomainRouterJoinVO.class, "id", true, cmd.getStartIndex(), cmd.getPageSizeVal());
        //Filter searchFilter = new Filter(DomainRouterJoinVO.class, null, true, cmd.getStartIndex(), cmd.getPageSizeVal());
        SearchBuilder<DomainRouterJoinVO> sb = _routerJoinDao.createSearchBuilder();
        sb.select(null, Func.DISTINCT, sb.entity().getId()); // select distinct
        // ids to get
        // number of
        // records with
        // pagination
        _accountMgr.buildACLViewSearchBuilder(sb, domainId, isRecursive, permittedAccounts, listProjectResourcesCriteria);

        sb.and("name", sb.entity().getHostName(), SearchCriteria.Op.LIKE);
        sb.and("id", sb.entity().getId(), SearchCriteria.Op.EQ);
        sb.and("accountId", sb.entity().getAccountId(), SearchCriteria.Op.IN);
        sb.and("state", sb.entity().getState(), SearchCriteria.Op.EQ);
        sb.and("dataCenterId", sb.entity().getDataCenterId(), SearchCriteria.Op.EQ);
        sb.and("dataCenterType", sb.entity().getDataCenterType(), SearchCriteria.Op.EQ);
        sb.and("podId", sb.entity().getPodId(), SearchCriteria.Op.EQ);
        sb.and("hostId", sb.entity().getHostId(), SearchCriteria.Op.EQ);
        sb.and("vpcId", sb.entity().getVpcId(), SearchCriteria.Op.EQ);
        sb.and("role", sb.entity().getRole(), SearchCriteria.Op.EQ);

        if (forVpc != null) {
            if (forVpc) {
                sb.and("forVpc", sb.entity().getVpcId(), SearchCriteria.Op.NNULL);
            } else {
                sb.and("forVpc", sb.entity().getVpcId(), SearchCriteria.Op.NULL);
            }
        }

        if (networkId != null) {
            sb.and("networkId", sb.entity().getNetworkId(), SearchCriteria.Op.EQ);
        }

        SearchCriteria<DomainRouterJoinVO> sc = sb.create();
        _accountMgr.buildACLViewSearchCriteria(sc, domainId, isRecursive, permittedAccounts, listProjectResourcesCriteria);

        if (keyword != null) {
            SearchCriteria<DomainRouterJoinVO> ssc = _routerJoinDao.createSearchCriteria();
            ssc.addOr("hostName", SearchCriteria.Op.LIKE, "%" + keyword + "%");
            ssc.addOr("instanceName", SearchCriteria.Op.LIKE, "%" + keyword + "%");
            ssc.addOr("state", SearchCriteria.Op.LIKE, "%" + keyword + "%");

            sc.addAnd("hostName", SearchCriteria.Op.SC, ssc);
        }

        if (name != null) {
            sc.setParameters("name", "%" + name + "%");
        }

        if (id != null) {
            sc.setParameters("id", id);
        }

        if (state != null) {
            sc.setParameters("state", state);
        }

        if (zoneId != null) {
            sc.setParameters("dataCenterId", zoneId);
        }

        if (podId != null) {
            sc.setParameters("podId", podId);
        }

        if (zoneType != null) {
            sc.setParameters("dataCenterType", zoneType);
        }
<<<<<<< HEAD

        if (pod != null) {
            sc.setParameters("podId", pod);
        }
=======
        
>>>>>>> be985016

        if (hostId != null) {
            sc.setParameters("hostId", hostId);
        }

        if (networkId != null) {
            sc.setJoinParameters("nicSearch", "networkId", networkId);
        }

        if (vpcId != null) {
            sc.setParameters("vpcId", vpcId);
        }
        
        if (role != null) {
            sc.setParameters("role", role);
        }

        // search VR details by ids
        Pair<List<DomainRouterJoinVO>, Integer> uniqueVrPair = _routerJoinDao.searchAndCount(sc, searchFilter);
        Integer count = uniqueVrPair.second();
        if (count.intValue() == 0) {
            // empty result
            return uniqueVrPair;
        }
        List<DomainRouterJoinVO> uniqueVrs = uniqueVrPair.first();
        Long[] vrIds = new Long[uniqueVrs.size()];
        int i = 0;
        for (DomainRouterJoinVO v : uniqueVrs) {
            vrIds[i++] = v.getId();
        }
        List<DomainRouterJoinVO> vrs = _routerJoinDao.searchByIds(vrIds);
        return new Pair<List<DomainRouterJoinVO>, Integer>(vrs, count);
    }



    @Override
    public ListResponse<ProjectResponse> listProjects(ListProjectsCmd cmd) {
        Pair<List<ProjectJoinVO>, Integer> projects = listProjectsInternal(cmd);
        ListResponse<ProjectResponse> response = new ListResponse<ProjectResponse>();
        List<ProjectResponse> projectResponses = ViewResponseHelper.createProjectResponse(projects.first().toArray(new ProjectJoinVO[projects.first().size()]));
        response.setResponses(projectResponses, projects.second());
        return response;
    }

    private Pair<List<ProjectJoinVO>, Integer> listProjectsInternal(ListProjectsCmd cmd) {

        Long id = cmd.getId();
        String name = cmd.getName();
        String displayText = cmd.getDisplayText();
        String state = cmd.getState();
        String accountName = cmd.getAccountName();
        Long domainId = cmd.getDomainId();
        String keyword = cmd.getKeyword();
        Long startIndex = cmd.getStartIndex();
        Long pageSize = cmd.getPageSizeVal();
        boolean listAll = cmd.listAll();
        boolean isRecursive = cmd.isRecursive();
        Map<String, String> tags = cmd.getTags();

        Account caller = UserContext.current().getCaller();
        Long accountId = null;
        String path = null;

        Filter searchFilter = new Filter(ProjectJoinVO.class, "id", false, startIndex, pageSize);
        SearchBuilder<ProjectJoinVO> sb = _projectJoinDao.createSearchBuilder();
        sb.select(null, Func.DISTINCT, sb.entity().getId()); // select distinct
        // ids

        if (_accountMgr.isAdmin(caller.getType())) {
            if (domainId != null) {
                DomainVO domain = _domainDao.findById(domainId);
                if (domain == null) {
                    throw new InvalidParameterValueException("Domain id=" + domainId + " doesn't exist in the system");
                }

                _accountMgr.checkAccess(caller, domain);

                if (accountName != null) {
                    Account owner = _accountMgr.getActiveAccountByName(accountName, domainId);
                    if (owner == null) {
                        throw new InvalidParameterValueException("Unable to find account " + accountName + " in domain " + domainId);
                    }
                    accountId = owner.getId();
                }
            } else { // domainId == null
                if (accountName != null) {
                    throw new InvalidParameterValueException("could not find account " + accountName + " because domain is not specified");
                }

            }
        } else {
            if (accountName != null && !accountName.equals(caller.getAccountName())) {
                throw new PermissionDeniedException("Can't list account " + accountName + " projects; unauthorized");
            }

            if (domainId != null && domainId.equals(caller.getDomainId())) {
                throw new PermissionDeniedException("Can't list domain id= " + domainId + " projects; unauthorized");
            }

            accountId = caller.getId();
        }

        if (domainId == null && accountId == null && (caller.getType() == Account.ACCOUNT_TYPE_NORMAL || !listAll)) {
            accountId = caller.getId();
        } else if (caller.getType() == Account.ACCOUNT_TYPE_DOMAIN_ADMIN || (isRecursive && !listAll)) {
            DomainVO domain = _domainDao.findById(caller.getDomainId());
            path = domain.getPath();
        }

        if (path != null) {
            sb.and("domainPath", sb.entity().getDomainPath(), SearchCriteria.Op.LIKE);
        }

        if (accountId != null) {
            sb.and("accountId", sb.entity().getAccountId(), SearchCriteria.Op.EQ);
        }

        if (tags != null && !tags.isEmpty()) {
            for (int count = 0; count < tags.size(); count++) {
                sb.or().op("key" + String.valueOf(count), sb.entity().getTagKey(), SearchCriteria.Op.EQ);
                sb.and("value" + String.valueOf(count), sb.entity().getTagValue(), SearchCriteria.Op.EQ);
                sb.cp();
            }
        }

        SearchCriteria<ProjectJoinVO> sc = sb.create();

        if (id != null) {
            sc.addAnd("id", Op.EQ, id);
        }

        if (domainId != null && !isRecursive) {
            sc.addAnd("domainId", Op.EQ, domainId);
        }

        if (name != null) {
            sc.addAnd("name", Op.EQ, name);
        }

        if (displayText != null) {
            sc.addAnd("displayText", Op.EQ, displayText);
        }

        if (accountId != null) {
            sc.setParameters("accountId", accountId);
        }

        if (state != null) {
            sc.addAnd("state", Op.EQ, state);
        }

        if (keyword != null) {
            SearchCriteria<ProjectJoinVO> ssc = _projectJoinDao.createSearchCriteria();
            ssc.addOr("name", SearchCriteria.Op.LIKE, "%" + keyword + "%");
            ssc.addOr("displayText", SearchCriteria.Op.LIKE, "%" + keyword + "%");
            sc.addAnd("name", SearchCriteria.Op.SC, ssc);
        }

        if (path != null) {
            sc.setParameters("domainPath", path);
        }

        if (tags != null && !tags.isEmpty()) {
            int count = 0;
            for (String key : tags.keySet()) {
                sc.setParameters("key" + String.valueOf(count), key);
                sc.setParameters("value" + String.valueOf(count), tags.get(key));
                count++;
            }
        }

        // search distinct projects to get count
        Pair<List<ProjectJoinVO>, Integer> uniquePrjPair = _projectJoinDao.searchAndCount(sc, searchFilter);
        Integer count = uniquePrjPair.second();
        if (count.intValue() == 0) {
            // handle empty result cases
            return uniquePrjPair;
        }
        List<ProjectJoinVO> uniquePrjs = uniquePrjPair.first();
        Long[] prjIds = new Long[uniquePrjs.size()];
        int i = 0;
        for (ProjectJoinVO v : uniquePrjs) {
            prjIds[i++] = v.getId();
        }
        List<ProjectJoinVO> prjs = _projectJoinDao.searchByIds(prjIds);
        return new Pair<List<ProjectJoinVO>, Integer>(prjs, count);
    }


    @Override
    public ListResponse<ProjectInvitationResponse> listProjectInvitations(ListProjectInvitationsCmd cmd) {
        Pair<List<ProjectInvitationJoinVO>, Integer> invites = listProjectInvitationsInternal(cmd);
        ListResponse<ProjectInvitationResponse> response = new ListResponse<ProjectInvitationResponse>();
        List<ProjectInvitationResponse> projectInvitationResponses =
                ViewResponseHelper.createProjectInvitationResponse(invites.first().toArray(new ProjectInvitationJoinVO[invites.first().size()]));

        response.setResponses(projectInvitationResponses, invites.second());
        return response;
    }

    public Pair<List<ProjectInvitationJoinVO>, Integer> listProjectInvitationsInternal(ListProjectInvitationsCmd cmd){
        Long id = cmd.getId();
        Long projectId = cmd.getProjectId();
        String accountName = cmd.getAccountName();
        Long domainId = cmd.getDomainId();
        String state = cmd.getState();
        boolean activeOnly = cmd.isActiveOnly();
        Long startIndex = cmd.getStartIndex();
        Long pageSizeVal = cmd.getPageSizeVal();
        boolean isRecursive = cmd.isRecursive();
        boolean listAll = cmd.listAll();

        Account caller = UserContext.current().getCaller();
        List<Long> permittedAccounts = new ArrayList<Long>();

        Ternary<Long, Boolean, ListProjectResourcesCriteria> domainIdRecursiveListProject = new Ternary<Long, Boolean, ListProjectResourcesCriteria>(domainId, isRecursive, null);
        _accountMgr.buildACLSearchParameters(caller, id, accountName, projectId, permittedAccounts, domainIdRecursiveListProject, listAll, true);
        domainId = domainIdRecursiveListProject.first();
        isRecursive = domainIdRecursiveListProject.second();
        ListProjectResourcesCriteria listProjectResourcesCriteria = domainIdRecursiveListProject.third();

        Filter searchFilter = new Filter(ProjectInvitationJoinVO.class, "id", true, startIndex, pageSizeVal);
        SearchBuilder<ProjectInvitationJoinVO> sb = _projectInvitationJoinDao.createSearchBuilder();
        _accountMgr.buildACLViewSearchBuilder(sb, domainId, isRecursive, permittedAccounts, listProjectResourcesCriteria);

        sb.and("projectId", sb.entity().getProjectId(), SearchCriteria.Op.EQ);
        sb.and("state", sb.entity().getState(), SearchCriteria.Op.EQ);
        sb.and("created", sb.entity().getCreated(), SearchCriteria.Op.GT);
        sb.and("id", sb.entity().getId(), SearchCriteria.Op.EQ);

        SearchCriteria<ProjectInvitationJoinVO> sc = sb.create();
        _accountMgr.buildACLViewSearchCriteria(sc, domainId, isRecursive, permittedAccounts, listProjectResourcesCriteria);


        if (projectId != null){
            sc.setParameters("projectId", projectId);
        }

        if (state != null) {
            sc.setParameters("state", state);
        }

        if (id != null) {
            sc.setParameters("id", id);
        }

        if (activeOnly) {
            sc.setParameters("state", ProjectInvitation.State.Pending);
            sc.setParameters("created", new Date((DateUtil.currentGMTTime().getTime()) - _projectMgr.getInvitationTimeout()));
        }

        return _projectInvitationJoinDao.searchAndCount(sc, searchFilter);

    }


    @Override
    public ListResponse<ProjectAccountResponse> listProjectAccounts(ListProjectAccountsCmd cmd) {
        Pair<List<ProjectAccountJoinVO>, Integer> projectAccounts = listProjectAccountsInternal(cmd);
        ListResponse<ProjectAccountResponse> response = new ListResponse<ProjectAccountResponse>();
        List<ProjectAccountResponse> projectResponses = ViewResponseHelper.createProjectAccountResponse(projectAccounts.first().toArray(new ProjectAccountJoinVO[projectAccounts.first().size()]));
        response.setResponses(projectResponses, projectAccounts.second());
        return response;
    }


    public Pair<List<ProjectAccountJoinVO>, Integer> listProjectAccountsInternal(ListProjectAccountsCmd cmd) {
        long projectId = cmd.getProjectId();
        String accountName = cmd.getAccountName();
        String role = cmd.getRole();
        Long startIndex = cmd.getStartIndex();
        Long pageSizeVal = cmd.getPageSizeVal();

        //long projectId, String accountName, String role, Long startIndex, Long pageSizeVal) {
        Account caller = UserContext.current().getCaller();

        //check that the project exists
        Project project = _projectDao.findById(projectId);

        if (project == null) {
            throw new InvalidParameterValueException("Unable to find the project id=" + projectId);
        }

        //verify permissions - only accounts belonging to the project can list project's account
        if (!_accountMgr.isAdmin(caller.getType()) && _projectAccountDao.findByProjectIdAccountId(projectId, caller.getAccountId()) == null) {
            throw new PermissionDeniedException("Account " + caller + " is not authorized to list users of the project id=" + projectId);
        }

        Filter searchFilter = new Filter(ProjectAccountJoinVO.class, "id", false, startIndex, pageSizeVal);
        SearchBuilder<ProjectAccountJoinVO> sb = _projectAccountJoinDao.createSearchBuilder();
        sb.and("accountRole", sb.entity().getAccountRole(), Op.EQ);
        sb.and("projectId", sb.entity().getProjectId(), Op.EQ);

        SearchBuilder<AccountVO> accountSearch;
        if (accountName != null) {
            sb.and("accountName", sb.entity().getAccountName(), Op.EQ);
        }

        SearchCriteria<ProjectAccountJoinVO> sc = sb.create();

        sc.setParameters("projectId", projectId);

        if (role != null) {
            sc.setParameters("accountRole", role);
        }

        if (accountName != null) {
            sc.setParameters("accountName", accountName);
        }

        return  _projectAccountJoinDao.searchAndCount(sc, searchFilter);
    }

    @Override
    public ListResponse<HostResponse> searchForServers(ListHostsCmd cmd) {
        //FIXME: do we need to support list hosts with VmId, maybe we should create another command just for this
        // Right now it is handled separately outside this QueryService
        s_logger.debug(">>>Searching for hosts>>>");
        Pair<List<HostJoinVO>, Integer> hosts = searchForServersInternal(cmd);
        ListResponse<HostResponse> response = new ListResponse<HostResponse>();
        s_logger.debug(">>>Generating Response>>>");
        List<HostResponse> hostResponses = ViewResponseHelper.createHostResponse(cmd.getDetails(), hosts.first().toArray(new HostJoinVO[hosts.first().size()]));
        response.setResponses(hostResponses, hosts.second());
        return response;
    }

    public Pair<List<HostJoinVO>, Integer> searchForServersInternal(ListHostsCmd cmd) {

        Long zoneId = _accountMgr.checkAccessAndSpecifyAuthority(UserContext.current().getCaller(), cmd.getZoneId());
        String zoneType = cmd.getZoneType();
        Object name = cmd.getHostName();
        Object type = cmd.getType();
        Object state = cmd.getState();
        Object pod = cmd.getPodId();
        Object cluster = cmd.getClusterId();
        Object id = cmd.getId();
        Object keyword = cmd.getKeyword();
        Object resourceState = cmd.getResourceState();
        Object haHosts = cmd.getHaHost();
        Long startIndex = cmd.getStartIndex();
        Long pageSize = cmd.getPageSizeVal();

        Filter searchFilter = new Filter(HostJoinVO.class, "id", Boolean.TRUE, startIndex, pageSize);

        SearchBuilder<HostJoinVO> sb = _hostJoinDao.createSearchBuilder();
        sb.select(null, Func.DISTINCT, sb.entity().getId()); // select distinct ids
        sb.and("id", sb.entity().getId(), SearchCriteria.Op.EQ);
        sb.and("name", sb.entity().getName(), SearchCriteria.Op.LIKE);
        sb.and("type", sb.entity().getType(), SearchCriteria.Op.LIKE);
        sb.and("status", sb.entity().getStatus(), SearchCriteria.Op.EQ);
        sb.and("dataCenterId", sb.entity().getZoneId(), SearchCriteria.Op.EQ);
        sb.and("dataCenterType", sb.entity().getZoneType(), SearchCriteria.Op.EQ);
        sb.and("podId", sb.entity().getPodId(), SearchCriteria.Op.EQ);
        sb.and("clusterId", sb.entity().getClusterId(), SearchCriteria.Op.EQ);
        sb.and("resourceState", sb.entity().getResourceState(), SearchCriteria.Op.EQ);

        String haTag = _haMgr.getHaTag();
        if (haHosts != null && haTag != null && !haTag.isEmpty()) {
            if ((Boolean) haHosts) {
                sb.and("tag", sb.entity().getTag(), SearchCriteria.Op.EQ);
            } else {
                sb.and().op("tag", sb.entity().getTag(), SearchCriteria.Op.NEQ);
                sb.or("tagNull", sb.entity().getTag(), SearchCriteria.Op.NULL);
                sb.cp();
            }

        }


        SearchCriteria<HostJoinVO> sc = sb.create();

        if (keyword != null) {
            SearchCriteria<HostJoinVO> ssc = _hostJoinDao.createSearchCriteria();
            ssc.addOr("name", SearchCriteria.Op.LIKE, "%" + keyword + "%");
            ssc.addOr("status", SearchCriteria.Op.LIKE, "%" + keyword + "%");
            ssc.addOr("type", SearchCriteria.Op.LIKE, "%" + keyword + "%");

            sc.addAnd("name", SearchCriteria.Op.SC, ssc);
        }

        if (id != null) {
            sc.setParameters("id", id);
        }

        if (name != null) {
            sc.setParameters("name", "%" + name + "%");
        }
        if (type != null) {
            sc.setParameters("type", "%" + type);
        }
        if (state != null) {
            sc.setParameters("status", state);
        }
        if (zoneId != null) {
            sc.setParameters("dataCenterId", zoneId);
        }
        if (zoneType != null) {
        	sc.setParameters("dataCenterType", zoneType);
        }
        if (pod != null) {
            sc.setParameters("podId", pod);
        }
        if (cluster != null) {
            sc.setParameters("clusterId", cluster);
        }

        if (resourceState != null) {
            sc.setParameters("resourceState", resourceState);
        }

        if (haHosts != null && haTag != null && !haTag.isEmpty()) {
            sc.setJoinParameters("hostTagSearch", "tag", haTag);
        }

        // search host details by ids
        Pair<List<HostJoinVO>, Integer> uniqueHostPair =  _hostJoinDao.searchAndCount(sc, searchFilter);
        Integer count = uniqueHostPair.second();
        if ( count.intValue() == 0 ){
            // handle empty result cases
            return uniqueHostPair;
        }
        List<HostJoinVO> uniqueHosts = uniqueHostPair.first();
        Long[] hostIds = new Long[uniqueHosts.size()];
        int i = 0;
        for (HostJoinVO v : uniqueHosts ){
            hostIds[i++] = v.getId();
        }
        List<HostJoinVO> hosts = _hostJoinDao.searchByIds(hostIds);
        return new Pair<List<HostJoinVO>, Integer>(hosts, count);

    }

    @Override
    public ListResponse<VolumeResponse> searchForVolumes(ListVolumesCmd cmd) {
        Pair<List<VolumeJoinVO>, Integer> result = searchForVolumesInternal(cmd);
        ListResponse<VolumeResponse> response = new ListResponse<VolumeResponse>();

        List<VolumeResponse> volumeResponses = ViewResponseHelper.createVolumeResponse(result.first().toArray(new VolumeJoinVO[result.first().size()]));
        response.setResponses(volumeResponses, result.second());
        return response;
    }


    private Pair<List<VolumeJoinVO>, Integer> searchForVolumesInternal(ListVolumesCmd cmd) {

        Account caller = UserContext.current().getCaller();
        List<Long> permittedAccounts = new ArrayList<Long>();

        Long id = cmd.getId();
        Long vmInstanceId = cmd.getVirtualMachineId();
        String name = cmd.getVolumeName();
        String keyword = cmd.getKeyword();
        String type = cmd.getType();
        Map<String, String> tags = cmd.getTags();

        Long zoneId = cmd.getZoneId();
        String zoneType = cmd.getZoneType();
        Long podId = null;
        if (_accountMgr.isAdmin(caller.getType())) {
            podId = cmd.getPodId();
        }

        Ternary<Long, Boolean, ListProjectResourcesCriteria> domainIdRecursiveListProject = new Ternary<Long, Boolean, ListProjectResourcesCriteria>(cmd.getDomainId(), cmd.isRecursive(), null);
        _accountMgr.buildACLSearchParameters(caller, id, cmd.getAccountName(), cmd.getProjectId(), permittedAccounts, domainIdRecursiveListProject, cmd.listAll(), false);
        Long domainId = domainIdRecursiveListProject.first();
        Boolean isRecursive = domainIdRecursiveListProject.second();
        ListProjectResourcesCriteria listProjectResourcesCriteria = domainIdRecursiveListProject.third();
        Filter searchFilter = new Filter(VolumeJoinVO.class, "created", false, cmd.getStartIndex(), cmd.getPageSizeVal());

        // hack for now, this should be done better but due to needing a join I opted to
        // do this quickly and worry about making it pretty later
        SearchBuilder<VolumeJoinVO> sb = _volumeJoinDao.createSearchBuilder();
        sb.select(null, Func.DISTINCT, sb.entity().getId()); // select distinct
        // ids to get
        // number of
        // records with
        // pagination
        _accountMgr.buildACLViewSearchBuilder(sb, domainId, isRecursive, permittedAccounts, listProjectResourcesCriteria);

        sb.and("name", sb.entity().getName(), SearchCriteria.Op.EQ);
        sb.and("id", sb.entity().getId(), SearchCriteria.Op.EQ);
        sb.and("volumeType", sb.entity().getVolumeType(), SearchCriteria.Op.LIKE);
        sb.and("instanceId", sb.entity().getVmId(), SearchCriteria.Op.EQ);
        sb.and("dataCenterId", sb.entity().getDataCenterId(), SearchCriteria.Op.EQ);
        sb.and("dataCenterType", sb.entity().getDataCenterType(), SearchCriteria.Op.EQ);
        sb.and("podId", sb.entity().getPodId(), SearchCriteria.Op.EQ);
        // Only return volumes that are not destroyed
        sb.and("state", sb.entity().getState(), SearchCriteria.Op.NEQ);
        sb.and("systemUse", sb.entity().isSystemUse(), SearchCriteria.Op.NEQ);
        // display UserVM volumes only
        sb.and().op("type", sb.entity().getVmType(), SearchCriteria.Op.NIN);
        sb.or("nulltype", sb.entity().getVmType(), SearchCriteria.Op.NULL);
        sb.cp();

        if (tags != null && !tags.isEmpty()) {
            for (int count=0; count < tags.size(); count++) {
                sb.or().op("key" + String.valueOf(count), sb.entity().getTagKey(), SearchCriteria.Op.EQ);
                sb.and("value" + String.valueOf(count), sb.entity().getTagValue(), SearchCriteria.Op.EQ);
                sb.cp();
            }
        }



        // now set the SC criteria...
        SearchCriteria<VolumeJoinVO> sc = sb.create();
        _accountMgr.buildACLViewSearchCriteria(sc, domainId, isRecursive, permittedAccounts, listProjectResourcesCriteria);

        if (keyword != null) {
            SearchCriteria<VolumeJoinVO> ssc = _volumeJoinDao.createSearchCriteria();
            ssc.addOr("name", SearchCriteria.Op.LIKE, "%" + keyword + "%");
            ssc.addOr("volumeType", SearchCriteria.Op.LIKE, "%" + keyword + "%");

            sc.addAnd("name", SearchCriteria.Op.SC, ssc);
        }

        if (name != null) {
            sc.setParameters("name", name);
        }

        sc.setParameters("systemUse", 1);

        if (tags != null && !tags.isEmpty()) {
            int count = 0;
            for (String key : tags.keySet()) {
                sc.setParameters("key" + String.valueOf(count), key);
                sc.setParameters("value" + String.valueOf(count), tags.get(key));
                count++;
            }
        }

        if (id != null) {
            sc.setParameters("id", id);
        }

        if (type != null) {
            sc.setParameters("volumeType", "%" + type + "%");
        }
        if (vmInstanceId != null) {
            sc.setParameters("instanceId", vmInstanceId);
        }
        if (zoneId != null) {
            sc.setParameters("dataCenterId", zoneId);
        }
        if (zoneType != null) {
        	sc.setParameters("dataCenterType", zoneType);
        }
        if (podId != null) {
            sc.setParameters("podId", podId);
        }

        // Don't return DomR and ConsoleProxy volumes
        sc.setParameters("type", VirtualMachine.Type.ConsoleProxy, VirtualMachine.Type.SecondaryStorageVm, VirtualMachine.Type.DomainRouter);

        // Only return volumes that are not destroyed
        sc.setParameters("state", Volume.State.Destroy);

        // search Volume details by ids
        Pair<List<VolumeJoinVO>, Integer> uniqueVolPair = _volumeJoinDao.searchAndCount(sc, searchFilter);
        Integer count = uniqueVolPair.second();
        if (count.intValue() == 0) {
            // empty result
            return uniqueVolPair;
        }
        List<VolumeJoinVO> uniqueVols = uniqueVolPair.first();
        Long[] vrIds = new Long[uniqueVols.size()];
        int i = 0;
        for (VolumeJoinVO v : uniqueVols) {
            vrIds[i++] = v.getId();
        }
        List<VolumeJoinVO> vrs = _volumeJoinDao.searchByIds(vrIds);
        return new Pair<List<VolumeJoinVO>, Integer>(vrs, count);
    }

    @Override
    public ListResponse<AccountResponse> searchForAccounts(ListAccountsCmd cmd) {
        Pair<List<AccountJoinVO>, Integer> result = searchForAccountsInternal(cmd);
        ListResponse<AccountResponse> response = new ListResponse<AccountResponse>();
        List<AccountResponse> accountResponses = ViewResponseHelper.createAccountResponse(result.first().toArray(new AccountJoinVO[result.first().size()]));
        response.setResponses(accountResponses, result.second());
        return response;
    }


    private Pair<List<AccountJoinVO>, Integer> searchForAccountsInternal(ListAccountsCmd cmd) {
        Account caller = UserContext.current().getCaller();
        Long domainId = cmd.getDomainId();
        Long accountId = cmd.getId();
        String accountName = cmd.getSearchName();
        boolean isRecursive = cmd.isRecursive();
        boolean listAll = cmd.listAll();
        Boolean listForDomain = false;

        if (accountId != null) {
            Account account = _accountDao.findById(accountId);
            if (account == null || account.getId() == Account.ACCOUNT_ID_SYSTEM) {
                throw new InvalidParameterValueException("Unable to find account by id " + accountId);
            }

            _accountMgr.checkAccess(caller, null, true, account);
        }

        if (domainId != null) {
            Domain domain = _domainDao.findById(domainId);
            if (domain == null) {
                throw new InvalidParameterValueException("Domain id=" + domainId + " doesn't exist");
            }

            _accountMgr.checkAccess(caller, domain);

            if (accountName != null) {
                Account account = _accountDao.findActiveAccount(accountName, domainId);
                if (account == null || account.getId() == Account.ACCOUNT_ID_SYSTEM) {
                    throw new InvalidParameterValueException("Unable to find account by name " + accountName + " in domain " + domainId);
                }
                _accountMgr.checkAccess(caller, null, true, account);
            }
        }

        if (accountId == null) {
            if (_accountMgr.isAdmin(caller.getType()) && listAll && domainId == null) {
                listForDomain = true;
                isRecursive = true;
                if (domainId == null) {
                    domainId = caller.getDomainId();
                }
            } else if (_accountMgr.isAdmin(caller.getType()) && domainId != null) {
                listForDomain = true;
            } else {
                accountId = caller.getAccountId();
            }
        }

        Filter searchFilter = new Filter(AccountJoinVO.class, "id", true, cmd.getStartIndex(), cmd.getPageSizeVal());

        Object type = cmd.getAccountType();
        Object state = cmd.getState();
        Object isCleanupRequired = cmd.isCleanupRequired();
        Object keyword = cmd.getKeyword();

        SearchBuilder<AccountJoinVO> sb = _accountJoinDao.createSearchBuilder();
        sb.and("accountName", sb.entity().getAccountName(), SearchCriteria.Op.EQ);
        sb.and("domainId", sb.entity().getDomainId(), SearchCriteria.Op.EQ);
        sb.and("id", sb.entity().getId(), SearchCriteria.Op.EQ);
        sb.and("type", sb.entity().getType(), SearchCriteria.Op.EQ);
        sb.and("state", sb.entity().getState(), SearchCriteria.Op.EQ);
        sb.and("needsCleanup", sb.entity().isNeedsCleanup(), SearchCriteria.Op.EQ);
        sb.and("typeNEQ", sb.entity().getType(), SearchCriteria.Op.NEQ);
        sb.and("idNEQ", sb.entity().getId(), SearchCriteria.Op.NEQ);


        if (listForDomain && isRecursive) {
            sb.and("path", sb.entity().getDomainPath(), SearchCriteria.Op.LIKE);
        }

        SearchCriteria<AccountJoinVO> sc = sb.create();

        sc.setParameters("idNEQ", Account.ACCOUNT_ID_SYSTEM);

        if (keyword != null) {
            SearchCriteria<AccountJoinVO> ssc = _accountJoinDao.createSearchCriteria();
            ssc.addOr("accountName", SearchCriteria.Op.LIKE, "%" + keyword + "%");
            ssc.addOr("state", SearchCriteria.Op.LIKE, "%" + keyword + "%");
            sc.addAnd("accountName", SearchCriteria.Op.SC, ssc);
        }

        if (type != null) {
            sc.setParameters("type", type);
        }

        if (state != null) {
            sc.setParameters("state", state);
        }

        if (isCleanupRequired != null) {
            sc.setParameters("needsCleanup", isCleanupRequired);
        }

        if (accountName != null) {
            sc.setParameters("accountName", accountName);
        }

        // don't return account of type project to the end user
        sc.setParameters("typeNEQ", 5);

        if (accountId != null) {
            sc.setParameters("id", accountId);
        }

        if (listForDomain) {
            if (isRecursive) {
                Domain domain = _domainDao.findById(domainId);
                sc.setParameters("path", domain.getPath() + "%");
            } else {
                sc.setParameters("domainId", domainId);
            }
        }

        return _accountJoinDao.searchAndCount(sc, searchFilter);
    }

    @Override
    public ListResponse<AsyncJobResponse> searchForAsyncJobs(ListAsyncJobsCmd cmd) {
        Pair<List<AsyncJobJoinVO>, Integer> result = searchForAsyncJobsInternal(cmd);
        ListResponse<AsyncJobResponse> response = new ListResponse<AsyncJobResponse>();
        List<AsyncJobResponse> jobResponses = ViewResponseHelper.createAsyncJobResponse(result.first().toArray(new AsyncJobJoinVO[result.first().size()]));
        response.setResponses(jobResponses, result.second());
        return response;
    }


    private Pair<List<AsyncJobJoinVO>, Integer> searchForAsyncJobsInternal(ListAsyncJobsCmd cmd) {

        Account caller = UserContext.current().getCaller();

        List<Long> permittedAccounts = new ArrayList<Long>();

        Ternary<Long, Boolean, ListProjectResourcesCriteria> domainIdRecursiveListProject = new Ternary<Long, Boolean, ListProjectResourcesCriteria>(
                cmd.getDomainId(), cmd.isRecursive(), null);
        _accountMgr.buildACLSearchParameters(caller, null, cmd.getAccountName(), null, permittedAccounts, domainIdRecursiveListProject,
                cmd.listAll(), false);
        Long domainId = domainIdRecursiveListProject.first();
        Boolean isRecursive = domainIdRecursiveListProject.second();
        ListProjectResourcesCriteria listProjectResourcesCriteria = domainIdRecursiveListProject.third();

        Filter searchFilter = new Filter(AsyncJobJoinVO.class, "id", true, cmd.getStartIndex(), cmd.getPageSizeVal());
        SearchBuilder<AsyncJobJoinVO> sb = _jobJoinDao.createSearchBuilder();
        sb.and("accountIdIN", sb.entity().getAccountId(), SearchCriteria.Op.IN);
        SearchBuilder<AccountVO> accountSearch = null;
        boolean accountJoinIsDone = false;
        if (permittedAccounts.isEmpty() && domainId != null) {
            sb.and("domainId", sb.entity().getDomainId(), SearchCriteria.Op.EQ);
            sb.and("path", sb.entity().getDomainPath(), SearchCriteria.Op.LIKE);
            accountJoinIsDone = true;
        }

        if (listProjectResourcesCriteria != null) {

            if (listProjectResourcesCriteria == Project.ListProjectResourcesCriteria.ListProjectResourcesOnly) {
                sb.and("type", sb.entity().getAccountType(), SearchCriteria.Op.EQ);
            } else if (listProjectResourcesCriteria == Project.ListProjectResourcesCriteria.SkipProjectResources) {
                sb.and("type", sb.entity().getAccountType(), SearchCriteria.Op.NEQ);
            }

            if (!accountJoinIsDone) {
                sb.and("domainId", sb.entity().getDomainId(), SearchCriteria.Op.EQ);
                sb.and("path", sb.entity().getDomainPath(), SearchCriteria.Op.LIKE);
            }
        }

        Object keyword = cmd.getKeyword();
        Object startDate = cmd.getStartDate();

        SearchCriteria<AsyncJobJoinVO> sc = sb.create();
        if (listProjectResourcesCriteria != null) {
            sc.setParameters("type", Account.ACCOUNT_TYPE_PROJECT);
        }

        if (!permittedAccounts.isEmpty()) {
            sc.setParameters("accountIdIN", permittedAccounts.toArray());
        } else if (domainId != null) {
            DomainVO domain = _domainDao.findById(domainId);
            if (isRecursive) {
                sc.setParameters("path", domain.getPath() + "%");
            } else {
                sc.setParameters("domainId", domainId);
            }
        }

        if (keyword != null) {
            sc.addAnd("cmd", SearchCriteria.Op.LIKE, "%" + keyword + "%");
        }

        if (startDate != null) {
            sc.addAnd("created", SearchCriteria.Op.GTEQ, startDate);
        }

        return _jobJoinDao.searchAndCount(sc, searchFilter);
    }

    @Override
    public ListResponse<StoragePoolResponse> searchForStoragePools(ListStoragePoolsCmd cmd) {
        Pair<List<StoragePoolJoinVO>, Integer> result = searchForStoragePoolsInternal(cmd);
        ListResponse<StoragePoolResponse> response = new ListResponse<StoragePoolResponse>();

        List<StoragePoolResponse> poolResponses = ViewResponseHelper.createStoragePoolResponse(result.first().toArray(new StoragePoolJoinVO[result.first().size()]));
        response.setResponses(poolResponses, result.second());
        return response;
    }

    private Pair<List<StoragePoolJoinVO>, Integer> searchForStoragePoolsInternal(ListStoragePoolsCmd cmd) {

        Long zoneId = _accountMgr.checkAccessAndSpecifyAuthority(UserContext.current().getCaller(), cmd.getZoneId());
        String zoneType = cmd.getZoneType();
        Object id = cmd.getId();
        Object name = cmd.getStoragePoolName();
        Object path = cmd.getPath();
        Object pod = cmd.getPodId();
        Object cluster = cmd.getClusterId();
        Object address = cmd.getIpAddress();
        Object keyword = cmd.getKeyword();
        Long startIndex = cmd.getStartIndex();
        Long pageSize = cmd.getPageSizeVal();


        Filter searchFilter = new Filter(StoragePoolJoinVO.class, "id", Boolean.TRUE, startIndex, pageSize);

        SearchBuilder<StoragePoolJoinVO> sb = _poolJoinDao.createSearchBuilder();
        sb.select(null, Func.DISTINCT, sb.entity().getId()); // select distinct ids
        sb.and("id", sb.entity().getId(), SearchCriteria.Op.EQ);
        sb.and("name", sb.entity().getName(), SearchCriteria.Op.EQ);
        sb.and("path", sb.entity().getPath(), SearchCriteria.Op.EQ);
        sb.and("dataCenterId", sb.entity().getZoneId(), SearchCriteria.Op.EQ);
        sb.and("dataCenterType", sb.entity().getZoneType(), SearchCriteria.Op.EQ);
        sb.and("podId", sb.entity().getPodId(), SearchCriteria.Op.EQ);
        sb.and("clusterId", sb.entity().getClusterId(), SearchCriteria.Op.EQ);
        sb.and("hostAddress", sb.entity().getHostAddress(), SearchCriteria.Op.EQ);


        SearchCriteria<StoragePoolJoinVO> sc = sb.create();


        if (keyword != null) {
            SearchCriteria<StoragePoolJoinVO> ssc = _poolJoinDao.createSearchCriteria();
            ssc.addOr("name", SearchCriteria.Op.LIKE, "%" + keyword + "%");
            ssc.addOr("poolType", SearchCriteria.Op.LIKE, "%" + keyword + "%");

            sc.addAnd("name", SearchCriteria.Op.SC, ssc);
        }

        if (id != null) {
            sc.setParameters("id", id);
        }

        if (name != null) {
            sc.setParameters("name", name);
        }

        if (path != null) {
            sc.setParameters("path", path);
        }
        if (zoneId != null) {
            sc.setParameters("dataCenterId", zoneId);
        }
        if (zoneType != null) {
        	sc.setParameters("dataCenterType", zoneType);
        }
        if (pod != null) {
            sc.setParameters("podId", pod);
        }
        if (address != null) {
            sc.setParameters("hostAddress", address);
        }
        if (cluster != null) {
            sc.setParameters("clusterId", cluster);
        }

        // search Pool details by ids
        Pair<List<StoragePoolJoinVO>, Integer> uniquePoolPair = _poolJoinDao.searchAndCount(sc, searchFilter);
        Integer count = uniquePoolPair.second();
        if (count.intValue() == 0) {
            // empty result
            return uniquePoolPair;
        }
        List<StoragePoolJoinVO> uniquePools = uniquePoolPair.first();
        Long[] vrIds = new Long[uniquePools.size()];
        int i = 0;
        for (StoragePoolJoinVO v : uniquePools) {
            vrIds[i++] = v.getId();
        }
        List<StoragePoolJoinVO> vrs = _poolJoinDao.searchByIds(vrIds);
        return new Pair<List<StoragePoolJoinVO>, Integer>(vrs, count);

    }


    @Override
    public ListResponse<ImageStoreResponse> searchForImageStores(ListImageStoresCmd cmd) {
        Pair<List<ImageStoreJoinVO>, Integer> result = searchForImageStoresInternal(cmd);
        ListResponse<ImageStoreResponse> response = new ListResponse<ImageStoreResponse>();

        List<ImageStoreResponse> poolResponses = ViewResponseHelper.createImageStoreResponse(result.first().toArray(new ImageStoreJoinVO[result.first().size()]));
        response.setResponses(poolResponses, result.second());
        return response;
    }

    private Pair<List<ImageStoreJoinVO>, Integer> searchForImageStoresInternal(ListImageStoresCmd cmd) {

        Long zoneId = _accountMgr.checkAccessAndSpecifyAuthority(UserContext.current().getCaller(), cmd.getZoneId());
        Object id = cmd.getId();
        Object name = cmd.getStoreName();
        String provider = cmd.getProvider();
        String protocol = cmd.getProtocol();
        Object keyword = cmd.getKeyword();
        Long startIndex = cmd.getStartIndex();
        Long pageSize = cmd.getPageSizeVal();


        Filter searchFilter = new Filter(ImageStoreJoinVO.class, "id", Boolean.TRUE, startIndex, pageSize);

        SearchBuilder<ImageStoreJoinVO> sb = _imageStoreJoinDao.createSearchBuilder();
        sb.select(null, Func.DISTINCT, sb.entity().getId()); // select distinct ids
        sb.and("id", sb.entity().getId(), SearchCriteria.Op.EQ);
        sb.and("name", sb.entity().getName(), SearchCriteria.Op.EQ);
        sb.and("dataCenterId", sb.entity().getZoneId(), SearchCriteria.Op.EQ);
        sb.and("protocol", sb.entity().getProtocol(), SearchCriteria.Op.EQ);
        sb.and("provider", sb.entity().getProviderName(), SearchCriteria.Op.EQ);
        sb.and("role", sb.entity().getRole(), SearchCriteria.Op.EQ);


        SearchCriteria<ImageStoreJoinVO> sc = sb.create();
        sc.setParameters("role", DataStoreRole.Image);


        if (keyword != null) {
            SearchCriteria<ImageStoreJoinVO> ssc = _imageStoreJoinDao.createSearchCriteria();
            ssc.addOr("name", SearchCriteria.Op.LIKE, "%" + keyword + "%");
            ssc.addOr("provider", SearchCriteria.Op.LIKE, "%" + keyword + "%" );
            sc.addAnd("name", SearchCriteria.Op.SC, ssc);
        }

        if (id != null) {
            sc.setParameters("id", id);
        }

        if (name != null) {
            sc.setParameters("name", name);
        }


        if (zoneId != null) {
            sc.setParameters("dataCenterId", zoneId);
        }
        if (provider != null) {
            sc.setParameters("provider", provider);
        }
        if (protocol != null) {
            sc.setParameters("protocol", protocol);
        }

        // search Store details by ids
        Pair<List<ImageStoreJoinVO>, Integer> uniqueStorePair = _imageStoreJoinDao.searchAndCount(sc, searchFilter);
        Integer count = uniqueStorePair.second();
        if (count.intValue() == 0) {
            // empty result
            return uniqueStorePair;
        }
        List<ImageStoreJoinVO> uniqueStores = uniqueStorePair.first();
        Long[] vrIds = new Long[uniqueStores.size()];
        int i = 0;
        for (ImageStoreJoinVO v : uniqueStores) {
            vrIds[i++] = v.getId();
        }
        List<ImageStoreJoinVO> vrs = _imageStoreJoinDao.searchByIds(vrIds);
        return new Pair<List<ImageStoreJoinVO>, Integer>(vrs, count);

    }


    @Override
    public ListResponse<DiskOfferingResponse> searchForDiskOfferings(ListDiskOfferingsCmd cmd) {
        Pair<List<DiskOfferingJoinVO>, Integer> result = searchForDiskOfferingsInternal(cmd);
        ListResponse<DiskOfferingResponse> response = new ListResponse<DiskOfferingResponse>();
        List<DiskOfferingResponse> offeringResponses = ViewResponseHelper.createDiskOfferingResponse(result.first().toArray(new DiskOfferingJoinVO[result.first().size()]));
        response.setResponses(offeringResponses, result.second());
        return response;
    }

    private Pair<List<DiskOfferingJoinVO>, Integer> searchForDiskOfferingsInternal(ListDiskOfferingsCmd cmd) {
        // Note
        // The list method for offerings is being modified in accordance with
        // discussion with Will/Kevin
        // For now, we will be listing the following based on the usertype
        // 1. For root, we will list all offerings
        // 2. For domainAdmin and regular users, we will list everything in
        // their domains+parent domains ... all the way
        // till
        // root

        Boolean isAscending = Boolean.parseBoolean(_configDao.getValue("sortkey.algorithm"));
        isAscending = (isAscending == null ? true : isAscending);
        Filter searchFilter = new Filter(DiskOfferingJoinVO.class, "sortKey", isAscending, cmd.getStartIndex(), cmd.getPageSizeVal());
        SearchCriteria<DiskOfferingJoinVO> sc = _diskOfferingJoinDao.createSearchCriteria();


        Account account = UserContext.current().getCaller();
        Object name = cmd.getDiskOfferingName();
        Object id = cmd.getId();
        Object keyword = cmd.getKeyword();
        Long domainId = cmd.getDomainId();
        // Keeping this logic consistent with domain specific zones
        // if a domainId is provided, we just return the disk offering
        // associated with this domain
        if (domainId != null) {
            if (account.getType() == Account.ACCOUNT_TYPE_ADMIN || isPermissible(account.getDomainId(), domainId) ) {
                // check if the user's domain == do's domain || user's domain is
                // a child of so's domain for non-root users
                sc.addAnd("domainId", SearchCriteria.Op.EQ, domainId);
                return _diskOfferingJoinDao.searchAndCount(sc, searchFilter);
            } else {
                    throw new PermissionDeniedException("The account:" + account.getAccountName()
                            + " does not fall in the same domain hierarchy as the disk offering");
            }
        }


        List<Long> domainIds = null;
        // For non-root users, only return all offerings for the user's domain, and everything above till root
        if ((account.getType() == Account.ACCOUNT_TYPE_NORMAL || account.getType() == Account.ACCOUNT_TYPE_DOMAIN_ADMIN)
                || account.getType() == Account.ACCOUNT_TYPE_RESOURCE_DOMAIN_ADMIN) {
            // find all domain Id up to root domain for this account
            domainIds = new ArrayList<Long>();
            DomainVO domainRecord = _domainDao.findById(account.getDomainId());
            if ( domainRecord == null ){
                s_logger.error("Could not find the domainId for account:" + account.getAccountName());
                throw new CloudAuthenticationException("Could not find the domainId for account:" + account.getAccountName());
            }
            domainIds.add(domainRecord.getId());
            while (domainRecord.getParent() != null ){
                domainRecord = _domainDao.findById(domainRecord.getParent());
                domainIds.add(domainRecord.getId());
            }

            SearchCriteria<DiskOfferingJoinVO> spc = _diskOfferingJoinDao.createSearchCriteria();

            spc.addOr("domainId", SearchCriteria.Op.IN, domainIds.toArray());
            spc.addOr("domainId", SearchCriteria.Op.NULL); // include public offering as where
            sc.addAnd("domainId", SearchCriteria.Op.SC, spc);
            sc.addAnd("systemUse", SearchCriteria.Op.EQ, false); // non-root users should not see system offering at all

        }

         if (keyword != null) {
            SearchCriteria<DiskOfferingJoinVO> ssc = _diskOfferingJoinDao.createSearchCriteria();
            ssc.addOr("displayText", SearchCriteria.Op.LIKE, "%" + keyword + "%");
            ssc.addOr("name", SearchCriteria.Op.LIKE, "%" + keyword + "%");

            sc.addAnd("name", SearchCriteria.Op.SC, ssc);
        }

        if (id != null) {
            sc.addAnd("id", SearchCriteria.Op.EQ, id);
        }

        if (name != null) {
            sc.addAnd("name", SearchCriteria.Op.EQ, name);
        }

        // FIXME: disk offerings should search back up the hierarchy for
        // available disk offerings...
        /*
         * sb.addAnd("domainId", sb.entity().getDomainId(),
         * SearchCriteria.Op.EQ); if (domainId != null) {
         * SearchBuilder<DomainVO> domainSearch =
         * _domainDao.createSearchBuilder(); domainSearch.addAnd("path",
         * domainSearch.entity().getPath(), SearchCriteria.Op.LIKE);
         * sb.join("domainSearch", domainSearch, sb.entity().getDomainId(),
         * domainSearch.entity().getId()); }
         */

        // FIXME: disk offerings should search back up the hierarchy for
        // available disk offerings...
        /*
         * if (domainId != null) { sc.setParameters("domainId", domainId); //
         * //DomainVO domain = _domainDao.findById((Long)domainId); // // I want
         * to join on user_vm.domain_id = domain.id where domain.path like
         * 'foo%' //sc.setJoinParameters("domainSearch", "path",
         * domain.getPath() + "%"); // }
         */

        return _diskOfferingJoinDao.searchAndCount(sc, searchFilter);
    }



    @Override
    public ListResponse<ServiceOfferingResponse> searchForServiceOfferings(ListServiceOfferingsCmd cmd) {
        Pair<List<ServiceOfferingJoinVO>, Integer> result = searchForServiceOfferingsInternal(cmd);
        ListResponse<ServiceOfferingResponse> response = new ListResponse<ServiceOfferingResponse>();
        List<ServiceOfferingResponse> offeringResponses = ViewResponseHelper.createServiceOfferingResponse(result.first().toArray(new ServiceOfferingJoinVO[result.first().size()]));
        response.setResponses(offeringResponses, result.second());
        return response;
    }

    private Pair<List<ServiceOfferingJoinVO>, Integer> searchForServiceOfferingsInternal(ListServiceOfferingsCmd cmd) {
        // Note
        // The list method for offerings is being modified in accordance with
        // discussion with Will/Kevin
        // For now, we will be listing the following based on the usertype
        // 1. For root, we will list all offerings
        // 2. For domainAdmin and regular users, we will list everything in
        // their domains+parent domains ... all the way
        // till
        // root
        Boolean isAscending = Boolean.parseBoolean(_configDao.getValue("sortkey.algorithm"));
        isAscending = (isAscending == null ? true : isAscending);
        Filter searchFilter = new Filter(ServiceOfferingJoinVO.class, "sortKey", isAscending, cmd.getStartIndex(), cmd.getPageSizeVal());
        SearchCriteria<ServiceOfferingJoinVO> sc = _srvOfferingJoinDao.createSearchCriteria();

        Account caller = UserContext.current().getCaller();
        Object name = cmd.getServiceOfferingName();
        Object id = cmd.getId();
        Object keyword = cmd.getKeyword();
        Long vmId = cmd.getVirtualMachineId();
        Long domainId = cmd.getDomainId();
        Boolean isSystem = cmd.getIsSystem();
        String vmTypeStr = cmd.getSystemVmType();

        if (caller.getType() != Account.ACCOUNT_TYPE_ADMIN && isSystem) {
            throw new InvalidParameterValueException("Only ROOT admins can access system's offering");
        }

        // Keeping this logic consistent with domain specific zones
        // if a domainId is provided, we just return the so associated with this
        // domain
        if (domainId != null && caller.getType() != Account.ACCOUNT_TYPE_ADMIN) {
            // check if the user's domain == so's domain || user's domain is a
            // child of so's domain
            if (!isPermissible(caller.getDomainId(), domainId)) {
                throw new PermissionDeniedException("The account:" + caller.getAccountName()
                        + " does not fall in the same domain hierarchy as the service offering");
            }
        }

       // boolean includePublicOfferings = false;
        if ((caller.getType() == Account.ACCOUNT_TYPE_NORMAL || caller.getType() == Account.ACCOUNT_TYPE_DOMAIN_ADMIN)
                || caller.getType() == Account.ACCOUNT_TYPE_RESOURCE_DOMAIN_ADMIN) {
            // For non-root users.
            if (isSystem) {
                throw new InvalidParameterValueException("Only root admins can access system's offering");
            }
            // find all domain Id up to root domain for this account
            List<Long> domainIds = new ArrayList<Long>();
            DomainVO domainRecord = _domainDao.findById(caller.getDomainId());
            if ( domainRecord == null ){
                s_logger.error("Could not find the domainId for account:" + caller.getAccountName());
                throw new CloudAuthenticationException("Could not find the domainId for account:" + caller.getAccountName());
            }
            domainIds.add(domainRecord.getId());
            while (domainRecord.getParent() != null ){
                domainRecord = _domainDao.findById(domainRecord.getParent());
                domainIds.add(domainRecord.getId());
            }
            SearchCriteria<ServiceOfferingJoinVO> spc = _srvOfferingJoinDao.createSearchCriteria();

            spc.addOr("domainId", SearchCriteria.Op.IN, domainIds.toArray());
            spc.addOr("domainId", SearchCriteria.Op.NULL); // include public offering as where
            sc.addAnd("domainId", SearchCriteria.Op.SC, spc);

        }
        else {
            // for root users
            if (caller.getDomainId() != 1 && isSystem) { // NON ROOT admin
                throw new InvalidParameterValueException("Non ROOT admins cannot access system's offering");
            }
            if (domainId != null) {
                sc.addAnd("domainId", SearchCriteria.Op.EQ, domainId);
            }
        }

        if (keyword != null) {
            SearchCriteria<ServiceOfferingJoinVO> ssc = _srvOfferingJoinDao.createSearchCriteria();
            ssc.addOr("displayText", SearchCriteria.Op.LIKE, "%" + keyword + "%");
            ssc.addOr("name", SearchCriteria.Op.LIKE, "%" + keyword + "%");

            sc.addAnd("name", SearchCriteria.Op.SC, ssc);
        } else if (vmId != null) {
            UserVmVO vmInstance = _userVmDao.findById(vmId);
            if ((vmInstance == null) || (vmInstance.getRemoved() != null)) {
                InvalidParameterValueException ex = new InvalidParameterValueException("unable to find a virtual machine with specified id");
                ex.addProxyObject(vmInstance, vmId, "vmId");
                throw ex;
            }

            _accountMgr.checkAccess(caller, null, true, vmInstance);

            ServiceOfferingVO offering = _srvOfferingDao.findByIdIncludingRemoved(vmInstance.getServiceOfferingId());
            sc.addAnd("id", SearchCriteria.Op.NEQ, offering.getId());

            // Only return offerings with the same Guest IP type and storage
            // pool preference
            // sc.addAnd("guestIpType", SearchCriteria.Op.EQ,
            // offering.getGuestIpType());
            sc.addAnd("useLocalStorage", SearchCriteria.Op.EQ, offering.getUseLocalStorage());
        }

        if (id != null) {
            sc.addAnd("id", SearchCriteria.Op.EQ, id);
        }

        if (isSystem != null) {
            // note that for non-root users, isSystem is always false when control comes to here
            sc.addAnd("systemUse", SearchCriteria.Op.EQ, isSystem);
        }

        if (name != null) {
            sc.addAnd("name", SearchCriteria.Op.EQ, name);
        }

        if (vmTypeStr != null) {
            sc.addAnd("vm_type", SearchCriteria.Op.EQ, vmTypeStr);
        }

        return _srvOfferingJoinDao.searchAndCount(sc, searchFilter);

    }




    @Override
    public ListResponse<ZoneResponse> listDataCenters(ListZonesByCmd cmd) {
        Pair<List<DataCenterJoinVO>, Integer> result = listDataCentersInternal(cmd);
        ListResponse<ZoneResponse> response = new ListResponse<ZoneResponse>();
        List<ZoneResponse> dcResponses = ViewResponseHelper.createDataCenterResponse(cmd.getShowCapacities(), result.first().toArray(new DataCenterJoinVO[result.first().size()]));
        response.setResponses(dcResponses, result.second());
        return response;
    }


    private Pair<List<DataCenterJoinVO>, Integer> listDataCentersInternal(ListZonesByCmd cmd) {
        Account account = UserContext.current().getCaller();
        Long domainId = cmd.getDomainId();
        Long id = cmd.getId();
        String keyword = cmd.getKeyword();
        String name = cmd.getName();
        String networkType = cmd.getZoneType();

        Filter searchFilter = new Filter(DataCenterJoinVO.class, null, false, cmd.getStartIndex(), cmd.getPageSizeVal());
        SearchCriteria<DataCenterJoinVO> sc = _dcJoinDao.createSearchCriteria();

        if(networkType != null)
          sc.addAnd("networkType", SearchCriteria.Op.EQ, networkType);

        if (id != null) {
            sc.addAnd("id", SearchCriteria.Op.EQ, id);
        } else if (name != null) {
            sc.addAnd("name", SearchCriteria.Op.EQ, name);
        } else {
            if (keyword != null) {
                SearchCriteria<DataCenterJoinVO> ssc = _dcJoinDao.createSearchCriteria();
                ssc.addOr("name", SearchCriteria.Op.LIKE, "%" + keyword + "%");
                ssc.addOr("description", SearchCriteria.Op.LIKE, "%" + keyword + "%");
                sc.addAnd("name", SearchCriteria.Op.SC, ssc);
            }

            if (domainId != null) {
                // for domainId != null
                // right now, we made the decision to only list zones associated
                // with this domain, private zone
                sc.addAnd("domainId", SearchCriteria.Op.EQ, domainId);
            }  else if (account.getType() == Account.ACCOUNT_TYPE_NORMAL) {
                // it was decided to return all zones for the user's domain, and
                // everything above till root
                // list all zones belonging to this domain, and all of its
                // parents
                // check the parent, if not null, add zones for that parent to
                // list


                // find all domain Id up to root domain for this account
                List<Long> domainIds = new ArrayList<Long>();
                DomainVO domainRecord = _domainDao.findById(account.getDomainId());
                if ( domainRecord == null ){
                    s_logger.error("Could not find the domainId for account:" + account.getAccountName());
                    throw new CloudAuthenticationException("Could not find the domainId for account:" + account.getAccountName());
                }
                domainIds.add(domainRecord.getId());
                while (domainRecord.getParent() != null ){
                    domainRecord = _domainDao.findById(domainRecord.getParent());
                    domainIds.add(domainRecord.getId());
                }
                // domainId == null (public zones) or domainId IN [all domain id up to root domain]
                SearchCriteria<DataCenterJoinVO> sdc = _dcJoinDao.createSearchCriteria();
                sdc.addOr("domainId", SearchCriteria.Op.IN, domainIds.toArray());
                sdc.addOr("domainId", SearchCriteria.Op.NULL);
                sc.addAnd("domain", SearchCriteria.Op.SC, sdc);

                // remove disabled zones
                sc.addAnd("allocationState", SearchCriteria.Op.NEQ, Grouping.AllocationState.Disabled);

            } else if (account.getType() == Account.ACCOUNT_TYPE_DOMAIN_ADMIN || account.getType() == Account.ACCOUNT_TYPE_RESOURCE_DOMAIN_ADMIN) {
                // it was decided to return all zones for the domain admin, and
                // everything above till root, as well as zones till the domain leaf
                List<Long> domainIds = new ArrayList<Long>();
                DomainVO domainRecord = _domainDao.findById(account.getDomainId());
                if ( domainRecord == null ){
                    s_logger.error("Could not find the domainId for account:" + account.getAccountName());
                    throw new CloudAuthenticationException("Could not find the domainId for account:" + account.getAccountName());
                }
                domainIds.add(domainRecord.getId());
                // find all domain Ids till leaf
                List<DomainVO> allChildDomains = _domainDao.findAllChildren(domainRecord.getPath(), domainRecord.getId());
                for (DomainVO domain : allChildDomains) {
                    domainIds.add(domain.getId());
                }
                // then find all domain Id up to root domain for this account
                while (domainRecord.getParent() != null ){
                    domainRecord = _domainDao.findById(domainRecord.getParent());
                    domainIds.add(domainRecord.getId());
                }

                // domainId == null (public zones) or domainId IN [all domain id up to root domain]
                SearchCriteria<DataCenterJoinVO> sdc = _dcJoinDao.createSearchCriteria();
                sdc.addOr("domainId", SearchCriteria.Op.IN, domainIds.toArray());
                sdc.addOr("domainId", SearchCriteria.Op.NULL);
                sc.addAnd("domain", SearchCriteria.Op.SC, sdc);

                // remove disabled zones
                sc.addAnd("allocationState", SearchCriteria.Op.NEQ, Grouping.AllocationState.Disabled);
            }

            // handle available=FALSE option, only return zones with at least one VM running there
            Boolean available = cmd.isAvailable();
            if (account != null) {
                if ((available != null) && Boolean.FALSE.equals(available)) {
                    Set<Long> dcIds = new HashSet<Long>(); //data centers with at least one VM running
                    List<DomainRouterVO> routers = _routerDao.listBy(account.getId());
                    for (DomainRouterVO router : routers){
                        dcIds.add(router.getDataCenterId());
                    }
                    if ( dcIds.size() == 0) {
                        return new Pair<List<DataCenterJoinVO>, Integer>(new ArrayList<DataCenterJoinVO>(), 0);
                    }
                    else{
                        sc.addAnd("idIn", SearchCriteria.Op.IN, dcIds.toArray());
                    }

                }
            }
        }

        return _dcJoinDao.searchAndCount(sc, searchFilter);
    }


    // This method is used for permissions check for both disk and service
    // offerings
    private boolean isPermissible(Long accountDomainId, Long offeringDomainId) {

        if (accountDomainId == offeringDomainId) {
            return true; // account and service offering in same domain
        }

        DomainVO domainRecord = _domainDao.findById(accountDomainId);

        if (domainRecord != null) {
            while (true) {
                if (domainRecord.getId() == offeringDomainId) {
                    return true;
                }

                // try and move on to the next domain
                if (domainRecord.getParent() != null) {
                    domainRecord = _domainDao.findById(domainRecord.getParent());
                } else {
                    break;
                }
            }
        }

        return false;
    }

    @Override
    public ListResponse<TemplateResponse> listTemplates(ListTemplatesCmd cmd) {
        Pair<List<TemplateJoinVO>, Integer> result = searchForTemplatesInternal(cmd);
        ListResponse<TemplateResponse> response = new ListResponse<TemplateResponse>();

        List<TemplateResponse> templateResponses = ViewResponseHelper.createTemplateResponse(result.first().toArray(new TemplateJoinVO[result.first().size()]));
        response.setResponses(templateResponses, result.second());
        return response;
    }

    private Pair<List<TemplateJoinVO>, Integer> searchForTemplatesInternal(ListTemplatesCmd cmd) {
        TemplateFilter templateFilter = TemplateFilter.valueOf(cmd.getTemplateFilter());
        Long id = cmd.getId();
        Map<String, String> tags = cmd.getTags();
        Account caller = UserContext.current().getCaller();

        boolean listAll = false;
        if (templateFilter != null && templateFilter == TemplateFilter.all) {
            if (caller.getType() == Account.ACCOUNT_TYPE_NORMAL) {
                throw new InvalidParameterValueException("Filter " + TemplateFilter.all + " can be specified by admin only");
            }
            listAll = true;
        }

        List<Long> permittedAccountIds = new ArrayList<Long>();
        Ternary<Long, Boolean, ListProjectResourcesCriteria> domainIdRecursiveListProject = new Ternary<Long, Boolean, ListProjectResourcesCriteria>(
                cmd.getDomainId(), cmd.isRecursive(), null);
        _accountMgr.buildACLSearchParameters(caller, id, cmd.getAccountName(), cmd.getProjectId(), permittedAccountIds, domainIdRecursiveListProject,
                listAll, false);
        ListProjectResourcesCriteria listProjectResourcesCriteria = domainIdRecursiveListProject.third();
        List<Account> permittedAccounts = new ArrayList<Account>();
        for (Long accountId : permittedAccountIds) {
            permittedAccounts.add(_accountMgr.getAccount(accountId));
        }

        boolean showDomr = ((templateFilter != TemplateFilter.selfexecutable) && (templateFilter != TemplateFilter.featured));
        HypervisorType hypervisorType = HypervisorType.getType(cmd.getHypervisor());

        return searchForTemplatesInternal(id, cmd.getTemplateName(), cmd.getKeyword(), templateFilter, false, null, cmd.getPageSizeVal(), cmd.getStartIndex(),
                cmd.getZoneId(), hypervisorType, showDomr, cmd.listInReadyState(), permittedAccounts, caller, listProjectResourcesCriteria, tags);
    }

    private Pair<List<TemplateJoinVO>, Integer> searchForTemplatesInternal(Long templateId, String name, String keyword,
            TemplateFilter templateFilter, boolean isIso, Boolean bootable, Long pageSize, Long startIndex, Long zoneId, HypervisorType hyperType,
            boolean showDomr, boolean onlyReady, List<Account> permittedAccounts, Account caller,
            ListProjectResourcesCriteria listProjectResourcesCriteria, Map<String, String> tags) {
        VMTemplateVO template = null;

        Boolean isAscending = Boolean.parseBoolean(_configDao.getValue("sortkey.algorithm"));
        isAscending = (isAscending == null ? true : isAscending);
        Filter searchFilter = new Filter(TemplateJoinVO.class, "sortKey", isAscending, startIndex, pageSize);
        SearchCriteria<TemplateJoinVO> sc = _templateJoinDao.createSearchCriteria();

        // verify templateId parameter and specially handle it
        if (templateId != null) {
            template = _templateDao.findById(templateId);
            if (template == null) {
                throw new InvalidParameterValueException("Please specify a valid template ID.");
            }// If ISO requested then it should be ISO.
            if (isIso && template.getFormat() != ImageFormat.ISO) {
                s_logger.error("Template Id " + templateId + " is not an ISO");
                InvalidParameterValueException ex = new InvalidParameterValueException("Specified Template Id is not an ISO");
                ex.addProxyObject(template, templateId, "templateId");
                throw ex;
            }// If ISO not requested then it shouldn't be an ISO.
            if (!isIso && template.getFormat() == ImageFormat.ISO) {
                s_logger.error("Incorrect format of the template id " + templateId);
                InvalidParameterValueException ex = new InvalidParameterValueException("Incorrect format " + template.getFormat()
                        + " of the specified template id");
                ex.addProxyObject(template, templateId, "templateId");
                throw ex;
            }

            // if template is not public, perform permission check here
            if (!template.isPublicTemplate() && caller.getType() != Account.ACCOUNT_TYPE_ADMIN) {
                Account owner = _accountMgr.getAccount(template.getAccountId());
                _accountMgr.checkAccess(caller, null, true, owner);
            }

            // if templateId is specified, then we will just use the id to
            // search and ignore other query parameters
            sc.addAnd("id", SearchCriteria.Op.EQ, templateId);
        } else {

            DomainVO domain = null;
            if (!permittedAccounts.isEmpty()) {
                domain = _domainDao.findById(permittedAccounts.get(0).getDomainId());
            } else {
                domain = _domainDao.findById(DomainVO.ROOT_DOMAIN);
            }

            List<HypervisorType> hypers = null;
            if (!isIso) {
                hypers = _resourceMgr.listAvailHypervisorInZone(null, null);
            }

            // add criteria for project or not
            if (listProjectResourcesCriteria == ListProjectResourcesCriteria.SkipProjectResources) {
                sc.addAnd("accountType", SearchCriteria.Op.NEQ, Account.ACCOUNT_TYPE_PROJECT);
            } else if (listProjectResourcesCriteria == ListProjectResourcesCriteria.ListProjectResourcesOnly) {
                sc.addAnd("accountType", SearchCriteria.Op.EQ, Account.ACCOUNT_TYPE_PROJECT);
            }

            // add criteria for domain path in case of domain admin
            if ((templateFilter == TemplateFilter.self || templateFilter == TemplateFilter.selfexecutable)
                    && (caller.getType() == Account.ACCOUNT_TYPE_DOMAIN_ADMIN || caller.getType() == Account.ACCOUNT_TYPE_RESOURCE_DOMAIN_ADMIN)) {
                sc.addAnd("domainPath", SearchCriteria.Op.LIKE, domain.getPath() + "%");
            }

            List<Long> relatedDomainIds = new ArrayList<Long>();
            List<Long> permittedAccountIds = new ArrayList<Long>();
            if (!permittedAccounts.isEmpty()) {
                for (Account account : permittedAccounts) {
                    permittedAccountIds.add(account.getId());
                    DomainVO accountDomain = _domainDao.findById(account.getDomainId());

                    // get all parent domain ID's all the way till root domain
                    DomainVO domainTreeNode = accountDomain;
                    relatedDomainIds.add(domainTreeNode.getId());
                    while (domainTreeNode.getParent() != null) {
                        domainTreeNode = _domainDao.findById(domainTreeNode.getParent());
                        relatedDomainIds.add(domainTreeNode.getId());
                    }

                    // get all child domain ID's
                    if (_accountMgr.isAdmin(account.getType())) {
                        List<DomainVO> allChildDomains = _domainDao.findAllChildren(accountDomain.getPath(), accountDomain.getId());
                        for (DomainVO childDomain : allChildDomains) {
                            relatedDomainIds.add(childDomain.getId());
                        }
                    }
                }
            }

            if (!isIso) {
                // add hypervisor criteria for template case
                if (hypers != null && !hypers.isEmpty()) {
                    String[] relatedHypers = new String[hypers.size()];
                    for (int i = 0; i < hypers.size(); i++) {
                        relatedHypers[i] = hypers.get(i).toString();
                    }
                    sc.addAnd("hypervisorType", SearchCriteria.Op.IN, relatedHypers);
                }
            }

            // control different template filters
            if (templateFilter == TemplateFilter.featured || templateFilter == TemplateFilter.community) {
                sc.addAnd("publicTemplate", SearchCriteria.Op.EQ, true);
                if (templateFilter == TemplateFilter.featured) {
                    sc.addAnd("featured", SearchCriteria.Op.EQ, true);
                } else {
                    sc.addAnd("featured", SearchCriteria.Op.EQ, false);
                }
                if (!permittedAccounts.isEmpty()) {
                    SearchCriteria<TemplateJoinVO> scc = _templateJoinDao.createSearchCriteria();
                    scc.addOr("domainId", SearchCriteria.Op.IN, relatedDomainIds.toArray());
                    scc.addOr("domainId", SearchCriteria.Op.NULL);
                    sc.addAnd("domainId", SearchCriteria.Op.SC, scc);
                }
            } else if (templateFilter == TemplateFilter.self || templateFilter == TemplateFilter.selfexecutable) {
                if (!permittedAccounts.isEmpty()) {
                    sc.addAnd("accountId", SearchCriteria.Op.IN, permittedAccountIds.toArray());
                }
            } else if (templateFilter == TemplateFilter.sharedexecutable || templateFilter == TemplateFilter.shared) {
                SearchCriteria<TemplateJoinVO> scc = _templateJoinDao.createSearchCriteria();
                scc.addOr("accountId", SearchCriteria.Op.IN, permittedAccountIds.toArray());
                scc.addOr("sharedAccountId", SearchCriteria.Op.IN, permittedAccountIds.toArray());
                sc.addAnd("accountId", SearchCriteria.Op.SC, scc);
            } else if (templateFilter == TemplateFilter.executable) {
                SearchCriteria<TemplateJoinVO> scc = _templateJoinDao.createSearchCriteria();
                scc.addOr("publicTemplate", SearchCriteria.Op.EQ, true);
                if (!permittedAccounts.isEmpty()) {
                    scc.addOr("accountId", SearchCriteria.Op.IN, permittedAccountIds.toArray());
                }
                sc.addAnd("publicTemplate", SearchCriteria.Op.SC, scc);
            }

            // add tags criteria
            if (tags != null && !tags.isEmpty()) {
                SearchCriteria<TemplateJoinVO> scc = _templateJoinDao.createSearchCriteria();
                int count = 0;
                for (String key : tags.keySet()) {
                    SearchCriteria<TemplateJoinVO> scTag = _templateJoinDao.createSearchCriteria();
                    scTag.addAnd("tagKey", SearchCriteria.Op.EQ, key);
                    scTag.addAnd("tagValue", SearchCriteria.Op.EQ, tags.get(key));
                    if (isIso) {
                        scTag.addAnd("tagResourceType", SearchCriteria.Op.EQ, TaggedResourceType.ISO);
                    } else {
                        scTag.addAnd("tagResourceType", SearchCriteria.Op.EQ, TaggedResourceType.Template);
                    }
                    scc.addOr("tagKey", SearchCriteria.Op.SC, scTag);
                    count++;
                }
                sc.addAnd("tagKey", SearchCriteria.Op.SC, scc);
            }

            // other criteria

            if (keyword != null) {
                sc.addAnd("name", SearchCriteria.Op.LIKE, "%" + keyword + "%");
            } else if (name != null) {
                sc.addAnd("name", SearchCriteria.Op.EQ, name);
            }

            if (isIso) {
                sc.addAnd("format", SearchCriteria.Op.EQ, "ISO");

            } else {
                sc.addAnd("format", SearchCriteria.Op.NEQ, "ISO");
            }

            if (!hyperType.equals(HypervisorType.None)) {
                sc.addAnd("hypervisorType", SearchCriteria.Op.EQ, hyperType);
            }

            if (bootable != null) {
                sc.addAnd("bootable", SearchCriteria.Op.EQ, bootable);
            }

            if (onlyReady) {
                sc.addAnd("downloadState", SearchCriteria.Op.EQ, Status.DOWNLOADED);
                sc.addAnd("destroyed", SearchCriteria.Op.EQ, false);
            }

            if (zoneId != null) {
                sc.addAnd("dataCenterId", SearchCriteria.Op.EQ, zoneId);
            }

            if (!showDomr) {
                // excluding system template
                sc.addAnd("templateType", SearchCriteria.Op.NEQ, Storage.TemplateType.SYSTEM);
            }
        }

        // don't return removed template, this should not be needed since we
        // changed annotation for removed field in TemplateJoinVO.
        // sc.addAnd("removed", SearchCriteria.Op.NULL);

        // search unique templates and find details by Ids
        Pair<List<TemplateJoinVO>, Integer> uniqueTmplPair = _templateJoinDao.searchAndCount(sc, searchFilter);
        Integer count = uniqueTmplPair.second();
        if (count.intValue() == 0) {
            // empty result
            return uniqueTmplPair;
        }
        List<TemplateJoinVO> uniqueTmpls = uniqueTmplPair.first();
        Long[] vrIds = new Long[uniqueTmpls.size()];
        int i = 0;
        for (TemplateJoinVO v : uniqueTmpls) {
            vrIds[i++] = v.getId();
        }
        List<TemplateJoinVO> vrs = _templateJoinDao.searchByIds(vrIds);
        return new Pair<List<TemplateJoinVO>, Integer>(vrs, count);

        // TODO: revisit the special logic for iso search in
        // VMTemplateDaoImpl.searchForTemplates and understand why we need to
        // specially handle ISO. The original logic is very twisted and no idea
        // about what the code was doing.

    }

    @Override
    public ListResponse<TemplateResponse> listIsos(ListIsosCmd cmd) {
        Pair<List<TemplateJoinVO>, Integer> result = searchForIsosInternal(cmd);
        ListResponse<TemplateResponse> response = new ListResponse<TemplateResponse>();

        List<TemplateResponse> templateResponses = ViewResponseHelper.createIsoResponse(result.first().toArray(new TemplateJoinVO[result.first().size()]));
        response.setResponses(templateResponses, result.second());
        return response;
    }

    private Pair<List<TemplateJoinVO>, Integer> searchForIsosInternal(ListIsosCmd cmd) {
        TemplateFilter isoFilter = TemplateFilter.valueOf(cmd.getIsoFilter());
        Long id = cmd.getId();
        Map<String, String> tags = cmd.getTags();
        Account caller = UserContext.current().getCaller();

        boolean listAll = false;
        if (isoFilter != null && isoFilter == TemplateFilter.all) {
            if (caller.getType() == Account.ACCOUNT_TYPE_NORMAL) {
                throw new InvalidParameterValueException("Filter " + TemplateFilter.all + " can be specified by admin only");
            }
            listAll = true;
        }

        List<Long> permittedAccountIds = new ArrayList<Long>();
        Ternary<Long, Boolean, ListProjectResourcesCriteria> domainIdRecursiveListProject = new Ternary<Long, Boolean, ListProjectResourcesCriteria>(
                cmd.getDomainId(), cmd.isRecursive(), null);
        _accountMgr.buildACLSearchParameters(caller, id, cmd.getAccountName(), cmd.getProjectId(), permittedAccountIds, domainIdRecursiveListProject,
                listAll, false);
        ListProjectResourcesCriteria listProjectResourcesCriteria = domainIdRecursiveListProject.third();
        List<Account> permittedAccounts = new ArrayList<Account>();
        for (Long accountId : permittedAccountIds) {
            permittedAccounts.add(_accountMgr.getAccount(accountId));
        }

        HypervisorType hypervisorType = HypervisorType.getType(cmd.getHypervisor());

        return searchForTemplatesInternal(cmd.getId(), cmd.getIsoName(), cmd.getKeyword(), isoFilter, true, cmd.isBootable(), cmd.getPageSizeVal(),
                cmd.getStartIndex(), cmd.getZoneId(), hypervisorType, true, cmd.listInReadyState(), permittedAccounts, caller,
                listProjectResourcesCriteria, tags);
    }

    public ListResponse<AffinityGroupResponse> listAffinityGroups(Long affinityGroupId, String affinityGroupName,
            String affinityGroupType, Long vmId, Long startIndex, Long pageSize) {
        Pair<List<AffinityGroupJoinVO>, Integer> result = listAffinityGroupsInternal(affinityGroupId,
                affinityGroupName, affinityGroupType, vmId, startIndex, pageSize);
        ListResponse<AffinityGroupResponse> response = new ListResponse<AffinityGroupResponse>();
        List<AffinityGroupResponse> agResponses = ViewResponseHelper.createAffinityGroupResponses(result.first());
        response.setResponses(agResponses, result.second());
        return response;
    }


    public Pair<List<AffinityGroupJoinVO>, Integer> listAffinityGroupsInternal(Long affinityGroupId,
            String affinityGroupName, String affinityGroupType, Long vmId, Long startIndex, Long pageSize) {

        Account caller = UserContext.current().getCaller();

        Long accountId = caller.getAccountId();
        Long domainId = caller.getDomainId();

        if (vmId != null) {
            UserVmVO userVM = _userVmDao.findById(vmId);
            if (userVM == null){
                throw new InvalidParameterValueException("Unable to list affinity groups for virtual machine instance "
                        + vmId + "; instance not found.");
            }
            _accountMgr.checkAccess(caller, null, true, userVM);
            return listAffinityGroupsByVM(vmId.longValue(), startIndex, pageSize);
        }

        Filter searchFilter = new Filter(AffinityGroupJoinVO.class, "id", true, startIndex, pageSize);
        SearchBuilder<AffinityGroupJoinVO> groupSearch = _affinityGroupJoinDao.createSearchBuilder();
        groupSearch.select(null, Func.DISTINCT, groupSearch.entity().getId()); // select
                                                                               // distinct

        SearchCriteria<AffinityGroupJoinVO> sc = groupSearch.create();

        if (accountId != null) {
            sc.addAnd("accountId", SearchCriteria.Op.EQ, accountId);
        }

        if (domainId != null) {
            sc.addAnd("domainId", SearchCriteria.Op.EQ, domainId);
        }

        if (affinityGroupId != null) {
            sc.addAnd("id", SearchCriteria.Op.EQ, affinityGroupId);
        }

        if (affinityGroupName != null) {
            sc.addAnd("name", SearchCriteria.Op.EQ, affinityGroupName);
        }

        if (affinityGroupType != null) {
            sc.addAnd("type", SearchCriteria.Op.EQ, affinityGroupType);
        }


        Pair<List<AffinityGroupJoinVO>, Integer> uniqueGroupsPair = _affinityGroupJoinDao.searchAndCount(sc,
                searchFilter);
        // search group details by ids
        Integer count = uniqueGroupsPair.second();
        if (count.intValue() == 0) {
            // empty result
            return uniqueGroupsPair;
        }
        List<AffinityGroupJoinVO> uniqueGroups = uniqueGroupsPair.first();
        Long[] vrIds = new Long[uniqueGroups.size()];
        int i = 0;
        for (AffinityGroupJoinVO v : uniqueGroups) {
            vrIds[i++] = v.getId();
        }
        List<AffinityGroupJoinVO> vrs = _affinityGroupJoinDao.searchByIds(vrIds);
        return new Pair<List<AffinityGroupJoinVO>, Integer>(vrs, count);

    }

    private Pair<List<AffinityGroupJoinVO>, Integer> listAffinityGroupsByVM(long vmId, long pageInd, long pageSize) {
        Filter sf = new Filter(SecurityGroupVMMapVO.class, null, true, pageInd, pageSize);
        Pair<List<AffinityGroupVMMapVO>, Integer> agVmMappingPair = _affinityGroupVMMapDao.listByInstanceId(vmId, sf);
        Integer count = agVmMappingPair.second();
        if (count.intValue() == 0) {
            // handle empty result cases
            return new Pair<List<AffinityGroupJoinVO>, Integer>(new ArrayList<AffinityGroupJoinVO>(), count);
        }
        List<AffinityGroupVMMapVO> agVmMappings = agVmMappingPair.first();
        Long[] agIds = new Long[agVmMappings.size()];
        int i = 0;
        for (AffinityGroupVMMapVO agVm : agVmMappings) {
            agIds[i++] = agVm.getAffinityGroupId();
        }
        List<AffinityGroupJoinVO> ags = _affinityGroupJoinDao.searchByIds(agIds);
        return new Pair<List<AffinityGroupJoinVO>, Integer>(ags, count);
    }
<<<<<<< HEAD
=======


    public List<ResourceDetailResponse> listResource(ListResourceDetailsCmd cmd){

        String key = cmd.getKey();
        ResourceTag.TaggedResourceType resourceType = cmd.getResourceType();
        String resourceId = cmd.getResourceId();
        Long id = _taggedResourceMgr.getResourceId(resourceId, resourceType);

        if(resourceType == ResourceTag.TaggedResourceType.Volume){

            List<VolumeDetailVO> volumeDetailList;
            if(key == null){
                volumeDetailList = _volumeDetailDao.findDetails(id);
            }else{
                VolumeDetailVO volumeDetail = _volumeDetailDao.findDetail(id, key);
                volumeDetailList = new LinkedList<VolumeDetailVO>();
                volumeDetailList.add(volumeDetail);
            }

            List<ResourceDetailResponse> volumeDetailResponseList = new ArrayList<ResourceDetailResponse>();
            for (VolumeDetailVO volumeDetail : volumeDetailList ){
                ResourceDetailResponse volumeDetailResponse = new ResourceDetailResponse();
                volumeDetailResponse.setResourceId(id.toString());
                volumeDetailResponse.setName(volumeDetail.getName());
                volumeDetailResponse.setValue(volumeDetail.getValue());
                volumeDetailResponse.setResourceType(ResourceTag.TaggedResourceType.Volume.toString());
                volumeDetailResponse.setObjectName("volumedetail");
                volumeDetailResponseList.add(volumeDetailResponse);
            }

            return volumeDetailResponseList;

        }  else {


            List<NicDetailVO> nicDetailList;
            if(key == null){
                nicDetailList = _nicDetailDao.findDetails(id);
            }else {
                NicDetailVO nicDetail = _nicDetailDao.findDetail(id, key);
                nicDetailList = new LinkedList<NicDetailVO>();
                nicDetailList.add(nicDetail);
            }

            List<ResourceDetailResponse> nicDetailResponseList = new ArrayList<ResourceDetailResponse>();
            for(NicDetailVO nicDetail : nicDetailList){
                ResourceDetailResponse nicDetailResponse = new ResourceDetailResponse();
                //String uuid = ApiDBUtils.findN
                nicDetailResponse.setName(nicDetail.getName());
                nicDetailResponse.setValue(nicDetail.getValue());
                nicDetailResponse.setResourceType(ResourceTag.TaggedResourceType.Nic.toString());
                nicDetailResponse.setObjectName("nicdetail");
                nicDetailResponseList.add(nicDetailResponse);
            }

            return nicDetailResponseList;

        }

    }

>>>>>>> be985016
}<|MERGE_RESOLUTION|>--- conflicted
+++ resolved
@@ -16,7 +16,6 @@
 // under the License.
 package com.cloud.api.query;
 
-<<<<<<< HEAD
 import java.sql.PreparedStatement;
 import java.sql.ResultSet;
 import java.sql.SQLException;
@@ -24,26 +23,21 @@
 import java.util.Date;
 import java.util.HashSet;
 import java.util.LinkedHashSet;
+import java.util.LinkedList;
 import java.util.List;
 import java.util.Map;
 import java.util.Set;
-=======
-import java.util.*;
->>>>>>> be985016
 
 import javax.ejb.Local;
 import javax.inject.Inject;
 
-<<<<<<< HEAD
 import org.apache.cloudstack.api.BaseCmd;
-=======
 import com.cloud.api.ApiDBUtils;
 import com.cloud.server.ResourceMetaDataService;
 import com.cloud.server.ResourceTag;
 import com.cloud.server.TaggedResourceService;
 import com.cloud.vm.NicDetailVO;
 import com.cloud.vm.dao.NicDetailDao;
->>>>>>> be985016
 import org.apache.cloudstack.affinity.AffinityGroupResponse;
 import org.apache.cloudstack.affinity.AffinityGroupVMMapVO;
 import org.apache.cloudstack.affinity.dao.AffinityGroupVMMapDao;
@@ -74,31 +68,7 @@
 import org.apache.cloudstack.api.command.user.volume.ListResourceDetailsCmd;
 import org.apache.cloudstack.api.command.user.volume.ListVolumesCmd;
 import org.apache.cloudstack.api.command.user.zone.ListZonesByCmd;
-<<<<<<< HEAD
-import org.apache.cloudstack.api.response.AccountResponse;
-import org.apache.cloudstack.api.response.AsyncJobResponse;
-import org.apache.cloudstack.api.response.DiskOfferingResponse;
-import org.apache.cloudstack.api.response.DomainRouterResponse;
-import org.apache.cloudstack.api.response.EventResponse;
-import org.apache.cloudstack.api.response.HostResponse;
-import org.apache.cloudstack.api.response.ImageStoreResponse;
-import org.apache.cloudstack.api.response.InstanceGroupResponse;
-import org.apache.cloudstack.api.response.ListResponse;
-import org.apache.cloudstack.api.response.ProjectAccountResponse;
-import org.apache.cloudstack.api.response.ProjectInvitationResponse;
-import org.apache.cloudstack.api.response.ProjectResponse;
-import org.apache.cloudstack.api.response.ResourceTagResponse;
-import org.apache.cloudstack.api.response.SecurityGroupResponse;
-import org.apache.cloudstack.api.response.ServiceOfferingResponse;
-import org.apache.cloudstack.api.response.StoragePoolResponse;
-import org.apache.cloudstack.api.response.TemplateResponse;
-import org.apache.cloudstack.api.response.UserResponse;
-import org.apache.cloudstack.api.response.UserVmResponse;
-import org.apache.cloudstack.api.response.VolumeResponse;
-import org.apache.cloudstack.api.response.ZoneResponse;
-=======
 import org.apache.cloudstack.api.response.*;
->>>>>>> be985016
 import org.apache.cloudstack.query.QueryService;
 import org.apache.log4j.Logger;
 import org.springframework.stereotype.Component;
@@ -307,22 +277,18 @@
     private HighAvailabilityManager _haMgr;
 
     @Inject
-<<<<<<< HEAD
     private VMTemplateDao _templateDao;
 
     @Inject
     private TemplateJoinDao _templateJoinDao;
 
-    @Inject
-    ResourceManager _resourceMgr;
-=======
-    private ResourceMetaDataService _resourceMetaDataMgr;
+    @Inject ResourceManager _resourceMgr;
+    @Inject private ResourceMetaDataService _resourceMetaDataMgr;
 
     @Inject
     private TaggedResourceService _taggedResourceMgr;
 
     @Inject
->>>>>>> be985016
     AffinityGroupVMMapDao _affinityGroupVMMapDao;
 
     @Inject
@@ -1161,14 +1127,6 @@
         if (zoneType != null) {
             sc.setParameters("dataCenterType", zoneType);
         }
-<<<<<<< HEAD
-
-        if (pod != null) {
-            sc.setParameters("podId", pod);
-        }
-=======
-        
->>>>>>> be985016
 
         if (hostId != null) {
             sc.setParameters("hostId", hostId);
@@ -2930,8 +2888,6 @@
         List<AffinityGroupJoinVO> ags = _affinityGroupJoinDao.searchByIds(agIds);
         return new Pair<List<AffinityGroupJoinVO>, Integer>(ags, count);
     }
-<<<<<<< HEAD
-=======
 
 
     public List<ResourceDetailResponse> listResource(ListResourceDetailsCmd cmd){
@@ -2994,5 +2950,4 @@
 
     }
 
->>>>>>> be985016
 }