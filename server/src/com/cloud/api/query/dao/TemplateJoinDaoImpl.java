// Licensed to the Apache Software Foundation (ASF) under one
// or more contributor license agreements.  See the NOTICE file
// distributed with this work for additional information
// regarding copyright ownership.  The ASF licenses this file
// to you under the Apache License, Version 2.0 (the
// "License"); you may not use this file except in compliance
// with the License.  You may obtain a copy of the License at
//
//   http://www.apache.org/licenses/LICENSE-2.0
//
// Unless required by applicable law or agreed to in writing,
// software distributed under the License is distributed on an
// "AS IS" BASIS, WITHOUT WARRANTIES OR CONDITIONS OF ANY
// KIND, either express or implied.  See the License for the
// specific language governing permissions and limitations
// under the License.
package com.cloud.api.query.dao;

import java.util.ArrayList;
import java.util.HashMap;
import java.util.List;
import java.util.Map;

import javax.ejb.Local;
import javax.inject.Inject;

import org.apache.log4j.Logger;
import org.springframework.stereotype.Component;

import org.apache.cloudstack.api.BaseCmd;
import org.apache.cloudstack.api.response.TemplateResponse;
import org.apache.cloudstack.api.response.TemplateZoneResponse;
import org.apache.cloudstack.context.CallContext;
import org.apache.cloudstack.engine.subsystem.api.storage.ObjectInDataStoreStateMachine;
import org.apache.cloudstack.engine.subsystem.api.storage.TemplateState;

import com.cloud.api.ApiDBUtils;
import com.cloud.api.ApiResponseHelper;
import com.cloud.api.query.vo.ResourceTagJoinVO;
import com.cloud.api.query.vo.TemplateJoinVO;
import com.cloud.configuration.dao.ConfigurationDao;
import com.cloud.storage.Storage;
import com.cloud.storage.Storage.TemplateType;
import com.cloud.storage.VMTemplateHostVO;
import com.cloud.storage.VMTemplateStorageResourceAssoc.Status;
import com.cloud.template.VirtualMachineTemplate;
import com.cloud.user.Account;
import com.cloud.utils.db.GenericDaoBase;
import com.cloud.utils.db.SearchBuilder;
import com.cloud.utils.db.SearchCriteria;


@Component
@Local(value={TemplateJoinDao.class})
public class TemplateJoinDaoImpl extends GenericDaoBase<TemplateJoinVO, Long> implements TemplateJoinDao {



    public static final Logger s_logger = Logger.getLogger(TemplateJoinDaoImpl.class);

    @Inject
    private ConfigurationDao  _configDao;

    private final SearchBuilder<TemplateJoinVO> tmpltSearch;

    private final SearchBuilder<TemplateJoinVO> tmpltIdSearch;

    private final SearchBuilder<TemplateJoinVO> tmpltZoneSearch;

    private final SearchBuilder<TemplateJoinVO> activeTmpltSearch;


    protected TemplateJoinDaoImpl() {

        tmpltSearch = createSearchBuilder();
        tmpltSearch.and("idIN", tmpltSearch.entity().getId(), SearchCriteria.Op.IN);
        tmpltSearch.done();

        tmpltIdSearch = createSearchBuilder();
        tmpltIdSearch.and("id", tmpltIdSearch.entity().getId(), SearchCriteria.Op.EQ);
        tmpltIdSearch.done();

        tmpltZoneSearch = createSearchBuilder();
        tmpltZoneSearch.and("id", tmpltZoneSearch.entity().getId(), SearchCriteria.Op.EQ);
        tmpltZoneSearch.and("dataCenterId", tmpltZoneSearch.entity().getDataCenterId(), SearchCriteria.Op.EQ);
        tmpltZoneSearch.and("state", tmpltZoneSearch.entity().getState(), SearchCriteria.Op.EQ);
        tmpltZoneSearch.done();

        activeTmpltSearch = createSearchBuilder();
        activeTmpltSearch.and("store_id", activeTmpltSearch.entity().getDataStoreId(), SearchCriteria.Op.EQ);
        activeTmpltSearch.and("type", activeTmpltSearch.entity().getTemplateType(), SearchCriteria.Op.EQ);
        activeTmpltSearch.done();

        // select distinct pair (template_id, zone_id)
        _count = "select count(distinct id) from template_view WHERE ";
    }



    private String getTemplateStatus(TemplateJoinVO template){
        boolean isAdmin = false;
        Account caller = UserContext.current().getCaller();
        if ((caller == null) || BaseCmd.isAdmin(caller.getType())) {
            isAdmin = true;
        }

        // If the user is an Admin, add the template download status
        String templateStatus = null;
        if (isAdmin || caller.getId() == template.getAccountId()) {
            // add download status
            if (template.getDownloadState() != Status.DOWNLOADED) {
                templateStatus = "Processing";
                if (template.getDownloadState() == VMTemplateHostVO.Status.DOWNLOAD_IN_PROGRESS) {
                    if (template.getDownloadPercent() == 100) {
                        templateStatus = "Installing Template";
                    } else {
                        templateStatus = template.getDownloadPercent() + "% Downloaded";
                    }
                } else {
                    templateStatus = template.getErrorString();
                }
            } else if (template.getDownloadState() == VMTemplateHostVO.Status.DOWNLOADED) {
                templateStatus = "Download Complete";
            } else {
                templateStatus = "Successfully Installed";
            }
        }
        return templateStatus;
    }

    @Override
    public TemplateResponse newTemplateResponse(TemplateJoinVO template) {
        TemplateResponse templateResponse = new TemplateResponse();
        templateResponse.setId(template.getUuid());
        templateResponse.setName(template.getName());
        templateResponse.setDisplayText(template.getDisplayText());
        templateResponse.setPublic(template.isPublicTemplate());
        templateResponse.setCreated(template.getCreatedOnStore());
        if ( template.getFormat() == Storage.ImageFormat.BAREMETAL ){
            // for baremetal template, we didn't download, but is ready to use.
            templateResponse.setReady(true);
        }
        else{
            templateResponse.setReady(template.getState() == ObjectInDataStoreStateMachine.State.Ready);
        }
        templateResponse.setFeatured(template.isFeatured());
        templateResponse.setExtractable(template.isExtractable() && !(template.getTemplateType() == TemplateType.SYSTEM));
        templateResponse.setPasswordEnabled(template.isEnablePassword());
        templateResponse.setSshKeyEnabled(template.isEnableSshKey());
        templateResponse.setCrossZones(template.isCrossZones());
        templateResponse.setFormat(template.getFormat());
        if (template.getTemplateType() != null) {
            templateResponse.setTemplateType(template.getTemplateType().toString());
        }

        templateResponse.setHypervisor(template.getHypervisorType().toString());


        templateResponse.setOsTypeId(template.getGuestOSUuid());
        templateResponse.setOsTypeName(template.getGuestOSName());

        // populate owner.
        ApiResponseHelper.populateOwner(templateResponse, template);

        // populate domain
        templateResponse.setDomainId(template.getDomainUuid());
        templateResponse.setDomainName(template.getDomainName());


<<<<<<< HEAD

        boolean isAdmin = false;
        Account caller = CallContext.current().getCallingAccount();
        if ((caller == null) || BaseCmd.isAdmin(caller.getType())) {
            isAdmin = true;
        }

=======
>>>>>>> 16b7509a
        // If the user is an Admin, add the template download status
        String templateStatus = getTemplateStatus(template);
        if ( templateStatus != null ){
            templateResponse.setStatus(templateStatus);
        }

        Long templateSize = template.getSize();
        if (templateSize > 0) {
            templateResponse.setSize(templateSize);
        }

        templateResponse.setChecksum(template.getChecksum());
        if (template.getSourceTemplateId() != null) {
            templateResponse.setSourceTemplateId(template.getSourceTemplateUuid());
        }
        templateResponse.setTemplateTag(template.getTemplateTag());

        // set template zone information
        if (template.getDataCenterId() > 0 ){
            TemplateZoneResponse tmplZoneResp = new TemplateZoneResponse(template.getDataCenterUuid(), template.getDataCenterName());
            tmplZoneResp.setCreated(template.getCreatedOnStore());
            if ( template.getFormat() == Storage.ImageFormat.BAREMETAL ){
                // for baremetal template, we didn't download, but is ready to use.
                tmplZoneResp.setReady(true);
            }
            else{
                tmplZoneResp.setReady(template.getState() == ObjectInDataStoreStateMachine.State.Ready);
            }
            if ( templateStatus != null ){
                tmplZoneResp.setStatus(templateStatus);
            }
            templateResponse.addZone(tmplZoneResp);
            // set the first found associated zone directly in TemplateResponse
            templateResponse.setZoneId(template.getDataCenterUuid());
            templateResponse.setZoneName(template.getDataCenterName());
        }

        // set details map
        if (template.getDetailName() != null){
            Map<String, String> details = new HashMap<String, String>();
            details.put(template.getDetailName(), template.getDetailValue());
            templateResponse.setDetails(details);
        }

        // update tag information
        long tag_id = template.getTagId();
        if (tag_id > 0) {
            ResourceTagJoinVO vtag = ApiDBUtils.findResourceTagViewById(tag_id);
            if ( vtag != null ){
                templateResponse.addTag(ApiDBUtils.newResourceTagResponse(vtag, false));
            }
        }


        templateResponse.setObjectName("template");
        return templateResponse;
    }


    //TODO: This is to keep compatibility with 4.1 API, where updateTemplateCmd and updateIsoCmd will return a simpler TemplateResponse
    // compared to listTemplates and listIsos.
    @Override
    public TemplateResponse newUpdateResponse(TemplateJoinVO result) {
        TemplateResponse response = new TemplateResponse();
        response.setId(result.getUuid());
        response.setName(result.getName());
        response.setDisplayText(result.getDisplayText());
        response.setPublic(result.isPublicTemplate());
        response.setCreated(result.getCreated());
        response.setFormat(result.getFormat());
        response.setOsTypeId(result.getGuestOSUuid());
        response.setOsTypeName(result.getGuestOSName());
        response.setBootable(result.isBootable());
        response.setHypervisor(result.getHypervisorType().toString());

        // populate owner.
        ApiResponseHelper.populateOwner(response, result);

        // populate domain
        response.setDomainId(result.getDomainUuid());
        response.setDomainName(result.getDomainName());

        // set details map
        if (result.getDetailName() != null) {
            Map<String, String> details = new HashMap<String, String>();
            details.put(result.getDetailName(), result.getDetailValue());
            response.setDetails(details);
        }

        // update tag information
        long tag_id = result.getTagId();
        if (tag_id > 0) {
            ResourceTagJoinVO vtag = ApiDBUtils.findResourceTagViewById(tag_id);
            if (vtag != null) {
                response.addTag(ApiDBUtils.newResourceTagResponse(vtag, false));
            }
        }

        response.setObjectName("iso");
        return response;
    }




    @Override
    public TemplateResponse setTemplateResponse(TemplateResponse templateResponse, TemplateJoinVO template) {

        // update template zone information
        if (template.getDataCenterId() > 0 ){
            TemplateZoneResponse tmplZoneResp = new TemplateZoneResponse(template.getDataCenterUuid(), template.getDataCenterName());
            tmplZoneResp.setCreated(template.getCreatedOnStore());
            if ( template.getFormat() == Storage.ImageFormat.BAREMETAL ){
                // for baremetal template, we didn't download, but is ready to use.
                tmplZoneResp.setReady(true);
            }
            else{
                tmplZoneResp.setReady(template.getState() == ObjectInDataStoreStateMachine.State.Ready);
            }
            String templateStatus = getTemplateStatus(template);
            if ( templateStatus != null ){
                tmplZoneResp.setStatus(templateStatus);
            }
            templateResponse.addZone(tmplZoneResp);
            if (templateResponse.getZoneId() == null) {
                // set the first found associated zone directly in
                // TemplateResponse
                templateResponse.setZoneId(template.getDataCenterUuid());
                templateResponse.setZoneName(template.getDataCenterName());
            }
        }

        // update details map
        if (template.getDetailName() != null){
            Map<String, String> details = templateResponse.getDetails();
            if ( details == null ){
                details = new HashMap<String, String>();
            }
            details.put(template.getDetailName(), template.getDetailValue());
            templateResponse.setDetails(details);
        }

        // update tag information
        long tag_id = template.getTagId();
        if (tag_id > 0) {
            ResourceTagJoinVO vtag = ApiDBUtils.findResourceTagViewById(tag_id);
            if ( vtag != null ){
                templateResponse.addTag(ApiDBUtils.newResourceTagResponse(vtag, false));
            }
        }

        return templateResponse;
    }


    @Override
    public TemplateResponse newIsoResponse(TemplateJoinVO iso) {

        TemplateResponse isoResponse = new TemplateResponse();
        isoResponse.setId(iso.getUuid());
        isoResponse.setName(iso.getName());
        isoResponse.setDisplayText(iso.getDisplayText());
        isoResponse.setPublic(iso.isPublicTemplate());
        isoResponse.setExtractable(iso.isExtractable() && !(iso.getTemplateType() == TemplateType.PERHOST));
        isoResponse.setCreated(iso.getCreatedOnStore());
        if ( iso.getTemplateType() == TemplateType.PERHOST ){
            // for xs-tools.iso and vmware-tools.iso, we didn't download, but is ready to use.
            isoResponse.setReady(true);
        }
        else{
            isoResponse.setReady(iso.getState() == ObjectInDataStoreStateMachine.State.Ready);
        }
        isoResponse.setBootable(iso.isBootable());
        isoResponse.setFeatured(iso.isFeatured());
        isoResponse.setCrossZones(iso.isCrossZones());
        isoResponse.setPublic(iso.isPublicTemplate());
        isoResponse.setChecksum(iso.getChecksum());

        isoResponse.setOsTypeId(iso.getGuestOSUuid());
        isoResponse.setOsTypeName(iso.getGuestOSName());

        // populate owner.
        ApiResponseHelper.populateOwner(isoResponse, iso);

        // populate domain
        isoResponse.setDomainId(iso.getDomainUuid());
        isoResponse.setDomainName(iso.getDomainName());

        // set template zone information
        if (iso.getDataCenterId() > 0 ){
            TemplateZoneResponse tmplZoneResp = new TemplateZoneResponse(iso.getDataCenterUuid(), iso.getDataCenterName());
            isoResponse.addZone(tmplZoneResp);
            // set the first found associated zone directly in TemplateResponse
            isoResponse.setZoneId(iso.getDataCenterUuid());
            isoResponse.setZoneName(iso.getDataCenterName());
        }


        Account caller = CallContext.current().getCallingAccount();
        boolean isAdmin = false;
        if ((caller == null) || BaseCmd.isAdmin(caller.getType())) {
            isAdmin = true;
        }


        // If the user is an admin, add the template download status
        if (isAdmin || caller.getId() == iso.getAccountId()) {
            // add download status
            if (iso.getDownloadState() != Status.DOWNLOADED) {
                String isoStatus = "Processing";
                if (iso.getDownloadState() == VMTemplateHostVO.Status.DOWNLOADED) {
                    isoStatus = "Download Complete";
                } else if (iso.getDownloadState() == VMTemplateHostVO.Status.DOWNLOAD_IN_PROGRESS) {
                    if (iso.getDownloadPercent() == 100) {
                        isoStatus = "Installing ISO";
                    } else {
                        isoStatus = iso.getDownloadPercent() + "% Downloaded";
                    }
                } else {
                    isoStatus = iso.getErrorString();
                }
                isoResponse.setStatus(isoStatus);
            } else {
                isoResponse.setStatus("Successfully Installed");
            }
        }

        Long isoSize = iso.getSize();
        if (isoSize > 0) {
            isoResponse.setSize(isoSize);
        }

        // update tag information
        long tag_id = iso.getTagId();
        if (tag_id > 0) {
            ResourceTagJoinVO vtag = ApiDBUtils.findResourceTagViewById(tag_id);
            if ( vtag != null ){
                isoResponse.addTag(ApiDBUtils.newResourceTagResponse(vtag, false));
            }
        }

        isoResponse.setObjectName("iso");
        return isoResponse;

    }

    @Override
    public List<TemplateJoinVO> newTemplateView(VirtualMachineTemplate template) {
        SearchCriteria<TemplateJoinVO> sc = tmpltIdSearch.create();
        sc.setParameters("id", template.getId());
        return searchIncludingRemoved(sc, null, null, false);
    }

    @Override
    public List<TemplateJoinVO> newTemplateView(VirtualMachineTemplate template, long zoneId, boolean readyOnly) {
        SearchCriteria<TemplateJoinVO> sc = tmpltZoneSearch.create();
        sc.setParameters("id", template.getId());
        sc.setParameters("dataCenterId", zoneId);
        if ( readyOnly ){
            sc.setParameters("state", TemplateState.Ready);
        }
        return searchIncludingRemoved(sc, null, null, false);
    }



    @Override
    public List<TemplateJoinVO> searchByIds(Long... tmplIds) {
        // set detail batch query size
        int DETAILS_BATCH_SIZE = 2000;
        String batchCfg = _configDao.getValue("detail.batch.query.size");
        if ( batchCfg != null ){
            DETAILS_BATCH_SIZE = Integer.parseInt(batchCfg);
        }
        // query details by batches
        List<TemplateJoinVO> uvList = new ArrayList<TemplateJoinVO>();
        // query details by batches
        int curr_index = 0;
        if ( tmplIds.length > DETAILS_BATCH_SIZE ){
            while ( (curr_index + DETAILS_BATCH_SIZE ) <= tmplIds.length ) {
                Long[] ids = new Long[DETAILS_BATCH_SIZE];
                for (int k = 0, j = curr_index; j < curr_index + DETAILS_BATCH_SIZE; j++, k++) {
                    ids[k] = tmplIds[j];
                }
                SearchCriteria<TemplateJoinVO> sc = tmpltSearch.create();
                sc.setParameters("idIN", ids);
                List<TemplateJoinVO> vms = searchIncludingRemoved(sc, null, null, false);
                if (vms != null) {
                    uvList.addAll(vms);
                }
                curr_index += DETAILS_BATCH_SIZE;
            }
        }
        if (curr_index < tmplIds.length) {
            int batch_size = (tmplIds.length - curr_index);
            // set the ids value
            Long[] ids = new Long[batch_size];
            for (int k = 0, j = curr_index; j < curr_index + batch_size; j++, k++) {
                ids[k] = tmplIds[j];
            }
            SearchCriteria<TemplateJoinVO> sc = tmpltSearch.create();
            sc.setParameters("idIN", ids);
            List<TemplateJoinVO> vms = searchIncludingRemoved(sc, null, null, false);
            if (vms != null) {
                uvList.addAll(vms);
            }
        }
        return uvList;
    }




    @Override
    public List<TemplateJoinVO> listActiveTemplates(long storeId) {
        SearchCriteria<TemplateJoinVO> sc = activeTmpltSearch.create();
        sc.setParameters("store_id", storeId);
        sc.setParameters("type", TemplateType.USER);
        return searchIncludingRemoved(sc, null, null, false);
    }



}<|MERGE_RESOLUTION|>--- conflicted
+++ resolved
@@ -99,7 +99,7 @@
 
     private String getTemplateStatus(TemplateJoinVO template){
         boolean isAdmin = false;
-        Account caller = UserContext.current().getCaller();
+        Account caller = CallContext.current().getCallingAccount();
         if ((caller == null) || BaseCmd.isAdmin(caller.getType())) {
             isAdmin = true;
         }
@@ -167,20 +167,10 @@
         templateResponse.setDomainName(template.getDomainName());
 
 
-<<<<<<< HEAD
-
-        boolean isAdmin = false;
-        Account caller = CallContext.current().getCallingAccount();
-        if ((caller == null) || BaseCmd.isAdmin(caller.getType())) {
-            isAdmin = true;
-        }
-
-=======
->>>>>>> 16b7509a
         // If the user is an Admin, add the template download status
         String templateStatus = getTemplateStatus(template);
         if ( templateStatus != null ){
-            templateResponse.setStatus(templateStatus);
+                templateResponse.setStatus(templateStatus);
         }
 
         Long templateSize = template.getSize();
