// Licensed to the Apache Software Foundation (ASF) under one
// or more contributor license agreements.  See the NOTICE file
// distributed with this work for additional information
// regarding copyright ownership.  The ASF licenses this file
// to you under the Apache License, Version 2.0 (the
// "License"); you may not use this file except in compliance
// with the License.  You may obtain a copy of the License at
//
//   http://www.apache.org/licenses/LICENSE-2.0
//
// Unless required by applicable law or agreed to in writing,
// software distributed under the License is distributed on an
// "AS IS" BASIS, WITHOUT WARRANTIES OR CONDITIONS OF ANY
// KIND, either express or implied.  See the License for the
// specific language governing permissions and limitations
// under the License.
package com.cloud.api.query.dao;

import java.util.ArrayList;
import java.util.List;

import javax.ejb.Local;
import javax.inject.Inject;

import org.apache.log4j.Logger;
import org.springframework.stereotype.Component;

import org.apache.cloudstack.api.response.DomainRouterResponse;
import org.apache.cloudstack.api.response.NicResponse;
import org.apache.cloudstack.framework.config.dao.ConfigurationDao;

import com.cloud.api.ApiResponseHelper;
import com.cloud.api.query.vo.DomainRouterJoinVO;
import com.cloud.maint.Version;
import com.cloud.network.Networks.TrafficType;
import com.cloud.network.VirtualNetworkApplianceService;
import com.cloud.network.router.VirtualRouter;
import com.cloud.network.router.VirtualRouter.Role;
import com.cloud.user.Account;
import com.cloud.user.AccountManager;
import com.cloud.utils.db.GenericDaoBase;
import com.cloud.utils.db.SearchBuilder;
import com.cloud.utils.db.SearchCriteria;

@Component
@Local(value = {DomainRouterJoinDao.class})
public class DomainRouterJoinDaoImpl extends GenericDaoBase<DomainRouterJoinVO, Long> implements DomainRouterJoinDao {
    public static final Logger s_logger = Logger.getLogger(DomainRouterJoinDaoImpl.class);

    @Inject
<<<<<<< HEAD
    private ConfigurationDao  _configDao;
    @Inject
    public AccountManager _accountMgr;
=======
    private ConfigurationDao _configDao;
>>>>>>> da8ee45a

    private final SearchBuilder<DomainRouterJoinVO> vrSearch;

    private final SearchBuilder<DomainRouterJoinVO> vrIdSearch;

    protected DomainRouterJoinDaoImpl() {

        vrSearch = createSearchBuilder();
        vrSearch.and("idIN", vrSearch.entity().getId(), SearchCriteria.Op.IN);
        vrSearch.done();

        vrIdSearch = createSearchBuilder();
        vrIdSearch.and("id", vrIdSearch.entity().getId(), SearchCriteria.Op.EQ);
        vrIdSearch.done();

        this._count = "select count(distinct id) from domain_router_view WHERE ";
    }

    @Override
    public DomainRouterResponse newDomainRouterResponse(DomainRouterJoinVO router, Account caller) {
        DomainRouterResponse routerResponse = new DomainRouterResponse();
        routerResponse.setId(router.getUuid());
        routerResponse.setZoneId(router.getDataCenterUuid());
        routerResponse.setName(router.getName());
        routerResponse.setTemplateId(router.getTemplateUuid());
        routerResponse.setCreated(router.getCreated());
        routerResponse.setState(router.getState());
        routerResponse.setIsRedundantRouter(router.isRedundantRouter());
        routerResponse.setRedundantState(router.getRedundantState().toString());
        if (router.getTemplateVersion() != null) {
            String routerVersion = Version.trimRouterVersion(router.getTemplateVersion());
            routerResponse.setVersion(routerVersion);
            routerResponse.setRequiresUpgrade((Version.compare(routerVersion, VirtualNetworkApplianceService.MinVRVersion) < 0));
        } else {
            routerResponse.setVersion("UNKNOWN");
            routerResponse.setRequiresUpgrade(true);
        }

<<<<<<< HEAD
        if (caller.getType() == Account.ACCOUNT_TYPE_RESOURCE_DOMAIN_ADMIN
                || _accountMgr.isRootAdmin(caller.getId())) {
=======
        if (caller.getType() == Account.ACCOUNT_TYPE_RESOURCE_DOMAIN_ADMIN || caller.getType() == Account.ACCOUNT_TYPE_ADMIN) {
>>>>>>> da8ee45a
            if (router.getHostId() != null) {
                routerResponse.setHostId(router.getHostUuid());
                routerResponse.setHostName(router.getHostName());
            }
            routerResponse.setPodId(router.getPodUuid());
            long nic_id = router.getNicId();
            if (nic_id > 0) {
                TrafficType ty = router.getTrafficType();
                if (ty != null) {
                    // legacy code, public/control/guest nic info is kept in
                    // nics response object
                    if (ty == TrafficType.Public) {
                        routerResponse.setPublicIp(router.getIpAddress());
                        routerResponse.setPublicMacAddress(router.getMacAddress());
                        routerResponse.setPublicNetmask(router.getNetmask());
                        routerResponse.setGateway(router.getGateway());
                        routerResponse.setPublicNetworkId(router.getNetworkUuid());
                    } else if (ty == TrafficType.Control) {
                        routerResponse.setLinkLocalIp(router.getIpAddress());
                        routerResponse.setLinkLocalMacAddress(router.getMacAddress());
                        routerResponse.setLinkLocalNetmask(router.getNetmask());
                        routerResponse.setLinkLocalNetworkId(router.getNetworkUuid());
                    } else if (ty == TrafficType.Guest) {
                        routerResponse.setGuestIpAddress(router.getIpAddress());
                        routerResponse.setGuestMacAddress(router.getMacAddress());
                        routerResponse.setGuestNetmask(router.getNetmask());
                        routerResponse.setGuestNetworkId(router.getNetworkUuid());
                        routerResponse.setNetworkDomain(router.getNetworkDomain());
                    }
                }

                NicResponse nicResponse = new NicResponse();
                nicResponse.setId(router.getNicUuid());
                nicResponse.setIpaddress(router.getIpAddress());
                nicResponse.setGateway(router.getGateway());
                nicResponse.setNetmask(router.getNetmask());
                nicResponse.setNetworkid(router.getNetworkUuid());
                nicResponse.setNetworkName(router.getNetworkName());
                nicResponse.setMacAddress(router.getMacAddress());
                nicResponse.setIp6Address(router.getIp6Address());
                nicResponse.setIp6Gateway(router.getIp6Gateway());
                nicResponse.setIp6Cidr(router.getIp6Cidr());
                if (router.getBroadcastUri() != null) {
                    nicResponse.setBroadcastUri(router.getBroadcastUri().toString());
                }
                if (router.getIsolationUri() != null) {
                    nicResponse.setIsolationUri(router.getIsolationUri().toString());
                }
                if (router.getTrafficType() != null) {
                    nicResponse.setTrafficType(router.getTrafficType().toString());
                }
                if (router.getGuestType() != null) {
                    nicResponse.setType(router.getGuestType().toString());
                }
                nicResponse.setIsDefault(router.isDefaultNic());
                nicResponse.setObjectName("nic");
                routerResponse.addNic(nicResponse);
            }
        }

        routerResponse.setServiceOfferingId(router.getServiceOfferingUuid());
        routerResponse.setServiceOfferingName(router.getServiceOfferingName());

        // populate owner.
        ApiResponseHelper.populateOwner(routerResponse, router);

        routerResponse.setDomainId(router.getDomainUuid());
        routerResponse.setDomainName(router.getDomainName());

        routerResponse.setZoneName(router.getDataCenterName());
        routerResponse.setDns1(router.getDns1());
        routerResponse.setDns2(router.getDns2());

        routerResponse.setIp6Dns1(router.getIp6Dns1());
        routerResponse.setIp6Dns2(router.getIp6Dns2());

        routerResponse.setVpcId(router.getVpcUuid());

        routerResponse.setRole(router.getRole().toString());

        // set async job
        if (router.getJobId() != null) {
            routerResponse.setJobId(router.getJobUuid());
            routerResponse.setJobStatus(router.getJobStatus());
        }

        if (router.getRole() == Role.INTERNAL_LB_VM) {
            routerResponse.setObjectName("internalloadbalancervm");
        } else {
            routerResponse.setObjectName("router");
        }

        return routerResponse;
    }

    @Override
    public DomainRouterResponse setDomainRouterResponse(DomainRouterResponse vrData, DomainRouterJoinVO vr) {
        long nic_id = vr.getNicId();
        if (nic_id > 0) {
            TrafficType ty = vr.getTrafficType();
            if (ty != null) {
                // legacy code, public/control/guest nic info is kept in
                // nics response object
                if (ty == TrafficType.Public) {
                    vrData.setPublicIp(vr.getIpAddress());
                    vrData.setPublicMacAddress(vr.getMacAddress());
                    vrData.setPublicNetmask(vr.getNetmask());
                    vrData.setGateway(vr.getGateway());
                    vrData.setPublicNetworkId(vr.getNetworkUuid());
                } else if (ty == TrafficType.Control) {
                    vrData.setLinkLocalIp(vr.getIpAddress());
                    vrData.setLinkLocalMacAddress(vr.getMacAddress());
                    vrData.setLinkLocalNetmask(vr.getNetmask());
                    vrData.setLinkLocalNetworkId(vr.getNetworkUuid());
                } else if (ty == TrafficType.Guest) {
                    vrData.setGuestIpAddress(vr.getIpAddress());
                    vrData.setGuestMacAddress(vr.getMacAddress());
                    vrData.setGuestNetmask(vr.getNetmask());
                    vrData.setGuestNetworkId(vr.getNetworkUuid());
                    vrData.setNetworkDomain(vr.getNetworkDomain());
                }
            }
            NicResponse nicResponse = new NicResponse();
            nicResponse.setId(vr.getNicUuid());
            nicResponse.setIpaddress(vr.getIpAddress());
            nicResponse.setGateway(vr.getGateway());
            nicResponse.setNetmask(vr.getNetmask());
            nicResponse.setNetworkid(vr.getNetworkUuid());
            nicResponse.setMacAddress(vr.getMacAddress());
            nicResponse.setIp6Address(vr.getIp6Address());
            nicResponse.setIp6Gateway(vr.getIp6Gateway());
            nicResponse.setIp6Cidr(vr.getIp6Cidr());
            if (vr.getBroadcastUri() != null) {
                nicResponse.setBroadcastUri(vr.getBroadcastUri().toString());
            }
            if (vr.getIsolationUri() != null) {
                nicResponse.setIsolationUri(vr.getIsolationUri().toString());
            }
            if (vr.getTrafficType() != null) {
                nicResponse.setTrafficType(vr.getTrafficType().toString());
            }
            if (vr.getGuestType() != null) {
                nicResponse.setType(vr.getGuestType().toString());
            }
            nicResponse.setIsDefault(vr.isDefaultNic());
            nicResponse.setObjectName("nic");
            vrData.addNic(nicResponse);
        }
        return vrData;
    }

    @Override
    public List<DomainRouterJoinVO> searchByIds(Long... vrIds) {
        // set detail batch query size
        int DETAILS_BATCH_SIZE = 2000;
        String batchCfg = _configDao.getValue("detail.batch.query.size");
        if (batchCfg != null) {
            DETAILS_BATCH_SIZE = Integer.parseInt(batchCfg);
        }
        // query details by batches
        List<DomainRouterJoinVO> uvList = new ArrayList<DomainRouterJoinVO>();
        // query details by batches
        int curr_index = 0;
        if (vrIds.length > DETAILS_BATCH_SIZE) {
            while ((curr_index + DETAILS_BATCH_SIZE) <= vrIds.length) {
                Long[] ids = new Long[DETAILS_BATCH_SIZE];
                for (int k = 0, j = curr_index; j < curr_index + DETAILS_BATCH_SIZE; j++, k++) {
                    ids[k] = vrIds[j];
                }
                SearchCriteria<DomainRouterJoinVO> sc = vrSearch.create();
                sc.setParameters("idIN", ids);
                List<DomainRouterJoinVO> vms = searchIncludingRemoved(sc, null, null, false);
                if (vms != null) {
                    uvList.addAll(vms);
                }
                curr_index += DETAILS_BATCH_SIZE;
            }
        }
        if (curr_index < vrIds.length) {
            int batch_size = (vrIds.length - curr_index);
            // set the ids value
            Long[] ids = new Long[batch_size];
            for (int k = 0, j = curr_index; j < curr_index + batch_size; j++, k++) {
                ids[k] = vrIds[j];
            }
            SearchCriteria<DomainRouterJoinVO> sc = vrSearch.create();
            sc.setParameters("idIN", ids);
            List<DomainRouterJoinVO> vms = searchIncludingRemoved(sc, null, null, false);
            if (vms != null) {
                uvList.addAll(vms);
            }
        }
        return uvList;
    }

    @Override
    public List<DomainRouterJoinVO> newDomainRouterView(VirtualRouter vr) {

        SearchCriteria<DomainRouterJoinVO> sc = vrIdSearch.create();
        sc.setParameters("id", vr.getId());
        return searchIncludingRemoved(sc, null, null, false);
    }

}<|MERGE_RESOLUTION|>--- conflicted
+++ resolved
@@ -48,13 +48,9 @@
     public static final Logger s_logger = Logger.getLogger(DomainRouterJoinDaoImpl.class);
 
     @Inject
-<<<<<<< HEAD
     private ConfigurationDao  _configDao;
     @Inject
     public AccountManager _accountMgr;
-=======
-    private ConfigurationDao _configDao;
->>>>>>> da8ee45a
 
     private final SearchBuilder<DomainRouterJoinVO> vrSearch;
 
@@ -70,7 +66,7 @@
         vrIdSearch.and("id", vrIdSearch.entity().getId(), SearchCriteria.Op.EQ);
         vrIdSearch.done();
 
-        this._count = "select count(distinct id) from domain_router_view WHERE ";
+        _count = "select count(distinct id) from domain_router_view WHERE ";
     }
 
     @Override
@@ -93,12 +89,8 @@
             routerResponse.setRequiresUpgrade(true);
         }
 
-<<<<<<< HEAD
         if (caller.getType() == Account.ACCOUNT_TYPE_RESOURCE_DOMAIN_ADMIN
                 || _accountMgr.isRootAdmin(caller.getId())) {
-=======
-        if (caller.getType() == Account.ACCOUNT_TYPE_RESOURCE_DOMAIN_ADMIN || caller.getType() == Account.ACCOUNT_TYPE_ADMIN) {
->>>>>>> da8ee45a
             if (router.getHostId() != null) {
                 routerResponse.setHostId(router.getHostUuid());
                 routerResponse.setHostName(router.getHostName());
