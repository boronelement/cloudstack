// Licensed to the Apache Software Foundation (ASF) under one
// or more contributor license agreements.  See the NOTICE file
// distributed with this work for additional information
// regarding copyright ownership.  The ASF licenses this file
// to you under the Apache License, Version 2.0 (the
// "License"); you may not use this file except in compliance
// with the License.  You may obtain a copy of the License at
//
//   http://www.apache.org/licenses/LICENSE-2.0
//
// Unless required by applicable law or agreed to in writing,
// software distributed under the License is distributed on an
// "AS IS" BASIS, WITHOUT WARRANTIES OR CONDITIONS OF ANY
// KIND, either express or implied.  See the License for the
// specific language governing permissions and limitations
// under the License.
package com.cloud.api.query.dao;

import java.util.ArrayList;
import java.util.List;

import javax.ejb.Local;
import javax.inject.Inject;

import org.apache.log4j.Logger;
import org.springframework.stereotype.Component;

<<<<<<< HEAD
import org.apache.cloudstack.api.ResponseObject.ResponseView;
=======
>>>>>>> da8ee45a
import org.apache.cloudstack.api.response.VolumeResponse;
import org.apache.cloudstack.context.CallContext;
import org.apache.cloudstack.framework.config.dao.ConfigurationDao;

import com.cloud.api.ApiDBUtils;
import com.cloud.api.ApiResponseHelper;
import com.cloud.api.query.vo.ResourceTagJoinVO;
import com.cloud.api.query.vo.VolumeJoinVO;
import com.cloud.offering.ServiceOffering;
import com.cloud.storage.Storage;
import com.cloud.storage.VMTemplateHostVO;
import com.cloud.storage.VMTemplateStorageResourceAssoc.Status;
import com.cloud.storage.Volume;
import com.cloud.user.Account;
import com.cloud.user.AccountManager;
import com.cloud.utils.db.GenericDaoBase;
import com.cloud.utils.db.SearchBuilder;
import com.cloud.utils.db.SearchCriteria;

@Component
@Local(value = {VolumeJoinDao.class})
public class VolumeJoinDaoImpl extends GenericDaoBase<VolumeJoinVO, Long> implements VolumeJoinDao {
    public static final Logger s_logger = Logger.getLogger(VolumeJoinDaoImpl.class);

    @Inject
<<<<<<< HEAD
    private ConfigurationDao  _configDao;
    @Inject
    public AccountManager _accountMgr;
=======
    private ConfigurationDao _configDao;
>>>>>>> da8ee45a

    private final SearchBuilder<VolumeJoinVO> volSearch;

    private final SearchBuilder<VolumeJoinVO> volIdSearch;

    protected VolumeJoinDaoImpl() {

        volSearch = createSearchBuilder();
        volSearch.and("idIN", volSearch.entity().getId(), SearchCriteria.Op.IN);
        volSearch.done();

        volIdSearch = createSearchBuilder();
        volIdSearch.and("id", volIdSearch.entity().getId(), SearchCriteria.Op.EQ);
        volIdSearch.done();

        _count = "select count(distinct id) from volume_view WHERE ";
    }

    @Override
    public VolumeResponse newVolumeResponse(ResponseView view, VolumeJoinVO volume) {
        Account caller = CallContext.current().getCallingAccount();

        VolumeResponse volResponse = new VolumeResponse();
        volResponse.setId(volume.getUuid());

        if (volume.getName() != null) {
            volResponse.setName(volume.getName());
        } else {
            volResponse.setName("");
        }

        volResponse.setZoneId(volume.getDataCenterUuid());
        volResponse.setZoneName(volume.getDataCenterName());

        volResponse.setVolumeType(volume.getVolumeType().toString());
        volResponse.setDeviceId(volume.getDeviceId());

        long instanceId = volume.getVmId();
        if (instanceId > 0 && volume.getState() != Volume.State.Destroy) {
            volResponse.setVirtualMachineId(volume.getVmUuid());
            volResponse.setVirtualMachineName(volume.getVmName());
            volResponse.setVirtualMachineState(volume.getVmState().toString());
            volResponse.setVirtualMachineDisplayName(volume.getVmDisplayName());
        }

        // Show the virtual size of the volume
        volResponse.setSize(volume.getSize());

        volResponse.setMinIops(volume.getMinIops());
        volResponse.setMaxIops(volume.getMaxIops());

        volResponse.setCreated(volume.getCreated());
        volResponse.setState(volume.getState().toString());
        if (volume.getState() == Volume.State.UploadOp) {
            // com.cloud.storage.VolumeHostVO volumeHostRef =
            // ApiDBUtils.findVolumeHostRef(volume.getId(),
            // volume.getDataCenterId());
            volResponse.setSize(volume.getVolumeStoreSize());
            volResponse.setCreated(volume.getCreatedOnStore());

<<<<<<< HEAD
            // if (_accountMgr.isRootAdmin(caller.getId())
            //         || caller.getType() == Account.ACCOUNT_TYPE_RESOURCE_DOMAIN_ADMIN)
            if (view == ResponseView.Full) {
                volResponse.setHypervisor(ApiDBUtils.getHypervisorTypeFromFormat(volume.getFormat()).toString());
            }
=======
            if (caller.getType() == Account.ACCOUNT_TYPE_ADMIN || caller.getType() == Account.ACCOUNT_TYPE_RESOURCE_DOMAIN_ADMIN)
                volResponse.setHypervisor(ApiDBUtils.getHypervisorTypeFromFormat(volume.getDataCenterId(), volume.getFormat()).toString());
>>>>>>> da8ee45a
            if (volume.getDownloadState() != Status.DOWNLOADED) {
                String volumeStatus = "Processing";
                if (volume.getDownloadState() == VMTemplateHostVO.Status.DOWNLOAD_IN_PROGRESS) {
                    if (volume.getDownloadPercent() == 100) {
                        volumeStatus = "Checking Volume";
                    } else {
                        volumeStatus = volume.getDownloadPercent() + "% Uploaded";
                    }
                    volResponse.setState("Uploading");
                } else {
                    volumeStatus = volume.getErrorString();
                    if (volume.getDownloadState() == VMTemplateHostVO.Status.NOT_DOWNLOADED) {
                        volResponse.setState("UploadNotStarted");
                    } else {
                        volResponse.setState("UploadError");
                    }
                }
                volResponse.setStatus(volumeStatus);
            } else if (volume.getDownloadState() == VMTemplateHostVO.Status.DOWNLOADED) {
                volResponse.setStatus("Upload Complete");
                volResponse.setState("Uploaded");
            } else {
                volResponse.setStatus("Successfully Installed");
            }
        }

<<<<<<< HEAD
        // if (caller.getType() == Account.ACCOUNT_TYPE_ADMIN){
        if (view == ResponseView.Full) {
=======
        if (caller.getType() == Account.ACCOUNT_TYPE_ADMIN) {
>>>>>>> da8ee45a
            volResponse.setPath(volume.getPath());
        }

        // populate owner.
        ApiResponseHelper.populateOwner(volResponse, volume);

        // DiskOfferingVO diskOffering =
        // ApiDBUtils.findDiskOfferingById(volume.getDiskOfferingId());
        if (volume.getDiskOfferingId() > 0) {
            if (volume.getVolumeType().equals(Volume.Type.ROOT)) {
                volResponse.setServiceOfferingId(volume.getDiskOfferingUuid());
            } else {
                volResponse.setDiskOfferingId(volume.getDiskOfferingUuid());
            }

            if (volume.getVolumeType().equals(Volume.Type.ROOT)) {
                volResponse.setServiceOfferingName(volume.getDiskOfferingName());
                volResponse.setServiceOfferingDisplayText(volume.getDiskOfferingDisplayText());
            } else {
                volResponse.setDiskOfferingName(volume.getDiskOfferingName());
                volResponse.setDiskOfferingDisplayText(volume.getDiskOfferingDisplayText());
            }
            volResponse.setStorageType(volume.isUseLocalStorage() ? ServiceOffering.StorageType.local.toString() : ServiceOffering.StorageType.shared.toString());
            volResponse.setBytesReadRate(volume.getBytesReadRate());
            volResponse.setBytesWriteRate(volume.getBytesReadRate());
            volResponse.setIopsReadRate(volume.getIopsWriteRate());
            volResponse.setIopsWriteRate(volume.getIopsWriteRate());

        }

        // return hypervisor and storage pool info for ROOT and Resource domain only
<<<<<<< HEAD
        // if (_accountMgr.isRootAdmin(caller.getId()) || caller.getType() == Account.ACCOUNT_TYPE_RESOURCE_DOMAIN_ADMIN) {
        if (view == ResponseView.Full) {
            if (volume.getState() != Volume.State.UploadOp && volume.getHypervisorType() != null) {
                volResponse.setHypervisor(volume.getHypervisorType().toString());
=======
        if (caller.getType() == Account.ACCOUNT_TYPE_ADMIN || caller.getType() == Account.ACCOUNT_TYPE_RESOURCE_DOMAIN_ADMIN) {
            if (volume.getState() != Volume.State.UploadOp) {
                if (volume.getHypervisorType() != null) {
                    volResponse.setHypervisor(volume.getHypervisorType().toString());
                } else {
                    volResponse.setHypervisor(ApiDBUtils.getHypervisorTypeFromFormat(volume.getDataCenterId(), volume.getFormat()).toString());
                }
>>>>>>> da8ee45a
            }
            Long poolId = volume.getPoolId();
            String poolName = (poolId == null) ? "none" : volume.getPoolName();
            volResponse.setStoragePoolName(poolName);
            volResponse.setStoragePoolId(volume.getPoolUuid());
        }

        volResponse.setAttached(volume.getAttached());
        volResponse.setDestroyed(volume.getState() == Volume.State.Destroy);
        boolean isExtractable = true;
        if (volume.getVolumeType() != Volume.Type.DATADISK) { // Datadisk dont
            // have any
            // template
            // dependence.
            if (volume.getTemplateId() > 0) { // For ISO based volumes template
                // = null and we allow extraction
                // of all ISO based volumes
                isExtractable = volume.isExtractable() && volume.getTemplateType() != Storage.TemplateType.SYSTEM;
            }
        }

        // update tag information
        long tag_id = volume.getTagId();
        if (tag_id > 0) {
            ResourceTagJoinVO vtag = ApiDBUtils.findResourceTagViewById(tag_id);
            if (vtag != null) {
                volResponse.addTag(ApiDBUtils.newResourceTagResponse(vtag, false));
            }
        }

        volResponse.setExtractable(isExtractable);
        volResponse.setDisplayVm(volume.isDisplayVolume());

        // set async job
        if (volume.getJobId() != null) {
            volResponse.setJobId(volume.getJobUuid());
            volResponse.setJobStatus(volume.getJobStatus());
        }

        volResponse.setObjectName("volume");
        return volResponse;
    }

    @Override
    public VolumeResponse setVolumeResponse(ResponseView view, VolumeResponse volData, VolumeJoinVO vol) {
        long tag_id = vol.getTagId();
        if (tag_id > 0) {
            ResourceTagJoinVO vtag = ApiDBUtils.findResourceTagViewById(tag_id);
            if (vtag != null) {
                volData.addTag(ApiDBUtils.newResourceTagResponse(vtag, false));
            }
        }
        return volData;
    }

    @Override
    public List<VolumeJoinVO> newVolumeView(Volume vol) {
        SearchCriteria<VolumeJoinVO> sc = volIdSearch.create();
        sc.setParameters("id", vol.getId());
        return searchIncludingRemoved(sc, null, null, false);
    }

    @Override
    public List<VolumeJoinVO> searchByIds(Long... volIds) {
        // set detail batch query size
        int DETAILS_BATCH_SIZE = 2000;
        String batchCfg = _configDao.getValue("detail.batch.query.size");
        if (batchCfg != null) {
            DETAILS_BATCH_SIZE = Integer.parseInt(batchCfg);
        }
        // query details by batches
        List<VolumeJoinVO> uvList = new ArrayList<VolumeJoinVO>();
        // query details by batches
        int curr_index = 0;
        if (volIds.length > DETAILS_BATCH_SIZE) {
            while ((curr_index + DETAILS_BATCH_SIZE) <= volIds.length) {
                Long[] ids = new Long[DETAILS_BATCH_SIZE];
                for (int k = 0, j = curr_index; j < curr_index + DETAILS_BATCH_SIZE; j++, k++) {
                    ids[k] = volIds[j];
                }
                SearchCriteria<VolumeJoinVO> sc = volSearch.create();
                sc.setParameters("idIN", ids);
                List<VolumeJoinVO> vms = searchIncludingRemoved(sc, null, null, false);
                if (vms != null) {
                    uvList.addAll(vms);
                }
                curr_index += DETAILS_BATCH_SIZE;
            }
        }
        if (curr_index < volIds.length) {
            int batch_size = (volIds.length - curr_index);
            // set the ids value
            Long[] ids = new Long[batch_size];
            for (int k = 0, j = curr_index; j < curr_index + batch_size; j++, k++) {
                ids[k] = volIds[j];
            }
            SearchCriteria<VolumeJoinVO> sc = volSearch.create();
            sc.setParameters("idIN", ids);
            List<VolumeJoinVO> vms = searchIncludingRemoved(sc, null, null, false);
            if (vms != null) {
                uvList.addAll(vms);
            }
        }
        return uvList;
    }

}<|MERGE_RESOLUTION|>--- conflicted
+++ resolved
@@ -25,10 +25,7 @@
 import org.apache.log4j.Logger;
 import org.springframework.stereotype.Component;
 
-<<<<<<< HEAD
 import org.apache.cloudstack.api.ResponseObject.ResponseView;
-=======
->>>>>>> da8ee45a
 import org.apache.cloudstack.api.response.VolumeResponse;
 import org.apache.cloudstack.context.CallContext;
 import org.apache.cloudstack.framework.config.dao.ConfigurationDao;
@@ -54,13 +51,9 @@
     public static final Logger s_logger = Logger.getLogger(VolumeJoinDaoImpl.class);
 
     @Inject
-<<<<<<< HEAD
     private ConfigurationDao  _configDao;
     @Inject
     public AccountManager _accountMgr;
-=======
-    private ConfigurationDao _configDao;
->>>>>>> da8ee45a
 
     private final SearchBuilder<VolumeJoinVO> volSearch;
 
@@ -121,16 +114,8 @@
             volResponse.setSize(volume.getVolumeStoreSize());
             volResponse.setCreated(volume.getCreatedOnStore());
 
-<<<<<<< HEAD
-            // if (_accountMgr.isRootAdmin(caller.getId())
-            //         || caller.getType() == Account.ACCOUNT_TYPE_RESOURCE_DOMAIN_ADMIN)
-            if (view == ResponseView.Full) {
-                volResponse.setHypervisor(ApiDBUtils.getHypervisorTypeFromFormat(volume.getFormat()).toString());
-            }
-=======
-            if (caller.getType() == Account.ACCOUNT_TYPE_ADMIN || caller.getType() == Account.ACCOUNT_TYPE_RESOURCE_DOMAIN_ADMIN)
+            if (view == ResponseView.Full)
                 volResponse.setHypervisor(ApiDBUtils.getHypervisorTypeFromFormat(volume.getDataCenterId(), volume.getFormat()).toString());
->>>>>>> da8ee45a
             if (volume.getDownloadState() != Status.DOWNLOADED) {
                 String volumeStatus = "Processing";
                 if (volume.getDownloadState() == VMTemplateHostVO.Status.DOWNLOAD_IN_PROGRESS) {
@@ -157,12 +142,7 @@
             }
         }
 
-<<<<<<< HEAD
-        // if (caller.getType() == Account.ACCOUNT_TYPE_ADMIN){
         if (view == ResponseView.Full) {
-=======
-        if (caller.getType() == Account.ACCOUNT_TYPE_ADMIN) {
->>>>>>> da8ee45a
             volResponse.setPath(volume.getPath());
         }
 
@@ -194,20 +174,13 @@
         }
 
         // return hypervisor and storage pool info for ROOT and Resource domain only
-<<<<<<< HEAD
-        // if (_accountMgr.isRootAdmin(caller.getId()) || caller.getType() == Account.ACCOUNT_TYPE_RESOURCE_DOMAIN_ADMIN) {
         if (view == ResponseView.Full) {
-            if (volume.getState() != Volume.State.UploadOp && volume.getHypervisorType() != null) {
-                volResponse.setHypervisor(volume.getHypervisorType().toString());
-=======
-        if (caller.getType() == Account.ACCOUNT_TYPE_ADMIN || caller.getType() == Account.ACCOUNT_TYPE_RESOURCE_DOMAIN_ADMIN) {
             if (volume.getState() != Volume.State.UploadOp) {
                 if (volume.getHypervisorType() != null) {
                     volResponse.setHypervisor(volume.getHypervisorType().toString());
                 } else {
                     volResponse.setHypervisor(ApiDBUtils.getHypervisorTypeFromFormat(volume.getDataCenterId(), volume.getFormat()).toString());
                 }
->>>>>>> da8ee45a
             }
             Long poolId = volume.getPoolId();
             String poolName = (poolId == null) ? "none" : volume.getPoolName();
