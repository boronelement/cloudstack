// Licensed to the Apache Software Foundation (ASF) under one
// or more contributor license agreements.  See the NOTICE file
// distributed with this work for additional information
// regarding copyright ownership.  The ASF licenses this file
// to you under the Apache License, Version 2.0 (the
// "License"); you may not use this file except in compliance
// with the License.  You may obtain a copy of the License at
//
//   http://www.apache.org/licenses/LICENSE-2.0
//
// Unless required by applicable law or agreed to in writing,
// software distributed under the License is distributed on an
// "AS IS" BASIS, WITHOUT WARRANTIES OR CONDITIONS OF ANY
// KIND, either express or implied.  See the License for the
// specific language governing permissions and limitations
// under the License.
package com.cloud.resource;

import java.net.URI;
import java.net.URISyntaxException;
import java.net.URLDecoder;
import java.util.ArrayList;
import java.util.HashMap;
import java.util.Iterator;
import java.util.List;
import java.util.Map;
import java.util.Set;

import javax.ejb.Local;
import javax.inject.Inject;
import javax.naming.ConfigurationException;

import org.apache.cloudstack.api.ApiConstants;
import org.apache.cloudstack.api.command.admin.cluster.AddClusterCmd;
import org.apache.cloudstack.api.command.admin.cluster.DeleteClusterCmd;
import org.apache.cloudstack.api.command.admin.host.AddHostCmd;
import org.apache.cloudstack.api.command.admin.host.AddSecondaryStorageCmd;
import org.apache.cloudstack.api.command.admin.host.CancelMaintenanceCmd;
import org.apache.cloudstack.api.command.admin.host.PrepareForMaintenanceCmd;
import org.apache.cloudstack.api.command.admin.host.ReconnectHostCmd;
import org.apache.cloudstack.api.command.admin.host.UpdateHostCmd;
import org.apache.cloudstack.api.command.admin.host.UpdateHostPasswordCmd;
import org.apache.cloudstack.api.command.admin.storage.AddImageStoreCmd;
import org.apache.cloudstack.api.command.admin.storage.AddS3Cmd;
import org.apache.cloudstack.api.command.admin.storage.ListS3sCmd;
import org.apache.cloudstack.api.command.admin.swift.AddSwiftCmd;
import org.apache.cloudstack.api.command.admin.swift.ListSwiftsCmd;
import org.apache.cloudstack.engine.subsystem.api.storage.DataStore;
import org.apache.cloudstack.engine.subsystem.api.storage.DataStoreLifeCycle;
import org.apache.cloudstack.engine.subsystem.api.storage.DataStoreManager;
import org.apache.cloudstack.engine.subsystem.api.storage.DataStoreProvider;
import org.apache.cloudstack.engine.subsystem.api.storage.DataStoreProviderManager;
import org.apache.cloudstack.region.dao.RegionDao;
import org.apache.cloudstack.storage.datastore.db.PrimaryDataStoreDao;
import org.apache.cloudstack.storage.datastore.db.StoragePoolVO;
import org.apache.log4j.Logger;
import org.springframework.stereotype.Component;

import com.cloud.agent.AgentManager;
import com.cloud.agent.AgentManager.TapAgentsAction;
import com.cloud.agent.api.Answer;
import com.cloud.agent.api.GetHostStatsAnswer;
import com.cloud.agent.api.GetHostStatsCommand;
import com.cloud.agent.api.MaintainAnswer;
import com.cloud.agent.api.MaintainCommand;
import com.cloud.agent.api.StartupCommand;
import com.cloud.agent.api.StartupRoutingCommand;
import com.cloud.agent.api.UnsupportedAnswer;
import com.cloud.agent.api.UpdateHostPasswordCommand;
import com.cloud.agent.manager.AgentAttache;
import com.cloud.agent.manager.ClusteredAgentManagerImpl;
import com.cloud.agent.manager.allocator.PodAllocator;
import com.cloud.agent.transport.Request;
import com.cloud.api.ApiDBUtils;
import com.cloud.capacity.Capacity;
import com.cloud.capacity.CapacityVO;
import com.cloud.capacity.dao.CapacityDao;
import com.cloud.cluster.ClusterManager;
import com.cloud.cluster.ManagementServerNode;
import com.cloud.configuration.Config;
import com.cloud.configuration.ConfigurationManager;
import com.cloud.configuration.dao.ConfigurationDao;
import com.cloud.dc.ClusterDetailsDao;
import com.cloud.dc.ClusterDetailsVO;
import com.cloud.dc.ClusterVO;
import com.cloud.dc.DataCenterIpAddressVO;
import com.cloud.dc.DataCenterVO;
import com.cloud.dc.HostPodVO;
import com.cloud.dc.PodCluster;
import com.cloud.dc.dao.ClusterDao;
import com.cloud.dc.dao.ClusterVSMMapDao;
import com.cloud.dc.dao.DataCenterDao;
import com.cloud.dc.dao.DataCenterIpAddressDao;
import com.cloud.dc.dao.HostPodDao;
import com.cloud.deploy.PlannerHostReservationVO;
import com.cloud.deploy.dao.PlannerHostReservationDao;
import com.cloud.event.ActionEvent;
import com.cloud.event.EventTypes;
import com.cloud.exception.AgentUnavailableException;
import com.cloud.exception.DiscoveryException;
import com.cloud.exception.InvalidParameterValueException;
import com.cloud.exception.PermissionDeniedException;
import com.cloud.exception.ResourceInUseException;
import com.cloud.ha.HighAvailabilityManager;
import com.cloud.ha.HighAvailabilityManager.WorkType;
import com.cloud.host.DetailVO;
import com.cloud.host.Host;
import com.cloud.host.Host.Type;
import com.cloud.host.HostStats;
import com.cloud.host.HostVO;
import com.cloud.host.Status;
import com.cloud.host.Status.Event;
import com.cloud.host.dao.HostDao;
import com.cloud.host.dao.HostDetailsDao;
import com.cloud.host.dao.HostTagsDao;
import com.cloud.hypervisor.Hypervisor;
import com.cloud.hypervisor.Hypervisor.HypervisorType;
import com.cloud.hypervisor.kvm.discoverer.KvmDummyResourceBase;
import com.cloud.network.dao.IPAddressDao;
import com.cloud.network.dao.IPAddressVO;
import com.cloud.org.Cluster;
import com.cloud.org.Grouping;
import com.cloud.org.Grouping.AllocationState;
import com.cloud.org.Managed;
import com.cloud.service.ServiceOfferingVO;
import com.cloud.storage.DataStoreRole;
import com.cloud.storage.GuestOSCategoryVO;
import com.cloud.storage.ImageStore;
import com.cloud.storage.S3;
import com.cloud.storage.S3VO;
import com.cloud.storage.ScopeType;
import com.cloud.storage.StorageManager;
import com.cloud.storage.StoragePool;
import com.cloud.storage.StoragePoolHostVO;
import com.cloud.storage.StoragePoolStatus;
import com.cloud.storage.StorageService;
import com.cloud.storage.Swift;
import com.cloud.storage.SwiftVO;
import com.cloud.storage.VMTemplateVO;
import com.cloud.storage.dao.GuestOSCategoryDao;
import com.cloud.storage.dao.StoragePoolHostDao;
import com.cloud.storage.dao.VMTemplateDao;
import com.cloud.storage.s3.S3Manager;
import com.cloud.storage.secondary.SecondaryStorageVmManager;
import com.cloud.storage.swift.SwiftManager;
import com.cloud.template.VirtualMachineTemplate;
import com.cloud.user.Account;
import com.cloud.user.AccountManager;
import com.cloud.user.User;
import com.cloud.user.UserContext;
import com.cloud.utils.Pair;
import com.cloud.utils.StringUtils;
import com.cloud.utils.UriUtils;
import com.cloud.utils.component.Manager;
import com.cloud.utils.component.ManagerBase;
import com.cloud.utils.db.DB;
import com.cloud.utils.db.GlobalLock;
import com.cloud.utils.db.SearchBuilder;
import com.cloud.utils.db.SearchCriteria;
import com.cloud.utils.db.SearchCriteria.Op;
import com.cloud.utils.db.SearchCriteria2;
import com.cloud.utils.db.SearchCriteriaService;
import com.cloud.utils.db.Transaction;
import com.cloud.utils.exception.CloudRuntimeException;
import com.cloud.utils.fsm.NoTransitionException;
import com.cloud.utils.net.Ip;
import com.cloud.utils.net.NetUtils;
import com.cloud.utils.ssh.SSHCmdHelper;
import com.cloud.utils.ssh.sshException;
import com.cloud.vm.VMInstanceVO;
import com.cloud.vm.VirtualMachine.State;
import com.cloud.vm.VirtualMachineManager;
import com.cloud.vm.dao.VMInstanceDao;

@Component
@Local({ ResourceManager.class, ResourceService.class })
public class ResourceManagerImpl extends ManagerBase implements ResourceManager, ResourceService, Manager {
    private static final Logger s_logger = Logger.getLogger(ResourceManagerImpl.class);

    @Inject
    AccountManager _accountMgr;
    @Inject
    AgentManager _agentMgr;
    @Inject
    StorageManager _storageMgr;
    @Inject
    protected SecondaryStorageVmManager _secondaryStorageMgr;
    @Inject
    protected RegionDao _regionDao;
    @Inject
    protected DataCenterDao _dcDao;
    @Inject
    protected HostPodDao _podDao;
    @Inject
    protected ClusterDetailsDao _clusterDetailsDao;
    @Inject
    protected ClusterDao _clusterDao;
    @Inject
    protected CapacityDao _capacityDao;
    @Inject
    protected HostDao _hostDao;
    @Inject
    protected SwiftManager _swiftMgr;
    @Inject
    protected S3Manager _s3Mgr;
    @Inject
    protected HostDetailsDao _hostDetailsDao;
    @Inject
    protected ConfigurationDao _configDao;
    @Inject
    protected HostTagsDao _hostTagsDao;
    @Inject
    protected GuestOSCategoryDao _guestOSCategoryDao;
    @Inject
    protected PrimaryDataStoreDao _storagePoolDao;
    @Inject
    protected DataCenterIpAddressDao _privateIPAddressDao;
    @Inject
    protected IPAddressDao _publicIPAddressDao;
    @Inject
    protected VirtualMachineManager _vmMgr;
    @Inject
    protected VMInstanceDao _vmDao;
    @Inject
    protected HighAvailabilityManager _haMgr;
    @Inject
<<<<<<< HEAD
    protected StorageService _storageSvr;

=======
    protected StorageService                 _storageSvr;
    @Inject
    PlannerHostReservationDao _plannerHostReserveDao;
>>>>>>> caf0dd22

    protected List<? extends Discoverer> _discoverers;

    public List<? extends Discoverer> getDiscoverers() {
        return _discoverers;
    }

    public void setDiscoverers(List<? extends Discoverer> _discoverers) {
        this._discoverers = _discoverers;
    }

    @Inject
    protected ClusterManager _clusterMgr;
    @Inject
    protected StoragePoolHostDao _storagePoolHostDao;

    protected List<PodAllocator> _podAllocators;

    public List<PodAllocator> getPodAllocators() {
        return _podAllocators;
    }

    public void setPodAllocators(List<PodAllocator> _podAllocators) {
        this._podAllocators = _podAllocators;
    }

    @Inject
    protected VMTemplateDao _templateDao;
    @Inject
    protected ConfigurationManager _configMgr;
    @Inject
    protected ClusterVSMMapDao _clusterVSMMapDao;

    protected long _nodeId = ManagementServerNode.getManagementServerId();

    protected HashMap<String, ResourceStateAdapter> _resourceStateAdapters = new HashMap<String, ResourceStateAdapter>();

    protected HashMap<Integer, List<ResourceListener>> _lifeCycleListeners = new HashMap<Integer, List<ResourceListener>>();
    private HypervisorType _defaultSystemVMHypervisor;

    private static final int ACQUIRE_GLOBAL_LOCK_TIMEOUT_FOR_COOPERATION = 30; // seconds

    private void insertListener(Integer event, ResourceListener listener) {
        List<ResourceListener> lst = _lifeCycleListeners.get(event);
        if (lst == null) {
            lst = new ArrayList<ResourceListener>();
            _lifeCycleListeners.put(event, lst);
        }

        if (lst.contains(listener)) {
            throw new CloudRuntimeException("Duplicate resource lisener:" + listener.getClass().getSimpleName());
        }

        lst.add(listener);
    }

    @Override
    public void registerResourceEvent(Integer event, ResourceListener listener) {
        synchronized (_lifeCycleListeners) {
            if ((event & ResourceListener.EVENT_DISCOVER_BEFORE) != 0) {
                insertListener(ResourceListener.EVENT_DISCOVER_BEFORE, listener);
            }
            if ((event & ResourceListener.EVENT_DISCOVER_AFTER) != 0) {
                insertListener(ResourceListener.EVENT_DISCOVER_AFTER, listener);
            }
            if ((event & ResourceListener.EVENT_DELETE_HOST_BEFORE) != 0) {
                insertListener(ResourceListener.EVENT_DELETE_HOST_BEFORE, listener);
            }
            if ((event & ResourceListener.EVENT_DELETE_HOST_AFTER) != 0) {
                insertListener(ResourceListener.EVENT_DELETE_HOST_AFTER, listener);
            }
            if ((event & ResourceListener.EVENT_CANCEL_MAINTENANCE_BEFORE) != 0) {
                insertListener(ResourceListener.EVENT_CANCEL_MAINTENANCE_BEFORE, listener);
            }
            if ((event & ResourceListener.EVENT_CANCEL_MAINTENANCE_AFTER) != 0) {
                insertListener(ResourceListener.EVENT_CANCEL_MAINTENANCE_AFTER, listener);
            }
            if ((event & ResourceListener.EVENT_PREPARE_MAINTENANCE_BEFORE) != 0) {
                insertListener(ResourceListener.EVENT_PREPARE_MAINTENANCE_BEFORE, listener);
            }
            if ((event & ResourceListener.EVENT_PREPARE_MAINTENANCE_AFTER) != 0) {
                insertListener(ResourceListener.EVENT_PREPARE_MAINTENANCE_AFTER, listener);
            }
        }
    }

    @Override
    public void unregisterResourceEvent(ResourceListener listener) {
        synchronized (_lifeCycleListeners) {
            Iterator it = _lifeCycleListeners.entrySet().iterator();
            while (it.hasNext()) {
                Map.Entry<Integer, List<ResourceListener>> items = (Map.Entry<Integer, List<ResourceListener>>) it.next();
                List<ResourceListener> lst = items.getValue();
                lst.remove(listener);
            }
        }
    }

    protected void processResourceEvent(Integer event, Object... params) {
        List<ResourceListener> lst = _lifeCycleListeners.get(event);
        if (lst == null || lst.size() == 0) {
            return;
        }

        String eventName;
        for (ResourceListener l : lst) {
            if (event == ResourceListener.EVENT_DISCOVER_BEFORE) {
                l.processDiscoverEventBefore((Long) params[0], (Long) params[1], (Long) params[2], (URI) params[3], (String) params[4],
                        (String) params[5], (List<String>) params[6]);
                eventName = "EVENT_DISCOVER_BEFORE";
            } else if (event == ResourceListener.EVENT_DISCOVER_AFTER) {
                l.processDiscoverEventAfter((Map<? extends ServerResource, Map<String, String>>) params[0]);
                eventName = "EVENT_DISCOVER_AFTER";
            } else if (event == ResourceListener.EVENT_DELETE_HOST_BEFORE) {
                l.processDeleteHostEventBefore((HostVO) params[0]);
                eventName = "EVENT_DELETE_HOST_BEFORE";
            } else if (event == ResourceListener.EVENT_DELETE_HOST_AFTER) {
                l.processDeletHostEventAfter((HostVO) params[0]);
                eventName = "EVENT_DELETE_HOST_AFTER";
            } else if (event == ResourceListener.EVENT_CANCEL_MAINTENANCE_BEFORE) {
                l.processCancelMaintenaceEventBefore((Long) params[0]);
                eventName = "EVENT_CANCEL_MAINTENANCE_BEFORE";
            } else if (event == ResourceListener.EVENT_CANCEL_MAINTENANCE_AFTER) {
                l.processCancelMaintenaceEventAfter((Long) params[0]);
                eventName = "EVENT_CANCEL_MAINTENANCE_AFTER";
            } else if (event == ResourceListener.EVENT_PREPARE_MAINTENANCE_BEFORE) {
                l.processPrepareMaintenaceEventBefore((Long) params[0]);
                eventName = "EVENT_PREPARE_MAINTENANCE_BEFORE";
            } else if (event == ResourceListener.EVENT_PREPARE_MAINTENANCE_AFTER) {
                l.processPrepareMaintenaceEventAfter((Long) params[0]);
                eventName = "EVENT_PREPARE_MAINTENANCE_AFTER";
            } else {
                throw new CloudRuntimeException("Unknown resource event:" + event);
            }
            s_logger.debug("Sent resource event " + eventName + " to listener " + l.getClass().getSimpleName());
        }

    }

    @DB
    @Override
    public List<? extends Cluster> discoverCluster(AddClusterCmd cmd) throws IllegalArgumentException, DiscoveryException, ResourceInUseException {
        long dcId = cmd.getZoneId();
        long podId = cmd.getPodId();
        String clusterName = cmd.getClusterName();
        String url = cmd.getUrl();
        String username = cmd.getUsername();
        String password = cmd.getPassword();

        if (url != null) {
            url = URLDecoder.decode(url);
        }

        URI uri = null;

        // Check if the zone exists in the system
        DataCenterVO zone = _dcDao.findById(dcId);
        if (zone == null) {
            InvalidParameterValueException ex = new InvalidParameterValueException("Can't find zone by the id specified");
            ex.addProxyObject(zone, dcId, "dcId");
            throw ex;
        }

        Account account = UserContext.current().getCaller();
        if (Grouping.AllocationState.Disabled == zone.getAllocationState() && !_accountMgr.isRootAdmin(account.getType())) {
            PermissionDeniedException ex = new PermissionDeniedException(
                    "Cannot perform this operation, Zone with specified id is currently disabled");
            ex.addProxyObject(zone, dcId, "dcId");
            throw ex;
        }

        HostPodVO pod = _podDao.findById(podId);
        if (pod == null) {
            throw new InvalidParameterValueException("Can't find pod with specified podId " + podId);
        }

        // Check if the pod exists in the system
        if (_podDao.findById(podId) == null) {
            throw new InvalidParameterValueException("Can't find pod by id " + podId);
        }
        // check if pod belongs to the zone
        if (!Long.valueOf(pod.getDataCenterId()).equals(dcId)) {
            InvalidParameterValueException ex = new InvalidParameterValueException("Pod with specified id doesn't belong to the zone " + dcId);
            ex.addProxyObject(pod, podId, "podId");
            ex.addProxyObject(zone, dcId, "dcId");
            throw ex;
        }

        // Verify cluster information and create a new cluster if needed
        if (clusterName == null || clusterName.isEmpty()) {
            throw new InvalidParameterValueException("Please specify cluster name");
        }

        if (cmd.getHypervisor() == null || cmd.getHypervisor().isEmpty()) {
            throw new InvalidParameterValueException("Please specify a hypervisor");
        }

        Hypervisor.HypervisorType hypervisorType = Hypervisor.HypervisorType.getType(cmd.getHypervisor());
        if (hypervisorType == null) {
            s_logger.error("Unable to resolve " + cmd.getHypervisor() + " to a valid supported hypervisor type");
            throw new InvalidParameterValueException("Unable to resolve " + cmd.getHypervisor() + " to a supported ");
        }

        Cluster.ClusterType clusterType = null;
        if (cmd.getClusterType() != null && !cmd.getClusterType().isEmpty()) {
            clusterType = Cluster.ClusterType.valueOf(cmd.getClusterType());
        }
        if (clusterType == null) {
            clusterType = Cluster.ClusterType.CloudManaged;
        }

        Grouping.AllocationState allocationState = null;
        if (cmd.getAllocationState() != null && !cmd.getAllocationState().isEmpty()) {
            try {
                allocationState = Grouping.AllocationState.valueOf(cmd.getAllocationState());
            } catch (IllegalArgumentException ex) {
                throw new InvalidParameterValueException("Unable to resolve Allocation State '" + cmd.getAllocationState() + "' to a supported state");
            }
        }
        if (allocationState == null) {
            allocationState = Grouping.AllocationState.Enabled;
        }

        Discoverer discoverer = getMatchingDiscover(hypervisorType);
        if (discoverer == null) {

            throw new InvalidParameterValueException("Could not find corresponding resource manager for " + cmd.getHypervisor());
        }

        if (hypervisorType == HypervisorType.VMware) {
            Map<String, String> allParams = cmd.getFullUrlParams();
            discoverer.putParam(allParams);
        }

        List<ClusterVO> result = new ArrayList<ClusterVO>();

        long clusterId = 0;
        ClusterVO cluster = new ClusterVO(dcId, podId, clusterName);
        cluster.setHypervisorType(cmd.getHypervisor());

        cluster.setClusterType(clusterType);
        cluster.setAllocationState(allocationState);
        try {
            cluster = _clusterDao.persist(cluster);
        } catch (Exception e) {
            // no longer tolerate exception during the cluster creation phase
            CloudRuntimeException ex = new CloudRuntimeException("Unable to create cluster " + clusterName
                    + " in pod and data center with specified ids", e);
            // Get the pod VO object's table name.
            ex.addProxyObject(pod, podId, "podId");
            ex.addProxyObject(zone, dcId, "dcId");
            throw ex;
        }
        clusterId = cluster.getId();
        result.add(cluster);

        ClusterDetailsVO cluster_detail_cpu = new ClusterDetailsVO(clusterId, "cpuOvercommitRatio", Float.toString(cmd.getCpuOvercommitRatio()));
        ClusterDetailsVO cluster_detail_ram = new ClusterDetailsVO(clusterId, "memoryOvercommitRatio", Float.toString(cmd.getMemoryOvercommitRaito()));
        _clusterDetailsDao.persist(cluster_detail_cpu);
        _clusterDetailsDao.persist(cluster_detail_ram);

        if (clusterType == Cluster.ClusterType.CloudManaged) {
            return result;
        }

        // save cluster details for later cluster/host cross-checking
        Map<String, String> details = new HashMap<String, String>();
        details.put("url", url);
        details.put("username", username);
        details.put("password", password);
        _clusterDetailsDao.persist(cluster.getId(), details);

        _clusterDetailsDao.persist(cluster_detail_cpu);
        _clusterDetailsDao.persist(cluster_detail_ram);
        // create a new entry only if the overcommit ratios are greater than 1.
        if (cmd.getCpuOvercommitRatio().compareTo(1f) > 0) {
            cluster_detail_cpu = new ClusterDetailsVO(clusterId, "cpuOvercommitRatio", Float.toString(cmd.getCpuOvercommitRatio()));
            _clusterDetailsDao.persist(cluster_detail_cpu);
        }

        if (cmd.getMemoryOvercommitRaito().compareTo(1f) > 0) {
            cluster_detail_ram = new ClusterDetailsVO(clusterId, "memoryOvercommitRatio", Float.toString(cmd.getMemoryOvercommitRaito()));
            _clusterDetailsDao.persist(cluster_detail_ram);
        }

        boolean success = false;
        try {
            try {
                uri = new URI(UriUtils.encodeURIComponent(url));
                if (uri.getScheme() == null) {
                    throw new InvalidParameterValueException("uri.scheme is null " + url + ", add http:// as a prefix");
                } else if (uri.getScheme().equalsIgnoreCase("http")) {
                    if (uri.getHost() == null || uri.getHost().equalsIgnoreCase("") || uri.getPath() == null || uri.getPath().equalsIgnoreCase("")) {
                        throw new InvalidParameterValueException("Your host and/or path is wrong.  Make sure it's of the format http://hostname/path");
                    }
                }
            } catch (URISyntaxException e) {
                throw new InvalidParameterValueException(url + " is not a valid uri");
            }

            List<HostVO> hosts = new ArrayList<HostVO>();
            Map<? extends ServerResource, Map<String, String>> resources = null;
            resources = discoverer.find(dcId, podId, clusterId, uri, username, password, null);

            if (resources != null) {
                for (Map.Entry<? extends ServerResource, Map<String, String>> entry : resources.entrySet()) {
                    ServerResource resource = entry.getKey();

                    // For Hyper-V, we are here means agent have already started
                    // and connected to management server
                    if (hypervisorType == Hypervisor.HypervisorType.Hyperv) {
                        break;
                    }

                    HostVO host = (HostVO) createHostAndAgent(resource, entry.getValue(), true, null, false);
                    if (host != null) {
                        hosts.add(host);
                    }
                    discoverer.postDiscovery(hosts, _nodeId);
                }
                s_logger.info("External cluster has been successfully discovered by " + discoverer.getName());
                success = true;
                return result;
            }

            s_logger.warn("Unable to find the server resources at " + url);
            throw new DiscoveryException("Unable to add the external cluster");
        } finally {
            if (!success) {
                _clusterDetailsDao.deleteDetails(clusterId);
                _clusterDao.remove(clusterId);
            }
        }
    }

    @Override
    public Discoverer getMatchingDiscover(Hypervisor.HypervisorType hypervisorType) {
        for (Discoverer discoverer : _discoverers) {
            if (discoverer.getHypervisorType() == hypervisorType)
                return discoverer;
        }
        return null;
    }

    @Override
    public List<? extends Host> discoverHosts(AddHostCmd cmd) throws IllegalArgumentException, DiscoveryException, InvalidParameterValueException {
        Long dcId = cmd.getZoneId();
        Long podId = cmd.getPodId();
        Long clusterId = cmd.getClusterId();
        String clusterName = cmd.getClusterName();
        String url = cmd.getUrl();
        String username = cmd.getUsername();
        String password = cmd.getPassword();
        List<String> hostTags = cmd.getHostTags();

        dcId = _accountMgr.checkAccessAndSpecifyAuthority(UserContext.current().getCaller(), dcId);

        // this is for standalone option
        if (clusterName == null && clusterId == null) {
            clusterName = "Standalone-" + url;
        }

        if (clusterId != null) {
            ClusterVO cluster = _clusterDao.findById(clusterId);
            if (cluster == null) {
                InvalidParameterValueException ex = new InvalidParameterValueException("can not find cluster for specified clusterId");
                ex.addProxyObject(cluster, clusterId, "clusterId");
                throw ex;
            } else {
                if (cluster.getGuid() == null) {
                    List<HostVO> hosts = listAllHostsInCluster(clusterId);
                    if (!hosts.isEmpty()) {
                        CloudRuntimeException ex = new CloudRuntimeException(
                                "Guid is not updated for cluster with specified cluster id; need to wait for hosts in this cluster to come up");
                        ex.addProxyObject(cluster, clusterId, "clusterId");
                        throw ex;
                    }
                }
            }
        }

        return discoverHostsFull(dcId, podId, clusterId, clusterName, url, username, password, cmd.getHypervisor(), hostTags, cmd.getFullUrlParams(),
                true);
    }

    @Override
    public List<? extends Host> discoverHosts(AddSecondaryStorageCmd cmd) throws IllegalArgumentException, DiscoveryException,
            InvalidParameterValueException {
        Long dcId = cmd.getZoneId();
        String url = cmd.getUrl();
        return discoverHostsFull(dcId, null, null, null, url, null, null, "SecondaryStorage", null, null, false);
    }

    @Override
    public Swift discoverSwift(AddSwiftCmd cmd) throws DiscoveryException {
        return _swiftMgr.addSwift(cmd);
    }

    @Override
    public Pair<List<? extends Swift>, Integer> listSwifts(ListSwiftsCmd cmd) {
        Pair<List<SwiftVO>, Integer> swifts = _swiftMgr.listSwifts(cmd);
        return new Pair<List<? extends Swift>, Integer>(swifts.first(), swifts.second());
    }

    @Override
    public S3 discoverS3(final AddS3Cmd cmd) throws DiscoveryException {
        return this._s3Mgr.addS3(cmd);
    }

    @Override
    public List<S3VO> listS3s(final ListS3sCmd cmd) {
        return this._s3Mgr.listS3s(cmd);
    }


    private List<HostVO> discoverHostsFull(Long dcId, Long podId, Long clusterId, String clusterName, String url, String username, String password,
            String hypervisorType, List<String> hostTags, Map<String, String> params, boolean deferAgentCreation) throws IllegalArgumentException,
            DiscoveryException, InvalidParameterValueException {
        URI uri = null;

        // Check if the zone exists in the system
        DataCenterVO zone = _dcDao.findById(dcId);
        if (zone == null) {
            throw new InvalidParameterValueException("Can't find zone by id " + dcId);
        }

        Account account = UserContext.current().getCaller();
        if (Grouping.AllocationState.Disabled == zone.getAllocationState() && !_accountMgr.isRootAdmin(account.getType())) {
            PermissionDeniedException ex = new PermissionDeniedException(
                    "Cannot perform this operation, Zone with specified id is currently disabled");
            ex.addProxyObject(zone, dcId, "dcId");
            throw ex;
        }

        // Check if the pod exists in the system
        if (podId != null) {
            HostPodVO pod = _podDao.findById(podId);
            if (pod == null) {
                throw new InvalidParameterValueException("Can't find pod by id " + podId);
            }
            // check if pod belongs to the zone
            if (!Long.valueOf(pod.getDataCenterId()).equals(dcId)) {
                InvalidParameterValueException ex = new InvalidParameterValueException("Pod with specified podId" + podId
                        + " doesn't belong to the zone with specified zoneId" + dcId);
                ex.addProxyObject(pod, podId, "podId");
                ex.addProxyObject(zone, dcId, "dcId");
                throw ex;
            }
        }

        // Verify cluster information and create a new cluster if needed
        if (clusterName != null && clusterId != null) {
            throw new InvalidParameterValueException("Can't specify cluster by both id and name");
        }

        if (hypervisorType == null || hypervisorType.isEmpty()) {
            throw new InvalidParameterValueException("Need to specify Hypervisor Type");
        }

        if ((clusterName != null || clusterId != null) && podId == null) {
            throw new InvalidParameterValueException("Can't specify cluster without specifying the pod");
        }

        if (clusterId != null) {
            if (_clusterDao.findById(clusterId) == null) {
                throw new InvalidParameterValueException("Can't find cluster by id " + clusterId);
            }

            if (hypervisorType.equalsIgnoreCase(HypervisorType.VMware.toString())) {
                // VMware only allows adding host to an existing cluster, as we
                // already have a lot of information
                // in cluster object, to simplify user input, we will construct
                // neccessary information here
                Map<String, String> clusterDetails = this._clusterDetailsDao.findDetails(clusterId);
                username = clusterDetails.get("username");
                assert (username != null);

                password = clusterDetails.get("password");
                assert (password != null);

                try {
                    uri = new URI(UriUtils.encodeURIComponent(url));

                    url = clusterDetails.get("url") + "/" + uri.getHost();
                } catch (URISyntaxException e) {
                    throw new InvalidParameterValueException(url + " is not a valid uri");
                }
            }
        }

        if (clusterName != null) {
            HostPodVO pod = _podDao.findById(podId);
            if (pod == null) {
                throw new InvalidParameterValueException("Can't find pod by id " + podId);
            }
            ClusterVO cluster = new ClusterVO(dcId, podId, clusterName);
            cluster.setHypervisorType(hypervisorType);
            try {
                cluster = _clusterDao.persist(cluster);
            } catch (Exception e) {
                cluster = _clusterDao.findBy(clusterName, podId);
                if (cluster == null) {
                    CloudRuntimeException ex = new CloudRuntimeException("Unable to create cluster " + clusterName
                            + " in pod with specified podId and data center with specified dcID", e);
                    ex.addProxyObject(pod, podId, "podId");
                    ex.addProxyObject(zone, dcId, "dcId");
                    throw ex;
                }
            }
            clusterId = cluster.getId();
            if (_clusterDetailsDao.findDetail(clusterId, "cpuOvercommitRatio") == null) {
                ClusterDetailsVO cluster_cpu_detail = new ClusterDetailsVO(clusterId, "cpuOvercommitRatio", "1");
                ClusterDetailsVO cluster_memory_detail = new ClusterDetailsVO(clusterId, "memoryOvercommitRatio", "1");
                _clusterDetailsDao.persist(cluster_cpu_detail);
                _clusterDetailsDao.persist(cluster_memory_detail);
            }

        }

        try {
            uri = new URI(UriUtils.encodeURIComponent(url));
            if (uri.getScheme() == null) {
                throw new InvalidParameterValueException("uri.scheme is null " + url + ", add nfs:// as a prefix");
            } else if (uri.getScheme().equalsIgnoreCase("nfs")) {
                if (uri.getHost() == null || uri.getHost().equalsIgnoreCase("") || uri.getPath() == null || uri.getPath().equalsIgnoreCase("")) {
                    throw new InvalidParameterValueException("Your host and/or path is wrong.  Make sure it's of the format nfs://hostname/path");
                }
            }
        } catch (URISyntaxException e) {
            throw new InvalidParameterValueException(url + " is not a valid uri");
        }

        List<HostVO> hosts = new ArrayList<HostVO>();
        s_logger.info("Trying to add a new host at " + url + " in data center " + dcId);
        boolean isHypervisorTypeSupported = false;
        for (Discoverer discoverer : _discoverers) {
            if (params != null) {
                discoverer.putParam(params);
            }

            if (!discoverer.matchHypervisor(hypervisorType)) {
                continue;
            }
            isHypervisorTypeSupported = true;
            Map<? extends ServerResource, Map<String, String>> resources = null;

            processResourceEvent(ResourceListener.EVENT_DISCOVER_BEFORE, dcId, podId, clusterId, uri, username, password, hostTags);
            try {
                resources = discoverer.find(dcId, podId, clusterId, uri, username, password, hostTags);
            } catch (DiscoveryException e) {
                throw e;
            } catch (Exception e) {
                s_logger.info("Exception in host discovery process with discoverer: " + discoverer.getName()
                        + ", skip to another discoverer if there is any");
            }
            processResourceEvent(ResourceListener.EVENT_DISCOVER_AFTER, resources);

            if (resources != null) {
                for (Map.Entry<? extends ServerResource, Map<String, String>> entry : resources.entrySet()) {
                    ServerResource resource = entry.getKey();
                    /*
                     * For KVM, if we go to here, that means kvm agent is
                     * already connected to mgt svr.
                     */
                    if (resource instanceof KvmDummyResourceBase) {
                        Map<String, String> details = entry.getValue();
                        String guid = details.get("guid");
                        List<HostVO> kvmHosts = listAllUpAndEnabledHosts(Host.Type.Routing, clusterId, podId, dcId);
                        for (HostVO host : kvmHosts) {
                            if (host.getGuid().equalsIgnoreCase(guid)) {
                                if (hostTags != null) {
                                    if (s_logger.isTraceEnabled()) {
                                        s_logger.trace("Adding Host Tags for KVM host, tags:  :" + hostTags);
                                    }
                                    _hostTagsDao.persist(host.getId(), hostTags);
                                }
                                hosts.add(host);
                                return hosts;
                            }
                        }
                        return null;
                    }

                    HostVO host = null;
                    if (deferAgentCreation) {
                        host = (HostVO) createHostAndAgentDeferred(resource, entry.getValue(), true, hostTags, false);
                    } else {
                        host = (HostVO) createHostAndAgent(resource, entry.getValue(), true, hostTags, false);
                    }
                    if (host != null) {
                        hosts.add(host);
                    }
                    discoverer.postDiscovery(hosts, _nodeId);

                }
                s_logger.info("server resources successfully discovered by " + discoverer.getName());
                return hosts;
            }
        }
        if (!isHypervisorTypeSupported) {
            String msg = "Do not support HypervisorType " + hypervisorType + " for " + url;
            s_logger.warn(msg);
            throw new DiscoveryException(msg);
        }
        s_logger.warn("Unable to find the server resources at " + url);
        throw new DiscoveryException("Unable to add the host");
    }

    @Override
    public Host getHost(long hostId) {
        return _hostDao.findById(hostId);
    }

    @DB
    protected boolean doDeleteHost(long hostId, boolean isForced, boolean isForceDeleteStorage) {
        User caller = _accountMgr.getActiveUser(UserContext.current().getCallerUserId());
        // Verify that host exists
        HostVO host = _hostDao.findById(hostId);
        if (host == null) {
            throw new InvalidParameterValueException("Host with id " + hostId + " doesn't exist");
        }
        _accountMgr.checkAccessAndSpecifyAuthority(UserContext.current().getCaller(), host.getDataCenterId());

        /*
         * TODO: check current agent status and updateAgentStatus to removed. If
         * it was already removed, that means someone is deleting host
         * concurrently, return. And consider the situation of CloudStack
         * shutdown during delete. A global lock?
         */
        AgentAttache attache = _agentMgr.findAttache(hostId);
        // Get storage pool host mappings here because they can be removed as a
        // part of handleDisconnect later
        // TODO: find out the bad boy, what's a buggy logic!
        List<StoragePoolHostVO> pools = _storagePoolHostDao.listByHostIdIncludingRemoved(hostId);

        ResourceStateAdapter.DeleteHostAnswer answer = (ResourceStateAdapter.DeleteHostAnswer) dispatchToStateAdapters(
                ResourceStateAdapter.Event.DELETE_HOST, false, host, new Boolean(isForced), new Boolean(isForceDeleteStorage));

        if (answer == null) {
            throw new CloudRuntimeException("No resource adapter respond to DELETE_HOST event for " + host.getName() + " id = " + hostId
                    + ", hypervisorType is " + host.getHypervisorType() + ", host type is " + host.getType());
        }

        if (answer.getIsException()) {
            return false;
        }

        if (!answer.getIsContinue()) {
            return true;
        }

        Transaction txn = Transaction.currentTxn();
        txn.start();

        _dcDao.releasePrivateIpAddress(host.getPrivateIpAddress(), host.getDataCenterId(), null);
        _agentMgr.disconnectWithoutInvestigation(hostId, Status.Event.Remove);

        // delete host details
        _hostDetailsDao.deleteDetails(hostId);

        host.setGuid(null);
        Long clusterId = host.getClusterId();
        host.setClusterId(null);
        _hostDao.update(host.getId(), host);

        _hostDao.remove(hostId);
        if (clusterId != null) {
            List<HostVO> hosts = listAllHostsInCluster(clusterId);
            if (hosts.size() == 0) {
                ClusterVO cluster = _clusterDao.findById(clusterId);
                cluster.setGuid(null);
                _clusterDao.update(clusterId, cluster);
            }
        }

        try {
            resourceStateTransitTo(host, ResourceState.Event.DeleteHost, _nodeId);
        } catch (NoTransitionException e) {
            s_logger.debug("Cannot transmit host " + host.getId() + "to Enabled state", e);
        }

        // Delete the associated entries in host ref table
        _storagePoolHostDao.deletePrimaryRecordsForHost(hostId);

        // For pool ids you got, delete local storage host entries in pool table
        // where
        for (StoragePoolHostVO pool : pools) {
            Long poolId = pool.getPoolId();
            StoragePoolVO storagePool = _storagePoolDao.findById(poolId);
            if (storagePool.isLocal() && isForceDeleteStorage) {
                storagePool.setUuid(null);
                storagePool.setClusterId(null);
                _storagePoolDao.update(poolId, storagePool);
                _storagePoolDao.remove(poolId);
                s_logger.debug("Local storage id=" + poolId + " is removed as a part of host removal id=" + hostId);
            }
        }

        // delete the op_host_capacity entry
        Object[] capacityTypes = { Capacity.CAPACITY_TYPE_CPU, Capacity.CAPACITY_TYPE_MEMORY };
        SearchCriteria<CapacityVO> hostCapacitySC = _capacityDao.createSearchCriteria();
        hostCapacitySC.addAnd("hostOrPoolId", SearchCriteria.Op.EQ, hostId);
        hostCapacitySC.addAnd("capacityType", SearchCriteria.Op.IN, capacityTypes);
        _capacityDao.remove(hostCapacitySC);
        txn.commit();
        return true;
    }

    @Override
    public boolean deleteHost(long hostId, boolean isForced, boolean isForceDeleteStorage) {
        try {
            Boolean result = _clusterMgr.propagateResourceEvent(hostId, ResourceState.Event.DeleteHost);
            if (result != null) {
                return result;
            }
        } catch (AgentUnavailableException e) {
            return false;
        }

        return doDeleteHost(hostId, isForced, isForceDeleteStorage);
    }

    @Override
    @DB
    public boolean deleteCluster(DeleteClusterCmd cmd) {
        Transaction txn = Transaction.currentTxn();
        try {
            txn.start();
            ClusterVO cluster = _clusterDao.lockRow(cmd.getId(), true);
            if (cluster == null) {
                if (s_logger.isDebugEnabled()) {
                    s_logger.debug("Cluster: " + cmd.getId() + " does not even exist.  Delete call is ignored.");
                }
                txn.rollback();
                throw new CloudRuntimeException("Cluster: " + cmd.getId() + " does not exist");
            }

            Hypervisor.HypervisorType hypervisorType = cluster.getHypervisorType();

            List<HostVO> hosts = listAllHostsInCluster(cmd.getId());
            if (hosts.size() > 0) {
                if (s_logger.isDebugEnabled()) {
                    s_logger.debug("Cluster: " + cmd.getId() + " still has hosts, can't remove");
                }
                txn.rollback();
                throw new CloudRuntimeException("Cluster: " + cmd.getId() + " cannot be removed. Cluster still has hosts");
            }

            // don't allow to remove the cluster if it has non-removed storage
            // pools
            List<StoragePoolVO> storagePools = _storagePoolDao.listPoolsByCluster(cmd.getId());
            if (storagePools.size() > 0) {
                if (s_logger.isDebugEnabled()) {
                    s_logger.debug("Cluster: " + cmd.getId() + " still has storage pools, can't remove");
                }
                txn.rollback();
                throw new CloudRuntimeException("Cluster: " + cmd.getId() + " cannot be removed. Cluster still has storage pools");
            }

            if (_clusterDao.remove(cmd.getId())) {
                _capacityDao.removeBy(null, null, null, cluster.getId(), null);
                // If this cluster is of type vmware, and if the nexus vswitch
                // global parameter setting is turned
                // on, remove the row in cluster_vsm_map for this cluster id.
                if (hypervisorType == HypervisorType.VMware && Boolean.parseBoolean(_configDao.getValue(Config.VmwareUseNexusVSwitch.toString()))) {
                    _clusterVSMMapDao.removeByClusterId(cmd.getId());
                }
            }

            txn.commit();
            return true;
        } catch (CloudRuntimeException e) {
            throw e;
        } catch (Throwable t) {
            s_logger.error("Unable to delete cluster: " + cmd.getId(), t);
            txn.rollback();
            return false;
        }
    }

    @Override
    @DB
    public Cluster updateCluster(Cluster clusterToUpdate, String clusterType, String hypervisor, String allocationState, String managedstate,
            Float memoryovercommitratio, Float cpuovercommitratio) {

        ClusterVO cluster = (ClusterVO) clusterToUpdate;
        // Verify cluster information and update the cluster if needed
        boolean doUpdate = false;

        if (hypervisor != null && !hypervisor.isEmpty()) {
            Hypervisor.HypervisorType hypervisorType = Hypervisor.HypervisorType.getType(hypervisor);
            if (hypervisorType == null) {
                s_logger.error("Unable to resolve " + hypervisor + " to a valid supported hypervisor type");
                throw new InvalidParameterValueException("Unable to resolve " + hypervisor + " to a supported type");
            } else {
                cluster.setHypervisorType(hypervisor);
                doUpdate = true;
            }
        }

        Cluster.ClusterType newClusterType = null;
        if (clusterType != null && !clusterType.isEmpty()) {
            try {
                newClusterType = Cluster.ClusterType.valueOf(clusterType);
            } catch (IllegalArgumentException ex) {
                throw new InvalidParameterValueException("Unable to resolve " + clusterType + " to a supported type");
            }
            if (newClusterType == null) {
                s_logger.error("Unable to resolve " + clusterType + " to a valid supported cluster type");
                throw new InvalidParameterValueException("Unable to resolve " + clusterType + " to a supported type");
            } else {
                cluster.setClusterType(newClusterType);
                doUpdate = true;
            }
        }

        Grouping.AllocationState newAllocationState = null;
        if (allocationState != null && !allocationState.isEmpty()) {
            try {
                newAllocationState = Grouping.AllocationState.valueOf(allocationState);
            } catch (IllegalArgumentException ex) {
                throw new InvalidParameterValueException("Unable to resolve Allocation State '" + allocationState + "' to a supported state");
            }
            if (newAllocationState == null) {
                s_logger.error("Unable to resolve " + allocationState + " to a valid supported allocation State");
                throw new InvalidParameterValueException("Unable to resolve " + allocationState + " to a supported state");
            } else {
                _capacityDao.updateCapacityState(null, null, cluster.getId(), null, allocationState);
                cluster.setAllocationState(newAllocationState);
                doUpdate = true;
            }
        }

        Managed.ManagedState newManagedState = null;
        Managed.ManagedState oldManagedState = cluster.getManagedState();
        if (managedstate != null && !managedstate.isEmpty()) {
            try {
                newManagedState = Managed.ManagedState.valueOf(managedstate);
            } catch (IllegalArgumentException ex) {
                throw new InvalidParameterValueException("Unable to resolve Managed State '" + managedstate + "' to a supported state");
            }
            if (newManagedState == null) {
                s_logger.error("Unable to resolve Managed State '" + managedstate + "' to a supported state");
                throw new InvalidParameterValueException("Unable to resolve Managed State '" + managedstate + "' to a supported state");
            } else {
                doUpdate = true;
            }
        }


       if (memoryovercommitratio != null) {
           ClusterDetailsVO memory_detail = _clusterDetailsDao.findDetail(cluster.getId(),"memoryOvercommitRatio");
           memory_detail.setValue(Float.toString(memoryovercommitratio));
           _clusterDetailsDao.update(memory_detail.getId(),memory_detail);
       }

       if (cpuovercommitratio != null) {
            ClusterDetailsVO cpu_detail = _clusterDetailsDao.findDetail(cluster.getId(),"cpuOvercommitRatio");
            cpu_detail.setValue(Float.toString(cpuovercommitratio));
            _clusterDetailsDao.update(cpu_detail.getId(),cpu_detail);
       }

        if (doUpdate) {
            Transaction txn = Transaction.currentTxn();
            try {
                txn.start();
                _clusterDao.update(cluster.getId(), cluster);
                txn.commit();
            } catch (Exception e) {
                s_logger.error("Unable to update cluster due to " + e.getMessage(), e);
                throw new CloudRuntimeException("Failed to update cluster. Please contact Cloud Support.");
            }
        }

        if (newManagedState != null && !newManagedState.equals(oldManagedState)) {
            Transaction txn = Transaction.currentTxn();
            if (newManagedState.equals(Managed.ManagedState.Unmanaged)) {
                boolean success = false;
                try {
                    txn.start();
                    cluster.setManagedState(Managed.ManagedState.PrepareUnmanaged);
                    _clusterDao.update(cluster.getId(), cluster);
                    txn.commit();
                    List<HostVO> hosts = listAllUpAndEnabledHosts(Host.Type.Routing, cluster.getId(), cluster.getPodId(), cluster.getDataCenterId());
                    for (HostVO host : hosts) {
                        if (host.getType().equals(Host.Type.Routing) && !host.getStatus().equals(Status.Down)
                                && !host.getStatus().equals(Status.Disconnected) && !host.getStatus().equals(Status.Up)
                                && !host.getStatus().equals(Status.Alert)) {
                            String msg = "host " + host.getPrivateIpAddress() + " should not be in " + host.getStatus().toString() + " status";
                            throw new CloudRuntimeException("PrepareUnmanaged Failed due to " + msg);
                        }
                    }

                    for (HostVO host : hosts) {
                        if (host.getStatus().equals(Status.Up)) {
                            umanageHost(host.getId());
                        }
                    }
                    int retry = 40;
                    boolean lsuccess = true;
                    for (int i = 0; i < retry; i++) {
                        lsuccess = true;
                        try {
                            Thread.sleep(5 * 1000);
                        } catch (Exception e) {
                        }
                        hosts = listAllUpAndEnabledHosts(Host.Type.Routing, cluster.getId(), cluster.getPodId(), cluster.getDataCenterId());
                        for (HostVO host : hosts) {
                            if (!host.getStatus().equals(Status.Down) && !host.getStatus().equals(Status.Disconnected)
                                    && !host.getStatus().equals(Status.Alert)) {
                                lsuccess = false;
                                break;
                            }
                        }
                        if (lsuccess == true) {
                            success = true;
                            break;
                        }
                    }
                    if (success == false) {
                        throw new CloudRuntimeException(
                                "PrepareUnmanaged Failed due to some hosts are still in UP status after 5 Minutes, please try later ");
                    }
                } finally {
                    txn.start();
                    cluster.setManagedState(success ? Managed.ManagedState.Unmanaged : Managed.ManagedState.PrepareUnmanagedError);
                    _clusterDao.update(cluster.getId(), cluster);
                    txn.commit();
                }
            } else if (newManagedState.equals(Managed.ManagedState.Managed)) {
                txn.start();
                cluster.setManagedState(Managed.ManagedState.Managed);
                _clusterDao.update(cluster.getId(), cluster);
                txn.commit();
            }

        }

        return cluster;
    }

    @Override
    public Host cancelMaintenance(CancelMaintenanceCmd cmd) {
        Long hostId = cmd.getId();

        // verify input parameters
        HostVO host = _hostDao.findById(hostId);
        if (host == null || host.getRemoved() != null) {
            throw new InvalidParameterValueException("Host with id " + hostId.toString() + " doesn't exist");
        }

        processResourceEvent(ResourceListener.EVENT_CANCEL_MAINTENANCE_BEFORE, hostId);
        boolean success = cancelMaintenance(hostId);
        processResourceEvent(ResourceListener.EVENT_CANCEL_MAINTENANCE_AFTER, hostId);
        if (!success) {
            throw new CloudRuntimeException("Internal error cancelling maintenance.");
        }
        return host;
    }

    @Override
    public Host reconnectHost(ReconnectHostCmd cmd) {
        Long hostId = cmd.getId();

        HostVO host = _hostDao.findById(hostId);
        if (host == null) {
            throw new InvalidParameterValueException("Host with id " + hostId.toString() + " doesn't exist");
        }

        return (_agentMgr.reconnect(hostId) ? host : null);
    }

    @Override
    public boolean resourceStateTransitTo(Host host, ResourceState.Event event, long msId) throws NoTransitionException {
        ResourceState currentState = host.getResourceState();
        ResourceState nextState = currentState.getNextState(event);
        if (nextState == null) {
            throw new NoTransitionException("No next resource state found for current state =" + currentState + " event =" + event);
        }

        // TO DO - Make it more granular and have better conversion into
        // capacity type

        if (host.getType() == Type.Routing && host.getClusterId() != null) {
            AllocationState capacityState = _configMgr.findClusterAllocationState(ApiDBUtils.findClusterById(host.getClusterId()));
            if (capacityState == AllocationState.Enabled && nextState != ResourceState.Enabled) {
                capacityState = AllocationState.Disabled;
            }
            _capacityDao.updateCapacityState(null, null, null, host.getId(), capacityState.toString());
        }
        return _hostDao.updateResourceState(currentState, event, nextState, host);
    }

    private boolean doMaintain(final long hostId) {
        HostVO host = _hostDao.findById(hostId);
        MaintainAnswer answer = (MaintainAnswer) _agentMgr.easySend(hostId, new MaintainCommand());
        if (answer == null || !answer.getResult()) {
            s_logger.warn("Unable to send MaintainCommand to host: " + hostId);
        }

        try {
            resourceStateTransitTo(host, ResourceState.Event.AdminAskMaintenace, _nodeId);
        } catch (NoTransitionException e) {
            String err = "Cannot transimit resource state of host " + host.getId() + " to " + ResourceState.Maintenance;
            s_logger.debug(err, e);
            throw new CloudRuntimeException(err + e.getMessage());
        }

        _agentMgr.pullAgentToMaintenance(hostId);

        /* TODO: move below to listener */
        if (host.getType() == Host.Type.Routing) {

            final List<VMInstanceVO> vms = _vmDao.listByHostId(hostId);
            if (vms.size() == 0) {
                return true;
            }

            List<HostVO> hosts = listAllUpAndEnabledHosts(Host.Type.Routing, host.getClusterId(), host.getPodId(), host.getDataCenterId());
            for (final VMInstanceVO vm : vms) {
                if (hosts == null || hosts.isEmpty() || !answer.getMigrate()) {
                    // for the last host in this cluster, stop all the VMs
                    _haMgr.scheduleStop(vm, hostId, WorkType.ForceStop);
                } else {
                    _haMgr.scheduleMigration(vm);
                }
            }
        }

        return true;
    }

    @Override
    public boolean maintain(final long hostId) throws AgentUnavailableException {
        Boolean result = _clusterMgr.propagateResourceEvent(hostId, ResourceState.Event.AdminAskMaintenace);
        if (result != null) {
            return result;
        }

        return doMaintain(hostId);
    }

    @Override
    public Host maintain(PrepareForMaintenanceCmd cmd) {
        Long hostId = cmd.getId();
        HostVO host = _hostDao.findById(hostId);

        if (host == null) {
            s_logger.debug("Unable to find host " + hostId);
            throw new InvalidParameterValueException("Unable to find host with ID: " + hostId + ". Please specify a valid host ID.");
        }

        if (_hostDao.countBy(host.getClusterId(), ResourceState.PrepareForMaintenance, ResourceState.ErrorInMaintenance) > 0) {
            throw new InvalidParameterValueException("There are other servers in PrepareForMaintenance OR ErrorInMaintenance STATUS in cluster "
                    + host.getClusterId());
        }

        if (_storageMgr.isLocalStorageActiveOnHost(host.getId())) {
            throw new InvalidParameterValueException(
                    "There are active VMs using the host's local storage pool. Please stop all VMs on this host that use local storage.");
        }

        try {
            processResourceEvent(ResourceListener.EVENT_PREPARE_MAINTENANCE_BEFORE, hostId);
            if (maintain(hostId)) {
                processResourceEvent(ResourceListener.EVENT_PREPARE_MAINTENANCE_AFTER, hostId);
                return _hostDao.findById(hostId);
            } else {
                throw new CloudRuntimeException("Unable to prepare for maintenance host " + hostId);
            }
        } catch (AgentUnavailableException e) {
            throw new CloudRuntimeException("Unable to prepare for maintenance host " + hostId);
        }
    }

    @Override
    public Host updateHost(UpdateHostCmd cmd) throws NoTransitionException {
        Long hostId = cmd.getId();
        Long guestOSCategoryId = cmd.getOsCategoryId();

        // Verify that the host exists
        HostVO host = _hostDao.findById(hostId);
        if (host == null) {
            throw new InvalidParameterValueException("Host with id " + hostId + " doesn't exist");
        }

        if (cmd.getAllocationState() != null) {
            ResourceState.Event resourceEvent = ResourceState.Event.toEvent(cmd.getAllocationState());
            if (resourceEvent != ResourceState.Event.Enable && resourceEvent != ResourceState.Event.Disable) {
                throw new CloudRuntimeException("Invalid allocation state:" + cmd.getAllocationState() + ", only Enable/Disable are allowed");
            }

            resourceStateTransitTo(host, resourceEvent, _nodeId);
        }

        if (guestOSCategoryId != null) {
            // Verify that the guest OS Category exists
            if (guestOSCategoryId > 0) {
                if (_guestOSCategoryDao.findById(guestOSCategoryId) == null) {
                    throw new InvalidParameterValueException("Please specify a valid guest OS category.");
                }
            }

            GuestOSCategoryVO guestOSCategory = _guestOSCategoryDao.findById(guestOSCategoryId);
            Map<String, String> hostDetails = _hostDetailsDao.findDetails(hostId);

            if (guestOSCategory != null && !GuestOSCategoryVO.CATEGORY_NONE.equalsIgnoreCase(guestOSCategory.getName())) {
                // Save a new entry for guest.os.category.id
                hostDetails.put("guest.os.category.id", String.valueOf(guestOSCategory.getId()));
            } else {
                // Delete any existing entry for guest.os.category.id
                hostDetails.remove("guest.os.category.id");
            }
            _hostDetailsDao.persist(hostId, hostDetails);
        }

        List<String> hostTags = cmd.getHostTags();
        if (hostTags != null) {
            if (s_logger.isDebugEnabled()) {
                s_logger.debug("Updating Host Tags to :" + hostTags);
            }
            _hostTagsDao.persist(hostId, hostTags);
        }

        String url = cmd.getUrl();
        if (url != null) {
            _storageMgr.updateSecondaryStorage(cmd.getId(), cmd.getUrl());
        }

        HostVO updatedHost = _hostDao.findById(hostId);
        return updatedHost;
    }

    @Override
    public Cluster getCluster(Long clusterId) {
        return _clusterDao.findById(clusterId);
    }

    @Override
    public boolean configure(String name, Map<String, Object> params) throws ConfigurationException {
        _defaultSystemVMHypervisor = HypervisorType.getType(_configDao.getValue(Config.SystemVMDefaultHypervisor.toString()));
        return true;
    }

    @Override
    public List<HypervisorType> getSupportedHypervisorTypes(long zoneId, boolean forVirtualRouter, Long podId) {
        List<HypervisorType> hypervisorTypes = new ArrayList<HypervisorType>();

        List<ClusterVO> clustersForZone = new ArrayList<ClusterVO>();
        if (podId != null) {
            clustersForZone = _clusterDao.listByPodId(podId);
        } else {
            clustersForZone = _clusterDao.listByZoneId(zoneId);
        }

        for (ClusterVO cluster : clustersForZone) {
            HypervisorType hType = cluster.getHypervisorType();
            if (!forVirtualRouter || (forVirtualRouter && hType != HypervisorType.BareMetal && hType != HypervisorType.Ovm)) {
                hypervisorTypes.add(hType);
            }
        }

        return hypervisorTypes;
    }

    @Override
    public HypervisorType getDefaultHypervisor(long zoneId) {
        HypervisorType defaultHyper = HypervisorType.None;
        if (_defaultSystemVMHypervisor != HypervisorType.None) {
            defaultHyper = _defaultSystemVMHypervisor;
        }

        DataCenterVO dc = _dcDao.findById(zoneId);
        if (dc == null) {
            return HypervisorType.None;
        }
        _dcDao.loadDetails(dc);
        String defaultHypervisorInZone = dc.getDetail("defaultSystemVMHypervisorType");
        if (defaultHypervisorInZone != null) {
            defaultHyper = HypervisorType.getType(defaultHypervisorInZone);
        }

        List<VMTemplateVO> systemTemplates = _templateDao.listAllSystemVMTemplates();
        boolean isValid = false;
        for (VMTemplateVO template : systemTemplates) {
            if (template.getHypervisorType() == defaultHyper) {
                isValid = true;
                break;
            }
        }

        if (isValid) {
            List<ClusterVO> clusters = _clusterDao.listByDcHyType(zoneId, defaultHyper.toString());
            if (clusters.size() <= 0) {
                isValid = false;
            }
        }

        if (isValid) {
            return defaultHyper;
        } else {
            return HypervisorType.None;
        }
    }

    @Override
    public HypervisorType getAvailableHypervisor(long zoneId) {
        HypervisorType defaultHype = getDefaultHypervisor(zoneId);
        if (defaultHype == HypervisorType.None) {
            List<HypervisorType> supportedHypes = getSupportedHypervisorTypes(zoneId, false, null);
            if (supportedHypes.size() > 0) {
                defaultHype = supportedHypes.get(0);
            }
        }

        if (defaultHype == HypervisorType.None) {
            defaultHype = HypervisorType.Any;
        }
        return defaultHype;
    }

    @Override
    public void registerResourceStateAdapter(String name, ResourceStateAdapter adapter) {
        if (_resourceStateAdapters.get(name) != null) {
            throw new CloudRuntimeException(name + " has registered");
        }

        synchronized (_resourceStateAdapters) {
            _resourceStateAdapters.put(name, adapter);
        }
    }

    @Override
    public void unregisterResourceStateAdapter(String name) {
        synchronized (_resourceStateAdapters) {
            _resourceStateAdapters.remove(name);
        }
    }

    private Object dispatchToStateAdapters(ResourceStateAdapter.Event event, boolean singleTaker, Object... args) {
        synchronized (_resourceStateAdapters) {
            Iterator<Map.Entry<String, ResourceStateAdapter>> it = _resourceStateAdapters.entrySet().iterator();
            Object result = null;
            while (it.hasNext()) {
				Map.Entry<String, ResourceStateAdapter> item = it
						.next();
                ResourceStateAdapter adapter = item.getValue();

                String msg = new String("Dispatching resource state event " + event + " to " + item.getKey());
                s_logger.debug(msg);

                if (event == ResourceStateAdapter.Event.CREATE_HOST_VO_FOR_CONNECTED) {
                    result = adapter.createHostVOForConnectedAgent((HostVO) args[0], (StartupCommand[]) args[1]);
                    if (result != null && singleTaker) {
                        break;
                    }
                } else if (event == ResourceStateAdapter.Event.CREATE_HOST_VO_FOR_DIRECT_CONNECT) {
                    result = adapter.createHostVOForDirectConnectAgent((HostVO) args[0], (StartupCommand[]) args[1], (ServerResource) args[2],
                            (Map<String, String>) args[3], (List<String>) args[4]);
                    if (result != null && singleTaker) {
                        break;
                    }
                } else if (event == ResourceStateAdapter.Event.DELETE_HOST) {
                    try {
                        result = adapter.deleteHost((HostVO) args[0], (Boolean) args[1], (Boolean) args[2]);
                        if (result != null) {
                            break;
                        }
                    } catch (UnableDeleteHostException e) {
                        s_logger.debug("Adapter " + adapter.getName() + " says unable to delete host", e);
                        result = new ResourceStateAdapter.DeleteHostAnswer(false, true);
                    }
                } else {
                    throw new CloudRuntimeException("Unknown resource state event:" + event);
                }
            }

            return result;
        }
    }

    @Override
    public void checkCIDR(HostPodVO pod, DataCenterVO dc, String serverPrivateIP, String serverPrivateNetmask) throws IllegalArgumentException {
        if (serverPrivateIP == null) {
            return;
        }
        // Get the CIDR address and CIDR size
        String cidrAddress = pod.getCidrAddress();
        long cidrSize = pod.getCidrSize();

        // If the server's private IP address is not in the same subnet as the
        // pod's CIDR, return false
        String cidrSubnet = NetUtils.getCidrSubNet(cidrAddress, cidrSize);
        String serverSubnet = NetUtils.getSubNet(serverPrivateIP, serverPrivateNetmask);
        if (!cidrSubnet.equals(serverSubnet)) {
            s_logger.warn("The private ip address of the server (" + serverPrivateIP + ") is not compatible with the CIDR of pod: " + pod.getName()
                    + " and zone: " + dc.getName());
            throw new IllegalArgumentException("The private ip address of the server (" + serverPrivateIP
                    + ") is not compatible with the CIDR of pod: " + pod.getName() + " and zone: " + dc.getName());
        }

        // If the server's private netmask is less inclusive than the pod's CIDR
        // netmask, return false
        String cidrNetmask = NetUtils.getCidrSubNet("255.255.255.255", cidrSize);
        long cidrNetmaskNumeric = NetUtils.ip2Long(cidrNetmask);
        long serverNetmaskNumeric = NetUtils.ip2Long(serverPrivateNetmask);
        if (serverNetmaskNumeric > cidrNetmaskNumeric) {
            throw new IllegalArgumentException("The private ip address of the server (" + serverPrivateIP
                    + ") is not compatible with the CIDR of pod: " + pod.getName() + " and zone: " + dc.getName());
        }

    }

    private boolean checkCIDR(HostPodVO pod, String serverPrivateIP, String serverPrivateNetmask) {
        if (serverPrivateIP == null) {
            return true;
        }
        // Get the CIDR address and CIDR size
        String cidrAddress = pod.getCidrAddress();
        long cidrSize = pod.getCidrSize();

        // If the server's private IP address is not in the same subnet as the
        // pod's CIDR, return false
        String cidrSubnet = NetUtils.getCidrSubNet(cidrAddress, cidrSize);
        String serverSubnet = NetUtils.getSubNet(serverPrivateIP, serverPrivateNetmask);
        if (!cidrSubnet.equals(serverSubnet)) {
            return false;
        }

        // If the server's private netmask is less inclusive than the pod's CIDR
        // netmask, return false
        String cidrNetmask = NetUtils.getCidrSubNet("255.255.255.255", cidrSize);
        long cidrNetmaskNumeric = NetUtils.ip2Long(cidrNetmask);
        long serverNetmaskNumeric = NetUtils.ip2Long(serverPrivateNetmask);
        if (serverNetmaskNumeric > cidrNetmaskNumeric) {
            return false;
        }
        return true;
    }

    protected HostVO createHostVO(StartupCommand[] cmds, ServerResource resource, Map<String, String> details, List<String> hostTags,
            ResourceStateAdapter.Event stateEvent) {
        StartupCommand startup = cmds[0];
        HostVO host = findHostByGuid(startup.getGuid());
        boolean isNew = false;
        if (host == null) {
            host = findHostByGuid(startup.getGuidWithoutResource());
        }
        if (host == null) {
            host = new HostVO(startup.getGuid());
            isNew = true;
        }

        String dataCenter = startup.getDataCenter();
        String pod = startup.getPod();
        String cluster = startup.getCluster();

        if (pod != null && dataCenter != null && pod.equalsIgnoreCase("default") && dataCenter.equalsIgnoreCase("default")) {
            List<HostPodVO> pods = _podDao.listAllIncludingRemoved();
            for (HostPodVO hpv : pods) {
                if (checkCIDR(hpv, startup.getPrivateIpAddress(), startup.getPrivateNetmask())) {
                    pod = hpv.getName();
                    dataCenter = _dcDao.findById(hpv.getDataCenterId()).getName();
                    break;
                }
            }
        }

        long dcId = -1;
        DataCenterVO dc = _dcDao.findByName(dataCenter);
        if (dc == null) {
            try {
                dcId = Long.parseLong(dataCenter);
                dc = _dcDao.findById(dcId);
            } catch (final NumberFormatException e) {
            }
        }
        if (dc == null) {
            throw new IllegalArgumentException("Host " + startup.getPrivateIpAddress() + " sent incorrect data center: " + dataCenter);
        }
        dcId = dc.getId();

        HostPodVO p = _podDao.findByName(pod, dcId);
        if (p == null) {
            try {
                final long podId = Long.parseLong(pod);
                p = _podDao.findById(podId);
            } catch (final NumberFormatException e) {
            }
        }
        /*
         * ResourceStateAdapter is responsible for throwing Exception if Pod is
         * null and non-null is required. for example, XcpServerDiscoever.
         * Others, like PxeServer, ExternalFireware don't require Pod
         */
        Long podId = (p == null ? null : p.getId());

        Long clusterId = null;
        if (cluster != null) {
            try {
                clusterId = Long.valueOf(cluster);
            } catch (NumberFormatException e) {
                ClusterVO c = _clusterDao.findBy(cluster, podId);
                if (c == null) {
                    c = new ClusterVO(dcId, podId, cluster);
                    c = _clusterDao.persist(c);
                }
                clusterId = c.getId();
            }
        }

        host.setDataCenterId(dc.getId());
        host.setPodId(podId);
        host.setClusterId(clusterId);
        host.setPrivateIpAddress(startup.getPrivateIpAddress());
        host.setPrivateNetmask(startup.getPrivateNetmask());
        host.setPrivateMacAddress(startup.getPrivateMacAddress());
        host.setPublicIpAddress(startup.getPublicIpAddress());
        host.setPublicMacAddress(startup.getPublicMacAddress());
        host.setPublicNetmask(startup.getPublicNetmask());
        host.setStorageIpAddress(startup.getStorageIpAddress());
        host.setStorageMacAddress(startup.getStorageMacAddress());
        host.setStorageNetmask(startup.getStorageNetmask());
        host.setVersion(startup.getVersion());
        host.setName(startup.getName());
        host.setManagementServerId(_nodeId);
        host.setStorageUrl(startup.getIqn());
        host.setLastPinged(System.currentTimeMillis() >> 10);
        host.setHostTags(hostTags);
        host.setDetails(details);
        if (startup.getStorageIpAddressDeux() != null) {
            host.setStorageIpAddressDeux(startup.getStorageIpAddressDeux());
            host.setStorageMacAddressDeux(startup.getStorageMacAddressDeux());
            host.setStorageNetmaskDeux(startup.getStorageNetmaskDeux());
        }
        if (resource != null) {
            /* null when agent is connected agent */
            host.setResource(resource.getClass().getName());
        }

        host = (HostVO) dispatchToStateAdapters(stateEvent, true, host, cmds, resource, details, hostTags);
        if (host == null) {
            throw new CloudRuntimeException("No resource state adapter response");
        }

        if (isNew) {
            host = _hostDao.persist(host);
        } else {
            _hostDao.update(host.getId(), host);
        }

        try {
            resourceStateTransitTo(host, ResourceState.Event.InternalCreated, _nodeId);
            /* Agent goes to Connecting status */
            _agentMgr.agentStatusTransitTo(host, Status.Event.AgentConnected, _nodeId);
        } catch (Exception e) {
            s_logger.debug("Cannot transmit host " + host.getId() + " to Creating state", e);
            _agentMgr.agentStatusTransitTo(host, Status.Event.Error, _nodeId);
            try {
                resourceStateTransitTo(host, ResourceState.Event.Error, _nodeId);
            } catch (NoTransitionException e1) {
                s_logger.debug("Cannot transmit host " + host.getId() + "to Error state", e);
            }
        }

        return host;
    }

    private boolean isFirstHostInCluster(HostVO host) {
        boolean isFirstHost = true;
        if (host.getClusterId() != null) {
            SearchBuilder<HostVO> sb = _hostDao.createSearchBuilder();
            sb.and("removed", sb.entity().getRemoved(), SearchCriteria.Op.NULL);
            sb.and("cluster", sb.entity().getClusterId(), SearchCriteria.Op.EQ);
            sb.done();
            SearchCriteria<HostVO> sc = sb.create();
            sc.setParameters("cluster", host.getClusterId());

            List<HostVO> hosts = _hostDao.search(sc, null);
            if (hosts != null && hosts.size() > 1) {
                isFirstHost = false;
            }
        }
        return isFirstHost;
    }

    private void markHostAsDisconnected(HostVO host, StartupCommand[] cmds) {
        if (host == null) { // in case host is null due to some errors, try
                            // reloading the host from db
            if (cmds != null) {
                StartupCommand firstCmd = cmds[0];
                host = findHostByGuid(firstCmd.getGuid());
                if (host == null) {
                    host = findHostByGuid(firstCmd.getGuidWithoutResource());
                }
            }
        }

        if (host != null) {
            // Change agent status to Alert, so that host is considered for
            // reconnection next time
            _agentMgr.agentStatusTransitTo(host, Status.Event.AgentDisconnected, _nodeId);
        }
    }

    private Host createHostAndAgent(ServerResource resource, Map<String, String> details, boolean old, List<String> hostTags, boolean forRebalance) {
        HostVO host = null;
        AgentAttache attache = null;
        StartupCommand[] cmds = null;
        boolean hostExists = false;

        try {
            cmds = resource.initialize();
            if (cmds == null) {
                s_logger.info("Unable to fully initialize the agent because no StartupCommands are returned");
                return null;
            }

            /* Generate a random version in a dev setup situation */
            if (this.getClass().getPackage().getImplementationVersion() == null) {
                for (StartupCommand cmd : cmds) {
                    if (cmd.getVersion() == null) {
                        cmd.setVersion(Long.toString(System.currentTimeMillis()));
                    }
                }
            }

            if (s_logger.isDebugEnabled()) {
                new Request(-1l, -1l, cmds, true, false).logD("Startup request from directly connected host: ", true);
            }

            if (old) {
                StartupCommand firstCmd = cmds[0];
                host = findHostByGuid(firstCmd.getGuid());
                if (host == null) {
                    host = findHostByGuid(firstCmd.getGuidWithoutResource());
                }
                if (host != null && host.getRemoved() == null) { // host already
                                                                 // added, no
                                                                 // need to add
                                                                 // again
                    s_logger.debug("Found the host " + host.getId() + " by guid: " + firstCmd.getGuid() + ", old host reconnected as new");
                    hostExists = true; // ensures that host status is left
                                       // unchanged in case of adding same one
                                       // again
                    return null;
                }
            }

            host = createHostVO(cmds, resource, details, hostTags, ResourceStateAdapter.Event.CREATE_HOST_VO_FOR_DIRECT_CONNECT);
            if (host != null) {
                attache = _agentMgr.handleDirectConnectAgent(host, cmds, resource, forRebalance);
                /* reload myself from database */
                host = _hostDao.findById(host.getId());
            }
        } catch (Exception e) {
            s_logger.warn("Unable to connect due to ", e);
        } finally {
            if (hostExists) {
                if (cmds != null) {
                    resource.disconnected();
                }
            } else {
                if (attache == null) {
                    if (cmds != null) {
                        resource.disconnected();
                    }
                    markHostAsDisconnected(host, cmds);
                }
            }
        }

        return host;
    }

    private Host createHostAndAgentDeferred(ServerResource resource, Map<String, String> details, boolean old, List<String> hostTags,
            boolean forRebalance) {
        HostVO host = null;
        AgentAttache attache = null;
        StartupCommand[] cmds = null;
        boolean hostExists = false;
        boolean deferAgentCreation = true;

        try {
            cmds = resource.initialize();
            if (cmds == null) {
                s_logger.info("Unable to fully initialize the agent because no StartupCommands are returned");
                return null;
            }

            /* Generate a random version in a dev setup situation */
            if (this.getClass().getPackage().getImplementationVersion() == null) {
                for (StartupCommand cmd : cmds) {
                    if (cmd.getVersion() == null) {
                        cmd.setVersion(Long.toString(System.currentTimeMillis()));
                    }
                }
            }

            if (s_logger.isDebugEnabled()) {
                new Request(-1l, -1l, cmds, true, false).logD("Startup request from directly connected host: ", true);
            }

            if (old) {
                StartupCommand firstCmd = cmds[0];
                host = findHostByGuid(firstCmd.getGuid());
                if (host == null) {
                    host = findHostByGuid(firstCmd.getGuidWithoutResource());
                }
                if (host != null && host.getRemoved() == null) { // host already
                                                                 // added, no
                                                                 // need to add
                                                                 // again
                    s_logger.debug("Found the host " + host.getId() + " by guid: " + firstCmd.getGuid() + ", old host reconnected as new");
                    hostExists = true; // ensures that host status is left
                                       // unchanged in case of adding same one
                                       // again
                    return null;
                }
            }

            host = null;
            GlobalLock addHostLock = GlobalLock.getInternLock("AddHostLock");
            try {
                if (addHostLock.lock(ACQUIRE_GLOBAL_LOCK_TIMEOUT_FOR_COOPERATION)) { // to
                                                                                     // safely
                                                                                     // determine
                                                                                     // first
                                                                                     // host
                                                                                     // in
                                                                                     // cluster
                                                                                     // in
                                                                                     // multi-MS
                                                                                     // scenario
                    try {
                        host = createHostVO(cmds, resource, details, hostTags, ResourceStateAdapter.Event.CREATE_HOST_VO_FOR_DIRECT_CONNECT);
                        if (host != null) {
                            deferAgentCreation = !isFirstHostInCluster(host); // if
                                                                              // first
                                                                              // host
                                                                              // in
                                                                              // cluster
                                                                              // no
                                                                              // need
                                                                              // to
                                                                              // defer
                                                                              // agent
                                                                              // creation
                        }
                    } finally {
                        addHostLock.unlock();
                    }
                }
            } finally {
                addHostLock.releaseRef();
            }

            if (host != null) {
                if (!deferAgentCreation) { // if first host in cluster then
                                           // create agent otherwise defer it to
                                           // scan task
                    attache = _agentMgr.handleDirectConnectAgent(host, cmds, resource, forRebalance);
                    host = _hostDao.findById(host.getId()); // reload
                } else {
                    host = _hostDao.findById(host.getId()); // reload
                    // force host status to 'Alert' so that it is loaded for
                    // connection during next scan task
                    _agentMgr.agentStatusTransitTo(host, Status.Event.AgentDisconnected, _nodeId);

                    host = _hostDao.findById(host.getId()); // reload
                    host.setLastPinged(0); // so that scan task can pick it up
                    _hostDao.update(host.getId(), host);

                    // schedule a scan task immediately
                    if (_agentMgr instanceof ClusteredAgentManagerImpl) {
                        ClusteredAgentManagerImpl clusteredAgentMgr = (ClusteredAgentManagerImpl) _agentMgr;
                        if (s_logger.isDebugEnabled()) {
                            s_logger.debug("Scheduling a host scan task");
                        }
                        // schedule host scan task on current MS
                        clusteredAgentMgr.scheduleHostScanTask();
                        if (s_logger.isDebugEnabled()) {
                            s_logger.debug("Notifying all peer MS to schedule host scan task");
                        }
                        // notify peers to schedule a host scan task as well
                        clusteredAgentMgr.notifyNodesInClusterToScheduleHostScanTask();
                    }
                }
            }
        } catch (Exception e) {
            s_logger.warn("Unable to connect due to ", e);
        } finally {
            if (hostExists) {
                if (cmds != null) {
                    resource.disconnected();
                }
            } else {
                if (!deferAgentCreation && attache == null) {
                    if (cmds != null) {
                        resource.disconnected();
                    }
                    markHostAsDisconnected(host, cmds);
                }
            }
        }

        return host;
    }

    @Override
    public Host createHostAndAgent(Long hostId, ServerResource resource, Map<String, String> details, boolean old, List<String> hostTags,
            boolean forRebalance) {
        _agentMgr.tapLoadingAgents(hostId, TapAgentsAction.Add);
        Host host = createHostAndAgent(resource, details, old, hostTags, forRebalance);
        _agentMgr.tapLoadingAgents(hostId, TapAgentsAction.Del);
        return host;
    }

    @Override
    public Host addHost(long zoneId, ServerResource resource, Type hostType, Map<String, String> hostDetails) {
        // Check if the zone exists in the system
        if (_dcDao.findById(zoneId) == null) {
            throw new InvalidParameterValueException("Can't find zone with id " + zoneId);
        }

        Map<String, String> details = hostDetails;
        String guid = details.get("guid");
        List<HostVO> currentHosts = this.listAllUpAndEnabledHostsInOneZoneByType(hostType, zoneId);
        for (HostVO currentHost : currentHosts) {
            if (currentHost.getGuid().equals(guid)) {
                return currentHost;
            }
        }

        return createHostAndAgent(resource, hostDetails, true, null, false);
    }

    @Override
    public HostVO createHostVOForConnectedAgent(StartupCommand[] cmds) {
        return createHostVO(cmds, null, null, null, ResourceStateAdapter.Event.CREATE_HOST_VO_FOR_CONNECTED);
    }

    private void checkIPConflicts(HostPodVO pod, DataCenterVO dc, String serverPrivateIP, String serverPrivateNetmask, String serverPublicIP,
            String serverPublicNetmask) {
        // If the server's private IP is the same as is public IP, this host has
        // a host-only private network. Don't check for conflicts with the
        // private IP address table.
        if (serverPrivateIP != serverPublicIP) {
            if (!_privateIPAddressDao.mark(dc.getId(), pod.getId(), serverPrivateIP)) {
                // If the server's private IP address is already in the
                // database, return false
                List<DataCenterIpAddressVO> existingPrivateIPs = _privateIPAddressDao.listByPodIdDcIdIpAddress(pod.getId(), dc.getId(),
                        serverPrivateIP);

                assert existingPrivateIPs.size() <= 1 : " How can we get more than one ip address with " + serverPrivateIP;
                if (existingPrivateIPs.size() > 1) {
                    throw new IllegalArgumentException("The private ip address of the server (" + serverPrivateIP + ") is already in use in pod: "
                            + pod.getName() + " and zone: " + dc.getName());
                }
                if (existingPrivateIPs.size() == 1) {
                    DataCenterIpAddressVO vo = existingPrivateIPs.get(0);
                    if (vo.getInstanceId() != null) {
                        throw new IllegalArgumentException("The private ip address of the server (" + serverPrivateIP
                                + ") is already in use in pod: " + pod.getName() + " and zone: " + dc.getName());
                    }
                }
            }
        }

        if (serverPublicIP != null && !_publicIPAddressDao.mark(dc.getId(), new Ip(serverPublicIP))) {
            // If the server's public IP address is already in the database,
            // return false
            List<IPAddressVO> existingPublicIPs = _publicIPAddressDao.listByDcIdIpAddress(dc.getId(), serverPublicIP);
            if (existingPublicIPs.size() > 0) {
                throw new IllegalArgumentException("The public ip address of the server (" + serverPublicIP + ") is already in use in zone: "
                        + dc.getName());
            }
        }
    }

    @Override
    public HostVO fillRoutingHostVO(HostVO host, StartupRoutingCommand ssCmd, HypervisorType hyType, Map<String, String> details,
            List<String> hostTags) {
        if (host.getPodId() == null) {
            s_logger.error("Host " + ssCmd.getPrivateIpAddress() + " sent incorrect pod, pod id is null");
            throw new IllegalArgumentException("Host " + ssCmd.getPrivateIpAddress() + " sent incorrect pod, pod id is null");
        }

        ClusterVO clusterVO = _clusterDao.findById(host.getClusterId());
        if (clusterVO.getHypervisorType() != hyType) {
            throw new IllegalArgumentException("Can't add host whose hypervisor type is: " + hyType + " into cluster: " + clusterVO.getId()
                    + " whose hypervisor type is: " + clusterVO.getHypervisorType());
        }

        final Map<String, String> hostDetails = ssCmd.getHostDetails();
        if (hostDetails != null) {
            if (details != null) {
                details.putAll(hostDetails);
            } else {
                details = hostDetails;
            }
        }

        HostPodVO pod = _podDao.findById(host.getPodId());
        DataCenterVO dc = _dcDao.findById(host.getDataCenterId());
        checkIPConflicts(pod, dc, ssCmd.getPrivateIpAddress(), ssCmd.getPublicIpAddress(), ssCmd.getPublicIpAddress(), ssCmd.getPublicNetmask());
        host.setType(com.cloud.host.Host.Type.Routing);
        host.setDetails(details);
        host.setCaps(ssCmd.getCapabilities());
        host.setCpus(ssCmd.getCpus());
        host.setTotalMemory(ssCmd.getMemory());
        host.setSpeed(ssCmd.getSpeed());
        host.setHypervisorType(hyType);
        host.setHypervisorVersion(ssCmd.getHypervisorVersion());
        return host;
    }

    @Override
    public void deleteRoutingHost(HostVO host, boolean isForced, boolean forceDestroyStorage) throws UnableDeleteHostException {
        if (host.getType() != Host.Type.Routing) {
            throw new CloudRuntimeException("Non-Routing host gets in deleteRoutingHost, id is " + host.getId());
        }

        if (s_logger.isDebugEnabled()) {
            s_logger.debug("Deleting Host: " + host.getId() + " Guid:" + host.getGuid());
        }

        User caller = _accountMgr.getActiveUser(UserContext.current().getCallerUserId());

        if (forceDestroyStorage) {
            // put local storage into mainenance mode, will set all the VMs on
            // this local storage into stopped state
            StoragePoolVO storagePool = _storageMgr.findLocalStorageOnHost(host.getId());
            if (storagePool != null) {
                if (storagePool.getStatus() == StoragePoolStatus.Up || storagePool.getStatus() == StoragePoolStatus.ErrorInMaintenance) {
                    try {
                        StoragePool pool = _storageSvr.preparePrimaryStorageForMaintenance(storagePool.getId());
                        if (pool == null) {
                            s_logger.debug("Failed to set primary storage into maintenance mode");

                            throw new UnableDeleteHostException("Failed to set primary storage into maintenance mode");
                        }
                    } catch (Exception e) {
                        s_logger.debug("Failed to set primary storage into maintenance mode, due to: " + e.toString());
                        throw new UnableDeleteHostException("Failed to set primary storage into maintenance mode, due to: " + e.toString());
                    }
                }

                List<VMInstanceVO> vmsOnLocalStorage = _storageMgr.listByStoragePool(storagePool.getId());
                for (VMInstanceVO vm : vmsOnLocalStorage) {
                    try {
                        if (!_vmMgr.destroy(vm, caller, _accountMgr.getAccount(vm.getAccountId()))) {
                            String errorMsg = "There was an error Destory the vm: " + vm + " as a part of hostDelete id=" + host.getId();
                            s_logger.warn(errorMsg);
                            throw new UnableDeleteHostException(errorMsg);
                        }
                    } catch (Exception e) {
                        String errorMsg = "There was an error Destory the vm: " + vm + " as a part of hostDelete id=" + host.getId();
                        s_logger.debug(errorMsg, e);
                        throw new UnableDeleteHostException(errorMsg + "," + e.getMessage());
                    }
                }
            }
        } else {
            // Check if there are vms running/starting/stopping on this host
            List<VMInstanceVO> vms = _vmDao.listByHostId(host.getId());
            if (!vms.isEmpty()) {
                if (isForced) {
                    // Stop HA disabled vms and HA enabled vms in Stopping state
                    // Restart HA enabled vms
                    for (VMInstanceVO vm : vms) {
                        if (!vm.isHaEnabled() || vm.getState() == State.Stopping) {
                            s_logger.debug("Stopping vm: " + vm + " as a part of deleteHost id=" + host.getId());
                            try {
                                if (!_vmMgr.advanceStop(vm, true, caller, _accountMgr.getAccount(vm.getAccountId()))) {
                                    String errorMsg = "There was an error stopping the vm: " + vm + " as a part of hostDelete id=" + host.getId();
                                    s_logger.warn(errorMsg);
                                    throw new UnableDeleteHostException(errorMsg);
                                }
                            } catch (Exception e) {
                                String errorMsg = "There was an error stopping the vm: " + vm + " as a part of hostDelete id=" + host.getId();
                                s_logger.debug(errorMsg, e);
                                throw new UnableDeleteHostException(errorMsg + "," + e.getMessage());
                            }
                        } else if (vm.isHaEnabled() && (vm.getState() == State.Running || vm.getState() == State.Starting)) {
                            s_logger.debug("Scheduling restart for vm: " + vm + " " + vm.getState() + " on the host id=" + host.getId());
                            _haMgr.scheduleRestart(vm, false);
                        }
                    }
                } else {
                    throw new UnableDeleteHostException("Unable to delete the host as there are vms in " + vms.get(0).getState()
                            + " state using this host and isForced=false specified");
                }
            }
        }
    }

    private boolean doCancelMaintenance(long hostId) {
        HostVO host;
        host = _hostDao.findById(hostId);
        if (host == null || host.getRemoved() != null) {
            s_logger.warn("Unable to find host " + hostId);
            return true;
        }

        /*
         * TODO: think twice about returning true or throwing out exception, I
         * really prefer to exception that always exposes bugs
         */
        if (host.getResourceState() != ResourceState.PrepareForMaintenance && host.getResourceState() != ResourceState.Maintenance
                && host.getResourceState() != ResourceState.ErrorInMaintenance) {
            throw new CloudRuntimeException("Cannot perform cancelMaintenance when resource state is " + host.getResourceState() + ", hostId = "
                    + hostId);
        }

        /* TODO: move to listener */
        _haMgr.cancelScheduledMigrations(host);
        List<VMInstanceVO> vms = _haMgr.findTakenMigrationWork();
        for (VMInstanceVO vm : vms) {
            if (vm.getHostId() != null && vm.getHostId() == hostId) {
                s_logger.info("Unable to cancel migration because the vm is being migrated: " + vm);
                return false;
            }
        }

        try {
            resourceStateTransitTo(host, ResourceState.Event.AdminCancelMaintenance, _nodeId);
            _agentMgr.pullAgentOutMaintenance(hostId);

            // for kvm, need to log into kvm host, restart cloudstack-agent
            if (host.getHypervisorType() == HypervisorType.KVM) {
                _hostDao.loadDetails(host);
                String password = host.getDetail("password");
                String username = host.getDetail("username");
                if (password == null || username == null) {
                    s_logger.debug("Can't find password/username");
                    return false;
                }
                com.trilead.ssh2.Connection connection = SSHCmdHelper.acquireAuthorizedConnection(host.getPrivateIpAddress(), 22, username, password);
                if (connection == null) {
                    s_logger.debug("Failed to connect to host: " + host.getPrivateIpAddress());
                    return false;
                }

                try {
                    SSHCmdHelper.sshExecuteCmdOneShot(connection, "service cloudstack-agent restart");
                } catch (sshException e) {
                    return false;
                }
            }

            return true;
        } catch (NoTransitionException e) {
            s_logger.debug("Cannot transmit host " + host.getId() + "to Enabled state", e);
            return false;
        }
    }

    private boolean cancelMaintenance(long hostId) {
        try {
            Boolean result = _clusterMgr.propagateResourceEvent(hostId, ResourceState.Event.AdminCancelMaintenance);

            if (result != null) {
                return result;
            }
        } catch (AgentUnavailableException e) {
            return false;
        }

        return doCancelMaintenance(hostId);
    }

    @Override
    public boolean executeUserRequest(long hostId, ResourceState.Event event) throws AgentUnavailableException {
        if (event == ResourceState.Event.AdminAskMaintenace) {
            return doMaintain(hostId);
        } else if (event == ResourceState.Event.AdminCancelMaintenance) {
            return doCancelMaintenance(hostId);
        } else if (event == ResourceState.Event.DeleteHost) {
            /* TODO: Ask alex why we assume the last two parameters are false */
            return doDeleteHost(hostId, false, false);
        } else if (event == ResourceState.Event.Unmanaged) {
            return doUmanageHost(hostId);
        } else if (event == ResourceState.Event.UpdatePassword) {
            return doUpdateHostPassword(hostId);
        } else {
            throw new CloudRuntimeException("Received an resource event we are not handling now, " + event);
        }
    }

    private boolean doUmanageHost(long hostId) {
        HostVO host = _hostDao.findById(hostId);
        if (host == null) {
            s_logger.debug("Cannot find host " + hostId + ", assuming it has been deleted, skip umanage");
            return true;
        }

        if (host.getHypervisorType() == HypervisorType.KVM) {
            MaintainAnswer answer = (MaintainAnswer) _agentMgr.easySend(hostId, new MaintainCommand());
        }

        _agentMgr.disconnectWithoutInvestigation(hostId, Event.ShutdownRequested);
        return true;
    }

    @Override
    public boolean umanageHost(long hostId) {
        try {
            Boolean result = _clusterMgr.propagateResourceEvent(hostId, ResourceState.Event.Unmanaged);

            if (result != null) {
                return result;
            }
        } catch (AgentUnavailableException e) {
            return false;
        }

        return doUmanageHost(hostId);
    }

    private boolean doUpdateHostPassword(long hostId) {
        AgentAttache attache = _agentMgr.findAttache(hostId);
        if (attache == null) {
            return false;
        }

        DetailVO nv = _hostDetailsDao.findDetail(hostId, ApiConstants.USERNAME);
        String username = nv.getValue();
        nv = _hostDetailsDao.findDetail(hostId, ApiConstants.PASSWORD);
        String password = nv.getValue();
        UpdateHostPasswordCommand cmd = new UpdateHostPasswordCommand(username, password);
        attache.updatePassword(cmd);
        return true;
    }

    @Override
    public boolean updateHostPassword(UpdateHostPasswordCmd cmd) {
        if (cmd.getClusterId() == null) {
            // update agent attache password
            try {
                Boolean result = _clusterMgr.propagateResourceEvent(cmd.getHostId(), ResourceState.Event.UpdatePassword);
                if (result != null) {
                    return result;
                }
            } catch (AgentUnavailableException e) {
            }

            return doUpdateHostPassword(cmd.getHostId());
        } else {
            // get agents for the cluster
            List<HostVO> hosts = this.listAllHostsInCluster(cmd.getClusterId());
            for (HostVO h : hosts) {
                try {
                    /*
                     * FIXME: this is a buggy logic, check with alex. Shouldn't
                     * return if propagation return non null
                     */
                    Boolean result = _clusterMgr.propagateResourceEvent(h.getId(), ResourceState.Event.UpdatePassword);
                    if (result != null) {
                        return result;
                    }

                    doUpdateHostPassword(h.getId());
                } catch (AgentUnavailableException e) {
                }
            }

            return true;
        }
    }

    @Override
    public boolean maintenanceFailed(long hostId) {
        HostVO host = _hostDao.findById(hostId);
        if (host == null) {
            if (s_logger.isDebugEnabled()) {
                s_logger.debug("Cant not find host " + hostId);
            }
            return false;
        } else {
            try {
                return resourceStateTransitTo(host, ResourceState.Event.UnableToMigrate, _nodeId);
            } catch (NoTransitionException e) {
                s_logger.debug("No next resource state for host " + host.getId() + " while current state is " + host.getResourceState()
                        + " with event " + ResourceState.Event.UnableToMigrate, e);
                return false;
            }
        }
    }

    @Override
    public List<HostVO> findDirectlyConnectedHosts() {
        /* The resource column is not null for direct connected resource */
        SearchCriteriaService<HostVO, HostVO> sc = SearchCriteria2.create(HostVO.class);
        sc.addAnd(sc.getEntity().getResource(), Op.NNULL);
        sc.addAnd(sc.getEntity().getResourceState(), Op.NIN, ResourceState.Disabled);
        return sc.list();
    }

    @Override
    public List<HostVO> listAllUpAndEnabledHosts(Type type, Long clusterId, Long podId, long dcId) {
        SearchCriteriaService<HostVO, HostVO> sc = SearchCriteria2.create(HostVO.class);
        if (type != null) {
            sc.addAnd(sc.getEntity().getType(), Op.EQ, type);
        }
        if (clusterId != null) {
            sc.addAnd(sc.getEntity().getClusterId(), Op.EQ, clusterId);
        }
        if (podId != null) {
            sc.addAnd(sc.getEntity().getPodId(), Op.EQ, podId);
        }
        sc.addAnd(sc.getEntity().getDataCenterId(), Op.EQ, dcId);
        sc.addAnd(sc.getEntity().getStatus(), Op.EQ, Status.Up);
        sc.addAnd(sc.getEntity().getResourceState(), Op.EQ, ResourceState.Enabled);
        return sc.list();
    }

    @Override
    public List<HostVO> listAllUpAndEnabledNonHAHosts(Type type, Long clusterId, Long podId, long dcId) {
        String haTag = _haMgr.getHaTag();
        return _hostDao.listAllUpAndEnabledNonHAHosts(type, clusterId, podId, dcId, haTag);
    }

    @Override
    public List<HostVO> findHostByGuid(long dcId, String guid) {
        SearchCriteriaService<HostVO, HostVO> sc = SearchCriteria2.create(HostVO.class);
        sc.addAnd(sc.getEntity().getDataCenterId(), Op.EQ, dcId);
        sc.addAnd(sc.getEntity().getGuid(), Op.EQ, guid);
        return sc.list();
    }

    @Override
    public List<HostVO> listAllHostsInCluster(long clusterId) {
        SearchCriteriaService<HostVO, HostVO> sc = SearchCriteria2.create(HostVO.class);
        sc.addAnd(sc.getEntity().getClusterId(), Op.EQ, clusterId);
        return sc.list();
    }

    @Override
    public List<HostVO> listHostsInClusterByStatus(long clusterId, Status status) {
        SearchCriteriaService<HostVO, HostVO> sc = SearchCriteria2.create(HostVO.class);
        sc.addAnd(sc.getEntity().getClusterId(), Op.EQ, clusterId);
        sc.addAnd(sc.getEntity().getStatus(), Op.EQ, status);
        return sc.list();
    }

    @Override
    public List<HostVO> listAllUpAndEnabledHostsInOneZoneByType(Type type, long dcId) {
        SearchCriteriaService<HostVO, HostVO> sc = SearchCriteria2.create(HostVO.class);
        sc.addAnd(sc.getEntity().getType(), Op.EQ, type);
        sc.addAnd(sc.getEntity().getDataCenterId(), Op.EQ, dcId);
        sc.addAnd(sc.getEntity().getStatus(), Op.EQ, Status.Up);
        sc.addAnd(sc.getEntity().getResourceState(), Op.EQ, ResourceState.Enabled);
        return sc.list();
    }

    @Override
    public List<HostVO> listAllNotInMaintenanceHostsInOneZone(Type type, Long dcId) {
        SearchCriteriaService<HostVO, HostVO> sc = SearchCriteria2.create(HostVO.class);
        if (dcId != null) {
            sc.addAnd(sc.getEntity().getDataCenterId(), Op.EQ, dcId);
        }
        sc.addAnd(sc.getEntity().getType(), Op.EQ, type);
        sc.addAnd(sc.getEntity().getResourceState(), Op.NIN, ResourceState.Maintenance, ResourceState.ErrorInMaintenance,
                ResourceState.PrepareForMaintenance, ResourceState.Error);
        return sc.list();
    }

    @Override
    public List<HostVO> listAllHostsInOneZoneByType(Type type, long dcId) {
        SearchCriteriaService<HostVO, HostVO> sc = SearchCriteria2.create(HostVO.class);
        sc.addAnd(sc.getEntity().getType(), Op.EQ, type);
        sc.addAnd(sc.getEntity().getDataCenterId(), Op.EQ, dcId);
        return sc.list();
    }

    @Override
    public List<HostVO> listAllHostsInAllZonesByType(Type type) {
        SearchCriteriaService<HostVO, HostVO> sc = SearchCriteria2.create(HostVO.class);
        sc.addAnd(sc.getEntity().getType(), Op.EQ, type);
        return sc.list();
    }

    @Override
    public List<HypervisorType> listAvailHypervisorInZone(Long hostId, Long zoneId) {
        SearchCriteriaService<HostVO, HostVO> sc = SearchCriteria2.create(HostVO.class);
        if (zoneId != null) {
            sc.addAnd(sc.getEntity().getDataCenterId(), Op.EQ, zoneId);
        }
        if (hostId != null) {
            sc.addAnd(sc.getEntity().getId(), Op.EQ, hostId);
        }
        sc.addAnd(sc.getEntity().getType(), Op.EQ, Host.Type.Routing);
        List<HostVO> hosts = sc.list();

        List<HypervisorType> hypers = new ArrayList<HypervisorType>(5);
        for (HostVO host : hosts) {
            hypers.add(host.getHypervisorType());
        }
        return hypers;
    }

    @Override
    public HostVO findHostByGuid(String guid) {
        SearchCriteriaService<HostVO, HostVO> sc = SearchCriteria2.create(HostVO.class);
        sc.addAnd(sc.getEntity().getGuid(), Op.EQ, guid);
        return sc.find();
    }

    @Override
    public HostVO findHostByName(String name) {
        SearchCriteriaService<HostVO, HostVO> sc = SearchCriteria2.create(HostVO.class);
        sc.addAnd(sc.getEntity().getName(), Op.EQ, name);
        return sc.find();
    }

    @Override
    public List<HostVO> listHostsByNameLike(String name) {
        SearchCriteriaService<HostVO, HostVO> sc = SearchCriteria2.create(HostVO.class);
        sc.addAnd(sc.getEntity().getName(), Op.LIKE, "%" + name + "%");
        return sc.list();
    }

    @Override
    public Pair<HostPodVO, Long> findPod(VirtualMachineTemplate template, ServiceOfferingVO offering, DataCenterVO dc, long accountId,
            Set<Long> avoids) {
        for (PodAllocator allocator : _podAllocators) {
            final Pair<HostPodVO, Long> pod = allocator.allocateTo(template, offering, dc, accountId, avoids);
            if (pod != null) {
                return pod;
            }
        }
        return null;
    }

    @Override
    public HostStats getHostStatistics(long hostId) {
        Answer answer = _agentMgr.easySend(hostId, new GetHostStatsCommand(_hostDao.findById(hostId).getGuid(), _hostDao.findById(hostId).getName(),
                hostId));

        if (answer != null && (answer instanceof UnsupportedAnswer)) {
            return null;
        }

        if (answer == null || !answer.getResult()) {
            String msg = "Unable to obtain host " + hostId + " statistics. ";
            s_logger.warn(msg);
            return null;
        } else {

            // now construct the result object
            if (answer instanceof GetHostStatsAnswer) {
                return ((GetHostStatsAnswer) answer).getHostStats();
            }
        }
        return null;
    }

    @Override
    public Long getGuestOSCategoryId(long hostId) {
        HostVO host = _hostDao.findById(hostId);
        if (host == null) {
            return null;
        } else {
            _hostDao.loadDetails(host);
            DetailVO detail = _hostDetailsDao.findDetail(hostId, "guest.os.category.id");
            if (detail == null) {
                return null;
            } else {
                return Long.parseLong(detail.getValue());
            }
        }
    }

    @Override
    public String getHostTags(long hostId) {
        List<String> hostTags = _hostTagsDao.gethostTags(hostId);
        if (hostTags == null) {
            return null;
        } else {
            return StringUtils.listToCsvTags(hostTags);
        }
    }

    @Override
    public List<PodCluster> listByDataCenter(long dcId) {
        List<HostPodVO> pods = _podDao.listByDataCenterId(dcId);
        ArrayList<PodCluster> pcs = new ArrayList<PodCluster>();
        for (HostPodVO pod : pods) {
            List<ClusterVO> clusters = _clusterDao.listByPodId(pod.getId());
            if (clusters.size() == 0) {
                pcs.add(new PodCluster(pod, null));
            } else {
                for (ClusterVO cluster : clusters) {
                    pcs.add(new PodCluster(pod, cluster));
                }
            }
        }
        return pcs;
    }

    @Override
    public List<HostVO> listAllUpAndEnabledHostsInOneZoneByHypervisor(HypervisorType type, long dcId) {
        SearchCriteriaService<HostVO, HostVO> sc = SearchCriteria2.create(HostVO.class);
        sc.addAnd(sc.getEntity().getHypervisorType(), Op.EQ, type);
        sc.addAnd(sc.getEntity().getDataCenterId(), Op.EQ, dcId);
        sc.addAnd(sc.getEntity().getStatus(), Op.EQ, Status.Up);
        sc.addAnd(sc.getEntity().getResourceState(), Op.EQ, ResourceState.Enabled);
        return sc.list();
<<<<<<< HEAD
=======
	}

    @Override
    @DB
    @ActionEvent(eventType = EventTypes.EVENT_HOST_RESERVATION_RELEASE, eventDescription = "releasing host reservation", async = true)
    public boolean releaseHostReservation(Long hostId) {
        Transaction txn = Transaction.currentTxn();
        try {
            txn.start();
            PlannerHostReservationVO reservationEntry = _plannerHostReserveDao.findByHostId(hostId);
            if (reservationEntry != null) {
                long id = reservationEntry.getId();
                PlannerHostReservationVO hostReservation = _plannerHostReserveDao.lockRow(id, true);
                if (hostReservation == null) {
                    if (s_logger.isDebugEnabled()) {
                        s_logger.debug("Host reservation for host: " + hostId + " does not even exist.  Release reservartion call is ignored.");
                    }
                    txn.rollback();
                    return false;
                }
                hostReservation.setResourceUsage(null);
                _plannerHostReserveDao.persist(hostReservation);
                txn.commit();
                return true;
            }
            if (s_logger.isDebugEnabled()) {
                s_logger.debug("Host reservation for host: " + hostId
                        + " does not even exist.  Release reservartion call is ignored.");
            }
            return false;
        } catch (CloudRuntimeException e) {
            throw e;
        } catch (Throwable t) {
            s_logger.error("Unable to release host reservation for host: " + hostId, t);
            txn.rollback();
            return false;
        }
>>>>>>> caf0dd22
    }
}<|MERGE_RESOLUTION|>--- conflicted
+++ resolved
@@ -224,14 +224,9 @@
     @Inject
     protected HighAvailabilityManager _haMgr;
     @Inject
-<<<<<<< HEAD
     protected StorageService _storageSvr;
-
-=======
-    protected StorageService                 _storageSvr;
     @Inject
     PlannerHostReservationDao _plannerHostReserveDao;
->>>>>>> caf0dd22
 
     protected List<? extends Discoverer> _discoverers;
 
@@ -2541,8 +2536,6 @@
         sc.addAnd(sc.getEntity().getStatus(), Op.EQ, Status.Up);
         sc.addAnd(sc.getEntity().getResourceState(), Op.EQ, ResourceState.Enabled);
         return sc.list();
-<<<<<<< HEAD
-=======
 	}
 
     @Override
@@ -2580,6 +2573,5 @@
             txn.rollback();
             return false;
         }
->>>>>>> caf0dd22
     }
 }