--- conflicted
+++ resolved
@@ -51,14 +51,10 @@
 import com.cloud.api.commands.ReconnectHostCmd;
 import com.cloud.api.commands.UpdateHostCmd;
 import com.cloud.api.commands.UpdateHostPasswordCmd;
-<<<<<<< HEAD
-import com.cloud.capacity.dao.CapacityDao;
-=======
 import com.cloud.capacity.Capacity;
 import com.cloud.capacity.CapacityVO;
 import com.cloud.capacity.dao.CapacityDao;
 import com.cloud.cluster.ClusterManager;
->>>>>>> 0e52c5c2
 import com.cloud.cluster.ManagementServerNode;
 import com.cloud.dc.ClusterDetailsDao;
 import com.cloud.dc.ClusterVO;
@@ -94,11 +90,6 @@
 import com.cloud.resource.ResourceState.Event;
 import com.cloud.storage.GuestOSCategoryVO;
 import com.cloud.storage.StorageManager;
-<<<<<<< HEAD
-import com.cloud.storage.StoragePoolVO;
-import com.cloud.storage.dao.GuestOSCategoryDao;
-import com.cloud.storage.dao.StoragePoolDao;
-=======
 import com.cloud.storage.StoragePool;
 import com.cloud.storage.StoragePoolHostVO;
 import com.cloud.storage.StoragePoolStatus;
@@ -107,7 +98,6 @@
 import com.cloud.storage.dao.GuestOSCategoryDao;
 import com.cloud.storage.dao.StoragePoolDao;
 import com.cloud.storage.dao.StoragePoolHostDao;
->>>>>>> 0e52c5c2
 import com.cloud.storage.secondary.SecondaryStorageVmManager;
 import com.cloud.user.Account;
 import com.cloud.user.AccountManager;
@@ -166,11 +156,8 @@
     protected HostTagsDao                    _hostTagsDao;    
     @Inject
     protected GuestOSCategoryDao             _guestOSCategoryDao;
-<<<<<<< HEAD
     @Inject 
     protected StoragePoolDao                _storagePoolDao;
-
-=======
     @Inject
     protected DataCenterIpAddressDao         _privateIPAddressDao;
     @Inject
@@ -183,8 +170,6 @@
     protected HighAvailabilityManager        _haMgr;
     @Inject 
     protected StorageService                 _storageSvr;
-    
->>>>>>> 0e52c5c2
     @Inject(adapter = Discoverer.class)
     protected Adapters<? extends Discoverer> _discoverers;
     @Inject
@@ -793,12 +778,7 @@
                 return true;
             }
 
-<<<<<<< HEAD
-            //don't allow to remove the cluster if it has non-removed hosts
-            List<HostVO> hosts = _hostDao.listByCluster(cmd.getId());
-=======
-            List<HostVO> hosts = this.listAllHostsInCluster(cmd.getId());
->>>>>>> 0e52c5c2
+            List<HostVO> hosts = listAllHostsInCluster(cmd.getId());
             if (hosts.size() > 0) {
                 if (s_logger.isDebugEnabled()) {
                     s_logger.debug("Cluster: " + cmd.getId() + " still has hosts, can't remove");
