--- conflicted
+++ resolved
@@ -372,11 +372,9 @@
 
     <bean id="volumeImportUnmanageManager" class="org.apache.cloudstack.storage.volume.VolumeImportUnmanageManagerImpl" />
 
-<<<<<<< HEAD
     <bean id="BGPServiceImpl" class="com.cloud.bgp.BGPServiceImpl" />
-=======
+
     <bean id="sharedFSServiceImpl" class="org.apache.cloudstack.storage.sharedfs.SharedFSServiceImpl">
         <property name="sharedFSProviders" value="#{sharedFSProvidersRegistry.registered}" />
     </bean>
->>>>>>> 605534b4
 </beans>