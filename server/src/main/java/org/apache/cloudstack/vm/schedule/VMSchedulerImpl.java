--- conflicted
+++ resolved
@@ -94,20 +94,7 @@
     @Override
     public void updateScheduledJob(VMScheduleVO vmSchedule) {
         removeScheduledJobs(Longs.asList(vmSchedule.getId()));
-<<<<<<< HEAD
-        scheduleNextJob(vmSchedule);
-    }
-
-    public Date scheduleNextJob(Long vmScheduleId) {
-        VMScheduleVO vmSchedule = vmScheduleDao.findById(vmScheduleId);
-        if (vmSchedule != null) {
-            return scheduleNextJob(vmSchedule);
-        }
-        logger.debug(String.format("VM Schedule [id=%s] is removed. Not scheduling next job.", vmScheduleId));
-        return null;
-=======
         scheduleNextJob(vmSchedule, new Date());
->>>>>>> d25521e9
     }
 
     @Override
