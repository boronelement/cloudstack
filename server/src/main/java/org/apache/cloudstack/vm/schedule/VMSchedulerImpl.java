/*
 * Licensed to the Apache Software Foundation (ASF) under one
 * or more contributor license agreements.  See the NOTICE file
 * distributed with this work for additional information
 * regarding copyright ownership.  The ASF licenses this file
 * to you under the Apache License, Version 2.0 (the
 * "License"); you may not use this file except in compliance
 * with the License.  You may obtain a copy of the License at
 *
 *   http://www.apache.org/licenses/LICENSE-2.0
 *
 * Unless required by applicable law or agreed to in writing,
 * software distributed under the License is distributed on an
 * "AS IS" BASIS, WITHOUT WARRANTIES OR CONDITIONS OF ANY
 * KIND, either express or implied.  See the License for the
 * specific language governing permissions and limitations
 * under the License.
 */
package org.apache.cloudstack.vm.schedule;

import com.cloud.api.ApiGsonHelper;
import com.cloud.event.ActionEventUtils;
import com.cloud.event.EventTypes;
import com.cloud.user.User;
import com.cloud.utils.DateUtil;
import com.cloud.utils.component.ComponentContext;
import com.cloud.utils.component.ManagerBase;
import com.cloud.utils.db.GlobalLock;
import com.cloud.vm.UserVmManager;
import com.cloud.vm.VirtualMachine;
import com.google.common.primitives.Longs;
import org.apache.cloudstack.api.ApiCommandResourceType;
import org.apache.cloudstack.api.ApiConstants;
import org.apache.cloudstack.api.command.user.vm.RebootVMCmd;
import org.apache.cloudstack.api.command.user.vm.StartVMCmd;
import org.apache.cloudstack.api.command.user.vm.StopVMCmd;
import org.apache.cloudstack.framework.config.ConfigKey;
import org.apache.cloudstack.framework.config.Configurable;
import org.apache.cloudstack.framework.jobs.AsyncJobDispatcher;
import org.apache.cloudstack.framework.jobs.AsyncJobManager;
import org.apache.cloudstack.framework.jobs.impl.AsyncJobVO;
import org.apache.cloudstack.managed.context.ManagedContextTimerTask;
import org.apache.cloudstack.vm.schedule.dao.VMScheduleDao;
import org.apache.cloudstack.vm.schedule.dao.VMScheduledJobDao;
import org.apache.commons.lang.time.DateUtils;
import org.springframework.scheduling.support.CronExpression;

import javax.inject.Inject;
import javax.persistence.EntityExistsException;
import java.time.ZonedDateTime;
import java.util.ArrayList;
import java.util.Arrays;
import java.util.Calendar;
import java.util.Date;
import java.util.EnumMap;
import java.util.HashMap;
import java.util.List;
import java.util.Map;
import java.util.Timer;
import java.util.TimerTask;

<<<<<<< HEAD
public class VMSchedulerImpl extends ManagerBase implements VMScheduler {
=======
public class VMSchedulerImpl extends ManagerBase implements VMScheduler, Configurable {
    private static Logger LOGGER = Logger.getLogger(VMSchedulerImpl.class);
>>>>>>> a15cb81c
    @Inject
    private VMScheduledJobDao vmScheduledJobDao;
    @Inject
    private VMScheduleDao vmScheduleDao;
    @Inject
    private UserVmManager userVmManager;
    @Inject
    private AsyncJobManager asyncJobManager;
    private AsyncJobDispatcher asyncJobDispatcher;
    private Timer vmSchedulerTimer;
    private Date currentTimestamp;

    private EnumMap<VMSchedule.Action, String> actionEventMap = new EnumMap<>(VMSchedule.Action.class);

    public AsyncJobDispatcher getAsyncJobDispatcher() {
        return asyncJobDispatcher;
    }

    public void setAsyncJobDispatcher(final AsyncJobDispatcher dispatcher) {
        asyncJobDispatcher = dispatcher;
    }

    @Override
    public ConfigKey<?>[] getConfigKeys() {
        return new ConfigKey<?>[]{VMScheduledJobExpireInterval};
    }

    @Override
    public String getConfigComponentName() {
        return VMScheduler.class.getSimpleName();
    }

    @Override
    public void removeScheduledJobs(List<Long> vmScheduleIds) {
        if (vmScheduleIds == null || vmScheduleIds.isEmpty()) {
            logger.debug("Removed 0 scheduled jobs");
            return;
        }
        Date now = new Date();
        int rowsRemoved = vmScheduledJobDao.expungeJobsForSchedules(vmScheduleIds, now);
        logger.debug(String.format("Removed %s VM scheduled jobs", rowsRemoved));
    }

    @Override
    public void updateScheduledJob(VMScheduleVO vmSchedule) {
        removeScheduledJobs(Longs.asList(vmSchedule.getId()));
        scheduleNextJob(vmSchedule, new Date());
    }

    @Override
    public Date scheduleNextJob(VMScheduleVO vmSchedule, Date timestamp) {
        if (!vmSchedule.getEnabled()) {
            logger.debug(String.format("VM Schedule [id=%s] for VM [id=%s] is disabled. Not scheduling next job.", vmSchedule.getUuid(), vmSchedule.getVmId()));
            return null;
        }

        CronExpression cron = DateUtil.parseSchedule(vmSchedule.getSchedule());
        Date startDate = vmSchedule.getStartDate();
        Date endDate = vmSchedule.getEndDate();
        VirtualMachine vm = userVmManager.getUserVm(vmSchedule.getVmId());

        if (vm == null) {
            logger.info(String.format("VM [id=%s] is removed. Disabling VM schedule [id=%s].", vmSchedule.getVmId(), vmSchedule.getUuid()));
            vmSchedule.setEnabled(false);
            vmScheduleDao.persist(vmSchedule);
            return null;
        }

        ZonedDateTime now;
        if (timestamp != null) {
            now = ZonedDateTime.ofInstant(timestamp.toInstant(), vmSchedule.getTimeZoneId());
        } else {
            now = ZonedDateTime.now(vmSchedule.getTimeZoneId());
        }
        ZonedDateTime zonedStartDate = ZonedDateTime.ofInstant(startDate.toInstant(), vmSchedule.getTimeZoneId());
        ZonedDateTime zonedEndDate = null;
        if (endDate != null) {
            zonedEndDate = ZonedDateTime.ofInstant(endDate.toInstant(), vmSchedule.getTimeZoneId());
        }
        if (zonedEndDate != null && now.isAfter(zonedEndDate)) {
            logger.info(String.format("End time is less than current time. Disabling VM schedule [id=%s] for VM [id=%s].", vmSchedule.getUuid(), vmSchedule.getVmId()));
            vmSchedule.setEnabled(false);
            vmScheduleDao.persist(vmSchedule);
            return null;
        }

        ZonedDateTime ts = null;
        if (zonedStartDate.isAfter(now)) {
            ts = cron.next(zonedStartDate);
        } else {
            ts = cron.next(now);
        }

        if (ts == null) {
            logger.info(String.format("No next schedule found. Disabling VM schedule [id=%s] for VM [id=%s].", vmSchedule.getUuid(), vmSchedule.getVmId()));
            vmSchedule.setEnabled(false);
            vmScheduleDao.persist(vmSchedule);
            return null;
        }

        Date scheduledDateTime = Date.from(ts.toInstant());
        VMScheduledJobVO scheduledJob = new VMScheduledJobVO(vmSchedule.getVmId(), vmSchedule.getId(), vmSchedule.getAction(), scheduledDateTime);
        try {
            vmScheduledJobDao.persist(scheduledJob);
            ActionEventUtils.onScheduledActionEvent(User.UID_SYSTEM, vm.getAccountId(), actionEventMap.get(vmSchedule.getAction()),
                    String.format("Scheduled action (%s) [vmId: %s scheduleId: %s]  at %s", vmSchedule.getAction(), vm.getUuid(), vmSchedule.getUuid(), scheduledDateTime),
                    vm.getId(), ApiCommandResourceType.VirtualMachine.toString(), true, 0);
        } catch (EntityExistsException exception) {
            logger.debug("Job is already scheduled.");
        }
        return scheduledDateTime;
    }

    @Override
    public boolean start() {
        actionEventMap.put(VMSchedule.Action.START, EventTypes.EVENT_VM_SCHEDULE_START);
        actionEventMap.put(VMSchedule.Action.STOP, EventTypes.EVENT_VM_SCHEDULE_STOP);
        actionEventMap.put(VMSchedule.Action.REBOOT, EventTypes.EVENT_VM_SCHEDULE_REBOOT);
        actionEventMap.put(VMSchedule.Action.FORCE_STOP, EventTypes.EVENT_VM_SCHEDULE_FORCE_STOP);
        actionEventMap.put(VMSchedule.Action.FORCE_REBOOT, EventTypes.EVENT_VM_SCHEDULE_FORCE_REBOOT);

        // Adding 1 minute to currentTimestamp to ensure that
        // jobs which were to be run at current time, doesn't cause issues
        currentTimestamp = DateUtils.addMinutes(new Date(), 1);
        scheduleNextJobs(currentTimestamp);

        final TimerTask schedulerPollTask = new ManagedContextTimerTask() {
            @Override
            protected void runInContext() {
                try {
                    poll(new Date());
                } catch (final Throwable t) {
                    logger.warn("Catch throwable in VM scheduler ", t);
                }
            }
        };

        vmSchedulerTimer = new Timer("VMSchedulerPollTask");
        vmSchedulerTimer.scheduleAtFixedRate(schedulerPollTask, 5000L, 60 * 1000L);
        return true;
    }

    @Override
    public void poll(Date timestamp) {
        currentTimestamp = DateUtils.round(timestamp, Calendar.MINUTE);
        String displayTime = DateUtil.displayDateInTimezone(DateUtil.GMT_TIMEZONE, currentTimestamp);
        logger.debug(String.format("VM scheduler.poll is being called at %s", displayTime));

        GlobalLock scanLock = GlobalLock.getInternLock("vmScheduler.poll");
        try {
            if (scanLock.lock(30)) {
                try {
                    scheduleNextJobs(currentTimestamp);
                } finally {
                    scanLock.unlock();
                }
            }
        } finally {
            scanLock.releaseRef();
        }

        scanLock = GlobalLock.getInternLock("vmScheduler.poll");
        try {
            if (scanLock.lock(30)) {
                try {
                    startJobs(); // Create async job and update scheduled job
                } finally {
                    scanLock.unlock();
                }
            }
        } finally {
            scanLock.releaseRef();
        }

        try {
            cleanupVMScheduledJobs();
        } catch (Exception e) {
            logger.warn("Error in cleaning up vm scheduled jobs", e);
        }
    }

    private void scheduleNextJobs(Date timestamp) {
        for (final VMScheduleVO schedule : vmScheduleDao.listAllActiveSchedules()) {
            try {
                scheduleNextJob(schedule, timestamp);
            } catch (Exception e) {
                logger.warn("Error in scheduling next job for schedule " + schedule.getUuid(), e);
            }
        }
    }

    /**
     * Delete scheduled jobs before vm.scheduler.expire.interval days
     */
    private void cleanupVMScheduledJobs() {
        Date deleteBeforeDate = DateUtils.addDays(currentTimestamp, -1 * VMScheduledJobExpireInterval.value());
        int rowsRemoved = vmScheduledJobDao.expungeJobsBefore(deleteBeforeDate);
        logger.info(String.format("Cleaned up %d VM scheduled job entries", rowsRemoved));
    }

    void executeJobs(Map<Long, VMScheduledJob> jobsToExecute) {
        String displayTime = DateUtil.displayDateInTimezone(DateUtil.GMT_TIMEZONE, currentTimestamp);

        for (Map.Entry<Long, VMScheduledJob> entry : jobsToExecute.entrySet()) {
            VMScheduledJob vmScheduledJob = entry.getValue();
            VirtualMachine vm = userVmManager.getUserVm(vmScheduledJob.getVmId());

            VMScheduledJobVO tmpVMScheduleJob = null;
            try {
                if (logger.isDebugEnabled()) {
                    final Date scheduledTimestamp = vmScheduledJob.getScheduledTime();
                    displayTime = DateUtil.displayDateInTimezone(DateUtil.GMT_TIMEZONE, scheduledTimestamp);
                    logger.debug(String.format("Executing %s for VM id %d for schedule id: %d at %s", vmScheduledJob.getAction(), vmScheduledJob.getVmId(), vmScheduledJob.getVmScheduleId(), displayTime));
                }

                tmpVMScheduleJob = vmScheduledJobDao.acquireInLockTable(vmScheduledJob.getId());
                Long jobId = processJob(vmScheduledJob, vm);
                if (jobId != null) {
                    tmpVMScheduleJob.setAsyncJobId(jobId);
                    vmScheduledJobDao.update(vmScheduledJob.getId(), tmpVMScheduleJob);
                }
            } catch (final Exception e) {
                logger.warn(String.format("Executing scheduled job id: %s failed due to %s", vmScheduledJob.getId(), e));
            } finally {
                if (tmpVMScheduleJob != null) {
                    vmScheduledJobDao.releaseFromLockTable(vmScheduledJob.getId());
                }
            }
        }
    }

    Long processJob(VMScheduledJob vmScheduledJob, VirtualMachine vm) {
        if (!Arrays.asList(VirtualMachine.State.Running, VirtualMachine.State.Stopped).contains(vm.getState())) {
            logger.info(String.format("Skipping action (%s) for [vmId:%s scheduleId: %s] because VM is invalid state: %s", vmScheduledJob.getAction(), vm.getUuid(), vmScheduledJob.getVmScheduleId(), vm.getState()));
            return null;
        }

        final Long eventId = ActionEventUtils.onCompletedActionEvent(User.UID_SYSTEM, vm.getAccountId(), null,
                actionEventMap.get(vmScheduledJob.getAction()), true,
                String.format("Executing action (%s) for VM Id:%s", vmScheduledJob.getAction(), vm.getUuid()),
                vm.getId(), ApiCommandResourceType.VirtualMachine.toString(), 0);

        if (vm.getState() == VirtualMachine.State.Running) {
            switch (vmScheduledJob.getAction()) {
                case STOP:
                    return executeStopVMJob(vm, false, eventId);
                case FORCE_STOP:
                    return executeStopVMJob(vm, true, eventId);
                case REBOOT:
                    return executeRebootVMJob(vm, false, eventId);
                case FORCE_REBOOT:
                    return executeRebootVMJob(vm, true, eventId);
            }
        } else if (vm.getState() == VirtualMachine.State.Stopped && vmScheduledJob.getAction() == VMSchedule.Action.START) {
            return executeStartVMJob(vm, eventId);
        }

        logger.warn(String.format("Skipping action (%s) for [vmId:%s scheduleId: %s] because VM is in state: %s",
                vmScheduledJob.getAction(), vm.getUuid(), vmScheduledJob.getVmScheduleId(), vm.getState()));
        return null;
    }

    private void skipJobs(Map<Long, VMScheduledJob> jobsToExecute, Map<Long, List<VMScheduledJob>> jobsNotToExecute) {
        for (Map.Entry<Long, List<VMScheduledJob>> entry : jobsNotToExecute.entrySet()) {
            Long vmId = entry.getKey();
            List<VMScheduledJob> skippedVmScheduledJobVOS = entry.getValue();
            VirtualMachine vm = userVmManager.getUserVm(vmId);
            for (final VMScheduledJob skippedVmScheduledJobVO : skippedVmScheduledJobVOS) {
                VMScheduledJob scheduledJob = jobsToExecute.get(vmId);
                logger.info(String.format("Skipping scheduled job [id: %s, vmId: %s] because of conflict with another scheduled job [id: %s]", skippedVmScheduledJobVO.getUuid(), vm.getUuid(), scheduledJob.getUuid()));
            }
        }
    }

    /**
     * Create async jobs for VM scheduled jobs
     */
    private void startJobs() {
        String displayTime = DateUtil.displayDateInTimezone(DateUtil.GMT_TIMEZONE, currentTimestamp);

        final List<VMScheduledJobVO> vmScheduledJobs = vmScheduledJobDao.listJobsToStart(currentTimestamp);
        logger.debug(String.format("Got %d scheduled jobs to be executed at %s", vmScheduledJobs.size(), displayTime));

        Map<Long, VMScheduledJob> jobsToExecute = new HashMap<>();
        Map<Long, List<VMScheduledJob>> jobsNotToExecute = new HashMap<>();
        for (final VMScheduledJobVO vmScheduledJobVO : vmScheduledJobs) {
            long vmId = vmScheduledJobVO.getVmId();
            if (jobsToExecute.get(vmId) == null) {
                jobsToExecute.put(vmId, vmScheduledJobVO);
            } else {
                jobsNotToExecute.computeIfAbsent(vmId, k -> new ArrayList<>()).add(vmScheduledJobVO);
            }
        }

        executeJobs(jobsToExecute);
        skipJobs(jobsToExecute, jobsNotToExecute);
    }

    long executeStartVMJob(VirtualMachine vm, long eventId) {
        final Map<String, String> params = new HashMap<>();
        params.put(ApiConstants.ID, String.valueOf(vm.getId()));
        params.put("ctxUserId", "1");
        params.put("ctxAccountId", String.valueOf(vm.getAccountId()));
        params.put(ApiConstants.CTX_START_EVENT_ID, String.valueOf(eventId));

        final StartVMCmd cmd = new StartVMCmd();
        ComponentContext.inject(cmd);

        AsyncJobVO job = new AsyncJobVO("", User.UID_SYSTEM, vm.getAccountId(), StartVMCmd.class.getName(), ApiGsonHelper.getBuilder().create().toJson(params), vm.getId(), cmd.getApiResourceType() != null ? cmd.getApiResourceType().toString() : null, null);
        job.setDispatcher(asyncJobDispatcher.getName());

        return asyncJobManager.submitAsyncJob(job);
    }

    long executeStopVMJob(VirtualMachine vm, boolean isForced, long eventId) {
        final Map<String, String> params = new HashMap<>();
        params.put(ApiConstants.ID, String.valueOf(vm.getId()));
        params.put("ctxUserId", "1");
        params.put("ctxAccountId", String.valueOf(vm.getAccountId()));
        params.put(ApiConstants.CTX_START_EVENT_ID, String.valueOf(eventId));
        params.put(ApiConstants.FORCED, String.valueOf(isForced));

        final StopVMCmd cmd = new StopVMCmd();
        ComponentContext.inject(cmd);

        AsyncJobVO job = new AsyncJobVO("", User.UID_SYSTEM, vm.getAccountId(), StopVMCmd.class.getName(), ApiGsonHelper.getBuilder().create().toJson(params), vm.getId(), cmd.getApiResourceType() != null ? cmd.getApiResourceType().toString() : null, null);
        job.setDispatcher(asyncJobDispatcher.getName());

        return asyncJobManager.submitAsyncJob(job);
    }

    long executeRebootVMJob(VirtualMachine vm, boolean isForced, long eventId) {
        final Map<String, String> params = new HashMap<>();
        params.put(ApiConstants.ID, String.valueOf(vm.getId()));
        params.put("ctxUserId", "1");
        params.put("ctxAccountId", String.valueOf(vm.getAccountId()));
        params.put(ApiConstants.CTX_START_EVENT_ID, String.valueOf(eventId));
        params.put(ApiConstants.FORCED, String.valueOf(isForced));

        final RebootVMCmd cmd = new RebootVMCmd();
        ComponentContext.inject(cmd);

        AsyncJobVO job = new AsyncJobVO("", User.UID_SYSTEM, vm.getAccountId(), RebootVMCmd.class.getName(), ApiGsonHelper.getBuilder().create().toJson(params), vm.getId(), cmd.getApiResourceType() != null ? cmd.getApiResourceType().toString() : null, null);
        job.setDispatcher(asyncJobDispatcher.getName());

        return asyncJobManager.submitAsyncJob(job);
    }
}<|MERGE_RESOLUTION|>--- conflicted
+++ resolved
@@ -59,12 +59,7 @@
 import java.util.Timer;
 import java.util.TimerTask;
 
-<<<<<<< HEAD
-public class VMSchedulerImpl extends ManagerBase implements VMScheduler {
-=======
 public class VMSchedulerImpl extends ManagerBase implements VMScheduler, Configurable {
-    private static Logger LOGGER = Logger.getLogger(VMSchedulerImpl.class);
->>>>>>> a15cb81c
     @Inject
     private VMScheduledJobDao vmScheduledJobDao;
     @Inject
