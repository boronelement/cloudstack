--- conflicted
+++ resolved
@@ -586,11 +586,7 @@
         }
     }
 
-<<<<<<< HEAD
-    private Map<String, Long> getUnmanagedNicNetworkMap(List<UnmanagedInstanceTO.Nic> nics, final Map<String, Long> callerNicNetworkMap, final Map<String, Network.IpAddresses> callerNicIpAddressMap, final DataCenter zone, final String hostName, final Account owner, Hypervisor.HypervisorType hypervisorType) throws ServerApiException {
-=======
-    private Map<String, Long> getUnmanagedNicNetworkMap(String instanceName, List<UnmanagedInstanceTO.Nic> nics, final Map<String, Long> callerNicNetworkMap, final Map<String, Network.IpAddresses> callerNicIpAddressMap, final DataCenter zone, final String hostName, final Account owner) throws ServerApiException {
->>>>>>> f70b42a0
+    private Map<String, Long> getUnmanagedNicNetworkMap(String instanceName, List<UnmanagedInstanceTO.Nic> nics, final Map<String, Long> callerNicNetworkMap, final Map<String, Network.IpAddresses> callerNicIpAddressMap, final DataCenter zone, final String hostName, final Account owner, Hypervisor.HypervisorType hypervisorType) throws ServerApiException {
         Map<String, Long> nicNetworkMap = new HashMap<>();
         String nicAdapter = null;
         List<Long> networkIdsListForKvm = hypervisorType == Hypervisor.HypervisorType.KVM ? new ArrayList<>(callerNicNetworkMap.values()) : null;
@@ -630,8 +626,8 @@
                     }
                 } else if (hypervisorType == Hypervisor.HypervisorType.KVM) {
                     network = networkDao.findById(networkIdsListForKvm.get(i));
-                    checkUnmanagedNicAndNetworkForImport(nic, network, zone, owner, false);
-                    checkUnmanagedNicIpAndNetworkForImport(nic, network, ipAddresses);
+                    checkUnmanagedNicAndNetworkForImport(instanceName, nic, network, zone, owner, false);
+                    checkUnmanagedNicIpAndNetworkForImport(instanceName, nic, network, ipAddresses);
                 }
             } else {
                 network = networkDao.findById(callerNicNetworkMap.get(nic.getNicId()));
@@ -930,11 +926,7 @@
         }
         // Check NICs and supplied networks
         Map<String, Network.IpAddresses> nicIpAddressMap = getNicIpAddresses(unmanagedInstance.getNics(), callerNicIpAddressMap);
-<<<<<<< HEAD
-        Map<String, Long> allNicNetworkMap = getUnmanagedNicNetworkMap(unmanagedInstance.getNics(), nicNetworkMap, nicIpAddressMap, zone, hostName, owner, cluster.getHypervisorType());
-=======
-        Map<String, Long> allNicNetworkMap = getUnmanagedNicNetworkMap(unmanagedInstance.getName(), unmanagedInstance.getNics(), nicNetworkMap, nicIpAddressMap, zone, hostName, owner);
->>>>>>> f70b42a0
+        Map<String, Long> allNicNetworkMap = getUnmanagedNicNetworkMap(unmanagedInstance.getName(), unmanagedInstance.getNics(), nicNetworkMap, nicIpAddressMap, zone, hostName, owner, cluster.getHypervisorType());
         if (!CollectionUtils.isEmpty(unmanagedInstance.getNics())) {
             allDetails.put(VmDetailConstants.NIC_ADAPTER, unmanagedInstance.getNics().get(0).getAdapterType());
         }
@@ -1010,12 +1002,6 @@
 
     private Cluster basicAccessChecks(Long clusterId) {
         final Account caller = CallContext.current().getCallingAccount();
-<<<<<<< HEAD
-        Long clusterId = cmd.getClusterId();
-        performBasicUnmanagedInstanceImportPrechecks(caller, clusterId);
-
-        final Cluster cluster = clusterDao.findById(clusterId);
-=======
         if (caller.getType() != Account.Type.ADMIN) {
             throw new PermissionDeniedException(String.format("Cannot perform this operation, caller account [%s] is not ROOT Admin.", caller.getUuid()));
         }
@@ -1026,7 +1012,7 @@
         if (cluster == null) {
             throw new InvalidParameterValueException(String.format("Cluster with ID [%d] cannot be found.", clusterId));
         }
-        if (cluster.getHypervisorType() != Hypervisor.HypervisorType.VMware) {
+        if (!importUnmanagedInstancesSupportedHypervisors.contains(cluster.getHypervisorType())) {
             throw new InvalidParameterValueException(String.format("VM import is currently not supported for hypervisor [%s].", cluster.getHypervisorType().toString()));
         }
         return cluster;
@@ -1036,8 +1022,6 @@
     public ListResponse<UnmanagedInstanceResponse> listUnmanagedInstances(ListUnmanagedInstancesCmd cmd) {
         Long clusterId = cmd.getClusterId();
         Cluster cluster = basicAccessChecks(clusterId);
-
->>>>>>> f70b42a0
         String keyword = cmd.getKeyword();
         if (StringUtils.isNotEmpty(keyword)) {
             keyword = keyword.toLowerCase();
@@ -1077,37 +1061,12 @@
         return listResponses;
     }
 
-<<<<<<< HEAD
-    private void performBasicUnmanagedInstanceImportPrechecks(Account caller, Long clusterId) {
-        if (caller.getType() != Account.Type.ADMIN) {
-            throw new PermissionDeniedException(String.format("Cannot perform this operation, Calling account is not root admin: %s", caller.getUuid()));
-        }
-        if (clusterId == null) {
-            throw new InvalidParameterValueException(String.format("Cluster ID cannot be null"));
-        }
-        final Cluster cluster = clusterDao.findById(clusterId);
-        if (cluster == null) {
-            throw new InvalidParameterValueException(String.format("Cluster ID: %d cannot be found", clusterId));
-        }
-        if (!importUnmanagedInstancesSupportedHypervisors.contains(cluster.getHypervisorType())) {
-            throw new InvalidParameterValueException(String.format("VM import is currently not supported for hypervisor: %s", cluster.getHypervisorType().toString()));
-        }
-    }
-
-    @Override
-    public UserVmResponse importUnmanagedInstance(ImportUnmanagedInstanceCmd cmd) {
-        final Account caller = CallContext.current().getCallingAccount();
-        Long clusterId = cmd.getClusterId();
-        performBasicUnmanagedInstanceImportPrechecks(caller, clusterId);
-
-        final Cluster cluster = clusterDao.findById(cmd.getClusterId());
-=======
     @Override
     public UserVmResponse importUnmanagedInstance(ImportUnmanagedInstanceCmd cmd) {
         Long clusterId = cmd.getClusterId();
         Cluster cluster = basicAccessChecks(clusterId);
 
->>>>>>> f70b42a0
+        final Account caller = CallContext.current().getCallingAccount();
         final DataCenter zone = dataCenterDao.findById(cluster.getDataCenterId());
         final String instanceName = cmd.getName();
         if (StringUtils.isEmpty(instanceName)) {
@@ -1489,7 +1448,7 @@
                 template, owner, null);
 
         try {
-            Map<String, Long> allNicNetworkMap = getUnmanagedNicNetworkMap(convertedInstance.getNics(), nicNetworkMap, nicIpAddressMap, zone, hostName, owner, cluster.getHypervisorType());
+            Map<String, Long> allNicNetworkMap = getUnmanagedNicNetworkMap(displayName, convertedInstance.getNics(), nicNetworkMap, nicIpAddressMap, zone, hostName, owner, cluster.getHypervisorType());
             int nicIndex = 0;
             for (UnmanagedInstanceTO.Nic nic : convertedInstance.getNics()) {
                 Network network = networkDao.findById(allNicNetworkMap.get(nic.getNicId()));
