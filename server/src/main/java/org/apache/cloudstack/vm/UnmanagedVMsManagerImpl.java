// Licensed to the Apache Software Foundation (ASF) under one
// or more contributor license agreements.  See the NOTICE file
// distributed with this work for additional information
// regarding copyright ownership.  The ASF licenses this file
// to you under the Apache License, Version 2.0 (the
// "License"); you may not use this file except in compliance
// with the License.  You may obtain a copy of the License at
//
//   http://www.apache.org/licenses/LICENSE-2.0
//
// Unless required by applicable law or agreed to in writing,
// software distributed under the License is distributed on an
// "AS IS" BASIS, WITHOUT WARRANTIES OR CONDITIONS OF ANY
// KIND, either express or implied.  See the License for the
// specific language governing permissions and limitations
// under the License.

package org.apache.cloudstack.vm;

import com.cloud.agent.AgentManager;
import com.cloud.agent.api.Answer;
import com.cloud.agent.api.CheckVolumeAnswer;
import com.cloud.agent.api.CheckVolumeCommand;
import com.cloud.agent.api.ConvertInstanceAnswer;
import com.cloud.agent.api.ConvertInstanceCommand;
import com.cloud.agent.api.CopyRemoteVolumeAnswer;
import com.cloud.agent.api.CopyRemoteVolumeCommand;
import com.cloud.agent.api.GetRemoteVmsAnswer;
import com.cloud.agent.api.GetRemoteVmsCommand;
import com.cloud.agent.api.GetUnmanagedInstancesAnswer;
import com.cloud.agent.api.GetUnmanagedInstancesCommand;
import com.cloud.agent.api.PrepareUnmanageVMInstanceAnswer;
import com.cloud.agent.api.PrepareUnmanageVMInstanceCommand;
import com.cloud.agent.api.to.DataStoreTO;
import com.cloud.agent.api.to.RemoteInstanceTO;
import com.cloud.agent.api.to.StorageFilerTO;
import com.cloud.configuration.Config;
import com.cloud.configuration.Resource;
import com.cloud.dc.DataCenter;
import com.cloud.dc.DataCenterVO;
import com.cloud.dc.VmwareDatacenterVO;
import com.cloud.dc.dao.ClusterDao;
import com.cloud.dc.dao.DataCenterDao;
import com.cloud.dc.dao.VmwareDatacenterDao;
import com.cloud.deploy.DataCenterDeployment;
import com.cloud.deploy.DeployDestination;
import com.cloud.deploy.DeploymentPlanner;
import com.cloud.deploy.DeploymentPlanningManager;
import com.cloud.event.ActionEvent;
import com.cloud.event.ActionEventUtils;
import com.cloud.event.EventTypes;
import com.cloud.event.EventVO;
import com.cloud.event.UsageEventUtils;
import com.cloud.exception.AgentUnavailableException;
import com.cloud.exception.InsufficientAddressCapacityException;
import com.cloud.exception.InsufficientCapacityException;
import com.cloud.exception.InsufficientVirtualNetworkCapacityException;
import com.cloud.exception.InvalidParameterValueException;
import com.cloud.exception.OperationTimedoutException;
import com.cloud.exception.PermissionDeniedException;
import com.cloud.exception.ResourceAllocationException;
import com.cloud.exception.UnsupportedServiceException;
import com.cloud.host.Host;
import com.cloud.host.HostVO;
import com.cloud.host.Status;
import com.cloud.host.dao.HostDao;
import com.cloud.hypervisor.Hypervisor;
import com.cloud.hypervisor.HypervisorGuru;
import com.cloud.hypervisor.HypervisorGuruManager;
import com.cloud.network.IpAddressManager;
import com.cloud.network.Network;
import com.cloud.network.NetworkModel;
import com.cloud.network.Networks;
import com.cloud.network.PhysicalNetwork;
import com.cloud.network.dao.NetworkDao;
import com.cloud.network.dao.NetworkVO;
import com.cloud.network.dao.PhysicalNetworkDao;
import com.cloud.offering.DiskOffering;
import com.cloud.offering.NetworkOffering;
import com.cloud.offering.ServiceOffering;
import com.cloud.offerings.NetworkOfferingVO;
import com.cloud.offerings.dao.NetworkOfferingDao;
import com.cloud.org.Cluster;
import com.cloud.resource.ResourceManager;
import com.cloud.resource.ResourceState;
import com.cloud.serializer.GsonHelper;
import com.cloud.server.ManagementService;
import com.cloud.service.ServiceOfferingVO;
import com.cloud.service.dao.ServiceOfferingDao;
import com.cloud.storage.DataStoreRole;
import com.cloud.storage.DiskOfferingVO;
import com.cloud.storage.GuestOS;
import com.cloud.storage.GuestOSHypervisor;
import com.cloud.storage.ScopeType;
import com.cloud.storage.Snapshot;
import com.cloud.storage.SnapshotVO;
import com.cloud.storage.Storage;
import com.cloud.storage.StorageManager;
import com.cloud.storage.StoragePool;
import com.cloud.storage.VMTemplateStoragePoolVO;
import com.cloud.storage.VMTemplateVO;
import com.cloud.storage.Volume;
import com.cloud.storage.VolumeApiService;
import com.cloud.storage.VolumeVO;
import com.cloud.storage.dao.DiskOfferingDao;
import com.cloud.storage.dao.GuestOSDao;
import com.cloud.storage.dao.GuestOSHypervisorDao;
import com.cloud.storage.dao.SnapshotDao;
import com.cloud.storage.dao.StoragePoolHostDao;
import com.cloud.storage.dao.VMTemplateDao;
import com.cloud.storage.dao.VMTemplatePoolDao;
import com.cloud.storage.dao.VolumeDao;
import com.cloud.template.VirtualMachineTemplate;
import com.cloud.user.Account;
import com.cloud.user.AccountService;
import com.cloud.user.ResourceLimitService;
import com.cloud.user.UserVO;
import com.cloud.user.dao.UserDao;
import com.cloud.uservm.UserVm;
import com.cloud.utils.LogUtils;
import com.cloud.utils.Pair;
import com.cloud.utils.db.EntityManager;
import com.cloud.utils.exception.CloudRuntimeException;
import com.cloud.utils.net.NetUtils;
import com.cloud.vm.DiskProfile;
import com.cloud.vm.NicProfile;
import com.cloud.vm.NicVO;
import com.cloud.vm.UserVmManager;
import com.cloud.vm.UserVmVO;
import com.cloud.vm.VMInstanceVO;
import com.cloud.vm.VirtualMachine;
import com.cloud.vm.VirtualMachineManager;
import com.cloud.vm.VirtualMachineName;
import com.cloud.vm.VirtualMachineProfile;
import com.cloud.vm.VirtualMachineProfileImpl;
import com.cloud.vm.VmDetailConstants;
import com.cloud.vm.dao.NicDao;
import com.cloud.vm.dao.UserVmDao;
import com.cloud.vm.dao.UserVmDetailsDao;
import com.cloud.vm.dao.VMInstanceDao;
import com.google.gson.Gson;
import org.apache.cloudstack.acl.ControlledEntity;
import org.apache.cloudstack.api.ApiCommandResourceType;
import org.apache.cloudstack.api.ApiConstants;
import org.apache.cloudstack.api.ApiErrorCode;
import org.apache.cloudstack.api.ResponseGenerator;
import org.apache.cloudstack.api.ResponseObject;
import org.apache.cloudstack.api.ServerApiException;
import org.apache.cloudstack.api.command.admin.vm.ImportUnmanagedInstanceCmd;
import org.apache.cloudstack.api.command.admin.vm.ImportVmCmd;
import org.apache.cloudstack.api.command.admin.vm.ListUnmanagedInstancesCmd;
import org.apache.cloudstack.api.command.admin.vm.ListVmsForImportCmd;
import org.apache.cloudstack.api.command.admin.vm.UnmanageVMInstanceCmd;
import org.apache.cloudstack.api.response.ListResponse;
import org.apache.cloudstack.api.response.NicResponse;
import org.apache.cloudstack.api.response.UnmanagedInstanceDiskResponse;
import org.apache.cloudstack.api.response.UnmanagedInstanceResponse;
import org.apache.cloudstack.api.response.UserVmResponse;
import org.apache.cloudstack.context.CallContext;
import org.apache.cloudstack.engine.orchestration.service.NetworkOrchestrationService;
import org.apache.cloudstack.engine.orchestration.service.VolumeOrchestrationService;
import org.apache.cloudstack.engine.subsystem.api.storage.DataStore;
import org.apache.cloudstack.engine.subsystem.api.storage.DataStoreManager;
import org.apache.cloudstack.framework.config.ConfigKey;
import org.apache.cloudstack.framework.config.dao.ConfigurationDao;
import org.apache.cloudstack.storage.datastore.db.ImageStoreDao;
import org.apache.cloudstack.storage.datastore.db.ImageStoreVO;
import org.apache.cloudstack.storage.datastore.db.PrimaryDataStoreDao;
import org.apache.cloudstack.storage.datastore.db.StoragePoolVO;
import org.apache.cloudstack.utils.volume.VirtualMachineDiskInfo;
import org.apache.commons.collections.CollectionUtils;
import org.apache.commons.collections.MapUtils;
import org.apache.commons.lang3.StringUtils;
import org.apache.log4j.Logger;

import javax.inject.Inject;
import java.util.ArrayList;
import java.util.Arrays;
import java.util.HashMap;
import java.util.LinkedHashMap;
import java.util.List;
import java.util.Map;
import java.util.Random;
import java.util.Set;
import java.util.stream.Collectors;

import static org.apache.cloudstack.api.ApiConstants.MAX_IOPS;
import static org.apache.cloudstack.api.ApiConstants.MIN_IOPS;

public class UnmanagedVMsManagerImpl implements UnmanagedVMsManager {
    public static final String VM_IMPORT_DEFAULT_TEMPLATE_NAME = "system-default-vm-import-dummy-template.iso";
    public static final String KVM_VM_IMPORT_DEFAULT_TEMPLATE_NAME = "kvm-default-vm-import-dummy-template";
    private static final Logger LOGGER = Logger.getLogger(UnmanagedVMsManagerImpl.class);
    private static final List<Hypervisor.HypervisorType> importUnmanagedInstancesSupportedHypervisors =
            Arrays.asList(Hypervisor.HypervisorType.VMware, Hypervisor.HypervisorType.KVM);

    @Inject
    private AgentManager agentManager;
    @Inject
    private DataCenterDao dataCenterDao;
    @Inject
    private ClusterDao clusterDao;
    @Inject
    private HostDao hostDao;
    @Inject
    private AccountService accountService;
    @Inject
    private UserDao userDao;
    @Inject
    private VMTemplateDao templateDao;
    @Inject
    private VMTemplatePoolDao templatePoolDao;
    @Inject
    private ServiceOfferingDao serviceOfferingDao;
    @Inject
    private DiskOfferingDao diskOfferingDao;
    @Inject
    private ResourceManager resourceManager;
    @Inject
    private ResourceLimitService resourceLimitService;
    @Inject
    private UserVmDetailsDao userVmDetailsDao;
    @Inject
    private UserVmManager userVmManager;
    @Inject
    private ResponseGenerator responseGenerator;
    @Inject
    private VolumeOrchestrationService volumeManager;
    @Inject
    private VolumeDao volumeDao;
    @Inject
    private PrimaryDataStoreDao primaryDataStoreDao;
    @Inject
    private NetworkDao networkDao;
    @Inject
    private NetworkOrchestrationService networkOrchestrationService;
    @Inject
    private VMInstanceDao vmDao;
    @Inject
    private VolumeApiService volumeApiService;
    @Inject
    private DeploymentPlanningManager deploymentPlanningManager;
    @Inject
    private VirtualMachineManager virtualMachineManager;
    @Inject
    private ManagementService managementService;
    @Inject
    private NicDao nicDao;
    @Inject
    private NetworkModel networkModel;
    @Inject
    private ConfigurationDao configurationDao;
    @Inject
    private GuestOSDao guestOSDao;
    @Inject
    private GuestOSHypervisorDao guestOSHypervisorDao;
    @Inject
    private SnapshotDao snapshotDao;
    @Inject
    private UserVmDao userVmDao;
    @Inject
    private NetworkOfferingDao networkOfferingDao;
    @Inject
    EntityManager entityMgr;
    @Inject
    private NetworkOrchestrationService networkMgr;
    @Inject
    private PhysicalNetworkDao physicalNetworkDao;
    @Inject
    private IpAddressManager ipAddressManager;
    @Inject
    private StoragePoolHostDao storagePoolHostDao;
    @Inject
    private HypervisorGuruManager hypervisorGuruManager;
    @Inject
    private VmwareDatacenterDao vmwareDatacenterDao;
    @Inject
    private ImageStoreDao imageStoreDao;
    @Inject
    private DataStoreManager dataStoreManager;

    protected Gson gson;

    public UnmanagedVMsManagerImpl() {
        gson = GsonHelper.getGsonLogger();
    }

    private VMTemplateVO createDefaultDummyVmImportTemplate(boolean isKVM) {
        String templateName = (isKVM) ? KVM_VM_IMPORT_DEFAULT_TEMPLATE_NAME : VM_IMPORT_DEFAULT_TEMPLATE_NAME;
        VMTemplateVO template = null;
        try {
            template = VMTemplateVO.createSystemIso(templateDao.getNextInSequence(Long.class, "id"), templateName, templateName, true,
                    "", true, 64, Account.ACCOUNT_ID_SYSTEM, "",
                    "VM Import Default Template", false, 1);
            template.setState(VirtualMachineTemplate.State.Inactive);
            template = templateDao.persist(template);
            if (template == null) {
                return null;
            }
            templateDao.remove(template.getId());
            template = templateDao.findByName(templateName);
        } catch (Exception e) {
            LOGGER.error("Unable to create default dummy template for VM import", e);
        }
        return template;
    }

    private UnmanagedInstanceResponse createUnmanagedInstanceResponse(UnmanagedInstanceTO instance, Cluster cluster, Host host) {
        UnmanagedInstanceResponse response = new UnmanagedInstanceResponse();
        response.setName(instance.getName());

        if (cluster != null) {
            response.setClusterId(cluster.getUuid());
        }
        if (host != null) {
            response.setHostId(host.getUuid());
            response.setHostName(host.getName());
        }
        response.setPowerState(instance.getPowerState().toString());
        response.setCpuCores(instance.getCpuCores());
        response.setCpuSpeed(instance.getCpuSpeed());
        response.setCpuCoresPerSocket(instance.getCpuCoresPerSocket());
        response.setMemory(instance.getMemory());
        response.setOperatingSystemId(instance.getOperatingSystemId());
        response.setOperatingSystem(instance.getOperatingSystem());
        response.setObjectName("unmanagedinstance");

        if (instance.getDisks() != null) {
            for (UnmanagedInstanceTO.Disk disk : instance.getDisks()) {
                UnmanagedInstanceDiskResponse diskResponse = new UnmanagedInstanceDiskResponse();
                diskResponse.setDiskId(disk.getDiskId());
                if (StringUtils.isNotEmpty(disk.getLabel())) {
                    diskResponse.setLabel(disk.getLabel());
                }
                diskResponse.setCapacity(disk.getCapacity());
                diskResponse.setController(disk.getController());
                diskResponse.setControllerUnit(disk.getControllerUnit());
                diskResponse.setPosition(disk.getPosition());
                diskResponse.setImagePath(disk.getImagePath());
                diskResponse.setDatastoreName(disk.getDatastoreName());
                diskResponse.setDatastoreHost(disk.getDatastoreHost());
                diskResponse.setDatastorePath(disk.getDatastorePath());
                diskResponse.setDatastoreType(disk.getDatastoreType());
                response.addDisk(diskResponse);
            }
        }

        if (instance.getNics() != null) {
            for (UnmanagedInstanceTO.Nic nic : instance.getNics()) {
                NicResponse nicResponse = new NicResponse();
                nicResponse.setId(nic.getNicId());
                nicResponse.setNetworkName(nic.getNetwork());
                nicResponse.setMacAddress(nic.getMacAddress());
                if (StringUtils.isNotEmpty(nic.getAdapterType())) {
                    nicResponse.setAdapterType(nic.getAdapterType());
                }
                if (!CollectionUtils.isEmpty(nic.getIpAddress())) {
                    nicResponse.setIpAddresses(nic.getIpAddress());
                }
                nicResponse.setVlanId(nic.getVlan());
                nicResponse.setIsolatedPvlanId(nic.getPvlan());
                nicResponse.setIsolatedPvlanType(nic.getPvlanType());
                response.addNic(nicResponse);
            }
        }

        return response;
    }

    private List<String> getAdditionalNameFilters(Cluster cluster) {
        List<String> additionalNameFilter = new ArrayList<>();
        if (cluster == null) {
            return additionalNameFilter;
        }
        if (cluster.getHypervisorType() == Hypervisor.HypervisorType.VMware) {
            // VMWare considers some templates as VM and they are not filtered by VirtualMachineMO.isTemplate()
            List<VMTemplateStoragePoolVO> templates = templatePoolDao.listAll();
            for (VMTemplateStoragePoolVO template : templates) {
                additionalNameFilter.add(template.getInstallPath());
            }

            // VMWare considers some removed volumes as VM
            List<VolumeVO> volumes = volumeDao.findIncludingRemovedByZone(cluster.getDataCenterId());
            for (VolumeVO volumeVO : volumes) {
                if (volumeVO.getRemoved() == null) {
                    continue;
                }
                if (StringUtils.isEmpty(volumeVO.getChainInfo())) {
                    continue;
                }
                List<String> volumeFileNames = new ArrayList<>();
                try {
                    VirtualMachineDiskInfo diskInfo = gson.fromJson(volumeVO.getChainInfo(), VirtualMachineDiskInfo.class);
                    String[] files = diskInfo.getDiskChain();
                    if (files.length == 1) {
                        continue;
                    }
                    boolean firstFile = true;
                    for (final String file : files) {
                        if (firstFile) {
                            firstFile = false;
                            continue;
                        }
                        String path = file;
                        String[] split = path.split(" ");
                        path = split[split.length - 1];
                        split = path.split("/");
                        path = split[split.length - 1];
                        split = path.split("\\.");
                        path = split[0];
                        if (StringUtils.isNotEmpty(path)) {
                            if (!additionalNameFilter.contains(path)) {
                                volumeFileNames.add(path);
                            }
                            if (path.contains("-")) {
                                split = path.split("-");
                                path = split[0];
                                if (StringUtils.isNotEmpty(path) && !path.equals("ROOT") && !additionalNameFilter.contains(path)) {
                                    volumeFileNames.add(path);
                                }
                            }
                        }
                    }
                } catch (Exception e) {
                    LOGGER.warn(String.format("Unable to find volume file name for volume ID: %s while adding filters unmanaged VMs", volumeVO.getUuid()), e);
                }
                if (!volumeFileNames.isEmpty()) {
                    additionalNameFilter.addAll(volumeFileNames);
                }
            }
        }
        return additionalNameFilter;
    }

    private List<String> getHostsManagedVms(List<HostVO> hosts) {
        if (CollectionUtils.isEmpty(hosts)) {
            return new ArrayList<>();
        }
        List<VMInstanceVO> instances = vmDao.listByHostOrLastHostOrHostPod(hosts.stream().map(HostVO::getId).collect(Collectors.toList()), hosts.get(0).getPodId());
        List<String> managedVms = instances.stream().map(VMInstanceVO::getInstanceName).collect(Collectors.toList());
        return managedVms;
    }

    private boolean hostSupportsServiceOffering(HostVO host, ServiceOffering serviceOffering) {
        hostDao.loadHostTags(host);
        return host.checkHostServiceOfferingTags(serviceOffering);
    }

    private boolean storagePoolSupportsDiskOffering(StoragePool pool, DiskOffering diskOffering) {
        if (pool == null) {
            return false;
        }
        if (diskOffering == null) {
            return false;
        }
        return volumeApiService.doesTargetStorageSupportDiskOffering(pool, diskOffering.getTags());
    }

    private ServiceOfferingVO getUnmanagedInstanceServiceOffering(final UnmanagedInstanceTO instance, ServiceOfferingVO serviceOffering, final Account owner, final DataCenter zone, final Map<String, String> details, Hypervisor.HypervisorType hypervisorType)
            throws ServerApiException, PermissionDeniedException, ResourceAllocationException {
        if (instance == null) {
            throw new ServerApiException(ApiErrorCode.INTERNAL_ERROR, "Cannot find VM to import.");
        }
        if (serviceOffering == null) {
            throw new ServerApiException(ApiErrorCode.INTERNAL_ERROR, String.format("Cannot find service offering used to import VM [%s].", instance.getName()));
        }
        accountService.checkAccess(owner, serviceOffering, zone);
        final Integer cpu = instance.getCpuCores();
        final Integer memory = instance.getMemory();
        Integer cpuSpeed = instance.getCpuSpeed() == null ? 0 : instance.getCpuSpeed();

        if (cpu == null || cpu == 0) {
            throw new ServerApiException(ApiErrorCode.INTERNAL_ERROR, String.format("CPU cores [%s] is not valid for importing VM [%s].", cpu, instance.getName()));
        }
        if (memory == null || memory == 0) {
            throw new ServerApiException(ApiErrorCode.INTERNAL_ERROR, String.format("Memory [%s] is not valid for importing VM [%s].", memory, instance.getName()));
        }

        if (serviceOffering.isDynamic()) {
            if (details.containsKey(VmDetailConstants.CPU_SPEED)) {
                try {
                    cpuSpeed = Integer.parseInt(details.get(VmDetailConstants.CPU_SPEED));
                } catch (Exception e) {
                    LOGGER.error(String.format("Failed to get CPU speed for importing VM [%s] due to [%s].", instance.getName(), e.getMessage()), e);
                }
            }
            Map<String, String> parameters = new HashMap<>();
            parameters.put(VmDetailConstants.CPU_NUMBER, String.valueOf(cpu));
            parameters.put(VmDetailConstants.MEMORY, String.valueOf(memory));
            if (serviceOffering.getSpeed() == null && cpuSpeed > 0) {
                parameters.put(VmDetailConstants.CPU_SPEED, String.valueOf(cpuSpeed));
            }
            serviceOffering.setDynamicFlag(true);
            userVmManager.validateCustomParameters(serviceOffering, parameters);
            serviceOffering = serviceOfferingDao.getComputeOffering(serviceOffering, parameters);
        } else {
            if (!cpu.equals(serviceOffering.getCpu()) && !instance.getPowerState().equals(UnmanagedInstanceTO.PowerState.PowerOff)) {
                throw new ServerApiException(ApiErrorCode.INTERNAL_ERROR, String.format("Service offering (%s) %d CPU cores do not match VM CPU cores %d and VM is not in powered off state (Power state: %s)", serviceOffering.getUuid(), serviceOffering.getCpu(), cpu, instance.getPowerState()));
            }
            if (!memory.equals(serviceOffering.getRamSize()) && !instance.getPowerState().equals(UnmanagedInstanceTO.PowerState.PowerOff)) {
                throw new ServerApiException(ApiErrorCode.INTERNAL_ERROR, String.format("Service offering (%s) %dMB memory does not match VM memory %dMB and VM is not in powered off state (Power state: %s)", serviceOffering.getUuid(), serviceOffering.getRamSize(), memory, instance.getPowerState()));
            }
            if (hypervisorType == Hypervisor.HypervisorType.VMware && cpuSpeed != null && cpuSpeed > 0 && !cpuSpeed.equals(serviceOffering.getSpeed()) && !instance.getPowerState().equals(UnmanagedInstanceTO.PowerState.PowerOff)) {
                throw new ServerApiException(ApiErrorCode.INTERNAL_ERROR, String.format("Service offering (%s) %dMHz CPU speed does not match VM CPU speed %dMHz and VM is not in powered off state (Power state: %s)", serviceOffering.getUuid(), serviceOffering.getSpeed(), cpuSpeed, instance.getPowerState()));
            }
        }
        resourceLimitService.checkResourceLimit(owner, Resource.ResourceType.cpu, Long.valueOf(serviceOffering.getCpu()));
        resourceLimitService.checkResourceLimit(owner, Resource.ResourceType.memory, Long.valueOf(serviceOffering.getRamSize()));
        return serviceOffering;
    }

    private Map<String, Network.IpAddresses> getNicIpAddresses(final List<UnmanagedInstanceTO.Nic> nics, final Map<String, Network.IpAddresses> callerNicIpAddressMap) {
        Map<String, Network.IpAddresses> nicIpAddresses = new HashMap<>();
        for (UnmanagedInstanceTO.Nic nic : nics) {
            Network.IpAddresses ipAddresses = null;
            if (MapUtils.isNotEmpty(callerNicIpAddressMap) && callerNicIpAddressMap.containsKey(nic.getNicId())) {
                ipAddresses = callerNicIpAddressMap.get(nic.getNicId());
            }
            // If IP is set to auto-assign, check NIC doesn't have more that one IP from SDK
            if (ipAddresses != null && ipAddresses.getIp4Address() != null && ipAddresses.getIp4Address().equals("auto") && !CollectionUtils.isEmpty(nic.getIpAddress())) {
                if (nic.getIpAddress().size() > 1) {
                    throw new ServerApiException(ApiErrorCode.INTERNAL_ERROR, String.format("Multiple IP addresses (%s, %s) present for nic ID: %s. IP address cannot be assigned automatically, only single IP address auto-assigning supported", nic.getIpAddress().get(0), nic.getIpAddress().get(1), nic.getNicId()));
                }
                String address = nic.getIpAddress().get(0);
                if (NetUtils.isValidIp4(address)) {
                    ipAddresses.setIp4Address(address);
                }
            }
            if (ipAddresses != null) {
                nicIpAddresses.put(nic.getNicId(), ipAddresses);
            }
        }
        return nicIpAddresses;
    }

    private StoragePool getStoragePool(final UnmanagedInstanceTO.Disk disk, final DataCenter zone, final Cluster cluster) {
        StoragePool storagePool = null;
        final String dsHost = disk.getDatastoreHost();
        final String dsPath = disk.getDatastorePath();
        final String dsType = disk.getDatastoreType();
        final String dsName = disk.getDatastoreName();
        if (dsType != null) {
            List<StoragePoolVO> pools = primaryDataStoreDao.listPoolByHostPath(dsHost, dsPath);
            for (StoragePool pool : pools) {
                if (pool.getDataCenterId() == zone.getId() &&
                        (pool.getClusterId() == null || pool.getClusterId().equals(cluster.getId()))) {
                    storagePool = pool;
                    break;
                }
            }
        }

        if (storagePool == null) {
            List<StoragePoolVO> pools = primaryDataStoreDao.listPoolsByCluster(cluster.getId());
            pools.addAll(primaryDataStoreDao.listByDataCenterId(zone.getId()));
            for (StoragePool pool : pools) {
                String searchPoolParam = StringUtils.isNotBlank(dsPath) ? dsPath : dsName;
                if (StringUtils.contains(pool.getPath(), searchPoolParam)) {
                    storagePool = pool;
                    break;
                }
            }
        }
        if (storagePool == null) {
            throw new ServerApiException(ApiErrorCode.INTERNAL_ERROR, String.format("Storage pool for disk %s(%s) with datastore: %s not found in zone ID: %s", disk.getLabel(), disk.getDiskId(), disk.getDatastoreName(), zone.getUuid()));
        }
        return storagePool;
    }

    private Pair<UnmanagedInstanceTO.Disk, List<UnmanagedInstanceTO.Disk>> getRootAndDataDisks(
            List<UnmanagedInstanceTO.Disk> disks,
            final Map<String, Long> dataDiskOfferingMap) {
        UnmanagedInstanceTO.Disk rootDisk = null;
        List<UnmanagedInstanceTO.Disk> dataDisks = new ArrayList<>();

        Set<String> callerDiskIds = dataDiskOfferingMap.keySet();
        if (callerDiskIds.size() != disks.size() - 1) {
            String msg = String.format("VM has total %d disks for which %d disk offering mappings provided. %d disks need a disk offering for import", disks.size(), callerDiskIds.size(), disks.size() - 1);
            LOGGER.error(String.format("%s. %s parameter can be used to provide disk offerings for the disks", msg, ApiConstants.DATADISK_OFFERING_LIST));
            throw new ServerApiException(ApiErrorCode.INTERNAL_ERROR, msg);
        }
        List<String> diskIdsWithoutOffering = new ArrayList<>();
        for (UnmanagedInstanceTO.Disk disk : disks) {
            String diskId = disk.getDiskId();
            if (!callerDiskIds.contains(diskId)) {
                diskIdsWithoutOffering.add(diskId);
                rootDisk = disk;
            } else {
                dataDisks.add(disk);
                DiskOffering diskOffering = diskOfferingDao.findById(dataDiskOfferingMap.getOrDefault(disk.getDiskId(), null));
                if ((disk.getCapacity() == null || disk.getCapacity() <= 0) && diskOffering != null) {
                    disk.setCapacity(diskOffering.getDiskSize());
                }
            }
        }
        if (diskIdsWithoutOffering.size() > 1 || rootDisk == null) {
            throw new ServerApiException(ApiErrorCode.INTERNAL_ERROR, String.format("VM has total %d disks, disk offering mapping not provided for %d disks. Disk IDs that may need a disk offering - %s", disks.size(), diskIdsWithoutOffering.size() - 1, String.join(", ", diskIdsWithoutOffering)));
        }

        return new Pair<>(rootDisk, dataDisks);
    }

    private void checkUnmanagedDiskAndOfferingForImport(String instanceName, UnmanagedInstanceTO.Disk disk, DiskOffering diskOffering, ServiceOffering serviceOffering, final Account owner, final DataCenter zone, final Cluster cluster, final boolean migrateAllowed)
            throws ServerApiException, PermissionDeniedException, ResourceAllocationException {
        if (serviceOffering == null && diskOffering == null) {
            throw new ServerApiException(ApiErrorCode.INTERNAL_ERROR, String.format("Disk offering for disk ID [%s] not found during VM [%s] import.", disk.getDiskId(), instanceName));
        }
        if (diskOffering != null) {
            accountService.checkAccess(owner, diskOffering, zone);
        }
        resourceLimitService.checkResourceLimit(owner, Resource.ResourceType.volume);
        if (disk.getCapacity() == null || disk.getCapacity() == 0) {
            throw new ServerApiException(ApiErrorCode.INTERNAL_ERROR, String.format("Size of disk(ID: %s) is found invalid during VM import", disk.getDiskId()));
        }
        if (diskOffering != null && !diskOffering.isCustomized() && diskOffering.getDiskSize() == 0) {
            throw new ServerApiException(ApiErrorCode.INTERNAL_ERROR, String.format("Size of fixed disk offering(ID: %s) is found invalid during VM import", diskOffering.getUuid()));
        }
        if (diskOffering != null && !diskOffering.isCustomized() && diskOffering.getDiskSize() < disk.getCapacity()) {
            throw new ServerApiException(ApiErrorCode.INTERNAL_ERROR, String.format("Size of disk offering(ID: %s) %dGB is found less than the size of disk(ID: %s) %dGB during VM import", diskOffering.getUuid(), (diskOffering.getDiskSize() / Resource.ResourceType.bytesToGiB), disk.getDiskId(), (disk.getCapacity() / (Resource.ResourceType.bytesToGiB))));
        }
        StoragePool storagePool = getStoragePool(disk, zone, cluster);
        if (diskOffering != null && !migrateAllowed && !storagePoolSupportsDiskOffering(storagePool, diskOffering)) {
            throw new InvalidParameterValueException(String.format("Disk offering: %s is not compatible with storage pool: %s of unmanaged disk: %s", diskOffering.getUuid(), storagePool.getUuid(), disk.getDiskId()));
        }
    }

    private void checkUnmanagedDiskAndOfferingForImport(String intanceName, List<UnmanagedInstanceTO.Disk> disks, final Map<String, Long> diskOfferingMap, final Account owner, final DataCenter zone, final Cluster cluster, final boolean migrateAllowed)
            throws ServerApiException, PermissionDeniedException, ResourceAllocationException {
        String diskController = null;
        for (UnmanagedInstanceTO.Disk disk : disks) {
            if (disk == null) {
                throw new ServerApiException(ApiErrorCode.INTERNAL_ERROR, String.format("Unable to retrieve disk details for VM [%s].", intanceName));
            }
            if (!diskOfferingMap.containsKey(disk.getDiskId())) {
                throw new ServerApiException(ApiErrorCode.INTERNAL_ERROR, String.format("Disk offering for disk ID [%s] not found during VM import.", disk.getDiskId()));
            }
            if (StringUtils.isEmpty(diskController)) {
                diskController = disk.getController();
            } else {
                if (!diskController.equals(disk.getController())) {
                    throw new ServerApiException(ApiErrorCode.INTERNAL_ERROR, String.format("Multiple data disk controllers of different type (%s, %s) are not supported for import. Please make sure that all data disk controllers are of the same type", diskController, disk.getController()));
                }
            }
            checkUnmanagedDiskAndOfferingForImport(intanceName, disk, diskOfferingDao.findById(diskOfferingMap.get(disk.getDiskId())), null, owner, zone, cluster, migrateAllowed);
        }
    }

    private void checkUnmanagedNicAndNetworkForImport(String instanceName, UnmanagedInstanceTO.Nic nic, Network network, final DataCenter zone, final Account owner, final boolean autoAssign, Hypervisor.HypervisorType hypervisorType) throws ServerApiException {
        basicNetworkChecks(instanceName, nic, network);
        if (network.getDataCenterId() != zone.getId()) {
            throw new ServerApiException(ApiErrorCode.INTERNAL_ERROR, String.format("Network(ID: %s) for nic(ID: %s) belongs to a different zone than VM to be imported", network.getUuid(), nic.getNicId()));
        }
        networkModel.checkNetworkPermissions(owner, network);
        if (!autoAssign && network.getGuestType().equals(Network.GuestType.Isolated)) {
            return;
        }
        checksOnlyNeededForVmware(nic, network, hypervisorType);
    }

    private void checksOnlyNeededForVmware(UnmanagedInstanceTO.Nic nic, Network network, final Hypervisor.HypervisorType hypervisorType) {
        if (hypervisorType == Hypervisor.HypervisorType.VMware) {
            String networkBroadcastUri = network.getBroadcastUri() == null ? null : network.getBroadcastUri().toString();
            if (nic.getVlan() != null && nic.getVlan() != 0 && nic.getPvlan() == null &&
                    (StringUtils.isEmpty(networkBroadcastUri) ||
                            !networkBroadcastUri.equals(String.format("vlan://%d", nic.getVlan())))) {
                throw new ServerApiException(ApiErrorCode.INTERNAL_ERROR, String.format("VLAN of network(ID: %s) %s is found different from the VLAN of nic(ID: %s) vlan://%d during VM import", network.getUuid(), networkBroadcastUri, nic.getNicId(), nic.getVlan()));
            }
            String pvLanType = nic.getPvlanType() == null ? "" : nic.getPvlanType().toLowerCase().substring(0, 1);
            if (nic.getVlan() != null && nic.getVlan() != 0 && nic.getPvlan() != null && nic.getPvlan() != 0 &&
                    (StringUtils.isEmpty(networkBroadcastUri) || !String.format("pvlan://%d-%s%d", nic.getVlan(), pvLanType, nic.getPvlan()).equals(networkBroadcastUri))) {
                throw new ServerApiException(ApiErrorCode.INTERNAL_ERROR, String.format("PVLAN of network(ID: %s) %s is found different from the VLAN of nic(ID: %s) pvlan://%d-%s%d during VM import", network.getUuid(), networkBroadcastUri, nic.getNicId(), nic.getVlan(), pvLanType, nic.getPvlan()));
            }
        }
    }

    private void basicNetworkChecks(String instanceName, UnmanagedInstanceTO.Nic nic, Network network) {
        if (nic == null) {
            throw new ServerApiException(ApiErrorCode.INTERNAL_ERROR, String.format("Unable to retrieve the NIC details used by VM [%s] from VMware. Please check if this VM have NICs in VMWare.", instanceName));
        }
        if (network == null) {
            throw new ServerApiException(ApiErrorCode.INTERNAL_ERROR, String.format("Network for nic ID: %s not found during VM import.", nic.getNicId()));
        }
    }

    private void checkUnmanagedNicAndNetworkHostnameForImport(String instanceName, UnmanagedInstanceTO.Nic nic, Network network, final String hostName) throws ServerApiException {
        basicNetworkChecks(instanceName, nic, network);
        // Check for duplicate hostname in network, get all vms hostNames in the network
        List<String> hostNames = vmDao.listDistinctHostNames(network.getId());
        if (CollectionUtils.isNotEmpty(hostNames) && hostNames.contains(hostName)) {
            throw new InvalidParameterValueException(String.format("VM with Name [%s] already exists in the network [%s] domain [%s]. Cannot import another VM with the same name. Pleasy try again with a different name.", hostName, network, network.getNetworkDomain()));
        }
    }

    private void checkUnmanagedNicIpAndNetworkForImport(String instanceName, UnmanagedInstanceTO.Nic nic, Network network, final Network.IpAddresses ipAddresses) throws ServerApiException {
        basicNetworkChecks(instanceName, nic, network);
        // Check IP is assigned for non L2 networks
        if (!network.getGuestType().equals(Network.GuestType.L2) && (ipAddresses == null || StringUtils.isEmpty(ipAddresses.getIp4Address()))) {
            throw new ServerApiException(ApiErrorCode.INTERNAL_ERROR, String.format("NIC(ID: %s) needs a valid IP address for it to be associated with network(ID: %s). %s parameter of API can be used for this", nic.getNicId(), network.getUuid(), ApiConstants.NIC_IP_ADDRESS_LIST));
        }
        // If network is non L2, IP v4 is assigned and not set to auto-assign, check it is available for network
        if (!network.getGuestType().equals(Network.GuestType.L2) && ipAddresses != null && StringUtils.isNotEmpty(ipAddresses.getIp4Address()) && !ipAddresses.getIp4Address().equals("auto")) {
            Set<Long> ips = networkModel.getAvailableIps(network, ipAddresses.getIp4Address());
            if (CollectionUtils.isEmpty(ips) || !ips.contains(NetUtils.ip2Long(ipAddresses.getIp4Address()))) {
                throw new ServerApiException(ApiErrorCode.INTERNAL_ERROR, String.format("IP address %s for NIC(ID: %s) is not available in network(ID: %s)", ipAddresses.getIp4Address(), nic.getNicId(), network.getUuid()));
            }
        }
    }

    private Map<String, Long> getUnmanagedNicNetworkMap(String instanceName, List<UnmanagedInstanceTO.Nic> nics, final Map<String, Long> callerNicNetworkMap,
                                                        final Map<String, Network.IpAddresses> callerNicIpAddressMap, final DataCenter zone, final String hostName,
                                                        final Account owner, Hypervisor.HypervisorType hypervisorType) throws ServerApiException {
        Map<String, Long> nicNetworkMap = new HashMap<>();
        String nicAdapter = null;
        for (int i = 0; i < nics.size(); i++) {
            UnmanagedInstanceTO.Nic nic = nics.get(i);
            if (StringUtils.isEmpty(nicAdapter)) {
                nicAdapter = nic.getAdapterType();
            } else {
                if (!nicAdapter.equals(nic.getAdapterType())) {
                    throw new ServerApiException(ApiErrorCode.INTERNAL_ERROR, String.format("Multiple network adapter of different type (%s, %s) are not supported for import. Please make sure that all network adapters are of the same type", nicAdapter, nic.getAdapterType()));
                }
            }
            Network network = null;
            Network.IpAddresses ipAddresses = null;
            if (MapUtils.isNotEmpty(callerNicIpAddressMap) && callerNicIpAddressMap.containsKey(nic.getNicId())) {
                ipAddresses = callerNicIpAddressMap.get(nic.getNicId());
            }
            if (!callerNicNetworkMap.containsKey(nic.getNicId())) {
                if (nic.getVlan() != null && nic.getVlan() != 0) {
                    // Find a suitable network
                    List<NetworkVO> networks = networkDao.listByZone(zone.getId());
                    for (NetworkVO networkVO : networks) {
                        if (networkVO.getTrafficType() == Networks.TrafficType.None || Networks.TrafficType.isSystemNetwork(networkVO.getTrafficType())) {
                            continue;
                        }
                        try {
                            checkUnmanagedNicAndNetworkForImport(instanceName, nic, networkVO, zone, owner, true, hypervisorType);
                            network = networkVO;
                        } catch (Exception e) {
                            LOGGER.error(String.format("Error when checking NIC [%s] of unmanaged instance to import due to [%s].", nic.getNicId(), e.getMessage()), e);
                        }
                        if (network != null) {
                            checkUnmanagedNicAndNetworkHostnameForImport(instanceName, nic, network, hostName);
                            checkUnmanagedNicIpAndNetworkForImport(instanceName, nic, network, ipAddresses);
                            break;
                        }
                    }
                }
            } else {
                network = networkDao.findById(callerNicNetworkMap.get(nic.getNicId()));
                boolean autoImport = false;
                if (hypervisorType == Hypervisor.HypervisorType.KVM) {
                    autoImport = ipAddresses != null && ipAddresses.getIp4Address() != null && ipAddresses.getIp4Address().equalsIgnoreCase("auto");
                }
                checkUnmanagedNicAndNetworkForImport(instanceName, nic, network, zone, owner, autoImport, hypervisorType);
                checkUnmanagedNicAndNetworkHostnameForImport(instanceName, nic, network, hostName);
                checkUnmanagedNicIpAndNetworkForImport(instanceName, nic, network, ipAddresses);
            }
            if (network == null) {
                throw new ServerApiException(ApiErrorCode.INTERNAL_ERROR, String.format("Suitable network for nic(ID: %s) not found during VM import", nic.getNicId()));
            }
            nicNetworkMap.put(nic.getNicId(), network.getId());
        }
        return nicNetworkMap;
    }

    private Pair<DiskProfile, StoragePool> importExternalDisk(UnmanagedInstanceTO.Disk disk, VirtualMachine vm, DeployDestination dest, DiskOffering diskOffering,
                                                      Volume.Type type, VirtualMachineTemplate template,Long deviceId, String remoteUrl, String username, String password,
                                                      String tmpPath, DiskProfile diskProfile) {
        final String path = StringUtils.isEmpty(disk.getDatastorePath()) ? disk.getImagePath() : disk.getDatastorePath();
        String chainInfo = disk.getChainInfo();
        if (StringUtils.isEmpty(chainInfo)) {
            VirtualMachineDiskInfo diskInfo = new VirtualMachineDiskInfo();
            diskInfo.setDiskDeviceBusName(String.format("%s%d:%d", disk.getController(), disk.getControllerUnit(), disk.getPosition()));
            diskInfo.setDiskChain(new String[]{disk.getImagePath()});
            chainInfo = gson.toJson(diskInfo);
        }
        Map<Volume, StoragePool> storage = dest.getStorageForDisks();
        Volume volume = volumeDao.findById(diskProfile.getVolumeId());
        StoragePool storagePool = storage.get(volume);
        CopyRemoteVolumeCommand copyRemoteVolumeCommand = new CopyRemoteVolumeCommand();
        copyRemoteVolumeCommand.setRemoteIp(remoteUrl);
        copyRemoteVolumeCommand.setUsername(username);
        copyRemoteVolumeCommand.setPassword(password);
        copyRemoteVolumeCommand.setSrcFile(path);
        StorageFilerTO storageTO = new StorageFilerTO(storagePool);
        copyRemoteVolumeCommand.setStorageFilerTO(storageTO);
        if(tmpPath == null || tmpPath.length() < 1) {
            tmpPath = "/tmp/";
        } else {
            // Add / if path doesn't end with /
            if(tmpPath.charAt(tmpPath.length() - 1) != '/') {
                tmpPath += "/";
            }
        }
        copyRemoteVolumeCommand.setTempPath(tmpPath);
        Answer answer = agentManager.easySend(dest.getHost().getId(), copyRemoteVolumeCommand);
        if (!(answer instanceof CopyRemoteVolumeAnswer)) {
            throw new CloudRuntimeException("Error while copying volume");
        }
        CopyRemoteVolumeAnswer copyRemoteVolumeAnswer = (CopyRemoteVolumeAnswer) answer;
        if(!copyRemoteVolumeAnswer.getResult()) {
            throw new CloudRuntimeException("Error while copying volume");
        }
        diskProfile.setSize(copyRemoteVolumeAnswer.getSize());
        DiskProfile profile = volumeManager.updateImportedVolume(type, diskOffering, vm, template, deviceId,
                storagePool.getId(), copyRemoteVolumeAnswer.getFilename(), chainInfo, diskProfile);

        return new Pair<>(profile, storagePool);
    }

    private Pair<DiskProfile, StoragePool> importKVMLocalDisk(VirtualMachine vm, DiskOffering diskOffering,
                                                              Volume.Type type, VirtualMachineTemplate template,
                                                              Long deviceId, Long hostId, String diskPath, DiskProfile diskProfile) {
        List<StoragePoolVO> storagePools = primaryDataStoreDao.findLocalStoragePoolsByHostAndTags(hostId, null);

        if(storagePools.size() < 1) {
            throw new CloudRuntimeException("Local Storage not found for host");
        }

        StoragePool storagePool = storagePools.get(0);

        DiskProfile profile = volumeManager.updateImportedVolume(type, diskOffering, vm, template, deviceId,
                storagePool.getId(), diskPath, null, diskProfile);

        return new Pair<>(profile, storagePool);
    }


    private Pair<DiskProfile, StoragePool> importKVMSharedDisk(VirtualMachine vm, DiskOffering diskOffering,
                                                              Volume.Type type, VirtualMachineTemplate template,
                                                              Long deviceId, Long poolId, String diskPath, DiskProfile diskProfile) {
        StoragePool storagePool = primaryDataStoreDao.findById(poolId);

        DiskProfile profile = volumeManager.updateImportedVolume(type, diskOffering, vm, template, deviceId,
                poolId, diskPath, null, diskProfile);

        return new Pair<>(profile, storagePool);
    }


    private Pair<DiskProfile, StoragePool> importDisk(UnmanagedInstanceTO.Disk disk, VirtualMachine vm, Cluster cluster, DiskOffering diskOffering,
                                                      Volume.Type type, String name, Long diskSize, Long minIops, Long maxIops, VirtualMachineTemplate template,
                                                      Account owner, Long deviceId) {
        final DataCenter zone = dataCenterDao.findById(vm.getDataCenterId());
        final String path = StringUtils.isEmpty(disk.getFileBaseName()) ? disk.getImagePath() : disk.getFileBaseName();
        String chainInfo = disk.getChainInfo();
        if (vm.getHypervisorType() == Hypervisor.HypervisorType.VMware && StringUtils.isEmpty(chainInfo)) {
            VirtualMachineDiskInfo diskInfo = new VirtualMachineDiskInfo();
            diskInfo.setDiskDeviceBusName(String.format("%s%d:%d", disk.getController(), disk.getControllerUnit(), disk.getPosition()));
            diskInfo.setDiskChain(new String[]{disk.getImagePath()});
            chainInfo = gson.toJson(diskInfo);
        }
        StoragePool storagePool = getStoragePool(disk, zone, cluster);
        DiskProfile profile = volumeManager.importVolume(type, name, diskOffering, diskSize,
                minIops, maxIops, vm.getDataCenterId(), vm.getHypervisorType(), vm, template, owner, deviceId, storagePool.getId(), path, chainInfo);

        return new Pair<DiskProfile, StoragePool>(profile, storagePool);
    }

    private NicProfile importNic(UnmanagedInstanceTO.Nic nic, VirtualMachine vm, Network network, Network.IpAddresses ipAddresses, int deviceId, boolean isDefaultNic, boolean forced) throws InsufficientVirtualNetworkCapacityException, InsufficientAddressCapacityException {
        DataCenterVO dataCenterVO = dataCenterDao.findById(network.getDataCenterId());
        Pair<NicProfile, Integer> result = networkOrchestrationService.importNic(nic.getMacAddress(), deviceId, network, isDefaultNic, vm, ipAddresses, dataCenterVO, forced);
        if (result == null) {
            throw new ServerApiException(ApiErrorCode.INTERNAL_ERROR, String.format("NIC ID: %s import failed", nic.getNicId()));
        }
        return result.first();
    }

    private void cleanupFailedImportVM(final UserVm userVm) {
        if (userVm == null) {
            return;
        }
        VirtualMachineProfile profile = new VirtualMachineProfileImpl(userVm);
        // Remove all volumes
        volumeDao.deleteVolumesByInstance(userVm.getId());
        // Remove all nics
        try {
            networkOrchestrationService.release(profile, true);
        } catch (Exception e) {
            LOGGER.error(String.format("Unable to release NICs for unsuccessful import unmanaged VM: %s", userVm.getInstanceName()), e);
            nicDao.removeNicsForInstance(userVm.getId());
        }
        // Remove vm
        vmDao.remove(userVm.getId());
    }

    private UserVm migrateImportedVM(HostVO sourceHost, VirtualMachineTemplate template, ServiceOfferingVO serviceOffering, UserVm userVm, final Account owner, List<Pair<DiskProfile, StoragePool>> diskProfileStoragePoolList) {
        UserVm vm = userVm;
        if (vm == null) {
            LOGGER.error(String.format("Failed to check migrations need during VM import"));
            throw new ServerApiException(ApiErrorCode.INTERNAL_ERROR, String.format("Failed to check migrations need during VM import"));
        }
        if (sourceHost == null || serviceOffering == null || diskProfileStoragePoolList == null) {
            LOGGER.error(String.format("Failed to check migrations need during import, VM: %s", userVm.getInstanceName()));
            cleanupFailedImportVM(vm);
            throw new ServerApiException(ApiErrorCode.INTERNAL_ERROR, String.format("Failed to check migrations need during import, VM: %s", userVm.getInstanceName()));
        }
        if (!hostSupportsServiceOffering(sourceHost, serviceOffering)) {
            LOGGER.debug(String.format("VM %s needs to be migrated", vm.getUuid()));
            final VirtualMachineProfile profile = new VirtualMachineProfileImpl(vm, template, serviceOffering, owner, null);
            profile.setServiceOffering(serviceOfferingDao.findById(vm.getId(), serviceOffering.getId()));
            DeploymentPlanner.ExcludeList excludeList = new DeploymentPlanner.ExcludeList();
            excludeList.addHost(sourceHost.getId());
            final DataCenterDeployment plan = new DataCenterDeployment(sourceHost.getDataCenterId(), sourceHost.getPodId(), sourceHost.getClusterId(), null, null, null);
            DeployDestination dest = null;
            try {
                dest = deploymentPlanningManager.planDeployment(profile, plan, excludeList, null);
            } catch (Exception e) {
                String errorMsg = String.format("VM import failed for Unmanaged VM [%s] during VM migration, cannot find deployment destination due to [%s].", vm.getInstanceName(), e.getMessage());
                LOGGER.warn(errorMsg, e);
                cleanupFailedImportVM(vm);
                throw new ServerApiException(ApiErrorCode.INTERNAL_ERROR, errorMsg);
            }
            if (dest == null) {
                cleanupFailedImportVM(vm);
                throw new ServerApiException(ApiErrorCode.INTERNAL_ERROR, String.format("VM import failed for unmanaged vm: %s during vm migration, no deployment destination found", vm.getInstanceName()));
            }
            try {
                if (vm.getState().equals(VirtualMachine.State.Stopped)) {
                    VMInstanceVO vmInstanceVO = vmDao.findById(userVm.getId());
                    vmInstanceVO.setHostId(dest.getHost().getId());
                    vmInstanceVO.setLastHostId(dest.getHost().getId());
                    vmDao.update(vmInstanceVO.getId(), vmInstanceVO);
                } else {
                    virtualMachineManager.migrate(vm.getUuid(), sourceHost.getId(), dest);
                }
                vm = userVmManager.getUserVm(vm.getId());
            } catch (Exception e) {
                String errorMsg = String.format("VM import failed for Unmanaged VM [%s] during VM migration due to [%s].", vm.getInstanceName(), e.getMessage());
                LOGGER.error(errorMsg, e);
                cleanupFailedImportVM(vm);
                throw new ServerApiException(ApiErrorCode.INTERNAL_ERROR, errorMsg);
            }
        }
        for (Pair<DiskProfile, StoragePool> diskProfileStoragePool : diskProfileStoragePoolList) {
            if (diskProfileStoragePool == null ||
                    diskProfileStoragePool.first() == null ||
                    diskProfileStoragePool.second() == null) {
                continue;
            }
            DiskProfile profile = diskProfileStoragePool.first();
            DiskOffering dOffering = diskOfferingDao.findById(profile.getDiskOfferingId());
            if (dOffering == null) {
                continue;
            }
            VolumeVO volumeVO = volumeDao.findById(profile.getVolumeId());
            if (volumeVO == null) {
                continue;
            }
            boolean poolSupportsOfferings = storagePoolSupportsDiskOffering(diskProfileStoragePool.second(), dOffering);
            if (poolSupportsOfferings) {
                continue;
            }
            LOGGER.debug(String.format("Volume %s needs to be migrated", volumeVO.getUuid()));
            Pair<List<? extends StoragePool>, List<? extends StoragePool>> poolsPair = managementService.listStoragePoolsForSystemMigrationOfVolume(profile.getVolumeId(), null, null, null, null, false, true);
            if (CollectionUtils.isEmpty(poolsPair.first()) && CollectionUtils.isEmpty(poolsPair.second())) {
                cleanupFailedImportVM(vm);
                throw new ServerApiException(ApiErrorCode.INTERNAL_ERROR, String.format("VM import failed for unmanaged vm: %s during volume ID: %s migration as no suitable pool(s) found", userVm.getInstanceName(), volumeVO.getUuid()));
            }
            List<? extends StoragePool> storagePools = poolsPair.second();
            StoragePool storagePool = null;
            if (CollectionUtils.isNotEmpty(storagePools)) {
                for (StoragePool pool : storagePools) {
                    if (diskProfileStoragePool.second().getId() != pool.getId() &&
                            storagePoolSupportsDiskOffering(pool, dOffering)
                    ) {
                        storagePool = pool;
                        break;
                    }
                }
            }
            // For zone-wide pools, at times, suitable storage pools are not returned therefore consider all pools.
            if (storagePool == null && CollectionUtils.isNotEmpty(poolsPair.first())) {
                storagePools = poolsPair.first();
                for (StoragePool pool : storagePools) {
                    if (diskProfileStoragePool.second().getId() != pool.getId() &&
                            storagePoolSupportsDiskOffering(pool, dOffering)
                    ) {
                        storagePool = pool;
                        break;
                    }
                }
            }
            if (storagePool == null) {
                cleanupFailedImportVM(vm);
                throw new ServerApiException(ApiErrorCode.INTERNAL_ERROR, String.format("VM import failed for unmanaged vm: %s during volume ID: %s migration as no suitable pool found", userVm.getInstanceName(), volumeVO.getUuid()));
            } else {
                LOGGER.debug(String.format("Found storage pool %s(%s) for migrating the volume %s to", storagePool.getName(), storagePool.getUuid(), volumeVO.getUuid()));
            }
            try {
                Volume volume = null;
                if (vm.getState().equals(VirtualMachine.State.Running)) {
                    volume = volumeManager.liveMigrateVolume(volumeVO, storagePool);
                } else {
                    volume = volumeManager.migrateVolume(volumeVO, storagePool);
                }
                if (volume == null) {
                    String msg = "";
                    if (vm.getState().equals(VirtualMachine.State.Running)) {
                        msg = String.format("Live migration for volume ID: %s to destination pool ID: %s failed", volumeVO.getUuid(), storagePool.getUuid());
                    } else {
                        msg = String.format("Migration for volume ID: %s to destination pool ID: %s failed", volumeVO.getUuid(), storagePool.getUuid());
                    }
                    LOGGER.error(msg);
                    throw new CloudRuntimeException(msg);
                }
            } catch (Exception e) {
                LOGGER.error(String.format("VM import failed for unmanaged vm: %s during volume migration", vm.getInstanceName()), e);
                cleanupFailedImportVM(vm);
                throw new ServerApiException(ApiErrorCode.INTERNAL_ERROR, String.format("VM import failed for unmanaged vm: %s during volume migration. %s", userVm.getInstanceName(), StringUtils.defaultString(e.getMessage())));
            }
        }
        return userVm;
    }

    private void publishVMUsageUpdateResourceCount(final UserVm userVm, ServiceOfferingVO serviceOfferingVO) {
        if (userVm == null || serviceOfferingVO == null) {
            LOGGER.error(String.format("Failed to publish usage records during VM import because VM [%s] or ServiceOffering [%s] is null.", userVm, serviceOfferingVO));
            cleanupFailedImportVM(userVm);
            throw new ServerApiException(ApiErrorCode.INTERNAL_ERROR, "VM import failed for Unmanaged VM during publishing Usage Records.");
        }
        try {
            if (!serviceOfferingVO.isDynamic()) {
                UsageEventUtils.publishUsageEvent(EventTypes.EVENT_VM_CREATE, userVm.getAccountId(), userVm.getDataCenterId(), userVm.getId(), userVm.getHostName(), serviceOfferingVO.getId(), userVm.getTemplateId(),
                        userVm.getHypervisorType().toString(), VirtualMachine.class.getName(), userVm.getUuid(), userVm.isDisplayVm());
            } else {
                UsageEventUtils.publishUsageEvent(EventTypes.EVENT_VM_CREATE, userVm.getAccountId(), userVm.getAccountId(), userVm.getDataCenterId(), userVm.getHostName(), serviceOfferingVO.getId(), userVm.getTemplateId(),
                        userVm.getHypervisorType().toString(), VirtualMachine.class.getName(), userVm.getUuid(), userVm.getDetails(), userVm.isDisplayVm());
            }
            if (userVm.getState() == VirtualMachine.State.Running) {
                UsageEventUtils.publishUsageEvent(EventTypes.EVENT_VM_START, userVm.getAccountId(), userVm.getDataCenterId(), userVm.getId(), userVm.getHostName(), serviceOfferingVO.getId(), userVm.getTemplateId(),
                        userVm.getHypervisorType().toString(), VirtualMachine.class.getName(), userVm.getUuid(), userVm.isDisplayVm());
            }
        } catch (Exception e) {
            LOGGER.error(String.format("Failed to publish usage records during VM import for unmanaged VM [%s] due to [%s].", userVm.getInstanceName(), e.getMessage()), e);
            cleanupFailedImportVM(userVm);
            throw new ServerApiException(ApiErrorCode.INTERNAL_ERROR, String.format("VM import failed for unmanaged vm %s during publishing usage records", userVm.getInstanceName()));
        }
        resourceLimitService.incrementResourceCount(userVm.getAccountId(), Resource.ResourceType.user_vm, userVm.isDisplayVm());
        resourceLimitService.incrementResourceCount(userVm.getAccountId(), Resource.ResourceType.cpu, userVm.isDisplayVm(), Long.valueOf(serviceOfferingVO.getCpu()));
        resourceLimitService.incrementResourceCount(userVm.getAccountId(), Resource.ResourceType.memory, userVm.isDisplayVm(), Long.valueOf(serviceOfferingVO.getRamSize()));
        // Save usage event and update resource count for user vm volumes
        List<VolumeVO> volumes = volumeDao.findByInstance(userVm.getId());
        for (VolumeVO volume : volumes) {
            try {
                UsageEventUtils.publishUsageEvent(EventTypes.EVENT_VOLUME_CREATE, volume.getAccountId(), volume.getDataCenterId(), volume.getId(), volume.getName(), volume.getDiskOfferingId(), null, volume.getSize(),
                        Volume.class.getName(), volume.getUuid(), volume.isDisplayVolume());
            } catch (Exception e) {
                LOGGER.error(String.format("Failed to publish volume ID: %s usage records during VM import", volume.getUuid()), e);
            }
            resourceLimitService.incrementResourceCount(userVm.getAccountId(), Resource.ResourceType.volume, volume.isDisplayVolume());
            resourceLimitService.incrementResourceCount(userVm.getAccountId(), Resource.ResourceType.primary_storage, volume.isDisplayVolume(), volume.getSize());
        }

        List<NicVO> nics = nicDao.listByVmId(userVm.getId());
        for (NicVO nic : nics) {
            try {
                NetworkVO network = networkDao.findById(nic.getNetworkId());
                UsageEventUtils.publishUsageEvent(EventTypes.EVENT_NETWORK_OFFERING_ASSIGN, userVm.getAccountId(), userVm.getDataCenterId(), userVm.getId(),
                        Long.toString(nic.getId()), network.getNetworkOfferingId(), null, 1L, VirtualMachine.class.getName(), userVm.getUuid(), userVm.isDisplay());
            } catch (Exception e) {
                LOGGER.error(String.format("Failed to publish network usage records during VM import. %s", StringUtils.defaultString(e.getMessage())));
            }
        }
    }

    private UserVm importVirtualMachineInternal(final UnmanagedInstanceTO unmanagedInstance, final String instanceName, final DataCenter zone, final Cluster cluster, final HostVO host,
                                                final VirtualMachineTemplate template, final String displayName, final String hostName, final Account caller, final Account owner, final Long userId,
                                                final ServiceOfferingVO serviceOffering, final Map<String, Long> dataDiskOfferingMap,
                                                final Map<String, Long> nicNetworkMap, final Map<String, Network.IpAddresses> callerNicIpAddressMap,
                                                final Map<String, String> details, final boolean migrateAllowed, final boolean forced, final boolean isImportUnmanagedFromSameHypervisor) {
        LOGGER.debug(LogUtils.logGsonWithoutException("Trying to import VM [%s] with name [%s], in zone [%s], cluster [%s], and host [%s], using template [%s], service offering [%s], disks map [%s], NICs map [%s] and details [%s].",
                unmanagedInstance, instanceName, zone, cluster, host, template, serviceOffering, dataDiskOfferingMap, nicNetworkMap, details));
        UserVm userVm = null;
        ServiceOfferingVO validatedServiceOffering = null;
        try {
            validatedServiceOffering = getUnmanagedInstanceServiceOffering(unmanagedInstance, serviceOffering, owner, zone, details, cluster.getHypervisorType());
        } catch (Exception e) {
            String errorMsg = String.format("Failed to import Unmanaged VM [%s] because the service offering [%s] is not compatible due to [%s].", unmanagedInstance.getName(), serviceOffering.getUuid(), StringUtils.defaultIfEmpty(e.getMessage(), ""));
            LOGGER.error(errorMsg, e);
            throw new ServerApiException(ApiErrorCode.INTERNAL_ERROR, errorMsg);
        }

        String internalCSName = unmanagedInstance.getInternalCSName();
        if (StringUtils.isEmpty(internalCSName)) {
            internalCSName = instanceName;
        }
        Map<String, String> allDetails = new HashMap<>(details);
        if (validatedServiceOffering.isDynamic()) {
            allDetails.put(VmDetailConstants.CPU_NUMBER, String.valueOf(validatedServiceOffering.getCpu()));
            allDetails.put(VmDetailConstants.MEMORY, String.valueOf(validatedServiceOffering.getRamSize()));
            if (serviceOffering.getSpeed() == null) {
                allDetails.put(VmDetailConstants.CPU_SPEED, String.valueOf(validatedServiceOffering.getSpeed()));
            }
        }

        if (!migrateAllowed && host != null && !hostSupportsServiceOffering(host, validatedServiceOffering)) {
            throw new InvalidParameterValueException(String.format("Service offering: %s is not compatible with host: %s of unmanaged VM: %s", serviceOffering.getUuid(), host.getUuid(), instanceName));
        }
        // Check disks and supplied disk offerings
        List<UnmanagedInstanceTO.Disk> unmanagedInstanceDisks = unmanagedInstance.getDisks();
        if (CollectionUtils.isEmpty(unmanagedInstanceDisks)) {
            throw new ServerApiException(ApiErrorCode.INTERNAL_ERROR, String.format("No attached disks found for the unmanaged VM: %s", instanceName));
        }
        Pair<UnmanagedInstanceTO.Disk, List<UnmanagedInstanceTO.Disk>> rootAndDataDisksPair = getRootAndDataDisks(unmanagedInstanceDisks, dataDiskOfferingMap);
        final UnmanagedInstanceTO.Disk rootDisk = rootAndDataDisksPair.first();
        final List<UnmanagedInstanceTO.Disk> dataDisks = rootAndDataDisksPair.second();
        if (rootDisk == null || StringUtils.isEmpty(rootDisk.getController())) {
            throw new ServerApiException(ApiErrorCode.INTERNAL_ERROR, String.format("VM import failed. Unable to retrieve root disk details for VM: %s ", instanceName));
        }
        if (cluster.getHypervisorType() == Hypervisor.HypervisorType.KVM) {
            Long rootDiskOfferingId = validatedServiceOffering.getDiskOfferingId();
            DiskOffering rootDiskOffering = diskOfferingDao.findById(rootDiskOfferingId);
            if ((rootDisk.getCapacity() == null || rootDisk.getCapacity() <= 0) && rootDiskOffering != null) {
                rootDisk.setCapacity(rootDiskOffering.getDiskSize());
            }
        }
        allDetails.put(VmDetailConstants.ROOT_DISK_CONTROLLER, rootDisk.getController());
        if (cluster.getHypervisorType() == Hypervisor.HypervisorType.KVM && isImportUnmanagedFromSameHypervisor) {
            long size = Double.valueOf(Math.ceil((double)rootDisk.getCapacity() / Resource.ResourceType.bytesToGiB)).longValue();
            allDetails.put(VmDetailConstants.ROOT_DISK_SIZE, String.valueOf(size));
        }

        try {
            checkUnmanagedDiskAndOfferingForImport(unmanagedInstance.getName(), rootDisk, null, validatedServiceOffering, owner, zone, cluster, migrateAllowed);
            if (CollectionUtils.isNotEmpty(dataDisks)) { // Data disk(s) present
                checkUnmanagedDiskAndOfferingForImport(unmanagedInstance.getName(), dataDisks, dataDiskOfferingMap, owner, zone, cluster, migrateAllowed);
                allDetails.put(VmDetailConstants.DATA_DISK_CONTROLLER, dataDisks.get(0).getController());
            }
            resourceLimitService.checkResourceLimit(owner, Resource.ResourceType.volume, unmanagedInstanceDisks.size());
        } catch (ResourceAllocationException e) {
            LOGGER.error(String.format("Volume resource allocation error for owner: %s", owner.getUuid()), e);
            throw new ServerApiException(ApiErrorCode.INTERNAL_ERROR, String.format("Volume resource allocation error for owner: %s. %s", owner.getUuid(), StringUtils.defaultString(e.getMessage())));
        }
        // Check NICs and supplied networks
        Map<String, Network.IpAddresses> nicIpAddressMap = getNicIpAddresses(unmanagedInstance.getNics(), callerNicIpAddressMap);
        Map<String, Long> allNicNetworkMap = getUnmanagedNicNetworkMap(unmanagedInstance.getName(), unmanagedInstance.getNics(), nicNetworkMap, nicIpAddressMap, zone, hostName, owner, cluster.getHypervisorType());
        if (!CollectionUtils.isEmpty(unmanagedInstance.getNics())) {
            allDetails.put(VmDetailConstants.NIC_ADAPTER, unmanagedInstance.getNics().get(0).getAdapterType());
        }

        if (StringUtils.isNotEmpty(unmanagedInstance.getVncPassword())) {
            allDetails.put(VmDetailConstants.KVM_VNC_PASSWORD, unmanagedInstance.getVncPassword());
        }

        VirtualMachine.PowerState powerState = VirtualMachine.PowerState.PowerOff;
        if (unmanagedInstance.getPowerState().equals(UnmanagedInstanceTO.PowerState.PowerOn)) {
            powerState = VirtualMachine.PowerState.PowerOn;
        }

        try {
            userVm = userVmManager.importVM(zone, host, template, internalCSName, displayName, owner,
                    null, caller, true, null, owner.getAccountId(), userId,
                    validatedServiceOffering, null, hostName,
                    cluster.getHypervisorType(), allDetails, powerState, null);
        } catch (InsufficientCapacityException ice) {
            String errorMsg = String.format("Failed to import VM [%s] due to [%s].", instanceName, ice.getMessage());
            LOGGER.error(errorMsg, ice);
            throw new ServerApiException(ApiErrorCode.INSUFFICIENT_CAPACITY_ERROR, errorMsg);
        }

        if (userVm == null) {
            throw new ServerApiException(ApiErrorCode.INTERNAL_ERROR, String.format("Failed to import vm name: %s", instanceName));
        }
        List<Pair<DiskProfile, StoragePool>> diskProfileStoragePoolList = new ArrayList<>();
        try {
            if (rootDisk.getCapacity() == null || rootDisk.getCapacity() == 0) {
                throw new InvalidParameterValueException(String.format("Root disk ID: %s size is invalid", rootDisk.getDiskId()));
            }
            Long minIops = null;
            if (details.containsKey(MIN_IOPS)) {
                minIops = Long.parseLong(details.get(MIN_IOPS));
            }
            Long maxIops = null;
            if (details.containsKey(MAX_IOPS)) {
                maxIops = Long.parseLong(details.get(MAX_IOPS));
            }
            DiskOfferingVO diskOffering = diskOfferingDao.findById(serviceOffering.getDiskOfferingId());
            diskProfileStoragePoolList.add(importDisk(rootDisk, userVm, cluster, diskOffering, Volume.Type.ROOT, String.format("ROOT-%d", userVm.getId()),
                    rootDisk.getCapacity(), minIops, maxIops, template, owner, null));
            long deviceId = 1L;
            for (UnmanagedInstanceTO.Disk disk : dataDisks) {
                if (disk.getCapacity() == null || disk.getCapacity() == 0) {
                    throw new InvalidParameterValueException(String.format("Disk ID: %s size is invalid", rootDisk.getDiskId()));
                }
                DiskOffering offering = diskOfferingDao.findById(dataDiskOfferingMap.get(disk.getDiskId()));
                diskProfileStoragePoolList.add(importDisk(disk, userVm, cluster, offering, Volume.Type.DATADISK, String.format("DATA-%d-%s", userVm.getId(), disk.getDiskId()),
                        disk.getCapacity(), offering.getMinIops(), offering.getMaxIops(),
                        template, owner, deviceId));
                deviceId++;
            }
        } catch (Exception e) {
            LOGGER.error(String.format("Failed to import volumes while importing vm: %s", instanceName), e);
            cleanupFailedImportVM(userVm);
            throw new ServerApiException(ApiErrorCode.INTERNAL_ERROR, String.format("Failed to import volumes while importing vm: %s. %s", instanceName, StringUtils.defaultString(e.getMessage())));
        }
        try {
            int nicIndex = 0;
            for (UnmanagedInstanceTO.Nic nic : unmanagedInstance.getNics()) {
                Network network = networkDao.findById(allNicNetworkMap.get(nic.getNicId()));
                Network.IpAddresses ipAddresses = nicIpAddressMap.get(nic.getNicId());
                importNic(nic, userVm, network, ipAddresses, nicIndex, nicIndex == 0, forced);
                nicIndex++;
            }
        } catch (Exception e) {
            LOGGER.error(String.format("Failed to import NICs while importing vm: %s", instanceName), e);
            cleanupFailedImportVM(userVm);
            throw new ServerApiException(ApiErrorCode.INTERNAL_ERROR, String.format("Failed to import NICs while importing vm: %s. %s", instanceName, StringUtils.defaultString(e.getMessage())));
        }
        if (migrateAllowed) {
            userVm = migrateImportedVM(host, template, validatedServiceOffering, userVm, owner, diskProfileStoragePoolList);
        }
        publishVMUsageUpdateResourceCount(userVm, validatedServiceOffering);
        return userVm;
    }

    private HashMap<String, UnmanagedInstanceTO> getUnmanagedInstancesForHost(HostVO host, String instanceName, List<String> managedVms) {
        HashMap<String, UnmanagedInstanceTO> unmanagedInstances = new HashMap<>();
        if (host.isInMaintenanceStates()) {
            return unmanagedInstances;
        }

        GetUnmanagedInstancesCommand command = new GetUnmanagedInstancesCommand();
        command.setInstanceName(instanceName);
        command.setManagedInstancesNames(managedVms);
        Answer answer = agentManager.easySend(host.getId(), command);
        if (!(answer instanceof GetUnmanagedInstancesAnswer) || !answer.getResult()) {
            return unmanagedInstances;
        }
        GetUnmanagedInstancesAnswer unmanagedInstancesAnswer = (GetUnmanagedInstancesAnswer) answer;
        unmanagedInstances = unmanagedInstancesAnswer.getUnmanagedInstances();
        return unmanagedInstances;
    }

    protected Cluster basicAccessChecks(Long clusterId) {
        final Account caller = CallContext.current().getCallingAccount();
        if (caller.getType() != Account.Type.ADMIN) {
            throw new PermissionDeniedException(String.format("Cannot perform this operation, caller account [%s] is not ROOT Admin.", caller.getUuid()));
        }
        if (clusterId == null) {
            throw new InvalidParameterValueException("Cluster ID cannot be null.");
        }
        final Cluster cluster = clusterDao.findById(clusterId);
        if (cluster == null) {
            throw new InvalidParameterValueException(String.format("Cluster with ID [%d] cannot be found.", clusterId));
        }

        if (!importUnmanagedInstancesSupportedHypervisors.contains(cluster.getHypervisorType())) {
            throw new InvalidParameterValueException(String.format("VM import is currently not supported for hypervisor [%s].", cluster.getHypervisorType().toString()));
        }
        return cluster;
    }

    @Override
    public ListResponse<UnmanagedInstanceResponse> listUnmanagedInstances(ListUnmanagedInstancesCmd cmd) {
        Long clusterId = cmd.getClusterId();
        Cluster cluster = basicAccessChecks(clusterId);
        String keyword = cmd.getKeyword();
        if (StringUtils.isNotEmpty(keyword)) {
            keyword = keyword.toLowerCase();
        }
        List<HostVO> hosts = resourceManager.listHostsInClusterByStatus(clusterId, Status.Up);
        List<String> additionalNameFilters = getAdditionalNameFilters(cluster);
        List<String> managedVms = new ArrayList<>(additionalNameFilters);
        managedVms.addAll(getHostsManagedVms(hosts));
        List<UnmanagedInstanceResponse> responses = new ArrayList<>();
        for (HostVO host : hosts) {
            HashMap<String, UnmanagedInstanceTO> unmanagedInstances = getUnmanagedInstancesForHost(host, cmd.getName(), managedVms);
            Set<String> keys = unmanagedInstances.keySet();
            for (String key : keys) {
                UnmanagedInstanceTO instance = unmanagedInstances.get(key);
                if (StringUtils.isNotEmpty(keyword) &&
                        !instance.getName().toLowerCase().contains(keyword)) {
                    continue;
                }
                responses.add(responseGenerator.createUnmanagedInstanceResponse(instance, cluster, host));
            }
        }
        ListResponse<UnmanagedInstanceResponse> listResponses = new ListResponse<>();
        listResponses.setResponses(responses, responses.size());
        return listResponses;
    }

    @Override
    public UserVmResponse importUnmanagedInstance(ImportUnmanagedInstanceCmd cmd) {
        return baseImportInstance(cmd);
    }

    /**
     * Base logic for import virtual machines (unmanaged, external) into CloudStack
     * @param cmd importVM or importUnmanagedInstance command
     * @return imported user vm
     */
    private UserVmResponse baseImportInstance(ImportUnmanagedInstanceCmd cmd) {
        basicParametersCheckForImportInstance(cmd.getName(), cmd.getDomainId(), cmd.getAccountName());

        final String instanceName = cmd.getName();
        Long clusterId = cmd.getClusterId();
        Cluster cluster = basicAccessChecks(clusterId);

        final Account caller = CallContext.current().getCallingAccount();
        final DataCenter zone = dataCenterDao.findById(cluster.getDataCenterId());
        final Account owner = accountService.getActiveAccountById(cmd.getEntityOwnerId());
        long userId = getUserIdForImportInstance(owner);

        VMTemplateVO template = getTemplateForImportInstance(cmd.getTemplateId(), cluster.getHypervisorType());
        ServiceOfferingVO serviceOffering = getServiceOfferingForImportInstance(cmd.getServiceOfferingId(), owner, zone);

        checkResourceLimitForImportInstance(owner);

        String displayName = getDisplayNameForImportInstance(cmd.getDisplayName(), instanceName);
        String hostName = getHostNameForImportInstance(cmd.getHostName(), cluster.getHypervisorType(), instanceName, displayName);

        checkVmwareInstanceNameForImportInstance(cluster.getHypervisorType(), instanceName, hostName, zone);

        final Map<String, Long> nicNetworkMap = cmd.getNicNetworkList();
        final Map<String, Network.IpAddresses> nicIpAddressMap = cmd.getNicIpAddressList();
        final Map<String, Long> dataDiskOfferingMap = cmd.getDataDiskToDiskOfferingList();
        final Map<String, String> details = cmd.getDetails();
        final boolean forced = cmd.isForced();
        List<HostVO> hosts = resourceManager.listHostsInClusterByStatus(clusterId, Status.Up);
        UserVm userVm = null;
        List<String> additionalNameFilters = getAdditionalNameFilters(cluster);
        List<String> managedVms = new ArrayList<>(additionalNameFilters);
        managedVms.addAll(getHostsManagedVms(hosts));

        ActionEventUtils.onStartedActionEvent(userId, owner.getId(), EventTypes.EVENT_VM_IMPORT,
                cmd.getEventDescription(), null, null, true, 0);

        if (cmd instanceof ImportVmCmd) {
            ImportVmCmd importVmCmd = (ImportVmCmd) cmd;
            if (StringUtils.isBlank(importVmCmd.getImportSource())) {
                throw new CloudRuntimeException("Please provide an import source for importing the VM");
            }
            String source = importVmCmd.getImportSource().toUpperCase();
            ImportSource importSource = Enum.valueOf(ImportSource.class, source);
            if (ImportSource.VMWARE == importSource) {
                userVm = importUnmanagedInstanceFromVmwareToKvm(zone, cluster,
                        template, instanceName, displayName, hostName, caller, owner, userId,
                        serviceOffering, dataDiskOfferingMap,
                        nicNetworkMap, nicIpAddressMap,
                        details, importVmCmd, forced);
            }
        } else {
            if (List.of(Hypervisor.HypervisorType.VMware, Hypervisor.HypervisorType.KVM).contains(cluster.getHypervisorType())) {
                userVm = importUnmanagedInstanceFromHypervisor(zone, cluster, hosts, additionalNameFilters,
                        template, instanceName, displayName, hostName, caller, owner, userId,
                        serviceOffering, dataDiskOfferingMap,
                        nicNetworkMap, nicIpAddressMap,
                        details, cmd.getMigrateAllowed(), managedVms, forced);
            }
        }

        if (userVm == null) {
            ActionEventUtils.onCompletedActionEvent(userId, owner.getId(), EventVO.LEVEL_ERROR, EventTypes.EVENT_VM_IMPORT,
                    cmd.getEventDescription(), null, null, 0);
            throw new ServerApiException(ApiErrorCode.INTERNAL_ERROR, String.format("Failed to find unmanaged vm with name: %s in cluster: %s", instanceName, cluster.getUuid()));
        }
        ActionEventUtils.onCompletedActionEvent(userId, owner.getId(), EventVO.LEVEL_INFO, EventTypes.EVENT_VM_IMPORT,
                cmd.getEventDescription(), userVm.getId(), ApiCommandResourceType.VirtualMachine.toString(), 0);
        return responseGenerator.createUserVmResponse(ResponseObject.ResponseView.Full, "virtualmachine", userVm).get(0);
    }

    private long getUserIdForImportInstance(Account owner) {
        long userId = CallContext.current().getCallingUserId();
        List<UserVO> userVOs = userDao.listByAccount(owner.getAccountId());
        if (CollectionUtils.isNotEmpty(userVOs)) {
            userId = userVOs.get(0).getId();
        }
        return userId;
    }

    protected void basicParametersCheckForImportInstance(String name, Long domainId, String accountName) {
        if (StringUtils.isEmpty(name)) {
            throw new InvalidParameterValueException("Instance name cannot be empty");
        }
        if (domainId != null && StringUtils.isEmpty(accountName)) {
            throw new InvalidParameterValueException(String.format("%s parameter must be specified with %s parameter", ApiConstants.DOMAIN_ID, ApiConstants.ACCOUNT));
        }
    }

    private void checkVmwareInstanceNameForImportInstance(Hypervisor.HypervisorType hypervisorType, String instanceName, String hostName, DataCenter zone) {
        if (hypervisorType.equals(Hypervisor.HypervisorType.VMware) &&
                Boolean.parseBoolean(configurationDao.getValue(Config.SetVmInternalNameUsingDisplayName.key()))) {
            // If global config vm.instancename.flag is set to true, then CS will set guest VM's name as it appears on the hypervisor, to its hostname.
            // In case of VMware since VM name must be unique within a DC, check if VM with the same hostname already exists in the zone.
            VMInstanceVO vmByHostName = vmDao.findVMByHostNameInZone(hostName, zone.getId());
            if (vmByHostName != null && vmByHostName.getState() != VirtualMachine.State.Expunging) {
                throw new InvalidParameterValueException(String.format("Failed to import VM: %s. There already exists a VM by the hostname: %s in zone: %s", instanceName, hostName, zone.getUuid()));
            }
        }
    }

    private String getHostNameForImportInstance(String hostName, Hypervisor.HypervisorType hypervisorType,
                                                String instanceName, String displayName) {
        if (StringUtils.isEmpty(hostName)) {
            hostName = hypervisorType == Hypervisor.HypervisorType.VMware ? instanceName : displayName;
            if (!NetUtils.verifyDomainNameLabel(hostName, true)) {
                throw new InvalidParameterValueException("Please provide a valid hostname for the VM. VM name contains unsupported characters that cannot be used as hostname.");
            }
        }
        if (!NetUtils.verifyDomainNameLabel(hostName, true)) {
            throw new InvalidParameterValueException("Invalid VM hostname. VM hostname can contain ASCII letters 'a' through 'z', the digits '0' through '9', "
                    + "and the hyphen ('-'), must be between 1 and 63 characters long, and can't start or end with \"-\" and can't start with digit");
        }
        return hostName;
    }

    private String getDisplayNameForImportInstance(String displayName, String instanceName) {
        return StringUtils.isEmpty(displayName) ? instanceName : displayName;
    }

    private void checkResourceLimitForImportInstance(Account owner) {
        try {
            resourceLimitService.checkResourceLimit(owner, Resource.ResourceType.user_vm, 1);
        } catch (ResourceAllocationException e) {
            LOGGER.error(String.format("VM resource allocation error for account: %s", owner.getUuid()), e);
            throw new ServerApiException(ApiErrorCode.INTERNAL_ERROR, String.format("VM resource allocation error for account: %s. %s", owner.getUuid(), StringUtils.defaultString(e.getMessage())));
        }
    }

    private ServiceOfferingVO getServiceOfferingForImportInstance(Long serviceOfferingId, Account owner, DataCenter zone) {
        if (serviceOfferingId == null) {
            throw new InvalidParameterValueException("Service offering ID cannot be null");
        }
        final ServiceOfferingVO serviceOffering = serviceOfferingDao.findById(serviceOfferingId);
        if (serviceOffering == null) {
            throw new InvalidParameterValueException(String.format("Service offering ID: %d cannot be found", serviceOfferingId));
        }
        accountService.checkAccess(owner, serviceOffering, zone);
        return serviceOffering;
    }

    protected VMTemplateVO getTemplateForImportInstance(Long templateId, Hypervisor.HypervisorType hypervisorType) {
        VMTemplateVO template;
        if (templateId == null) {
            template = templateDao.findByName(VM_IMPORT_DEFAULT_TEMPLATE_NAME);
            if (template == null) {
                template = createDefaultDummyVmImportTemplate(false);
                if (template == null) {
                    throw new InvalidParameterValueException(String.format("Default VM import template with unique name: %s for hypervisor: %s cannot be created. Please use templateid parameter for import", VM_IMPORT_DEFAULT_TEMPLATE_NAME, hypervisorType.toString()));
                }
            }
        } else {
            template = templateDao.findById(templateId);
        }
        if (template == null) {
            throw new InvalidParameterValueException(String.format("Template ID: %d cannot be found", templateId));
        }
        return template;
    }

    @Override
    @ActionEvent(eventType = EventTypes.EVENT_VM_IMPORT, eventDescription = "importing VM", async = true)
    public UserVmResponse importVm(ImportVmCmd cmd) {
        String source = cmd.getImportSource().toUpperCase();
        ImportSource importSource = Enum.valueOf(ImportSource.class, source);
        if (ImportSource.VMWARE == importSource  || ImportSource.UNMANAGED == importSource) {
            return baseImportInstance(cmd);
        } else {
            return importKvmInstance(cmd);
        }
    }

    private UserVm importUnmanagedInstanceFromHypervisor(DataCenter zone, Cluster cluster,
                                                         List<HostVO> hosts, List<String> additionalNameFilters,
                                                         VMTemplateVO template, String instanceName, String displayName,
                                                         String hostName, Account caller, Account owner, long userId,
                                                         ServiceOfferingVO serviceOffering, Map<String, Long> dataDiskOfferingMap,
                                                         Map<String, Long> nicNetworkMap, Map<String, Network.IpAddresses> nicIpAddressMap,
                                                         Map<String, String> details, Boolean migrateAllowed, List<String> managedVms, boolean forced) {
        UserVm userVm = null;
        for (HostVO host : hosts) {
            HashMap<String, UnmanagedInstanceTO> unmanagedInstances = getUnmanagedInstancesForHost(host, instanceName, managedVms);
            if (MapUtils.isEmpty(unmanagedInstances)) {
                continue;
            }
            Set<String> names = unmanagedInstances.keySet();
            for (String name : names) {
                if (!instanceName.equals(name)) {
                    continue;
                }
                UnmanagedInstanceTO unmanagedInstance = unmanagedInstances.get(name);
                if (unmanagedInstance == null) {
                    throw new ServerApiException(ApiErrorCode.INTERNAL_ERROR, String.format("Unable to retrieve details for unmanaged VM: %s", name));
                }

                if (template.getName().equals(VM_IMPORT_DEFAULT_TEMPLATE_NAME) && cluster.getHypervisorType().equals(Hypervisor.HypervisorType.KVM)) {
                    throw new InvalidParameterValueException("Template is needed and unable to use default template for hypervisor " + host.getHypervisorType().toString());
                }

                if (template.getName().equals(VM_IMPORT_DEFAULT_TEMPLATE_NAME)) {
                    String osName = unmanagedInstance.getOperatingSystem();
                    GuestOS guestOS = null;
                    if (StringUtils.isNotEmpty(osName)) {
                        guestOS = guestOSDao.findOneByDisplayName(osName);
                    }

                    GuestOSHypervisor guestOSHypervisor = null;
                    if (guestOS != null) {
                        guestOSHypervisor = guestOSHypervisorDao.findByOsIdAndHypervisor(guestOS.getId(), host.getHypervisorType().toString(), host.getHypervisorVersion());
                    }
                    if (guestOSHypervisor == null && StringUtils.isNotEmpty(unmanagedInstance.getOperatingSystemId())) {
                        guestOSHypervisor = guestOSHypervisorDao.findByOsNameAndHypervisor(unmanagedInstance.getOperatingSystemId(), host.getHypervisorType().toString(), host.getHypervisorVersion());
                    }
                    if (guestOSHypervisor == null) {
                        if (guestOS != null) {
                            throw new ServerApiException(ApiErrorCode.INTERNAL_ERROR, String.format("Unable to find hypervisor guest OS ID: %s details for unmanaged VM: %s for hypervisor: %s version: %s. templateid parameter can be used to assign template for VM", guestOS.getUuid(), name, host.getHypervisorType().toString(), host.getHypervisorVersion()));
                        }
                        throw new ServerApiException(ApiErrorCode.INTERNAL_ERROR, String.format("Unable to retrieve guest OS details for unmanaged VM: %s with OS name: %s, OS ID: %s for hypervisor: %s version: %s. templateid parameter can be used to assign template for VM", name, osName, unmanagedInstance.getOperatingSystemId(), host.getHypervisorType().toString(), host.getHypervisorVersion()));
                    }

                    template.setGuestOSId(guestOSHypervisor.getGuestOsId());
                }
                userVm = importVirtualMachineInternal(unmanagedInstance, instanceName, zone, cluster, host,
                        template, displayName, hostName, CallContext.current().getCallingAccount(), owner, userId,
                        serviceOffering, dataDiskOfferingMap,
                        nicNetworkMap, nicIpAddressMap,
                        details, migrateAllowed, forced, true);
                break;
            }
            if (userVm != null) {
                break;
            }
        }
        return userVm;
    }

    private UnmanagedInstanceTO cloneSourceVmwareUnmanagedInstance(String vcenter, String datacenterName, String username, String password, String clusterName, String sourceHostName, String sourceVM) {
        HypervisorGuru vmwareGuru = hypervisorGuruManager.getGuru(Hypervisor.HypervisorType.VMware);

        Map<String, String> params = createParamsForTemplateFromVmwareVmMigration(vcenter, datacenterName,
                username, password, clusterName, sourceHostName, sourceVM);

        return vmwareGuru.cloneHypervisorVMOutOfBand(sourceHostName, sourceVM, params);
    }

    protected UserVm importUnmanagedInstanceFromVmwareToKvm(DataCenter zone, Cluster destinationCluster, VMTemplateVO template,
                                                          String sourceVM, String displayName, String hostName,
                                                          Account caller, Account owner, long userId,
                                                          ServiceOfferingVO serviceOffering, Map<String, Long> dataDiskOfferingMap,
                                                          Map<String, Long> nicNetworkMap, Map<String, Network.IpAddresses> nicIpAddressMap,
                                                          Map<String, String> details, ImportVmCmd cmd, boolean forced) {
        Long existingVcenterId = cmd.getExistingVcenterId();
        String vcenter = cmd.getVcenter();
        String datacenterName = cmd.getDatacenterName();
        String username = cmd.getUsername();
        String password = cmd.getPassword();
        String clusterName = cmd.getClusterName();
        String sourceHostName = cmd.getHostIp();
        Long convertInstanceHostId = cmd.getConvertInstanceHostId();
        Long convertStoragePoolId = cmd.getConvertStoragePoolId();

        if ((existingVcenterId == null && vcenter == null) || (existingVcenterId != null && vcenter != null)) {
            throw new ServerApiException(ApiErrorCode.PARAM_ERROR,
                    "Please provide an existing vCenter ID or a vCenter IP/Name, parameters are mutually exclusive");
        }
        if (existingVcenterId == null && StringUtils.isAnyBlank(vcenter, datacenterName, username, password)) {
            throw new ServerApiException(ApiErrorCode.PARAM_ERROR,
                    "Please set all the information for a vCenter IP/Name, datacenter, username and password");
        }

        if (existingVcenterId != null) {
            VmwareDatacenterVO existingDC = vmwareDatacenterDao.findById(existingVcenterId);
            if (existingDC == null) {
                String err = String.format("Cannot find any existing Vmware DC with ID %s", existingVcenterId);
                LOGGER.error(err);
                throw new CloudRuntimeException(err);
            }
            vcenter = existingDC.getVcenterHost();
            datacenterName = existingDC.getVmwareDatacenterName();
            username = existingDC.getUser();
            password = existingDC.getPassword();
        }

        UnmanagedInstanceTO clonedInstance = null;
        try {
            String instanceName = getGeneratedInstanceName(owner);
            clonedInstance = cloneSourceVmwareUnmanagedInstance(vcenter, datacenterName, username, password,
                    clusterName, sourceHostName, sourceVM);
            checkNetworkingBeforeConvertingVmwareInstance(zone, owner, instanceName, hostName, clonedInstance, nicNetworkMap, nicIpAddressMap, forced);
            UnmanagedInstanceTO convertedInstance = convertVmwareInstanceToKVM(vcenter, datacenterName, clusterName, username, password,
                    sourceHostName, clonedInstance, destinationCluster, convertInstanceHostId, convertStoragePoolId);
            sanitizeConvertedInstance(convertedInstance, clonedInstance);
            UserVm userVm = importVirtualMachineInternal(convertedInstance, instanceName, zone, destinationCluster, null,
                    template, displayName, hostName, caller, owner, userId,
                    serviceOffering, dataDiskOfferingMap,
                    nicNetworkMap, nicIpAddressMap,
                    details, false, forced, false);
            LOGGER.debug(String.format("VM %s imported successfully", sourceVM));
            return userVm;
        } catch (CloudRuntimeException e) {
            LOGGER.error(String.format("Error importing VM: %s", e.getMessage()), e);
            ActionEventUtils.onCompletedActionEvent(userId, owner.getId(), EventVO.LEVEL_ERROR, EventTypes.EVENT_VM_IMPORT,
                    cmd.getEventDescription(), null, null, 0);
            throw new ServerApiException(ApiErrorCode.INTERNAL_ERROR, e.getMessage());
        } finally {
            removeClonedInstance(vcenter, datacenterName, username, password, sourceHostName, clonedInstance.getName(), sourceVM);
        }
    }

    private void checkNetworkingBeforeConvertingVmwareInstance(DataCenter zone, Account owner, String instanceName,
                                                               String hostName, UnmanagedInstanceTO clonedInstance,
                                                               Map<String, Long> nicNetworkMap,
                                                               Map<String, Network.IpAddresses> nicIpAddressMap,
                                                               boolean forced) {
        List<UnmanagedInstanceTO.Nic> nics = clonedInstance.getNics();
        List<Long> networkIds = new ArrayList<>(nicNetworkMap.values());
        if (nics.size() != networkIds.size()) {
            String msg = String.format("Different number of nics found on instance %s: %s vs %s nics provided",
                    clonedInstance.getName(), nics.size(), networkIds.size());
            LOGGER.error(msg);
            throw new CloudRuntimeException(msg);
        }

        for (UnmanagedInstanceTO.Nic nic : nics) {
            Long networkId = nicNetworkMap.get(nic.getNicId());
            NetworkVO network = networkDao.findById(networkId);
            if (network == null) {
                String err = String.format("Cannot find a network with id = %s", networkId);
                LOGGER.error(err);
                throw new CloudRuntimeException(err);
            }
            Network.IpAddresses ipAddresses = null;
            if (MapUtils.isNotEmpty(nicIpAddressMap) && nicIpAddressMap.containsKey(nic.getNicId())) {
                ipAddresses = nicIpAddressMap.get(nic.getNicId());
            }
            boolean autoImport = ipAddresses != null && ipAddresses.getIp4Address() != null && ipAddresses.getIp4Address().equalsIgnoreCase("auto");
            checkUnmanagedNicAndNetworkMacAddressForImport(network, nic, forced);
            checkUnmanagedNicAndNetworkForImport(instanceName, nic, network, zone, owner, autoImport, Hypervisor.HypervisorType.KVM);
            checkUnmanagedNicAndNetworkHostnameForImport(instanceName, nic, network, hostName);
            checkUnmanagedNicIpAndNetworkForImport(instanceName, nic, network, ipAddresses);
        }
    }

    private void checkUnmanagedNicAndNetworkMacAddressForImport(NetworkVO network, UnmanagedInstanceTO.Nic nic, boolean forced) {
        NicVO existingNic = nicDao.findByNetworkIdAndMacAddress(network.getId(), nic.getMacAddress());
        if (existingNic != null && !forced) {
            String err = String.format("NIC with MAC address = %s exists on network with ID = %s and forced flag is disabled",
                    nic.getMacAddress(), network.getId());
            LOGGER.error(err);
            throw new CloudRuntimeException(err);
        }
    }

    private String getGeneratedInstanceName(Account owner) {
        long id = vmDao.getNextInSequence(Long.class, "id");
        String instanceSuffix = configurationDao.getValue(Config.InstanceName.key());
        if (instanceSuffix == null) {
            instanceSuffix = "DEFAULT";
        }
        return VirtualMachineName.getVmName(id, owner.getId(), instanceSuffix);
    }

    private void sanitizeConvertedInstance(UnmanagedInstanceTO convertedInstance, UnmanagedInstanceTO clonedInstance) {
        convertedInstance.setCpuCores(clonedInstance.getCpuCores());
        convertedInstance.setCpuSpeed(clonedInstance.getCpuSpeed());
        convertedInstance.setCpuCoresPerSocket(clonedInstance.getCpuCoresPerSocket());
        convertedInstance.setMemory(clonedInstance.getMemory());
        convertedInstance.setPowerState(UnmanagedInstanceTO.PowerState.PowerOff);
        List<UnmanagedInstanceTO.Disk> convertedInstanceDisks = convertedInstance.getDisks();
        List<UnmanagedInstanceTO.Disk> clonedInstanceDisks = clonedInstance.getDisks();
        for (int i = 0; i < convertedInstanceDisks.size(); i++) {
            UnmanagedInstanceTO.Disk disk = convertedInstanceDisks.get(i);
            disk.setDiskId(clonedInstanceDisks.get(i).getDiskId());
        }
        List<UnmanagedInstanceTO.Nic> convertedInstanceNics = convertedInstance.getNics();
        List<UnmanagedInstanceTO.Nic> clonedInstanceNics = clonedInstance.getNics();
        if (CollectionUtils.isEmpty(convertedInstanceNics) && CollectionUtils.isNotEmpty(clonedInstanceNics)) {
            for (UnmanagedInstanceTO.Nic nic : clonedInstanceNics) {
                // In case the NICs information is not parsed from the converted XML domain, use the cloned instance NICs with virtio adapter
                nic.setAdapterType("virtio");
            }
            convertedInstance.setNics(clonedInstanceNics);
        } else {
            for (int i = 0; i < convertedInstanceNics.size(); i++) {
                UnmanagedInstanceTO.Nic nic = convertedInstanceNics.get(i);
                nic.setNicId(clonedInstanceNics.get(i).getNicId());
            }
        }
    }

    private void removeClonedInstance(String vcenter, String datacenterName,
                                      String username, String password,
                                      String sourceHostName, String clonedInstanceName,
                                      String sourceVM) {
        HypervisorGuru vmwareGuru = hypervisorGuruManager.getGuru(Hypervisor.HypervisorType.VMware);
        Map<String, String> params = createParamsForRemoveClonedInstance(vcenter, datacenterName, username, password, sourceVM);
        boolean result = vmwareGuru.removeClonedHypervisorVMOutOfBand(sourceHostName, clonedInstanceName, params);
        if (!result) {
            String msg = String.format("Could not properly remove the cloned instance %s from VMware datacenter %s:%s",
                    clonedInstanceName, vcenter, datacenterName);
            LOGGER.warn(msg);
            return;
        }
        LOGGER.debug(String.format("Removed the cloned instance %s from VMWare datacenter %s:%s",
                clonedInstanceName, vcenter, datacenterName));
    }

    private Map<String, String> createParamsForRemoveClonedInstance(String vcenter, String datacenterName, String username,
                                                                    String password, String sourceVM) {
        Map<String, String> params = new HashMap<>();
        params.put(VmDetailConstants.VMWARE_VCENTER_HOST, vcenter);
        params.put(VmDetailConstants.VMWARE_DATACENTER_NAME, datacenterName);
        params.put(VmDetailConstants.VMWARE_VCENTER_USERNAME, username);
        params.put(VmDetailConstants.VMWARE_VCENTER_PASSWORD, password);
        return params;
    }

    private HostVO selectInstanceConvertionKVMHostInCluster(Cluster destinationCluster, Long convertInstanceHostId) {
        if (convertInstanceHostId != null) {
            HostVO selectedHost = hostDao.findById(convertInstanceHostId);
            if (selectedHost == null) {
                String msg = String.format("Cannot find host with ID %s", convertInstanceHostId);
                LOGGER.error(msg);
                throw new CloudRuntimeException(msg);
            }
            if (selectedHost.getResourceState() != ResourceState.Enabled ||
                    selectedHost.getStatus() != Status.Up || selectedHost.getType() != Host.Type.Routing ||
                    selectedHost.getClusterId() != destinationCluster.getId()) {
                String msg = String.format("Cannot perform the conversion on the host %s as it is not a running and Enabled host", selectedHost.getName());
                LOGGER.error(msg);
                throw new CloudRuntimeException(msg);
            }
            return selectedHost;
        }
        List<HostVO> hosts = hostDao.listByClusterAndHypervisorType(destinationCluster.getId(), destinationCluster.getHypervisorType());
        if (CollectionUtils.isEmpty(hosts)) {
            String err = String.format("Could not find any running %s host in cluster %s",
                    destinationCluster.getHypervisorType(), destinationCluster.getName());
            LOGGER.error(err);
            throw new CloudRuntimeException(err);
        }
        List<HostVO> filteredHosts = hosts.stream()
                .filter(x -> x.getResourceState() == ResourceState.Enabled)
                .collect(Collectors.toList());
        if (CollectionUtils.isEmpty(filteredHosts)) {
            String err = String.format("Could not find a %s host in cluster %s to perform the instance conversion",
                    destinationCluster.getHypervisorType(), destinationCluster.getName());
            LOGGER.error(err);
            throw new CloudRuntimeException(err);
        }
        return filteredHosts.get(new Random().nextInt(filteredHosts.size()));
    }

    private UnmanagedInstanceTO convertVmwareInstanceToKVM(String vcenter, String datacenterName, String clusterName,
                                                           String username, String password, String hostName,
                                                           UnmanagedInstanceTO clonedInstance, Cluster destinationCluster,
                                                           Long convertInstanceHostId, Long convertStoragePoolId) {
        HostVO convertHost = selectInstanceConvertionKVMHostInCluster(destinationCluster, convertInstanceHostId);
        String vmName = clonedInstance.getName();
        LOGGER.debug(String.format("The host %s (%s) is selected to execute the conversion of the instance %s" +
                " from VMware to KVM ", convertHost.getId(), convertHost.getName(), vmName));

        RemoteInstanceTO remoteInstanceTO = new RemoteInstanceTO(hostName, vmName,
                vcenter, datacenterName, clusterName, username, password);
        DataStoreTO temporaryConvertLocation = selectInstanceConversionTemporaryLocation(destinationCluster, convertStoragePoolId, convertHost);
        List<String> destinationStoragePools = selectInstanceConvertionStoragePools(destinationCluster, clonedInstance.getDisks());
        ConvertInstanceCommand cmd = new ConvertInstanceCommand(remoteInstanceTO,
                Hypervisor.HypervisorType.KVM, destinationStoragePools, temporaryConvertLocation);
        int timeoutSeconds = StorageManager.ConvertVmwareInstanceToKvmTimeout.value() * 60 * 60;
        cmd.setWait(timeoutSeconds);

        Answer convertAnswer;
        try {
             convertAnswer = agentManager.send(convertHost.getId(), cmd);
        } catch (AgentUnavailableException | OperationTimedoutException e) {
            String err = String.format("Could not send the convert instance command to host %s (%s) due to: %s",
                    convertHost.getId(), convertHost.getName(), e.getMessage());
            LOGGER.error(err, e);
            throw new CloudRuntimeException(err);
        }

        if (!convertAnswer.getResult()) {
            String err = String.format("The convert process failed for instance %s from Vmware to KVM on host %s: %s",
                    vmName, convertHost.getName(), convertAnswer.getDetails());
            LOGGER.error(err);
            throw new CloudRuntimeException(err);
        }
        return ((ConvertInstanceAnswer) convertAnswer).getConvertedInstance();
    }

    private List<String> selectInstanceConvertionStoragePools(Cluster destinationCluster, List<UnmanagedInstanceTO.Disk> disks) {
        List<String> storagePools = new ArrayList<>(disks.size());
        List<StoragePoolVO> pools = primaryDataStoreDao.listPoolsByCluster(destinationCluster.getId());
        //TODO: Choose pools by capacity
        for (UnmanagedInstanceTO.Disk disk : disks) {
            Long capacity = disk.getCapacity();
            storagePools.add(pools.get(0).getUuid());
        }
        return storagePools;
    }

    private void logFailureAndThrowException(String msg) {
        LOGGER.error(msg);
        throw new CloudRuntimeException(msg);
    }

    protected DataStoreTO selectInstanceConversionTemporaryLocation(Cluster destinationCluster, Long convertStoragePoolId, HostVO convertHost) {
        if (convertStoragePoolId != null) {
            StoragePoolVO selectedStoragePool = primaryDataStoreDao.findById(convertStoragePoolId);
            if (selectedStoragePool == null) {
                logFailureAndThrowException(String.format("Cannot find a storage pool with ID %s", convertStoragePoolId));
            }
            if ((selectedStoragePool.getScope() == ScopeType.CLUSTER && selectedStoragePool.getClusterId() != destinationCluster.getId()) ||
                    (selectedStoragePool.getScope() == ScopeType.ZONE && selectedStoragePool.getDataCenterId() != destinationCluster.getDataCenterId())) {
                logFailureAndThrowException(String.format("Cannot use the storage pool %s for the instance conversion as " +
                        "it is not in the scope of the cluster %s", selectedStoragePool.getName(), destinationCluster.getName()));
            }
            if (selectedStoragePool.getScope() == ScopeType.HOST &&
                    storagePoolHostDao.findByPoolHost(selectedStoragePool.getId(), convertHost.getId()) == null) {
                logFailureAndThrowException(String.format("The storage pool %s is not a local storage pool for the host %s", selectedStoragePool.getName(), convertHost.getName()));
            } else if (selectedStoragePool.getPoolType() != Storage.StoragePoolType.NetworkFilesystem) {
                logFailureAndThrowException(String.format("The storage pool %s is not supported for temporary conversion location, supported pools are NFS storage pools", selectedStoragePool.getName()));
            }
            return dataStoreManager.getPrimaryDataStore(convertStoragePoolId).getTO();
        } else {
            long zoneId = destinationCluster.getDataCenterId();
            ImageStoreVO imageStore = imageStoreDao.findOneByZoneAndProtocol(zoneId, "nfs");
            if (imageStore == null) {
                logFailureAndThrowException(String.format("Could not find an NFS secondary storage pool on zone %s to use as a temporary location " +
                        "for instance conversion", zoneId));
            }
            DataStore dataStore = dataStoreManager.getDataStore(imageStore.getId(), DataStoreRole.Image);
            return dataStore.getTO();
        }
    }

    protected Map<String, String> createParamsForTemplateFromVmwareVmMigration(String vcenterHost, String datacenterName,
                                                                               String username, String password,
                                                                               String clusterName, String sourceHostName,
                                                                               String sourceVMName) {
        Map<String, String> params = new HashMap<>();
        params.put(VmDetailConstants.VMWARE_VCENTER_HOST, vcenterHost);
        params.put(VmDetailConstants.VMWARE_DATACENTER_NAME, datacenterName);
        params.put(VmDetailConstants.VMWARE_VCENTER_USERNAME, username);
        params.put(VmDetailConstants.VMWARE_VCENTER_PASSWORD, password);
        params.put(VmDetailConstants.VMWARE_CLUSTER_NAME, clusterName);
        params.put(VmDetailConstants.VMWARE_HOST_NAME, sourceHostName);
        params.put(VmDetailConstants.VMWARE_VM_NAME, sourceVMName);
        return params;
    }

    @Override
    public List<Class<?>> getCommands() {
        final List<Class<?>> cmdList = new ArrayList<Class<?>>();
        cmdList.add(ListUnmanagedInstancesCmd.class);
        cmdList.add(ImportUnmanagedInstanceCmd.class);
        cmdList.add(UnmanageVMInstanceCmd.class);
        cmdList.add(ListVmsForImportCmd.class);
        cmdList.add(ImportVmCmd.class);
        return cmdList;
    }

    /**
     * Perform validations before attempting to unmanage a VM from CloudStack:
     * - VM must not have any associated volume snapshot
     * - VM must not have an attached ISO
     */
    private void performUnmanageVMInstancePrechecks(VMInstanceVO vmVO) {
        if (hasVolumeSnapshotsPriorToUnmanageVM(vmVO)) {
            throw new UnsupportedServiceException("Cannot unmanage VM with id = " + vmVO.getUuid() +
                    " as there are volume snapshots for its volume(s). Please remove snapshots before unmanaging.");
        }

        if (hasISOAttached(vmVO)) {
            throw new UnsupportedServiceException("Cannot unmanage VM with id = " + vmVO.getUuid() +
                    " as there is an ISO attached. Please detach ISO before unmanaging.");
        }
    }

    private boolean hasVolumeSnapshotsPriorToUnmanageVM(VMInstanceVO vmVO) {
        List<VolumeVO> volumes = volumeDao.findByInstance(vmVO.getId());
        for (VolumeVO volume : volumes) {
            List<SnapshotVO> snaps = snapshotDao.listByVolumeId(volume.getId());
            if (CollectionUtils.isNotEmpty(snaps)) {
                for (SnapshotVO snap : snaps) {
                    if (snap.getState() != Snapshot.State.Destroyed && snap.getRemoved() == null) {
                        return true;
                    }
                }
            }
        }
        return false;
    }

    private boolean hasISOAttached(VMInstanceVO vmVO) {
        UserVmVO userVM = userVmDao.findById(vmVO.getId());
        if (userVM == null) {
            throw new InvalidParameterValueException("Could not find user VM with ID = " + vmVO.getUuid());
        }
        return userVM.getIsoId() != null;
    }

    /**
     * Find a suitable host within the scope of the VM to unmanage to verify the VM exists
     */
    private Long findSuitableHostId(VMInstanceVO vmVO) {
        Long hostId = vmVO.getHostId();
        if (hostId == null) {
            long zoneId = vmVO.getDataCenterId();
            List<HostVO> hosts = hostDao.listAllHostsUpByZoneAndHypervisor(zoneId, vmVO.getHypervisorType());
            for (HostVO host : hosts) {
                if (host.isInMaintenanceStates() || host.getState() != Status.Up || host.getStatus() != Status.Up) {
                    continue;
                }
                hostId = host.getId();
                break;
            }
        }

        if (hostId == null) {
            throw new CloudRuntimeException(String.format("Cannot find a host to verify if the VM [%s] exists. Thus we are unable to unmanage it.", vmVO.getUuid()));
        }
        return hostId;
    }

    @Override
    @ActionEvent(eventType = EventTypes.EVENT_VM_UNMANAGE, eventDescription = "unmanaging VM", async = true)
    public boolean unmanageVMInstance(long vmId) {
        VMInstanceVO vmVO = vmDao.findById(vmId);
        if (vmVO == null || vmVO.getRemoved() != null) {
            throw new InvalidParameterValueException("Could not find VM to unmanage, it is either removed or not existing VM");
        } else if (vmVO.getState() != VirtualMachine.State.Running && vmVO.getState() != VirtualMachine.State.Stopped) {
            throw new InvalidParameterValueException("VM with id = " + vmVO.getUuid() + " must be running or stopped to be unmanaged");
        } else if (!UnmanagedVMsManager.isSupported(vmVO.getHypervisorType())) {
            throw new UnsupportedServiceException("Unmanage VM is currently not allowed for hypervisor " +
                    vmVO.getHypervisorType().toString());
        } else if (vmVO.getType() != VirtualMachine.Type.User) {
            throw new UnsupportedServiceException("Unmanage VM is currently allowed for guest VMs only");
        }

        performUnmanageVMInstancePrechecks(vmVO);

        Long hostId = findSuitableHostId(vmVO);
        String instanceName = vmVO.getInstanceName();

        if (!existsVMToUnmanage(instanceName, hostId)) {
            throw new CloudRuntimeException("VM with id = " + vmVO.getUuid() + " is not found in the hypervisor");
        }

        return userVmManager.unmanageUserVM(vmId);
    }

    /**
     * Verify the VM to unmanage exists on the hypervisor
     */
    private boolean existsVMToUnmanage(String instanceName, Long hostId) {
        PrepareUnmanageVMInstanceCommand command = new PrepareUnmanageVMInstanceCommand();
        command.setInstanceName(instanceName);
        Answer ans = agentManager.easySend(hostId, command);
        if (!(ans instanceof PrepareUnmanageVMInstanceAnswer)) {
            throw new CloudRuntimeException("Error communicating with host " + hostId);
        }
        PrepareUnmanageVMInstanceAnswer answer = (PrepareUnmanageVMInstanceAnswer) ans;
        if (!answer.getResult()) {
            LOGGER.error("Error verifying VM " + instanceName + " exists on host with ID = " + hostId + ": " + answer.getDetails());
        }
        return answer.getResult();
    }

    private UserVmResponse importKvmInstance(ImportVmCmd cmd) {
        final Account caller = CallContext.current().getCallingAccount();
        if (caller.getType() != Account.Type.ADMIN) {
            throw new PermissionDeniedException(String.format("Cannot perform this operation, Calling account is not root admin: %s", caller.getUuid()));
        }
        final Long zoneId = cmd.getZoneId();
        final DataCenterVO zone = dataCenterDao.findById(zoneId);
        if (zone == null) {
            throw new InvalidParameterValueException("Please specify a valid zone.");
        }
        final String hypervisorType = cmd.getHypervisor();
        if (!Hypervisor.HypervisorType.KVM.toString().equalsIgnoreCase(hypervisorType)) {
            throw new InvalidParameterValueException(String.format("VM import is currently not supported for hypervisor: %s", hypervisorType));
        }

        final String instanceName = cmd.getName();
        if (StringUtils.isEmpty(instanceName)) {
            throw new InvalidParameterValueException(String.format("Instance name cannot be empty"));
        }
        if (cmd.getDomainId() != null && StringUtils.isEmpty(cmd.getAccountName())) {
            throw new InvalidParameterValueException("domainid parameter must be specified with account parameter");
        }
        final Account owner = accountService.getActiveAccountById(cmd.getEntityOwnerId());
        long userId = CallContext.current().getCallingUserId();
        List<UserVO> userVOs = userDao.listByAccount(owner.getAccountId());
        if (CollectionUtils.isNotEmpty(userVOs)) {
            userId = userVOs.get(0).getId();
        }
        VMTemplateVO template = templateDao.findByName(KVM_VM_IMPORT_DEFAULT_TEMPLATE_NAME);
        if (template == null) {
            template = createDefaultDummyVmImportTemplate(true);
            if (template == null) {
                throw new InvalidParameterValueException("Error while creating default Import Vm Template");
            }
        }

        final Long serviceOfferingId = cmd.getServiceOfferingId();
        if (serviceOfferingId == null) {
            throw new InvalidParameterValueException(String.format("Service offering ID cannot be null"));
        }
        final ServiceOfferingVO serviceOffering = serviceOfferingDao.findById(serviceOfferingId);
        if (serviceOffering == null) {
            throw new InvalidParameterValueException(String.format("Service offering ID: %d cannot be found", serviceOfferingId));
        }
        accountService.checkAccess(owner, serviceOffering, zone);
        try {
            resourceLimitService.checkResourceLimit(owner, Resource.ResourceType.user_vm, 1);
        } catch (ResourceAllocationException e) {
            LOGGER.error(String.format("VM resource allocation error for account: %s", owner.getUuid()), e);
            throw new ServerApiException(ApiErrorCode.INTERNAL_ERROR, String.format("VM resource allocation error for account: %s. %s", owner.getUuid(), StringUtils.defaultString(e.getMessage())));
        }
        String displayName = cmd.getDisplayName();
        if (StringUtils.isEmpty(displayName)) {
            displayName = instanceName;
        }
        String hostName = cmd.getHostName();
        if (StringUtils.isEmpty(hostName)) {
            if (!NetUtils.verifyDomainNameLabel(instanceName, true)) {
                throw new InvalidParameterValueException(String.format("Please provide hostname for the VM. VM name contains unsupported characters for it to be used as hostname"));
            }
            hostName = instanceName;
        }
        if (!NetUtils.verifyDomainNameLabel(hostName, true)) {
            throw new InvalidParameterValueException("Invalid VM hostname. VM hostname can contain ASCII letters 'a' through 'z', the digits '0' through '9', "
                    + "and the hyphen ('-'), must be between 1 and 63 characters long, and can't start or end with \"-\" and can't start with digit");
        }

        final Map<String, Long> nicNetworkMap = cmd.getNicNetworkList();
        final Map<String, Network.IpAddresses> nicIpAddressMap = cmd.getNicIpAddressList();
        final Map<String, Long> dataDiskOfferingMap = cmd.getDataDiskToDiskOfferingList();
        final Map<String, String> details = cmd.getDetails();

        String remoteUrl = cmd.getHost();
        String source = cmd.getImportSource().toUpperCase();
        String diskPath = cmd.getDiskPath();
        ImportSource importSource = Enum.valueOf(ImportSource.class, source);
        Long hostId = cmd.getHostId();
        Long poolId = cmd.getStoragePoolId();
        Long networkId = cmd.getNetworkId();

        UnmanagedInstanceTO unmanagedInstanceTO = null;
        if (ImportSource.EXTERNAL == importSource) {
<<<<<<< HEAD
            HashMap<String, UnmanagedInstanceTO> instancesMap = getRemoteVms(zoneId, remoteUrl, cmd.getUsername(), cmd.getPassword());
=======
            if (StringUtils.isBlank(cmd.getUsername())) {
                throw new InvalidParameterValueException("Username need to be provided.");
            }

            HashMap<String, UnmanagedInstanceTO> instancesMap = getRemoteVmsOnKVMHost(zoneId, remoteUrl, cmd.getUsername(), cmd.getPassword());
>>>>>>> 15772189
            unmanagedInstanceTO = instancesMap.get(cmd.getName());
            if (unmanagedInstanceTO == null) {
                throw new ServerApiException(ApiErrorCode.INTERNAL_ERROR, String.format("VM with name: %s not found on remote host %s", instanceName, remoteUrl));
            }
        }

        if (ImportSource.SHARED == importSource || ImportSource.LOCAL == importSource) {
            if (diskPath == null) {
                throw new InvalidParameterValueException("Disk Path is required for Import from shared/local storage");
            }

            if (networkId == null) {
                throw new InvalidParameterValueException("Network is required for Import from shared/local storage");
            }

            if (poolId == null) {
                throw new InvalidParameterValueException("Storage Pool is required for Import from shared/local storage");
            }

            StoragePool storagePool = primaryDataStoreDao.findById(poolId);
            if (storagePool == null) {
                throw new InvalidParameterValueException("Storage Pool not found");
            }

            if (volumeDao.findByPoolIdAndPath(poolId, diskPath) != null) {
                throw new InvalidParameterValueException("Disk image is already in use");
            }

            DiskOffering diskOffering = diskOfferingDao.findById(serviceOffering.getDiskOfferingId());

            if (diskOffering != null && !storagePoolSupportsDiskOffering(storagePool, diskOffering)) {
                throw new InvalidParameterValueException(String.format("Service offering: %s storage tags are not compatible with selected storage pool: %s", serviceOffering.getUuid(), storagePool.getUuid()));
            }
        }

        if (ImportSource.LOCAL == importSource) {
            if (hostId == null) {
                throw new InvalidParameterValueException("Host is required for Import from local storage");
            }

            if (hostDao.findById(hostId) == null) {
                throw new InvalidParameterValueException("Host not found");
            }

            if(storagePoolHostDao.findByPoolHost(poolId, hostId) == null) {
                throw new InvalidParameterValueException("Specified Local Storage Pool not found on Host");
            }
        }

        UserVm userVm = null;

        if (ImportSource.EXTERNAL == importSource) {
            String username = cmd.getUsername();
            String password = cmd.getPassword();
            String tmpPath = cmd.getTmpPath();
            userVm = importExternalKvmVirtualMachine(unmanagedInstanceTO, instanceName, zone,
                    template, displayName, hostName, caller, owner, userId,
                    serviceOffering, dataDiskOfferingMap,
                    nicNetworkMap, nicIpAddressMap, remoteUrl, username, password, tmpPath, details);
        } else if (ImportSource.SHARED == importSource || ImportSource.LOCAL == importSource) {
            try {
                userVm = importKvmVirtualMachineFromDisk(importSource, instanceName, zone,
                        template, displayName, hostName, caller, owner, userId,
                        serviceOffering, dataDiskOfferingMap, networkId, hostId, poolId, diskPath,
                        details);
            } catch (InsufficientCapacityException e) {
                throw new RuntimeException(e);
            } catch (ResourceAllocationException e) {
                throw new RuntimeException(e);
            }
        }
        if (userVm == null) {
            throw new ServerApiException(ApiErrorCode.INTERNAL_ERROR, String.format("Failed to import Vm with name: %s ", instanceName));
        }

        CallContext.current().setEventResourceId(userVm.getId());
        CallContext.current().setEventResourceType(ApiCommandResourceType.VirtualMachine);
        return responseGenerator.createUserVmResponse(ResponseObject.ResponseView.Full, "virtualmachine", userVm).get(0);
    }

    private UserVm importExternalKvmVirtualMachine(final UnmanagedInstanceTO unmanagedInstance, final String instanceName, final DataCenter zone,
                                                final VirtualMachineTemplate template, final String displayName, final String hostName, final Account caller, final Account owner, final Long userId,
                                                final ServiceOfferingVO serviceOffering, final Map<String, Long> dataDiskOfferingMap,
                                                final Map<String, Long> nicNetworkMap, final Map<String, Network.IpAddresses> callerNicIpAddressMap,
                                                final String remoteUrl, String username, String password, String tmpPath, final Map<String, String> details) {
        UserVm userVm = null;

        Map<String, String> allDetails = new HashMap<>(details);
        // Check disks and supplied disk offerings
        List<UnmanagedInstanceTO.Disk> unmanagedInstanceDisks = unmanagedInstance.getDisks();

        if (CollectionUtils.isEmpty(unmanagedInstanceDisks)) {
            throw new ServerApiException(ApiErrorCode.INTERNAL_ERROR, String.format("No attached disks found for the unmanaged VM: %s", instanceName));
        }

        Pair<UnmanagedInstanceTO.Disk, List<UnmanagedInstanceTO.Disk>> rootAndDataDisksPair = getRootAndDataDisks(unmanagedInstanceDisks, dataDiskOfferingMap);
        final UnmanagedInstanceTO.Disk rootDisk = rootAndDataDisksPair.first();
        final List<UnmanagedInstanceTO.Disk> dataDisks = rootAndDataDisksPair.second();
        if (rootDisk == null || StringUtils.isEmpty(rootDisk.getController())) {
            throw new ServerApiException(ApiErrorCode.INTERNAL_ERROR, String.format("VM import failed. Unable to retrieve root disk details for VM: %s ", instanceName));
        }
        allDetails.put(VmDetailConstants.ROOT_DISK_CONTROLLER, rootDisk.getController());

        // Check NICs and supplied networks
        Map<String, Network.IpAddresses> nicIpAddressMap = getNicIpAddresses(unmanagedInstance.getNics(), callerNicIpAddressMap);
        Map<String, Long> allNicNetworkMap = getUnmanagedNicNetworkMap(unmanagedInstance.getName(), unmanagedInstance.getNics(), nicNetworkMap, nicIpAddressMap, zone, hostName, owner, Hypervisor.HypervisorType.KVM);
        if (!CollectionUtils.isEmpty(unmanagedInstance.getNics())) {
            allDetails.put(VmDetailConstants.NIC_ADAPTER, unmanagedInstance.getNics().get(0).getAdapterType());
        }
        VirtualMachine.PowerState powerState = VirtualMachine.PowerState.PowerOff;

        String internalName = getInternalName(owner.getAccountId());

        try {
            userVm = userVmManager.importVM(zone, null, template, internalName, displayName, owner,
                    null, caller, true, null, owner.getAccountId(), userId,
                    serviceOffering, null, hostName,
                    Hypervisor.HypervisorType.KVM, allDetails, powerState, null);
        } catch (InsufficientCapacityException ice) {
            LOGGER.error(String.format("Failed to import vm name: %s", instanceName), ice);
            throw new ServerApiException(ApiErrorCode.INSUFFICIENT_CAPACITY_ERROR, ice.getMessage());
        }
        if (userVm == null) {
            throw new ServerApiException(ApiErrorCode.INTERNAL_ERROR, String.format("Failed to import vm name: %s", instanceName));
        }
        DiskOfferingVO diskOffering = diskOfferingDao.findById(serviceOffering.getDiskOfferingId());
        String rootVolumeName = String.format("ROOT-%s", userVm.getId());
        DiskProfile diskProfile = volumeManager.allocateRawVolume(Volume.Type.ROOT, rootVolumeName, diskOffering, null, null, null, userVm, template, owner, null);

        DiskProfile[] dataDiskProfiles = new DiskProfile[dataDisks.size()];
        int diskSeq = 0;
        for (UnmanagedInstanceTO.Disk disk : dataDisks) {
            if (disk.getCapacity() == null || disk.getCapacity() == 0) {
                throw new InvalidParameterValueException(String.format("Disk ID: %s size is invalid", disk.getDiskId()));
            }
            DiskOffering offering = diskOfferingDao.findById(dataDiskOfferingMap.get(disk.getDiskId()));
            DiskProfile dataDiskProfile = volumeManager.allocateRawVolume(Volume.Type.DATADISK, String.format("DATA-%d-%s", userVm.getId(), disk.getDiskId()), offering, null, null, null, userVm, template, owner, null);
            dataDiskProfiles[diskSeq++] = dataDiskProfile;
        }

        final VirtualMachineProfile profile = new VirtualMachineProfileImpl(userVm, template, serviceOffering, owner, null);
        ServiceOfferingVO dummyOffering = serviceOfferingDao.findById(userVm.getId(), serviceOffering.getId());
        profile.setServiceOffering(dummyOffering);
        DeploymentPlanner.ExcludeList excludeList = new DeploymentPlanner.ExcludeList();
        final DataCenterDeployment plan = new DataCenterDeployment(zone.getId(), null, null, null, null, null);
        DeployDestination dest = null;
        try {
            dest = deploymentPlanningManager.planDeployment(profile, plan, excludeList, null);
        } catch (Exception e) {
            LOGGER.warn(String.format("Import failed for Vm: %s while finding deployment destination", userVm.getInstanceName()), e);
            cleanupFailedImportVM(userVm);
            throw new ServerApiException(ApiErrorCode.INTERNAL_ERROR, String.format("Import failed for Vm: %s while finding deployment destination", userVm.getInstanceName()));
        }
        if(dest == null) {
            throw new ServerApiException(ApiErrorCode.INTERNAL_ERROR, String.format("Import failed for Vm: %s. Suitable deployment destination not found", userVm.getInstanceName()));
        }

        List<Pair<DiskProfile, StoragePool>> diskProfileStoragePoolList = new ArrayList<>();
        try {
            if (rootDisk.getCapacity() == null || rootDisk.getCapacity() == 0) {
                throw new InvalidParameterValueException(String.format("Root disk ID: %s size is invalid", rootDisk.getDiskId()));
            }

            diskProfileStoragePoolList.add(importExternalDisk(rootDisk, userVm, dest, diskOffering, Volume.Type.ROOT,
                    template, null, remoteUrl, username, password, tmpPath, diskProfile));

            long deviceId = 1L;
            diskSeq = 0;
            for (UnmanagedInstanceTO.Disk disk : dataDisks) {
                DiskProfile dataDiskProfile = dataDiskProfiles[diskSeq++];
                DiskOffering offering = diskOfferingDao.findById(dataDiskOfferingMap.get(disk.getDiskId()));

                diskProfileStoragePoolList.add(importExternalDisk(disk, userVm, dest, offering, Volume.Type.DATADISK,
                        template, deviceId, remoteUrl, username, password, tmpPath, dataDiskProfile));
                deviceId++;
            }
        } catch (Exception e) {
            LOGGER.error(String.format("Failed to import volumes while importing vm: %s", instanceName), e);
            cleanupFailedImportVM(userVm);
            throw new ServerApiException(ApiErrorCode.INTERNAL_ERROR, String.format("Failed to import volumes while importing vm: %s. %s", instanceName, StringUtils.defaultString(e.getMessage())));
        }
        try {
            int nicIndex = 0;
            for (UnmanagedInstanceTO.Nic nic : unmanagedInstance.getNics()) {
                Network network = networkDao.findById(allNicNetworkMap.get(nic.getNicId()));
                Network.IpAddresses ipAddresses = nicIpAddressMap.get(nic.getNicId());
                importNic(nic, userVm, network, ipAddresses, nicIndex, nicIndex==0, true);
                nicIndex++;
            }
        } catch (Exception e) {
            LOGGER.error(String.format("Failed to import NICs while importing vm: %s", instanceName), e);
            cleanupFailedImportVM(userVm);
            throw new ServerApiException(ApiErrorCode.INTERNAL_ERROR, String.format("Failed to import NICs while importing vm: %s. %s", instanceName, StringUtils.defaultString(e.getMessage())));
        }
        publishVMUsageUpdateResourceCount(userVm, dummyOffering);
        return userVm;
    }

    private UserVm importKvmVirtualMachineFromDisk(final ImportSource importSource, final String instanceName, final DataCenter zone,
                                                   final VirtualMachineTemplate template, final String displayName, final String hostName, final Account caller, final Account owner, final Long userId,
                                                   final ServiceOfferingVO serviceOffering, final Map<String, Long> dataDiskOfferingMap, final Long networkId,
                                                   final Long hostId, final Long poolId, final String diskPath, final Map<String, String> details) throws InsufficientCapacityException, ResourceAllocationException {

        UserVm userVm = null;

        Map<String, String> allDetails = new HashMap<>(details);

        VirtualMachine.PowerState powerState = VirtualMachine.PowerState.PowerOff;

        NetworkVO network = networkDao.findById(networkId);
        if (network == null) {
            throw new InvalidParameterValueException("Unable to find network by id " + networkId);
        }

        networkModel.checkNetworkPermissions(owner, network);

        // don't allow to use system networks
        NetworkOffering networkOffering = entityMgr.findById(NetworkOffering.class, network.getNetworkOfferingId());
        if (networkOffering.isSystemOnly()) {
            throw new InvalidParameterValueException("Network id=" + networkId + " is system only and can't be used for vm deployment");
        }

        LinkedHashMap<String, List<NicProfile>> networkNicMap = new LinkedHashMap<>();

        if ((network.getDataCenterId() != zone.getId())) {
            if (!network.isStrechedL2Network()) {
                throw new InvalidParameterValueException("Network id=" + network.getId() +
                        " doesn't belong to zone " + zone.getId());
            }
        }

        String macAddress = networkModel.getNextAvailableMacAddressInNetwork(networkId);
        String ipAddress = null;
        if (network.getGuestType() != Network.GuestType.L2) {
            ipAddress = ipAddressManager.acquireGuestIpAddress(network, null);
        }

        Network.IpAddresses requestedIpPair = new Network.IpAddresses(ipAddress, null, macAddress);

        NicProfile nicProfile = new NicProfile(requestedIpPair.getIp4Address(), requestedIpPair.getIp6Address(), requestedIpPair.getMacAddress());
        nicProfile.setOrderIndex(0);

        boolean securityGroupEnabled = false;
        if (networkModel.isSecurityGroupSupportedInNetwork(network)) {
            securityGroupEnabled = true;
        }
        List<NicProfile> profiles = networkNicMap.get(network.getUuid());
        if (CollectionUtils.isEmpty(profiles)) {
            profiles = new ArrayList<>();
        }
        profiles.add(nicProfile);
        networkNicMap.put(network.getUuid(), profiles);

        String internalName = getInternalName(owner.getAccountId());

        try {
            userVm = userVmManager.importVM(zone, null, template, internalName, displayName, owner,
                    null, caller, true, null, owner.getAccountId(), userId,
                    serviceOffering, null, hostName,
                    Hypervisor.HypervisorType.KVM, allDetails, powerState, networkNicMap);
        } catch (InsufficientCapacityException ice) {
            LOGGER.error(String.format("Failed to import vm name: %s", instanceName), ice);
            throw new ServerApiException(ApiErrorCode.INSUFFICIENT_CAPACITY_ERROR, ice.getMessage());
        }
        if (userVm == null) {
            throw new ServerApiException(ApiErrorCode.INTERNAL_ERROR, String.format("Failed to import vm name: %s", instanceName));
        }
        DiskOfferingVO diskOffering = diskOfferingDao.findById(serviceOffering.getDiskOfferingId());
        String rootVolumeName = String.format("ROOT-%s", userVm.getId());
        DiskProfile diskProfile = volumeManager.allocateRawVolume(Volume.Type.ROOT, rootVolumeName, diskOffering, null, null, null, userVm, template, owner, null);

        final VirtualMachineProfile profile = new VirtualMachineProfileImpl(userVm, template, serviceOffering, owner, null);
        ServiceOfferingVO dummyOffering = serviceOfferingDao.findById(userVm.getId(), serviceOffering.getId());
        profile.setServiceOffering(dummyOffering);
        DeploymentPlanner.ExcludeList excludeList = new DeploymentPlanner.ExcludeList();
        final DataCenterDeployment plan = new DataCenterDeployment(zone.getId(), null, null, hostId, poolId, null);
        DeployDestination dest = null;
        try {
            dest = deploymentPlanningManager.planDeployment(profile, plan, excludeList, null);
        } catch (Exception e) {
            LOGGER.warn(String.format("Import failed for Vm: %s while finding deployment destination", userVm.getInstanceName()), e);
            cleanupFailedImportVM(userVm);
            throw new ServerApiException(ApiErrorCode.INTERNAL_ERROR, String.format("Import failed for Vm: %s while finding deployment destination", userVm.getInstanceName()));
        }
        if(dest == null) {
            throw new ServerApiException(ApiErrorCode.INTERNAL_ERROR, String.format("Import failed for Vm: %s. Suitable deployment destination not found", userVm.getInstanceName()));
        }


        Map<Volume, StoragePool> storage = dest.getStorageForDisks();
        Volume volume = volumeDao.findById(diskProfile.getVolumeId());
        StoragePool storagePool = storage.get(volume);
        CheckVolumeCommand checkVolumeCommand = new CheckVolumeCommand();
        checkVolumeCommand.setSrcFile(diskPath);
        StorageFilerTO storageTO = new StorageFilerTO(storagePool);
        checkVolumeCommand.setStorageFilerTO(storageTO);
        Answer answer = agentManager.easySend(dest.getHost().getId(), checkVolumeCommand);
        if (!(answer instanceof CheckVolumeAnswer)) {
            cleanupFailedImportVM(userVm);
            throw new CloudRuntimeException("Disk not found or is invalid");
        }
        CheckVolumeAnswer checkVolumeAnswer = (CheckVolumeAnswer) answer;
        if(!checkVolumeAnswer.getResult()) {
            cleanupFailedImportVM(userVm);
            throw new CloudRuntimeException("Disk not found or is invalid");
        }
        diskProfile.setSize(checkVolumeAnswer.getSize());


        List<Pair<DiskProfile, StoragePool>> diskProfileStoragePoolList = new ArrayList<>();
        try {
            long deviceId = 1L;
            if(ImportSource.SHARED == importSource) {
                diskProfileStoragePoolList.add(importKVMSharedDisk(userVm, diskOffering, Volume.Type.ROOT,
                        template, deviceId, poolId, diskPath, diskProfile));
            } else if(ImportSource.LOCAL == importSource) {
                diskProfileStoragePoolList.add(importKVMLocalDisk(userVm, diskOffering, Volume.Type.ROOT,
                        template, deviceId, hostId, diskPath, diskProfile));
            }
        } catch (Exception e) {
            LOGGER.error(String.format("Failed to import volumes while importing vm: %s", instanceName), e);
            cleanupFailedImportVM(userVm);
            throw new ServerApiException(ApiErrorCode.INTERNAL_ERROR, String.format("Failed to import volumes while importing vm: %s. %s", instanceName, StringUtils.defaultString(e.getMessage())));
        }
        networkOrchestrationService.importNic(macAddress,0,network, true, userVm, requestedIpPair, zone, true);
        publishVMUsageUpdateResourceCount(userVm, dummyOffering);
        return userVm;
    }


    private NetworkVO getDefaultNetwork(DataCenter zone, Account owner, boolean selectAny) throws InsufficientCapacityException, ResourceAllocationException {
        NetworkVO defaultNetwork = null;

        // if no network is passed in
        // Check if default virtual network offering has
        // Availability=Required. If it's true, search for corresponding
        // network
        // * if network is found, use it. If more than 1 virtual network is
        // found, throw an error
        // * if network is not found, create a new one and use it

        List<NetworkOfferingVO> requiredOfferings = networkOfferingDao.listByAvailability(NetworkOffering.Availability.Required, false);
        if (requiredOfferings.size() < 1) {
            throw new InvalidParameterValueException("Unable to find network offering with availability=" + NetworkOffering.Availability.Required
                    + " to automatically create the network as a part of vm creation");
        }

        if (requiredOfferings.get(0).getState() == NetworkOffering.State.Enabled) {
            // get Virtual networks
            List<? extends Network> virtualNetworks = networkModel.listNetworksForAccount(owner.getId(), zone.getId(), Network.GuestType.Isolated);
            if (virtualNetworks == null) {
                throw new InvalidParameterValueException("No (virtual) networks are found for account " + owner);
            }
            if (virtualNetworks.isEmpty()) {
                defaultNetwork = createDefaultNetworkForAccount(zone, owner, requiredOfferings);
            } else if (virtualNetworks.size() > 1 && !selectAny) {
                throw new InvalidParameterValueException("More than 1 default Isolated networks are found for account " + owner + "; please specify networkIds");
            } else {
                defaultNetwork = networkDao.findById(virtualNetworks.get(0).getId());
            }
        } else {
            throw new InvalidParameterValueException("Required network offering id=" + requiredOfferings.get(0).getId() + " is not in " + NetworkOffering.State.Enabled);
        }

        return defaultNetwork;
    }

    private NetworkVO createDefaultNetworkForAccount(DataCenter zone, Account owner, List<NetworkOfferingVO> requiredOfferings)
            throws InsufficientCapacityException, ResourceAllocationException {
        NetworkVO defaultNetwork = null;
        long physicalNetworkId = networkModel.findPhysicalNetworkId(zone.getId(), requiredOfferings.get(0).getTags(), requiredOfferings.get(0).getTrafficType());
        // Validate physical network
        PhysicalNetwork physicalNetwork = physicalNetworkDao.findById(physicalNetworkId);
        if (physicalNetwork == null) {
            throw new InvalidParameterValueException("Unable to find physical network with id: " + physicalNetworkId + " and tag: "
                    + requiredOfferings.get(0).getTags());
        }
        LOGGER.debug("Creating network for account " + owner + " from the network offering id=" + requiredOfferings.get(0).getId() + " as a part of deployVM process");
        Network newNetwork = networkMgr.createGuestNetwork(requiredOfferings.get(0).getId(), owner.getAccountName() + "-network", owner.getAccountName() + "-network",
                null, null, null, false, null, owner, null, physicalNetwork, zone.getId(), ControlledEntity.ACLType.Account, null, null, null, null, true, null, null,
                null, null, null, null, null, null, null, null);
        if (newNetwork != null) {
            defaultNetwork = networkDao.findById(newNetwork.getId());
        }
        return defaultNetwork;
    }

    //generate unit test
    public ListResponse<UnmanagedInstanceResponse> listVmsForImport(ListVmsForImportCmd cmd) {
        final Account caller = CallContext.current().getCallingAccount();
        if (caller.getType() != Account.Type.ADMIN) {
            throw new PermissionDeniedException(String.format("Cannot perform this operation, Calling account is not root admin: %s", caller.getUuid()));
        }
        final Long zoneId = cmd.getZoneId();
        final DataCenterVO zone = dataCenterDao.findById(zoneId);
        if (zone == null) {
            throw new InvalidParameterValueException("Please specify a valid zone.");
        }
        final String hypervisorType = cmd.getHypervisor();
        if (!Hypervisor.HypervisorType.KVM.toString().equalsIgnoreCase(hypervisorType)) {
            throw new InvalidParameterValueException(String.format("VM Import is currently not supported for hypervisor: %s", hypervisorType));
        }

        String keyword = cmd.getKeyword();
        if (StringUtils.isNotEmpty(keyword)) {
            keyword = keyword.toLowerCase();
        }

        List<UnmanagedInstanceResponse> responses = new ArrayList<>();
        HashMap<String, UnmanagedInstanceTO> vmMap = getRemoteVmsOnKVMHost(zoneId, cmd.getHost(), cmd.getUsername(), cmd.getPassword());
        for (String key : vmMap.keySet()) {
            UnmanagedInstanceTO instance = vmMap.get(key);
            if (StringUtils.isNotEmpty(keyword) &&
                    !instance.getName().toLowerCase().contains(keyword)) {
                continue;
            }
            responses.add(createUnmanagedInstanceResponse(instance, null, null));
        }

        ListResponse<UnmanagedInstanceResponse> listResponses = new ListResponse<>();
        listResponses.setResponses(responses, responses.size());
        return listResponses;
    }

    private HashMap<String, UnmanagedInstanceTO> getRemoteVmsOnKVMHost(long zoneId, String remoteHostUrl, String username, String password) {
        //ToDo: add option to list one Vm by name
        List<HostVO> hosts = resourceManager.listAllUpAndEnabledHostsInOneZoneByHypervisor(Hypervisor.HypervisorType.KVM, zoneId);
        if(hosts.size() < 1) {
            throw new CloudRuntimeException("No hosts available for VM import");
        }
        HostVO host = hosts.get(0);
        GetRemoteVmsCommand getRemoteVmsCommand = new GetRemoteVmsCommand(remoteHostUrl, username, password);
        Answer answer = agentManager.easySend(host.getId(), getRemoteVmsCommand);
        if (!(answer instanceof GetRemoteVmsAnswer)) {
            throw new CloudRuntimeException("Failed to list VMs, due to: " + answer.getDetails());
        }
        GetRemoteVmsAnswer getRemoteVmsAnswer = (GetRemoteVmsAnswer) answer;
        return getRemoteVmsAnswer.getUnmanagedInstances();
    }

    private String getInternalName(long accounId) {
        String instanceSuffix = configurationDao.getValue(Config.InstanceName.key());
        if (instanceSuffix == null) {
            instanceSuffix = "DEFAULT";
        }
        long vmId = userVmDao.getNextInSequence(Long.class, "id");
        return VirtualMachineName.getVmName(vmId, accounId, instanceSuffix);
    }

    @Override
    public String getConfigComponentName() {
        return UnmanagedVMsManagerImpl.class.getSimpleName();
    }

    @Override
    public ConfigKey<?>[] getConfigKeys() {
        return new ConfigKey<?>[]{UnmanageVMPreserveNic};
    }
}<|MERGE_RESOLUTION|>--- conflicted
+++ resolved
@@ -2042,15 +2042,7 @@
 
         UnmanagedInstanceTO unmanagedInstanceTO = null;
         if (ImportSource.EXTERNAL == importSource) {
-<<<<<<< HEAD
-            HashMap<String, UnmanagedInstanceTO> instancesMap = getRemoteVms(zoneId, remoteUrl, cmd.getUsername(), cmd.getPassword());
-=======
-            if (StringUtils.isBlank(cmd.getUsername())) {
-                throw new InvalidParameterValueException("Username need to be provided.");
-            }
-
             HashMap<String, UnmanagedInstanceTO> instancesMap = getRemoteVmsOnKVMHost(zoneId, remoteUrl, cmd.getUsername(), cmd.getPassword());
->>>>>>> 15772189
             unmanagedInstanceTO = instancesMap.get(cmd.getName());
             if (unmanagedInstanceTO == null) {
                 throw new ServerApiException(ApiErrorCode.INTERNAL_ERROR, String.format("VM with name: %s not found on remote host %s", instanceName, remoteUrl));
