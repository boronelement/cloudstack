// Licensed to the Apache Software Foundation (ASF) under one
// or more contributor license agreements.  See the NOTICE file
// distributed with this work for additional information
// regarding copyright ownership.  The ASF licenses this file
// to you under the Apache License, Version 2.0 (the
// "License"); you may not use this file except in compliance
// with the License.  You may obtain a copy of the License at
//
//   http://www.apache.org/licenses/LICENSE-2.0
//
// Unless required by applicable law or agreed to in writing,
// software distributed under the License is distributed on an
// "AS IS" BASIS, WITHOUT WARRANTIES OR CONDITIONS OF ANY
// KIND, either express or implied.  See the License for the
// specific language governing permissions and limitations
// under the License.

package org.apache.cloudstack.vm;

import com.cloud.agent.AgentManager;
import com.cloud.agent.api.Answer;
import com.cloud.agent.api.CheckVolumeAnswer;
import com.cloud.agent.api.CheckVolumeCommand;
import com.cloud.agent.api.ConvertInstanceAnswer;
import com.cloud.agent.api.ConvertInstanceCommand;
import com.cloud.agent.api.CopyRemoteVolumeAnswer;
import com.cloud.agent.api.CopyRemoteVolumeCommand;
import com.cloud.agent.api.GetRemoteVmsAnswer;
import com.cloud.agent.api.GetRemoteVmsCommand;
import com.cloud.agent.api.GetUnmanagedInstancesAnswer;
import com.cloud.agent.api.GetUnmanagedInstancesCommand;
import com.cloud.agent.api.PrepareUnmanageVMInstanceAnswer;
import com.cloud.agent.api.PrepareUnmanageVMInstanceCommand;
import com.cloud.agent.api.to.DataStoreTO;
import com.cloud.agent.api.to.RemoteInstanceTO;
import com.cloud.agent.api.to.StorageFilerTO;
import com.cloud.configuration.Config;
import com.cloud.configuration.Resource;
import com.cloud.dc.DataCenter;
import com.cloud.dc.DataCenterVO;
import com.cloud.dc.VmwareDatacenterVO;
import com.cloud.dc.dao.ClusterDao;
import com.cloud.dc.dao.DataCenterDao;
import com.cloud.dc.dao.VmwareDatacenterDao;
import com.cloud.deploy.DataCenterDeployment;
import com.cloud.deploy.DeployDestination;
import com.cloud.deploy.DeploymentPlanner;
import com.cloud.deploy.DeploymentPlanningManager;
import com.cloud.event.ActionEvent;
import com.cloud.event.ActionEventUtils;
import com.cloud.event.EventTypes;
import com.cloud.event.EventVO;
import com.cloud.event.UsageEventUtils;
import com.cloud.exception.AgentUnavailableException;
import com.cloud.exception.InsufficientAddressCapacityException;
import com.cloud.exception.InsufficientCapacityException;
import com.cloud.exception.InsufficientVirtualNetworkCapacityException;
import com.cloud.exception.InvalidParameterValueException;
import com.cloud.exception.OperationTimedoutException;
import com.cloud.exception.PermissionDeniedException;
import com.cloud.exception.ResourceAllocationException;
import com.cloud.exception.UnsupportedServiceException;
import com.cloud.host.Host;
import com.cloud.host.HostVO;
import com.cloud.host.Status;
import com.cloud.host.dao.HostDao;
import com.cloud.hypervisor.Hypervisor;
import com.cloud.hypervisor.HypervisorGuru;
import com.cloud.hypervisor.HypervisorGuruManager;
import com.cloud.network.IpAddressManager;
import com.cloud.network.Network;
import com.cloud.network.NetworkModel;
import com.cloud.network.Networks;
import com.cloud.network.PhysicalNetwork;
import com.cloud.network.dao.NetworkDao;
import com.cloud.network.dao.NetworkVO;
import com.cloud.network.dao.PhysicalNetworkDao;
import com.cloud.offering.DiskOffering;
import com.cloud.offering.NetworkOffering;
import com.cloud.offering.ServiceOffering;
import com.cloud.offerings.NetworkOfferingVO;
import com.cloud.offerings.dao.NetworkOfferingDao;
import com.cloud.org.Cluster;
import com.cloud.resource.ResourceManager;
import com.cloud.resource.ResourceState;
import com.cloud.serializer.GsonHelper;
import com.cloud.server.ManagementService;
import com.cloud.service.ServiceOfferingVO;
import com.cloud.service.dao.ServiceOfferingDao;
import com.cloud.storage.DataStoreRole;
import com.cloud.storage.DiskOfferingVO;
import com.cloud.storage.GuestOS;
import com.cloud.storage.GuestOSHypervisor;
import com.cloud.storage.ScopeType;
import com.cloud.storage.Snapshot;
import com.cloud.storage.SnapshotVO;
import com.cloud.storage.Storage;
import com.cloud.storage.StorageManager;
import com.cloud.storage.StoragePool;
import com.cloud.storage.VMTemplateStoragePoolVO;
import com.cloud.storage.VMTemplateVO;
import com.cloud.storage.Volume;
import com.cloud.storage.VolumeApiService;
import com.cloud.storage.VolumeVO;
import com.cloud.storage.dao.DiskOfferingDao;
import com.cloud.storage.dao.GuestOSDao;
import com.cloud.storage.dao.GuestOSHypervisorDao;
import com.cloud.storage.dao.SnapshotDao;
import com.cloud.storage.dao.StoragePoolHostDao;
import com.cloud.storage.dao.VMTemplateDao;
import com.cloud.storage.dao.VMTemplatePoolDao;
import com.cloud.storage.dao.VolumeDao;
import com.cloud.template.VirtualMachineTemplate;
import com.cloud.user.Account;
import com.cloud.user.AccountService;
import com.cloud.user.ResourceLimitService;
import com.cloud.user.UserVO;
import com.cloud.user.dao.UserDao;
import com.cloud.uservm.UserVm;
import com.cloud.utils.LogUtils;
import com.cloud.utils.Pair;
import com.cloud.utils.db.EntityManager;
import com.cloud.utils.exception.CloudRuntimeException;
import com.cloud.utils.net.NetUtils;
import com.cloud.vm.DiskProfile;
import com.cloud.vm.NicProfile;
import com.cloud.vm.NicVO;
import com.cloud.vm.UserVmManager;
import com.cloud.vm.UserVmVO;
import com.cloud.vm.VMInstanceVO;
import com.cloud.vm.VirtualMachine;
import com.cloud.vm.VirtualMachineManager;
import com.cloud.vm.VirtualMachineName;
import com.cloud.vm.VirtualMachineProfile;
import com.cloud.vm.VirtualMachineProfileImpl;
import com.cloud.vm.VmDetailConstants;
import com.cloud.vm.dao.NicDao;
import com.cloud.vm.dao.UserVmDao;
import com.cloud.vm.dao.UserVmDetailsDao;
import com.cloud.vm.dao.VMInstanceDao;
import com.google.gson.Gson;
import org.apache.cloudstack.acl.ControlledEntity;
import org.apache.cloudstack.api.ApiCommandResourceType;
import org.apache.cloudstack.api.ApiConstants;
import org.apache.cloudstack.api.ApiErrorCode;
import org.apache.cloudstack.api.ResponseGenerator;
import org.apache.cloudstack.api.ResponseObject;
import org.apache.cloudstack.api.ServerApiException;
import org.apache.cloudstack.api.command.admin.vm.ImportUnmanagedInstanceCmd;
import org.apache.cloudstack.api.command.admin.vm.ImportVmCmd;
import org.apache.cloudstack.api.command.admin.vm.ListUnmanagedInstancesCmd;
import org.apache.cloudstack.api.command.admin.vm.ListVmsForImportCmd;
import org.apache.cloudstack.api.command.admin.vm.UnmanageVMInstanceCmd;
import org.apache.cloudstack.api.response.ListResponse;
import org.apache.cloudstack.api.response.NicResponse;
import org.apache.cloudstack.api.response.UnmanagedInstanceDiskResponse;
import org.apache.cloudstack.api.response.UnmanagedInstanceResponse;
import org.apache.cloudstack.api.response.UserVmResponse;
import org.apache.cloudstack.context.CallContext;
import org.apache.cloudstack.engine.orchestration.service.NetworkOrchestrationService;
import org.apache.cloudstack.engine.orchestration.service.VolumeOrchestrationService;
import org.apache.cloudstack.engine.subsystem.api.storage.DataStore;
import org.apache.cloudstack.engine.subsystem.api.storage.DataStoreManager;
import org.apache.cloudstack.framework.config.ConfigKey;
import org.apache.cloudstack.framework.config.dao.ConfigurationDao;
import org.apache.cloudstack.storage.datastore.db.ImageStoreDao;
import org.apache.cloudstack.storage.datastore.db.ImageStoreVO;
import org.apache.cloudstack.storage.datastore.db.PrimaryDataStoreDao;
import org.apache.cloudstack.storage.datastore.db.StoragePoolVO;
import org.apache.cloudstack.utils.volume.VirtualMachineDiskInfo;
import org.apache.commons.collections.CollectionUtils;
import org.apache.commons.collections.MapUtils;
import org.apache.commons.lang3.StringUtils;
import org.apache.logging.log4j.LogManager;
import org.apache.logging.log4j.Logger;

import javax.inject.Inject;
import java.util.ArrayList;
import java.util.Arrays;
import java.util.HashMap;
import java.util.LinkedHashMap;
import java.util.List;
import java.util.Map;
import java.util.Random;
import java.util.Set;
import java.util.stream.Collectors;

public class UnmanagedVMsManagerImpl implements UnmanagedVMsManager {
    public static final String VM_IMPORT_DEFAULT_TEMPLATE_NAME = "system-default-vm-import-dummy-template.iso";
    public static final String KVM_VM_IMPORT_DEFAULT_TEMPLATE_NAME = "kvm-default-vm-import-dummy-template";
    protected Logger logger = LogManager.getLogger(UnmanagedVMsManagerImpl.class);
    private static final List<Hypervisor.HypervisorType> importUnmanagedInstancesSupportedHypervisors =
            Arrays.asList(Hypervisor.HypervisorType.VMware, Hypervisor.HypervisorType.KVM);

    @Inject
    private AgentManager agentManager;
    @Inject
    private DataCenterDao dataCenterDao;
    @Inject
    private ClusterDao clusterDao;
    @Inject
    private HostDao hostDao;
    @Inject
    private AccountService accountService;
    @Inject
    private UserDao userDao;
    @Inject
    private VMTemplateDao templateDao;
    @Inject
    private VMTemplatePoolDao templatePoolDao;
    @Inject
    private ServiceOfferingDao serviceOfferingDao;
    @Inject
    private DiskOfferingDao diskOfferingDao;
    @Inject
    private ResourceManager resourceManager;
    @Inject
    private ResourceLimitService resourceLimitService;
    @Inject
    private UserVmDetailsDao userVmDetailsDao;
    @Inject
    private UserVmManager userVmManager;
    @Inject
    private ResponseGenerator responseGenerator;
    @Inject
    private VolumeOrchestrationService volumeManager;
    @Inject
    private VolumeDao volumeDao;
    @Inject
    private PrimaryDataStoreDao primaryDataStoreDao;
    @Inject
    private NetworkDao networkDao;
    @Inject
    private NetworkOrchestrationService networkOrchestrationService;
    @Inject
    private VMInstanceDao vmDao;
    @Inject
    private VolumeApiService volumeApiService;
    @Inject
    private DeploymentPlanningManager deploymentPlanningManager;
    @Inject
    private VirtualMachineManager virtualMachineManager;
    @Inject
    private ManagementService managementService;
    @Inject
    private NicDao nicDao;
    @Inject
    private NetworkModel networkModel;
    @Inject
    private ConfigurationDao configurationDao;
    @Inject
    private GuestOSDao guestOSDao;
    @Inject
    private GuestOSHypervisorDao guestOSHypervisorDao;
    @Inject
    private SnapshotDao snapshotDao;
    @Inject
    private UserVmDao userVmDao;
    @Inject
    private NetworkOfferingDao networkOfferingDao;
    @Inject
    EntityManager entityMgr;
    @Inject
    private NetworkOrchestrationService networkMgr;
    @Inject
    private PhysicalNetworkDao physicalNetworkDao;
    @Inject
    private IpAddressManager ipAddressManager;
    @Inject
    private StoragePoolHostDao storagePoolHostDao;
    @Inject
    private HypervisorGuruManager hypervisorGuruManager;
    @Inject
    private VmwareDatacenterDao vmwareDatacenterDao;
    @Inject
    private ImageStoreDao imageStoreDao;
    @Inject
    private DataStoreManager dataStoreManager;

    protected Gson gson;

    public UnmanagedVMsManagerImpl() {
        gson = GsonHelper.getGsonLogger();
    }

    private VMTemplateVO createDefaultDummyVmImportTemplate(boolean isKVM) {
        String templateName = (isKVM) ? KVM_VM_IMPORT_DEFAULT_TEMPLATE_NAME : VM_IMPORT_DEFAULT_TEMPLATE_NAME;
        VMTemplateVO template = null;
        try {
            template = VMTemplateVO.createSystemIso(templateDao.getNextInSequence(Long.class, "id"), templateName, templateName, true,
                    "", true, 64, Account.ACCOUNT_ID_SYSTEM, "",
                    "VM Import Default Template", false, 1);
            template.setState(VirtualMachineTemplate.State.Inactive);
            template = templateDao.persist(template);
            if (template == null) {
                return null;
            }
            templateDao.remove(template.getId());
            template = templateDao.findByName(templateName);
        } catch (Exception e) {
            logger.error("Unable to create default dummy template for VM import", e);
        }
        return template;
    }

    private UnmanagedInstanceResponse createUnmanagedInstanceResponse(UnmanagedInstanceTO instance, Cluster cluster, Host host) {
        UnmanagedInstanceResponse response = new UnmanagedInstanceResponse();
        response.setName(instance.getName());

        if (cluster != null) {
            response.setClusterId(cluster.getUuid());
        }
        if (host != null) {
            response.setHostId(host.getUuid());
            response.setHostName(host.getName());
        }
        response.setPowerState(instance.getPowerState().toString());
        response.setCpuCores(instance.getCpuCores());
        response.setCpuSpeed(instance.getCpuSpeed());
        response.setCpuCoresPerSocket(instance.getCpuCoresPerSocket());
        response.setMemory(instance.getMemory());
        response.setOperatingSystemId(instance.getOperatingSystemId());
        response.setOperatingSystem(instance.getOperatingSystem());
        response.setObjectName("unmanagedinstance");

        if (instance.getDisks() != null) {
            for (UnmanagedInstanceTO.Disk disk : instance.getDisks()) {
                UnmanagedInstanceDiskResponse diskResponse = new UnmanagedInstanceDiskResponse();
                diskResponse.setDiskId(disk.getDiskId());
                if (StringUtils.isNotEmpty(disk.getLabel())) {
                    diskResponse.setLabel(disk.getLabel());
                }
                diskResponse.setCapacity(disk.getCapacity());
                diskResponse.setController(disk.getController());
                diskResponse.setControllerUnit(disk.getControllerUnit());
                diskResponse.setPosition(disk.getPosition());
                diskResponse.setImagePath(disk.getImagePath());
                diskResponse.setDatastoreName(disk.getDatastoreName());
                diskResponse.setDatastoreHost(disk.getDatastoreHost());
                diskResponse.setDatastorePath(disk.getDatastorePath());
                diskResponse.setDatastoreType(disk.getDatastoreType());
                response.addDisk(diskResponse);
            }
        }

        if (instance.getNics() != null) {
            for (UnmanagedInstanceTO.Nic nic : instance.getNics()) {
                NicResponse nicResponse = new NicResponse();
                nicResponse.setId(nic.getNicId());
                nicResponse.setNetworkName(nic.getNetwork());
                nicResponse.setMacAddress(nic.getMacAddress());
                if (StringUtils.isNotEmpty(nic.getAdapterType())) {
                    nicResponse.setAdapterType(nic.getAdapterType());
                }
                if (!CollectionUtils.isEmpty(nic.getIpAddress())) {
                    nicResponse.setIpAddresses(nic.getIpAddress());
                }
                nicResponse.setVlanId(nic.getVlan());
                nicResponse.setIsolatedPvlanId(nic.getPvlan());
                nicResponse.setIsolatedPvlanType(nic.getPvlanType());
                response.addNic(nicResponse);
            }
        }

        return response;
    }

    private List<String> getAdditionalNameFilters(Cluster cluster) {
        List<String> additionalNameFilter = new ArrayList<>();
        if (cluster == null) {
            return additionalNameFilter;
        }
        if (cluster.getHypervisorType() == Hypervisor.HypervisorType.VMware) {
            // VMWare considers some templates as VM and they are not filtered by VirtualMachineMO.isTemplate()
            List<VMTemplateStoragePoolVO> templates = templatePoolDao.listAll();
            for (VMTemplateStoragePoolVO template : templates) {
                additionalNameFilter.add(template.getInstallPath());
            }

            // VMWare considers some removed volumes as VM
            List<VolumeVO> volumes = volumeDao.findIncludingRemovedByZone(cluster.getDataCenterId());
            for (VolumeVO volumeVO : volumes) {
                if (volumeVO.getRemoved() == null) {
                    continue;
                }
                if (StringUtils.isEmpty(volumeVO.getChainInfo())) {
                    continue;
                }
                List<String> volumeFileNames = new ArrayList<>();
                try {
                    VirtualMachineDiskInfo diskInfo = gson.fromJson(volumeVO.getChainInfo(), VirtualMachineDiskInfo.class);
                    String[] files = diskInfo.getDiskChain();
                    if (files.length == 1) {
                        continue;
                    }
                    boolean firstFile = true;
                    for (final String file : files) {
                        if (firstFile) {
                            firstFile = false;
                            continue;
                        }
                        String path = file;
                        String[] split = path.split(" ");
                        path = split[split.length - 1];
                        split = path.split("/");
                        path = split[split.length - 1];
                        split = path.split("\\.");
                        path = split[0];
                        if (StringUtils.isNotEmpty(path)) {
                            if (!additionalNameFilter.contains(path)) {
                                volumeFileNames.add(path);
                            }
                            if (path.contains("-")) {
                                split = path.split("-");
                                path = split[0];
                                if (StringUtils.isNotEmpty(path) && !path.equals("ROOT") && !additionalNameFilter.contains(path)) {
                                    volumeFileNames.add(path);
                                }
                            }
                        }
                    }
                } catch (Exception e) {
                    logger.warn(String.format("Unable to find volume file name for volume ID: %s while adding filters unmanaged VMs", volumeVO.getUuid()), e);
                }
                if (!volumeFileNames.isEmpty()) {
                    additionalNameFilter.addAll(volumeFileNames);
                }
            }
        }
        return additionalNameFilter;
    }

    private List<String> getHostsManagedVms(List<HostVO> hosts) {
        if (CollectionUtils.isEmpty(hosts)) {
            return new ArrayList<>();
        }
        List<VMInstanceVO> instances = vmDao.listByHostOrLastHostOrHostPod(hosts.stream().map(HostVO::getId).collect(Collectors.toList()), hosts.get(0).getPodId());
        List<String> managedVms = instances.stream().map(VMInstanceVO::getInstanceName).collect(Collectors.toList());
        return managedVms;
    }

    private boolean hostSupportsServiceOfferingAndTemplate(HostVO host, ServiceOffering serviceOffering, VirtualMachineTemplate template) {
        if (StringUtils.isAllEmpty(serviceOffering.getHostTag(), template.getTemplateTag())) {
            return true;
        }
        hostDao.loadHostTags(host);
        return host.checkHostServiceOfferingAndTemplateTags(serviceOffering, template);
    }

    private boolean storagePoolSupportsDiskOffering(StoragePool pool, DiskOffering diskOffering) {
        if (pool == null) {
            return false;
        }
        if (diskOffering == null) {
            return false;
        }
        return volumeApiService.doesTargetStorageSupportDiskOffering(pool, diskOffering.getTags());
    }

    private ServiceOfferingVO getUnmanagedInstanceServiceOffering(final UnmanagedInstanceTO instance, ServiceOfferingVO serviceOffering, final Account owner, final DataCenter zone, final Map<String, String> details, Hypervisor.HypervisorType hypervisorType)
            throws ServerApiException, PermissionDeniedException, ResourceAllocationException {
        if (instance == null) {
            throw new ServerApiException(ApiErrorCode.INTERNAL_ERROR, "Cannot find VM to import.");
        }
        if (serviceOffering == null) {
            throw new ServerApiException(ApiErrorCode.INTERNAL_ERROR, String.format("Cannot find service offering used to import VM [%s].", instance.getName()));
        }
        accountService.checkAccess(owner, serviceOffering, zone);
        final Integer cpu = instance.getCpuCores();
        final Integer memory = instance.getMemory();
        Integer cpuSpeed = instance.getCpuSpeed() == null ? 0 : instance.getCpuSpeed();

        if (cpu == null || cpu == 0) {
            throw new ServerApiException(ApiErrorCode.INTERNAL_ERROR, String.format("CPU cores [%s] is not valid for importing VM [%s].", cpu, instance.getName()));
        }
        if (memory == null || memory == 0) {
            throw new ServerApiException(ApiErrorCode.INTERNAL_ERROR, String.format("Memory [%s] is not valid for importing VM [%s].", memory, instance.getName()));
        }

        if (serviceOffering.isDynamic()) {
            if (details.containsKey(VmDetailConstants.CPU_SPEED)) {
                try {
                    cpuSpeed = Integer.parseInt(details.get(VmDetailConstants.CPU_SPEED));
                } catch (Exception e) {
                    logger.error(String.format("Failed to get CPU speed for importing VM [%s] due to [%s].", instance.getName(), e.getMessage()), e);
                }
            }
            Map<String, String> parameters = new HashMap<>();
            parameters.put(VmDetailConstants.CPU_NUMBER, String.valueOf(cpu));
            parameters.put(VmDetailConstants.MEMORY, String.valueOf(memory));
            if (serviceOffering.getSpeed() == null && cpuSpeed > 0) {
                parameters.put(VmDetailConstants.CPU_SPEED, String.valueOf(cpuSpeed));
            }
            serviceOffering.setDynamicFlag(true);
            userVmManager.validateCustomParameters(serviceOffering, parameters);
            serviceOffering = serviceOfferingDao.getComputeOffering(serviceOffering, parameters);
        } else {
            if (!cpu.equals(serviceOffering.getCpu()) && !instance.getPowerState().equals(UnmanagedInstanceTO.PowerState.PowerOff)) {
                throw new ServerApiException(ApiErrorCode.INTERNAL_ERROR, String.format("Service offering (%s) %d CPU cores do not match VM CPU cores %d and VM is not in powered off state (Power state: %s)", serviceOffering.getUuid(), serviceOffering.getCpu(), cpu, instance.getPowerState()));
            }
            if (!memory.equals(serviceOffering.getRamSize()) && !instance.getPowerState().equals(UnmanagedInstanceTO.PowerState.PowerOff)) {
                throw new ServerApiException(ApiErrorCode.INTERNAL_ERROR, String.format("Service offering (%s) %dMB memory does not match VM memory %dMB and VM is not in powered off state (Power state: %s)", serviceOffering.getUuid(), serviceOffering.getRamSize(), memory, instance.getPowerState()));
            }
            if (hypervisorType == Hypervisor.HypervisorType.VMware && cpuSpeed != null && cpuSpeed > 0 && !cpuSpeed.equals(serviceOffering.getSpeed()) && !instance.getPowerState().equals(UnmanagedInstanceTO.PowerState.PowerOff)) {
                throw new ServerApiException(ApiErrorCode.INTERNAL_ERROR, String.format("Service offering (%s) %dMHz CPU speed does not match VM CPU speed %dMHz and VM is not in powered off state (Power state: %s)", serviceOffering.getUuid(), serviceOffering.getSpeed(), cpuSpeed, instance.getPowerState()));
            }
        }
        return serviceOffering;
    }

    private Map<String, Network.IpAddresses> getNicIpAddresses(final List<UnmanagedInstanceTO.Nic> nics, final Map<String, Network.IpAddresses> callerNicIpAddressMap) {
        Map<String, Network.IpAddresses> nicIpAddresses = new HashMap<>();
        for (UnmanagedInstanceTO.Nic nic : nics) {
            Network.IpAddresses ipAddresses = null;
            if (MapUtils.isNotEmpty(callerNicIpAddressMap) && callerNicIpAddressMap.containsKey(nic.getNicId())) {
                ipAddresses = callerNicIpAddressMap.get(nic.getNicId());
            }
            // If IP is set to auto-assign, check NIC doesn't have more that one IP from SDK
            if (ipAddresses != null && ipAddresses.getIp4Address() != null && ipAddresses.getIp4Address().equals("auto") && !CollectionUtils.isEmpty(nic.getIpAddress())) {
                if (nic.getIpAddress().size() > 1) {
                    throw new ServerApiException(ApiErrorCode.INTERNAL_ERROR, String.format("Multiple IP addresses (%s, %s) present for nic ID: %s. IP address cannot be assigned automatically, only single IP address auto-assigning supported", nic.getIpAddress().get(0), nic.getIpAddress().get(1), nic.getNicId()));
                }
                String address = nic.getIpAddress().get(0);
                if (NetUtils.isValidIp4(address)) {
                    ipAddresses.setIp4Address(address);
                }
            }
            if (ipAddresses != null) {
                nicIpAddresses.put(nic.getNicId(), ipAddresses);
            }
        }
        return nicIpAddresses;
    }

    private StoragePool getStoragePool(final UnmanagedInstanceTO.Disk disk, final DataCenter zone, final Cluster cluster) {
        StoragePool storagePool = null;
        final String dsHost = disk.getDatastoreHost();
        final String dsPath = disk.getDatastorePath();
        final String dsType = disk.getDatastoreType();
        final String dsName = disk.getDatastoreName();
        if (dsType != null) {
            List<StoragePoolVO> pools = primaryDataStoreDao.listPoolByHostPath(dsHost, dsPath);
            for (StoragePool pool : pools) {
                if (pool.getDataCenterId() == zone.getId() &&
                        (pool.getClusterId() == null || pool.getClusterId().equals(cluster.getId()))) {
                    storagePool = pool;
                    break;
                }
            }
        }

        if (storagePool == null) {
            List<StoragePoolVO> pools = primaryDataStoreDao.listPoolsByCluster(cluster.getId());
            pools.addAll(primaryDataStoreDao.listByDataCenterId(zone.getId()));
            for (StoragePool pool : pools) {
                if (StringUtils.contains(pool.getPath(), dsPath)) {
                    storagePool = pool;
                    break;
                }
            }
        }
        if (storagePool == null) {
            throw new ServerApiException(ApiErrorCode.INTERNAL_ERROR, String.format("Storage pool for disk %s(%s) with datastore: %s not found in zone ID: %s", disk.getLabel(), disk.getDiskId(), disk.getDatastoreName(), zone.getUuid()));
        }
        return storagePool;
    }

    private Pair<UnmanagedInstanceTO.Disk, List<UnmanagedInstanceTO.Disk>> getRootAndDataDisks(
            List<UnmanagedInstanceTO.Disk> disks,
            final Map<String, Long> dataDiskOfferingMap) {
        UnmanagedInstanceTO.Disk rootDisk = null;
        List<UnmanagedInstanceTO.Disk> dataDisks = new ArrayList<>();

        Set<String> callerDiskIds = dataDiskOfferingMap.keySet();
        if (callerDiskIds.size() != disks.size() - 1) {
            String msg = String.format("VM has total %d disks for which %d disk offering mappings provided. %d disks need a disk offering for import", disks.size(), callerDiskIds.size(), disks.size() - 1);
            logger.error(String.format("%s. %s parameter can be used to provide disk offerings for the disks", msg, ApiConstants.DATADISK_OFFERING_LIST));
            throw new ServerApiException(ApiErrorCode.INTERNAL_ERROR, msg);
        }
        List<String> diskIdsWithoutOffering = new ArrayList<>();
        for (UnmanagedInstanceTO.Disk disk : disks) {
            String diskId = disk.getDiskId();
            if (!callerDiskIds.contains(diskId)) {
                diskIdsWithoutOffering.add(diskId);
                rootDisk = disk;
            } else {
                dataDisks.add(disk);
                DiskOffering diskOffering = diskOfferingDao.findById(dataDiskOfferingMap.getOrDefault(disk.getDiskId(), null));
                if ((disk.getCapacity() == null || disk.getCapacity() <= 0) && diskOffering != null) {
                    disk.setCapacity(diskOffering.getDiskSize());
                }
            }
        }
        if (diskIdsWithoutOffering.size() > 1 || rootDisk == null) {
            throw new ServerApiException(ApiErrorCode.INTERNAL_ERROR, String.format("VM has total %d disks, disk offering mapping not provided for %d disks. Disk IDs that may need a disk offering - %s", disks.size(), diskIdsWithoutOffering.size() - 1, String.join(", ", diskIdsWithoutOffering)));
        }

        return new Pair<>(rootDisk, dataDisks);
    }

    private void checkUnmanagedDiskAndOfferingForImport(String instanceName, UnmanagedInstanceTO.Disk disk, DiskOffering diskOffering, ServiceOffering serviceOffering, final Account owner, final DataCenter zone, final Cluster cluster, final boolean migrateAllowed)
            throws ServerApiException, PermissionDeniedException, ResourceAllocationException {
        if (serviceOffering == null && diskOffering == null) {
            throw new ServerApiException(ApiErrorCode.INTERNAL_ERROR, String.format("Disk offering for disk ID [%s] not found during VM [%s] import.", disk.getDiskId(), instanceName));
        }
        if (diskOffering != null) {
            accountService.checkAccess(owner, diskOffering, zone);
        }
        resourceLimitService.checkVolumeResourceLimit(owner, true, null, diskOffering);
        if (disk.getCapacity() == null || disk.getCapacity() == 0) {
            throw new ServerApiException(ApiErrorCode.INTERNAL_ERROR, String.format("Size of disk(ID: %s) is found invalid during VM import", disk.getDiskId()));
        }
        if (diskOffering != null && !diskOffering.isCustomized() && diskOffering.getDiskSize() == 0) {
            throw new ServerApiException(ApiErrorCode.INTERNAL_ERROR, String.format("Size of fixed disk offering(ID: %s) is found invalid during VM import", diskOffering.getUuid()));
        }
        if (diskOffering != null && !diskOffering.isCustomized() && diskOffering.getDiskSize() < disk.getCapacity()) {
            throw new ServerApiException(ApiErrorCode.INTERNAL_ERROR, String.format("Size of disk offering(ID: %s) %dGB is found less than the size of disk(ID: %s) %dGB during VM import", diskOffering.getUuid(), (diskOffering.getDiskSize() / Resource.ResourceType.bytesToGiB), disk.getDiskId(), (disk.getCapacity() / (Resource.ResourceType.bytesToGiB))));
        }
        StoragePool storagePool = getStoragePool(disk, zone, cluster);
        if (diskOffering != null && !migrateAllowed && !storagePoolSupportsDiskOffering(storagePool, diskOffering)) {
            throw new InvalidParameterValueException(String.format("Disk offering: %s is not compatible with storage pool: %s of unmanaged disk: %s", diskOffering.getUuid(), storagePool.getUuid(), disk.getDiskId()));
        }
    }

    private void checkUnmanagedDiskAndOfferingForImport(String intanceName, List<UnmanagedInstanceTO.Disk> disks, final Map<String, Long> diskOfferingMap, final Account owner, final DataCenter zone, final Cluster cluster, final boolean migrateAllowed)
            throws ServerApiException, PermissionDeniedException, ResourceAllocationException {
        String diskController = null;
        for (UnmanagedInstanceTO.Disk disk : disks) {
            if (disk == null) {
                throw new ServerApiException(ApiErrorCode.INTERNAL_ERROR, String.format("Unable to retrieve disk details for VM [%s].", intanceName));
            }
            if (!diskOfferingMap.containsKey(disk.getDiskId())) {
                throw new ServerApiException(ApiErrorCode.INTERNAL_ERROR, String.format("Disk offering for disk ID [%s] not found during VM import.", disk.getDiskId()));
            }
            if (StringUtils.isEmpty(diskController)) {
                diskController = disk.getController();
            } else {
                if (!diskController.equals(disk.getController())) {
                    throw new ServerApiException(ApiErrorCode.INTERNAL_ERROR, String.format("Multiple data disk controllers of different type (%s, %s) are not supported for import. Please make sure that all data disk controllers are of the same type", diskController, disk.getController()));
                }
            }
            checkUnmanagedDiskAndOfferingForImport(intanceName, disk, diskOfferingDao.findById(diskOfferingMap.get(disk.getDiskId())), null, owner, zone, cluster, migrateAllowed);
        }
    }

    private void checkUnmanagedNicAndNetworkForImport(String instanceName, UnmanagedInstanceTO.Nic nic, Network network, final DataCenter zone, final Account owner, final boolean autoAssign, Hypervisor.HypervisorType hypervisorType) throws ServerApiException {
        basicNetworkChecks(instanceName, nic, network);
        if (network.getDataCenterId() != zone.getId()) {
            throw new ServerApiException(ApiErrorCode.INTERNAL_ERROR, String.format("Network(ID: %s) for nic(ID: %s) belongs to a different zone than VM to be imported", network.getUuid(), nic.getNicId()));
        }
        networkModel.checkNetworkPermissions(owner, network);
        if (!autoAssign && network.getGuestType().equals(Network.GuestType.Isolated)) {
            return;
        }
        checksOnlyNeededForVmware(nic, network, hypervisorType);
    }

    private void checksOnlyNeededForVmware(UnmanagedInstanceTO.Nic nic, Network network, final Hypervisor.HypervisorType hypervisorType) {
        if (hypervisorType == Hypervisor.HypervisorType.VMware) {
            String networkBroadcastUri = network.getBroadcastUri() == null ? null : network.getBroadcastUri().toString();
            if (nic.getVlan() != null && nic.getVlan() != 0 && nic.getPvlan() == null &&
                    (StringUtils.isEmpty(networkBroadcastUri) ||
                            !networkBroadcastUri.equals(String.format("vlan://%d", nic.getVlan())))) {
                throw new ServerApiException(ApiErrorCode.INTERNAL_ERROR, String.format("VLAN of network(ID: %s) %s is found different from the VLAN of nic(ID: %s) vlan://%d during VM import", network.getUuid(), networkBroadcastUri, nic.getNicId(), nic.getVlan()));
            }
            String pvLanType = nic.getPvlanType() == null ? "" : nic.getPvlanType().toLowerCase().substring(0, 1);
            if (nic.getVlan() != null && nic.getVlan() != 0 && nic.getPvlan() != null && nic.getPvlan() != 0 &&
                    (StringUtils.isEmpty(networkBroadcastUri) || !String.format("pvlan://%d-%s%d", nic.getVlan(), pvLanType, nic.getPvlan()).equals(networkBroadcastUri))) {
                throw new ServerApiException(ApiErrorCode.INTERNAL_ERROR, String.format("PVLAN of network(ID: %s) %s is found different from the VLAN of nic(ID: %s) pvlan://%d-%s%d during VM import", network.getUuid(), networkBroadcastUri, nic.getNicId(), nic.getVlan(), pvLanType, nic.getPvlan()));
            }
        }
    }

    private void basicNetworkChecks(String instanceName, UnmanagedInstanceTO.Nic nic, Network network) {
        if (nic == null) {
            throw new ServerApiException(ApiErrorCode.INTERNAL_ERROR, String.format("Unable to retrieve the NIC details used by VM [%s] from VMware. Please check if this VM have NICs in VMWare.", instanceName));
        }
        if (network == null) {
            throw new ServerApiException(ApiErrorCode.INTERNAL_ERROR, String.format("Network for nic ID: %s not found during VM import.", nic.getNicId()));
        }
    }

    private void checkUnmanagedNicAndNetworkHostnameForImport(String instanceName, UnmanagedInstanceTO.Nic nic, Network network, final String hostName) throws ServerApiException {
        basicNetworkChecks(instanceName, nic, network);
        // Check for duplicate hostname in network, get all vms hostNames in the network
        List<String> hostNames = vmDao.listDistinctHostNames(network.getId());
        if (CollectionUtils.isNotEmpty(hostNames) && hostNames.contains(hostName)) {
            throw new InvalidParameterValueException(String.format("VM with Name [%s] already exists in the network [%s] domain [%s]. Cannot import another VM with the same name. Pleasy try again with a different name.", hostName, network, network.getNetworkDomain()));
        }
    }

    private void checkUnmanagedNicIpAndNetworkForImport(String instanceName, UnmanagedInstanceTO.Nic nic, Network network, final Network.IpAddresses ipAddresses) throws ServerApiException {
        basicNetworkChecks(instanceName, nic, network);
        // Check IP is assigned for non L2 networks
        if (!network.getGuestType().equals(Network.GuestType.L2) && (ipAddresses == null || StringUtils.isEmpty(ipAddresses.getIp4Address()))) {
            throw new ServerApiException(ApiErrorCode.INTERNAL_ERROR, String.format("NIC(ID: %s) needs a valid IP address for it to be associated with network(ID: %s). %s parameter of API can be used for this", nic.getNicId(), network.getUuid(), ApiConstants.NIC_IP_ADDRESS_LIST));
        }
        // If network is non L2, IP v4 is assigned and not set to auto-assign, check it is available for network
        if (!network.getGuestType().equals(Network.GuestType.L2) && ipAddresses != null && StringUtils.isNotEmpty(ipAddresses.getIp4Address()) && !ipAddresses.getIp4Address().equals("auto")) {
            Set<Long> ips = networkModel.getAvailableIps(network, ipAddresses.getIp4Address());
            if (CollectionUtils.isEmpty(ips) || !ips.contains(NetUtils.ip2Long(ipAddresses.getIp4Address()))) {
                throw new ServerApiException(ApiErrorCode.INTERNAL_ERROR, String.format("IP address %s for NIC(ID: %s) is not available in network(ID: %s)", ipAddresses.getIp4Address(), nic.getNicId(), network.getUuid()));
            }
        }
    }

    private Map<String, Long> getUnmanagedNicNetworkMap(String instanceName, List<UnmanagedInstanceTO.Nic> nics, final Map<String, Long> callerNicNetworkMap,
                                                        final Map<String, Network.IpAddresses> callerNicIpAddressMap, final DataCenter zone, final String hostName,
                                                        final Account owner, Hypervisor.HypervisorType hypervisorType) throws ServerApiException {
        Map<String, Long> nicNetworkMap = new HashMap<>();
        String nicAdapter = null;
        for (int i = 0; i < nics.size(); i++) {
            UnmanagedInstanceTO.Nic nic = nics.get(i);
            if (StringUtils.isEmpty(nicAdapter)) {
                nicAdapter = nic.getAdapterType();
            } else {
                if (!nicAdapter.equals(nic.getAdapterType())) {
                    throw new ServerApiException(ApiErrorCode.INTERNAL_ERROR, String.format("Multiple network adapter of different type (%s, %s) are not supported for import. Please make sure that all network adapters are of the same type", nicAdapter, nic.getAdapterType()));
                }
            }
            Network network = null;
            Network.IpAddresses ipAddresses = null;
            if (MapUtils.isNotEmpty(callerNicIpAddressMap) && callerNicIpAddressMap.containsKey(nic.getNicId())) {
                ipAddresses = callerNicIpAddressMap.get(nic.getNicId());
            }
            if (!callerNicNetworkMap.containsKey(nic.getNicId())) {
                if (nic.getVlan() != null && nic.getVlan() != 0) {
                    // Find a suitable network
                    List<NetworkVO> networks = networkDao.listByZone(zone.getId());
                    for (NetworkVO networkVO : networks) {
                        if (networkVO.getTrafficType() == Networks.TrafficType.None || Networks.TrafficType.isSystemNetwork(networkVO.getTrafficType())) {
                            continue;
                        }
                        try {
                            checkUnmanagedNicAndNetworkForImport(instanceName, nic, networkVO, zone, owner, true, hypervisorType);
                            network = networkVO;
                        } catch (Exception e) {
                            logger.error(String.format("Error when checking NIC [%s] of unmanaged instance to import due to [%s].", nic.getNicId(), e.getMessage()), e);
                        }
                        if (network != null) {
                            checkUnmanagedNicAndNetworkHostnameForImport(instanceName, nic, network, hostName);
                            checkUnmanagedNicIpAndNetworkForImport(instanceName, nic, network, ipAddresses);
                            break;
                        }
                    }
                }
            } else {
                network = networkDao.findById(callerNicNetworkMap.get(nic.getNicId()));
                boolean autoImport = false;
                if (hypervisorType == Hypervisor.HypervisorType.KVM) {
                    autoImport = ipAddresses != null && ipAddresses.getIp4Address() != null && ipAddresses.getIp4Address().equalsIgnoreCase("auto");
                }
                checkUnmanagedNicAndNetworkForImport(instanceName, nic, network, zone, owner, autoImport, hypervisorType);
                checkUnmanagedNicAndNetworkHostnameForImport(instanceName, nic, network, hostName);
                checkUnmanagedNicIpAndNetworkForImport(instanceName, nic, network, ipAddresses);
            }
            if (network == null) {
                throw new ServerApiException(ApiErrorCode.INTERNAL_ERROR, String.format("Suitable network for nic(ID: %s) not found during VM import", nic.getNicId()));
            }
            nicNetworkMap.put(nic.getNicId(), network.getId());
        }
        return nicNetworkMap;
    }

    private Pair<DiskProfile, StoragePool> importExternalDisk(UnmanagedInstanceTO.Disk disk, VirtualMachine vm, DeployDestination dest, DiskOffering diskOffering,
                                                      Volume.Type type, VirtualMachineTemplate template,Long deviceId, String remoteUrl, String username, String password,
                                                      String tmpPath, DiskProfile diskProfile) {
        final String path = StringUtils.isEmpty(disk.getDatastorePath()) ? disk.getImagePath() : disk.getDatastorePath();
        String chainInfo = disk.getChainInfo();
        if (StringUtils.isEmpty(chainInfo)) {
            VirtualMachineDiskInfo diskInfo = new VirtualMachineDiskInfo();
            diskInfo.setDiskDeviceBusName(String.format("%s%d:%d", disk.getController(), disk.getControllerUnit(), disk.getPosition()));
            diskInfo.setDiskChain(new String[]{disk.getImagePath()});
            chainInfo = gson.toJson(diskInfo);
        }
        Map<Volume, StoragePool> storage = dest.getStorageForDisks();
        Volume volume = volumeDao.findById(diskProfile.getVolumeId());
        StoragePool storagePool = storage.get(volume);
        CopyRemoteVolumeCommand copyRemoteVolumeCommand = new CopyRemoteVolumeCommand();
        copyRemoteVolumeCommand.setRemoteIp(remoteUrl);
        copyRemoteVolumeCommand.setUsername(username);
        copyRemoteVolumeCommand.setPassword(password);
        copyRemoteVolumeCommand.setSrcFile(path);
        StorageFilerTO storageTO = new StorageFilerTO(storagePool);
        copyRemoteVolumeCommand.setStorageFilerTO(storageTO);
        if(tmpPath == null || tmpPath.length() < 1) {
            tmpPath = "/tmp/";
        } else {
            // Add / if path doesn't end with /
            if(tmpPath.charAt(tmpPath.length() - 1) != '/') {
                tmpPath += "/";
            }
        }
        copyRemoteVolumeCommand.setTempPath(tmpPath);
        Answer answer = agentManager.easySend(dest.getHost().getId(), copyRemoteVolumeCommand);
        if (!(answer instanceof CopyRemoteVolumeAnswer)) {
            throw new CloudRuntimeException("Error while copying volume");
        }
        CopyRemoteVolumeAnswer copyRemoteVolumeAnswer = (CopyRemoteVolumeAnswer) answer;
        if(!copyRemoteVolumeAnswer.getResult()) {
            throw new CloudRuntimeException("Error while copying volume");
        }
        diskProfile.setSize(copyRemoteVolumeAnswer.getSize());
        DiskProfile profile = volumeManager.updateImportedVolume(type, diskOffering, vm, template, deviceId,
                storagePool.getId(), copyRemoteVolumeAnswer.getFilename(), chainInfo, diskProfile);

        return new Pair<>(profile, storagePool);
    }

    private Pair<DiskProfile, StoragePool> importKVMLocalDisk(VirtualMachine vm, DiskOffering diskOffering,
                                                              Volume.Type type, VirtualMachineTemplate template,
                                                              Long deviceId, Long hostId, String diskPath, DiskProfile diskProfile) {
        List<StoragePoolVO> storagePools = primaryDataStoreDao.findLocalStoragePoolsByHostAndTags(hostId, null);

        if(storagePools.size() < 1) {
            throw new CloudRuntimeException("Local Storage not found for host");
        }

        StoragePool storagePool = storagePools.get(0);

        DiskProfile profile = volumeManager.updateImportedVolume(type, diskOffering, vm, template, deviceId,
                storagePool.getId(), diskPath, null, diskProfile);

        return new Pair<>(profile, storagePool);
    }


    private Pair<DiskProfile, StoragePool> importKVMSharedDisk(VirtualMachine vm, DiskOffering diskOffering,
                                                              Volume.Type type, VirtualMachineTemplate template,
                                                              Long deviceId, Long poolId, String diskPath, DiskProfile diskProfile) {
        StoragePool storagePool = primaryDataStoreDao.findById(poolId);

        DiskProfile profile = volumeManager.updateImportedVolume(type, diskOffering, vm, template, deviceId,
                poolId, diskPath, null, diskProfile);

        return new Pair<>(profile, storagePool);
    }


    private Pair<DiskProfile, StoragePool> importDisk(UnmanagedInstanceTO.Disk disk, VirtualMachine vm, Cluster cluster, DiskOffering diskOffering,
                                                      Volume.Type type, String name, Long diskSize, Long minIops, Long maxIops, VirtualMachineTemplate template,
                                                      Account owner, Long deviceId) {
        final DataCenter zone = dataCenterDao.findById(vm.getDataCenterId());
        final String path = StringUtils.isEmpty(disk.getFileBaseName()) ? disk.getImagePath() : disk.getFileBaseName();
        String chainInfo = disk.getChainInfo();
        if (vm.getHypervisorType() == Hypervisor.HypervisorType.VMware && StringUtils.isEmpty(chainInfo)) {
            VirtualMachineDiskInfo diskInfo = new VirtualMachineDiskInfo();
            diskInfo.setDiskDeviceBusName(String.format("%s%d:%d", disk.getController(), disk.getControllerUnit(), disk.getPosition()));
            diskInfo.setDiskChain(new String[]{disk.getImagePath()});
            chainInfo = gson.toJson(diskInfo);
        }
        StoragePool storagePool = getStoragePool(disk, zone, cluster);
        DiskProfile profile = volumeManager.importVolume(type, name, diskOffering, diskSize,
                minIops, maxIops, vm, template, owner, deviceId, storagePool.getId(), path, chainInfo);

        return new Pair<DiskProfile, StoragePool>(profile, storagePool);
    }

    private NicProfile importNic(UnmanagedInstanceTO.Nic nic, VirtualMachine vm, Network network, Network.IpAddresses ipAddresses, int deviceId, boolean isDefaultNic, boolean forced) throws InsufficientVirtualNetworkCapacityException, InsufficientAddressCapacityException {
        DataCenterVO dataCenterVO = dataCenterDao.findById(network.getDataCenterId());
        Pair<NicProfile, Integer> result = networkOrchestrationService.importNic(nic.getMacAddress(), deviceId, network, isDefaultNic, vm, ipAddresses, dataCenterVO, forced);
        if (result == null) {
            throw new ServerApiException(ApiErrorCode.INTERNAL_ERROR, String.format("NIC ID: %s import failed", nic.getNicId()));
        }
        return result.first();
    }

    private void cleanupFailedImportVM(final UserVm userVm) {
        if (userVm == null) {
            return;
        }
        VirtualMachineProfile profile = new VirtualMachineProfileImpl(userVm);
        // Remove all volumes
        volumeDao.deleteVolumesByInstance(userVm.getId());
        // Remove all nics
        try {
            networkOrchestrationService.release(profile, true);
        } catch (Exception e) {
            logger.error(String.format("Unable to release NICs for unsuccessful import unmanaged VM: %s", userVm.getInstanceName()), e);
            nicDao.removeNicsForInstance(userVm.getId());
        }
        // Remove vm
        vmDao.remove(userVm.getId());
    }

    private UserVm migrateImportedVM(HostVO sourceHost, VirtualMachineTemplate template, ServiceOfferingVO serviceOffering, UserVm userVm, final Account owner, List<Pair<DiskProfile, StoragePool>> diskProfileStoragePoolList) {
        UserVm vm = userVm;
        if (vm == null) {
            logger.error(String.format("Failed to check migrations need during VM import"));
            throw new ServerApiException(ApiErrorCode.INTERNAL_ERROR, String.format("Failed to check migrations need during VM import"));
        }
        if (sourceHost == null || serviceOffering == null || diskProfileStoragePoolList == null) {
            logger.error(String.format("Failed to check migrations need during import, VM: %s", userVm.getInstanceName()));
            cleanupFailedImportVM(vm);
            throw new ServerApiException(ApiErrorCode.INTERNAL_ERROR, String.format("Failed to check migrations need during import, VM: %s", userVm.getInstanceName()));
        }
<<<<<<< HEAD
        if (!hostSupportsServiceOfferingAndTemplate(sourceHost, serviceOffering, template)) {
            LOGGER.debug(String.format("VM %s needs to be migrated", vm.getUuid()));
=======
        if (!hostSupportsServiceOffering(sourceHost, serviceOffering)) {
            logger.debug(String.format("VM %s needs to be migrated", vm.getUuid()));
>>>>>>> 9b18243b
            final VirtualMachineProfile profile = new VirtualMachineProfileImpl(vm, template, serviceOffering, owner, null);
            DeploymentPlanner.ExcludeList excludeList = new DeploymentPlanner.ExcludeList();
            excludeList.addHost(sourceHost.getId());
            final DataCenterDeployment plan = new DataCenterDeployment(sourceHost.getDataCenterId(), sourceHost.getPodId(), sourceHost.getClusterId(), null, null, null);
            DeployDestination dest = null;
            try {
                dest = deploymentPlanningManager.planDeployment(profile, plan, excludeList, null);
            } catch (Exception e) {
                String errorMsg = String.format("VM import failed for Unmanaged VM [%s] during VM migration, cannot find deployment destination due to [%s].", vm.getInstanceName(), e.getMessage());
                logger.warn(errorMsg, e);
                cleanupFailedImportVM(vm);
                throw new ServerApiException(ApiErrorCode.INTERNAL_ERROR, errorMsg);
            }
            if (dest == null) {
                cleanupFailedImportVM(vm);
                throw new ServerApiException(ApiErrorCode.INTERNAL_ERROR, String.format("VM import failed for unmanaged vm: %s during vm migration, no deployment destination found", vm.getInstanceName()));
            }
            try {
                if (vm.getState().equals(VirtualMachine.State.Stopped)) {
                    VMInstanceVO vmInstanceVO = vmDao.findById(userVm.getId());
                    vmInstanceVO.setHostId(dest.getHost().getId());
                    vmInstanceVO.setLastHostId(dest.getHost().getId());
                    vmDao.update(vmInstanceVO.getId(), vmInstanceVO);
                } else {
                    virtualMachineManager.migrate(vm.getUuid(), sourceHost.getId(), dest);
                }
                vm = userVmManager.getUserVm(vm.getId());
            } catch (Exception e) {
                String errorMsg = String.format("VM import failed for Unmanaged VM [%s] during VM migration due to [%s].", vm.getInstanceName(), e.getMessage());
                logger.error(errorMsg, e);
                cleanupFailedImportVM(vm);
                throw new ServerApiException(ApiErrorCode.INTERNAL_ERROR, errorMsg);
            }
        }
        for (Pair<DiskProfile, StoragePool> diskProfileStoragePool : diskProfileStoragePoolList) {
            if (diskProfileStoragePool == null ||
                    diskProfileStoragePool.first() == null ||
                    diskProfileStoragePool.second() == null) {
                continue;
            }
            DiskProfile profile = diskProfileStoragePool.first();
            DiskOffering dOffering = diskOfferingDao.findById(profile.getDiskOfferingId());
            if (dOffering == null) {
                continue;
            }
            VolumeVO volumeVO = volumeDao.findById(profile.getVolumeId());
            if (volumeVO == null) {
                continue;
            }
            boolean poolSupportsOfferings = storagePoolSupportsDiskOffering(diskProfileStoragePool.second(), dOffering);
            if (poolSupportsOfferings) {
                continue;
            }
            logger.debug(String.format("Volume %s needs to be migrated", volumeVO.getUuid()));
            Pair<List<? extends StoragePool>, List<? extends StoragePool>> poolsPair = managementService.listStoragePoolsForSystemMigrationOfVolume(profile.getVolumeId(), null, null, null, null, false, true);
            if (CollectionUtils.isEmpty(poolsPair.first()) && CollectionUtils.isEmpty(poolsPair.second())) {
                cleanupFailedImportVM(vm);
                throw new ServerApiException(ApiErrorCode.INTERNAL_ERROR, String.format("VM import failed for unmanaged vm: %s during volume ID: %s migration as no suitable pool(s) found", userVm.getInstanceName(), volumeVO.getUuid()));
            }
            List<? extends StoragePool> storagePools = poolsPair.second();
            StoragePool storagePool = null;
            if (CollectionUtils.isNotEmpty(storagePools)) {
                for (StoragePool pool : storagePools) {
                    if (diskProfileStoragePool.second().getId() != pool.getId() &&
                            storagePoolSupportsDiskOffering(pool, dOffering)
                    ) {
                        storagePool = pool;
                        break;
                    }
                }
            }
            // For zone-wide pools, at times, suitable storage pools are not returned therefore consider all pools.
            if (storagePool == null && CollectionUtils.isNotEmpty(poolsPair.first())) {
                storagePools = poolsPair.first();
                for (StoragePool pool : storagePools) {
                    if (diskProfileStoragePool.second().getId() != pool.getId() &&
                            storagePoolSupportsDiskOffering(pool, dOffering)
                    ) {
                        storagePool = pool;
                        break;
                    }
                }
            }
            if (storagePool == null) {
                cleanupFailedImportVM(vm);
                throw new ServerApiException(ApiErrorCode.INTERNAL_ERROR, String.format("VM import failed for unmanaged vm: %s during volume ID: %s migration as no suitable pool found", userVm.getInstanceName(), volumeVO.getUuid()));
            } else {
                logger.debug(String.format("Found storage pool %s(%s) for migrating the volume %s to", storagePool.getName(), storagePool.getUuid(), volumeVO.getUuid()));
            }
            try {
                Volume volume = null;
                if (vm.getState().equals(VirtualMachine.State.Running)) {
                    volume = volumeManager.liveMigrateVolume(volumeVO, storagePool);
                } else {
                    volume = volumeManager.migrateVolume(volumeVO, storagePool);
                }
                if (volume == null) {
                    String msg = "";
                    if (vm.getState().equals(VirtualMachine.State.Running)) {
                        msg = String.format("Live migration for volume ID: %s to destination pool ID: %s failed", volumeVO.getUuid(), storagePool.getUuid());
                    } else {
                        msg = String.format("Migration for volume ID: %s to destination pool ID: %s failed", volumeVO.getUuid(), storagePool.getUuid());
                    }
                    logger.error(msg);
                    throw new CloudRuntimeException(msg);
                }
            } catch (Exception e) {
                logger.error(String.format("VM import failed for unmanaged vm: %s during volume migration", vm.getInstanceName()), e);
                cleanupFailedImportVM(vm);
                throw new ServerApiException(ApiErrorCode.INTERNAL_ERROR, String.format("VM import failed for unmanaged vm: %s during volume migration. %s", userVm.getInstanceName(), StringUtils.defaultString(e.getMessage())));
            }
        }
        return userVm;
    }

    private void publishVMUsageUpdateResourceCount(final UserVm userVm, ServiceOfferingVO serviceOfferingVO, VirtualMachineTemplate templateVO) {
        if (userVm == null || serviceOfferingVO == null) {
            logger.error(String.format("Failed to publish usage records during VM import because VM [%s] or ServiceOffering [%s] is null.", userVm, serviceOfferingVO));
            cleanupFailedImportVM(userVm);
            throw new ServerApiException(ApiErrorCode.INTERNAL_ERROR, "VM import failed for Unmanaged VM during publishing Usage Records.");
        }
        try {
            if (!serviceOfferingVO.isDynamic()) {
                UsageEventUtils.publishUsageEvent(EventTypes.EVENT_VM_CREATE, userVm.getAccountId(), userVm.getDataCenterId(), userVm.getId(), userVm.getHostName(), serviceOfferingVO.getId(), userVm.getTemplateId(),
                        userVm.getHypervisorType().toString(), VirtualMachine.class.getName(), userVm.getUuid(), userVm.isDisplayVm());
            } else {
                UsageEventUtils.publishUsageEvent(EventTypes.EVENT_VM_CREATE, userVm.getAccountId(), userVm.getAccountId(), userVm.getDataCenterId(), userVm.getHostName(), serviceOfferingVO.getId(), userVm.getTemplateId(),
                        userVm.getHypervisorType().toString(), VirtualMachine.class.getName(), userVm.getUuid(), userVm.getDetails(), userVm.isDisplayVm());
            }
            if (userVm.getState() == VirtualMachine.State.Running) {
                UsageEventUtils.publishUsageEvent(EventTypes.EVENT_VM_START, userVm.getAccountId(), userVm.getDataCenterId(), userVm.getId(), userVm.getHostName(), serviceOfferingVO.getId(), userVm.getTemplateId(),
                        userVm.getHypervisorType().toString(), VirtualMachine.class.getName(), userVm.getUuid(), userVm.isDisplayVm());
            }
        } catch (Exception e) {
            logger.error(String.format("Failed to publish usage records during VM import for unmanaged VM [%s] due to [%s].", userVm.getInstanceName(), e.getMessage()), e);
            cleanupFailedImportVM(userVm);
            throw new ServerApiException(ApiErrorCode.INTERNAL_ERROR, String.format("VM import failed for unmanaged vm %s during publishing usage records", userVm.getInstanceName()));
        }
        resourceLimitService.incrementVmResourceCount(userVm.getAccountId(), userVm.isDisplayVm(), serviceOfferingVO, templateVO);
        // Save usage event and update resource count for user vm volumes
        List<VolumeVO> volumes = volumeDao.findByInstance(userVm.getId());
        for (VolumeVO volume : volumes) {
            try {
                UsageEventUtils.publishUsageEvent(EventTypes.EVENT_VOLUME_CREATE, volume.getAccountId(), volume.getDataCenterId(), volume.getId(), volume.getName(), volume.getDiskOfferingId(), null, volume.getSize(),
                        Volume.class.getName(), volume.getUuid(), volume.isDisplayVolume());
            } catch (Exception e) {
                logger.error(String.format("Failed to publish volume ID: %s usage records during VM import", volume.getUuid()), e);
            }
            resourceLimitService.incrementVolumeResourceCount(userVm.getAccountId(), volume.isDisplayVolume(),
                    volume.getSize(), diskOfferingDao.findById(volume.getDiskOfferingId()));
        }

        List<NicVO> nics = nicDao.listByVmId(userVm.getId());
        for (NicVO nic : nics) {
            try {
                NetworkVO network = networkDao.findById(nic.getNetworkId());
                UsageEventUtils.publishUsageEvent(EventTypes.EVENT_NETWORK_OFFERING_ASSIGN, userVm.getAccountId(), userVm.getDataCenterId(), userVm.getId(),
                        Long.toString(nic.getId()), network.getNetworkOfferingId(), null, 1L, VirtualMachine.class.getName(), userVm.getUuid(), userVm.isDisplay());
            } catch (Exception e) {
                logger.error(String.format("Failed to publish network usage records during VM import. %s", StringUtils.defaultString(e.getMessage())));
            }
        }
    }

    protected void checkUnmanagedDiskLimits(Account account, UnmanagedInstanceTO.Disk rootDisk, ServiceOffering serviceOffering,
            List<UnmanagedInstanceTO.Disk> dataDisks, Map<String, Long> dataDiskOfferingMap) throws ResourceAllocationException {
        Long totalVolumes = 0L;
        Long totalVolumesSize = 0L;
        List<UnmanagedInstanceTO.Disk> disks = new ArrayList<>();
        disks.add(rootDisk);
        disks.addAll(dataDisks);
        Map<String, Long> diskOfferingMap = new HashMap<>(dataDiskOfferingMap);
        diskOfferingMap.put(rootDisk.getDiskId(), serviceOffering.getDiskOfferingId());
        Map<Long, Long> diskOfferingVolumeCountMap = new HashMap<>();
        Map<Long, Long> diskOfferingSizeMap = new HashMap<>();
        for (UnmanagedInstanceTO.Disk disk : disks) {
            totalVolumes++;
            totalVolumesSize += disk.getCapacity();
            Long diskOfferingId = diskOfferingMap.get(disk.getDiskId());
            if (diskOfferingVolumeCountMap.containsKey(diskOfferingId)) {
                diskOfferingVolumeCountMap.put(diskOfferingId, diskOfferingVolumeCountMap.get(diskOfferingId) + 1);
                diskOfferingSizeMap.put(diskOfferingId, diskOfferingSizeMap.get(diskOfferingId) + disk.getCapacity());
            } else {
                diskOfferingVolumeCountMap.put(diskOfferingId, 1L);
                diskOfferingSizeMap.put(diskOfferingId, disk.getCapacity());
            }
        }
        resourceLimitService.checkResourceLimit(account, Resource.ResourceType.volume, totalVolumes);
        resourceLimitService.checkResourceLimit(account, Resource.ResourceType.primary_storage, totalVolumesSize);
        for (Long diskOfferingId : diskOfferingVolumeCountMap.keySet()) {
            List<String> tags = resourceLimitService.getResourceLimitStorageTags(diskOfferingDao.findById(diskOfferingId));
            for (String tag : tags) {
                resourceLimitService.checkResourceLimitWithTag(account, Resource.ResourceType.volume, tag, diskOfferingVolumeCountMap.get(diskOfferingId));
                resourceLimitService.checkResourceLimitWithTag(account, Resource.ResourceType.primary_storage, tag, diskOfferingSizeMap.get(diskOfferingId));
            }
        }
    }

    private UserVm importVirtualMachineInternal(final UnmanagedInstanceTO unmanagedInstance, final String instanceName, final DataCenter zone, final Cluster cluster, final HostVO host,
                                                final VirtualMachineTemplate template, final String displayName, final String hostName, final Account caller, final Account owner, final Long userId,
                                                final ServiceOfferingVO serviceOffering, final Map<String, Long> dataDiskOfferingMap,
                                                final Map<String, Long> nicNetworkMap, final Map<String, Network.IpAddresses> callerNicIpAddressMap,
                                                final Map<String, String> details, final boolean migrateAllowed, final boolean forced, final boolean isImportUnmanagedFromSameHypervisor) {
        logger.debug(LogUtils.logGsonWithoutException("Trying to import VM [%s] with name [%s], in zone [%s], cluster [%s], and host [%s], using template [%s], service offering [%s], disks map [%s], NICs map [%s] and details [%s].",
                unmanagedInstance, instanceName, zone, cluster, host, template, serviceOffering, dataDiskOfferingMap, nicNetworkMap, details));
        UserVm userVm = null;
        ServiceOfferingVO validatedServiceOffering = null;
        try {
            validatedServiceOffering = getUnmanagedInstanceServiceOffering(unmanagedInstance, serviceOffering, owner, zone, details, cluster.getHypervisorType());
        } catch (Exception e) {
            String errorMsg = String.format("Failed to import Unmanaged VM [%s] because the service offering [%s] is not compatible due to [%s].", unmanagedInstance.getName(), serviceOffering.getUuid(), StringUtils.defaultIfEmpty(e.getMessage(), ""));
            logger.error(errorMsg, e);
            throw new ServerApiException(ApiErrorCode.INTERNAL_ERROR, errorMsg);
        }

        String internalCSName = unmanagedInstance.getInternalCSName();
        if (StringUtils.isEmpty(internalCSName)) {
            internalCSName = instanceName;
        }
        Map<String, String> allDetails = new HashMap<>(details);
        if (validatedServiceOffering.isDynamic()) {
            allDetails.put(VmDetailConstants.CPU_NUMBER, String.valueOf(validatedServiceOffering.getCpu()));
            allDetails.put(VmDetailConstants.MEMORY, String.valueOf(validatedServiceOffering.getRamSize()));
            if (serviceOffering.getSpeed() == null) {
                allDetails.put(VmDetailConstants.CPU_SPEED, String.valueOf(validatedServiceOffering.getSpeed()));
            }
        }

        if (!migrateAllowed && host != null && !hostSupportsServiceOfferingAndTemplate(host, validatedServiceOffering, template)) {
            throw new InvalidParameterValueException(String.format("Service offering: %s or template: %s is not compatible with host: %s of unmanaged VM: %s", serviceOffering.getUuid(), template.getUuid(), host.getUuid(), instanceName));
        }
        // Check disks and supplied disk offerings
        List<UnmanagedInstanceTO.Disk> unmanagedInstanceDisks = unmanagedInstance.getDisks();
        if (CollectionUtils.isEmpty(unmanagedInstanceDisks)) {
            throw new ServerApiException(ApiErrorCode.INTERNAL_ERROR, String.format("No attached disks found for the unmanaged VM: %s", instanceName));
        }
        Pair<UnmanagedInstanceTO.Disk, List<UnmanagedInstanceTO.Disk>> rootAndDataDisksPair = getRootAndDataDisks(unmanagedInstanceDisks, dataDiskOfferingMap);
        final UnmanagedInstanceTO.Disk rootDisk = rootAndDataDisksPair.first();
        final List<UnmanagedInstanceTO.Disk> dataDisks = rootAndDataDisksPair.second();
        if (rootDisk == null || StringUtils.isEmpty(rootDisk.getController())) {
            throw new ServerApiException(ApiErrorCode.INTERNAL_ERROR, String.format("VM import failed. Unable to retrieve root disk details for VM: %s ", instanceName));
        }
        if (cluster.getHypervisorType() == Hypervisor.HypervisorType.KVM) {
            Long rootDiskOfferingId = validatedServiceOffering.getDiskOfferingId();
            DiskOffering rootDiskOffering = diskOfferingDao.findById(rootDiskOfferingId);
            if ((rootDisk.getCapacity() == null || rootDisk.getCapacity() <= 0) && rootDiskOffering != null) {
                rootDisk.setCapacity(rootDiskOffering.getDiskSize());
            }
        }
        allDetails.put(VmDetailConstants.ROOT_DISK_CONTROLLER, rootDisk.getController());
        if (cluster.getHypervisorType() == Hypervisor.HypervisorType.KVM && isImportUnmanagedFromSameHypervisor) {
            long size = Double.valueOf(Math.ceil((double)rootDisk.getCapacity() / Resource.ResourceType.bytesToGiB)).longValue();
            allDetails.put(VmDetailConstants.ROOT_DISK_SIZE, String.valueOf(size));
        }

        try {
            checkUnmanagedDiskAndOfferingForImport(unmanagedInstance.getName(), rootDisk, null, validatedServiceOffering, owner, zone, cluster, migrateAllowed);
            if (CollectionUtils.isNotEmpty(dataDisks)) { // Data disk(s) present
                checkUnmanagedDiskAndOfferingForImport(unmanagedInstance.getName(), dataDisks, dataDiskOfferingMap, owner, zone, cluster, migrateAllowed);
                allDetails.put(VmDetailConstants.DATA_DISK_CONTROLLER, dataDisks.get(0).getController());
            }
            checkUnmanagedDiskLimits(owner, rootDisk, serviceOffering, dataDisks, dataDiskOfferingMap);
        } catch (ResourceAllocationException e) {
            logger.error(String.format("Volume resource allocation error for owner: %s", owner.getUuid()), e);
            throw new ServerApiException(ApiErrorCode.INTERNAL_ERROR, String.format("Volume resource allocation error for owner: %s. %s", owner.getUuid(), StringUtils.defaultString(e.getMessage())));
        }
        // Check NICs and supplied networks
        Map<String, Network.IpAddresses> nicIpAddressMap = getNicIpAddresses(unmanagedInstance.getNics(), callerNicIpAddressMap);
        Map<String, Long> allNicNetworkMap = getUnmanagedNicNetworkMap(unmanagedInstance.getName(), unmanagedInstance.getNics(), nicNetworkMap, nicIpAddressMap, zone, hostName, owner, cluster.getHypervisorType());
        if (!CollectionUtils.isEmpty(unmanagedInstance.getNics())) {
            allDetails.put(VmDetailConstants.NIC_ADAPTER, unmanagedInstance.getNics().get(0).getAdapterType());
        }

        if (StringUtils.isNotEmpty(unmanagedInstance.getVncPassword())) {
            allDetails.put(VmDetailConstants.KVM_VNC_PASSWORD, unmanagedInstance.getVncPassword());
        }

        VirtualMachine.PowerState powerState = VirtualMachine.PowerState.PowerOff;
        if (unmanagedInstance.getPowerState().equals(UnmanagedInstanceTO.PowerState.PowerOn)) {
            powerState = VirtualMachine.PowerState.PowerOn;
        }

        try {
            userVm = userVmManager.importVM(zone, host, template, internalCSName, displayName, owner,
                    null, caller, true, null, owner.getAccountId(), userId,
                    validatedServiceOffering, null, hostName,
                    cluster.getHypervisorType(), allDetails, powerState, null);
        } catch (InsufficientCapacityException ice) {
            String errorMsg = String.format("Failed to import VM [%s] due to [%s].", instanceName, ice.getMessage());
            logger.error(errorMsg, ice);
            throw new ServerApiException(ApiErrorCode.INSUFFICIENT_CAPACITY_ERROR, errorMsg);
        }

        if (userVm == null) {
            throw new ServerApiException(ApiErrorCode.INTERNAL_ERROR, String.format("Failed to import vm name: %s", instanceName));
        }
        List<Pair<DiskProfile, StoragePool>> diskProfileStoragePoolList = new ArrayList<>();
        try {
            if (rootDisk.getCapacity() == null || rootDisk.getCapacity() == 0) {
                throw new InvalidParameterValueException(String.format("Root disk ID: %s size is invalid", rootDisk.getDiskId()));
            }
            Long minIops = null;
            if (details.containsKey("minIops")) {
                minIops = Long.parseLong(details.get("minIops"));
            }
            Long maxIops = null;
            if (details.containsKey("maxIops")) {
                maxIops = Long.parseLong(details.get("maxIops"));
            }
            DiskOfferingVO diskOffering = diskOfferingDao.findById(serviceOffering.getDiskOfferingId());
            diskProfileStoragePoolList.add(importDisk(rootDisk, userVm, cluster, diskOffering, Volume.Type.ROOT, String.format("ROOT-%d", userVm.getId()),
                    rootDisk.getCapacity(), minIops, maxIops, template, owner, null));
            long deviceId = 1L;
            for (UnmanagedInstanceTO.Disk disk : dataDisks) {
                if (disk.getCapacity() == null || disk.getCapacity() == 0) {
                    throw new InvalidParameterValueException(String.format("Disk ID: %s size is invalid", rootDisk.getDiskId()));
                }
                DiskOffering offering = diskOfferingDao.findById(dataDiskOfferingMap.get(disk.getDiskId()));
                diskProfileStoragePoolList.add(importDisk(disk, userVm, cluster, offering, Volume.Type.DATADISK, String.format("DATA-%d-%s", userVm.getId(), disk.getDiskId()),
                        disk.getCapacity(), offering.getMinIops(), offering.getMaxIops(),
                        template, owner, deviceId));
                deviceId++;
            }
        } catch (Exception e) {
            logger.error(String.format("Failed to import volumes while importing vm: %s", instanceName), e);
            cleanupFailedImportVM(userVm);
            throw new ServerApiException(ApiErrorCode.INTERNAL_ERROR, String.format("Failed to import volumes while importing vm: %s. %s", instanceName, StringUtils.defaultString(e.getMessage())));
        }
        try {
            int nicIndex = 0;
            for (UnmanagedInstanceTO.Nic nic : unmanagedInstance.getNics()) {
                Network network = networkDao.findById(allNicNetworkMap.get(nic.getNicId()));
                Network.IpAddresses ipAddresses = nicIpAddressMap.get(nic.getNicId());
                importNic(nic, userVm, network, ipAddresses, nicIndex, nicIndex == 0, forced);
                nicIndex++;
            }
        } catch (Exception e) {
            logger.error(String.format("Failed to import NICs while importing vm: %s", instanceName), e);
            cleanupFailedImportVM(userVm);
            throw new ServerApiException(ApiErrorCode.INTERNAL_ERROR, String.format("Failed to import NICs while importing vm: %s. %s", instanceName, StringUtils.defaultString(e.getMessage())));
        }
        if (migrateAllowed) {
            userVm = migrateImportedVM(host, template, validatedServiceOffering, userVm, owner, diskProfileStoragePoolList);
        }
        publishVMUsageUpdateResourceCount(userVm, validatedServiceOffering, template);
        return userVm;
    }

    private HashMap<String, UnmanagedInstanceTO> getUnmanagedInstancesForHost(HostVO host, String instanceName, List<String> managedVms) {
        HashMap<String, UnmanagedInstanceTO> unmanagedInstances = new HashMap<>();
        if (host.isInMaintenanceStates()) {
            return unmanagedInstances;
        }

        GetUnmanagedInstancesCommand command = new GetUnmanagedInstancesCommand();
        command.setInstanceName(instanceName);
        command.setManagedInstancesNames(managedVms);
        Answer answer = agentManager.easySend(host.getId(), command);
        if (!(answer instanceof GetUnmanagedInstancesAnswer) || !answer.getResult()) {
            return unmanagedInstances;
        }
        GetUnmanagedInstancesAnswer unmanagedInstancesAnswer = (GetUnmanagedInstancesAnswer) answer;
        unmanagedInstances = unmanagedInstancesAnswer.getUnmanagedInstances();
        return unmanagedInstances;
    }

    protected Cluster basicAccessChecks(Long clusterId) {
        final Account caller = CallContext.current().getCallingAccount();
        if (caller.getType() != Account.Type.ADMIN) {
            throw new PermissionDeniedException(String.format("Cannot perform this operation, caller account [%s] is not ROOT Admin.", caller.getUuid()));
        }
        if (clusterId == null) {
            throw new InvalidParameterValueException("Cluster ID cannot be null.");
        }
        final Cluster cluster = clusterDao.findById(clusterId);
        if (cluster == null) {
            throw new InvalidParameterValueException(String.format("Cluster with ID [%d] cannot be found.", clusterId));
        }

        if (!importUnmanagedInstancesSupportedHypervisors.contains(cluster.getHypervisorType())) {
            throw new InvalidParameterValueException(String.format("VM import is currently not supported for hypervisor [%s].", cluster.getHypervisorType().toString()));
        }
        return cluster;
    }

    @Override
    public ListResponse<UnmanagedInstanceResponse> listUnmanagedInstances(ListUnmanagedInstancesCmd cmd) {
        Long clusterId = cmd.getClusterId();
        Cluster cluster = basicAccessChecks(clusterId);
        String keyword = cmd.getKeyword();
        if (StringUtils.isNotEmpty(keyword)) {
            keyword = keyword.toLowerCase();
        }
        List<HostVO> hosts = resourceManager.listHostsInClusterByStatus(clusterId, Status.Up);
        List<String> additionalNameFilters = getAdditionalNameFilters(cluster);
        List<String> managedVms = new ArrayList<>(additionalNameFilters);
        managedVms.addAll(getHostsManagedVms(hosts));
        List<UnmanagedInstanceResponse> responses = new ArrayList<>();
        for (HostVO host : hosts) {
            HashMap<String, UnmanagedInstanceTO> unmanagedInstances = getUnmanagedInstancesForHost(host, cmd.getName(), managedVms);
            Set<String> keys = unmanagedInstances.keySet();
            for (String key : keys) {
                UnmanagedInstanceTO instance = unmanagedInstances.get(key);
                if (StringUtils.isNotEmpty(keyword) &&
                        !instance.getName().toLowerCase().contains(keyword)) {
                    continue;
                }
                responses.add(responseGenerator.createUnmanagedInstanceResponse(instance, cluster, host));
            }
        }
        ListResponse<UnmanagedInstanceResponse> listResponses = new ListResponse<>();
        listResponses.setResponses(responses, responses.size());
        return listResponses;
    }

    @Override
    public UserVmResponse importUnmanagedInstance(ImportUnmanagedInstanceCmd cmd) {
        return baseImportInstance(cmd);
    }

    /**
     * Base logic for import virtual machines (unmanaged, external) into CloudStack
     * @param cmd importVM or importUnmanagedInstance command
     * @return imported user vm
     */
    private UserVmResponse baseImportInstance(ImportUnmanagedInstanceCmd cmd) {
        basicParametersCheckForImportInstance(cmd.getName(), cmd.getDomainId(), cmd.getAccountName());

        final String instanceName = cmd.getName();
        Long clusterId = cmd.getClusterId();
        Cluster cluster = basicAccessChecks(clusterId);

        final Account caller = CallContext.current().getCallingAccount();
        final DataCenter zone = dataCenterDao.findById(cluster.getDataCenterId());
        final Account owner = accountService.getActiveAccountById(cmd.getEntityOwnerId());
        long userId = getUserIdForImportInstance(owner);

        VMTemplateVO template = getTemplateForImportInstance(cmd.getTemplateId(), cluster.getHypervisorType());
        ServiceOfferingVO serviceOffering = getServiceOfferingForImportInstance(cmd.getServiceOfferingId(), owner, zone);

        checkResourceLimitForImportInstance(owner);

        String displayName = getDisplayNameForImportInstance(cmd.getDisplayName(), instanceName);
        String hostName = getHostNameForImportInstance(cmd.getHostName(), cluster.getHypervisorType(), instanceName, displayName);

        checkVmwareInstanceNameForImportInstance(cluster.getHypervisorType(), instanceName, hostName, zone);
        final Map<String, Long> nicNetworkMap = cmd.getNicNetworkList();
        final Map<String, Network.IpAddresses> nicIpAddressMap = cmd.getNicIpAddressList();
        final Map<String, Long> dataDiskOfferingMap = cmd.getDataDiskToDiskOfferingList();
        final Map<String, String> details = cmd.getDetails();
        final boolean forced = cmd.isForced();
        List<HostVO> hosts = resourceManager.listHostsInClusterByStatus(clusterId, Status.Up);
        UserVm userVm = null;
        List<String> additionalNameFilters = getAdditionalNameFilters(cluster);
        List<String> managedVms = new ArrayList<>(additionalNameFilters);
        managedVms.addAll(getHostsManagedVms(hosts));

        ActionEventUtils.onStartedActionEvent(userId, owner.getId(), EventTypes.EVENT_VM_IMPORT,
                cmd.getEventDescription(), null, null, true, 0);

        if (cmd instanceof ImportVmCmd) {
            ImportVmCmd importVmCmd = (ImportVmCmd) cmd;
            if (StringUtils.isBlank(importVmCmd.getImportSource())) {
                throw new CloudRuntimeException("Please provide an import source for importing the VM");
            }
            String source = importVmCmd.getImportSource().toUpperCase();
            ImportSource importSource = Enum.valueOf(ImportSource.class, source);
            if (ImportSource.VMWARE == importSource) {
                userVm = importUnmanagedInstanceFromVmwareToKvm(zone, cluster,
                        template, instanceName, displayName, hostName, caller, owner, userId,
                        serviceOffering, dataDiskOfferingMap,
                        nicNetworkMap, nicIpAddressMap,
                        details, importVmCmd, forced);
            }
        } else {
            if (List.of(Hypervisor.HypervisorType.VMware, Hypervisor.HypervisorType.KVM).contains(cluster.getHypervisorType())) {
                userVm = importUnmanagedInstanceFromHypervisor(zone, cluster, hosts, additionalNameFilters,
                        template, instanceName, displayName, hostName, caller, owner, userId,
                        serviceOffering, dataDiskOfferingMap,
                        nicNetworkMap, nicIpAddressMap,
                        details, cmd.getMigrateAllowed(), managedVms, forced);
            }
        }

        if (userVm == null) {
            ActionEventUtils.onCompletedActionEvent(userId, owner.getId(), EventVO.LEVEL_ERROR, EventTypes.EVENT_VM_IMPORT,
                    cmd.getEventDescription(), null, null, 0);
            throw new ServerApiException(ApiErrorCode.INTERNAL_ERROR, String.format("Failed to find unmanaged vm with name: %s in cluster: %s", instanceName, cluster.getUuid()));
        }
        ActionEventUtils.onCompletedActionEvent(userId, owner.getId(), EventVO.LEVEL_INFO, EventTypes.EVENT_VM_IMPORT,
                cmd.getEventDescription(), userVm.getId(), ApiCommandResourceType.VirtualMachine.toString(), 0);
        return responseGenerator.createUserVmResponse(ResponseObject.ResponseView.Full, "virtualmachine", userVm).get(0);
    }

    private long getUserIdForImportInstance(Account owner) {
        long userId = CallContext.current().getCallingUserId();
        List<UserVO> userVOs = userDao.listByAccount(owner.getAccountId());
        if (CollectionUtils.isNotEmpty(userVOs)) {
            userId = userVOs.get(0).getId();
        }
        return userId;
    }

    protected void basicParametersCheckForImportInstance(String name, Long domainId, String accountName) {
        if (StringUtils.isEmpty(name)) {
            throw new InvalidParameterValueException("Instance name cannot be empty");
        }
        if (domainId != null && StringUtils.isEmpty(accountName)) {
            throw new InvalidParameterValueException(String.format("%s parameter must be specified with %s parameter", ApiConstants.DOMAIN_ID, ApiConstants.ACCOUNT));
        }
    }

    private void checkVmwareInstanceNameForImportInstance(Hypervisor.HypervisorType hypervisorType, String instanceName, String hostName, DataCenter zone) {
        if (hypervisorType.equals(Hypervisor.HypervisorType.VMware) &&
                Boolean.parseBoolean(configurationDao.getValue(Config.SetVmInternalNameUsingDisplayName.key()))) {
            // If global config vm.instancename.flag is set to true, then CS will set guest VM's name as it appears on the hypervisor, to its hostname.
            // In case of VMware since VM name must be unique within a DC, check if VM with the same hostname already exists in the zone.
            VMInstanceVO vmByHostName = vmDao.findVMByHostNameInZone(hostName, zone.getId());
            if (vmByHostName != null && vmByHostName.getState() != VirtualMachine.State.Expunging) {
                throw new InvalidParameterValueException(String.format("Failed to import VM: %s. There already exists a VM by the hostname: %s in zone: %s", instanceName, hostName, zone.getUuid()));
            }
        }
    }

    private String getHostNameForImportInstance(String hostName, Hypervisor.HypervisorType hypervisorType,
                                                String instanceName, String displayName) {
        if (StringUtils.isEmpty(hostName)) {
            hostName = hypervisorType == Hypervisor.HypervisorType.VMware ? instanceName : displayName;
            if (!NetUtils.verifyDomainNameLabel(hostName, true)) {
                throw new InvalidParameterValueException("Please provide a valid hostname for the VM. VM name contains unsupported characters that cannot be used as hostname.");
            }
        }
        if (!NetUtils.verifyDomainNameLabel(hostName, true)) {
            throw new InvalidParameterValueException("Invalid VM hostname. VM hostname can contain ASCII letters 'a' through 'z', the digits '0' through '9', "
                    + "and the hyphen ('-'), must be between 1 and 63 characters long, and can't start or end with \"-\" and can't start with digit");
        }
        return hostName;
    }

    private String getDisplayNameForImportInstance(String displayName, String instanceName) {
        return StringUtils.isEmpty(displayName) ? instanceName : displayName;
    }

    private void checkResourceLimitForImportInstance(Account owner) {
        try {
            resourceLimitService.checkResourceLimit(owner, Resource.ResourceType.user_vm, 1);
        } catch (ResourceAllocationException e) {
            logger.error(String.format("VM resource allocation error for account: %s", owner.getUuid()), e);
            throw new ServerApiException(ApiErrorCode.INTERNAL_ERROR, String.format("VM resource allocation error for account: %s. %s", owner.getUuid(), StringUtils.defaultString(e.getMessage())));
        }
    }

    private ServiceOfferingVO getServiceOfferingForImportInstance(Long serviceOfferingId, Account owner, DataCenter zone) {
        if (serviceOfferingId == null) {
            throw new InvalidParameterValueException("Service offering ID cannot be null");
        }
        final ServiceOfferingVO serviceOffering = serviceOfferingDao.findById(serviceOfferingId);
        if (serviceOffering == null) {
            throw new InvalidParameterValueException(String.format("Service offering ID: %d cannot be found", serviceOfferingId));
        }
        accountService.checkAccess(owner, serviceOffering, zone);
        return serviceOffering;
    }

    protected VMTemplateVO getTemplateForImportInstance(Long templateId, Hypervisor.HypervisorType hypervisorType) {
        VMTemplateVO template;
        if (templateId == null) {
            template = templateDao.findByName(VM_IMPORT_DEFAULT_TEMPLATE_NAME);
            if (template == null) {
                template = createDefaultDummyVmImportTemplate(false);
                if (template == null) {
                    throw new InvalidParameterValueException(String.format("Default VM import template with unique name: %s for hypervisor: %s cannot be created. Please use templateid parameter for import", VM_IMPORT_DEFAULT_TEMPLATE_NAME, hypervisorType.toString()));
                }
            }
        } else {
            template = templateDao.findById(templateId);
        }
        if (template == null) {
            throw new InvalidParameterValueException(String.format("Template ID: %d cannot be found", templateId));
        }
        return template;
    }

    @Override
    @ActionEvent(eventType = EventTypes.EVENT_VM_IMPORT, eventDescription = "importing VM", async = true)
    public UserVmResponse importVm(ImportVmCmd cmd) {
        String source = cmd.getImportSource().toUpperCase();
        ImportSource importSource = Enum.valueOf(ImportSource.class, source);
        if (ImportSource.VMWARE == importSource  || ImportSource.UNMANAGED == importSource) {
            return baseImportInstance(cmd);
        } else {
            return importKvmInstance(cmd);
        }
    }

    private UserVm importUnmanagedInstanceFromHypervisor(DataCenter zone, Cluster cluster,
                                                         List<HostVO> hosts, List<String> additionalNameFilters,
                                                         VMTemplateVO template, String instanceName, String displayName,
                                                         String hostName, Account caller, Account owner, long userId,
                                                         ServiceOfferingVO serviceOffering, Map<String, Long> dataDiskOfferingMap,
                                                         Map<String, Long> nicNetworkMap, Map<String, Network.IpAddresses> nicIpAddressMap,
                                                         Map<String, String> details, Boolean migrateAllowed, List<String> managedVms, boolean forced) {
        UserVm userVm = null;
        for (HostVO host : hosts) {
            HashMap<String, UnmanagedInstanceTO> unmanagedInstances = getUnmanagedInstancesForHost(host, instanceName, managedVms);
            if (MapUtils.isEmpty(unmanagedInstances)) {
                continue;
            }
            Set<String> names = unmanagedInstances.keySet();
            for (String name : names) {
                if (!instanceName.equals(name)) {
                    continue;
                }
                UnmanagedInstanceTO unmanagedInstance = unmanagedInstances.get(name);
                if (unmanagedInstance == null) {
                    throw new ServerApiException(ApiErrorCode.INTERNAL_ERROR, String.format("Unable to retrieve details for unmanaged VM: %s", name));
                }

                if (template.getName().equals(VM_IMPORT_DEFAULT_TEMPLATE_NAME) && cluster.getHypervisorType().equals(Hypervisor.HypervisorType.KVM)) {
                    throw new InvalidParameterValueException("Template is needed and unable to use default template for hypervisor " + host.getHypervisorType().toString());
                }

                if (template.getName().equals(VM_IMPORT_DEFAULT_TEMPLATE_NAME)) {
                    String osName = unmanagedInstance.getOperatingSystem();
                    GuestOS guestOS = null;
                    if (StringUtils.isNotEmpty(osName)) {
                        guestOS = guestOSDao.findOneByDisplayName(osName);
                    }

                    GuestOSHypervisor guestOSHypervisor = null;
                    if (guestOS != null) {
                        guestOSHypervisor = guestOSHypervisorDao.findByOsIdAndHypervisor(guestOS.getId(), host.getHypervisorType().toString(), host.getHypervisorVersion());
                    }
                    if (guestOSHypervisor == null && StringUtils.isNotEmpty(unmanagedInstance.getOperatingSystemId())) {
                        guestOSHypervisor = guestOSHypervisorDao.findByOsNameAndHypervisor(unmanagedInstance.getOperatingSystemId(), host.getHypervisorType().toString(), host.getHypervisorVersion());
                    }
                    if (guestOSHypervisor == null) {
                        if (guestOS != null) {
                            throw new ServerApiException(ApiErrorCode.INTERNAL_ERROR, String.format("Unable to find hypervisor guest OS ID: %s details for unmanaged VM: %s for hypervisor: %s version: %s. templateid parameter can be used to assign template for VM", guestOS.getUuid(), name, host.getHypervisorType().toString(), host.getHypervisorVersion()));
                        }
                        throw new ServerApiException(ApiErrorCode.INTERNAL_ERROR, String.format("Unable to retrieve guest OS details for unmanaged VM: %s with OS name: %s, OS ID: %s for hypervisor: %s version: %s. templateid parameter can be used to assign template for VM", name, osName, unmanagedInstance.getOperatingSystemId(), host.getHypervisorType().toString(), host.getHypervisorVersion()));
                    }

                    template.setGuestOSId(guestOSHypervisor.getGuestOsId());
                }
                userVm = importVirtualMachineInternal(unmanagedInstance, instanceName, zone, cluster, host,
                        template, displayName, hostName, CallContext.current().getCallingAccount(), owner, userId,
                        serviceOffering, dataDiskOfferingMap,
                        nicNetworkMap, nicIpAddressMap,
                        details, migrateAllowed, forced, true);
                break;
            }
            if (userVm != null) {
                break;
            }
        }
        return userVm;
    }

    private UnmanagedInstanceTO cloneSourceVmwareUnmanagedInstance(String vcenter, String datacenterName, String username, String password, String clusterName, String sourceHostName, String sourceVM) {
        HypervisorGuru vmwareGuru = hypervisorGuruManager.getGuru(Hypervisor.HypervisorType.VMware);

        Map<String, String> params = createParamsForTemplateFromVmwareVmMigration(vcenter, datacenterName,
                username, password, clusterName, sourceHostName, sourceVM);

        return vmwareGuru.cloneHypervisorVMOutOfBand(sourceHostName, sourceVM, params);
    }

    protected UserVm importUnmanagedInstanceFromVmwareToKvm(DataCenter zone, Cluster destinationCluster, VMTemplateVO template,
                                                          String sourceVM, String displayName, String hostName,
                                                          Account caller, Account owner, long userId,
                                                          ServiceOfferingVO serviceOffering, Map<String, Long> dataDiskOfferingMap,
                                                          Map<String, Long> nicNetworkMap, Map<String, Network.IpAddresses> nicIpAddressMap,
                                                          Map<String, String> details, ImportVmCmd cmd, boolean forced) {
        Long existingVcenterId = cmd.getExistingVcenterId();
        String vcenter = cmd.getVcenter();
        String datacenterName = cmd.getDatacenterName();
        String username = cmd.getUsername();
        String password = cmd.getPassword();
        String clusterName = cmd.getClusterName();
        String sourceHostName = cmd.getHostIp();
        Long convertInstanceHostId = cmd.getConvertInstanceHostId();
        Long convertStoragePoolId = cmd.getConvertStoragePoolId();

        if ((existingVcenterId == null && vcenter == null) || (existingVcenterId != null && vcenter != null)) {
            throw new ServerApiException(ApiErrorCode.PARAM_ERROR,
                    "Please provide an existing vCenter ID or a vCenter IP/Name, parameters are mutually exclusive");
        }
        if (existingVcenterId == null && StringUtils.isAnyBlank(vcenter, datacenterName, username, password)) {
            throw new ServerApiException(ApiErrorCode.PARAM_ERROR,
                    "Please set all the information for a vCenter IP/Name, datacenter, username and password");
        }

        if (existingVcenterId != null) {
            VmwareDatacenterVO existingDC = vmwareDatacenterDao.findById(existingVcenterId);
            if (existingDC == null) {
                String err = String.format("Cannot find any existing Vmware DC with ID %s", existingVcenterId);
                logger.error(err);
                throw new CloudRuntimeException(err);
            }
            vcenter = existingDC.getVcenterHost();
            datacenterName = existingDC.getVmwareDatacenterName();
            username = existingDC.getUser();
            password = existingDC.getPassword();
        }

        UnmanagedInstanceTO clonedInstance = null;
        try {
            String instanceName = getGeneratedInstanceName(owner);
            clonedInstance = cloneSourceVmwareUnmanagedInstance(vcenter, datacenterName, username, password,
                    clusterName, sourceHostName, sourceVM);
            checkNetworkingBeforeConvertingVmwareInstance(zone, owner, instanceName, hostName, clonedInstance, nicNetworkMap, nicIpAddressMap, forced);
            UnmanagedInstanceTO convertedInstance = convertVmwareInstanceToKVM(vcenter, datacenterName, clusterName, username, password,
                    sourceHostName, clonedInstance, destinationCluster, convertInstanceHostId, convertStoragePoolId);
            sanitizeConvertedInstance(convertedInstance, clonedInstance);
            UserVm userVm = importVirtualMachineInternal(convertedInstance, instanceName, zone, destinationCluster, null,
                    template, displayName, hostName, caller, owner, userId,
                    serviceOffering, dataDiskOfferingMap,
                    nicNetworkMap, nicIpAddressMap,
                    details, false, forced, false);
            logger.debug(String.format("VM %s imported successfully", sourceVM));
            return userVm;
        } catch (CloudRuntimeException e) {
            logger.error(String.format("Error importing VM: %s", e.getMessage()), e);
            ActionEventUtils.onCompletedActionEvent(userId, owner.getId(), EventVO.LEVEL_ERROR, EventTypes.EVENT_VM_IMPORT,
                    cmd.getEventDescription(), null, null, 0);
            throw new ServerApiException(ApiErrorCode.INTERNAL_ERROR, e.getMessage());
        } finally {
            removeClonedInstance(vcenter, datacenterName, username, password, sourceHostName, clonedInstance.getName(), sourceVM);
        }
    }

    private void checkNetworkingBeforeConvertingVmwareInstance(DataCenter zone, Account owner, String instanceName,
                                                               String hostName, UnmanagedInstanceTO clonedInstance,
                                                               Map<String, Long> nicNetworkMap,
                                                               Map<String, Network.IpAddresses> nicIpAddressMap,
                                                               boolean forced) {
        List<UnmanagedInstanceTO.Nic> nics = clonedInstance.getNics();
        List<Long> networkIds = new ArrayList<>(nicNetworkMap.values());
        if (nics.size() != networkIds.size()) {
            String msg = String.format("Different number of nics found on instance %s: %s vs %s nics provided",
                    clonedInstance.getName(), nics.size(), networkIds.size());
            logger.error(msg);
            throw new CloudRuntimeException(msg);
        }

        for (UnmanagedInstanceTO.Nic nic : nics) {
            Long networkId = nicNetworkMap.get(nic.getNicId());
            NetworkVO network = networkDao.findById(networkId);
            if (network == null) {
                String err = String.format("Cannot find a network with id = %s", networkId);
                logger.error(err);
                throw new CloudRuntimeException(err);
            }
            Network.IpAddresses ipAddresses = null;
            if (MapUtils.isNotEmpty(nicIpAddressMap) && nicIpAddressMap.containsKey(nic.getNicId())) {
                ipAddresses = nicIpAddressMap.get(nic.getNicId());
            }
            boolean autoImport = ipAddresses != null && ipAddresses.getIp4Address() != null && ipAddresses.getIp4Address().equalsIgnoreCase("auto");
            checkUnmanagedNicAndNetworkMacAddressForImport(network, nic, forced);
            checkUnmanagedNicAndNetworkForImport(instanceName, nic, network, zone, owner, autoImport, Hypervisor.HypervisorType.KVM);
            checkUnmanagedNicAndNetworkHostnameForImport(instanceName, nic, network, hostName);
            checkUnmanagedNicIpAndNetworkForImport(instanceName, nic, network, ipAddresses);
        }
    }

    private void checkUnmanagedNicAndNetworkMacAddressForImport(NetworkVO network, UnmanagedInstanceTO.Nic nic, boolean forced) {
        NicVO existingNic = nicDao.findByNetworkIdAndMacAddress(network.getId(), nic.getMacAddress());
        if (existingNic != null && !forced) {
            String err = String.format("NIC with MAC address = %s exists on network with ID = %s and forced flag is disabled",
                    nic.getMacAddress(), network.getId());
            logger.error(err);
            throw new CloudRuntimeException(err);
        }
    }

    private String getGeneratedInstanceName(Account owner) {
        long id = vmDao.getNextInSequence(Long.class, "id");
        String instanceSuffix = configurationDao.getValue(Config.InstanceName.key());
        if (instanceSuffix == null) {
            instanceSuffix = "DEFAULT";
        }
        return VirtualMachineName.getVmName(id, owner.getId(), instanceSuffix);
    }

    private void sanitizeConvertedInstance(UnmanagedInstanceTO convertedInstance, UnmanagedInstanceTO clonedInstance) {
        convertedInstance.setCpuCores(clonedInstance.getCpuCores());
        convertedInstance.setCpuSpeed(clonedInstance.getCpuSpeed());
        convertedInstance.setCpuCoresPerSocket(clonedInstance.getCpuCoresPerSocket());
        convertedInstance.setMemory(clonedInstance.getMemory());
        convertedInstance.setPowerState(UnmanagedInstanceTO.PowerState.PowerOff);
        List<UnmanagedInstanceTO.Disk> convertedInstanceDisks = convertedInstance.getDisks();
        List<UnmanagedInstanceTO.Disk> clonedInstanceDisks = clonedInstance.getDisks();
        for (int i = 0; i < convertedInstanceDisks.size(); i++) {
            UnmanagedInstanceTO.Disk disk = convertedInstanceDisks.get(i);
            disk.setDiskId(clonedInstanceDisks.get(i).getDiskId());
        }
        List<UnmanagedInstanceTO.Nic> convertedInstanceNics = convertedInstance.getNics();
        List<UnmanagedInstanceTO.Nic> clonedInstanceNics = clonedInstance.getNics();
        if (CollectionUtils.isEmpty(convertedInstanceNics) && CollectionUtils.isNotEmpty(clonedInstanceNics)) {
            for (UnmanagedInstanceTO.Nic nic : clonedInstanceNics) {
                // In case the NICs information is not parsed from the converted XML domain, use the cloned instance NICs with virtio adapter
                nic.setAdapterType("virtio");
            }
            convertedInstance.setNics(clonedInstanceNics);
        } else {
            for (int i = 0; i < convertedInstanceNics.size(); i++) {
                UnmanagedInstanceTO.Nic nic = convertedInstanceNics.get(i);
                nic.setNicId(clonedInstanceNics.get(i).getNicId());
            }
        }
    }

    private void removeClonedInstance(String vcenter, String datacenterName,
                                      String username, String password,
                                      String sourceHostName, String clonedInstanceName,
                                      String sourceVM) {
        HypervisorGuru vmwareGuru = hypervisorGuruManager.getGuru(Hypervisor.HypervisorType.VMware);
        Map<String, String> params = createParamsForRemoveClonedInstance(vcenter, datacenterName, username, password, sourceVM);
        boolean result = vmwareGuru.removeClonedHypervisorVMOutOfBand(sourceHostName, clonedInstanceName, params);
        if (!result) {
            String msg = String.format("Could not properly remove the cloned instance %s from VMware datacenter %s:%s",
                    clonedInstanceName, vcenter, datacenterName);
            logger.warn(msg);
            return;
        }
        logger.debug(String.format("Removed the cloned instance %s from VMWare datacenter %s:%s",
                clonedInstanceName, vcenter, datacenterName));
    }

    private Map<String, String> createParamsForRemoveClonedInstance(String vcenter, String datacenterName, String username,
                                                                    String password, String sourceVM) {
        Map<String, String> params = new HashMap<>();
        params.put(VmDetailConstants.VMWARE_VCENTER_HOST, vcenter);
        params.put(VmDetailConstants.VMWARE_DATACENTER_NAME, datacenterName);
        params.put(VmDetailConstants.VMWARE_VCENTER_USERNAME, username);
        params.put(VmDetailConstants.VMWARE_VCENTER_PASSWORD, password);
        return params;
    }

    private HostVO selectInstanceConvertionKVMHostInCluster(Cluster destinationCluster, Long convertInstanceHostId) {
        if (convertInstanceHostId != null) {
            HostVO selectedHost = hostDao.findById(convertInstanceHostId);
            if (selectedHost == null) {
                String msg = String.format("Cannot find host with ID %s", convertInstanceHostId);
                logger.error(msg);
                throw new CloudRuntimeException(msg);
            }
            if (selectedHost.getResourceState() != ResourceState.Enabled ||
                    selectedHost.getStatus() != Status.Up || selectedHost.getType() != Host.Type.Routing ||
                    selectedHost.getClusterId() != destinationCluster.getId()) {
                String msg = String.format("Cannot perform the conversion on the host %s as it is not a running and Enabled host", selectedHost.getName());
                logger.error(msg);
                throw new CloudRuntimeException(msg);
            }
            return selectedHost;
        }
        List<HostVO> hosts = hostDao.listByClusterAndHypervisorType(destinationCluster.getId(), destinationCluster.getHypervisorType());
        if (CollectionUtils.isEmpty(hosts)) {
            String err = String.format("Could not find any running %s host in cluster %s",
                    destinationCluster.getHypervisorType(), destinationCluster.getName());
            logger.error(err);
            throw new CloudRuntimeException(err);
        }
        List<HostVO> filteredHosts = hosts.stream()
                .filter(x -> x.getResourceState() == ResourceState.Enabled)
                .collect(Collectors.toList());
        if (CollectionUtils.isEmpty(filteredHosts)) {
            String err = String.format("Could not find a %s host in cluster %s to perform the instance conversion",
                    destinationCluster.getHypervisorType(), destinationCluster.getName());
            logger.error(err);
            throw new CloudRuntimeException(err);
        }
        return filteredHosts.get(new Random().nextInt(filteredHosts.size()));
    }

    private UnmanagedInstanceTO convertVmwareInstanceToKVM(String vcenter, String datacenterName, String clusterName,
                                                           String username, String password, String hostName,
                                                           UnmanagedInstanceTO clonedInstance, Cluster destinationCluster,
                                                           Long convertInstanceHostId, Long convertStoragePoolId) {
        HostVO convertHost = selectInstanceConvertionKVMHostInCluster(destinationCluster, convertInstanceHostId);
        String vmName = clonedInstance.getName();
        logger.debug(String.format("The host %s (%s) is selected to execute the conversion of the instance %s" +
                " from VMware to KVM ", convertHost.getId(), convertHost.getName(), vmName));

        RemoteInstanceTO remoteInstanceTO = new RemoteInstanceTO(hostName, vmName,
                vcenter, datacenterName, clusterName, username, password);
        DataStoreTO temporaryConvertLocation = selectInstanceConversionTemporaryLocation(destinationCluster, convertStoragePoolId, convertHost);
        List<String> destinationStoragePools = selectInstanceConvertionStoragePools(destinationCluster, clonedInstance.getDisks());
        ConvertInstanceCommand cmd = new ConvertInstanceCommand(remoteInstanceTO,
                Hypervisor.HypervisorType.KVM, destinationStoragePools, temporaryConvertLocation);
        int timeoutSeconds = StorageManager.ConvertVmwareInstanceToKvmTimeout.value() * 60 * 60;
        cmd.setWait(timeoutSeconds);

        Answer convertAnswer;
        try {
             convertAnswer = agentManager.send(convertHost.getId(), cmd);
        } catch (AgentUnavailableException | OperationTimedoutException e) {
            String err = String.format("Could not send the convert instance command to host %s (%s) due to: %s",
                    convertHost.getId(), convertHost.getName(), e.getMessage());
            logger.error(err, e);
            throw new CloudRuntimeException(err);
        }

        if (!convertAnswer.getResult()) {
            String err = String.format("The convert process failed for instance %s from Vmware to KVM on host %s: %s",
                    vmName, convertHost.getName(), convertAnswer.getDetails());
            logger.error(err);
            throw new CloudRuntimeException(err);
        }
        return ((ConvertInstanceAnswer) convertAnswer).getConvertedInstance();
    }

    private List<String> selectInstanceConvertionStoragePools(Cluster destinationCluster, List<UnmanagedInstanceTO.Disk> disks) {
        List<String> storagePools = new ArrayList<>(disks.size());
        List<StoragePoolVO> pools = primaryDataStoreDao.listPoolsByCluster(destinationCluster.getId());
        //TODO: Choose pools by capacity
        for (UnmanagedInstanceTO.Disk disk : disks) {
            Long capacity = disk.getCapacity();
            storagePools.add(pools.get(0).getUuid());
        }
        return storagePools;
    }

    private void logFailureAndThrowException(String msg) {
        logger.error(msg);
        throw new CloudRuntimeException(msg);
    }

    protected DataStoreTO selectInstanceConversionTemporaryLocation(Cluster destinationCluster, Long convertStoragePoolId, HostVO convertHost) {
        if (convertStoragePoolId != null) {
            StoragePoolVO selectedStoragePool = primaryDataStoreDao.findById(convertStoragePoolId);
            if (selectedStoragePool == null) {
                logFailureAndThrowException(String.format("Cannot find a storage pool with ID %s", convertStoragePoolId));
            }
            if ((selectedStoragePool.getScope() == ScopeType.CLUSTER && selectedStoragePool.getClusterId() != destinationCluster.getId()) ||
                    (selectedStoragePool.getScope() == ScopeType.ZONE && selectedStoragePool.getDataCenterId() != destinationCluster.getDataCenterId())) {
                logFailureAndThrowException(String.format("Cannot use the storage pool %s for the instance conversion as " +
                        "it is not in the scope of the cluster %s", selectedStoragePool.getName(), destinationCluster.getName()));
            }
            if (selectedStoragePool.getScope() == ScopeType.HOST &&
                    storagePoolHostDao.findByPoolHost(selectedStoragePool.getId(), convertHost.getId()) == null) {
                logFailureAndThrowException(String.format("The storage pool %s is not a local storage pool for the host %s", selectedStoragePool.getName(), convertHost.getName()));
            } else if (selectedStoragePool.getPoolType() != Storage.StoragePoolType.NetworkFilesystem) {
                logFailureAndThrowException(String.format("The storage pool %s is not supported for temporary conversion location, supported pools are NFS storage pools", selectedStoragePool.getName()));
            }
            return dataStoreManager.getPrimaryDataStore(convertStoragePoolId).getTO();
        } else {
            long zoneId = destinationCluster.getDataCenterId();
            ImageStoreVO imageStore = imageStoreDao.findOneByZoneAndProtocol(zoneId, "nfs");
            if (imageStore == null) {
                logFailureAndThrowException(String.format("Could not find an NFS secondary storage pool on zone %s to use as a temporary location " +
                        "for instance conversion", zoneId));
            }
            DataStore dataStore = dataStoreManager.getDataStore(imageStore.getId(), DataStoreRole.Image);
            return dataStore.getTO();
        }
    }

    protected Map<String, String> createParamsForTemplateFromVmwareVmMigration(String vcenterHost, String datacenterName,
                                                                               String username, String password,
                                                                               String clusterName, String sourceHostName,
                                                                               String sourceVMName) {
        Map<String, String> params = new HashMap<>();
        params.put(VmDetailConstants.VMWARE_VCENTER_HOST, vcenterHost);
        params.put(VmDetailConstants.VMWARE_DATACENTER_NAME, datacenterName);
        params.put(VmDetailConstants.VMWARE_VCENTER_USERNAME, username);
        params.put(VmDetailConstants.VMWARE_VCENTER_PASSWORD, password);
        params.put(VmDetailConstants.VMWARE_CLUSTER_NAME, clusterName);
        params.put(VmDetailConstants.VMWARE_HOST_NAME, sourceHostName);
        params.put(VmDetailConstants.VMWARE_VM_NAME, sourceVMName);
        return params;
    }

    @Override
    public List<Class<?>> getCommands() {
        final List<Class<?>> cmdList = new ArrayList<Class<?>>();
        cmdList.add(ListUnmanagedInstancesCmd.class);
        cmdList.add(ImportUnmanagedInstanceCmd.class);
        cmdList.add(UnmanageVMInstanceCmd.class);
        cmdList.add(ListVmsForImportCmd.class);
        cmdList.add(ImportVmCmd.class);
        return cmdList;
    }

    /**
     * Perform validations before attempting to unmanage a VM from CloudStack:
     * - VM must not have any associated volume snapshot
     * - VM must not have an attached ISO
     */
    private void performUnmanageVMInstancePrechecks(VMInstanceVO vmVO) {
        if (hasVolumeSnapshotsPriorToUnmanageVM(vmVO)) {
            throw new UnsupportedServiceException("Cannot unmanage VM with id = " + vmVO.getUuid() +
                    " as there are volume snapshots for its volume(s). Please remove snapshots before unmanaging.");
        }

        if (hasISOAttached(vmVO)) {
            throw new UnsupportedServiceException("Cannot unmanage VM with id = " + vmVO.getUuid() +
                    " as there is an ISO attached. Please detach ISO before unmanaging.");
        }
    }

    private boolean hasVolumeSnapshotsPriorToUnmanageVM(VMInstanceVO vmVO) {
        List<VolumeVO> volumes = volumeDao.findByInstance(vmVO.getId());
        for (VolumeVO volume : volumes) {
            List<SnapshotVO> snaps = snapshotDao.listByVolumeId(volume.getId());
            if (CollectionUtils.isNotEmpty(snaps)) {
                for (SnapshotVO snap : snaps) {
                    if (snap.getState() != Snapshot.State.Destroyed && snap.getRemoved() == null) {
                        return true;
                    }
                }
            }
        }
        return false;
    }

    private boolean hasISOAttached(VMInstanceVO vmVO) {
        UserVmVO userVM = userVmDao.findById(vmVO.getId());
        if (userVM == null) {
            throw new InvalidParameterValueException("Could not find user VM with ID = " + vmVO.getUuid());
        }
        return userVM.getIsoId() != null;
    }

    /**
     * Find a suitable host within the scope of the VM to unmanage to verify the VM exists
     */
    private Long findSuitableHostId(VMInstanceVO vmVO) {
        Long hostId = vmVO.getHostId();
        if (hostId == null) {
            long zoneId = vmVO.getDataCenterId();
            List<HostVO> hosts = hostDao.listAllHostsUpByZoneAndHypervisor(zoneId, vmVO.getHypervisorType());
            for (HostVO host : hosts) {
                if (host.isInMaintenanceStates() || host.getState() != Status.Up || host.getStatus() != Status.Up) {
                    continue;
                }
                hostId = host.getId();
                break;
            }
        }

        if (hostId == null) {
            throw new CloudRuntimeException(String.format("Cannot find a host to verify if the VM [%s] exists. Thus we are unable to unmanage it.", vmVO.getUuid()));
        }
        return hostId;
    }

    @Override
    @ActionEvent(eventType = EventTypes.EVENT_VM_UNMANAGE, eventDescription = "unmanaging VM", async = true)
    public boolean unmanageVMInstance(long vmId) {
        VMInstanceVO vmVO = vmDao.findById(vmId);
        if (vmVO == null || vmVO.getRemoved() != null) {
            throw new InvalidParameterValueException("Could not find VM to unmanage, it is either removed or not existing VM");
        } else if (vmVO.getState() != VirtualMachine.State.Running && vmVO.getState() != VirtualMachine.State.Stopped) {
            throw new InvalidParameterValueException("VM with id = " + vmVO.getUuid() + " must be running or stopped to be unmanaged");
        } else if (!UnmanagedVMsManager.isSupported(vmVO.getHypervisorType())) {
            throw new UnsupportedServiceException("Unmanage VM is currently not allowed for hypervisor " +
                    vmVO.getHypervisorType().toString());
        } else if (vmVO.getType() != VirtualMachine.Type.User) {
            throw new UnsupportedServiceException("Unmanage VM is currently allowed for guest VMs only");
        }

        performUnmanageVMInstancePrechecks(vmVO);

        Long hostId = findSuitableHostId(vmVO);
        String instanceName = vmVO.getInstanceName();

        if (!existsVMToUnmanage(instanceName, hostId)) {
            throw new CloudRuntimeException("VM with id = " + vmVO.getUuid() + " is not found in the hypervisor");
        }

        return userVmManager.unmanageUserVM(vmId);
    }

    /**
     * Verify the VM to unmanage exists on the hypervisor
     */
    private boolean existsVMToUnmanage(String instanceName, Long hostId) {
        PrepareUnmanageVMInstanceCommand command = new PrepareUnmanageVMInstanceCommand();
        command.setInstanceName(instanceName);
        Answer ans = agentManager.easySend(hostId, command);
        if (!(ans instanceof PrepareUnmanageVMInstanceAnswer)) {
            throw new CloudRuntimeException("Error communicating with host " + hostId);
        }
        PrepareUnmanageVMInstanceAnswer answer = (PrepareUnmanageVMInstanceAnswer) ans;
        if (!answer.getResult()) {
            logger.error("Error verifying VM " + instanceName + " exists on host with ID = " + hostId + ": " + answer.getDetails());
        }
        return answer.getResult();
    }

    private UserVmResponse importKvmInstance(ImportVmCmd cmd) {
        final Account caller = CallContext.current().getCallingAccount();
        if (caller.getType() != Account.Type.ADMIN) {
            throw new PermissionDeniedException(String.format("Cannot perform this operation, Calling account is not root admin: %s", caller.getUuid()));
        }
        final Long zoneId = cmd.getZoneId();
        final DataCenterVO zone = dataCenterDao.findById(zoneId);
        if (zone == null) {
            throw new InvalidParameterValueException("Please specify a valid zone.");
        }
        final String hypervisorType = cmd.getHypervisor();
        if (!Hypervisor.HypervisorType.KVM.toString().equalsIgnoreCase(hypervisorType)) {
            throw new InvalidParameterValueException(String.format("VM import is currently not supported for hypervisor: %s", hypervisorType));
        }

        final String instanceName = cmd.getName();
        if (StringUtils.isEmpty(instanceName)) {
            throw new InvalidParameterValueException(String.format("Instance name cannot be empty"));
        }
        if (cmd.getDomainId() != null && StringUtils.isEmpty(cmd.getAccountName())) {
            throw new InvalidParameterValueException("domainid parameter must be specified with account parameter");
        }
        final Account owner = accountService.getActiveAccountById(cmd.getEntityOwnerId());
        long userId = CallContext.current().getCallingUserId();
        List<UserVO> userVOs = userDao.listByAccount(owner.getAccountId());
        if (CollectionUtils.isNotEmpty(userVOs)) {
            userId = userVOs.get(0).getId();
        }
        VMTemplateVO template = templateDao.findByName(KVM_VM_IMPORT_DEFAULT_TEMPLATE_NAME);
        if (template == null) {
            template = createDefaultDummyVmImportTemplate(true);
            if (template == null) {
                throw new InvalidParameterValueException("Error while creating default Import Vm Template");
            }
        }

        final Long serviceOfferingId = cmd.getServiceOfferingId();
        if (serviceOfferingId == null) {
            throw new InvalidParameterValueException(String.format("Service offering ID cannot be null"));
        }
        final ServiceOfferingVO serviceOffering = serviceOfferingDao.findById(serviceOfferingId);
        if (serviceOffering == null) {
            throw new InvalidParameterValueException(String.format("Service offering ID: %d cannot be found", serviceOfferingId));
        }
        accountService.checkAccess(owner, serviceOffering, zone);
        try {
            resourceLimitService.checkResourceLimit(owner, Resource.ResourceType.user_vm, 1);
        } catch (ResourceAllocationException e) {
            logger.error(String.format("VM resource allocation error for account: %s", owner.getUuid()), e);
            throw new ServerApiException(ApiErrorCode.INTERNAL_ERROR, String.format("VM resource allocation error for account: %s. %s", owner.getUuid(), StringUtils.defaultString(e.getMessage())));
        }
        String displayName = cmd.getDisplayName();
        if (StringUtils.isEmpty(displayName)) {
            displayName = instanceName;
        }
        String hostName = cmd.getHostName();
        if (StringUtils.isEmpty(hostName)) {
            if (!NetUtils.verifyDomainNameLabel(instanceName, true)) {
                throw new InvalidParameterValueException(String.format("Please provide hostname for the VM. VM name contains unsupported characters for it to be used as hostname"));
            }
            hostName = instanceName;
        }
        if (!NetUtils.verifyDomainNameLabel(hostName, true)) {
            throw new InvalidParameterValueException("Invalid VM hostname. VM hostname can contain ASCII letters 'a' through 'z', the digits '0' through '9', "
                    + "and the hyphen ('-'), must be between 1 and 63 characters long, and can't start or end with \"-\" and can't start with digit");
        }

        final Map<String, Long> nicNetworkMap = cmd.getNicNetworkList();
        final Map<String, Network.IpAddresses> nicIpAddressMap = cmd.getNicIpAddressList();
        final Map<String, Long> dataDiskOfferingMap = cmd.getDataDiskToDiskOfferingList();
        final Map<String, String> details = cmd.getDetails();

        String remoteUrl = cmd.getHost();
        String source = cmd.getImportSource().toUpperCase();
        String diskPath = cmd.getDiskPath();
        ImportSource importSource = Enum.valueOf(ImportSource.class, source);
        Long hostId = cmd.getHostId();
        Long poolId = cmd.getStoragePoolId();
        Long networkId = cmd.getNetworkId();

        UnmanagedInstanceTO unmanagedInstanceTO = null;
        if (ImportSource.EXTERNAL == importSource) {
            if (StringUtils.isBlank(cmd.getUsername())) {
                throw new InvalidParameterValueException("Username need to be provided.");
            }

            HashMap<String, UnmanagedInstanceTO> instancesMap = getRemoteVms(zoneId, remoteUrl, cmd.getUsername(), cmd.getPassword());
            unmanagedInstanceTO = instancesMap.get(cmd.getName());
            if (unmanagedInstanceTO == null) {
                throw new ServerApiException(ApiErrorCode.INTERNAL_ERROR, String.format("Vm with name: %s not found on remote host", instanceName));
            }
        }

        if (ImportSource.SHARED == importSource || ImportSource.LOCAL == importSource) {
            if (diskPath == null) {
                throw new InvalidParameterValueException("Disk Path is required for Import from shared/local storage");
            }

            if (networkId == null) {
                throw new InvalidParameterValueException("Network is required for Import from shared/local storage");
            }

            if (poolId == null) {
                throw new InvalidParameterValueException("Storage Pool is required for Import from shared/local storage");
            }

            StoragePool storagePool = primaryDataStoreDao.findById(poolId);
            if (storagePool == null) {
                throw new InvalidParameterValueException("Storage Pool not found");
            }

            if (volumeDao.findByPoolIdAndPath(poolId, diskPath) != null) {
                throw new InvalidParameterValueException("Disk image is already in use");
            }

            DiskOffering diskOffering = diskOfferingDao.findById(serviceOffering.getDiskOfferingId());

            if (diskOffering != null && !storagePoolSupportsDiskOffering(storagePool, diskOffering)) {
                throw new InvalidParameterValueException(String.format("Service offering: %s storage tags are not compatible with selected storage pool: %s", serviceOffering.getUuid(), storagePool.getUuid()));
            }
        }

        if (ImportSource.LOCAL == importSource) {
            if (hostId == null) {
                throw new InvalidParameterValueException("Host is required for Import from local storage");
            }

            if (hostDao.findById(hostId) == null) {
                throw new InvalidParameterValueException("Host not found");
            }

            if(storagePoolHostDao.findByPoolHost(poolId, hostId) == null) {
                throw new InvalidParameterValueException("Specified Local Storage Pool not found on Host");
            }
        }

        UserVm userVm = null;

        if (ImportSource.EXTERNAL == importSource) {
            String username = cmd.getUsername();
            String password = cmd.getPassword();
            String tmpPath = cmd.getTmpPath();
            userVm = importExternalKvmVirtualMachine(unmanagedInstanceTO, instanceName, zone,
                    template, displayName, hostName, caller, owner, userId,
                    serviceOffering, dataDiskOfferingMap,
                    nicNetworkMap, nicIpAddressMap, remoteUrl, username, password, tmpPath, details);
        } else if (ImportSource.SHARED == importSource || ImportSource.LOCAL == importSource) {
            try {
                userVm = importKvmVirtualMachineFromDisk(importSource, instanceName, zone,
                        template, displayName, hostName, caller, owner, userId,
                        serviceOffering, dataDiskOfferingMap, networkId, hostId, poolId, diskPath,
                        details);
            } catch (InsufficientCapacityException e) {
                throw new RuntimeException(e);
            } catch (ResourceAllocationException e) {
                throw new RuntimeException(e);
            }
        }
        if (userVm == null) {
            throw new ServerApiException(ApiErrorCode.INTERNAL_ERROR, String.format("Failed to import Vm with name: %s ", instanceName));
        }

        CallContext.current().setEventResourceId(userVm.getId());
        CallContext.current().setEventResourceType(ApiCommandResourceType.VirtualMachine);
        return responseGenerator.createUserVmResponse(ResponseObject.ResponseView.Full, "virtualmachine", userVm).get(0);
    }

    private UserVm importExternalKvmVirtualMachine(final UnmanagedInstanceTO unmanagedInstance, final String instanceName, final DataCenter zone,
                                                final VirtualMachineTemplate template, final String displayName, final String hostName, final Account caller, final Account owner, final Long userId,
                                                final ServiceOfferingVO serviceOffering, final Map<String, Long> dataDiskOfferingMap,
                                                final Map<String, Long> nicNetworkMap, final Map<String, Network.IpAddresses> callerNicIpAddressMap,
                                                final String remoteUrl, String username, String password, String tmpPath, final Map<String, String> details) {
        UserVm userVm = null;

        Map<String, String> allDetails = new HashMap<>(details);
        if (serviceOffering.isDynamic()) {
            allDetails.put(VmDetailConstants.CPU_NUMBER, String.valueOf(serviceOffering.getCpu()));
            allDetails.put(VmDetailConstants.MEMORY, String.valueOf(serviceOffering.getRamSize()));
            allDetails.put(VmDetailConstants.CPU_SPEED, String.valueOf(serviceOffering.getSpeed()));
        }
        // Check disks and supplied disk offerings
        List<UnmanagedInstanceTO.Disk> unmanagedInstanceDisks = unmanagedInstance.getDisks();

        if (CollectionUtils.isEmpty(unmanagedInstanceDisks)) {
            throw new ServerApiException(ApiErrorCode.INTERNAL_ERROR, String.format("No attached disks found for the unmanaged VM: %s", instanceName));
        }

        Pair<UnmanagedInstanceTO.Disk, List<UnmanagedInstanceTO.Disk>> rootAndDataDisksPair = getRootAndDataDisks(unmanagedInstanceDisks, dataDiskOfferingMap);
        final UnmanagedInstanceTO.Disk rootDisk = rootAndDataDisksPair.first();
        final List<UnmanagedInstanceTO.Disk> dataDisks = rootAndDataDisksPair.second();
        if (rootDisk == null || StringUtils.isEmpty(rootDisk.getController())) {
            throw new ServerApiException(ApiErrorCode.INTERNAL_ERROR, String.format("VM import failed. Unable to retrieve root disk details for VM: %s ", instanceName));
        }
        allDetails.put(VmDetailConstants.ROOT_DISK_CONTROLLER, rootDisk.getController());

        // Check NICs and supplied networks
        Map<String, Network.IpAddresses> nicIpAddressMap = getNicIpAddresses(unmanagedInstance.getNics(), callerNicIpAddressMap);
        Map<String, Long> allNicNetworkMap = getUnmanagedNicNetworkMap(unmanagedInstance.getName(), unmanagedInstance.getNics(), nicNetworkMap, nicIpAddressMap, zone, hostName, owner, Hypervisor.HypervisorType.KVM);
        if (!CollectionUtils.isEmpty(unmanagedInstance.getNics())) {
            allDetails.put(VmDetailConstants.NIC_ADAPTER, unmanagedInstance.getNics().get(0).getAdapterType());
        }
        VirtualMachine.PowerState powerState = VirtualMachine.PowerState.PowerOff;

        String internalName = getInternalName(owner.getAccountId());

        try {
            userVm = userVmManager.importVM(zone, null, template, internalName, displayName, owner,
                    null, caller, true, null, owner.getAccountId(), userId,
                    serviceOffering, null, hostName,
                    Hypervisor.HypervisorType.KVM, allDetails, powerState, null);
        } catch (InsufficientCapacityException ice) {
            logger.error(String.format("Failed to import vm name: %s", instanceName), ice);
            throw new ServerApiException(ApiErrorCode.INSUFFICIENT_CAPACITY_ERROR, ice.getMessage());
        }
        if (userVm == null) {
            throw new ServerApiException(ApiErrorCode.INTERNAL_ERROR, String.format("Failed to import vm name: %s", instanceName));
        }
        DiskOfferingVO diskOffering = diskOfferingDao.findById(serviceOffering.getDiskOfferingId());
        String rootVolumeName = String.format("ROOT-%s", userVm.getId());
        DiskProfile diskProfile = volumeManager.allocateRawVolume(Volume.Type.ROOT, rootVolumeName, diskOffering, null, null, null, userVm, template, owner, null);

        DiskProfile[] dataDiskProfiles = new DiskProfile[dataDisks.size()];
        int diskSeq = 0;
        for (UnmanagedInstanceTO.Disk disk : dataDisks) {
            if (disk.getCapacity() == null || disk.getCapacity() == 0) {
                throw new InvalidParameterValueException(String.format("Disk ID: %s size is invalid", disk.getDiskId()));
            }
            DiskOffering offering = diskOfferingDao.findById(dataDiskOfferingMap.get(disk.getDiskId()));
            DiskProfile dataDiskProfile = volumeManager.allocateRawVolume(Volume.Type.DATADISK, String.format("DATA-%d-%s", userVm.getId(), disk.getDiskId()), offering, null, null, null, userVm, template, owner, null);
            dataDiskProfiles[diskSeq++] = dataDiskProfile;
        }

        final VirtualMachineProfile profile = new VirtualMachineProfileImpl(userVm, template, serviceOffering, owner, null);
        DeploymentPlanner.ExcludeList excludeList = new DeploymentPlanner.ExcludeList();
        final DataCenterDeployment plan = new DataCenterDeployment(zone.getId(), null, null, null, null, null);
        DeployDestination dest = null;
        try {
            dest = deploymentPlanningManager.planDeployment(profile, plan, excludeList, null);
        } catch (Exception e) {
            logger.warn(String.format("Import failed for Vm: %s while finding deployment destination", userVm.getInstanceName()), e);
            cleanupFailedImportVM(userVm);
            throw new ServerApiException(ApiErrorCode.INTERNAL_ERROR, String.format("Import failed for Vm: %s while finding deployment destination", userVm.getInstanceName()));
        }
        if(dest == null) {
            throw new ServerApiException(ApiErrorCode.INTERNAL_ERROR, String.format("Import failed for Vm: %s. Suitable deployment destination not found", userVm.getInstanceName()));
        }

        List<Pair<DiskProfile, StoragePool>> diskProfileStoragePoolList = new ArrayList<>();
        try {
            if (rootDisk.getCapacity() == null || rootDisk.getCapacity() == 0) {
                throw new InvalidParameterValueException(String.format("Root disk ID: %s size is invalid", rootDisk.getDiskId()));
            }

            diskProfileStoragePoolList.add(importExternalDisk(rootDisk, userVm, dest, diskOffering, Volume.Type.ROOT,
                    template, null, remoteUrl, username, password, tmpPath, diskProfile));

            long deviceId = 1L;
            diskSeq = 0;
            for (UnmanagedInstanceTO.Disk disk : dataDisks) {
                DiskProfile dataDiskProfile = dataDiskProfiles[diskSeq++];
                DiskOffering offering = diskOfferingDao.findById(dataDiskOfferingMap.get(disk.getDiskId()));

                diskProfileStoragePoolList.add(importExternalDisk(disk, userVm, dest, offering, Volume.Type.DATADISK,
                        template, deviceId, remoteUrl, username, password, tmpPath, dataDiskProfile));
                deviceId++;
            }
        } catch (Exception e) {
            logger.error(String.format("Failed to import volumes while importing vm: %s", instanceName), e);
            cleanupFailedImportVM(userVm);
            throw new ServerApiException(ApiErrorCode.INTERNAL_ERROR, String.format("Failed to import volumes while importing vm: %s. %s", instanceName, StringUtils.defaultString(e.getMessage())));
        }
        try {
            int nicIndex = 0;
            for (UnmanagedInstanceTO.Nic nic : unmanagedInstance.getNics()) {
                Network network = networkDao.findById(allNicNetworkMap.get(nic.getNicId()));
                Network.IpAddresses ipAddresses = nicIpAddressMap.get(nic.getNicId());
                importNic(nic, userVm, network, ipAddresses, nicIndex, nicIndex==0, true);
                nicIndex++;
            }
        } catch (Exception e) {
            logger.error(String.format("Failed to import NICs while importing vm: %s", instanceName), e);
            cleanupFailedImportVM(userVm);
            throw new ServerApiException(ApiErrorCode.INTERNAL_ERROR, String.format("Failed to import NICs while importing vm: %s. %s", instanceName, StringUtils.defaultString(e.getMessage())));
        }
        publishVMUsageUpdateResourceCount(userVm, serviceOffering, template);
        return userVm;
    }

    private UserVm importKvmVirtualMachineFromDisk(final ImportSource importSource, final String instanceName, final DataCenter zone,
                                                   final VirtualMachineTemplate template, final String displayName, final String hostName, final Account caller, final Account owner, final Long userId,
                                                   final ServiceOfferingVO serviceOffering, final Map<String, Long> dataDiskOfferingMap, final Long networkId,
                                                   final Long hostId, final Long poolId, final String diskPath, final Map<String, String> details) throws InsufficientCapacityException, ResourceAllocationException {

        UserVm userVm = null;

        Map<String, String> allDetails = new HashMap<>(details);
        if (serviceOffering.isDynamic()) {
            allDetails.put(VmDetailConstants.CPU_NUMBER, String.valueOf(serviceOffering.getCpu()));
            allDetails.put(VmDetailConstants.MEMORY, String.valueOf(serviceOffering.getRamSize()));
            allDetails.put(VmDetailConstants.CPU_SPEED, String.valueOf(serviceOffering.getSpeed()));
        }

        VirtualMachine.PowerState powerState = VirtualMachine.PowerState.PowerOff;

        NetworkVO network = networkDao.findById(networkId);
        if (network == null) {
            throw new InvalidParameterValueException("Unable to find network by id " + networkId);
        }

        networkModel.checkNetworkPermissions(owner, network);

        // don't allow to use system networks
        NetworkOffering networkOffering = entityMgr.findById(NetworkOffering.class, network.getNetworkOfferingId());
        if (networkOffering.isSystemOnly()) {
            throw new InvalidParameterValueException("Network id=" + networkId + " is system only and can't be used for vm deployment");
        }

        LinkedHashMap<String, List<NicProfile>> networkNicMap = new LinkedHashMap<>();

        if ((network.getDataCenterId() != zone.getId())) {
            if (!network.isStrechedL2Network()) {
                throw new InvalidParameterValueException("Network id=" + network.getId() +
                        " doesn't belong to zone " + zone.getId());
            }
        }

        String macAddress = networkModel.getNextAvailableMacAddressInNetwork(networkId);
        String ipAddress = null;
        if (network.getGuestType() != Network.GuestType.L2) {
            ipAddress = ipAddressManager.acquireGuestIpAddress(network, null);
        }

        Network.IpAddresses requestedIpPair = new Network.IpAddresses(ipAddress, null, macAddress);

        NicProfile nicProfile = new NicProfile(requestedIpPair.getIp4Address(), requestedIpPair.getIp6Address(), requestedIpPair.getMacAddress());
        nicProfile.setOrderIndex(0);

        boolean securityGroupEnabled = false;
        if (networkModel.isSecurityGroupSupportedInNetwork(network)) {
            securityGroupEnabled = true;
        }
        List<NicProfile> profiles = networkNicMap.get(network.getUuid());
        if (CollectionUtils.isEmpty(profiles)) {
            profiles = new ArrayList<>();
        }
        profiles.add(nicProfile);
        networkNicMap.put(network.getUuid(), profiles);

        String internalName = getInternalName(owner.getAccountId());

        try {
            userVm = userVmManager.importVM(zone, null, template, internalName, displayName, owner,
                    null, caller, true, null, owner.getAccountId(), userId,
                    serviceOffering, null, hostName,
                    Hypervisor.HypervisorType.KVM, allDetails, powerState, networkNicMap);
        } catch (InsufficientCapacityException ice) {
            logger.error(String.format("Failed to import vm name: %s", instanceName), ice);
            throw new ServerApiException(ApiErrorCode.INSUFFICIENT_CAPACITY_ERROR, ice.getMessage());
        }
        if (userVm == null) {
            throw new ServerApiException(ApiErrorCode.INTERNAL_ERROR, String.format("Failed to import vm name: %s", instanceName));
        }
        DiskOfferingVO diskOffering = diskOfferingDao.findById(serviceOffering.getDiskOfferingId());
        String rootVolumeName = String.format("ROOT-%s", userVm.getId());
        DiskProfile diskProfile = volumeManager.allocateRawVolume(Volume.Type.ROOT, rootVolumeName, diskOffering, null, null, null, userVm, template, owner, null);

        final VirtualMachineProfile profile = new VirtualMachineProfileImpl(userVm, template, serviceOffering, owner, null);
        DeploymentPlanner.ExcludeList excludeList = new DeploymentPlanner.ExcludeList();
        final DataCenterDeployment plan = new DataCenterDeployment(zone.getId(), null, null, hostId, poolId, null);
        DeployDestination dest = null;
        try {
            dest = deploymentPlanningManager.planDeployment(profile, plan, excludeList, null);
        } catch (Exception e) {
            logger.warn(String.format("Import failed for Vm: %s while finding deployment destination", userVm.getInstanceName()), e);
            cleanupFailedImportVM(userVm);
            throw new ServerApiException(ApiErrorCode.INTERNAL_ERROR, String.format("Import failed for Vm: %s while finding deployment destination", userVm.getInstanceName()));
        }
        if(dest == null) {
            throw new ServerApiException(ApiErrorCode.INTERNAL_ERROR, String.format("Import failed for Vm: %s. Suitable deployment destination not found", userVm.getInstanceName()));
        }


        Map<Volume, StoragePool> storage = dest.getStorageForDisks();
        Volume volume = volumeDao.findById(diskProfile.getVolumeId());
        StoragePool storagePool = storage.get(volume);
        CheckVolumeCommand checkVolumeCommand = new CheckVolumeCommand();
        checkVolumeCommand.setSrcFile(diskPath);
        StorageFilerTO storageTO = new StorageFilerTO(storagePool);
        checkVolumeCommand.setStorageFilerTO(storageTO);
        Answer answer = agentManager.easySend(dest.getHost().getId(), checkVolumeCommand);
        if (!(answer instanceof CheckVolumeAnswer)) {
            cleanupFailedImportVM(userVm);
            throw new CloudRuntimeException("Disk not found or is invalid");
        }
        CheckVolumeAnswer checkVolumeAnswer = (CheckVolumeAnswer) answer;
        if(!checkVolumeAnswer.getResult()) {
            cleanupFailedImportVM(userVm);
            throw new CloudRuntimeException("Disk not found or is invalid");
        }
        diskProfile.setSize(checkVolumeAnswer.getSize());


        List<Pair<DiskProfile, StoragePool>> diskProfileStoragePoolList = new ArrayList<>();
        try {
            long deviceId = 1L;
            if(ImportSource.SHARED == importSource) {
                diskProfileStoragePoolList.add(importKVMSharedDisk(userVm, diskOffering, Volume.Type.ROOT,
                        template, deviceId, poolId, diskPath, diskProfile));
            } else if(ImportSource.LOCAL == importSource) {
                diskProfileStoragePoolList.add(importKVMLocalDisk(userVm, diskOffering, Volume.Type.ROOT,
                        template, deviceId, hostId, diskPath, diskProfile));
            }
        } catch (Exception e) {
            logger.error(String.format("Failed to import volumes while importing vm: %s", instanceName), e);
            cleanupFailedImportVM(userVm);
            throw new ServerApiException(ApiErrorCode.INTERNAL_ERROR, String.format("Failed to import volumes while importing vm: %s. %s", instanceName, StringUtils.defaultString(e.getMessage())));
        }
        networkOrchestrationService.importNic(macAddress, 0, network, true, userVm, requestedIpPair, zone, true);
        publishVMUsageUpdateResourceCount(userVm, serviceOffering, template);
        return userVm;
    }


    private NetworkVO getDefaultNetwork(DataCenter zone, Account owner, boolean selectAny) throws InsufficientCapacityException, ResourceAllocationException {
        NetworkVO defaultNetwork = null;

        // if no network is passed in
        // Check if default virtual network offering has
        // Availability=Required. If it's true, search for corresponding
        // network
        // * if network is found, use it. If more than 1 virtual network is
        // found, throw an error
        // * if network is not found, create a new one and use it

        List<NetworkOfferingVO> requiredOfferings = networkOfferingDao.listByAvailability(NetworkOffering.Availability.Required, false);
        if (requiredOfferings.size() < 1) {
            throw new InvalidParameterValueException("Unable to find network offering with availability=" + NetworkOffering.Availability.Required
                    + " to automatically create the network as a part of vm creation");
        }

        if (requiredOfferings.get(0).getState() == NetworkOffering.State.Enabled) {
            // get Virtual networks
            List<? extends Network> virtualNetworks = networkModel.listNetworksForAccount(owner.getId(), zone.getId(), Network.GuestType.Isolated);
            if (virtualNetworks == null) {
                throw new InvalidParameterValueException("No (virtual) networks are found for account " + owner);
            }
            if (virtualNetworks.isEmpty()) {
                defaultNetwork = createDefaultNetworkForAccount(zone, owner, requiredOfferings);
            } else if (virtualNetworks.size() > 1 && !selectAny) {
                throw new InvalidParameterValueException("More than 1 default Isolated networks are found for account " + owner + "; please specify networkIds");
            } else {
                defaultNetwork = networkDao.findById(virtualNetworks.get(0).getId());
            }
        } else {
            throw new InvalidParameterValueException("Required network offering id=" + requiredOfferings.get(0).getId() + " is not in " + NetworkOffering.State.Enabled);
        }

        return defaultNetwork;
    }

    private NetworkVO createDefaultNetworkForAccount(DataCenter zone, Account owner, List<NetworkOfferingVO> requiredOfferings)
            throws InsufficientCapacityException, ResourceAllocationException {
        NetworkVO defaultNetwork = null;
        long physicalNetworkId = networkModel.findPhysicalNetworkId(zone.getId(), requiredOfferings.get(0).getTags(), requiredOfferings.get(0).getTrafficType());
        // Validate physical network
        PhysicalNetwork physicalNetwork = physicalNetworkDao.findById(physicalNetworkId);
        if (physicalNetwork == null) {
            throw new InvalidParameterValueException("Unable to find physical network with id: " + physicalNetworkId + " and tag: "
                    + requiredOfferings.get(0).getTags());
        }
        logger.debug("Creating network for account " + owner + " from the network offering id=" + requiredOfferings.get(0).getId() + " as a part of deployVM process");
        Network newNetwork = networkMgr.createGuestNetwork(requiredOfferings.get(0).getId(), owner.getAccountName() + "-network", owner.getAccountName() + "-network",
                null, null, null, false, null, owner, null, physicalNetwork, zone.getId(), ControlledEntity.ACLType.Account, null, null, null, null, true, null, null,
                null, null, null, null, null, null, null, null);
        if (newNetwork != null) {
            defaultNetwork = networkDao.findById(newNetwork.getId());
        }
        return defaultNetwork;
    }

    //generate unit test
    public ListResponse<UnmanagedInstanceResponse> listVmsForImport(ListVmsForImportCmd cmd) {
        final Account caller = CallContext.current().getCallingAccount();
        if (caller.getType() != Account.Type.ADMIN) {
            throw new PermissionDeniedException(String.format("Cannot perform this operation, Calling account is not root admin: %s", caller.getUuid()));
        }
        final Long zoneId = cmd.getZoneId();
        final DataCenterVO zone = dataCenterDao.findById(zoneId);
        if (zone == null) {
            throw new InvalidParameterValueException("Please specify a valid zone.");
        }
        final String hypervisorType = cmd.getHypervisor();
        if (Hypervisor.HypervisorType.KVM.toString().equalsIgnoreCase(hypervisorType)) {
            if (StringUtils.isBlank(cmd.getUsername())) {
                throw new InvalidParameterValueException("Username need to be provided.");
            }
        } else {
            throw new InvalidParameterValueException(String.format("VM Import is currently not supported for hypervisor: %s", hypervisorType));
        }

        String keyword = cmd.getKeyword();
        if (StringUtils.isNotEmpty(keyword)) {
            keyword = keyword.toLowerCase();
        }

        List<UnmanagedInstanceResponse> responses = new ArrayList<>();
        HashMap<String, UnmanagedInstanceTO> vmMap = getRemoteVms(zoneId, cmd.getHost(), cmd.getUsername(), cmd.getPassword());
        for (String key : vmMap.keySet()) {
            UnmanagedInstanceTO instance = vmMap.get(key);
            if (StringUtils.isNotEmpty(keyword) &&
                    !instance.getName().toLowerCase().contains(keyword)) {
                continue;
            }
            responses.add(createUnmanagedInstanceResponse(instance, null, null));
        }

        ListResponse<UnmanagedInstanceResponse> listResponses = new ListResponse<>();
        listResponses.setResponses(responses, responses.size());
        return listResponses;
    }

    private HashMap<String, UnmanagedInstanceTO> getRemoteVms(long zoneId, String remoteUrl, String username, String password) {
        //ToDo: add option to list one Vm by name
        List<HostVO> hosts = resourceManager.listAllUpAndEnabledHostsInOneZoneByHypervisor(Hypervisor.HypervisorType.KVM, zoneId);
        if(hosts.size() < 1) {
            throw new CloudRuntimeException("No hosts available for Vm Import");
        }
        HostVO host = hosts.get(0);
        GetRemoteVmsCommand getRemoteVmsCommand = new GetRemoteVmsCommand(remoteUrl, username, password);
        Answer answer = agentManager.easySend(host.getId(), getRemoteVmsCommand);
        if (!(answer instanceof GetRemoteVmsAnswer)) {
            throw new CloudRuntimeException("Error while listing remote Vms");
        }
        GetRemoteVmsAnswer getRemoteVmsAnswer = (GetRemoteVmsAnswer) answer;
        return getRemoteVmsAnswer.getUnmanagedInstances();
    }

    private String getInternalName(long accounId) {
        String instanceSuffix = configurationDao.getValue(Config.InstanceName.key());
        if (instanceSuffix == null) {
            instanceSuffix = "DEFAULT";
        }
        long vmId = userVmDao.getNextInSequence(Long.class, "id");
        return VirtualMachineName.getVmName(vmId, accounId, instanceSuffix);
    }

    @Override
    public String getConfigComponentName() {
        return UnmanagedVMsManagerImpl.class.getSimpleName();
    }

    @Override
    public ConfigKey<?>[] getConfigKeys() {
        return new ConfigKey<?>[]{UnmanageVMPreserveNic};
    }
}<|MERGE_RESOLUTION|>--- conflicted
+++ resolved
@@ -894,13 +894,8 @@
             cleanupFailedImportVM(vm);
             throw new ServerApiException(ApiErrorCode.INTERNAL_ERROR, String.format("Failed to check migrations need during import, VM: %s", userVm.getInstanceName()));
         }
-<<<<<<< HEAD
         if (!hostSupportsServiceOfferingAndTemplate(sourceHost, serviceOffering, template)) {
-            LOGGER.debug(String.format("VM %s needs to be migrated", vm.getUuid()));
-=======
-        if (!hostSupportsServiceOffering(sourceHost, serviceOffering)) {
             logger.debug(String.format("VM %s needs to be migrated", vm.getUuid()));
->>>>>>> 9b18243b
             final VirtualMachineProfile profile = new VirtualMachineProfileImpl(vm, template, serviceOffering, owner, null);
             DeploymentPlanner.ExcludeList excludeList = new DeploymentPlanner.ExcludeList();
             excludeList.addHost(sourceHost.getId());
