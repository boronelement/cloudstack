// Licensed to the Apache Software Foundation (ASF) under one
// or more contributor license agreements.  See the NOTICE file
// distributed with this work for additional information
// regarding copyright ownership.  The ASF licenses this file
// to you under the Apache License, Version 2.0 (the
// "License"); you may not use this file except in compliance
// with the License.  You may obtain a copy of the License at
//
//   http://www.apache.org/licenses/LICENSE-2.0
//
// Unless required by applicable law or agreed to in writing,
// software distributed under the License is distributed on an
// "AS IS" BASIS, WITHOUT WARRANTIES OR CONDITIONS OF ANY
// KIND, either express or implied.  See the License for the
// specific language governing permissions and limitations
// under the License.

package org.apache.cloudstack.vm;

import java.util.ArrayList;
import java.util.HashMap;
import java.util.List;
import java.util.Map;
import java.util.Set;
import java.util.stream.Collectors;

import javax.inject.Inject;

import com.cloud.vm.dao.UserVmDetailsDao;
import org.apache.cloudstack.api.ApiConstants;
import org.apache.cloudstack.api.ApiErrorCode;
import org.apache.cloudstack.api.ResponseGenerator;
import org.apache.cloudstack.api.ResponseObject;
import org.apache.cloudstack.api.ServerApiException;
import org.apache.cloudstack.api.command.admin.vm.ImportUnmanagedInstanceCmd;
import org.apache.cloudstack.api.command.admin.vm.ListUnmanagedInstancesCmd;
import org.apache.cloudstack.api.command.admin.vm.UnmanageVMInstanceCmd;
import org.apache.cloudstack.api.response.ListResponse;
import org.apache.cloudstack.api.response.NicResponse;
import org.apache.cloudstack.api.response.UnmanagedInstanceDiskResponse;
import org.apache.cloudstack.api.response.UnmanagedInstanceResponse;
import org.apache.cloudstack.api.response.UserVmResponse;
import org.apache.cloudstack.context.CallContext;
import org.apache.cloudstack.engine.orchestration.service.NetworkOrchestrationService;
import org.apache.cloudstack.engine.orchestration.service.VolumeOrchestrationService;
import org.apache.cloudstack.framework.config.ConfigKey;
import org.apache.cloudstack.framework.config.dao.ConfigurationDao;
import org.apache.cloudstack.storage.datastore.db.PrimaryDataStoreDao;
import org.apache.cloudstack.storage.datastore.db.StoragePoolVO;
import org.apache.cloudstack.utils.volume.VirtualMachineDiskInfo;
import org.apache.commons.collections.CollectionUtils;
import org.apache.commons.collections.MapUtils;
import org.apache.commons.lang3.StringUtils;
import org.apache.log4j.Logger;

import com.cloud.agent.AgentManager;
import com.cloud.agent.api.Answer;
import com.cloud.agent.api.GetUnmanagedInstancesAnswer;
import com.cloud.agent.api.GetUnmanagedInstancesCommand;
import com.cloud.agent.api.PrepareUnmanageVMInstanceAnswer;
import com.cloud.agent.api.PrepareUnmanageVMInstanceCommand;
import com.cloud.configuration.Config;
import com.cloud.configuration.Resource;
import com.cloud.dc.DataCenter;
import com.cloud.dc.dao.ClusterDao;
import com.cloud.dc.dao.DataCenterDao;
import com.cloud.deploy.DataCenterDeployment;
import com.cloud.deploy.DeployDestination;
import com.cloud.deploy.DeploymentPlanner;
import com.cloud.deploy.DeploymentPlanningManager;
import com.cloud.event.ActionEvent;
import com.cloud.event.EventTypes;
import com.cloud.event.UsageEventUtils;
import com.cloud.exception.InsufficientAddressCapacityException;
import com.cloud.exception.InsufficientCapacityException;
import com.cloud.exception.InsufficientVirtualNetworkCapacityException;
import com.cloud.exception.InvalidParameterValueException;
import com.cloud.exception.PermissionDeniedException;
import com.cloud.exception.ResourceAllocationException;
import com.cloud.exception.UnsupportedServiceException;
import com.cloud.host.Host;
import com.cloud.host.HostVO;
import com.cloud.host.Status;
import com.cloud.host.dao.HostDao;
import com.cloud.hypervisor.Hypervisor;
import com.cloud.network.Network;
import com.cloud.network.NetworkModel;
import com.cloud.network.Networks;
import com.cloud.network.dao.NetworkDao;
import com.cloud.network.dao.NetworkVO;
import com.cloud.offering.DiskOffering;
import com.cloud.offering.ServiceOffering;
import com.cloud.org.Cluster;
import com.cloud.resource.ResourceManager;
import com.cloud.serializer.GsonHelper;
import com.cloud.server.ManagementService;
import com.cloud.service.ServiceOfferingVO;
import com.cloud.service.dao.ServiceOfferingDao;
import com.cloud.storage.DiskOfferingVO;
import com.cloud.storage.GuestOS;
import com.cloud.storage.GuestOSHypervisor;
import com.cloud.storage.Snapshot;
import com.cloud.storage.SnapshotVO;
import com.cloud.storage.StoragePool;
import com.cloud.storage.VMTemplateStoragePoolVO;
import com.cloud.storage.VMTemplateVO;
import com.cloud.storage.Volume;
import com.cloud.storage.VolumeApiService;
import com.cloud.storage.VolumeVO;
import com.cloud.storage.dao.DiskOfferingDao;
import com.cloud.storage.dao.GuestOSDao;
import com.cloud.storage.dao.GuestOSHypervisorDao;
import com.cloud.storage.dao.SnapshotDao;
import com.cloud.storage.dao.VMTemplateDao;
import com.cloud.storage.dao.VMTemplatePoolDao;
import com.cloud.storage.dao.VolumeDao;
import com.cloud.template.VirtualMachineTemplate;
import com.cloud.user.Account;
import com.cloud.user.AccountService;
import com.cloud.user.ResourceLimitService;
import com.cloud.user.UserVO;
import com.cloud.user.dao.UserDao;
import com.cloud.uservm.UserVm;
import com.cloud.utils.LogUtils;
import com.cloud.utils.Pair;
import com.cloud.utils.exception.CloudRuntimeException;
import com.cloud.utils.net.NetUtils;
import com.cloud.vm.DiskProfile;
import com.cloud.vm.NicProfile;
import com.cloud.vm.NicVO;
import com.cloud.vm.UserVmManager;
import com.cloud.vm.UserVmVO;
import com.cloud.vm.VMInstanceVO;
import com.cloud.vm.VirtualMachine;
import com.cloud.vm.VirtualMachineManager;
import com.cloud.vm.VirtualMachineProfile;
import com.cloud.vm.VirtualMachineProfileImpl;
import com.cloud.vm.VmDetailConstants;
import com.cloud.vm.dao.NicDao;
import com.cloud.vm.dao.UserVmDao;
import com.cloud.vm.dao.VMInstanceDao;
import com.google.gson.Gson;

public class UnmanagedVMsManagerImpl implements UnmanagedVMsManager {
    public static final String VM_IMPORT_DEFAULT_TEMPLATE_NAME = "system-default-vm-import-dummy-template.iso";
    private static final Logger LOGGER = Logger.getLogger(UnmanagedVMsManagerImpl.class);

    @Inject
    private AgentManager agentManager;
    @Inject
    private DataCenterDao dataCenterDao;
    @Inject
    private ClusterDao clusterDao;
    @Inject
    private HostDao hostDao;
    @Inject
    private AccountService accountService;
    @Inject
    private UserDao userDao;
    @Inject
    private VMTemplateDao templateDao;
    @Inject
    private VMTemplatePoolDao templatePoolDao;
    @Inject
    private ServiceOfferingDao serviceOfferingDao;
    @Inject
    private DiskOfferingDao diskOfferingDao;
    @Inject
    private ResourceManager resourceManager;
    @Inject
    private ResourceLimitService resourceLimitService;
    @Inject
    private UserVmDetailsDao userVmDetailsDao;
    @Inject
    private UserVmManager userVmManager;
    @Inject
    private ResponseGenerator responseGenerator;
    @Inject
    private VolumeOrchestrationService volumeManager;
    @Inject
    private VolumeDao volumeDao;
    @Inject
    private PrimaryDataStoreDao primaryDataStoreDao;
    @Inject
    private NetworkDao networkDao;
    @Inject
    private NetworkOrchestrationService networkOrchestrationService;
    @Inject
    private VMInstanceDao vmDao;
    @Inject
    private VolumeApiService volumeApiService;
    @Inject
    private DeploymentPlanningManager deploymentPlanningManager;
    @Inject
    private VirtualMachineManager virtualMachineManager;
    @Inject
    private ManagementService managementService;
    @Inject
    private NicDao nicDao;
    @Inject
    private NetworkModel networkModel;
    @Inject
    private ConfigurationDao configurationDao;
    @Inject
    private GuestOSDao guestOSDao;
    @Inject
    private GuestOSHypervisorDao guestOSHypervisorDao;
    @Inject
    private SnapshotDao snapshotDao;
    @Inject
    private UserVmDao userVmDao;

    protected Gson gson;

    public UnmanagedVMsManagerImpl() {
        gson = GsonHelper.getGsonLogger();
    }

    private VMTemplateVO createDefaultDummyVmImportTemplate() {
        VMTemplateVO template = null;
        try {
            template = VMTemplateVO.createSystemIso(templateDao.getNextInSequence(Long.class, "id"), VM_IMPORT_DEFAULT_TEMPLATE_NAME, VM_IMPORT_DEFAULT_TEMPLATE_NAME, true,
                    "", true, 64, Account.ACCOUNT_ID_SYSTEM, "",
                    "VM Import Default Template", false, 1);
            template.setState(VirtualMachineTemplate.State.Inactive);
            template = templateDao.persist(template);
            if (template == null) {
                return null;
            }
            templateDao.remove(template.getId());
            template = templateDao.findByName(VM_IMPORT_DEFAULT_TEMPLATE_NAME);
        } catch (Exception e) {
            LOGGER.error("Unable to create default dummy template for VM import", e);
        }
        return template;
    }

    private UnmanagedInstanceResponse createUnmanagedInstanceResponse(UnmanagedInstanceTO instance, Cluster cluster, Host host) {
        UnmanagedInstanceResponse response = new UnmanagedInstanceResponse();
        response.setName(instance.getName());
        if (cluster != null) {
            response.setClusterId(cluster.getUuid());
        }
        if (host != null) {
            response.setHostId(host.getUuid());
            response.setHostName(host.getName());
        }
        response.setPowerState(instance.getPowerState().toString());
        response.setCpuCores(instance.getCpuCores());
        response.setCpuSpeed(instance.getCpuSpeed());
        response.setCpuCoresPerSocket(instance.getCpuCoresPerSocket());
        response.setMemory(instance.getMemory());
        response.setOperatingSystemId(instance.getOperatingSystemId());
        response.setOperatingSystem(instance.getOperatingSystem());
        response.setObjectName("unmanagedinstance");

        if (instance.getDisks() != null) {
            for (UnmanagedInstanceTO.Disk disk : instance.getDisks()) {
                UnmanagedInstanceDiskResponse diskResponse = new UnmanagedInstanceDiskResponse();
                diskResponse.setDiskId(disk.getDiskId());
                if (StringUtils.isNotEmpty(disk.getLabel())) {
                    diskResponse.setLabel(disk.getLabel());
                }
                diskResponse.setCapacity(disk.getCapacity());
                diskResponse.setController(disk.getController());
                diskResponse.setControllerUnit(disk.getControllerUnit());
                diskResponse.setPosition(disk.getPosition());
                diskResponse.setImagePath(disk.getImagePath());
                diskResponse.setDatastoreName(disk.getDatastoreName());
                diskResponse.setDatastoreHost(disk.getDatastoreHost());
                diskResponse.setDatastorePath(disk.getDatastorePath());
                diskResponse.setDatastoreType(disk.getDatastoreType());
                response.addDisk(diskResponse);
            }
        }

        if (instance.getNics() != null) {
            for (UnmanagedInstanceTO.Nic nic : instance.getNics()) {
                NicResponse nicResponse = new NicResponse();
                nicResponse.setId(nic.getNicId());
                nicResponse.setNetworkName(nic.getNetwork());
                nicResponse.setMacAddress(nic.getMacAddress());
                if (StringUtils.isNotEmpty(nic.getAdapterType())) {
                    nicResponse.setAdapterType(nic.getAdapterType());
                }
                if (!CollectionUtils.isEmpty(nic.getIpAddress())) {
                    nicResponse.setIpAddresses(nic.getIpAddress());
                }
                nicResponse.setVlanId(nic.getVlan());
                nicResponse.setIsolatedPvlanId(nic.getPvlan());
                nicResponse.setIsolatedPvlanType(nic.getPvlanType());
                response.addNic(nicResponse);
            }
        }
        return response;
    }

    private List<String> getAdditionalNameFilters(Cluster cluster) {
        List<String> additionalNameFilter = new ArrayList<>();
        if (cluster == null) {
            return additionalNameFilter;
        }

        if (cluster.getHypervisorType() == Hypervisor.HypervisorType.VMware) {
            // VMWare considers some templates as VM and they are not filtered by VirtualMachineMO.isTemplate()
            List<VMTemplateStoragePoolVO> templates = templatePoolDao.listAll();
            for (VMTemplateStoragePoolVO template : templates) {
                additionalNameFilter.add(template.getInstallPath());
            }

            // VMWare considers some removed volumes as VM
            List<VolumeVO> volumes = volumeDao.findIncludingRemovedByZone(cluster.getDataCenterId());
            for (VolumeVO volumeVO : volumes) {
                if (volumeVO.getRemoved() == null) {
                    continue;
                }
                if (StringUtils.isEmpty(volumeVO.getChainInfo())) {
                    continue;
                }
                List<String> volumeFileNames = new ArrayList<>();
                try {
                    VirtualMachineDiskInfo diskInfo = gson.fromJson(volumeVO.getChainInfo(), VirtualMachineDiskInfo.class);
                    String[] files = diskInfo.getDiskChain();
                    if (files.length == 1) {
                        continue;
                    }
                    boolean firstFile = true;
                    for (final String file : files) {
                        if (firstFile) {
                            firstFile = false;
                            continue;
                        }
                        String path = file;
                        String[] split = path.split(" ");
                        path = split[split.length - 1];
                        split = path.split("/");
                        path = split[split.length - 1];
                        split = path.split("\\.");
                        path = split[0];
                        if (StringUtils.isNotEmpty(path)) {
                            if (!additionalNameFilter.contains(path)) {
                                volumeFileNames.add(path);
                            }
                            if (path.contains("-")) {
                                split = path.split("-");
                                path = split[0];
                                if (StringUtils.isNotEmpty(path) && !path.equals("ROOT") && !additionalNameFilter.contains(path)) {
                                    volumeFileNames.add(path);
                                }
                            }
                        }
                    }
                } catch (Exception e) {
                    LOGGER.warn(String.format("Unable to find volume file name for volume ID: %s while adding filters unmanaged VMs", volumeVO.getUuid()), e);
                }
                if (!volumeFileNames.isEmpty()) {
                    additionalNameFilter.addAll(volumeFileNames);
                }
            }
        }
        return additionalNameFilter;
    }

    private List<String> getHostsManagedVms(List<HostVO> hosts) {
        if (CollectionUtils.isEmpty(hosts)) {
            return new ArrayList<>();
        }
        List<VMInstanceVO> instances = vmDao.listByHostOrLastHostOrHostPod(hosts.stream().map(HostVO::getId).collect(Collectors.toList()), hosts.get(0).getPodId());
        List<String> managedVms = instances.stream().map(VMInstanceVO::getInstanceName).collect(Collectors.toList());
        return managedVms;
    }

    private boolean hostSupportsServiceOffering(HostVO host, ServiceOffering serviceOffering) {
        hostDao.loadHostTags(host);
        return host.checkHostServiceOfferingTags(serviceOffering);
    }

    private boolean storagePoolSupportsDiskOffering(StoragePool pool, DiskOffering diskOffering) {
        if (pool == null) {
            return false;
        }
        if (diskOffering == null) {
            return false;
        }
        return volumeApiService.doesTargetStorageSupportDiskOffering(pool, diskOffering.getTags());
    }

    private ServiceOfferingVO getUnmanagedInstanceServiceOffering(final UnmanagedInstanceTO instance, ServiceOfferingVO serviceOffering, final Account owner, final DataCenter zone, final Map<String, String> details)
            throws ServerApiException, PermissionDeniedException, ResourceAllocationException {
        if (instance == null) {
            throw new ServerApiException(ApiErrorCode.INTERNAL_ERROR, "Cannot find VM to import.");
        }
        if (serviceOffering == null) {
            throw new ServerApiException(ApiErrorCode.INTERNAL_ERROR, String.format("Cannot find service offering used to import VM [%s].", instance.getName()));
        }
        accountService.checkAccess(owner, serviceOffering, zone);
        final Integer cpu = instance.getCpuCores();
        final Integer memory = instance.getMemory();
        Integer cpuSpeed = instance.getCpuSpeed() == null ? 0 : instance.getCpuSpeed();

        if (cpu == null || cpu == 0) {
            throw new ServerApiException(ApiErrorCode.INTERNAL_ERROR, String.format("CPU cores [%s] is not valid for importing VM [%s].", cpu, instance.getName()));
        }
        if (memory == null || memory == 0) {
            throw new ServerApiException(ApiErrorCode.INTERNAL_ERROR, String.format("Memory [%s] is not valid for importing VM [%s].", memory, instance.getName()));
        }

        if (serviceOffering.isDynamic()) {
            if (details.containsKey(VmDetailConstants.CPU_SPEED)) {
                try {
                    cpuSpeed = Integer.parseInt(details.get(VmDetailConstants.CPU_SPEED));
                } catch (Exception e) {
                    LOGGER.error(String.format("Failed to get CPU speed for importing VM [%s] due to [%s].", instance.getName(), e.getMessage()), e);
                }
            }
            Map<String, String> parameters = new HashMap<>();
            parameters.put(VmDetailConstants.CPU_NUMBER, String.valueOf(cpu));
            parameters.put(VmDetailConstants.MEMORY, String.valueOf(memory));
            if (serviceOffering.getSpeed() == null && cpuSpeed > 0) {
                parameters.put(VmDetailConstants.CPU_SPEED, String.valueOf(cpuSpeed));
            }
            serviceOffering.setDynamicFlag(true);
            userVmManager.validateCustomParameters(serviceOffering, parameters);
            serviceOffering = serviceOfferingDao.getComputeOffering(serviceOffering, parameters);
        } else {
            if (!cpu.equals(serviceOffering.getCpu()) && !instance.getPowerState().equals(UnmanagedInstanceTO.PowerState.PowerOff)) {
                throw new ServerApiException(ApiErrorCode.INTERNAL_ERROR, String.format("Service offering (%s) %d CPU cores do not match VM CPU cores %d and VM is not in powered off state (Power state: %s)", serviceOffering.getUuid(), serviceOffering.getCpu(), cpu, instance.getPowerState()));
            }
            if (!memory.equals(serviceOffering.getRamSize()) && !instance.getPowerState().equals(UnmanagedInstanceTO.PowerState.PowerOff)) {
                throw new ServerApiException(ApiErrorCode.INTERNAL_ERROR, String.format("Service offering (%s) %dMB memory does not match VM memory %dMB and VM is not in powered off state (Power state: %s)", serviceOffering.getUuid(), serviceOffering.getRamSize(), memory, instance.getPowerState()));
            }
            if (cpuSpeed != null && cpuSpeed > 0 && !cpuSpeed.equals(serviceOffering.getSpeed()) && !instance.getPowerState().equals(UnmanagedInstanceTO.PowerState.PowerOff)) {
                throw new ServerApiException(ApiErrorCode.INTERNAL_ERROR, String.format("Service offering (%s) %dMHz CPU speed does not match VM CPU speed %dMHz and VM is not in powered off state (Power state: %s)", serviceOffering.getUuid(), serviceOffering.getSpeed(), cpuSpeed, instance.getPowerState()));
            }
        }
        resourceLimitService.checkResourceLimit(owner, Resource.ResourceType.cpu, Long.valueOf(serviceOffering.getCpu()));
        resourceLimitService.checkResourceLimit(owner, Resource.ResourceType.memory, Long.valueOf(serviceOffering.getRamSize()));
        return serviceOffering;
    }

    private Map<String, Network.IpAddresses> getNicIpAddresses(final List<UnmanagedInstanceTO.Nic> nics, final Map<String, Network.IpAddresses> callerNicIpAddressMap) {
        Map<String, Network.IpAddresses> nicIpAddresses = new HashMap<>();
        for (UnmanagedInstanceTO.Nic nic : nics) {
            Network.IpAddresses ipAddresses = null;
            if (MapUtils.isNotEmpty(callerNicIpAddressMap) && callerNicIpAddressMap.containsKey(nic.getNicId())) {
                ipAddresses = callerNicIpAddressMap.get(nic.getNicId());
            }
            // If IP is set to auto-assign, check NIC doesn't have more that one IP from SDK
            if (ipAddresses != null && ipAddresses.getIp4Address() != null && ipAddresses.getIp4Address().equals("auto") && !CollectionUtils.isEmpty(nic.getIpAddress())) {
                if (nic.getIpAddress().size() > 1) {
                    throw new ServerApiException(ApiErrorCode.INTERNAL_ERROR, String.format("Multiple IP addresses (%s, %s) present for nic ID: %s. IP address cannot be assigned automatically, only single IP address auto-assigning supported", nic.getIpAddress().get(0), nic.getIpAddress().get(1), nic.getNicId()));
                }
                String address = nic.getIpAddress().get(0);
                if (NetUtils.isValidIp4(address)) {
                    ipAddresses.setIp4Address(address);
                }
            }
            if (ipAddresses != null) {
                nicIpAddresses.put(nic.getNicId(), ipAddresses);
            }
        }
        return nicIpAddresses;
    }

    private StoragePool getStoragePool(final UnmanagedInstanceTO.Disk disk, final DataCenter zone, final Cluster cluster) {
        StoragePool storagePool = null;
        final String dsHost = disk.getDatastoreHost();
        final String dsPath = disk.getDatastorePath();
        final String dsType = disk.getDatastoreType();
        final String dsName = disk.getDatastoreName();
        if (dsType != null) {
            List<StoragePoolVO> pools = primaryDataStoreDao.listPoolByHostPath(dsHost, dsPath);
            for (StoragePool pool : pools) {
                if (pool.getDataCenterId() == zone.getId() &&
                        (pool.getClusterId() == null || pool.getClusterId().equals(cluster.getId()))) {
                    storagePool = pool;
                    break;
                }
            }
        }

        if (storagePool == null) {
            List<StoragePoolVO> pools = primaryDataStoreDao.listPoolsByCluster(cluster.getId());
            pools.addAll(primaryDataStoreDao.listByDataCenterId(zone.getId()));
            for (StoragePool pool : pools) {
                if (pool.getPath().endsWith(dsName)) {
                    storagePool = pool;
                    break;
                }
            }
        }
        if (storagePool == null) {
            throw new ServerApiException(ApiErrorCode.INTERNAL_ERROR, String.format("Storage pool for disk %s(%s) with datastore: %s not found in zone ID: %s", disk.getLabel(), disk.getDiskId(), disk.getDatastoreName(), zone.getUuid()));
        }
        return storagePool;
    }

    private Pair<UnmanagedInstanceTO.Disk, List<UnmanagedInstanceTO.Disk>> getRootAndDataDisks(
            List<UnmanagedInstanceTO.Disk> disks,
            final Map<String, Long> dataDiskOfferingMap,
            final long rootDiskOfferingId) {
        UnmanagedInstanceTO.Disk rootDisk = null;
        List<UnmanagedInstanceTO.Disk> dataDisks = new ArrayList<>();
        if (disks.size() == 1) {
            rootDisk = disks.get(0);
            return new Pair<>(rootDisk, dataDisks);
        }
        Set<String> callerDiskIds = dataDiskOfferingMap.keySet();
        if (callerDiskIds.size() != disks.size() - 1) {
            String msg = String.format("VM has total %d disks for which %d disk offering mappings provided. %d disks need a disk offering for import", disks.size(), callerDiskIds.size(), disks.size() - 1);
            LOGGER.error(String.format("%s. %s parameter can be used to provide disk offerings for the disks", msg, ApiConstants.DATADISK_OFFERING_LIST));
            throw new ServerApiException(ApiErrorCode.INTERNAL_ERROR, msg);
        }
        List<String> diskIdsWithoutOffering = new ArrayList<>();
        for (UnmanagedInstanceTO.Disk disk : disks) {
            String diskId = disk.getDiskId();
            if (!callerDiskIds.contains(diskId)) {
                diskIdsWithoutOffering.add(diskId);
                rootDisk = disk;
            } else {
                dataDisks.add(disk);
                DiskOffering diskOffering = diskOfferingDao.findById(dataDiskOfferingMap.getOrDefault(disk.getDiskId(), null));
                if ((disk.getCapacity() == null || disk.getCapacity() <= 0) && diskOffering != null) {
                    disk.setCapacity(diskOffering.getDiskSize());
                }
            }
        }
        if (diskIdsWithoutOffering.size() > 1 || rootDisk == null) {
            throw new ServerApiException(ApiErrorCode.INTERNAL_ERROR, String.format("VM has total %d disks, disk offering mapping not provided for %d disks. Disk IDs that may need a disk offering - %s", disks.size(), diskIdsWithoutOffering.size() - 1, String.join(", ", diskIdsWithoutOffering)));
        }

        DiskOffering rootDiskOffering = diskOfferingDao.findById(rootDiskOfferingId);
        if ((rootDisk.getCapacity() == null || rootDisk.getCapacity() <= 0) && rootDiskOffering != null) {
            rootDisk.setCapacity(rootDiskOffering.getDiskSize());
        }

        return new Pair<>(rootDisk, dataDisks);
    }

    private void checkUnmanagedDiskAndOfferingForImport(String instanceName, UnmanagedInstanceTO.Disk disk, DiskOffering diskOffering, ServiceOffering serviceOffering, final Account owner, final DataCenter zone, final Cluster cluster, final boolean migrateAllowed)
            throws ServerApiException, PermissionDeniedException, ResourceAllocationException {
        if (serviceOffering == null && diskOffering == null) {
            throw new ServerApiException(ApiErrorCode.INTERNAL_ERROR, String.format("Disk offering for disk ID [%s] not found during VM [%s] import.", disk.getDiskId(), instanceName));
        }
        if (diskOffering != null) {
            accountService.checkAccess(owner, diskOffering, zone);
        }
        resourceLimitService.checkResourceLimit(owner, Resource.ResourceType.volume);
        if (disk.getCapacity() == null || disk.getCapacity() == 0) {
            throw new ServerApiException(ApiErrorCode.INTERNAL_ERROR, String.format("Size of disk(ID: %s) is found invalid during VM import", disk.getDiskId()));
        }
        if (diskOffering != null && !diskOffering.isCustomized() && diskOffering.getDiskSize() == 0) {
            throw new ServerApiException(ApiErrorCode.INTERNAL_ERROR, String.format("Size of fixed disk offering(ID: %s) is found invalid during VM import", diskOffering.getUuid()));
        }
        if (diskOffering != null && !diskOffering.isCustomized() && diskOffering.getDiskSize() < disk.getCapacity()) {
            throw new ServerApiException(ApiErrorCode.INTERNAL_ERROR, String.format("Size of disk offering(ID: %s) %dGB is found less than the size of disk(ID: %s) %dGB during VM import", diskOffering.getUuid(), (diskOffering.getDiskSize() / Resource.ResourceType.bytesToGiB), disk.getDiskId(), (disk.getCapacity() / (Resource.ResourceType.bytesToGiB))));
        }
        StoragePool storagePool = getStoragePool(disk, zone, cluster);
        if (diskOffering != null && !migrateAllowed && !storagePoolSupportsDiskOffering(storagePool, diskOffering)) {
            throw new InvalidParameterValueException(String.format("Disk offering: %s is not compatible with storage pool: %s of unmanaged disk: %s", diskOffering.getUuid(), storagePool.getUuid(), disk.getDiskId()));
        }
    }

    private void checkUnmanagedDiskAndOfferingForImport(String intanceName, List<UnmanagedInstanceTO.Disk> disks, final Map<String, Long> diskOfferingMap, final Account owner, final DataCenter zone, final Cluster cluster, final boolean migrateAllowed)
            throws ServerApiException, PermissionDeniedException, ResourceAllocationException {
        String diskController = null;
        for (UnmanagedInstanceTO.Disk disk : disks) {
            if (disk == null) {
                throw new ServerApiException(ApiErrorCode.INTERNAL_ERROR, String.format("Unable to retrieve disk details for VM [%s].", intanceName));
            }
            if (!diskOfferingMap.containsKey(disk.getDiskId())) {
                throw new ServerApiException(ApiErrorCode.INTERNAL_ERROR, String.format("Disk offering for disk ID [%s] not found during VM import.", disk.getDiskId()));
            }
            if (StringUtils.isEmpty(diskController)) {
                diskController = disk.getController();
            } else {
                if (!diskController.equals(disk.getController())) {
                    throw new ServerApiException(ApiErrorCode.INTERNAL_ERROR, String.format("Multiple data disk controllers of different type (%s, %s) are not supported for import. Please make sure that all data disk controllers are of the same type", diskController, disk.getController()));
                }
            }
            checkUnmanagedDiskAndOfferingForImport(intanceName, disk, diskOfferingDao.findById(diskOfferingMap.get(disk.getDiskId())), null, owner, zone, cluster, migrateAllowed);
        }
    }

    private void checkUnmanagedNicAndNetworkForImport(String instanceName, UnmanagedInstanceTO.Nic nic, Network network, final DataCenter zone, final Account owner, final boolean autoAssign, final Hypervisor.HypervisorType hypervisorType) throws ServerApiException {
        basicNetworkChecks(instanceName, nic, network);
        if (network.getDataCenterId() != zone.getId()) {
            throw new ServerApiException(ApiErrorCode.INTERNAL_ERROR, String.format("Network(ID: %s) for nic(ID: %s) belongs to a different zone than VM to be imported", network.getUuid(), nic.getNicId()));
        }
        networkModel.checkNetworkPermissions(owner, network);
        if (!autoAssign && network.getGuestType().equals(Network.GuestType.Isolated)) {
            return;
        }
        checksOnlyNeededForVmware(nic, network, hypervisorType);
    }

    private void checksOnlyNeededForVmware(UnmanagedInstanceTO.Nic nic, Network network, final Hypervisor.HypervisorType hypervisorType) {
        if (hypervisorType == Hypervisor.HypervisorType.VMware) {
            String networkBroadcastUri = network.getBroadcastUri() == null ? null : network.getBroadcastUri().toString();
            if (nic.getVlan() != null && nic.getVlan() != 0 && nic.getPvlan() == null &&
                    (StringUtils.isEmpty(networkBroadcastUri) ||
                            !networkBroadcastUri.equals(String.format("vlan://%d", nic.getVlan())))) {
                throw new ServerApiException(ApiErrorCode.INTERNAL_ERROR, String.format("VLAN of network(ID: %s) %s is found different from the VLAN of nic(ID: %s) vlan://%d during VM import", network.getUuid(), networkBroadcastUri, nic.getNicId(), nic.getVlan()));
            }
            String pvLanType = nic.getPvlanType() == null ? "" : nic.getPvlanType().toLowerCase().substring(0, 1);
            if (nic.getVlan() != null && nic.getVlan() != 0 && nic.getPvlan() != null && nic.getPvlan() != 0 &&
                    (StringUtils.isEmpty(networkBroadcastUri) || !String.format("pvlan://%d-%s%d", nic.getVlan(), pvLanType, nic.getPvlan()).equals(networkBroadcastUri))) {
                throw new ServerApiException(ApiErrorCode.INTERNAL_ERROR, String.format("PVLAN of network(ID: %s) %s is found different from the VLAN of nic(ID: %s) pvlan://%d-%s%d during VM import", network.getUuid(), networkBroadcastUri, nic.getNicId(), nic.getVlan(), pvLanType, nic.getPvlan()));
            }
        }
    }

    private void basicNetworkChecks(String instanceName, UnmanagedInstanceTO.Nic nic, Network network) {
        if (nic == null) {
            throw new ServerApiException(ApiErrorCode.INTERNAL_ERROR, String.format("Unable to retrieve the NIC details used by VM [%s] from VMware. Please check if this VM have NICs in VMWare.", instanceName));
        }
        if (network == null) {
            throw new ServerApiException(ApiErrorCode.INTERNAL_ERROR, String.format("Network for nic ID: %s not found during VM import.", nic.getNicId()));
        }
    }

    private void checkUnmanagedNicAndNetworkHostnameForImport(String instanceName, UnmanagedInstanceTO.Nic nic, Network network, final String hostName) throws ServerApiException {
        basicNetworkChecks(instanceName, nic, network);
        // Check for duplicate hostname in network, get all vms hostNames in the network
        List<String> hostNames = vmDao.listDistinctHostNames(network.getId());
        if (CollectionUtils.isNotEmpty(hostNames) && hostNames.contains(hostName)) {
            throw new InvalidParameterValueException(String.format("VM with Name [%s] already exists in the network [%s] domain [%s]. Cannot import another VM with the same name. Pleasy try again with a different name.", hostName, network, network.getNetworkDomain()));
        }
    }

    private void checkUnmanagedNicIpAndNetworkForImport(String instanceName, UnmanagedInstanceTO.Nic nic, Network network, final Network.IpAddresses ipAddresses) throws ServerApiException {
        basicNetworkChecks(instanceName, nic, network);
        // Check IP is assigned for non L2 networks
        if (!network.getGuestType().equals(Network.GuestType.L2) && (ipAddresses == null || StringUtils.isEmpty(ipAddresses.getIp4Address()))) {
            throw new ServerApiException(ApiErrorCode.INTERNAL_ERROR, String.format("NIC(ID: %s) needs a valid IP address for it to be associated with network(ID: %s). %s parameter of API can be used for this", nic.getNicId(), network.getUuid(), ApiConstants.NIC_IP_ADDRESS_LIST));
        }
        // If network is non L2, IP v4 is assigned and not set to auto-assign, check it is available for network
        if (!network.getGuestType().equals(Network.GuestType.L2) && ipAddresses != null && StringUtils.isNotEmpty(ipAddresses.getIp4Address()) && !ipAddresses.getIp4Address().equals("auto")) {
            Set<Long> ips = networkModel.getAvailableIps(network, ipAddresses.getIp4Address());
            if (CollectionUtils.isEmpty(ips) || !ips.contains(NetUtils.ip2Long(ipAddresses.getIp4Address()))) {
                throw new ServerApiException(ApiErrorCode.INTERNAL_ERROR, String.format("IP address %s for NIC(ID: %s) is not available in network(ID: %s)", ipAddresses.getIp4Address(), nic.getNicId(), network.getUuid()));
            }
        }
    }

    private Map<String, Long> getUnmanagedNicNetworkMap(String instanceName, List<UnmanagedInstanceTO.Nic> nics, final Map<String, Long> callerNicNetworkMap, final Map<String, Network.IpAddresses> callerNicIpAddressMap, final DataCenter zone, final String hostName, final Account owner, final Hypervisor.HypervisorType hypervisorType) throws ServerApiException {
        Map<String, Long> nicNetworkMap = new HashMap<>();
        String nicAdapter = null;
        for (UnmanagedInstanceTO.Nic nic : nics) {
            if (StringUtils.isEmpty(nicAdapter)) {
                nicAdapter = nic.getAdapterType();
            } else {
                if (!nicAdapter.equals(nic.getAdapterType())) {
                    throw new ServerApiException(ApiErrorCode.INTERNAL_ERROR, String.format("Multiple network adapter of different type (%s, %s) are not supported for import. Please make sure that all network adapters are of the same type", nicAdapter, nic.getAdapterType()));
                }
            }
            Network network = null;
            Network.IpAddresses ipAddresses = null;
            if (MapUtils.isNotEmpty(callerNicIpAddressMap) && callerNicIpAddressMap.containsKey(nic.getNicId())) {
                ipAddresses = callerNicIpAddressMap.get(nic.getNicId());
            }
            if (!callerNicNetworkMap.containsKey(nic.getNicId())) {
                if (nic.getVlan() != null && nic.getVlan() != 0) {
                    // Find a suitable network
                    List<NetworkVO> networks = networkDao.listByZone(zone.getId());
                    for (NetworkVO networkVO : networks) {
                        if (networkVO.getTrafficType() == Networks.TrafficType.None || Networks.TrafficType.isSystemNetwork(networkVO.getTrafficType())) {
                            continue;
                        }
                        try {
                            checkUnmanagedNicAndNetworkForImport(instanceName, nic, networkVO, zone, owner, true, hypervisorType);
                            network = networkVO;
                        } catch (Exception e) {
                            LOGGER.error(String.format("Error when checking NIC [%s] of unmanaged instance to import due to [%s]." , nic.getNicId(), e.getMessage()), e);
                        }
                        if (network != null) {
                            checkUnmanagedNicAndNetworkHostnameForImport(instanceName, nic, network, hostName);
                            checkUnmanagedNicIpAndNetworkForImport(instanceName, nic, network, ipAddresses);
                            break;
                        }
                    }
                }
            } else {
                network = networkDao.findById(callerNicNetworkMap.get(nic.getNicId()));
                checkUnmanagedNicAndNetworkForImport(instanceName, nic, network, zone, owner, false, hypervisorType);
                checkUnmanagedNicAndNetworkHostnameForImport(instanceName, nic, network, hostName);
                checkUnmanagedNicIpAndNetworkForImport(instanceName, nic, network, ipAddresses);
            }
            if (network == null) {
                throw new ServerApiException(ApiErrorCode.INTERNAL_ERROR, String.format("Suitable network for nic(ID: %s) not found during VM import", nic.getNicId()));
            }
            nicNetworkMap.put(nic.getNicId(), network.getId());
        }
        return nicNetworkMap;
    }

    private Pair<DiskProfile, StoragePool> importDisk(UnmanagedInstanceTO.Disk disk, VirtualMachine vm, Cluster cluster, DiskOffering diskOffering,
                                                      Volume.Type type, String name, Long diskSize, Long minIops, Long maxIops, VirtualMachineTemplate template,
                                                      Account owner, Long deviceId) {
        final DataCenter zone = dataCenterDao.findById(vm.getDataCenterId());
        final String path = StringUtils.isEmpty(disk.getFileBaseName()) ? disk.getImagePath() : disk.getFileBaseName();
        String chainInfo = disk.getChainInfo();
        if (StringUtils.isEmpty(chainInfo)) {
            VirtualMachineDiskInfo diskInfo = new VirtualMachineDiskInfo();
            diskInfo.setDiskDeviceBusName(String.format("%s%d:%d", disk.getController(), disk.getControllerUnit(), disk.getPosition()));
            diskInfo.setDiskChain(new String[]{disk.getImagePath()});
            chainInfo = gson.toJson(diskInfo);
        }
        StoragePool storagePool = getStoragePool(disk, zone, cluster);
        DiskProfile profile = volumeManager.importVolume(type, name, diskOffering, diskSize,
                minIops, maxIops, vm, template, owner, deviceId, storagePool.getId(), path, chainInfo);

        return new Pair<DiskProfile, StoragePool>(profile, storagePool);
    }

    private NicProfile importNic(UnmanagedInstanceTO.Nic nic, VirtualMachine vm, Network network, Network.IpAddresses ipAddresses, int deviceId, boolean isDefaultNic, boolean forced) throws InsufficientVirtualNetworkCapacityException, InsufficientAddressCapacityException {
        Pair<NicProfile, Integer> result = networkOrchestrationService.importNic(nic.getMacAddress(), deviceId, network, isDefaultNic, vm, ipAddresses, forced);
        if (result == null) {
            throw new ServerApiException(ApiErrorCode.INTERNAL_ERROR, String.format("NIC ID: %s import failed", nic.getNicId()));
        }
        return result.first();
    }

    private void cleanupFailedImportVM(final UserVm userVm) {
        if (userVm == null) {
            return;
        }
        VirtualMachineProfile profile = new VirtualMachineProfileImpl(userVm);
        // Remove all volumes
        volumeDao.deleteVolumesByInstance(userVm.getId());
        // Remove all nics
        try {
            networkOrchestrationService.release(profile, true);
        } catch (Exception e) {
            LOGGER.error(String.format("Unable to release NICs for unsuccessful import unmanaged VM: %s", userVm.getInstanceName()), e);
            nicDao.removeNicsForInstance(userVm.getId());
        }
        // Remove vm
        vmDao.remove(userVm.getId());
    }

    private UserVm migrateImportedVM(HostVO sourceHost, VirtualMachineTemplate template, ServiceOfferingVO serviceOffering, UserVm userVm, final Account owner, List<Pair<DiskProfile, StoragePool>> diskProfileStoragePoolList) {
        UserVm vm = userVm;
        if (vm == null) {
            LOGGER.error(String.format("Failed to check migrations need during VM import"));
            throw new ServerApiException(ApiErrorCode.INTERNAL_ERROR, String.format("Failed to check migrations need during VM import"));
        }
        if (sourceHost == null || serviceOffering == null || diskProfileStoragePoolList == null) {
            LOGGER.error(String.format("Failed to check migrations need during import, VM: %s", userVm.getInstanceName()));
            cleanupFailedImportVM(vm);
            throw new ServerApiException(ApiErrorCode.INTERNAL_ERROR, String.format("Failed to check migrations need during import, VM: %s", userVm.getInstanceName()));
        }
        if (!hostSupportsServiceOffering(sourceHost, serviceOffering)) {
            LOGGER.debug(String.format("VM %s needs to be migrated", vm.getUuid()));
            final VirtualMachineProfile profile = new VirtualMachineProfileImpl(vm, template, serviceOffering, owner, null);
            DeploymentPlanner.ExcludeList excludeList = new DeploymentPlanner.ExcludeList();
            excludeList.addHost(sourceHost.getId());
            final DataCenterDeployment plan = new DataCenterDeployment(sourceHost.getDataCenterId(), sourceHost.getPodId(), sourceHost.getClusterId(), null, null, null);
            DeployDestination dest = null;
            try {
                dest = deploymentPlanningManager.planDeployment(profile, plan, excludeList, null);
            } catch (Exception e) {
                String errorMsg = String.format("VM import failed for Unmanaged VM [%s] during VM migration, cannot find deployment destination due to [%s].", vm.getInstanceName(), e.getMessage());
                LOGGER.warn(errorMsg, e);
                cleanupFailedImportVM(vm);
                throw new ServerApiException(ApiErrorCode.INTERNAL_ERROR, errorMsg);
            }
            if (dest == null) {
                cleanupFailedImportVM(vm);
                throw new ServerApiException(ApiErrorCode.INTERNAL_ERROR, String.format("VM import failed for unmanaged vm: %s during vm migration, no deployment destination found", vm.getInstanceName()));
            }
            try {
                if (vm.getState().equals(VirtualMachine.State.Stopped)) {
                    VMInstanceVO vmInstanceVO = vmDao.findById(userVm.getId());
                    vmInstanceVO.setHostId(dest.getHost().getId());
                    vmInstanceVO.setLastHostId(dest.getHost().getId());
                    vmDao.update(vmInstanceVO.getId(), vmInstanceVO);
                } else {
                    virtualMachineManager.migrate(vm.getUuid(), sourceHost.getId(), dest);
                }
                vm = userVmManager.getUserVm(vm.getId());
            } catch (Exception e) {
                String errorMsg = String.format("VM import failed for Unmanaged VM [%s] during VM migration due to [%s].", vm.getInstanceName(), e.getMessage());
                LOGGER.error(errorMsg, e);
                cleanupFailedImportVM(vm);
                throw new ServerApiException(ApiErrorCode.INTERNAL_ERROR, errorMsg);
            }
        }
        for (Pair<DiskProfile, StoragePool> diskProfileStoragePool : diskProfileStoragePoolList) {
            if (diskProfileStoragePool == null ||
                    diskProfileStoragePool.first() == null ||
                    diskProfileStoragePool.second() == null) {
                continue;
            }
            DiskProfile profile = diskProfileStoragePool.first();
            DiskOffering dOffering = diskOfferingDao.findById(profile.getDiskOfferingId());
            if (dOffering == null) {
                continue;
            }
            VolumeVO volumeVO = volumeDao.findById(profile.getVolumeId());
            if (volumeVO == null) {
                continue;
            }
            boolean poolSupportsOfferings = storagePoolSupportsDiskOffering(diskProfileStoragePool.second(), dOffering);
            if (poolSupportsOfferings) {
                continue;
            }
            LOGGER.debug(String.format("Volume %s needs to be migrated", volumeVO.getUuid()));
            Pair<List<? extends StoragePool>, List<? extends StoragePool>> poolsPair = managementService.listStoragePoolsForSystemMigrationOfVolume(profile.getVolumeId(), null, null, null, null, false, true);
            if (CollectionUtils.isEmpty(poolsPair.first()) && CollectionUtils.isEmpty(poolsPair.second())) {
                cleanupFailedImportVM(vm);
                throw new ServerApiException(ApiErrorCode.INTERNAL_ERROR, String.format("VM import failed for unmanaged vm: %s during volume ID: %s migration as no suitable pool(s) found", userVm.getInstanceName(), volumeVO.getUuid()));
            }
            List<? extends StoragePool> storagePools = poolsPair.second();
            StoragePool storagePool = null;
            if (CollectionUtils.isNotEmpty(storagePools)) {
                for (StoragePool pool : storagePools) {
                    if (diskProfileStoragePool.second().getId() != pool.getId() &&
                            storagePoolSupportsDiskOffering(pool, dOffering)
                    ) {
                        storagePool = pool;
                        break;
                    }
                }
            }
            // For zone-wide pools, at times, suitable storage pools are not returned therefore consider all pools.
            if (storagePool == null && CollectionUtils.isNotEmpty(poolsPair.first())) {
                storagePools = poolsPair.first();
                for (StoragePool pool : storagePools) {
                    if (diskProfileStoragePool.second().getId() != pool.getId() &&
                            storagePoolSupportsDiskOffering(pool, dOffering)
                    ) {
                        storagePool = pool;
                        break;
                    }
                }
            }
            if (storagePool == null) {
                cleanupFailedImportVM(vm);
                throw new ServerApiException(ApiErrorCode.INTERNAL_ERROR, String.format("VM import failed for unmanaged vm: %s during volume ID: %s migration as no suitable pool found", userVm.getInstanceName(), volumeVO.getUuid()));
            } else {
                LOGGER.debug(String.format("Found storage pool %s(%s) for migrating the volume %s to", storagePool.getName(), storagePool.getUuid(), volumeVO.getUuid()));
            }
            try {
                Volume volume = null;
                if (vm.getState().equals(VirtualMachine.State.Running)) {
                    volume = volumeManager.liveMigrateVolume(volumeVO, storagePool);
                } else {
                    volume = volumeManager.migrateVolume(volumeVO, storagePool);
                }
                if (volume == null) {
                    String msg = "";
                    if (vm.getState().equals(VirtualMachine.State.Running)) {
                        msg = String.format("Live migration for volume ID: %s to destination pool ID: %s failed", volumeVO.getUuid(), storagePool.getUuid());
                    } else {
                        msg = String.format("Migration for volume ID: %s to destination pool ID: %s failed", volumeVO.getUuid(), storagePool.getUuid());
                    }
                    LOGGER.error(msg);
                    throw new CloudRuntimeException(msg);
                }
            } catch (Exception e) {
                LOGGER.error(String.format("VM import failed for unmanaged vm: %s during volume migration", vm.getInstanceName()), e);
                cleanupFailedImportVM(vm);
                throw new ServerApiException(ApiErrorCode.INTERNAL_ERROR, String.format("VM import failed for unmanaged vm: %s during volume migration. %s", userVm.getInstanceName(), StringUtils.defaultString(e.getMessage())));
            }
        }
        return userVm;
    }

    private void publishVMUsageUpdateResourceCount(final UserVm userVm, ServiceOfferingVO serviceOfferingVO) {
        if (userVm == null || serviceOfferingVO == null) {
            LOGGER.error(String.format("Failed to publish usage records during VM import because VM [%s] or ServiceOffering [%s] is null.", userVm, serviceOfferingVO));
            cleanupFailedImportVM(userVm);
            throw new ServerApiException(ApiErrorCode.INTERNAL_ERROR, "VM import failed for Unmanaged VM during publishing Usage Records.");
        }
        try {
            if (!serviceOfferingVO.isDynamic()) {
                UsageEventUtils.publishUsageEvent(EventTypes.EVENT_VM_CREATE, userVm.getAccountId(), userVm.getDataCenterId(), userVm.getId(), userVm.getHostName(), serviceOfferingVO.getId(), userVm.getTemplateId(),
                        userVm.getHypervisorType().toString(), VirtualMachine.class.getName(), userVm.getUuid(), userVm.isDisplayVm());
            } else {
                UsageEventUtils.publishUsageEvent(EventTypes.EVENT_VM_CREATE, userVm.getAccountId(), userVm.getAccountId(), userVm.getDataCenterId(), userVm.getHostName(), serviceOfferingVO.getId(), userVm.getTemplateId(),
                        userVm.getHypervisorType().toString(), VirtualMachine.class.getName(), userVm.getUuid(), userVm.getDetails(), userVm.isDisplayVm());
            }
            if (userVm.getState() == VirtualMachine.State.Running) {
                UsageEventUtils.publishUsageEvent(EventTypes.EVENT_VM_START, userVm.getAccountId(), userVm.getDataCenterId(), userVm.getId(), userVm.getHostName(), serviceOfferingVO.getId(), userVm.getTemplateId(),
                        userVm.getHypervisorType().toString(), VirtualMachine.class.getName(), userVm.getUuid(), userVm.isDisplayVm());
            }
        } catch (Exception e) {
            LOGGER.error(String.format("Failed to publish usage records during VM import for unmanaged VM [%s] due to [%s].", userVm.getInstanceName(), e.getMessage()), e);
            cleanupFailedImportVM(userVm);
            throw new ServerApiException(ApiErrorCode.INTERNAL_ERROR, String.format("VM import failed for unmanaged vm %s during publishing usage records", userVm.getInstanceName()));
        }
        resourceLimitService.incrementResourceCount(userVm.getAccountId(), Resource.ResourceType.user_vm, userVm.isDisplayVm());
        resourceLimitService.incrementResourceCount(userVm.getAccountId(), Resource.ResourceType.cpu, userVm.isDisplayVm(), Long.valueOf(serviceOfferingVO.getCpu()));
        resourceLimitService.incrementResourceCount(userVm.getAccountId(), Resource.ResourceType.memory, userVm.isDisplayVm(), Long.valueOf(serviceOfferingVO.getRamSize()));
        // Save usage event and update resource count for user vm volumes
        List<VolumeVO> volumes = volumeDao.findByInstance(userVm.getId());
        for (VolumeVO volume : volumes) {
            try {
                UsageEventUtils.publishUsageEvent(EventTypes.EVENT_VOLUME_CREATE, volume.getAccountId(), volume.getDataCenterId(), volume.getId(), volume.getName(), volume.getDiskOfferingId(), null, volume.getSize(),
                        Volume.class.getName(), volume.getUuid(), volume.isDisplayVolume());
            } catch (Exception e) {
                LOGGER.error(String.format("Failed to publish volume ID: %s usage records during VM import", volume.getUuid()), e);
            }
            resourceLimitService.incrementResourceCount(userVm.getAccountId(), Resource.ResourceType.volume, volume.isDisplayVolume());
            resourceLimitService.incrementResourceCount(userVm.getAccountId(), Resource.ResourceType.primary_storage, volume.isDisplayVolume(), volume.getSize());
        }

        List<NicVO> nics = nicDao.listByVmId(userVm.getId());
        for (NicVO nic : nics) {
            try {
                NetworkVO network = networkDao.findById(nic.getNetworkId());
                UsageEventUtils.publishUsageEvent(EventTypes.EVENT_NETWORK_OFFERING_ASSIGN, userVm.getAccountId(), userVm.getDataCenterId(), userVm.getId(),
                        Long.toString(nic.getId()), network.getNetworkOfferingId(), null, 1L, VirtualMachine.class.getName(), userVm.getUuid(), userVm.isDisplay());
            } catch (Exception e) {
                LOGGER.error(String.format("Failed to publish network usage records during VM import. %s", StringUtils.defaultString(e.getMessage())));
            }
        }
    }

    private UserVm importVirtualMachineInternal(final UnmanagedInstanceTO unmanagedInstance, final String instanceName, final DataCenter zone, final Cluster cluster, final HostVO host,
                                                final VirtualMachineTemplate template, final String displayName, final String hostName, final Account caller, final Account owner, final Long userId,
                                                final ServiceOfferingVO serviceOffering, final Map<String, Long> dataDiskOfferingMap,
                                                final Map<String, Long> nicNetworkMap, final Map<String, Network.IpAddresses> callerNicIpAddressMap,
                                                final Map<String, String> details, final boolean migrateAllowed, final boolean forced) {
        LOGGER.debug(LogUtils.logGsonWithoutException("Trying to import VM [%s] with name [%s], in zone [%s], cluster [%s], and host [%s], using template [%s], service offering [%s], disks map [%s], NICs map [%s] and details [%s].",
                unmanagedInstance, instanceName, zone, cluster, host, template, serviceOffering, dataDiskOfferingMap, nicNetworkMap, details));
        UserVm userVm = null;
        ServiceOfferingVO validatedServiceOffering = null;
        try {
            validatedServiceOffering = getUnmanagedInstanceServiceOffering(unmanagedInstance, serviceOffering, owner, zone, details);
        } catch (Exception e) {
            String errorMsg = String.format("Failed to import Unmanaged VM [%s] because the service offering [%s] is not compatible due to [%s].", unmanagedInstance.getName(), serviceOffering.getUuid(), StringUtils.defaultIfEmpty(e.getMessage(), ""));
            LOGGER.error(errorMsg, e);
            throw new ServerApiException(ApiErrorCode.INTERNAL_ERROR, errorMsg);
        }

        String internalCSName = unmanagedInstance.getInternalCSName();
        if (StringUtils.isEmpty(internalCSName)) {
            internalCSName = instanceName;
        }
        Map<String, String> allDetails = new HashMap<>(details);
        if (validatedServiceOffering.isDynamic()) {
            allDetails.put(VmDetailConstants.CPU_NUMBER, String.valueOf(validatedServiceOffering.getCpu()));
            allDetails.put(VmDetailConstants.MEMORY, String.valueOf(validatedServiceOffering.getRamSize()));
            if (serviceOffering.getSpeed() == null) {
                allDetails.put(VmDetailConstants.CPU_SPEED, String.valueOf(validatedServiceOffering.getSpeed()));
            }
        }

        if (!migrateAllowed && !hostSupportsServiceOffering(host, validatedServiceOffering)) {
            throw new InvalidParameterValueException(String.format("Service offering: %s is not compatible with host: %s of unmanaged VM: %s", serviceOffering.getUuid(), host.getUuid(), instanceName));
        }
        // Check disks and supplied disk offerings
        List<UnmanagedInstanceTO.Disk> unmanagedInstanceDisks = unmanagedInstance.getDisks();
        if (CollectionUtils.isEmpty(unmanagedInstanceDisks)) {
            throw new ServerApiException(ApiErrorCode.INTERNAL_ERROR, String.format("No attached disks found for the unmanaged VM: %s", instanceName));
        }
        Pair<UnmanagedInstanceTO.Disk, List<UnmanagedInstanceTO.Disk>> rootAndDataDisksPair = getRootAndDataDisks(unmanagedInstanceDisks, dataDiskOfferingMap, validatedServiceOffering.getDiskOfferingId());
        final UnmanagedInstanceTO.Disk rootDisk = rootAndDataDisksPair.first();
        final List<UnmanagedInstanceTO.Disk> dataDisks = rootAndDataDisksPair.second();
        if (rootDisk == null || StringUtils.isEmpty(rootDisk.getController())) {
            throw new ServerApiException(ApiErrorCode.INTERNAL_ERROR, String.format("VM import failed. Unable to retrieve root disk details for VM: %s ", instanceName));
        }
        allDetails.put(VmDetailConstants.ROOT_DISK_CONTROLLER, rootDisk.getController());
        allDetails.put(VmDetailConstants.ROOT_DISK_SIZE, String.valueOf(rootDisk.getCapacity() / Resource.ResourceType.bytesToGiB));

        try {
            checkUnmanagedDiskAndOfferingForImport(unmanagedInstance.getName(), rootDisk, null, validatedServiceOffering, owner, zone, cluster, migrateAllowed);
            if (CollectionUtils.isNotEmpty(dataDisks)) { // Data disk(s) present
                checkUnmanagedDiskAndOfferingForImport(unmanagedInstance.getName(), dataDisks, dataDiskOfferingMap, owner, zone, cluster, migrateAllowed);
                allDetails.put(VmDetailConstants.DATA_DISK_CONTROLLER, dataDisks.get(0).getController());
            }
            resourceLimitService.checkResourceLimit(owner, Resource.ResourceType.volume, unmanagedInstanceDisks.size());
        } catch (ResourceAllocationException e) {
            LOGGER.error(String.format("Volume resource allocation error for owner: %s", owner.getUuid()), e);
            throw new ServerApiException(ApiErrorCode.INTERNAL_ERROR, String.format("Volume resource allocation error for owner: %s. %s", owner.getUuid(), StringUtils.defaultString(e.getMessage())));
        }
        // Check NICs and supplied networks
        Map<String, Network.IpAddresses> nicIpAddressMap = getNicIpAddresses(unmanagedInstance.getNics(), callerNicIpAddressMap);
        Map<String, Long> allNicNetworkMap = getUnmanagedNicNetworkMap(unmanagedInstance.getName(), unmanagedInstance.getNics(), nicNetworkMap, nicIpAddressMap, zone, hostName, owner, host.getHypervisorType());
        if (!CollectionUtils.isEmpty(unmanagedInstance.getNics())) {
            allDetails.put(VmDetailConstants.NIC_ADAPTER, unmanagedInstance.getNics().get(0).getAdapterType());
        }

        if (StringUtils.isNotEmpty(unmanagedInstance.getVncPassword())) {
            allDetails.put(VmDetailConstants.KVM_VNC_PASSWORD, unmanagedInstance.getVncPassword());
        }

        VirtualMachine.PowerState powerState = VirtualMachine.PowerState.PowerOff;
        if (unmanagedInstance.getPowerState().equals(UnmanagedInstanceTO.PowerState.PowerOn)) {
            powerState = VirtualMachine.PowerState.PowerOn;
        }

        try {
            userVm = userVmManager.importVM(zone, host, template, internalCSName, displayName, owner,
                    null, caller, true, null, owner.getAccountId(), userId,
                    validatedServiceOffering, null, hostName,
                    cluster.getHypervisorType(), allDetails, powerState);
        } catch (InsufficientCapacityException ice) {
            String errorMsg = String.format("Failed to import VM [%s] due to [%s].", instanceName, ice.getMessage());
            LOGGER.error(errorMsg, ice);
            throw new ServerApiException(ApiErrorCode.INSUFFICIENT_CAPACITY_ERROR, errorMsg);
        }

        if (userVm == null) {
            throw new ServerApiException(ApiErrorCode.INTERNAL_ERROR, String.format("Failed to import vm name: %s", instanceName));
        }
        List<Pair<DiskProfile, StoragePool>> diskProfileStoragePoolList = new ArrayList<>();
        try {
            if (rootDisk.getCapacity() == null || rootDisk.getCapacity() == 0) {
                throw new InvalidParameterValueException(String.format("Root disk ID: %s size is invalid", rootDisk.getDiskId()));
            }
            Long minIops = null;
            if (details.containsKey("minIops")) {
                minIops = Long.parseLong(details.get("minIops"));
            }
            Long maxIops = null;
            if (details.containsKey("maxIops")) {
                maxIops = Long.parseLong(details.get("maxIops"));
            }
            DiskOfferingVO diskOffering = diskOfferingDao.findById(serviceOffering.getDiskOfferingId());
            diskProfileStoragePoolList.add(importDisk(rootDisk, userVm, cluster, diskOffering, Volume.Type.ROOT, String.format("ROOT-%d", userVm.getId()),
                    (rootDisk.getCapacity() / Resource.ResourceType.bytesToGiB), minIops, maxIops,
                    template, owner, null));
            long deviceId = 1L;
            for (UnmanagedInstanceTO.Disk disk : dataDisks) {
                if (disk.getCapacity() == null || disk.getCapacity() == 0) {
                    throw new InvalidParameterValueException(String.format("Disk ID: %s size is invalid", rootDisk.getDiskId()));
                }
                DiskOffering offering = diskOfferingDao.findById(dataDiskOfferingMap.get(disk.getDiskId()));
                diskProfileStoragePoolList.add(importDisk(disk, userVm, cluster, offering, Volume.Type.DATADISK, String.format("DATA-%d-%s", userVm.getId(), disk.getDiskId()),
                        (disk.getCapacity() / Resource.ResourceType.bytesToGiB), offering.getMinIops(), offering.getMaxIops(),
                        template, owner, deviceId));
                deviceId++;
            }
        } catch (Exception e) {
            LOGGER.error(String.format("Failed to import volumes while importing vm: %s", instanceName), e);
            cleanupFailedImportVM(userVm);
            throw new ServerApiException(ApiErrorCode.INTERNAL_ERROR, String.format("Failed to import volumes while importing vm: %s. %s", instanceName, StringUtils.defaultString(e.getMessage())));
        }
        try {
            int nicIndex = 0;
            for (UnmanagedInstanceTO.Nic nic : unmanagedInstance.getNics()) {
                Network network = networkDao.findById(allNicNetworkMap.get(nic.getNicId()));
                Network.IpAddresses ipAddresses = nicIpAddressMap.get(nic.getNicId());
                importNic(nic, userVm, network, ipAddresses, nicIndex, nicIndex == 0, forced);
                nicIndex++;
            }
        } catch (Exception e) {
            LOGGER.error(String.format("Failed to import NICs while importing vm: %s", instanceName), e);
            cleanupFailedImportVM(userVm);
            throw new ServerApiException(ApiErrorCode.INTERNAL_ERROR, String.format("Failed to import NICs while importing vm: %s. %s", instanceName, StringUtils.defaultString(e.getMessage())));
        }
        if (migrateAllowed) {
            userVm = migrateImportedVM(host, template, validatedServiceOffering, userVm, owner, diskProfileStoragePoolList);
        }
        publishVMUsageUpdateResourceCount(userVm, validatedServiceOffering);
        return userVm;
    }

    private HashMap<String, UnmanagedInstanceTO> getUnmanagedInstancesForHost(HostVO host, String instanceName, List<String> managedVms) {
        HashMap<String, UnmanagedInstanceTO> unmanagedInstances = new HashMap<>();
        if (host.isInMaintenanceStates()) {
            return unmanagedInstances;
        }

        GetUnmanagedInstancesCommand command = new GetUnmanagedInstancesCommand();
        command.setInstanceName(instanceName);
        command.setManagedInstancesNames(managedVms);
        Answer answer = agentManager.easySend(host.getId(), command);
        if (!(answer instanceof GetUnmanagedInstancesAnswer)) {
            return unmanagedInstances;
        }
        GetUnmanagedInstancesAnswer unmanagedInstancesAnswer = (GetUnmanagedInstancesAnswer) answer;
        unmanagedInstances = unmanagedInstancesAnswer.getUnmanagedInstances();
        return unmanagedInstances;
    }

    private Cluster basicAccessChecks(Long clusterId) {
        final Account caller = CallContext.current().getCallingAccount();
        if (caller.getType() != Account.Type.ADMIN) {
            throw new PermissionDeniedException(String.format("Cannot perform this operation, caller account [%s] is not ROOT Admin.", caller.getUuid()));
        }
        if (clusterId == null) {
            throw new InvalidParameterValueException("Cluster ID cannot be null.");
        }
        final Cluster cluster = clusterDao.findById(clusterId);
        if (cluster == null) {
            throw new InvalidParameterValueException(String.format("Cluster with ID [%d] cannot be found.", clusterId));
        }

        if (!UnmanagedVMsManager.isSupported(cluster.getHypervisorType())) {
            throw new InvalidParameterValueException(String.format("VM import is currently not supported for hypervisor: %s", cluster.getHypervisorType().toString()));
        }
        return cluster;
    }

    @Override
    public ListResponse<UnmanagedInstanceResponse> listUnmanagedInstances(ListUnmanagedInstancesCmd cmd) {
        Long clusterId = cmd.getClusterId();
        Cluster cluster = basicAccessChecks(clusterId);

        String keyword = cmd.getKeyword();
        if (StringUtils.isNotEmpty(keyword)) {
            keyword = keyword.toLowerCase();
        }
        List<HostVO> hosts = resourceManager.listHostsInClusterByStatus(clusterId, Status.Up);
        List<String> additionalNameFilters = getAdditionalNameFilters(cluster);
        List<String> managedVms = new ArrayList<>(additionalNameFilters);
        managedVms.addAll(getHostsManagedVms(hosts));
        List<UnmanagedInstanceResponse> responses = new ArrayList<>();
        for (HostVO host : hosts) {
            HashMap<String, UnmanagedInstanceTO> unmanagedInstances = getUnmanagedInstancesForHost(host, cmd.getName(), managedVms);
            Set<String> keys = unmanagedInstances.keySet();
            for (String key : keys) {
                UnmanagedInstanceTO instance = unmanagedInstances.get(key);
                if (StringUtils.isNotEmpty(keyword) &&
                        !instance.getName().toLowerCase().contains(keyword)) {
                    continue;
                }
                responses.add(createUnmanagedInstanceResponse(instance, cluster, host));
            }
        }
        ListResponse<UnmanagedInstanceResponse> listResponses = new ListResponse<>();
        listResponses.setResponses(responses, responses.size());
        return listResponses;
    }

    @Override
    public UserVmResponse importUnmanagedInstance(ImportUnmanagedInstanceCmd cmd) {
        Long clusterId = cmd.getClusterId();
        Cluster cluster = basicAccessChecks(clusterId);
        final DataCenter zone = dataCenterDao.findById(cluster.getDataCenterId());
        final String instanceName = cmd.getName();
        if (StringUtils.isEmpty(instanceName)) {
            throw new InvalidParameterValueException("Instance name cannot be empty");
        }
        if (cmd.getDomainId() != null && StringUtils.isEmpty(cmd.getAccountName())) {
            throw new InvalidParameterValueException(String.format("%s parameter must be specified with %s parameter", ApiConstants.DOMAIN_ID, ApiConstants.ACCOUNT));
        }
        final Account owner = accountService.getActiveAccountById(cmd.getEntityOwnerId());
        long userId = CallContext.current().getCallingUserId();
        List<UserVO> userVOs = userDao.listByAccount(owner.getAccountId());
        if (CollectionUtils.isNotEmpty(userVOs)) {
            userId = userVOs.get(0).getId();
        }
        VMTemplateVO template;
        final Long templateId = cmd.getTemplateId();
        if (templateId == null) {

            template = templateDao.findByName(VM_IMPORT_DEFAULT_TEMPLATE_NAME);
            if (template == null) {
                template = createDefaultDummyVmImportTemplate();
                if (template == null) {
                    throw new InvalidParameterValueException(String.format("Default VM import template with unique name: %s for hypervisor: %s cannot be created. Please use templateid parameter for import", VM_IMPORT_DEFAULT_TEMPLATE_NAME, cluster.getHypervisorType().toString()));
                }
            }
        } else {
            template = templateDao.findById(templateId);
        }
        if (template == null) {
            throw new InvalidParameterValueException(String.format("Template ID: %d cannot be found", templateId));
        }
        final Long serviceOfferingId = cmd.getServiceOfferingId();
        if (serviceOfferingId == null) {
            throw new InvalidParameterValueException("Service offering ID cannot be null");
        }
        final ServiceOfferingVO serviceOffering = serviceOfferingDao.findById(serviceOfferingId);
        if (serviceOffering == null) {
            throw new InvalidParameterValueException(String.format("Service offering ID: %d cannot be found", serviceOfferingId));
        }
        accountService.checkAccess(owner, serviceOffering, zone);
        try {
            resourceLimitService.checkResourceLimit(owner, Resource.ResourceType.user_vm, 1);
        } catch (ResourceAllocationException e) {
            LOGGER.error(String.format("VM resource allocation error for account: %s", owner.getUuid()), e);
            throw new ServerApiException(ApiErrorCode.INTERNAL_ERROR, String.format("VM resource allocation error for account: %s. %s", owner.getUuid(), StringUtils.defaultString(e.getMessage())));
        }
        String displayName = cmd.getDisplayName();
        if (StringUtils.isEmpty(displayName)) {
            displayName = instanceName;
        }
        String hostName = cmd.getHostName();
        if (StringUtils.isEmpty(hostName)) {
            if (!NetUtils.verifyDomainNameLabel(instanceName, true)) {
                throw new InvalidParameterValueException("Please provide a valid hostname for the VM. VM name contains unsupported characters that cannot be used as hostname.");
            }
            hostName = instanceName;
        }
        if (!NetUtils.verifyDomainNameLabel(hostName, true)) {
            throw new InvalidParameterValueException("Invalid VM hostname. VM hostname can contain ASCII letters 'a' through 'z', the digits '0' through '9', "
                    + "and the hyphen ('-'), must be between 1 and 63 characters long, and can't start or end with \"-\" and can't start with digit");
        }
        if (cluster.getHypervisorType().equals(Hypervisor.HypervisorType.VMware) &&
                Boolean.parseBoolean(configurationDao.getValue(Config.SetVmInternalNameUsingDisplayName.key()))) {
            // If global config vm.instancename.flag is set to true, then CS will set guest VM's name as it appears on the hypervisor, to its hostname.
            // In case of VMware since VM name must be unique within a DC, check if VM with the same hostname already exists in the zone.
            VMInstanceVO vmByHostName = vmDao.findVMByHostNameInZone(hostName, zone.getId());
            if (vmByHostName != null && vmByHostName.getState() != VirtualMachine.State.Expunging) {
                throw new InvalidParameterValueException(String.format("Failed to import VM: %s. There already exists a VM by the hostname: %s in zone: %s", instanceName, hostName, zone.getUuid()));
            }
        }
        final Map<String, Long> nicNetworkMap = cmd.getNicNetworkList();
        final Map<String, Network.IpAddresses> nicIpAddressMap = cmd.getNicIpAddressList();
        final Map<String, Long> dataDiskOfferingMap = cmd.getDataDiskToDiskOfferingList();
        final Map<String, String> details = cmd.getDetails();
        final boolean forced = cmd.isForced();
        List<HostVO> hosts = resourceManager.listHostsInClusterByStatus(clusterId, Status.Up);
        UserVm userVm = null;
        List<String> additionalNameFilters = getAdditionalNameFilters(cluster);
        List<String> managedVms = new ArrayList<>(additionalNameFilters);
        managedVms.addAll(getHostsManagedVms(hosts));
        for (HostVO host : hosts) {
<<<<<<< HEAD
            if (host.isInMaintenanceStates()) {
                continue;
            }
            if (StringUtils.isNotEmpty(cmd.getHostName()) && !host.getName().equals(cmd.getHostName())){
                continue;
            }
            List<String> managedVms = new ArrayList<>();
            managedVms.addAll(additionalNameFilters);
            managedVms.addAll(getHostManagedVms(host));
            GetUnmanagedInstancesCommand command = new GetUnmanagedInstancesCommand(instanceName);
            command.setManagedInstancesNames(managedVms);
            Answer answer = agentManager.easySend(host.getId(), command);
            if (!(answer instanceof GetUnmanagedInstancesAnswer)) {
                continue;
            }
            GetUnmanagedInstancesAnswer unmanagedInstancesAnswer = (GetUnmanagedInstancesAnswer) answer;
            HashMap<String, UnmanagedInstanceTO> unmanagedInstances = unmanagedInstancesAnswer.getUnmanagedInstances();
=======
            HashMap<String, UnmanagedInstanceTO> unmanagedInstances = getUnmanagedInstancesForHost(host, cmd.getName(), managedVms);
>>>>>>> 9834d516
            if (MapUtils.isEmpty(unmanagedInstances)) {
                continue;
            }
            Set<String> names = unmanagedInstances.keySet();
            for (String name : names) {
                if (!instanceName.equals(name)) {
                    continue;
                }
                UnmanagedInstanceTO unmanagedInstance = unmanagedInstances.get(name);
                if (unmanagedInstance == null) {
                    throw new ServerApiException(ApiErrorCode.INTERNAL_ERROR, String.format("Unable to retrieve details for unmanaged VM: %s", name));
                }
                if (template.getName().equals(VM_IMPORT_DEFAULT_TEMPLATE_NAME)) {
                    String osName = unmanagedInstance.getOperatingSystem();
                    GuestOS guestOS = null;
                    if (StringUtils.isNotEmpty(osName)) {
                        guestOS = guestOSDao.findOneByDisplayName(osName);
                    }
<<<<<<< HEAD

                    if (template.getName().equals(VM_IMPORT_DEFAULT_TEMPLATE_NAME) && cluster.getHypervisorType().equals(Hypervisor.HypervisorType.KVM)) {
                        throw new InvalidParameterValueException("Template is needed and unable to use default template for hypervisor " + host.getHypervisorType().toString());
                    }

                    if (template.getName().equals(VM_IMPORT_DEFAULT_TEMPLATE_NAME)) { // Supported on VMWare
                        String osName = unmanagedInstance.getOperatingSystem();
                        GuestOS guestOS = null;
                        if (StringUtils.isNotEmpty(osName)) {
                            guestOS = guestOSDao.findOneByDisplayName(osName);
                        }
                        GuestOSHypervisor guestOSHypervisor = null;
                        if (guestOS != null) {
                            guestOSHypervisor = guestOSHypervisorDao.findByOsIdAndHypervisor(guestOS.getId(), host.getHypervisorType().toString(), host.getHypervisorVersion());
                        }
                        if (guestOSHypervisor == null && StringUtils.isNotEmpty(unmanagedInstance.getOperatingSystemId())) {
                            guestOSHypervisor = guestOSHypervisorDao.findByOsNameAndHypervisor(unmanagedInstance.getOperatingSystemId(), host.getHypervisorType().toString(), host.getHypervisorVersion());
                        }
                        if (guestOSHypervisor == null) {
                            if (guestOS != null) {
                                throw new ServerApiException(ApiErrorCode.INTERNAL_ERROR, String.format("Unable to find hypervisor guest OS ID: %s details for unmanaged VM: %s for hypervisor: %s version: %s. templateid parameter can be used to assign template for VM", guestOS.getUuid(), osName, host.getHypervisorType().toString(), host.getHypervisorVersion()));
                            }
                            throw new ServerApiException(ApiErrorCode.INTERNAL_ERROR, String.format("Unable to retrieve guest OS details for unmanaged VM: %s with OS name: %s, OS ID: %s for hypervisor: %s version: %s. templateid parameter can be used to assign template for VM", osName, unmanagedInstance.getOperatingSystemId(), host.getHypervisorType().toString(), host.getHypervisorVersion()));
=======
                    GuestOSHypervisor guestOSHypervisor = null;
                    if (guestOS != null) {
                        guestOSHypervisor = guestOSHypervisorDao.findByOsIdAndHypervisor(guestOS.getId(), host.getHypervisorType().toString(), host.getHypervisorVersion());
                    }
                    if (guestOSHypervisor == null && StringUtils.isNotEmpty(unmanagedInstance.getOperatingSystemId())) {
                        guestOSHypervisor = guestOSHypervisorDao.findByOsNameAndHypervisor(unmanagedInstance.getOperatingSystemId(), host.getHypervisorType().toString(), host.getHypervisorVersion());
                    }
                    if (guestOSHypervisor == null) {
                        if (guestOS != null) {
                            throw new ServerApiException(ApiErrorCode.INTERNAL_ERROR, String.format("Unable to find hypervisor guest OS ID: %s details for unmanaged VM: %s for hypervisor: %s version: %s. templateid parameter can be used to assign template for VM", guestOS.getUuid(), name, host.getHypervisorType().toString(), host.getHypervisorVersion()));
>>>>>>> 9834d516
                        }
                        throw new ServerApiException(ApiErrorCode.INTERNAL_ERROR, String.format("Unable to retrieve guest OS details for unmanaged VM: %s with OS name: %s, OS ID: %s for hypervisor: %s version: %s. templateid parameter can be used to assign template for VM", name, osName, unmanagedInstance.getOperatingSystemId(), host.getHypervisorType().toString(), host.getHypervisorVersion()));
                    }
<<<<<<< HEAD

                    userVm = importVirtualMachineInternal(unmanagedInstance, instanceName, zone, cluster, host,
                            template, displayName, hostName, CallContext.current().getCallingAccount(), owner, userId,
                            serviceOffering, dataDiskOfferingMap,
                            nicNetworkMap, nicIpAddressMap,
                            details, cmd.getMigrateAllowed(), forced);
                    break;
=======
                    template.setGuestOSId(guestOSHypervisor.getGuestOsId());
>>>>>>> 9834d516
                }
                userVm = importVirtualMachineInternal(unmanagedInstance, instanceName, zone, cluster, host,
                        template, displayName, hostName, CallContext.current().getCallingAccount(), owner, userId,
                        serviceOffering, dataDiskOfferingMap,
                        nicNetworkMap, nicIpAddressMap,
                        details, cmd.getMigrateAllowed(), forced);
                break;
            }
            if (userVm != null) {
                break;
            }
        }
        if (userVm == null) {
            throw new ServerApiException(ApiErrorCode.INTERNAL_ERROR, String.format("Failed to find unmanaged vm with name: %s in cluster: %s", instanceName, cluster.getUuid()));
        }
        return responseGenerator.createUserVmResponse(ResponseObject.ResponseView.Full, "virtualmachine", userVm).get(0);
    }

    @Override
    public List<Class<?>> getCommands() {
        final List<Class<?>> cmdList = new ArrayList<Class<?>>();
        cmdList.add(ListUnmanagedInstancesCmd.class);
        cmdList.add(ImportUnmanagedInstanceCmd.class);
        cmdList.add(UnmanageVMInstanceCmd.class);
        return cmdList;
    }

    /**
     * Perform validations before attempting to unmanage a VM from CloudStack:
     * - VM must not have any associated volume snapshot
     * - VM must not have an attached ISO
     */
    private void performUnmanageVMInstancePrechecks(VMInstanceVO vmVO) {
        if (hasVolumeSnapshotsPriorToUnmanageVM(vmVO)) {
            throw new UnsupportedServiceException("Cannot unmanage VM with id = " + vmVO.getUuid() +
                    " as there are volume snapshots for its volume(s). Please remove snapshots before unmanaging.");
        }

        if (hasISOAttached(vmVO)) {
            throw new UnsupportedServiceException("Cannot unmanage VM with id = " + vmVO.getUuid() +
                    " as there is an ISO attached. Please detach ISO before unmanaging.");
        }
    }

    private boolean hasVolumeSnapshotsPriorToUnmanageVM(VMInstanceVO vmVO) {
        List<VolumeVO> volumes = volumeDao.findByInstance(vmVO.getId());
        for (VolumeVO volume : volumes) {
            List<SnapshotVO> snaps = snapshotDao.listByVolumeId(volume.getId());
            if (CollectionUtils.isNotEmpty(snaps)) {
                for (SnapshotVO snap : snaps) {
                    if (snap.getState() != Snapshot.State.Destroyed && snap.getRemoved() == null) {
                        return true;
                    }
                }
            }
        }
        return false;
    }

    private boolean hasISOAttached(VMInstanceVO vmVO) {
        UserVmVO userVM = userVmDao.findById(vmVO.getId());
        if (userVM == null) {
            throw new InvalidParameterValueException("Could not find user VM with ID = " + vmVO.getUuid());
        }
        return userVM.getIsoId() != null;
    }

    /**
     * Find a suitable host within the scope of the VM to unmanage to verify the VM exists
     */
    private Long findSuitableHostId(VMInstanceVO vmVO) {
        Long hostId = vmVO.getHostId();
        if (hostId == null) {
            long zoneId = vmVO.getDataCenterId();
            List<HostVO> hosts = hostDao.listAllHostsUpByZoneAndHypervisor(zoneId, vmVO.getHypervisorType());
            for (HostVO host : hosts) {
                if (host.isInMaintenanceStates() || host.getState() != Status.Up || host.getStatus() != Status.Up) {
                    continue;
                }
                hostId = host.getId();
                break;
            }
        }

        if (hostId == null) {
            throw new CloudRuntimeException(String.format("Cannot find a host to verify if the VM [%s] exists. Thus we are unable to unmanage it.", vmVO.getUuid()));
        }
        return hostId;
    }

    @Override
    @ActionEvent(eventType = EventTypes.EVENT_VM_UNMANAGE, eventDescription = "unmanaging VM", async = true)
    public boolean unmanageVMInstance(long vmId) {
        VMInstanceVO vmVO = vmDao.findById(vmId);
        if (vmVO == null || vmVO.getRemoved() != null) {
            throw new InvalidParameterValueException("Could not find VM to unmanage, it is either removed or not existing VM");
        } else if (vmVO.getState() != VirtualMachine.State.Running && vmVO.getState() != VirtualMachine.State.Stopped) {
            throw new InvalidParameterValueException("VM with id = " + vmVO.getUuid() + " must be running or stopped to be unmanaged");
        } else if (!UnmanagedVMsManager.isSupported(vmVO.getHypervisorType())) {
            throw new UnsupportedServiceException("Unmanage VM is currently not allowed for hypervisor " +
                    vmVO.getHypervisorType().toString());
        } else if (vmVO.getType() != VirtualMachine.Type.User) {
            throw new UnsupportedServiceException("Unmanage VM is currently allowed for guest VMs only");
        }

        performUnmanageVMInstancePrechecks(vmVO);

        Long hostId = findSuitableHostId(vmVO);
        String instanceName = vmVO.getInstanceName();

        if (!existsVMToUnmanage(instanceName, hostId)) {
            throw new CloudRuntimeException("VM with id = " + vmVO.getUuid() + " is not found in the hypervisor");
        }

        return userVmManager.unmanageUserVM(vmId);
    }

    /**
     * Verify the VM to unmanage exists on the hypervisor
     */
    private boolean existsVMToUnmanage(String instanceName, Long hostId) {
        PrepareUnmanageVMInstanceCommand command = new PrepareUnmanageVMInstanceCommand();
        command.setInstanceName(instanceName);
        Answer ans = agentManager.easySend(hostId, command);
        if (!(ans instanceof PrepareUnmanageVMInstanceAnswer)) {
            throw new CloudRuntimeException("Error communicating with host " + hostId);
        }
        PrepareUnmanageVMInstanceAnswer answer = (PrepareUnmanageVMInstanceAnswer) ans;
        if (!answer.getResult()) {
            LOGGER.error("Error verifying VM " + instanceName + " exists on host with ID = " + hostId + ": " + answer.getDetails());
        }
        return answer.getResult();
    }

    @Override
    public String getConfigComponentName() {
        return UnmanagedVMsManagerImpl.class.getSimpleName();
    }

    @Override
    public ConfigKey<?>[] getConfigKeys() {
        return new ConfigKey<?>[]{UnmanageVMPreserveNic};
    }
}<|MERGE_RESOLUTION|>--- conflicted
+++ resolved
@@ -1212,27 +1212,7 @@
         List<String> managedVms = new ArrayList<>(additionalNameFilters);
         managedVms.addAll(getHostsManagedVms(hosts));
         for (HostVO host : hosts) {
-<<<<<<< HEAD
-            if (host.isInMaintenanceStates()) {
-                continue;
-            }
-            if (StringUtils.isNotEmpty(cmd.getHostName()) && !host.getName().equals(cmd.getHostName())){
-                continue;
-            }
-            List<String> managedVms = new ArrayList<>();
-            managedVms.addAll(additionalNameFilters);
-            managedVms.addAll(getHostManagedVms(host));
-            GetUnmanagedInstancesCommand command = new GetUnmanagedInstancesCommand(instanceName);
-            command.setManagedInstancesNames(managedVms);
-            Answer answer = agentManager.easySend(host.getId(), command);
-            if (!(answer instanceof GetUnmanagedInstancesAnswer)) {
-                continue;
-            }
-            GetUnmanagedInstancesAnswer unmanagedInstancesAnswer = (GetUnmanagedInstancesAnswer) answer;
-            HashMap<String, UnmanagedInstanceTO> unmanagedInstances = unmanagedInstancesAnswer.getUnmanagedInstances();
-=======
             HashMap<String, UnmanagedInstanceTO> unmanagedInstances = getUnmanagedInstancesForHost(host, cmd.getName(), managedVms);
->>>>>>> 9834d516
             if (MapUtils.isEmpty(unmanagedInstances)) {
                 continue;
             }
@@ -1245,37 +1225,18 @@
                 if (unmanagedInstance == null) {
                     throw new ServerApiException(ApiErrorCode.INTERNAL_ERROR, String.format("Unable to retrieve details for unmanaged VM: %s", name));
                 }
+
+                if (template.getName().equals(VM_IMPORT_DEFAULT_TEMPLATE_NAME) && cluster.getHypervisorType().equals(Hypervisor.HypervisorType.KVM)) {
+                    throw new InvalidParameterValueException("Template is needed and unable to use default template for hypervisor " + host.getHypervisorType().toString());
+                }
+
                 if (template.getName().equals(VM_IMPORT_DEFAULT_TEMPLATE_NAME)) {
                     String osName = unmanagedInstance.getOperatingSystem();
                     GuestOS guestOS = null;
                     if (StringUtils.isNotEmpty(osName)) {
                         guestOS = guestOSDao.findOneByDisplayName(osName);
                     }
-<<<<<<< HEAD
-
-                    if (template.getName().equals(VM_IMPORT_DEFAULT_TEMPLATE_NAME) && cluster.getHypervisorType().equals(Hypervisor.HypervisorType.KVM)) {
-                        throw new InvalidParameterValueException("Template is needed and unable to use default template for hypervisor " + host.getHypervisorType().toString());
-                    }
-
-                    if (template.getName().equals(VM_IMPORT_DEFAULT_TEMPLATE_NAME)) { // Supported on VMWare
-                        String osName = unmanagedInstance.getOperatingSystem();
-                        GuestOS guestOS = null;
-                        if (StringUtils.isNotEmpty(osName)) {
-                            guestOS = guestOSDao.findOneByDisplayName(osName);
-                        }
-                        GuestOSHypervisor guestOSHypervisor = null;
-                        if (guestOS != null) {
-                            guestOSHypervisor = guestOSHypervisorDao.findByOsIdAndHypervisor(guestOS.getId(), host.getHypervisorType().toString(), host.getHypervisorVersion());
-                        }
-                        if (guestOSHypervisor == null && StringUtils.isNotEmpty(unmanagedInstance.getOperatingSystemId())) {
-                            guestOSHypervisor = guestOSHypervisorDao.findByOsNameAndHypervisor(unmanagedInstance.getOperatingSystemId(), host.getHypervisorType().toString(), host.getHypervisorVersion());
-                        }
-                        if (guestOSHypervisor == null) {
-                            if (guestOS != null) {
-                                throw new ServerApiException(ApiErrorCode.INTERNAL_ERROR, String.format("Unable to find hypervisor guest OS ID: %s details for unmanaged VM: %s for hypervisor: %s version: %s. templateid parameter can be used to assign template for VM", guestOS.getUuid(), osName, host.getHypervisorType().toString(), host.getHypervisorVersion()));
-                            }
-                            throw new ServerApiException(ApiErrorCode.INTERNAL_ERROR, String.format("Unable to retrieve guest OS details for unmanaged VM: %s with OS name: %s, OS ID: %s for hypervisor: %s version: %s. templateid parameter can be used to assign template for VM", osName, unmanagedInstance.getOperatingSystemId(), host.getHypervisorType().toString(), host.getHypervisorVersion()));
-=======
+
                     GuestOSHypervisor guestOSHypervisor = null;
                     if (guestOS != null) {
                         guestOSHypervisor = guestOSHypervisorDao.findByOsIdAndHypervisor(guestOS.getId(), host.getHypervisorType().toString(), host.getHypervisorVersion());
@@ -1286,21 +1247,11 @@
                     if (guestOSHypervisor == null) {
                         if (guestOS != null) {
                             throw new ServerApiException(ApiErrorCode.INTERNAL_ERROR, String.format("Unable to find hypervisor guest OS ID: %s details for unmanaged VM: %s for hypervisor: %s version: %s. templateid parameter can be used to assign template for VM", guestOS.getUuid(), name, host.getHypervisorType().toString(), host.getHypervisorVersion()));
->>>>>>> 9834d516
                         }
                         throw new ServerApiException(ApiErrorCode.INTERNAL_ERROR, String.format("Unable to retrieve guest OS details for unmanaged VM: %s with OS name: %s, OS ID: %s for hypervisor: %s version: %s. templateid parameter can be used to assign template for VM", name, osName, unmanagedInstance.getOperatingSystemId(), host.getHypervisorType().toString(), host.getHypervisorVersion()));
                     }
-<<<<<<< HEAD
-
-                    userVm = importVirtualMachineInternal(unmanagedInstance, instanceName, zone, cluster, host,
-                            template, displayName, hostName, CallContext.current().getCallingAccount(), owner, userId,
-                            serviceOffering, dataDiskOfferingMap,
-                            nicNetworkMap, nicIpAddressMap,
-                            details, cmd.getMigrateAllowed(), forced);
-                    break;
-=======
+
                     template.setGuestOSId(guestOSHypervisor.getGuestOsId());
->>>>>>> 9834d516
                 }
                 userVm = importVirtualMachineInternal(unmanagedInstance, instanceName, zone, cluster, host,
                         template, displayName, hostName, CallContext.current().getCallingAccount(), owner, userId,
