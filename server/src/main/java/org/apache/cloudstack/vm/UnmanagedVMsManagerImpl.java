--- conflicted
+++ resolved
@@ -2404,13 +2404,8 @@
             cleanupFailedImportVM(userVm);
             throw new ServerApiException(ApiErrorCode.INTERNAL_ERROR, String.format("Failed to import volumes while importing vm: %s. %s", instanceName, StringUtils.defaultString(e.getMessage())));
         }
-<<<<<<< HEAD
-        networkOrchestrationService.importNic(macAddress,0,network, true, userVm, requestedIpPair, true);
+        networkOrchestrationService.importNic(macAddress, 0, network, true, userVm, requestedIpPair, zone, true);
         publishVMUsageUpdateResourceCount(userVm, serviceOffering, template);
-=======
-        networkOrchestrationService.importNic(macAddress,0,network, true, userVm, requestedIpPair, zone, true);
-        publishVMUsageUpdateResourceCount(userVm, serviceOffering);
->>>>>>> b8d3e342
         return userVm;
     }
 
