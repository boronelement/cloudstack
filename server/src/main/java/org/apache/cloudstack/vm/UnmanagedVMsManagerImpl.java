// Licensed to the Apache Software Foundation (ASF) under one
// or more contributor license agreements.  See the NOTICE file
// distributed with this work for additional information
// regarding copyright ownership.  The ASF licenses this file
// to you under the Apache License, Version 2.0 (the
// "License"); you may not use this file except in compliance
// with the License.  You may obtain a copy of the License at
//
//   http://www.apache.org/licenses/LICENSE-2.0
//
// Unless required by applicable law or agreed to in writing,
// software distributed under the License is distributed on an
// "AS IS" BASIS, WITHOUT WARRANTIES OR CONDITIONS OF ANY
// KIND, either express or implied.  See the License for the
// specific language governing permissions and limitations
// under the License.

package org.apache.cloudstack.vm;

import java.util.ArrayList;
import java.util.HashMap;
import java.util.List;
import java.util.Map;
import java.util.Set;
import java.util.stream.Collectors;

import javax.inject.Inject;

import org.apache.cloudstack.api.ApiConstants;
import org.apache.cloudstack.api.ApiErrorCode;
import org.apache.cloudstack.api.ResponseGenerator;
import org.apache.cloudstack.api.ResponseObject;
import org.apache.cloudstack.api.ServerApiException;
import org.apache.cloudstack.api.command.admin.vm.ImportUnmanagedInstanceCmd;
import org.apache.cloudstack.api.command.admin.vm.ListUnmanagedInstancesCmd;
import org.apache.cloudstack.api.command.admin.vm.UnmanageVMInstanceCmd;
import org.apache.cloudstack.api.response.ListResponse;
import org.apache.cloudstack.api.response.NicResponse;
import org.apache.cloudstack.api.response.UnmanagedInstanceDiskResponse;
import org.apache.cloudstack.api.response.UnmanagedInstanceResponse;
import org.apache.cloudstack.api.response.UserVmResponse;
import org.apache.cloudstack.context.CallContext;
import org.apache.cloudstack.engine.orchestration.service.NetworkOrchestrationService;
import org.apache.cloudstack.engine.orchestration.service.VolumeOrchestrationService;
import org.apache.cloudstack.framework.config.ConfigKey;
import org.apache.cloudstack.framework.config.dao.ConfigurationDao;
import org.apache.cloudstack.storage.datastore.db.PrimaryDataStoreDao;
import org.apache.cloudstack.storage.datastore.db.StoragePoolVO;
import org.apache.cloudstack.utils.volume.VirtualMachineDiskInfo;
import org.apache.commons.collections.CollectionUtils;
import org.apache.commons.collections.MapUtils;
import org.apache.commons.lang3.StringUtils;
import org.apache.log4j.Logger;

import com.cloud.agent.AgentManager;
import com.cloud.agent.api.Answer;
import com.cloud.agent.api.GetUnmanagedInstancesAnswer;
import com.cloud.agent.api.GetUnmanagedInstancesCommand;
import com.cloud.agent.api.PrepareUnmanageVMInstanceAnswer;
import com.cloud.agent.api.PrepareUnmanageVMInstanceCommand;
import com.cloud.capacity.CapacityManager;
import com.cloud.configuration.Config;
import com.cloud.configuration.Resource;
import com.cloud.dc.DataCenter;
import com.cloud.dc.dao.ClusterDao;
import com.cloud.dc.dao.DataCenterDao;
import com.cloud.deploy.DataCenterDeployment;
import com.cloud.deploy.DeployDestination;
import com.cloud.deploy.DeploymentPlanner;
import com.cloud.deploy.DeploymentPlanningManager;
import com.cloud.event.ActionEvent;
import com.cloud.event.EventTypes;
import com.cloud.event.UsageEventUtils;
import com.cloud.exception.InsufficientAddressCapacityException;
import com.cloud.exception.InsufficientCapacityException;
import com.cloud.exception.InsufficientVirtualNetworkCapacityException;
import com.cloud.exception.InvalidParameterValueException;
import com.cloud.exception.PermissionDeniedException;
import com.cloud.exception.ResourceAllocationException;
import com.cloud.exception.UnsupportedServiceException;
import com.cloud.host.Host;
import com.cloud.host.HostVO;
import com.cloud.host.Status;
import com.cloud.host.dao.HostDao;
import com.cloud.hypervisor.Hypervisor;
import com.cloud.network.Network;
import com.cloud.network.NetworkModel;
import com.cloud.network.Networks;
import com.cloud.network.dao.NetworkDao;
import com.cloud.network.dao.NetworkVO;
import com.cloud.offering.DiskOffering;
import com.cloud.offering.ServiceOffering;
import com.cloud.org.Cluster;
import com.cloud.resource.ResourceManager;
import com.cloud.serializer.GsonHelper;
import com.cloud.server.ManagementService;
import com.cloud.service.ServiceOfferingVO;
import com.cloud.service.dao.ServiceOfferingDao;
import com.cloud.storage.DiskOfferingVO;
import com.cloud.storage.GuestOS;
import com.cloud.storage.GuestOSHypervisor;
import com.cloud.storage.Snapshot;
import com.cloud.storage.SnapshotVO;
import com.cloud.storage.StoragePool;
import com.cloud.storage.VMTemplateStoragePoolVO;
import com.cloud.storage.VMTemplateVO;
import com.cloud.storage.Volume;
import com.cloud.storage.VolumeApiService;
import com.cloud.storage.VolumeVO;
import com.cloud.storage.dao.DiskOfferingDao;
import com.cloud.storage.dao.GuestOSDao;
import com.cloud.storage.dao.GuestOSHypervisorDao;
import com.cloud.storage.dao.SnapshotDao;
import com.cloud.storage.dao.VMTemplateDao;
import com.cloud.storage.dao.VMTemplatePoolDao;
import com.cloud.storage.dao.VolumeDao;
import com.cloud.template.VirtualMachineTemplate;
import com.cloud.user.Account;
import com.cloud.user.AccountService;
import com.cloud.user.ResourceLimitService;
import com.cloud.user.UserVO;
import com.cloud.user.dao.UserDao;
import com.cloud.uservm.UserVm;
import com.cloud.utils.Pair;
import com.cloud.utils.exception.CloudRuntimeException;
import com.cloud.utils.net.NetUtils;
import com.cloud.vm.DiskProfile;
import com.cloud.vm.NicProfile;
import com.cloud.vm.NicVO;
import com.cloud.vm.UserVmManager;
import com.cloud.vm.UserVmVO;
import com.cloud.vm.VMInstanceVO;
import com.cloud.vm.VirtualMachine;
import com.cloud.vm.VirtualMachineManager;
import com.cloud.vm.VirtualMachineProfile;
import com.cloud.vm.VirtualMachineProfileImpl;
import com.cloud.vm.VmDetailConstants;
import com.cloud.vm.dao.NicDao;
import com.cloud.vm.dao.UserVmDao;
import com.cloud.vm.dao.VMInstanceDao;
import com.cloud.vm.snapshot.dao.VMSnapshotDao;
import com.google.gson.Gson;

public class UnmanagedVMsManagerImpl implements UnmanagedVMsManager {
    public static final String VM_IMPORT_DEFAULT_TEMPLATE_NAME = "system-default-vm-import-dummy-template.iso";
    private static final Logger LOGGER = Logger.getLogger(UnmanagedVMsManagerImpl.class);

    @Inject
    private AgentManager agentManager;
    @Inject
    private DataCenterDao dataCenterDao;
    @Inject
    private ClusterDao clusterDao;
    @Inject
    private HostDao hostDao;
    @Inject
    private AccountService accountService;
    @Inject
    private UserDao userDao;
    @Inject
    private VMTemplateDao templateDao;
    @Inject
    private VMTemplatePoolDao templatePoolDao;
    @Inject
    private ServiceOfferingDao serviceOfferingDao;
    @Inject
    private DiskOfferingDao diskOfferingDao;
    @Inject
    private ResourceManager resourceManager;
    @Inject
    private ResourceLimitService resourceLimitService;
    @Inject
    private UserVmManager userVmManager;
    @Inject
    private ResponseGenerator responseGenerator;
    @Inject
    private VolumeOrchestrationService volumeManager;
    @Inject
    private VolumeDao volumeDao;
    @Inject
    private PrimaryDataStoreDao primaryDataStoreDao;
    @Inject
    private NetworkDao networkDao;
    @Inject
    private NetworkOrchestrationService networkOrchestrationService;
    @Inject
    private VMInstanceDao vmDao;
    @Inject
    private CapacityManager capacityManager;
    @Inject
    private VolumeApiService volumeApiService;
    @Inject
    private DeploymentPlanningManager deploymentPlanningManager;
    @Inject
    private VirtualMachineManager virtualMachineManager;
    @Inject
    private ManagementService managementService;
    @Inject
    private NicDao nicDao;
    @Inject
    private NetworkModel networkModel;
    @Inject
    private ConfigurationDao configurationDao;
    @Inject
    private GuestOSDao guestOSDao;
    @Inject
    private GuestOSHypervisorDao guestOSHypervisorDao;
    @Inject
    private VMSnapshotDao vmSnapshotDao;
    @Inject
    private SnapshotDao snapshotDao;
    @Inject
    private UserVmDao userVmDao;

    protected Gson gson;

    public UnmanagedVMsManagerImpl() {
        gson = GsonHelper.getGsonLogger();
    }

    private VMTemplateVO createDefaultDummyVmImportTemplate() {
        VMTemplateVO template = null;
        try {
            template = VMTemplateVO.createSystemIso(templateDao.getNextInSequence(Long.class, "id"), VM_IMPORT_DEFAULT_TEMPLATE_NAME, VM_IMPORT_DEFAULT_TEMPLATE_NAME, true,
                    "", true, 64, Account.ACCOUNT_ID_SYSTEM, "",
                    "VM Import Default Template", false, 1);
            template.setState(VirtualMachineTemplate.State.Inactive);
            template = templateDao.persist(template);
            if (template == null) {
                return null;
            }
            templateDao.remove(template.getId());
            template = templateDao.findByName(VM_IMPORT_DEFAULT_TEMPLATE_NAME);
        } catch (Exception e) {
            LOGGER.error("Unable to create default dummy template for VM import", e);
        }
        return template;
    }

    private UnmanagedInstanceResponse createUnmanagedInstanceResponse(UnmanagedInstanceTO instance, Cluster cluster, Host host) {
        UnmanagedInstanceResponse response = new UnmanagedInstanceResponse();
        response.setName(instance.getName());
        if (cluster != null) {
            response.setClusterId(cluster.getUuid());
        }
        if (host != null) {
            response.setHostId(host.getUuid());
            response.setHostName(host.getName());
        }
        response.setPowerState(instance.getPowerState().toString());
        response.setCpuCores(instance.getCpuCores());
        response.setCpuSpeed(instance.getCpuSpeed());
        response.setCpuCoresPerSocket(instance.getCpuCoresPerSocket());
        response.setMemory(instance.getMemory());
        response.setOperatingSystemId(instance.getOperatingSystemId());
        response.setOperatingSystem(instance.getOperatingSystem());
        response.setObjectName("unmanagedinstance");

        if (instance.getDisks() != null) {
            for (UnmanagedInstanceTO.Disk disk : instance.getDisks()) {
                UnmanagedInstanceDiskResponse diskResponse = new UnmanagedInstanceDiskResponse();
                diskResponse.setDiskId(disk.getDiskId());
                if (StringUtils.isNotEmpty(disk.getLabel())) {
                    diskResponse.setLabel(disk.getLabel());
                }
                diskResponse.setCapacity(disk.getCapacity());
                diskResponse.setController(disk.getController());
                diskResponse.setControllerUnit(disk.getControllerUnit());
                diskResponse.setPosition(disk.getPosition());
                diskResponse.setImagePath(disk.getImagePath());
                diskResponse.setDatastoreName(disk.getDatastoreName());
                diskResponse.setDatastoreHost(disk.getDatastoreHost());
                diskResponse.setDatastorePath(disk.getDatastorePath());
                diskResponse.setDatastoreType(disk.getDatastoreType());
                response.addDisk(diskResponse);
            }
        }

        if (instance.getNics() != null) {
            for (UnmanagedInstanceTO.Nic nic : instance.getNics()) {
                NicResponse nicResponse = new NicResponse();
                nicResponse.setId(nic.getNicId());
                nicResponse.setNetworkName(nic.getNetwork());
                nicResponse.setMacAddress(nic.getMacAddress());
                if (StringUtils.isNotEmpty(nic.getAdapterType())) {
                    nicResponse.setAdapterType(nic.getAdapterType());
                }
                if (!CollectionUtils.isEmpty(nic.getIpAddress())) {
                    nicResponse.setIpAddresses(nic.getIpAddress());
                }
                nicResponse.setVlanId(nic.getVlan());
                nicResponse.setIsolatedPvlanId(nic.getPvlan());
                nicResponse.setIsolatedPvlanType(nic.getPvlanType());
                response.addNic(nicResponse);
            }
        }
        return response;
    }

    private List<String> getAdditionalNameFilters(Cluster cluster) {
        List<String> additionalNameFilter = new ArrayList<>();
        if (cluster == null) {
            return additionalNameFilter;
        }
        if (cluster.getHypervisorType() == Hypervisor.HypervisorType.VMware) {
            // VMWare considers some templates as VM and they are not filtered by VirtualMachineMO.isTemplate()
            List<VMTemplateStoragePoolVO> templates = templatePoolDao.listAll();
            for (VMTemplateStoragePoolVO template : templates) {
                additionalNameFilter.add(template.getInstallPath());
            }

            // VMWare considers some removed volumes as VM
            List<VolumeVO> volumes = volumeDao.findIncludingRemovedByZone(cluster.getDataCenterId());
            for (VolumeVO volumeVO : volumes) {
                if (volumeVO.getRemoved() == null) {
                    continue;
                }
                if (StringUtils.isEmpty(volumeVO.getChainInfo())) {
                    continue;
                }
                List<String> volumeFileNames = new ArrayList<>();
                try {
                    VirtualMachineDiskInfo diskInfo = gson.fromJson(volumeVO.getChainInfo(), VirtualMachineDiskInfo.class);
                    String[] files = diskInfo.getDiskChain();
                    if (files.length == 1) {
                        continue;
                    }
                    boolean firstFile = true;
                    for (final String file : files) {
                        if (firstFile) {
                            firstFile = false;
                            continue;
                        }
                        String path = file;
                        String[] split = path.split(" ");
                        path = split[split.length - 1];
                        split = path.split("/");
                        ;
                        path = split[split.length - 1];
                        split = path.split("\\.");
                        path = split[0];
                        if (StringUtils.isNotEmpty(path)) {
                            if (!additionalNameFilter.contains(path)) {
                                volumeFileNames.add(path);
                            }
                            if (path.contains("-")) {
                                split = path.split("-");
                                path = split[0];
                                if (StringUtils.isNotEmpty(path) && !path.equals("ROOT") && !additionalNameFilter.contains(path)) {
                                    volumeFileNames.add(path);
                                }
                            }
                        }
                    }
                } catch (Exception e) {
                    LOGGER.warn(String.format("Unable to find volume file name for volume ID: %s while adding filters unmanaged VMs", volumeVO.getUuid()), e);
                }
                if (!volumeFileNames.isEmpty()) {
                    additionalNameFilter.addAll(volumeFileNames);
                }
            }
        }
        return additionalNameFilter;
    }

    private List<String> getHostsManagedVms(List<HostVO> hosts) {
        if (CollectionUtils.isEmpty(hosts)) {
            return new ArrayList<>();
        }
        List<VMInstanceVO> instances = vmDao.listByHostOrLastHostOrHostPod(hosts.stream().map(HostVO::getId).collect(Collectors.toList()), hosts.get(0).getPodId());
        List<String> managedVms = instances.stream().map(VMInstanceVO::getInstanceName).collect(Collectors.toList());
        return managedVms;
    }

    private boolean hostSupportsServiceOffering(HostVO host, ServiceOffering serviceOffering) {
        hostDao.loadHostTags(host);
        return host.checkHostServiceOfferingTags(serviceOffering);
    }

    private boolean storagePoolSupportsDiskOffering(StoragePool pool, DiskOffering diskOffering) {
        if (pool == null) {
            return false;
        }
        if (diskOffering == null) {
            return false;
        }
        return volumeApiService.doesTargetStorageSupportDiskOffering(pool, diskOffering.getTags());
    }

    private ServiceOfferingVO getUnmanagedInstanceServiceOffering(final UnmanagedInstanceTO instance, ServiceOfferingVO serviceOffering, final Account owner, final DataCenter zone, final Map<String, String> details)
            throws ServerApiException, PermissionDeniedException, ResourceAllocationException {
        if (instance == null) {
            throw new ServerApiException(ApiErrorCode.INTERNAL_ERROR, String.format("VM is not valid"));
        }
        if (serviceOffering == null) {
            throw new ServerApiException(ApiErrorCode.INTERNAL_ERROR, String.format("Service offering is not valid"));
        }
        accountService.checkAccess(owner, serviceOffering, zone);
        final Integer cpu = instance.getCpuCores();
        final Integer memory = instance.getMemory();
        Integer cpuSpeed = instance.getCpuSpeed() == null ? 0 : instance.getCpuSpeed();
        if (cpu == null || cpu == 0) {
            throw new ServerApiException(ApiErrorCode.INTERNAL_ERROR, String.format("CPU cores for VM (%s) not valid", instance.getName()));
        }
        if (memory == null || memory == 0) {
            throw new ServerApiException(ApiErrorCode.INTERNAL_ERROR, String.format("Memory for VM (%s) not valid", instance.getName()));
        }
        if (serviceOffering.isDynamic()) {
            if (details.containsKey(VmDetailConstants.CPU_SPEED)) {
                try {
                    cpuSpeed = Integer.parseInt(details.get(VmDetailConstants.CPU_SPEED));
                } catch (Exception e) {
                }
            }
            Map<String, String> parameters = new HashMap<>();
            parameters.put(VmDetailConstants.CPU_NUMBER, String.valueOf(cpu));
            parameters.put(VmDetailConstants.MEMORY, String.valueOf(memory));
            if (serviceOffering.getSpeed() == null && cpuSpeed > 0) {
                parameters.put(VmDetailConstants.CPU_SPEED, String.valueOf(cpuSpeed));
            }
            serviceOffering.setDynamicFlag(true);
            userVmManager.validateCustomParameters(serviceOffering, parameters);
            serviceOffering = serviceOfferingDao.getComputeOffering(serviceOffering, parameters);
        } else {
            if (!cpu.equals(serviceOffering.getCpu()) && !instance.getPowerState().equals(UnmanagedInstanceTO.PowerState.PowerOff)) {
                throw new ServerApiException(ApiErrorCode.INTERNAL_ERROR, String.format("Service offering (%s) %d CPU cores do not match VM CPU cores %d and VM is not in powered off state (Power state: %s)", serviceOffering.getUuid(), serviceOffering.getCpu(), cpu, instance.getPowerState()));
            }
            if (!memory.equals(serviceOffering.getRamSize()) && !instance.getPowerState().equals(UnmanagedInstanceTO.PowerState.PowerOff)) {
                throw new ServerApiException(ApiErrorCode.INTERNAL_ERROR, String.format("Service offering (%s) %dMB memory does not match VM memory %dMB and VM is not in powered off state (Power state: %s)", serviceOffering.getUuid(), serviceOffering.getRamSize(), memory, instance.getPowerState()));
            }
            if (cpuSpeed != null && cpuSpeed > 0 && !cpuSpeed.equals(serviceOffering.getSpeed()) && !instance.getPowerState().equals(UnmanagedInstanceTO.PowerState.PowerOff)) {
                throw new ServerApiException(ApiErrorCode.INTERNAL_ERROR, String.format("Service offering (%s) %dMHz CPU speed does not match VM CPU speed %dMHz and VM is not in powered off state (Power state: %s)", serviceOffering.getUuid(), serviceOffering.getSpeed(), cpuSpeed, instance.getPowerState()));
            }
        }
        resourceLimitService.checkResourceLimit(owner, Resource.ResourceType.cpu, new Long(serviceOffering.getCpu()));
        resourceLimitService.checkResourceLimit(owner, Resource.ResourceType.memory, new Long(serviceOffering.getRamSize()));
        return serviceOffering;
    }

    private Map<String, Network.IpAddresses> getNicIpAddresses(final List<UnmanagedInstanceTO.Nic> nics, final Map<String, Network.IpAddresses> callerNicIpAddressMap) {
        Map<String, Network.IpAddresses> nicIpAddresses = new HashMap<>();
        for (UnmanagedInstanceTO.Nic nic : nics) {
            Network.IpAddresses ipAddresses = null;
            if (MapUtils.isNotEmpty(callerNicIpAddressMap) && callerNicIpAddressMap.containsKey(nic.getNicId())) {
                ipAddresses = callerNicIpAddressMap.get(nic.getNicId());
            }
            // If IP is set to auto-assign, check NIC doesn't have more that one IP from SDK
            if (ipAddresses != null && ipAddresses.getIp4Address() != null && ipAddresses.getIp4Address().equals("auto") && !CollectionUtils.isEmpty(nic.getIpAddress())) {
                if (nic.getIpAddress().size() > 1) {
                    throw new ServerApiException(ApiErrorCode.INTERNAL_ERROR, String.format("Multiple IP addresses (%s, %s) present for nic ID: %s. IP address cannot be assigned automatically, only single IP address auto-assigning supported", nic.getIpAddress().get(0), nic.getIpAddress().get(1), nic.getNicId()));
                }
                String address = nic.getIpAddress().get(0);
                if (NetUtils.isValidIp4(address)) {
                    ipAddresses.setIp4Address(address);
                }
            }
            if (ipAddresses != null) {
                nicIpAddresses.put(nic.getNicId(), ipAddresses);
            }
        }
        return nicIpAddresses;
    }

    private StoragePool getStoragePool(final UnmanagedInstanceTO.Disk disk, final DataCenter zone, final Cluster cluster) {
        StoragePool storagePool = null;
        final String dsHost = disk.getDatastoreHost();
        final String dsPath = disk.getDatastorePath();
        final String dsType = disk.getDatastoreType();
        final String dsName = disk.getDatastoreName();
        if (dsType != null) {
            List<StoragePoolVO> pools = primaryDataStoreDao.listPoolByHostPath(dsHost, dsPath);
            for (StoragePool pool : pools) {
                if (pool.getDataCenterId() == zone.getId() &&
                        (pool.getClusterId() == null || pool.getClusterId().equals(cluster.getId()))) {
                    storagePool = pool;
                    break;
                }
            }
        }

        if (storagePool == null) {
            List<StoragePoolVO> pools = primaryDataStoreDao.listPoolsByCluster(cluster.getId());
            pools.addAll(primaryDataStoreDao.listByDataCenterId(zone.getId()));
            for (StoragePool pool : pools) {
                if (pool.getPath().endsWith(dsName)) {
                    storagePool = pool;
                    break;
                }
            }
        }
        if (storagePool == null) {
            throw new ServerApiException(ApiErrorCode.INTERNAL_ERROR, String.format("Storage pool for disk %s(%s) with datastore: %s not found in zone ID: %s", disk.getLabel(), disk.getDiskId(), disk.getDatastoreName(), zone.getUuid()));
        }
        return storagePool;
    }

    private Pair<UnmanagedInstanceTO.Disk, List<UnmanagedInstanceTO.Disk>> getRootAndDataDisks(List<UnmanagedInstanceTO.Disk> disks, final Map<String, Long> dataDiskOfferingMap) {
        UnmanagedInstanceTO.Disk rootDisk = null;
        List<UnmanagedInstanceTO.Disk> dataDisks = new ArrayList<>();
        if (disks.size() == 1) {
            rootDisk = disks.get(0);
            return new Pair<>(rootDisk, dataDisks);
        }
        Set<String> callerDiskIds = dataDiskOfferingMap.keySet();
        if (callerDiskIds.size() != disks.size() - 1) {
            String msg = String.format("VM has total %d disks for which %d disk offering mappings provided. %d disks need a disk offering for import", disks.size(), callerDiskIds.size(), disks.size()-1);
            LOGGER.error(String.format("%s. %s parameter can be used to provide disk offerings for the disks", msg, ApiConstants.DATADISK_OFFERING_LIST));
            throw new ServerApiException(ApiErrorCode.INTERNAL_ERROR, msg);
        }
        List<String> diskIdsWithoutOffering = new ArrayList<>();
        for (UnmanagedInstanceTO.Disk disk : disks) {
            String diskId = disk.getDiskId();
            if (!callerDiskIds.contains(diskId)) {
                diskIdsWithoutOffering.add(diskId);
                rootDisk = disk;
            } else {
                dataDisks.add(disk);
            }
        }
        if (diskIdsWithoutOffering.size() > 1) {
            throw new ServerApiException(ApiErrorCode.INTERNAL_ERROR, String.format("VM has total %d disks, disk offering mapping not provided for %d disks. Disk IDs that may need a disk offering - %s", disks.size(), diskIdsWithoutOffering.size()-1, String.join(", ", diskIdsWithoutOffering)));
        }
        return new Pair<>(rootDisk, dataDisks);
    }

    private void checkUnmanagedDiskAndOfferingForImport(UnmanagedInstanceTO.Disk disk, DiskOffering diskOffering, ServiceOffering serviceOffering, final Account owner, final DataCenter zone, final Cluster cluster, final boolean migrateAllowed)
            throws ServerApiException, PermissionDeniedException, ResourceAllocationException {
        if (serviceOffering == null && diskOffering == null) {
            throw new ServerApiException(ApiErrorCode.INTERNAL_ERROR, String.format("Disk offering for disk ID: %s not found during VM import", disk.getDiskId()));
        }
        if (diskOffering != null) {
            accountService.checkAccess(owner, diskOffering, zone);
        }
        resourceLimitService.checkResourceLimit(owner, Resource.ResourceType.volume);
        if (disk.getCapacity() == null || disk.getCapacity() == 0) {
            throw new ServerApiException(ApiErrorCode.INTERNAL_ERROR, String.format("Size of disk(ID: %s) is found invalid during VM import", disk.getDiskId()));
        }
        if (diskOffering != null && !diskOffering.isCustomized() && diskOffering.getDiskSize() == 0) {
            throw new ServerApiException(ApiErrorCode.INTERNAL_ERROR, String.format("Size of fixed disk offering(ID: %s) is found invalid during VM import", diskOffering.getUuid()));
        }
        if (diskOffering != null && !diskOffering.isCustomized() && diskOffering.getDiskSize() < disk.getCapacity()) {
            throw new ServerApiException(ApiErrorCode.INTERNAL_ERROR, String.format("Size of disk offering(ID: %s) %dGB is found less than the size of disk(ID: %s) %dGB during VM import", diskOffering.getUuid(), (diskOffering.getDiskSize() / Resource.ResourceType.bytesToGiB), disk.getDiskId(), (disk.getCapacity() / (Resource.ResourceType.bytesToGiB))));
        }
        StoragePool storagePool = getStoragePool(disk, zone, cluster);
        if (diskOffering != null && !migrateAllowed && !storagePoolSupportsDiskOffering(storagePool, diskOffering)) {
            throw new InvalidParameterValueException(String.format("Disk offering: %s is not compatible with storage pool: %s of unmanaged disk: %s", diskOffering.getUuid(), storagePool.getUuid(), disk.getDiskId()));
        }
    }

    private void checkUnmanagedDiskAndOfferingForImport(List<UnmanagedInstanceTO.Disk> disks, final Map<String, Long> diskOfferingMap, final Account owner, final DataCenter zone, final Cluster cluster, final boolean migrateAllowed)
            throws ServerApiException, PermissionDeniedException, ResourceAllocationException {
        String diskController = null;
        for (UnmanagedInstanceTO.Disk disk : disks) {
            if (disk == null) {
                throw new ServerApiException(ApiErrorCode.INTERNAL_ERROR, String.format("Unable to retrieve disk details for VM"));
            }
            if (!diskOfferingMap.containsKey(disk.getDiskId())) {
                throw new ServerApiException(ApiErrorCode.INTERNAL_ERROR, String.format("Disk offering for disk ID: %s not found during VM import", disk.getDiskId()));
            }
            if (StringUtils.isEmpty(diskController)) {
                diskController = disk.getController();
            } else {
                if (!diskController.equals(disk.getController())) {
                    throw new ServerApiException(ApiErrorCode.INTERNAL_ERROR, String.format("Multiple data disk controllers of different type (%s, %s) are not supported for import. Please make sure that all data disk controllers are of the same type", diskController, disk.getController()));
                }
            }
            checkUnmanagedDiskAndOfferingForImport(disk, diskOfferingDao.findById(diskOfferingMap.get(disk.getDiskId())), null, owner, zone, cluster, migrateAllowed);
        }
    }

    private void checkUnmanagedNicAndNetworkForImport(UnmanagedInstanceTO.Nic nic, Network network, final DataCenter zone, final Account owner, final boolean autoAssign) throws ServerApiException {
        if (nic == null) {
            throw new ServerApiException(ApiErrorCode.INTERNAL_ERROR, String.format("Unable to retrieve NIC details during VM import"));
        }
        if (network == null) {
            throw new ServerApiException(ApiErrorCode.INTERNAL_ERROR, String.format("Network for nic ID: %s not found during VM import", nic.getNicId()));
        }
        if (network.getDataCenterId() != zone.getId()) {
            throw new ServerApiException(ApiErrorCode.INTERNAL_ERROR, String.format("Network(ID: %s) for nic(ID: %s) belongs to a different zone than VM to be imported", network.getUuid(), nic.getNicId()));
        }
        networkModel.checkNetworkPermissions(owner, network);
        if (!autoAssign && network.getGuestType().equals(Network.GuestType.Isolated)) {
            return;
        }

        String networkBroadcastUri = network.getBroadcastUri() == null ? null : network.getBroadcastUri().toString();
        if (nic.getVlan() != null && nic.getVlan() != 0 && nic.getPvlan() == null &&
                (StringUtils.isEmpty(networkBroadcastUri) ||
                        !networkBroadcastUri.equals(String.format("vlan://%d", nic.getVlan())))) {
            throw new ServerApiException(ApiErrorCode.INTERNAL_ERROR, String.format("VLAN of network(ID: %s) %s is found different from the VLAN of nic(ID: %s) vlan://%d during VM import", network.getUuid(), networkBroadcastUri, nic.getNicId(), nic.getVlan()));
        }
        String pvLanType = nic.getPvlanType() == null ? "" : nic.getPvlanType().toLowerCase().substring(0, 1);
        if (nic.getVlan() != null && nic.getVlan() != 0 && nic.getPvlan() != null && nic.getPvlan() != 0 &&
                (StringUtils.isEmpty(network.getBroadcastUri().toString()) ||
                        !networkBroadcastUri.equals(String.format("pvlan://%d-%s%d", nic.getVlan(), pvLanType, nic.getPvlan())))) {
            throw new ServerApiException(ApiErrorCode.INTERNAL_ERROR, String.format("PVLAN of network(ID: %s) %s is found different from the VLAN of nic(ID: %s) pvlan://%d-%s%d during VM import", network.getUuid(), networkBroadcastUri, nic.getNicId(), nic.getVlan(), pvLanType, nic.getPvlan()));
        }
    }

    private void checkUnmanagedNicAndNetworkHostnameForImport(UnmanagedInstanceTO.Nic nic, Network network, final String hostName) throws ServerApiException {
        if (nic == null) {
            throw new ServerApiException(ApiErrorCode.INTERNAL_ERROR, String.format("Unable to retrieve NIC details during VM import"));
        }
        if (network == null) {
            throw new ServerApiException(ApiErrorCode.INTERNAL_ERROR, String.format("Network for nic ID: %s not found during VM import", nic.getNicId()));
        }
        // Check for duplicate hostname in network, get all vms hostNames in the network
        List<String> hostNames = vmDao.listDistinctHostNames(network.getId());
        if (CollectionUtils.isNotEmpty(hostNames) && hostNames.contains(hostName)) {
            throw new InvalidParameterValueException("The vm with hostName " + hostName + " already exists in the network domain: " + network.getNetworkDomain() + "; network="
                    + network);
        }
    }

    private void checkUnmanagedNicIpAndNetworkForImport(UnmanagedInstanceTO.Nic nic, Network network, final Network.IpAddresses ipAddresses) throws ServerApiException {
        if (nic == null) {
            throw new ServerApiException(ApiErrorCode.INTERNAL_ERROR, String.format("Unable to retrieve NIC details during VM import"));
        }
        if (network == null) {
            throw new ServerApiException(ApiErrorCode.INTERNAL_ERROR, String.format("Network for nic ID: %s not found during VM import", nic.getNicId()));
        }
        // Check IP is assigned for non L2 networks
        if (!network.getGuestType().equals(Network.GuestType.L2) && (ipAddresses == null || StringUtils.isEmpty(ipAddresses.getIp4Address()))) {
            throw new ServerApiException(ApiErrorCode.INTERNAL_ERROR, String.format("NIC(ID: %s) needs a valid IP address for it to be associated with network(ID: %s). %s parameter of API can be used for this", nic.getNicId(), network.getUuid(), ApiConstants.NIC_IP_ADDRESS_LIST));
        }
        // If network is non L2, IP v4 is assigned and not set to auto-assign, check it is available for network
        if (!network.getGuestType().equals(Network.GuestType.L2) && ipAddresses != null && StringUtils.isNotEmpty(ipAddresses.getIp4Address()) && !ipAddresses.getIp4Address().equals("auto")) {
            Set<Long> ips = networkModel.getAvailableIps(network, ipAddresses.getIp4Address());
            if (CollectionUtils.isEmpty(ips) || !ips.contains(NetUtils.ip2Long(ipAddresses.getIp4Address()))) {
                throw new ServerApiException(ApiErrorCode.INTERNAL_ERROR, String.format("IP address %s for NIC(ID: %s) is not available in network(ID: %s)", ipAddresses.getIp4Address(), nic.getNicId(), network.getUuid()));
            }
        }
    }

    private Map<String, Long> getUnmanagedNicNetworkMap(List<UnmanagedInstanceTO.Nic> nics, final Map<String, Long> callerNicNetworkMap, final Map<String, Network.IpAddresses> callerNicIpAddressMap, final DataCenter zone, final String hostName, final Account owner) throws ServerApiException {
        Map<String, Long> nicNetworkMap = new HashMap<>();
        String nicAdapter = null;
        for (UnmanagedInstanceTO.Nic nic : nics) {
            if (StringUtils.isEmpty(nicAdapter)) {
                nicAdapter = nic.getAdapterType();
            } else {
                if (!nicAdapter.equals(nic.getAdapterType())) {
                    throw new ServerApiException(ApiErrorCode.INTERNAL_ERROR, String.format("Multiple network adapter of different type (%s, %s) are not supported for import. Please make sure that all network adapters are of the same type", nicAdapter, nic.getAdapterType()));
                }
            }
            Network network = null;
            Network.IpAddresses ipAddresses = null;
            if (MapUtils.isNotEmpty(callerNicIpAddressMap) && callerNicIpAddressMap.containsKey(nic.getNicId())) {
                ipAddresses = callerNicIpAddressMap.get(nic.getNicId());
            }
            if (!callerNicNetworkMap.containsKey(nic.getNicId())) {
                if (nic.getVlan() != null && nic.getVlan() != 0) {
                    // Find a suitable network
                    List<NetworkVO> networks = networkDao.listByZone(zone.getId());
                    for (NetworkVO networkVO : networks) {
                        if (networkVO.getTrafficType() == Networks.TrafficType.None || Networks.TrafficType.isSystemNetwork(networkVO.getTrafficType())) {
                            continue;
                        }
                        try {
                            checkUnmanagedNicAndNetworkForImport(nic, networkVO, zone, owner, true);
                            network = networkVO;
                        } catch (Exception e) {
                        }
                        if (network != null) {
                            checkUnmanagedNicAndNetworkHostnameForImport(nic, network, hostName);
                            checkUnmanagedNicIpAndNetworkForImport(nic, network, ipAddresses);
                            break;
                        }
                    }
                }
            } else {
                network = networkDao.findById(callerNicNetworkMap.get(nic.getNicId()));
                checkUnmanagedNicAndNetworkForImport(nic, network, zone, owner, false);
                checkUnmanagedNicAndNetworkHostnameForImport(nic, network, hostName);
                checkUnmanagedNicIpAndNetworkForImport(nic, network, ipAddresses);
            }
            if (network == null) {
                throw new ServerApiException(ApiErrorCode.INTERNAL_ERROR, String.format("Suitable network for nic(ID: %s) not found during VM import", nic.getNicId()));
            }
            nicNetworkMap.put(nic.getNicId(), network.getId());
        }
        return nicNetworkMap;
    }

    private Pair<DiskProfile, StoragePool> importDisk(UnmanagedInstanceTO.Disk disk, VirtualMachine vm, Cluster cluster, DiskOffering diskOffering,
                                                      Volume.Type type, String name, Long diskSize, Long minIops, Long maxIops, VirtualMachineTemplate template,
                                                      Account owner, Long deviceId) {
        final DataCenter zone = dataCenterDao.findById(vm.getDataCenterId());
        final String path = StringUtils.isEmpty(disk.getFileBaseName()) ? disk.getImagePath() : disk.getFileBaseName();
        String chainInfo = disk.getChainInfo();
        if (StringUtils.isEmpty(chainInfo)) {
            VirtualMachineDiskInfo diskInfo = new VirtualMachineDiskInfo();
            diskInfo.setDiskDeviceBusName(String.format("%s%d:%d", disk.getController(), disk.getControllerUnit(), disk.getPosition()));
            diskInfo.setDiskChain(new String[]{disk.getImagePath()});
            chainInfo = gson.toJson(diskInfo);
        }
        StoragePool storagePool = getStoragePool(disk, zone, cluster);
        DiskProfile profile = volumeManager.importVolume(type, name, diskOffering, diskSize,
                minIops, maxIops, vm, template, owner, deviceId, storagePool.getId(), path, chainInfo);

        return new Pair<DiskProfile, StoragePool>(profile, storagePool);
    }

    private NicProfile importNic(UnmanagedInstanceTO.Nic nic, VirtualMachine vm, Network network, Network.IpAddresses ipAddresses, int deviceId, boolean isDefaultNic, boolean forced) throws InsufficientVirtualNetworkCapacityException, InsufficientAddressCapacityException {
        Pair<NicProfile, Integer> result = networkOrchestrationService.importNic(nic.getMacAddress(), deviceId, network, isDefaultNic, vm, ipAddresses, forced);
        if (result == null) {
            throw new ServerApiException(ApiErrorCode.INTERNAL_ERROR, String.format("NIC ID: %s import failed", nic.getNicId()));
        }
        return result.first();
    }

    private void cleanupFailedImportVM(final UserVm userVm) {
        if (userVm == null) {
            return;
        }
        VirtualMachineProfile profile = new VirtualMachineProfileImpl(userVm);
        // Remove all volumes
        volumeDao.deleteVolumesByInstance(userVm.getId());
        // Remove all nics
        try {
            networkOrchestrationService.release(profile, true);
        } catch (Exception e) {
            LOGGER.error(String.format("Unable to release NICs for unsuccessful import unmanaged VM: %s", userVm.getInstanceName()), e);
            nicDao.removeNicsForInstance(userVm.getId());
        }
        // Remove vm
        vmDao.remove(userVm.getId());
    }

    private UserVm migrateImportedVM(HostVO sourceHost, VirtualMachineTemplate template, ServiceOfferingVO serviceOffering, UserVm userVm, final Account owner, List<Pair<DiskProfile, StoragePool>> diskProfileStoragePoolList) {
        UserVm vm = userVm;
        if (vm == null) {
            LOGGER.error(String.format("Failed to check migrations need during VM import"));
            throw new ServerApiException(ApiErrorCode.INTERNAL_ERROR, String.format("Failed to check migrations need during VM import"));
        }
        if (sourceHost == null || serviceOffering == null || diskProfileStoragePoolList == null) {
            LOGGER.error(String.format("Failed to check migrations need during import, VM: %s", userVm.getInstanceName()));
            cleanupFailedImportVM(vm);
            throw new ServerApiException(ApiErrorCode.INTERNAL_ERROR, String.format("Failed to check migrations need during import, VM: %s", userVm.getInstanceName()));
        }
        if (!hostSupportsServiceOffering(sourceHost, serviceOffering)) {
            LOGGER.debug(String.format("VM %s needs to be migrated", vm.getUuid()));
            final VirtualMachineProfile profile = new VirtualMachineProfileImpl(vm, template, serviceOffering, owner, null);
            DeploymentPlanner.ExcludeList excludeList = new DeploymentPlanner.ExcludeList();
            excludeList.addHost(sourceHost.getId());
            final DataCenterDeployment plan = new DataCenterDeployment(sourceHost.getDataCenterId(), sourceHost.getPodId(), sourceHost.getClusterId(), null, null, null);
            DeployDestination dest = null;
            try {
                dest = deploymentPlanningManager.planDeployment(profile, plan, excludeList, null);
            } catch (Exception e) {
                LOGGER.warn(String.format("VM import failed for unmanaged vm: %s during vm migration, finding deployment destination", vm.getInstanceName()), e);
                cleanupFailedImportVM(vm);
                throw new ServerApiException(ApiErrorCode.INTERNAL_ERROR, String.format("VM import failed for unmanaged vm: %s during vm migration, finding deployment destination", vm.getInstanceName()));
            }
            if (dest != null) {
                if (LOGGER.isDebugEnabled()) {
                    LOGGER.debug(" Found " + dest + " for migrating the vm to");
                }
            }
            if (dest == null) {
                cleanupFailedImportVM(vm);
                throw new ServerApiException(ApiErrorCode.INTERNAL_ERROR, String.format("VM import failed for unmanaged vm: %s during vm migration, no deployment destination found", vm.getInstanceName()));
            }
            try {
                if (vm.getState().equals(VirtualMachine.State.Stopped)) {
                    VMInstanceVO vmInstanceVO = vmDao.findById(userVm.getId());
                    vmInstanceVO.setHostId(dest.getHost().getId());
                    vmInstanceVO.setLastHostId(dest.getHost().getId());
                    vmDao.update(vmInstanceVO.getId(), vmInstanceVO);
                } else {
                    virtualMachineManager.migrate(vm.getUuid(), sourceHost.getId(), dest);
                }
                vm = userVmManager.getUserVm(vm.getId());
            } catch (Exception e) {
                LOGGER.error(String.format("VM import failed for unmanaged vm: %s during vm migration", vm.getInstanceName()), e);
                cleanupFailedImportVM(vm);
                throw new ServerApiException(ApiErrorCode.INTERNAL_ERROR, String.format("VM import failed for unmanaged vm: %s during vm migration. %s", userVm.getInstanceName(), e.getMessage()));
            }
        }
        for (Pair<DiskProfile, StoragePool> diskProfileStoragePool : diskProfileStoragePoolList) {
            if (diskProfileStoragePool == null ||
                    diskProfileStoragePool.first() == null ||
                    diskProfileStoragePool.second() == null) {
                continue;
            }
            DiskProfile profile = diskProfileStoragePool.first();
            DiskOffering dOffering = diskOfferingDao.findById(profile.getDiskOfferingId());
            if (dOffering == null) {
                continue;
            }
            VolumeVO volumeVO = volumeDao.findById(profile.getVolumeId());
            if (volumeVO == null) {
                continue;
            }
            boolean poolSupportsOfferings = storagePoolSupportsDiskOffering(diskProfileStoragePool.second(), dOffering);
            if (poolSupportsOfferings) {
                continue;
            }
            LOGGER.debug(String.format("Volume %s needs to be migrated", volumeVO.getUuid()));
            Pair<List<? extends StoragePool>, List<? extends StoragePool>> poolsPair = managementService.listStoragePoolsForSystemMigrationOfVolume(profile.getVolumeId(), null, null, null, null, false, true);
            if (CollectionUtils.isEmpty(poolsPair.first()) && CollectionUtils.isEmpty(poolsPair.second())) {
                cleanupFailedImportVM(vm);
                throw new ServerApiException(ApiErrorCode.INTERNAL_ERROR, String.format("VM import failed for unmanaged vm: %s during volume ID: %s migration as no suitable pool(s) found", userVm.getInstanceName(), volumeVO.getUuid()));
            }
            List<? extends StoragePool> storagePools = poolsPair.second();
            StoragePool storagePool = null;
            if (CollectionUtils.isNotEmpty(storagePools)) {
                for (StoragePool pool : storagePools) {
                    if (diskProfileStoragePool.second().getId() != pool.getId() &&
                            storagePoolSupportsDiskOffering(pool, dOffering)
                            ) {
                        storagePool = pool;
                        break;
                    }
                }
            }
            // For zone-wide pools, at times, suitable storage pools are not returned therefore consider all pools.
            if (storagePool == null && CollectionUtils.isNotEmpty(poolsPair.first())) {
                storagePools = poolsPair.first();
                for (StoragePool pool : storagePools) {
                    if (diskProfileStoragePool.second().getId() != pool.getId() &&
                            storagePoolSupportsDiskOffering(pool, dOffering)
                            ) {
                        storagePool = pool;
                        break;
                    }
                }
            }
            if (storagePool == null) {
                cleanupFailedImportVM(vm);
                throw new ServerApiException(ApiErrorCode.INTERNAL_ERROR, String.format("VM import failed for unmanaged vm: %s during volume ID: %s migration as no suitable pool found", userVm.getInstanceName(), volumeVO.getUuid()));
            } else {
                LOGGER.debug(String.format("Found storage pool %s(%s) for migrating the volume %s to", storagePool.getName(), storagePool.getUuid(), volumeVO.getUuid()));
            }
            try {
                Volume volume = null;
                if (vm.getState().equals(VirtualMachine.State.Running)) {
                    volume = volumeManager.liveMigrateVolume(volumeVO, storagePool);
                } else {
                    volume = volumeManager.migrateVolume(volumeVO, storagePool);
                }
                if (volume == null) {
                    String msg = "";
                    if (vm.getState().equals(VirtualMachine.State.Running)) {
                        msg = String.format("Live migration for volume ID: %s to destination pool ID: %s failed", volumeVO.getUuid(), storagePool.getUuid());
                    } else {
                        msg = String.format("Migration for volume ID: %s to destination pool ID: %s failed", volumeVO.getUuid(), storagePool.getUuid());
                    }
                    LOGGER.error(msg);
                    throw new CloudRuntimeException(msg);
                }
            } catch (Exception e) {
                LOGGER.error(String.format("VM import failed for unmanaged vm: %s during volume migration", vm.getInstanceName()), e);
                cleanupFailedImportVM(vm);
                throw new ServerApiException(ApiErrorCode.INTERNAL_ERROR, String.format("VM import failed for unmanaged vm: %s during volume migration. %s", userVm.getInstanceName(), StringUtils.defaultString(e.getMessage())));
            }
        }
        return userVm;
    }

    private void publishVMUsageUpdateResourceCount(final UserVm userVm, ServiceOfferingVO serviceOfferingVO) {
        if (userVm == null || serviceOfferingVO == null) {
            LOGGER.error("Failed to publish usage records during VM import");
            cleanupFailedImportVM(userVm);
            throw new ServerApiException(ApiErrorCode.INTERNAL_ERROR, String.format("VM import failed for unmanaged vm during publishing usage records"));
        }
        try {
            if (!serviceOfferingVO.isDynamic()) {
                UsageEventUtils.publishUsageEvent(EventTypes.EVENT_VM_CREATE, userVm.getAccountId(), userVm.getDataCenterId(), userVm.getId(), userVm.getHostName(), serviceOfferingVO.getId(), userVm.getTemplateId(),
                        userVm.getHypervisorType().toString(), VirtualMachine.class.getName(), userVm.getUuid(), userVm.isDisplayVm());
            } else {
                UsageEventUtils.publishUsageEvent(EventTypes.EVENT_VM_CREATE, userVm.getAccountId(), userVm.getAccountId(), userVm.getDataCenterId(), userVm.getHostName(), serviceOfferingVO.getId(), userVm.getTemplateId(),
                        userVm.getHypervisorType().toString(), VirtualMachine.class.getName(), userVm.getUuid(), userVm.getDetails(), userVm.isDisplayVm());
            }
            if (userVm.getState() == VirtualMachine.State.Running) {
                UsageEventUtils.publishUsageEvent(EventTypes.EVENT_VM_START, userVm.getAccountId(), userVm.getDataCenterId(), userVm.getId(), userVm.getHostName(), serviceOfferingVO.getId(), userVm.getTemplateId(),
                        userVm.getHypervisorType().toString(), VirtualMachine.class.getName(), userVm.getUuid(), userVm.isDisplayVm());
            }
        } catch (Exception e) {
            LOGGER.error(String.format("Failed to publish usage records during VM import for unmanaged vm %s", userVm.getInstanceName()), e);
            cleanupFailedImportVM(userVm);
            throw new ServerApiException(ApiErrorCode.INTERNAL_ERROR, String.format("VM import failed for unmanaged vm %s during publishing usage records", userVm.getInstanceName()));
        }
        resourceLimitService.incrementResourceCount(userVm.getAccountId(), Resource.ResourceType.user_vm, userVm.isDisplayVm());
        resourceLimitService.incrementResourceCount(userVm.getAccountId(), Resource.ResourceType.cpu, userVm.isDisplayVm(), new Long(serviceOfferingVO.getCpu()));
        resourceLimitService.incrementResourceCount(userVm.getAccountId(), Resource.ResourceType.memory, userVm.isDisplayVm(), new Long(serviceOfferingVO.getRamSize()));
        // Save usage event and update resource count for user vm volumes
        List<VolumeVO> volumes = volumeDao.findByInstance(userVm.getId());
        for (VolumeVO volume : volumes) {
            try {
                UsageEventUtils.publishUsageEvent(EventTypes.EVENT_VOLUME_CREATE, volume.getAccountId(), volume.getDataCenterId(), volume.getId(), volume.getName(), volume.getDiskOfferingId(), null, volume.getSize(),
                        Volume.class.getName(), volume.getUuid(), volume.isDisplayVolume());
            } catch (Exception e) {
                LOGGER.error(String.format("Failed to publish volume ID: %s usage records during VM import", volume.getUuid()), e);
            }
            resourceLimitService.incrementResourceCount(userVm.getAccountId(), Resource.ResourceType.volume, volume.isDisplayVolume());
            resourceLimitService.incrementResourceCount(userVm.getAccountId(), Resource.ResourceType.primary_storage, volume.isDisplayVolume(), volume.getSize());
        }

        List<NicVO> nics = nicDao.listByVmId(userVm.getId());
        for (NicVO nic : nics) {
            try {
                NetworkVO network = networkDao.findById(nic.getNetworkId());
                UsageEventUtils.publishUsageEvent(EventTypes.EVENT_NETWORK_OFFERING_ASSIGN, userVm.getAccountId(), userVm.getDataCenterId(), userVm.getId(),
                        Long.toString(nic.getId()), network.getNetworkOfferingId(), null, 1L, VirtualMachine.class.getName(), userVm.getUuid(), userVm.isDisplay());
            } catch (Exception e) {
                LOGGER.error(String.format("Failed to publish network usage records during VM import. %s", StringUtils.defaultString(e.getMessage())));
            }
        }
    }

    private UserVm importVirtualMachineInternal(final UnmanagedInstanceTO unmanagedInstance, final String instanceName, final DataCenter zone, final Cluster cluster, final HostVO host,
                                                final VirtualMachineTemplate template, final String displayName, final String hostName, final Account caller, final Account owner, final Long userId,
                                                final ServiceOfferingVO serviceOffering, final Map<String, Long> dataDiskOfferingMap,
                                                final Map<String, Long> nicNetworkMap, final Map<String, Network.IpAddresses> callerNicIpAddressMap,
                                                final Map<String, String> details, final boolean migrateAllowed, final boolean forced) {
        UserVm userVm = null;

        ServiceOfferingVO validatedServiceOffering = null;
        try {
            validatedServiceOffering = getUnmanagedInstanceServiceOffering(unmanagedInstance, serviceOffering, owner, zone, details);
        } catch (Exception e) {
            LOGGER.error("Service offering for VM import not compatible", e);
            throw new ServerApiException(ApiErrorCode.INTERNAL_ERROR, String.format("Failed to import VM: %s. %s", unmanagedInstance.getName(), StringUtils.defaultString(e.getMessage())));
        }

        String internalCSName = unmanagedInstance.getInternalCSName();
        if(StringUtils.isEmpty(internalCSName)){
            internalCSName = instanceName;
        }
        Map<String, String> allDetails = new HashMap<>(details);
        if (validatedServiceOffering.isDynamic()) {
            allDetails.put(VmDetailConstants.CPU_NUMBER, String.valueOf(validatedServiceOffering.getCpu()));
            allDetails.put(VmDetailConstants.MEMORY, String.valueOf(validatedServiceOffering.getRamSize()));
            if (serviceOffering.getSpeed() == null) {
                allDetails.put(VmDetailConstants.CPU_SPEED, String.valueOf(validatedServiceOffering.getSpeed()));
            }
        }

        if (!migrateAllowed && !hostSupportsServiceOffering(host, validatedServiceOffering)) {
            throw new InvalidParameterValueException(String.format("Service offering: %s is not compatible with host: %s of unmanaged VM: %s", serviceOffering.getUuid(), host.getUuid(), instanceName));
        }
        // Check disks and supplied disk offerings
        List<UnmanagedInstanceTO.Disk> unmanagedInstanceDisks = unmanagedInstance.getDisks();
        if (CollectionUtils.isEmpty(unmanagedInstanceDisks)) {
            throw new ServerApiException(ApiErrorCode.INTERNAL_ERROR, String.format("No attached disks found for the unmanaged VM: %s", instanceName));
        }
        Pair<UnmanagedInstanceTO.Disk, List<UnmanagedInstanceTO.Disk>> rootAndDataDisksPair = getRootAndDataDisks(unmanagedInstanceDisks, dataDiskOfferingMap);
        final UnmanagedInstanceTO.Disk rootDisk = rootAndDataDisksPair.first();
        final List<UnmanagedInstanceTO.Disk> dataDisks = rootAndDataDisksPair.second();
        if (rootDisk == null || StringUtils.isEmpty(rootDisk.getController())) {
            throw new ServerApiException(ApiErrorCode.INTERNAL_ERROR, String.format("VM import failed. Unable to retrieve root disk details for VM: %s ", instanceName));
        }
        allDetails.put(VmDetailConstants.ROOT_DISK_CONTROLLER, rootDisk.getController());
        try {
            checkUnmanagedDiskAndOfferingForImport(rootDisk, null, validatedServiceOffering, owner, zone, cluster, migrateAllowed);
            if (CollectionUtils.isNotEmpty(dataDisks)) { // Data disk(s) present
                checkUnmanagedDiskAndOfferingForImport(dataDisks, dataDiskOfferingMap, owner, zone, cluster, migrateAllowed);
                allDetails.put(VmDetailConstants.DATA_DISK_CONTROLLER, dataDisks.get(0).getController());
            }
            resourceLimitService.checkResourceLimit(owner, Resource.ResourceType.volume, unmanagedInstanceDisks.size());
        } catch (ResourceAllocationException e) {
            LOGGER.error(String.format("Volume resource allocation error for owner: %s", owner.getUuid()), e);
            throw new ServerApiException(ApiErrorCode.INTERNAL_ERROR, String.format("Volume resource allocation error for owner: %s. %s", owner.getUuid(), StringUtils.defaultString(e.getMessage())));
        }
        // Check NICs and supplied networks
        Map<String, Network.IpAddresses> nicIpAddressMap = getNicIpAddresses(unmanagedInstance.getNics(), callerNicIpAddressMap);
        Map<String, Long> allNicNetworkMap = getUnmanagedNicNetworkMap(unmanagedInstance.getNics(), nicNetworkMap, nicIpAddressMap, zone, hostName, owner);
        if (!CollectionUtils.isEmpty(unmanagedInstance.getNics())) {
            allDetails.put(VmDetailConstants.NIC_ADAPTER, unmanagedInstance.getNics().get(0).getAdapterType());
        }
        VirtualMachine.PowerState powerState = VirtualMachine.PowerState.PowerOff;
        if (unmanagedInstance.getPowerState().equals(UnmanagedInstanceTO.PowerState.PowerOn)) {
            powerState = VirtualMachine.PowerState.PowerOn;
        }
        try {
            userVm = userVmManager.importVM(zone, host, template, internalCSName, displayName, owner,
                    null, caller, true, null, owner.getAccountId(), userId,
                    validatedServiceOffering, null, hostName,
                    cluster.getHypervisorType(), allDetails, powerState);
        } catch (InsufficientCapacityException ice) {
            LOGGER.error(String.format("Failed to import vm name: %s", instanceName), ice);
            throw new ServerApiException(ApiErrorCode.INSUFFICIENT_CAPACITY_ERROR, ice.getMessage());
        }
        if (userVm == null) {
            throw new ServerApiException(ApiErrorCode.INTERNAL_ERROR, String.format("Failed to import vm name: %s", instanceName));
        }
        List<Pair<DiskProfile, StoragePool>> diskProfileStoragePoolList = new ArrayList<>();
        try {
            if (rootDisk.getCapacity() == null || rootDisk.getCapacity() == 0) {
                throw new InvalidParameterValueException(String.format("Root disk ID: %s size is invalid", rootDisk.getDiskId()));
            }
            Long minIops = null;
            if (details.containsKey("minIops")) {
                minIops = Long.parseLong(details.get("minIops"));
            }
            Long maxIops = null;
            if (details.containsKey("maxIops")) {
                maxIops = Long.parseLong(details.get("maxIops"));
            }
            DiskOfferingVO diskOffering = diskOfferingDao.findById(serviceOffering.getDiskOfferingId());
            diskProfileStoragePoolList.add(importDisk(rootDisk, userVm, cluster, diskOffering, Volume.Type.ROOT, String.format("ROOT-%d", userVm.getId()),
                    (rootDisk.getCapacity() / Resource.ResourceType.bytesToGiB), minIops, maxIops,
                    template, owner, null));
            long deviceId = 1L;
            for (UnmanagedInstanceTO.Disk disk : dataDisks) {
                if (disk.getCapacity() == null || disk.getCapacity() == 0) {
                    throw new InvalidParameterValueException(String.format("Disk ID: %s size is invalid", rootDisk.getDiskId()));
                }
                DiskOffering offering = diskOfferingDao.findById(dataDiskOfferingMap.get(disk.getDiskId()));
                diskProfileStoragePoolList.add(importDisk(disk, userVm, cluster, offering, Volume.Type.DATADISK, String.format("DATA-%d-%s", userVm.getId(), disk.getDiskId()),
                        (disk.getCapacity() / Resource.ResourceType.bytesToGiB), offering.getMinIops(), offering.getMaxIops(),
                        template, owner, deviceId));
                deviceId++;
            }
        } catch (Exception e) {
            LOGGER.error(String.format("Failed to import volumes while importing vm: %s", instanceName), e);
            cleanupFailedImportVM(userVm);
            throw new ServerApiException(ApiErrorCode.INTERNAL_ERROR, String.format("Failed to import volumes while importing vm: %s. %s", instanceName, StringUtils.defaultString(e.getMessage())));
        }
        try {
            int nicIndex = 0;
            for (UnmanagedInstanceTO.Nic nic : unmanagedInstance.getNics()) {
                Network network = networkDao.findById(allNicNetworkMap.get(nic.getNicId()));
                Network.IpAddresses ipAddresses = nicIpAddressMap.get(nic.getNicId());
                importNic(nic, userVm, network, ipAddresses, nicIndex, nicIndex==0, forced);
                nicIndex++;
            }
        } catch (Exception e) {
            LOGGER.error(String.format("Failed to import NICs while importing vm: %s", instanceName), e);
            cleanupFailedImportVM(userVm);
            throw new ServerApiException(ApiErrorCode.INTERNAL_ERROR, String.format("Failed to import NICs while importing vm: %s. %s", instanceName, StringUtils.defaultString(e.getMessage())));
        }
        if (migrateAllowed) {
            userVm = migrateImportedVM(host, template, validatedServiceOffering, userVm, owner, diskProfileStoragePoolList);
        }
        publishVMUsageUpdateResourceCount(userVm, validatedServiceOffering);
        return userVm;
    }

    private HashMap<String, UnmanagedInstanceTO> getUnmanagedInstancesForHost(HostVO host, String instanceName, List<String> managedVms) {
        HashMap<String, UnmanagedInstanceTO> unmanagedInstances = new HashMap<>();
        if (host.isInMaintenanceStates()) {
            return unmanagedInstances;
        }

        GetUnmanagedInstancesCommand command = new GetUnmanagedInstancesCommand();
        command.setInstanceName(instanceName);
        command.setManagedInstancesNames(managedVms);
        Answer answer = agentManager.easySend(host.getId(), command);
        if (!(answer instanceof GetUnmanagedInstancesAnswer)) {
            return unmanagedInstances;
        }
        GetUnmanagedInstancesAnswer unmanagedInstancesAnswer = (GetUnmanagedInstancesAnswer) answer;
        unmanagedInstances = unmanagedInstancesAnswer.getUnmanagedInstances();
        return unmanagedInstances;
    }

    @Override
    public ListResponse<UnmanagedInstanceResponse> listUnmanagedInstances(ListUnmanagedInstancesCmd cmd) {
        final Account caller = CallContext.current().getCallingAccount();
        if (caller.getType() != Account.Type.ADMIN) {
            throw new PermissionDeniedException(String.format("Cannot perform this operation, Calling account is not root admin: %s", caller.getUuid()));
        }
        final Long clusterId = cmd.getClusterId();
        if (clusterId == null) {
            throw new InvalidParameterValueException(String.format("Cluster ID cannot be null"));
        }
        final Cluster cluster = clusterDao.findById(clusterId);
        if (cluster == null) {
            throw new InvalidParameterValueException(String.format("Cluster ID: %d cannot be found", clusterId));
        }
        if (cluster.getHypervisorType() != Hypervisor.HypervisorType.VMware) {
            throw new InvalidParameterValueException(String.format("VM ingestion is currently not supported for hypervisor: %s", cluster.getHypervisorType().toString()));
        }
        String keyword = cmd.getKeyword();
        if (StringUtils.isNotEmpty(keyword)) {
            keyword = keyword.toLowerCase();
        }
        List<HostVO> hosts = resourceManager.listHostsInClusterByStatus(clusterId, Status.Up);
        List<String> additionalNameFilters = getAdditionalNameFilters(cluster);
        List<String> managedVms = new ArrayList<>(additionalNameFilters);
        managedVms.addAll(getHostsManagedVms(hosts));
        List<UnmanagedInstanceResponse> responses = new ArrayList<>();
        for (HostVO host : hosts) {
            HashMap<String, UnmanagedInstanceTO> unmanagedInstances = getUnmanagedInstancesForHost(host, cmd.getName(), managedVms);
            Set<String> keys = unmanagedInstances.keySet();
            for (String key : keys) {
                UnmanagedInstanceTO instance = unmanagedInstances.get(key);
                if (StringUtils.isNotEmpty(keyword) &&
                        !instance.getName().toLowerCase().contains(keyword)) {
                    continue;
                }
                responses.add(createUnmanagedInstanceResponse(instance, cluster, host));
            }
        }
        ListResponse<UnmanagedInstanceResponse> listResponses = new ListResponse<>();
        listResponses.setResponses(responses, responses.size());
        return listResponses;
    }

    @Override
    public UserVmResponse importUnmanagedInstance(ImportUnmanagedInstanceCmd cmd) {
        final Account caller = CallContext.current().getCallingAccount();
        if (caller.getType() != Account.Type.ADMIN) {
            throw new PermissionDeniedException(String.format("Cannot perform this operation, Calling account is not root admin: %s", caller.getUuid()));
        }
        final Long clusterId = cmd.getClusterId();
        final Cluster cluster = clusterDao.findById(clusterId);
        if (cluster == null) {
            throw new InvalidParameterValueException(String.format("Cluster ID: %d cannot be found", clusterId));
        }
        if (cluster.getHypervisorType() != Hypervisor.HypervisorType.VMware) {
            throw new InvalidParameterValueException(String.format("VM import is currently not supported for hypervisor: %s", cluster.getHypervisorType().toString()));
        }
        final DataCenter zone = dataCenterDao.findById(cluster.getDataCenterId());
        final String instanceName = cmd.getName();
        if (StringUtils.isEmpty(instanceName)) {
            throw new InvalidParameterValueException("Instance name cannot be empty");
        }
        if (cmd.getDomainId() != null && StringUtils.isEmpty(cmd.getAccountName())) {
            throw new InvalidParameterValueException(String.format("%s parameter must be specified with %s parameter", ApiConstants.DOMAIN_ID, ApiConstants.ACCOUNT));
        }
        final Account owner = accountService.getActiveAccountById(cmd.getEntityOwnerId());
        long userId = CallContext.current().getCallingUserId();
        List<UserVO> userVOs = userDao.listByAccount(owner.getAccountId());
        if (CollectionUtils.isNotEmpty(userVOs)) {
            userId = userVOs.get(0).getId();
        }
        VMTemplateVO template;
        final Long templateId = cmd.getTemplateId();
        if (templateId == null) {
            template = templateDao.findByName(VM_IMPORT_DEFAULT_TEMPLATE_NAME);
            if (template == null) {
                template = createDefaultDummyVmImportTemplate();
                if (template == null) {
                    throw new InvalidParameterValueException(String.format("Default VM import template with unique name: %s for hypervisor: %s cannot be created. Please use templateid parameter for import", VM_IMPORT_DEFAULT_TEMPLATE_NAME, cluster.getHypervisorType().toString()));
                }
            }
        } else {
            template = templateDao.findById(templateId);
        }
        if (template == null) {
            throw new InvalidParameterValueException(String.format("Template ID: %d cannot be found", templateId));
        }
        final Long serviceOfferingId = cmd.getServiceOfferingId();
        final ServiceOfferingVO serviceOffering = serviceOfferingDao.findById(serviceOfferingId);
        if (serviceOffering == null) {
            throw new InvalidParameterValueException(String.format("Service offering ID: %d cannot be found", serviceOfferingId));
        }
        accountService.checkAccess(owner, serviceOffering, zone);
        try {
            resourceLimitService.checkResourceLimit(owner, Resource.ResourceType.user_vm, 1);
        } catch (ResourceAllocationException e) {
            LOGGER.error(String.format("VM resource allocation error for account: %s", owner.getUuid()), e);
            throw new ServerApiException(ApiErrorCode.INTERNAL_ERROR, String.format("VM resource allocation error for account: %s. %s", owner.getUuid(), StringUtils.defaultString(e.getMessage())));
        }
        String displayName = cmd.getDisplayName();
        if (StringUtils.isEmpty(displayName)) {
            displayName = instanceName;
        }
        String hostName = cmd.getHostName();
        if (StringUtils.isEmpty(hostName)) {
            if (!NetUtils.verifyDomainNameLabel(instanceName, true)) {
                throw new InvalidParameterValueException("Please provide hostname for the VM. VM name contains unsupported characters for it to be used as hostname");
            }
            hostName = instanceName;
        }
        if (!NetUtils.verifyDomainNameLabel(hostName, true)) {
            throw new InvalidParameterValueException("Invalid VM hostname. VM hostname can contain ASCII letters 'a' through 'z', the digits '0' through '9', "
                    + "and the hyphen ('-'), must be between 1 and 63 characters long, and can't start or end with \"-\" and can't start with digit");
        }
        if (cluster.getHypervisorType().equals(Hypervisor.HypervisorType.VMware) &&
                Boolean.parseBoolean(configurationDao.getValue(Config.SetVmInternalNameUsingDisplayName.key()))) {
            // If global config vm.instancename.flag is set to true, then CS will set guest VM's name as it appears on the hypervisor, to its hostname.
            // In case of VMware since VM name must be unique within a DC, check if VM with the same hostname already exists in the zone.
            VMInstanceVO vmByHostName = vmDao.findVMByHostNameInZone(hostName, zone.getId());
            if (vmByHostName != null && vmByHostName.getState() != VirtualMachine.State.Expunging) {
                throw new InvalidParameterValueException(String.format("Failed to import VM: %s. There already exists a VM by the hostname: %s in zone: %s", instanceName, hostName, zone.getUuid()));
            }
        }
        final Map<String, Long> nicNetworkMap = cmd.getNicNetworkList();
        final Map<String, Network.IpAddresses> nicIpAddressMap = cmd.getNicIpAddressList();
        final Map<String, Long> dataDiskOfferingMap = cmd.getDataDiskToDiskOfferingList();
        final Map<String, String> details = cmd.getDetails();
        final boolean forced = cmd.isForced();
        List<HostVO> hosts = resourceManager.listHostsInClusterByStatus(clusterId, Status.Up);
        UserVm userVm = null;
        List<String> additionalNameFilters = getAdditionalNameFilters(cluster);
        List<String> managedVms = new ArrayList<>(additionalNameFilters);
        managedVms.addAll(getHostsManagedVms(hosts));
        for (HostVO host : hosts) {
            HashMap<String, UnmanagedInstanceTO> unmanagedInstances = getUnmanagedInstancesForHost(host, cmd.getName(), managedVms);
            if (MapUtils.isEmpty(unmanagedInstances)) {
                continue;
            }
            Set<String> names = unmanagedInstances.keySet();
            for (String name : names) {
                if (!instanceName.equals(name)) {
                    continue;
                }
                UnmanagedInstanceTO unmanagedInstance = unmanagedInstances.get(name);
                if (unmanagedInstance == null) {
                    throw new ServerApiException(ApiErrorCode.INTERNAL_ERROR, String.format("Unable to retrieve details for unmanaged VM: %s", name));
                }
                if (template.getName().equals(VM_IMPORT_DEFAULT_TEMPLATE_NAME)) {
                    String osName = unmanagedInstance.getOperatingSystem();
                    GuestOS guestOS = null;
                    if (StringUtils.isNotEmpty(osName)) {
                        guestOS = guestOSDao.listByDisplayName(osName);
                    }
<<<<<<< HEAD
                    GuestOSHypervisor guestOSHypervisor = null;
                    if (guestOS != null) {
                        guestOSHypervisor = guestOSHypervisorDao.findByOsIdAndHypervisor(guestOS.getId(), host.getHypervisorType().toString(), host.getHypervisorVersion());
                    }
                    if (guestOSHypervisor == null && StringUtils.isNotEmpty(unmanagedInstance.getOperatingSystemId())) {
                        guestOSHypervisor = guestOSHypervisorDao.findByOsNameAndHypervisor(unmanagedInstance.getOperatingSystemId(), host.getHypervisorType().toString(), host.getHypervisorVersion());
                    }
                    if (guestOSHypervisor == null) {
=======
                    if (template.getName().equals(VM_IMPORT_DEFAULT_TEMPLATE_NAME)) {
                        String osName = unmanagedInstance.getOperatingSystem();
                        GuestOS guestOS = null;
                        if (StringUtils.isNotEmpty(osName)) {
                            guestOS = guestOSDao.findOneByDisplayName(osName);
                        }
                        GuestOSHypervisor guestOSHypervisor = null;
>>>>>>> d87f39ad
                        if (guestOS != null) {
                            throw new ServerApiException(ApiErrorCode.INTERNAL_ERROR, String.format("Unable to find hypervisor guest OS ID: %s details for unmanaged VM: %s for hypervisor: %s version: %s. templateid parameter can be used to assign template for VM", guestOS.getUuid(), name, host.getHypervisorType().toString(), host.getHypervisorVersion()));
                        }
                        throw new ServerApiException(ApiErrorCode.INTERNAL_ERROR, String.format("Unable to retrieve guest OS details for unmanaged VM: %s with OS name: %s, OS ID: %s for hypervisor: %s version: %s. templateid parameter can be used to assign template for VM", name, osName, unmanagedInstance.getOperatingSystemId(), host.getHypervisorType().toString(), host.getHypervisorVersion()));
                    }
                    template.setGuestOSId(guestOSHypervisor.getGuestOsId());
                }
                userVm = importVirtualMachineInternal(unmanagedInstance, instanceName, zone, cluster, host,
                        template, displayName, hostName, caller, owner, userId,
                        serviceOffering, dataDiskOfferingMap,
                        nicNetworkMap, nicIpAddressMap,
                        details, cmd.getMigrateAllowed(), forced);
                break;
            }
            if (userVm != null) {
                break;
            }
        }
        if (userVm == null) {
            throw new ServerApiException(ApiErrorCode.INTERNAL_ERROR, String.format("Failed to find unmanaged vm with name: %s in cluster: %s", instanceName, cluster.getUuid()));
        }
        return responseGenerator.createUserVmResponse(ResponseObject.ResponseView.Full, "virtualmachine", userVm).get(0);
    }

    @Override
    public List<Class<?>> getCommands() {
        final List<Class<?>> cmdList = new ArrayList<Class<?>>();
        cmdList.add(ListUnmanagedInstancesCmd.class);
        cmdList.add(ImportUnmanagedInstanceCmd.class);
        cmdList.add(UnmanageVMInstanceCmd.class);
        return cmdList;
    }

    /**
     * Perform validations before attempting to unmanage a VM from CloudStack:
     * - VM must not have any associated volume snapshot
     * - VM must not have an attached ISO
     */
    private void performUnmanageVMInstancePrechecks(VMInstanceVO vmVO) {
        if (hasVolumeSnapshotsPriorToUnmanageVM(vmVO)) {
            throw new UnsupportedServiceException("Cannot unmanage VM with id = " + vmVO.getUuid() +
                    " as there are volume snapshots for its volume(s). Please remove snapshots before unmanaging.");
        }

        if (hasISOAttached(vmVO)) {
            throw new UnsupportedServiceException("Cannot unmanage VM with id = " + vmVO.getUuid() +
                    " as there is an ISO attached. Please detach ISO before unmanaging.");
        }
    }

    private boolean hasVolumeSnapshotsPriorToUnmanageVM(VMInstanceVO vmVO) {
        List<VolumeVO> volumes = volumeDao.findByInstance(vmVO.getId());
        for (VolumeVO volume : volumes) {
            List<SnapshotVO> snaps = snapshotDao.listByVolumeId(volume.getId());
            if (CollectionUtils.isNotEmpty(snaps)) {
                for (SnapshotVO snap : snaps) {
                    if (snap.getState() != Snapshot.State.Destroyed && snap.getRemoved() == null) {
                        return true;
                    }
                }
            }
        }
        return false;
    }

    private boolean hasISOAttached(VMInstanceVO vmVO) {
        UserVmVO userVM = userVmDao.findById(vmVO.getId());
        if (userVM == null) {
            throw new InvalidParameterValueException("Could not find user VM with ID = " + vmVO.getUuid());
        }
        return userVM.getIsoId() != null;
    }

    /**
     * Find a suitable host within the scope of the VM to unmanage to verify the VM exists
     */
    private Long findSuitableHostId(VMInstanceVO vmVO) {
        Long hostId = vmVO.getHostId();
        if (hostId == null) {
            long zoneId = vmVO.getDataCenterId();
            List<HostVO> hosts = hostDao.listAllHostsUpByZoneAndHypervisor(zoneId, vmVO.getHypervisorType());
            for (HostVO host : hosts) {
                if (host.isInMaintenanceStates() || host.getState() != Status.Up || host.getStatus() != Status.Up) {
                    continue;
                }
                hostId = host.getId();
                break;
            }
        }

        if (hostId == null) {
            throw new CloudRuntimeException("Cannot find a host to verify if the VM to unmanage " +
                    "with id = " + vmVO.getUuid() + " exists.");
        }
        return hostId;
    }

    @Override
    @ActionEvent(eventType = EventTypes.EVENT_VM_UNMANAGE, eventDescription = "unmanaging VM", async = true)
    public boolean unmanageVMInstance(long vmId) {
        VMInstanceVO vmVO = vmDao.findById(vmId);
        if (vmVO == null || vmVO.getRemoved() != null) {
            throw new InvalidParameterValueException("Could not find VM to unmanage, it is either removed or not existing VM");
        } else if (vmVO.getState() != VirtualMachine.State.Running && vmVO.getState() != VirtualMachine.State.Stopped) {
            throw new InvalidParameterValueException("VM with id = " + vmVO.getUuid() + " must be running or stopped to be unmanaged");
        } else if (vmVO.getHypervisorType() != Hypervisor.HypervisorType.VMware) {
            throw new UnsupportedServiceException("Unmanage VM is currently allowed for VMware VMs only");
        } else if (vmVO.getType() != VirtualMachine.Type.User) {
            throw new UnsupportedServiceException("Unmanage VM is currently allowed for guest VMs only");
        }

        performUnmanageVMInstancePrechecks(vmVO);

        Long hostId = findSuitableHostId(vmVO);
        String instanceName = vmVO.getInstanceName();

        if (!existsVMToUnmanage(instanceName, hostId)) {
            throw new CloudRuntimeException("VM with id = " + vmVO.getUuid() + " is not found in the hypervisor");
        }

        return userVmManager.unmanageUserVM(vmId);
    }

    /**
     * Verify the VM to unmanage exists on the hypervisor
     */
    private boolean existsVMToUnmanage(String instanceName, Long hostId) {
        PrepareUnmanageVMInstanceCommand command = new PrepareUnmanageVMInstanceCommand();
        command.setInstanceName(instanceName);
        Answer ans = agentManager.easySend(hostId, command);
        if (!(ans instanceof PrepareUnmanageVMInstanceAnswer)) {
            throw new CloudRuntimeException("Error communicating with host " + hostId);
        }
        PrepareUnmanageVMInstanceAnswer answer = (PrepareUnmanageVMInstanceAnswer) ans;
        if (!answer.getResult()) {
            LOGGER.error("Error verifying VM " + instanceName + " exists on host with ID = " + hostId + ": " + answer.getDetails());
        }
        return answer.getResult();
    }

    @Override
    public String getConfigComponentName() {
        return UnmanagedVMsManagerImpl.class.getSimpleName();
    }

    @Override
    public ConfigKey<?>[] getConfigKeys() {
        return new ConfigKey<?>[] { UnmanageVMPreserveNic };
    }
}<|MERGE_RESOLUTION|>--- conflicted
+++ resolved
@@ -1207,9 +1207,8 @@
                     String osName = unmanagedInstance.getOperatingSystem();
                     GuestOS guestOS = null;
                     if (StringUtils.isNotEmpty(osName)) {
-                        guestOS = guestOSDao.listByDisplayName(osName);
+                        guestOS = guestOSDao.findOneByDisplayName(osName);
                     }
-<<<<<<< HEAD
                     GuestOSHypervisor guestOSHypervisor = null;
                     if (guestOS != null) {
                         guestOSHypervisor = guestOSHypervisorDao.findByOsIdAndHypervisor(guestOS.getId(), host.getHypervisorType().toString(), host.getHypervisorVersion());
@@ -1218,15 +1217,6 @@
                         guestOSHypervisor = guestOSHypervisorDao.findByOsNameAndHypervisor(unmanagedInstance.getOperatingSystemId(), host.getHypervisorType().toString(), host.getHypervisorVersion());
                     }
                     if (guestOSHypervisor == null) {
-=======
-                    if (template.getName().equals(VM_IMPORT_DEFAULT_TEMPLATE_NAME)) {
-                        String osName = unmanagedInstance.getOperatingSystem();
-                        GuestOS guestOS = null;
-                        if (StringUtils.isNotEmpty(osName)) {
-                            guestOS = guestOSDao.findOneByDisplayName(osName);
-                        }
-                        GuestOSHypervisor guestOSHypervisor = null;
->>>>>>> d87f39ad
                         if (guestOS != null) {
                             throw new ServerApiException(ApiErrorCode.INTERNAL_ERROR, String.format("Unable to find hypervisor guest OS ID: %s details for unmanaged VM: %s for hypervisor: %s version: %s. templateid parameter can be used to assign template for VM", guestOS.getUuid(), name, host.getHypervisorType().toString(), host.getHypervisorVersion()));
                         }
