--- conflicted
+++ resolved
@@ -91,7 +91,6 @@
 import com.cloud.exception.PermissionDeniedException;
 import com.cloud.exception.ResourceAllocationException;
 import com.cloud.exception.UnsupportedServiceException;
-import com.cloud.host.Host;
 import com.cloud.host.HostVO;
 import com.cloud.host.Status;
 import com.cloud.host.dao.HostDao;
@@ -1154,14 +1153,15 @@
         List<HostVO> hosts = resourceManager.listHostsInClusterByStatus(clusterId, Status.Up);
         UserVm userVm = null;
         List<String> additionalNameFilters = getAdditionalNameFilters(cluster);
-<<<<<<< HEAD
+        List<String> managedVms = new ArrayList<>(additionalNameFilters);
+        managedVms.addAll(getHostsManagedVms(hosts));
 
         if (cluster.getHypervisorType() == Hypervisor.HypervisorType.VMware) {
             userVm = importUnmanagedInstanceFromVmwareToVmware(zone, cluster, hosts, additionalNameFilters,
                     template, instanceName, displayName, hostName, caller, owner, userId,
                     serviceOffering, dataDiskOfferingMap,
                     nicNetworkMap, nicIpAddressMap,
-                    details, cmd.getMigrateAllowed(), forced);
+                    details, cmd.getMigrateAllowed(), managedVms, forced);
         } else if (cluster.getHypervisorType() == Hypervisor.HypervisorType.KVM) {
             userVm = importUnmanagedInstanceFromVmwareToKvm(zone, cluster,
                     template, instanceName, displayName, hostName, caller, owner, userId,
@@ -1182,14 +1182,10 @@
                                                              String hostName, Account caller, Account owner, long userId,
                                                              ServiceOfferingVO serviceOffering, Map<String, Long> dataDiskOfferingMap,
                                                              Map<String, Long> nicNetworkMap, Map<String, Network.IpAddresses> nicIpAddressMap,
-                                                             Map<String, String> details, Boolean migrateAllowed, boolean forced) {
+                                                             Map<String, String> details, Boolean migrateAllowed, List<String> managedVms, boolean forced) {
         UserVm userVm = null;
-=======
-        List<String> managedVms = new ArrayList<>(additionalNameFilters);
-        managedVms.addAll(getHostsManagedVms(hosts));
->>>>>>> 3486a3c3
         for (HostVO host : hosts) {
-            HashMap<String, UnmanagedInstanceTO> unmanagedInstances = getUnmanagedInstancesForHost(host, cmd.getName(), managedVms);
+            HashMap<String, UnmanagedInstanceTO> unmanagedInstances = getUnmanagedInstancesForHost(host, instanceName, managedVms);
             if (MapUtils.isEmpty(unmanagedInstances)) {
                 continue;
             }
@@ -1221,22 +1217,13 @@
                         }
                         throw new ServerApiException(ApiErrorCode.INTERNAL_ERROR, String.format("Unable to retrieve guest OS details for unmanaged VM: %s with OS name: %s, OS ID: %s for hypervisor: %s version: %s. templateid parameter can be used to assign template for VM", name, osName, unmanagedInstance.getOperatingSystemId(), host.getHypervisorType().toString(), host.getHypervisorVersion()));
                     }
-<<<<<<< HEAD
-                    userVm = importVirtualMachineInternal(unmanagedInstance, instanceName, zone, cluster, host,
-                            template, displayName, hostName, CallContext.current().getCallingAccount(), owner, userId,
-                            serviceOffering, dataDiskOfferingMap,
-                            nicNetworkMap, nicIpAddressMap,
-                            details, migrateAllowed, forced);
-                    break;
-=======
                     template.setGuestOSId(guestOSHypervisor.getGuestOsId());
->>>>>>> 3486a3c3
                 }
                 userVm = importVirtualMachineInternal(unmanagedInstance, instanceName, zone, cluster, host,
                         template, displayName, hostName, CallContext.current().getCallingAccount(), owner, userId,
                         serviceOffering, dataDiskOfferingMap,
                         nicNetworkMap, nicIpAddressMap,
-                        details, cmd.getMigrateAllowed(), forced);
+                        details, migrateAllowed, forced);
                 break;
             }
             if (userVm != null) {
