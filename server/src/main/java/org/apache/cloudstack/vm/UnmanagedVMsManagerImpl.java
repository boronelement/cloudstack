// Licensed to the Apache Software Foundation (ASF) under one
// or more contributor license agreements.  See the NOTICE file
// distributed with this work for additional information
// regarding copyright ownership.  The ASF licenses this file
// to you under the Apache License, Version 2.0 (the
// "License"); you may not use this file except in compliance
// with the License.  You may obtain a copy of the License at
//
//   http://www.apache.org/licenses/LICENSE-2.0
//
// Unless required by applicable law or agreed to in writing,
// software distributed under the License is distributed on an
// "AS IS" BASIS, WITHOUT WARRANTIES OR CONDITIONS OF ANY
// KIND, either express or implied.  See the License for the
// specific language governing permissions and limitations
// under the License.

package org.apache.cloudstack.vm;

import com.cloud.agent.AgentManager;
import com.cloud.agent.api.Answer;
import com.cloud.agent.api.CheckConvertInstanceAnswer;
import com.cloud.agent.api.CheckConvertInstanceCommand;
import com.cloud.agent.api.CheckVolumeAnswer;
import com.cloud.agent.api.CheckVolumeCommand;
import com.cloud.agent.api.ConvertInstanceAnswer;
import com.cloud.agent.api.ConvertInstanceCommand;
import com.cloud.agent.api.CopyRemoteVolumeAnswer;
import com.cloud.agent.api.CopyRemoteVolumeCommand;
import com.cloud.agent.api.GetRemoteVmsAnswer;
import com.cloud.agent.api.GetRemoteVmsCommand;
import com.cloud.agent.api.GetUnmanagedInstancesAnswer;
import com.cloud.agent.api.GetUnmanagedInstancesCommand;
import com.cloud.agent.api.PrepareUnmanageVMInstanceAnswer;
import com.cloud.agent.api.PrepareUnmanageVMInstanceCommand;
import com.cloud.agent.api.to.DataStoreTO;
import com.cloud.agent.api.to.RemoteInstanceTO;
import com.cloud.agent.api.to.StorageFilerTO;
import com.cloud.configuration.Config;
import com.cloud.configuration.Resource;
import com.cloud.dc.DataCenter;
import com.cloud.dc.DataCenterVO;
import com.cloud.dc.VmwareDatacenterVO;
import com.cloud.dc.dao.ClusterDao;
import com.cloud.dc.dao.DataCenterDao;
import com.cloud.dc.dao.VmwareDatacenterDao;
import com.cloud.deploy.DataCenterDeployment;
import com.cloud.deploy.DeployDestination;
import com.cloud.deploy.DeploymentPlanner;
import com.cloud.deploy.DeploymentPlanningManager;
import com.cloud.event.ActionEvent;
import com.cloud.event.ActionEventUtils;
import com.cloud.event.EventTypes;
import com.cloud.event.EventVO;
import com.cloud.event.UsageEventUtils;
import com.cloud.exception.AgentUnavailableException;
import com.cloud.exception.InsufficientAddressCapacityException;
import com.cloud.exception.InsufficientCapacityException;
import com.cloud.exception.InsufficientVirtualNetworkCapacityException;
import com.cloud.exception.InvalidParameterValueException;
import com.cloud.exception.OperationTimedoutException;
import com.cloud.exception.PermissionDeniedException;
import com.cloud.exception.ResourceAllocationException;
import com.cloud.exception.UnsupportedServiceException;
import com.cloud.host.Host;
import com.cloud.host.HostVO;
import com.cloud.host.Status;
import com.cloud.host.dao.HostDao;
import com.cloud.hypervisor.Hypervisor;
import com.cloud.hypervisor.HypervisorGuru;
import com.cloud.hypervisor.HypervisorGuruManager;
import com.cloud.network.IpAddressManager;
import com.cloud.network.Network;
import com.cloud.network.NetworkModel;
import com.cloud.network.Networks;
import com.cloud.network.PhysicalNetwork;
import com.cloud.network.dao.NetworkDao;
import com.cloud.network.dao.NetworkVO;
import com.cloud.network.dao.PhysicalNetworkDao;
import com.cloud.offering.DiskOffering;
import com.cloud.offering.NetworkOffering;
import com.cloud.offering.ServiceOffering;
import com.cloud.offerings.NetworkOfferingVO;
import com.cloud.offerings.dao.NetworkOfferingDao;
import com.cloud.org.Cluster;
import com.cloud.resource.ResourceManager;
import com.cloud.resource.ResourceState;
import com.cloud.serializer.GsonHelper;
import com.cloud.server.ManagementService;
import com.cloud.service.ServiceOfferingVO;
import com.cloud.service.dao.ServiceOfferingDao;
import com.cloud.storage.DataStoreRole;
import com.cloud.storage.DiskOfferingVO;
import com.cloud.storage.GuestOS;
import com.cloud.storage.GuestOSHypervisor;
import com.cloud.storage.ScopeType;
import com.cloud.storage.Snapshot;
import com.cloud.storage.SnapshotVO;
import com.cloud.storage.Storage;
import com.cloud.storage.StoragePool;
import com.cloud.storage.VMTemplateStoragePoolVO;
import com.cloud.storage.VMTemplateVO;
import com.cloud.storage.Volume;
import com.cloud.storage.VolumeApiService;
import com.cloud.storage.VolumeVO;
import com.cloud.storage.dao.DiskOfferingDao;
import com.cloud.storage.dao.GuestOSDao;
import com.cloud.storage.dao.GuestOSHypervisorDao;
import com.cloud.storage.dao.SnapshotDao;
import com.cloud.storage.dao.StoragePoolHostDao;
import com.cloud.storage.dao.VMTemplateDao;
import com.cloud.storage.dao.VMTemplatePoolDao;
import com.cloud.storage.dao.VolumeDao;
import com.cloud.template.VirtualMachineTemplate;
import com.cloud.user.Account;
import com.cloud.user.AccountService;
import com.cloud.user.ResourceLimitService;
import com.cloud.user.UserVO;
import com.cloud.user.dao.UserDao;
import com.cloud.uservm.UserVm;
import com.cloud.utils.LogUtils;
import com.cloud.utils.Pair;
import com.cloud.utils.db.EntityManager;
import com.cloud.utils.exception.CloudRuntimeException;
import com.cloud.utils.net.NetUtils;
import com.cloud.vm.DiskProfile;
import com.cloud.vm.NicProfile;
import com.cloud.vm.NicVO;
import com.cloud.vm.UserVmManager;
import com.cloud.vm.UserVmVO;
import com.cloud.vm.VMInstanceVO;
import com.cloud.vm.VirtualMachine;
import com.cloud.vm.VirtualMachineManager;
import com.cloud.vm.VirtualMachineName;
import com.cloud.vm.VirtualMachineProfile;
import com.cloud.vm.VirtualMachineProfileImpl;
import com.cloud.vm.VmDetailConstants;
import com.cloud.vm.dao.NicDao;
import com.cloud.vm.dao.UserVmDao;
import com.cloud.vm.dao.UserVmDetailsDao;
import com.cloud.vm.dao.VMInstanceDao;
import com.google.gson.Gson;
import org.apache.cloudstack.acl.ControlledEntity;
import org.apache.cloudstack.api.ApiCommandResourceType;
import org.apache.cloudstack.api.ApiConstants;
import org.apache.cloudstack.api.ApiErrorCode;
import org.apache.cloudstack.api.ResponseGenerator;
import org.apache.cloudstack.api.ResponseObject;
import org.apache.cloudstack.api.ServerApiException;
import org.apache.cloudstack.api.command.admin.vm.ImportUnmanagedInstanceCmd;
import org.apache.cloudstack.api.command.admin.vm.ImportVmCmd;
import org.apache.cloudstack.api.command.admin.vm.ListUnmanagedInstancesCmd;
import org.apache.cloudstack.api.command.admin.vm.ListVmsForImportCmd;
import org.apache.cloudstack.api.command.admin.vm.UnmanageVMInstanceCmd;
import org.apache.cloudstack.api.response.ListResponse;
import org.apache.cloudstack.api.response.NicResponse;
import org.apache.cloudstack.api.response.UnmanagedInstanceDiskResponse;
import org.apache.cloudstack.api.response.UnmanagedInstanceResponse;
import org.apache.cloudstack.api.response.UserVmResponse;
import org.apache.cloudstack.context.CallContext;
import org.apache.cloudstack.engine.orchestration.service.NetworkOrchestrationService;
import org.apache.cloudstack.engine.orchestration.service.VolumeOrchestrationService;
import org.apache.cloudstack.engine.subsystem.api.storage.DataStore;
import org.apache.cloudstack.engine.subsystem.api.storage.DataStoreManager;
import org.apache.cloudstack.framework.config.ConfigKey;
import org.apache.cloudstack.framework.config.dao.ConfigurationDao;
import org.apache.cloudstack.storage.datastore.db.ImageStoreDao;
import org.apache.cloudstack.storage.datastore.db.ImageStoreVO;
import org.apache.cloudstack.storage.datastore.db.PrimaryDataStoreDao;
import org.apache.cloudstack.storage.datastore.db.StoragePoolVO;
import org.apache.cloudstack.utils.volume.VirtualMachineDiskInfo;
import org.apache.commons.collections.CollectionUtils;
import org.apache.commons.collections.MapUtils;
import org.apache.commons.lang3.StringUtils;
import org.apache.logging.log4j.LogManager;
import org.apache.logging.log4j.Logger;

import javax.inject.Inject;
import java.util.ArrayList;
import java.util.Arrays;
import java.util.HashMap;
import java.util.LinkedHashMap;
import java.util.List;
import java.util.Map;
import java.util.Random;
import java.util.Set;
import java.util.stream.Collectors;

import static org.apache.cloudstack.api.ApiConstants.MAX_IOPS;
import static org.apache.cloudstack.api.ApiConstants.MIN_IOPS;

public class UnmanagedVMsManagerImpl implements UnmanagedVMsManager {
    public static final String VM_IMPORT_DEFAULT_TEMPLATE_NAME = "system-default-vm-import-dummy-template.iso";
    public static final String KVM_VM_IMPORT_DEFAULT_TEMPLATE_NAME = "kvm-default-vm-import-dummy-template";
    protected Logger logger = LogManager.getLogger(UnmanagedVMsManagerImpl.class);
    private static final List<Hypervisor.HypervisorType> importUnmanagedInstancesSupportedHypervisors =
            Arrays.asList(Hypervisor.HypervisorType.VMware, Hypervisor.HypervisorType.KVM);

    @Inject
    private AgentManager agentManager;
    @Inject
    private DataCenterDao dataCenterDao;
    @Inject
    private ClusterDao clusterDao;
    @Inject
    private HostDao hostDao;
    @Inject
    private AccountService accountService;
    @Inject
    private UserDao userDao;
    @Inject
    private VMTemplateDao templateDao;
    @Inject
    private VMTemplatePoolDao templatePoolDao;
    @Inject
    private ServiceOfferingDao serviceOfferingDao;
    @Inject
    private DiskOfferingDao diskOfferingDao;
    @Inject
    private ResourceManager resourceManager;
    @Inject
    private ResourceLimitService resourceLimitService;
    @Inject
    private UserVmDetailsDao userVmDetailsDao;
    @Inject
    private UserVmManager userVmManager;
    @Inject
    private ResponseGenerator responseGenerator;
    @Inject
    private VolumeOrchestrationService volumeManager;
    @Inject
    private VolumeDao volumeDao;
    @Inject
    private PrimaryDataStoreDao primaryDataStoreDao;
    @Inject
    private NetworkDao networkDao;
    @Inject
    private NetworkOrchestrationService networkOrchestrationService;
    @Inject
    private VMInstanceDao vmDao;
    @Inject
    private VolumeApiService volumeApiService;
    @Inject
    private DeploymentPlanningManager deploymentPlanningManager;
    @Inject
    private VirtualMachineManager virtualMachineManager;
    @Inject
    private ManagementService managementService;
    @Inject
    private NicDao nicDao;
    @Inject
    private NetworkModel networkModel;
    @Inject
    private ConfigurationDao configurationDao;
    @Inject
    private GuestOSDao guestOSDao;
    @Inject
    private GuestOSHypervisorDao guestOSHypervisorDao;
    @Inject
    private SnapshotDao snapshotDao;
    @Inject
    private UserVmDao userVmDao;
    @Inject
    private NetworkOfferingDao networkOfferingDao;
    @Inject
    EntityManager entityMgr;
    @Inject
    private NetworkOrchestrationService networkMgr;
    @Inject
    private PhysicalNetworkDao physicalNetworkDao;
    @Inject
    private IpAddressManager ipAddressManager;
    @Inject
    private StoragePoolHostDao storagePoolHostDao;
    @Inject
    private HypervisorGuruManager hypervisorGuruManager;
    @Inject
    private VmwareDatacenterDao vmwareDatacenterDao;
    @Inject
    private ImageStoreDao imageStoreDao;
    @Inject
    private DataStoreManager dataStoreManager;

    protected Gson gson;

    public UnmanagedVMsManagerImpl() {
        gson = GsonHelper.getGsonLogger();
    }

    private VMTemplateVO createDefaultDummyVmImportTemplate(boolean isKVM) {
        String templateName = (isKVM) ? KVM_VM_IMPORT_DEFAULT_TEMPLATE_NAME : VM_IMPORT_DEFAULT_TEMPLATE_NAME;
        VMTemplateVO template = null;
        try {
            template = VMTemplateVO.createSystemIso(templateDao.getNextInSequence(Long.class, "id"), templateName, templateName, true,
                    "", true, 64, Account.ACCOUNT_ID_SYSTEM, "",
                    "VM Import Default Template", false, 1);
            template.setState(VirtualMachineTemplate.State.Inactive);
            template = templateDao.persist(template);
            if (template == null) {
                return null;
            }
            templateDao.remove(template.getId());
            template = templateDao.findByName(templateName);
        } catch (Exception e) {
            logger.error("Unable to create default dummy template for VM import", e);
        }
        return template;
    }

    private UnmanagedInstanceResponse createUnmanagedInstanceResponse(UnmanagedInstanceTO instance, Cluster cluster, Host host) {
        UnmanagedInstanceResponse response = new UnmanagedInstanceResponse();
        response.setName(instance.getName());

        if (cluster != null) {
            response.setClusterId(cluster.getUuid());
        }
        if (host != null) {
            response.setHostId(host.getUuid());
            response.setHostName(host.getName());
        }
        response.setPowerState(instance.getPowerState().toString());
        response.setCpuCores(instance.getCpuCores());
        response.setCpuSpeed(instance.getCpuSpeed());
        response.setCpuCoresPerSocket(instance.getCpuCoresPerSocket());
        response.setMemory(instance.getMemory());
        response.setOperatingSystemId(instance.getOperatingSystemId());
        response.setOperatingSystem(instance.getOperatingSystem());
        response.setObjectName("unmanagedinstance");

        if (instance.getDisks() != null) {
            for (UnmanagedInstanceTO.Disk disk : instance.getDisks()) {
                UnmanagedInstanceDiskResponse diskResponse = new UnmanagedInstanceDiskResponse();
                diskResponse.setDiskId(disk.getDiskId());
                if (StringUtils.isNotEmpty(disk.getLabel())) {
                    diskResponse.setLabel(disk.getLabel());
                }
                diskResponse.setCapacity(disk.getCapacity());
                diskResponse.setController(disk.getController());
                diskResponse.setControllerUnit(disk.getControllerUnit());
                diskResponse.setPosition(disk.getPosition());
                diskResponse.setImagePath(disk.getImagePath());
                diskResponse.setDatastoreName(disk.getDatastoreName());
                diskResponse.setDatastoreHost(disk.getDatastoreHost());
                diskResponse.setDatastorePath(disk.getDatastorePath());
                diskResponse.setDatastoreType(disk.getDatastoreType());
                response.addDisk(diskResponse);
            }
        }

        if (instance.getNics() != null) {
            for (UnmanagedInstanceTO.Nic nic : instance.getNics()) {
                NicResponse nicResponse = new NicResponse();
                nicResponse.setId(nic.getNicId());
                nicResponse.setNetworkName(nic.getNetwork());
                nicResponse.setMacAddress(nic.getMacAddress());
                if (StringUtils.isNotEmpty(nic.getAdapterType())) {
                    nicResponse.setAdapterType(nic.getAdapterType());
                }
                if (!CollectionUtils.isEmpty(nic.getIpAddress())) {
                    nicResponse.setIpAddresses(nic.getIpAddress());
                }
                nicResponse.setVlanId(nic.getVlan());
                nicResponse.setIsolatedPvlanId(nic.getPvlan());
                nicResponse.setIsolatedPvlanType(nic.getPvlanType());
                response.addNic(nicResponse);
            }
        }

        return response;
    }

    private List<String> getAdditionalNameFilters(Cluster cluster) {
        List<String> additionalNameFilter = new ArrayList<>();
        if (cluster == null) {
            return additionalNameFilter;
        }
        if (cluster.getHypervisorType() == Hypervisor.HypervisorType.VMware) {
            // VMWare considers some templates as VM and they are not filtered by VirtualMachineMO.isTemplate()
            List<VMTemplateStoragePoolVO> templates = templatePoolDao.listAll();
            for (VMTemplateStoragePoolVO template : templates) {
                additionalNameFilter.add(template.getInstallPath());
            }

            // VMWare considers some removed volumes as VM
            List<VolumeVO> volumes = volumeDao.findIncludingRemovedByZone(cluster.getDataCenterId());
            for (VolumeVO volumeVO : volumes) {
                if (volumeVO.getRemoved() == null) {
                    continue;
                }
                if (StringUtils.isEmpty(volumeVO.getChainInfo())) {
                    continue;
                }
                List<String> volumeFileNames = new ArrayList<>();
                try {
                    VirtualMachineDiskInfo diskInfo = gson.fromJson(volumeVO.getChainInfo(), VirtualMachineDiskInfo.class);
                    String[] files = diskInfo.getDiskChain();
                    if (files.length == 1) {
                        continue;
                    }
                    boolean firstFile = true;
                    for (final String file : files) {
                        if (firstFile) {
                            firstFile = false;
                            continue;
                        }
                        String path = file;
                        String[] split = path.split(" ");
                        path = split[split.length - 1];
                        split = path.split("/");
                        path = split[split.length - 1];
                        split = path.split("\\.");
                        path = split[0];
                        if (StringUtils.isNotEmpty(path)) {
                            if (!additionalNameFilter.contains(path)) {
                                volumeFileNames.add(path);
                            }
                            if (path.contains("-")) {
                                split = path.split("-");
                                path = split[0];
                                if (StringUtils.isNotEmpty(path) && !path.equals("ROOT") && !additionalNameFilter.contains(path)) {
                                    volumeFileNames.add(path);
                                }
                            }
                        }
                    }
                } catch (Exception e) {
                    logger.warn(String.format("Unable to find volume file name for volume ID: %s while adding filters unmanaged VMs", volumeVO.getUuid()), e);
                }
                if (!volumeFileNames.isEmpty()) {
                    additionalNameFilter.addAll(volumeFileNames);
                }
            }
        }
        return additionalNameFilter;
    }

    private List<String> getHostsManagedVms(List<HostVO> hosts) {
        if (CollectionUtils.isEmpty(hosts)) {
            return new ArrayList<>();
        }
        List<VMInstanceVO> instances = vmDao.listByHostOrLastHostOrHostPod(hosts.stream().map(HostVO::getId).collect(Collectors.toList()), hosts.get(0).getPodId());
        List<String> managedVms = instances.stream().map(VMInstanceVO::getInstanceName).collect(Collectors.toList());
        return managedVms;
    }

    private boolean hostSupportsServiceOfferingAndTemplate(HostVO host, ServiceOffering serviceOffering, VirtualMachineTemplate template) {
        if (StringUtils.isAllEmpty(serviceOffering.getHostTag(), template.getTemplateTag())) {
            return true;
        }
        hostDao.loadHostTags(host);
        return host.checkHostServiceOfferingAndTemplateTags(serviceOffering, template, UserVmManager.getStrictHostTags());
    }

    private boolean storagePoolSupportsDiskOffering(StoragePool pool, DiskOffering diskOffering) {
        if (pool == null) {
            return false;
        }
        if (diskOffering == null) {
            return false;
        }
        return volumeApiService.doesTargetStorageSupportDiskOffering(pool, diskOffering.getTags());
    }

    private ServiceOfferingVO getUnmanagedInstanceServiceOffering(final UnmanagedInstanceTO instance, ServiceOfferingVO serviceOffering, final Account owner, final DataCenter zone, final Map<String, String> details, Hypervisor.HypervisorType hypervisorType)
            throws ServerApiException, PermissionDeniedException, ResourceAllocationException {
        if (instance == null) {
            throw new ServerApiException(ApiErrorCode.INTERNAL_ERROR, "Cannot find VM to import.");
        }
        if (serviceOffering == null) {
            throw new ServerApiException(ApiErrorCode.INTERNAL_ERROR, String.format("Cannot find service offering used to import VM [%s].", instance.getName()));
        }
        accountService.checkAccess(owner, serviceOffering, zone);
        final Integer cpu = instance.getCpuCores();
        final Integer memory = instance.getMemory();
        Integer cpuSpeed = instance.getCpuSpeed() == null ? 0 : instance.getCpuSpeed();

        if (cpu == null || cpu == 0) {
            throw new ServerApiException(ApiErrorCode.INTERNAL_ERROR, String.format("CPU cores [%s] is not valid for importing VM [%s].", cpu, instance.getName()));
        }
        if (memory == null || memory == 0) {
            throw new ServerApiException(ApiErrorCode.INTERNAL_ERROR, String.format("Memory [%s] is not valid for importing VM [%s].", memory, instance.getName()));
        }

        if (serviceOffering.isDynamic()) {
            if (details.containsKey(VmDetailConstants.CPU_SPEED)) {
                try {
                    cpuSpeed = Integer.parseInt(details.get(VmDetailConstants.CPU_SPEED));
                } catch (Exception e) {
                    logger.error(String.format("Failed to get CPU speed for importing VM [%s] due to [%s].", instance.getName(), e.getMessage()), e);
                }
            }
            Map<String, String> parameters = new HashMap<>();
            parameters.put(VmDetailConstants.CPU_NUMBER, String.valueOf(cpu));
            parameters.put(VmDetailConstants.MEMORY, String.valueOf(memory));
            if (serviceOffering.getSpeed() == null && cpuSpeed > 0) {
                parameters.put(VmDetailConstants.CPU_SPEED, String.valueOf(cpuSpeed));
            }
            serviceOffering.setDynamicFlag(true);
            userVmManager.validateCustomParameters(serviceOffering, parameters);
            serviceOffering = serviceOfferingDao.getComputeOffering(serviceOffering, parameters);
        } else {
            if (!cpu.equals(serviceOffering.getCpu()) && !instance.getPowerState().equals(UnmanagedInstanceTO.PowerState.PowerOff)) {
                throw new ServerApiException(ApiErrorCode.INTERNAL_ERROR, String.format("Service offering (%s) %d CPU cores do not match VM CPU cores %d and VM is not in powered off state (Power state: %s)", serviceOffering.getUuid(), serviceOffering.getCpu(), cpu, instance.getPowerState()));
            }
            if (!memory.equals(serviceOffering.getRamSize()) && !instance.getPowerState().equals(UnmanagedInstanceTO.PowerState.PowerOff)) {
                throw new ServerApiException(ApiErrorCode.INTERNAL_ERROR, String.format("Service offering (%s) %dMB memory does not match VM memory %dMB and VM is not in powered off state (Power state: %s)", serviceOffering.getUuid(), serviceOffering.getRamSize(), memory, instance.getPowerState()));
            }
            if (hypervisorType == Hypervisor.HypervisorType.VMware && cpuSpeed != null && cpuSpeed > 0 && !cpuSpeed.equals(serviceOffering.getSpeed()) && !instance.getPowerState().equals(UnmanagedInstanceTO.PowerState.PowerOff)) {
                throw new ServerApiException(ApiErrorCode.INTERNAL_ERROR, String.format("Service offering (%s) %dMHz CPU speed does not match VM CPU speed %dMHz and VM is not in powered off state (Power state: %s)", serviceOffering.getUuid(), serviceOffering.getSpeed(), cpuSpeed, instance.getPowerState()));
            }
        }
        return serviceOffering;
    }

    private Map<String, Network.IpAddresses> getNicIpAddresses(final List<UnmanagedInstanceTO.Nic> nics, final Map<String, Network.IpAddresses> callerNicIpAddressMap) {
        Map<String, Network.IpAddresses> nicIpAddresses = new HashMap<>();
        for (UnmanagedInstanceTO.Nic nic : nics) {
            Network.IpAddresses ipAddresses = null;
            if (MapUtils.isNotEmpty(callerNicIpAddressMap) && callerNicIpAddressMap.containsKey(nic.getNicId())) {
                ipAddresses = callerNicIpAddressMap.get(nic.getNicId());
            }
            // If IP is set to auto-assign, check NIC doesn't have more that one IP from SDK
            if (ipAddresses != null && ipAddresses.getIp4Address() != null && ipAddresses.getIp4Address().equals("auto") && !CollectionUtils.isEmpty(nic.getIpAddress())) {
                if (nic.getIpAddress().size() > 1) {
                    throw new ServerApiException(ApiErrorCode.INTERNAL_ERROR, String.format("Multiple IP addresses (%s, %s) present for nic ID: %s. IP address cannot be assigned automatically, only single IP address auto-assigning supported", nic.getIpAddress().get(0), nic.getIpAddress().get(1), nic.getNicId()));
                }
                String address = nic.getIpAddress().get(0);
                if (NetUtils.isValidIp4(address)) {
                    ipAddresses.setIp4Address(address);
                }
            }
            if (ipAddresses != null) {
                nicIpAddresses.put(nic.getNicId(), ipAddresses);
            }
        }
        return nicIpAddresses;
    }

    private StoragePool getStoragePool(final UnmanagedInstanceTO.Disk disk, final DataCenter zone, final Cluster cluster) {
        StoragePool storagePool = null;
        final String dsHost = disk.getDatastoreHost();
        final String dsPath = disk.getDatastorePath();
        final String dsType = disk.getDatastoreType();
        final String dsName = disk.getDatastoreName();
        if (dsType != null) {
            List<StoragePoolVO> pools = primaryDataStoreDao.listPoolByHostPath(dsHost, dsPath);
            for (StoragePool pool : pools) {
                if (pool.getDataCenterId() == zone.getId() &&
                        (pool.getClusterId() == null || pool.getClusterId().equals(cluster.getId()))) {
                    storagePool = pool;
                    break;
                }
            }
        }

        if (storagePool == null) {
            List<StoragePoolVO> pools = primaryDataStoreDao.listPoolsByCluster(cluster.getId());
            pools.addAll(primaryDataStoreDao.listByDataCenterId(zone.getId()));
            for (StoragePool pool : pools) {
                String searchPoolParam = StringUtils.isNotBlank(dsPath) ? dsPath : dsName;
                if (StringUtils.contains(pool.getPath(), searchPoolParam)) {
                    storagePool = pool;
                    break;
                }
            }
        }
        if (storagePool == null) {
            throw new ServerApiException(ApiErrorCode.INTERNAL_ERROR, String.format("Storage pool for disk %s(%s) with datastore: %s not found in zone ID: %s", disk.getLabel(), disk.getDiskId(), disk.getDatastoreName(), zone.getUuid()));
        }
        return storagePool;
    }

    private Pair<UnmanagedInstanceTO.Disk, List<UnmanagedInstanceTO.Disk>> getRootAndDataDisks(
            List<UnmanagedInstanceTO.Disk> disks,
            final Map<String, Long> dataDiskOfferingMap) {
        UnmanagedInstanceTO.Disk rootDisk = null;
        List<UnmanagedInstanceTO.Disk> dataDisks = new ArrayList<>();

        Set<String> callerDiskIds = dataDiskOfferingMap.keySet();
        if (callerDiskIds.size() != disks.size() - 1) {
            String msg = String.format("VM has total %d disks for which %d disk offering mappings provided. %d disks need a disk offering for import", disks.size(), callerDiskIds.size(), disks.size() - 1);
            logger.error(String.format("%s. %s parameter can be used to provide disk offerings for the disks", msg, ApiConstants.DATADISK_OFFERING_LIST));
            throw new ServerApiException(ApiErrorCode.INTERNAL_ERROR, msg);
        }
        List<String> diskIdsWithoutOffering = new ArrayList<>();
        for (UnmanagedInstanceTO.Disk disk : disks) {
            String diskId = disk.getDiskId();
            if (!callerDiskIds.contains(diskId)) {
                diskIdsWithoutOffering.add(diskId);
                rootDisk = disk;
            } else {
                dataDisks.add(disk);
                DiskOffering diskOffering = diskOfferingDao.findById(dataDiskOfferingMap.getOrDefault(disk.getDiskId(), null));
                if ((disk.getCapacity() == null || disk.getCapacity() <= 0) && diskOffering != null) {
                    disk.setCapacity(diskOffering.getDiskSize());
                }
            }
        }
        if (diskIdsWithoutOffering.size() > 1 || rootDisk == null) {
            throw new ServerApiException(ApiErrorCode.INTERNAL_ERROR, String.format("VM has total %d disks, disk offering mapping not provided for %d disks. Disk IDs that may need a disk offering - %s", disks.size(), diskIdsWithoutOffering.size() - 1, String.join(", ", diskIdsWithoutOffering)));
        }

        return new Pair<>(rootDisk, dataDisks);
    }

    private void checkUnmanagedDiskAndOfferingForImport(String instanceName, UnmanagedInstanceTO.Disk disk, DiskOffering diskOffering, ServiceOffering serviceOffering, final Account owner, final DataCenter zone, final Cluster cluster, final boolean migrateAllowed)
            throws ServerApiException, PermissionDeniedException, ResourceAllocationException {
        if (serviceOffering == null && diskOffering == null) {
            throw new ServerApiException(ApiErrorCode.INTERNAL_ERROR, String.format("Disk offering for disk ID [%s] not found during VM [%s] import.", disk.getDiskId(), instanceName));
        }
        if (diskOffering != null) {
            accountService.checkAccess(owner, diskOffering, zone);
        }
        resourceLimitService.checkVolumeResourceLimit(owner, true, null, diskOffering);
        if (disk.getCapacity() == null || disk.getCapacity() == 0) {
            throw new ServerApiException(ApiErrorCode.INTERNAL_ERROR, String.format("Size of disk(ID: %s) is found invalid during VM import", disk.getDiskId()));
        }
        if (diskOffering != null && !diskOffering.isCustomized() && diskOffering.getDiskSize() == 0) {
            throw new ServerApiException(ApiErrorCode.INTERNAL_ERROR, String.format("Size of fixed disk offering(ID: %s) is found invalid during VM import", diskOffering.getUuid()));
        }
        if (diskOffering != null && !diskOffering.isCustomized() && diskOffering.getDiskSize() < disk.getCapacity()) {
            throw new ServerApiException(ApiErrorCode.INTERNAL_ERROR, String.format("Size of disk offering(ID: %s) %dGB is found less than the size of disk(ID: %s) %dGB during VM import", diskOffering.getUuid(), (diskOffering.getDiskSize() / Resource.ResourceType.bytesToGiB), disk.getDiskId(), (disk.getCapacity() / (Resource.ResourceType.bytesToGiB))));
        }
        StoragePool storagePool = getStoragePool(disk, zone, cluster);
        if (diskOffering != null && !migrateAllowed && !storagePoolSupportsDiskOffering(storagePool, diskOffering)) {
            throw new InvalidParameterValueException(String.format("Disk offering: %s is not compatible with storage pool: %s of unmanaged disk: %s", diskOffering.getUuid(), storagePool.getUuid(), disk.getDiskId()));
        }
    }

    private void checkUnmanagedDiskAndOfferingForImport(String intanceName, List<UnmanagedInstanceTO.Disk> disks, final Map<String, Long> diskOfferingMap, final Account owner, final DataCenter zone, final Cluster cluster, final boolean migrateAllowed)
            throws ServerApiException, PermissionDeniedException, ResourceAllocationException {
        String diskController = null;
        for (UnmanagedInstanceTO.Disk disk : disks) {
            if (disk == null) {
                throw new ServerApiException(ApiErrorCode.INTERNAL_ERROR, String.format("Unable to retrieve disk details for VM [%s].", intanceName));
            }
            if (!diskOfferingMap.containsKey(disk.getDiskId())) {
                throw new ServerApiException(ApiErrorCode.INTERNAL_ERROR, String.format("Disk offering for disk ID [%s] not found during VM import.", disk.getDiskId()));
            }
            if (StringUtils.isEmpty(diskController)) {
                diskController = disk.getController();
            } else {
                if (!diskController.equals(disk.getController())) {
                    throw new ServerApiException(ApiErrorCode.INTERNAL_ERROR, String.format("Multiple data disk controllers of different type (%s, %s) are not supported for import. Please make sure that all data disk controllers are of the same type", diskController, disk.getController()));
                }
            }
            checkUnmanagedDiskAndOfferingForImport(intanceName, disk, diskOfferingDao.findById(diskOfferingMap.get(disk.getDiskId())), null, owner, zone, cluster, migrateAllowed);
        }
    }

    private void checkUnmanagedNicAndNetworkForImport(String instanceName, UnmanagedInstanceTO.Nic nic, Network network, final DataCenter zone, final Account owner, final boolean autoAssign, Hypervisor.HypervisorType hypervisorType) throws ServerApiException {
        basicNetworkChecks(instanceName, nic, network);
        if (network.getDataCenterId() != zone.getId()) {
            throw new ServerApiException(ApiErrorCode.INTERNAL_ERROR, String.format("Network(ID: %s) for nic(ID: %s) belongs to a different zone than VM to be imported", network.getUuid(), nic.getNicId()));
        }
        networkModel.checkNetworkPermissions(owner, network);
        if (!autoAssign && network.getGuestType().equals(Network.GuestType.Isolated)) {
            return;
        }
        checksOnlyNeededForVmware(nic, network, hypervisorType);
    }

    private void checksOnlyNeededForVmware(UnmanagedInstanceTO.Nic nic, Network network, final Hypervisor.HypervisorType hypervisorType) {
        if (hypervisorType == Hypervisor.HypervisorType.VMware) {
            String networkBroadcastUri = network.getBroadcastUri() == null ? null : network.getBroadcastUri().toString();
            if (nic.getVlan() != null && nic.getVlan() != 0 && nic.getPvlan() == null &&
                    (StringUtils.isEmpty(networkBroadcastUri) ||
                            !networkBroadcastUri.equals(String.format("vlan://%d", nic.getVlan())))) {
                throw new ServerApiException(ApiErrorCode.INTERNAL_ERROR, String.format("VLAN of network(ID: %s) %s is found different from the VLAN of nic(ID: %s) vlan://%d during VM import", network.getUuid(), networkBroadcastUri, nic.getNicId(), nic.getVlan()));
            }
            String pvLanType = nic.getPvlanType() == null ? "" : nic.getPvlanType().toLowerCase().substring(0, 1);
            if (nic.getVlan() != null && nic.getVlan() != 0 && nic.getPvlan() != null && nic.getPvlan() != 0 &&
                    (StringUtils.isEmpty(networkBroadcastUri) || !String.format("pvlan://%d-%s%d", nic.getVlan(), pvLanType, nic.getPvlan()).equals(networkBroadcastUri))) {
                throw new ServerApiException(ApiErrorCode.INTERNAL_ERROR, String.format("PVLAN of network(ID: %s) %s is found different from the VLAN of nic(ID: %s) pvlan://%d-%s%d during VM import", network.getUuid(), networkBroadcastUri, nic.getNicId(), nic.getVlan(), pvLanType, nic.getPvlan()));
            }
        }
    }

    private void basicNetworkChecks(String instanceName, UnmanagedInstanceTO.Nic nic, Network network) {
        if (nic == null) {
            throw new ServerApiException(ApiErrorCode.INTERNAL_ERROR, String.format("Unable to retrieve the NIC details used by VM [%s] from VMware. Please check if this VM have NICs in VMWare.", instanceName));
        }
        if (network == null) {
            throw new ServerApiException(ApiErrorCode.INTERNAL_ERROR, String.format("Network for nic ID: %s not found during VM import.", nic.getNicId()));
        }
    }

    private void checkUnmanagedNicAndNetworkHostnameForImport(String instanceName, UnmanagedInstanceTO.Nic nic, Network network, final String hostName) throws ServerApiException {
        basicNetworkChecks(instanceName, nic, network);
        // Check for duplicate hostname in network, get all vms hostNames in the network
        List<String> hostNames = vmDao.listDistinctHostNames(network.getId());
        if (CollectionUtils.isNotEmpty(hostNames) && hostNames.contains(hostName)) {
            throw new InvalidParameterValueException(String.format("VM with Name [%s] already exists in the network [%s] domain [%s]. Cannot import another VM with the same name. Please try again with a different name.", hostName, network, network.getNetworkDomain()));
        }
    }

    private void checkUnmanagedNicIpAndNetworkForImport(String instanceName, UnmanagedInstanceTO.Nic nic, Network network, final Network.IpAddresses ipAddresses) throws ServerApiException {
        basicNetworkChecks(instanceName, nic, network);
        // Check IP is assigned for non L2 networks
        if (!network.getGuestType().equals(Network.GuestType.L2) && (ipAddresses == null || StringUtils.isEmpty(ipAddresses.getIp4Address()))) {
            throw new ServerApiException(ApiErrorCode.INTERNAL_ERROR, String.format("NIC(ID: %s) needs a valid IP address for it to be associated with network(ID: %s). %s parameter of API can be used for this", nic.getNicId(), network.getUuid(), ApiConstants.NIC_IP_ADDRESS_LIST));
        }
        // If network is non L2, IP v4 is assigned and not set to auto-assign, check it is available for network
        if (!network.getGuestType().equals(Network.GuestType.L2) && ipAddresses != null && StringUtils.isNotEmpty(ipAddresses.getIp4Address()) && !ipAddresses.getIp4Address().equals("auto")) {
            Set<Long> ips = networkModel.getAvailableIps(network, ipAddresses.getIp4Address());
            if (CollectionUtils.isEmpty(ips) || !ips.contains(NetUtils.ip2Long(ipAddresses.getIp4Address()))) {
                throw new ServerApiException(ApiErrorCode.INTERNAL_ERROR, String.format("IP address %s for NIC(ID: %s) is not available in network(ID: %s)", ipAddresses.getIp4Address(), nic.getNicId(), network.getUuid()));
            }
        }
    }

    private Map<String, Long> getUnmanagedNicNetworkMap(String instanceName, List<UnmanagedInstanceTO.Nic> nics, final Map<String, Long> callerNicNetworkMap,
                                                        final Map<String, Network.IpAddresses> callerNicIpAddressMap, final DataCenter zone, final String hostName,
                                                        final Account owner, Hypervisor.HypervisorType hypervisorType) throws ServerApiException {
        Map<String, Long> nicNetworkMap = new HashMap<>();
        String nicAdapter = null;
        for (int i = 0; i < nics.size(); i++) {
            UnmanagedInstanceTO.Nic nic = nics.get(i);
            if (StringUtils.isEmpty(nicAdapter)) {
                nicAdapter = nic.getAdapterType();
            } else {
                if (!nicAdapter.equals(nic.getAdapterType())) {
                    throw new ServerApiException(ApiErrorCode.INTERNAL_ERROR, String.format("Multiple network adapter of different type (%s, %s) are not supported for import. Please make sure that all network adapters are of the same type", nicAdapter, nic.getAdapterType()));
                }
            }
            Network network = null;
            Network.IpAddresses ipAddresses = null;
            if (MapUtils.isNotEmpty(callerNicIpAddressMap) && callerNicIpAddressMap.containsKey(nic.getNicId())) {
                ipAddresses = callerNicIpAddressMap.get(nic.getNicId());
            }
            if (!callerNicNetworkMap.containsKey(nic.getNicId())) {
                if (nic.getVlan() != null && nic.getVlan() != 0) {
                    // Find a suitable network
                    List<NetworkVO> networks = networkDao.listByZone(zone.getId());
                    for (NetworkVO networkVO : networks) {
                        if (networkVO.getTrafficType() == Networks.TrafficType.None || Networks.TrafficType.isSystemNetwork(networkVO.getTrafficType())) {
                            continue;
                        }
                        try {
                            checkUnmanagedNicAndNetworkForImport(instanceName, nic, networkVO, zone, owner, true, hypervisorType);
                            network = networkVO;
                        } catch (Exception e) {
                            logger.error(String.format("Error when checking NIC [%s] of unmanaged instance to import due to [%s].", nic.getNicId(), e.getMessage()), e);
                        }
                        if (network != null) {
                            checkUnmanagedNicAndNetworkHostnameForImport(instanceName, nic, network, hostName);
                            checkUnmanagedNicIpAndNetworkForImport(instanceName, nic, network, ipAddresses);
                            break;
                        }
                    }
                }
            } else {
                network = networkDao.findById(callerNicNetworkMap.get(nic.getNicId()));
                boolean autoImport = false;
                if (hypervisorType == Hypervisor.HypervisorType.KVM) {
                    autoImport = ipAddresses != null && ipAddresses.getIp4Address() != null && ipAddresses.getIp4Address().equalsIgnoreCase("auto");
                }
                checkUnmanagedNicAndNetworkForImport(instanceName, nic, network, zone, owner, autoImport, hypervisorType);
                checkUnmanagedNicAndNetworkHostnameForImport(instanceName, nic, network, hostName);
                checkUnmanagedNicIpAndNetworkForImport(instanceName, nic, network, ipAddresses);
            }
            if (network == null) {
                throw new ServerApiException(ApiErrorCode.INTERNAL_ERROR, String.format("Suitable network for nic(ID: %s) not found during VM import", nic.getNicId()));
            }
            nicNetworkMap.put(nic.getNicId(), network.getId());
        }
        return nicNetworkMap;
    }

    private Pair<DiskProfile, StoragePool> importExternalDisk(UnmanagedInstanceTO.Disk disk, VirtualMachine vm, DeployDestination dest, DiskOffering diskOffering,
                                                      Volume.Type type, VirtualMachineTemplate template,Long deviceId, String remoteUrl, String username, String password,
                                                      String tmpPath, DiskProfile diskProfile) {
        final String path = StringUtils.isEmpty(disk.getDatastorePath()) ? disk.getImagePath() : disk.getDatastorePath();
        String chainInfo = disk.getChainInfo();
        if (StringUtils.isEmpty(chainInfo)) {
            VirtualMachineDiskInfo diskInfo = new VirtualMachineDiskInfo();
            diskInfo.setDiskDeviceBusName(String.format("%s%d:%d", disk.getController(), disk.getControllerUnit(), disk.getPosition()));
            diskInfo.setDiskChain(new String[]{disk.getImagePath()});
            chainInfo = gson.toJson(diskInfo);
        }
        Map<Volume, StoragePool> storage = dest.getStorageForDisks();
        Volume volume = volumeDao.findById(diskProfile.getVolumeId());
        StoragePool storagePool = storage.get(volume);
        CopyRemoteVolumeCommand copyRemoteVolumeCommand = new CopyRemoteVolumeCommand();
        copyRemoteVolumeCommand.setRemoteIp(remoteUrl);
        copyRemoteVolumeCommand.setUsername(username);
        copyRemoteVolumeCommand.setPassword(password);
        copyRemoteVolumeCommand.setSrcFile(path);
        StorageFilerTO storageTO = new StorageFilerTO(storagePool);
        copyRemoteVolumeCommand.setStorageFilerTO(storageTO);
        if(tmpPath == null || tmpPath.length() < 1) {
            tmpPath = "/tmp/";
        } else {
            // Add / if path doesn't end with /
            if(tmpPath.charAt(tmpPath.length() - 1) != '/') {
                tmpPath += "/";
            }
        }
        copyRemoteVolumeCommand.setTempPath(tmpPath);
        int copyTimeout = UnmanagedVMsManager.RemoteKvmInstanceDisksCopyTimeout.value();
        if (copyTimeout <= 0) {
            copyTimeout = Integer.valueOf(UnmanagedVMsManager.RemoteKvmInstanceDisksCopyTimeout.defaultValue());
        }
        int copyTimeoutInSecs = copyTimeout * 60;
        copyRemoteVolumeCommand.setWait(copyTimeoutInSecs);
        logger.error(String.format("Initiating copy remote volume %s from %s, timeout %d secs", path, remoteUrl, copyTimeoutInSecs));
        Answer answer = agentManager.easySend(dest.getHost().getId(), copyRemoteVolumeCommand);
        if (!(answer instanceof CopyRemoteVolumeAnswer)) {
            throw new CloudRuntimeException("Error while copying volume of remote instance: " + answer.getDetails());
        }
        CopyRemoteVolumeAnswer copyRemoteVolumeAnswer = (CopyRemoteVolumeAnswer) answer;
        if(!copyRemoteVolumeAnswer.getResult()) {
            throw new CloudRuntimeException("Unable to copy volume of remote instance");
        }
        diskProfile.setSize(copyRemoteVolumeAnswer.getSize());
        DiskProfile profile = volumeManager.updateImportedVolume(type, diskOffering, vm, template, deviceId,
                storagePool.getId(), copyRemoteVolumeAnswer.getFilename(), chainInfo, diskProfile);

        return new Pair<>(profile, storagePool);
    }

    private Pair<DiskProfile, StoragePool> importKVMLocalDisk(VirtualMachine vm, DiskOffering diskOffering,
                                                              Volume.Type type, VirtualMachineTemplate template,
                                                              Long deviceId, Long hostId, String diskPath, DiskProfile diskProfile) {
        List<StoragePoolVO> storagePools = primaryDataStoreDao.findLocalStoragePoolsByHostAndTags(hostId, null);
        if(storagePools.size() < 1) {
            throw new CloudRuntimeException("Local Storage not found for host");
        }

        StoragePool storagePool = storagePools.get(0);

        DiskProfile profile = volumeManager.updateImportedVolume(type, diskOffering, vm, template, deviceId,
                storagePool.getId(), diskPath, null, diskProfile);

        return new Pair<>(profile, storagePool);
    }

    private Pair<DiskProfile, StoragePool> importKVMSharedDisk(VirtualMachine vm, DiskOffering diskOffering,
                                                              Volume.Type type, VirtualMachineTemplate template,
                                                              Long deviceId, Long poolId, String diskPath, DiskProfile diskProfile) {
        StoragePool storagePool = primaryDataStoreDao.findById(poolId);

        DiskProfile profile = volumeManager.updateImportedVolume(type, diskOffering, vm, template, deviceId,
                poolId, diskPath, null, diskProfile);

        return new Pair<>(profile, storagePool);
    }

    private Pair<DiskProfile, StoragePool> importDisk(UnmanagedInstanceTO.Disk disk, VirtualMachine vm, Cluster cluster, DiskOffering diskOffering,
                                                      Volume.Type type, String name, Long diskSize, Long minIops, Long maxIops, VirtualMachineTemplate template,
                                                      Account owner, Long deviceId) {
        final DataCenter zone = dataCenterDao.findById(vm.getDataCenterId());
        final String path = StringUtils.isEmpty(disk.getFileBaseName()) ? disk.getImagePath() : disk.getFileBaseName();
        String chainInfo = disk.getChainInfo();
        if (vm.getHypervisorType() == Hypervisor.HypervisorType.VMware && StringUtils.isEmpty(chainInfo)) {
            VirtualMachineDiskInfo diskInfo = new VirtualMachineDiskInfo();
            diskInfo.setDiskDeviceBusName(String.format("%s%d:%d", disk.getController(), disk.getControllerUnit(), disk.getPosition()));
            diskInfo.setDiskChain(new String[]{disk.getImagePath()});
            chainInfo = gson.toJson(diskInfo);
        }
        StoragePool storagePool = getStoragePool(disk, zone, cluster);
        DiskProfile profile = volumeManager.importVolume(type, name, diskOffering, diskSize,
                minIops, maxIops, vm.getDataCenterId(), vm.getHypervisorType(), vm, template, owner, deviceId, storagePool.getId(), path, chainInfo);

        return new Pair<DiskProfile, StoragePool>(profile, storagePool);
    }

    private NicProfile importNic(UnmanagedInstanceTO.Nic nic, VirtualMachine vm, Network network, Network.IpAddresses ipAddresses, int deviceId, boolean isDefaultNic, boolean forced) throws InsufficientVirtualNetworkCapacityException, InsufficientAddressCapacityException {
        DataCenterVO dataCenterVO = dataCenterDao.findById(network.getDataCenterId());
        Pair<NicProfile, Integer> result = networkOrchestrationService.importNic(nic.getMacAddress(), deviceId, network, isDefaultNic, vm, ipAddresses, dataCenterVO, forced);
        if (result == null) {
            throw new ServerApiException(ApiErrorCode.INTERNAL_ERROR, String.format("NIC ID: %s import failed", nic.getNicId()));
        }
        return result.first();
    }

    private void cleanupFailedImportVM(final UserVm userVm) {
        if (userVm == null) {
            return;
        }
        VirtualMachineProfile profile = new VirtualMachineProfileImpl(userVm);
        // Remove all volumes
        volumeDao.deleteVolumesByInstance(userVm.getId());
        // Remove all nics
        try {
            networkOrchestrationService.release(profile, true);
        } catch (Exception e) {
            logger.error(String.format("Unable to release NICs for unsuccessful import unmanaged VM: %s", userVm.getInstanceName()), e);
            nicDao.removeNicsForInstance(userVm.getId());
        }
        // Remove vm
        vmDao.remove(userVm.getId());
    }

    private UserVm migrateImportedVM(HostVO sourceHost, VirtualMachineTemplate template, ServiceOfferingVO serviceOffering, UserVm userVm, final Account owner, List<Pair<DiskProfile, StoragePool>> diskProfileStoragePoolList) {
        UserVm vm = userVm;
        if (vm == null) {
            logger.error(String.format("Failed to check migrations need during VM import"));
            throw new ServerApiException(ApiErrorCode.INTERNAL_ERROR, String.format("Failed to check migrations need during VM import"));
        }
        if (sourceHost == null || serviceOffering == null || diskProfileStoragePoolList == null) {
            logger.error(String.format("Failed to check migrations need during import, VM: %s", userVm.getInstanceName()));
            cleanupFailedImportVM(vm);
            throw new ServerApiException(ApiErrorCode.INTERNAL_ERROR, String.format("Failed to check migrations need during import, VM: %s", userVm.getInstanceName()));
        }
        if (!hostSupportsServiceOfferingAndTemplate(sourceHost, serviceOffering, template)) {
            logger.debug(String.format("VM %s needs to be migrated", vm.getUuid()));
            final VirtualMachineProfile profile = new VirtualMachineProfileImpl(vm, template, serviceOffering, owner, null);
            profile.setServiceOffering(serviceOfferingDao.findById(vm.getId(), serviceOffering.getId()));
            DeploymentPlanner.ExcludeList excludeList = new DeploymentPlanner.ExcludeList();
            excludeList.addHost(sourceHost.getId());
            final DataCenterDeployment plan = new DataCenterDeployment(sourceHost.getDataCenterId(), sourceHost.getPodId(), sourceHost.getClusterId(), null, null, null);
            DeployDestination dest = null;
            try {
                dest = deploymentPlanningManager.planDeployment(profile, plan, excludeList, null);
            } catch (Exception e) {
                String errorMsg = String.format("VM import failed for Unmanaged VM [%s] during VM migration, cannot find deployment destination due to [%s].", vm.getInstanceName(), e.getMessage());
                logger.warn(errorMsg, e);
                cleanupFailedImportVM(vm);
                throw new ServerApiException(ApiErrorCode.INTERNAL_ERROR, errorMsg);
            }
            if (dest == null) {
                cleanupFailedImportVM(vm);
                throw new ServerApiException(ApiErrorCode.INTERNAL_ERROR, String.format("VM import failed for unmanaged vm: %s during vm migration, no deployment destination found", vm.getInstanceName()));
            }
            try {
                if (vm.getState().equals(VirtualMachine.State.Stopped)) {
                    VMInstanceVO vmInstanceVO = vmDao.findById(userVm.getId());
                    vmInstanceVO.setHostId(dest.getHost().getId());
                    vmInstanceVO.setLastHostId(dest.getHost().getId());
                    vmDao.update(vmInstanceVO.getId(), vmInstanceVO);
                } else {
                    virtualMachineManager.migrate(vm.getUuid(), sourceHost.getId(), dest);
                }
                vm = userVmManager.getUserVm(vm.getId());
            } catch (Exception e) {
                String errorMsg = String.format("VM import failed for Unmanaged VM [%s] during VM migration due to [%s].", vm.getInstanceName(), e.getMessage());
                logger.error(errorMsg, e);
                cleanupFailedImportVM(vm);
                throw new ServerApiException(ApiErrorCode.INTERNAL_ERROR, errorMsg);
            }
        }
        for (Pair<DiskProfile, StoragePool> diskProfileStoragePool : diskProfileStoragePoolList) {
            if (diskProfileStoragePool == null ||
                    diskProfileStoragePool.first() == null ||
                    diskProfileStoragePool.second() == null) {
                continue;
            }
            DiskProfile profile = diskProfileStoragePool.first();
            DiskOffering dOffering = diskOfferingDao.findById(profile.getDiskOfferingId());
            if (dOffering == null) {
                continue;
            }
            VolumeVO volumeVO = volumeDao.findById(profile.getVolumeId());
            if (volumeVO == null) {
                continue;
            }
            boolean poolSupportsOfferings = storagePoolSupportsDiskOffering(diskProfileStoragePool.second(), dOffering);
            if (poolSupportsOfferings) {
                continue;
            }
            logger.debug(String.format("Volume %s needs to be migrated", volumeVO.getUuid()));
            Pair<List<? extends StoragePool>, List<? extends StoragePool>> poolsPair = managementService.listStoragePoolsForSystemMigrationOfVolume(profile.getVolumeId(), null, null, null, null, false, true);
            if (CollectionUtils.isEmpty(poolsPair.first()) && CollectionUtils.isEmpty(poolsPair.second())) {
                cleanupFailedImportVM(vm);
                throw new ServerApiException(ApiErrorCode.INTERNAL_ERROR, String.format("VM import failed for unmanaged vm: %s during volume ID: %s migration as no suitable pool(s) found", userVm.getInstanceName(), volumeVO.getUuid()));
            }
            List<? extends StoragePool> storagePools = poolsPair.second();
            StoragePool storagePool = null;
            if (CollectionUtils.isNotEmpty(storagePools)) {
                for (StoragePool pool : storagePools) {
                    if (diskProfileStoragePool.second().getId() != pool.getId() &&
                            storagePoolSupportsDiskOffering(pool, dOffering)
                    ) {
                        storagePool = pool;
                        break;
                    }
                }
            }
            // For zone-wide pools, at times, suitable storage pools are not returned therefore consider all pools.
            if (storagePool == null && CollectionUtils.isNotEmpty(poolsPair.first())) {
                storagePools = poolsPair.first();
                for (StoragePool pool : storagePools) {
                    if (diskProfileStoragePool.second().getId() != pool.getId() &&
                            storagePoolSupportsDiskOffering(pool, dOffering)
                    ) {
                        storagePool = pool;
                        break;
                    }
                }
            }
            if (storagePool == null) {
                cleanupFailedImportVM(vm);
                throw new ServerApiException(ApiErrorCode.INTERNAL_ERROR, String.format("VM import failed for unmanaged vm: %s during volume ID: %s migration as no suitable pool found", userVm.getInstanceName(), volumeVO.getUuid()));
            } else {
                logger.debug(String.format("Found storage pool %s(%s) for migrating the volume %s to", storagePool.getName(), storagePool.getUuid(), volumeVO.getUuid()));
            }
            try {
                Volume volume = null;
                if (vm.getState().equals(VirtualMachine.State.Running)) {
                    volume = volumeManager.liveMigrateVolume(volumeVO, storagePool);
                } else {
                    volume = volumeManager.migrateVolume(volumeVO, storagePool);
                }
                if (volume == null) {
                    String msg = "";
                    if (vm.getState().equals(VirtualMachine.State.Running)) {
                        msg = String.format("Live migration for volume ID: %s to destination pool ID: %s failed", volumeVO.getUuid(), storagePool.getUuid());
                    } else {
                        msg = String.format("Migration for volume ID: %s to destination pool ID: %s failed", volumeVO.getUuid(), storagePool.getUuid());
                    }
                    logger.error(msg);
                    throw new CloudRuntimeException(msg);
                }
            } catch (Exception e) {
                logger.error(String.format("VM import failed for unmanaged vm: %s during volume migration", vm.getInstanceName()), e);
                cleanupFailedImportVM(vm);
                throw new ServerApiException(ApiErrorCode.INTERNAL_ERROR, String.format("VM import failed for unmanaged vm: %s during volume migration. %s", userVm.getInstanceName(), StringUtils.defaultString(e.getMessage())));
            }
        }
        return userVm;
    }

    private void publishVMUsageUpdateResourceCount(final UserVm userVm, ServiceOfferingVO serviceOfferingVO, VirtualMachineTemplate templateVO) {
        if (userVm == null || serviceOfferingVO == null) {
            logger.error(String.format("Failed to publish usage records during VM import because VM [%s] or ServiceOffering [%s] is null.", userVm, serviceOfferingVO));
            cleanupFailedImportVM(userVm);
            throw new ServerApiException(ApiErrorCode.INTERNAL_ERROR, "VM import failed for Unmanaged VM during publishing Usage Records.");
        }
        try {
            if (!serviceOfferingVO.isDynamic()) {
                UsageEventUtils.publishUsageEvent(EventTypes.EVENT_VM_CREATE, userVm.getAccountId(), userVm.getDataCenterId(), userVm.getId(), userVm.getHostName(), serviceOfferingVO.getId(), userVm.getTemplateId(),
                        userVm.getHypervisorType().toString(), VirtualMachine.class.getName(), userVm.getUuid(), userVm.isDisplayVm());
            } else {
                UsageEventUtils.publishUsageEvent(EventTypes.EVENT_VM_CREATE, userVm.getAccountId(), userVm.getAccountId(), userVm.getDataCenterId(), userVm.getHostName(), serviceOfferingVO.getId(), userVm.getTemplateId(),
                        userVm.getHypervisorType().toString(), VirtualMachine.class.getName(), userVm.getUuid(), userVm.getDetails(), userVm.isDisplayVm());
            }
            if (userVm.getState() == VirtualMachine.State.Running) {
                UsageEventUtils.publishUsageEvent(EventTypes.EVENT_VM_START, userVm.getAccountId(), userVm.getDataCenterId(), userVm.getId(), userVm.getHostName(), serviceOfferingVO.getId(), userVm.getTemplateId(),
                        userVm.getHypervisorType().toString(), VirtualMachine.class.getName(), userVm.getUuid(), userVm.isDisplayVm());
            }
        } catch (Exception e) {
            logger.error(String.format("Failed to publish usage records during VM import for unmanaged VM [%s] due to [%s].", userVm.getInstanceName(), e.getMessage()), e);
            cleanupFailedImportVM(userVm);
            throw new ServerApiException(ApiErrorCode.INTERNAL_ERROR, String.format("VM import failed for unmanaged vm %s during publishing usage records", userVm.getInstanceName()));
        }
        resourceLimitService.incrementVmResourceCount(userVm.getAccountId(), userVm.isDisplayVm(), serviceOfferingVO, templateVO);
        // Save usage event and update resource count for user vm volumes
        List<VolumeVO> volumes = volumeDao.findByInstance(userVm.getId());
        for (VolumeVO volume : volumes) {
            try {
                UsageEventUtils.publishUsageEvent(EventTypes.EVENT_VOLUME_CREATE, volume.getAccountId(), volume.getDataCenterId(), volume.getId(), volume.getName(), volume.getDiskOfferingId(), null, volume.getSize(),
                        Volume.class.getName(), volume.getUuid(), volume.isDisplayVolume());
            } catch (Exception e) {
                logger.error(String.format("Failed to publish volume ID: %s usage records during VM import", volume.getUuid()), e);
            }
            resourceLimitService.incrementVolumeResourceCount(userVm.getAccountId(), volume.isDisplayVolume(),
                    volume.getSize(), diskOfferingDao.findById(volume.getDiskOfferingId()));
        }

        List<NicVO> nics = nicDao.listByVmId(userVm.getId());
        for (NicVO nic : nics) {
            try {
                NetworkVO network = networkDao.findById(nic.getNetworkId());
                UsageEventUtils.publishUsageEvent(EventTypes.EVENT_NETWORK_OFFERING_ASSIGN, userVm.getAccountId(), userVm.getDataCenterId(), userVm.getId(),
                        Long.toString(nic.getId()), network.getNetworkOfferingId(), null, 1L, VirtualMachine.class.getName(), userVm.getUuid(), userVm.isDisplay());
            } catch (Exception e) {
                logger.error(String.format("Failed to publish network usage records during VM import. %s", StringUtils.defaultString(e.getMessage())));
            }
        }
    }

    protected void checkUnmanagedDiskLimits(Account account, UnmanagedInstanceTO.Disk rootDisk, ServiceOffering serviceOffering,
            List<UnmanagedInstanceTO.Disk> dataDisks, Map<String, Long> dataDiskOfferingMap) throws ResourceAllocationException {
        Long totalVolumes = 0L;
        Long totalVolumesSize = 0L;
        List<UnmanagedInstanceTO.Disk> disks = new ArrayList<>();
        disks.add(rootDisk);
        disks.addAll(dataDisks);
        Map<String, Long> diskOfferingMap = new HashMap<>(dataDiskOfferingMap);
        diskOfferingMap.put(rootDisk.getDiskId(), serviceOffering.getDiskOfferingId());
        Map<Long, Long> diskOfferingVolumeCountMap = new HashMap<>();
        Map<Long, Long> diskOfferingSizeMap = new HashMap<>();
        for (UnmanagedInstanceTO.Disk disk : disks) {
            totalVolumes++;
            totalVolumesSize += disk.getCapacity();
            Long diskOfferingId = diskOfferingMap.get(disk.getDiskId());
            if (diskOfferingVolumeCountMap.containsKey(diskOfferingId)) {
                diskOfferingVolumeCountMap.put(diskOfferingId, diskOfferingVolumeCountMap.get(diskOfferingId) + 1);
                diskOfferingSizeMap.put(diskOfferingId, diskOfferingSizeMap.get(diskOfferingId) + disk.getCapacity());
            } else {
                diskOfferingVolumeCountMap.put(diskOfferingId, 1L);
                diskOfferingSizeMap.put(diskOfferingId, disk.getCapacity());
            }
        }
        resourceLimitService.checkResourceLimit(account, Resource.ResourceType.volume, totalVolumes);
        resourceLimitService.checkResourceLimit(account, Resource.ResourceType.primary_storage, totalVolumesSize);
        for (Long diskOfferingId : diskOfferingVolumeCountMap.keySet()) {
            List<String> tags = resourceLimitService.getResourceLimitStorageTags(diskOfferingDao.findById(diskOfferingId));
            for (String tag : tags) {
                resourceLimitService.checkResourceLimitWithTag(account, Resource.ResourceType.volume, tag, diskOfferingVolumeCountMap.get(diskOfferingId));
                resourceLimitService.checkResourceLimitWithTag(account, Resource.ResourceType.primary_storage, tag, diskOfferingSizeMap.get(diskOfferingId));
            }
        }
    }

    private UserVm importVirtualMachineInternal(final UnmanagedInstanceTO unmanagedInstance, final String instanceName, final DataCenter zone, final Cluster cluster, final HostVO host,
                                                final VirtualMachineTemplate template, final String displayName, final String hostName, final Account caller, final Account owner, final Long userId,
                                                final ServiceOfferingVO serviceOffering, final Map<String, Long> dataDiskOfferingMap,
                                                final Map<String, Long> nicNetworkMap, final Map<String, Network.IpAddresses> callerNicIpAddressMap,
                                                final Map<String, String> details, final boolean migrateAllowed, final boolean forced, final boolean isImportUnmanagedFromSameHypervisor) {
        logger.debug(LogUtils.logGsonWithoutException("Trying to import VM [%s] with name [%s], in zone [%s], cluster [%s], and host [%s], using template [%s], service offering [%s], disks map [%s], NICs map [%s] and details [%s].",
                unmanagedInstance, instanceName, zone, cluster, host, template, serviceOffering, dataDiskOfferingMap, nicNetworkMap, details));
        UserVm userVm = null;
        ServiceOfferingVO validatedServiceOffering = null;
        try {
            validatedServiceOffering = getUnmanagedInstanceServiceOffering(unmanagedInstance, serviceOffering, owner, zone, details, cluster.getHypervisorType());
        } catch (Exception e) {
            String errorMsg = String.format("Failed to import Unmanaged VM [%s] because the service offering [%s] is not compatible due to [%s].", unmanagedInstance.getName(), serviceOffering.getUuid(), StringUtils.defaultIfEmpty(e.getMessage(), ""));
            logger.error(errorMsg, e);
            throw new ServerApiException(ApiErrorCode.INTERNAL_ERROR, errorMsg);
        }

        String internalCSName = unmanagedInstance.getInternalCSName();
        if (StringUtils.isEmpty(internalCSName)) {
            internalCSName = instanceName;
        }
        Map<String, String> allDetails = new HashMap<>(details);
        if (validatedServiceOffering.isDynamic()) {
            allDetails.put(VmDetailConstants.CPU_NUMBER, String.valueOf(validatedServiceOffering.getCpu()));
            allDetails.put(VmDetailConstants.MEMORY, String.valueOf(validatedServiceOffering.getRamSize()));
            if (serviceOffering.getSpeed() == null) {
                allDetails.put(VmDetailConstants.CPU_SPEED, String.valueOf(validatedServiceOffering.getSpeed()));
            }
        }

        if (!migrateAllowed && host != null && !hostSupportsServiceOfferingAndTemplate(host, validatedServiceOffering, template)) {
            throw new InvalidParameterValueException(String.format("Service offering: %s or template: %s is not compatible with host: %s of unmanaged VM: %s", serviceOffering.getUuid(), template.getUuid(), host.getUuid(), instanceName));
        }
        // Check disks and supplied disk offerings
        List<UnmanagedInstanceTO.Disk> unmanagedInstanceDisks = unmanagedInstance.getDisks();
        if (CollectionUtils.isEmpty(unmanagedInstanceDisks)) {
            throw new ServerApiException(ApiErrorCode.INTERNAL_ERROR, String.format("No attached disks found for the unmanaged VM: %s", instanceName));
        }
        Pair<UnmanagedInstanceTO.Disk, List<UnmanagedInstanceTO.Disk>> rootAndDataDisksPair = getRootAndDataDisks(unmanagedInstanceDisks, dataDiskOfferingMap);
        final UnmanagedInstanceTO.Disk rootDisk = rootAndDataDisksPair.first();
        final List<UnmanagedInstanceTO.Disk> dataDisks = rootAndDataDisksPair.second();
        if (rootDisk == null || StringUtils.isEmpty(rootDisk.getController())) {
            throw new ServerApiException(ApiErrorCode.INTERNAL_ERROR, String.format("VM import failed. Unable to retrieve root disk details for VM: %s ", instanceName));
        }
        if (cluster.getHypervisorType() == Hypervisor.HypervisorType.KVM) {
            Long rootDiskOfferingId = validatedServiceOffering.getDiskOfferingId();
            DiskOffering rootDiskOffering = diskOfferingDao.findById(rootDiskOfferingId);
            if ((rootDisk.getCapacity() == null || rootDisk.getCapacity() <= 0) && rootDiskOffering != null) {
                rootDisk.setCapacity(rootDiskOffering.getDiskSize());
            }
        }
        allDetails.put(VmDetailConstants.ROOT_DISK_CONTROLLER, rootDisk.getController());
        if (cluster.getHypervisorType() == Hypervisor.HypervisorType.KVM && isImportUnmanagedFromSameHypervisor) {
            long size = Double.valueOf(Math.ceil((double)rootDisk.getCapacity() / Resource.ResourceType.bytesToGiB)).longValue();
            allDetails.put(VmDetailConstants.ROOT_DISK_SIZE, String.valueOf(size));
        }

        try {
            checkUnmanagedDiskAndOfferingForImport(unmanagedInstance.getName(), rootDisk, null, validatedServiceOffering, owner, zone, cluster, migrateAllowed);
            if (CollectionUtils.isNotEmpty(dataDisks)) { // Data disk(s) present
                checkUnmanagedDiskAndOfferingForImport(unmanagedInstance.getName(), dataDisks, dataDiskOfferingMap, owner, zone, cluster, migrateAllowed);
                allDetails.put(VmDetailConstants.DATA_DISK_CONTROLLER, dataDisks.get(0).getController());
            }
            checkUnmanagedDiskLimits(owner, rootDisk, serviceOffering, dataDisks, dataDiskOfferingMap);
        } catch (ResourceAllocationException e) {
            logger.error(String.format("Volume resource allocation error for owner: %s", owner.getUuid()), e);
            throw new ServerApiException(ApiErrorCode.INTERNAL_ERROR, String.format("Volume resource allocation error for owner: %s. %s", owner.getUuid(), StringUtils.defaultString(e.getMessage())));
        }
        // Check NICs and supplied networks
        Map<String, Network.IpAddresses> nicIpAddressMap = getNicIpAddresses(unmanagedInstance.getNics(), callerNicIpAddressMap);
        Map<String, Long> allNicNetworkMap = getUnmanagedNicNetworkMap(unmanagedInstance.getName(), unmanagedInstance.getNics(), nicNetworkMap, nicIpAddressMap, zone, hostName, owner, cluster.getHypervisorType());
        if (!CollectionUtils.isEmpty(unmanagedInstance.getNics())) {
            allDetails.put(VmDetailConstants.NIC_ADAPTER, unmanagedInstance.getNics().get(0).getAdapterType());
        }

        if (StringUtils.isNotEmpty(unmanagedInstance.getVncPassword())) {
            allDetails.put(VmDetailConstants.KVM_VNC_PASSWORD, unmanagedInstance.getVncPassword());
        }

        VirtualMachine.PowerState powerState = VirtualMachine.PowerState.PowerOff;
        if (unmanagedInstance.getPowerState().equals(UnmanagedInstanceTO.PowerState.PowerOn)) {
            powerState = VirtualMachine.PowerState.PowerOn;
        }

        try {
            userVm = userVmManager.importVM(zone, host, template, internalCSName, displayName, owner,
                    null, caller, true, null, owner.getAccountId(), userId,
                    validatedServiceOffering, null, hostName,
                    cluster.getHypervisorType(), allDetails, powerState, null);
        } catch (InsufficientCapacityException ice) {
            String errorMsg = String.format("Failed to import VM [%s] due to [%s].", instanceName, ice.getMessage());
            logger.error(errorMsg, ice);
            throw new ServerApiException(ApiErrorCode.INSUFFICIENT_CAPACITY_ERROR, errorMsg);
        }

        if (userVm == null) {
            throw new ServerApiException(ApiErrorCode.INTERNAL_ERROR, String.format("Failed to import vm name: %s", instanceName));
        }
        List<Pair<DiskProfile, StoragePool>> diskProfileStoragePoolList = new ArrayList<>();
        try {
            if (rootDisk.getCapacity() == null || rootDisk.getCapacity() == 0) {
                throw new InvalidParameterValueException(String.format("Root disk ID: %s size is invalid", rootDisk.getDiskId()));
            }
            Long minIops = null;
            if (details.containsKey(MIN_IOPS)) {
                minIops = Long.parseLong(details.get(MIN_IOPS));
            }
            Long maxIops = null;
            if (details.containsKey(MAX_IOPS)) {
                maxIops = Long.parseLong(details.get(MAX_IOPS));
            }
            DiskOfferingVO diskOffering = diskOfferingDao.findById(serviceOffering.getDiskOfferingId());
            diskProfileStoragePoolList.add(importDisk(rootDisk, userVm, cluster, diskOffering, Volume.Type.ROOT, String.format("ROOT-%d", userVm.getId()),
                    rootDisk.getCapacity(), minIops, maxIops, template, owner, null));
            long deviceId = 1L;
            for (UnmanagedInstanceTO.Disk disk : dataDisks) {
                if (disk.getCapacity() == null || disk.getCapacity() == 0) {
                    throw new InvalidParameterValueException(String.format("Disk ID: %s size is invalid", rootDisk.getDiskId()));
                }
                DiskOffering offering = diskOfferingDao.findById(dataDiskOfferingMap.get(disk.getDiskId()));
                diskProfileStoragePoolList.add(importDisk(disk, userVm, cluster, offering, Volume.Type.DATADISK, String.format("DATA-%d-%s", userVm.getId(), disk.getDiskId()),
                        disk.getCapacity(), offering.getMinIops(), offering.getMaxIops(),
                        template, owner, deviceId));
                deviceId++;
            }
        } catch (Exception e) {
            logger.error(String.format("Failed to import volumes while importing vm: %s", instanceName), e);
            cleanupFailedImportVM(userVm);
            throw new ServerApiException(ApiErrorCode.INTERNAL_ERROR, String.format("Failed to import volumes while importing vm: %s. %s", instanceName, StringUtils.defaultString(e.getMessage())));
        }
        try {
            int nicIndex = 0;
            for (UnmanagedInstanceTO.Nic nic : unmanagedInstance.getNics()) {
                Network network = networkDao.findById(allNicNetworkMap.get(nic.getNicId()));
                Network.IpAddresses ipAddresses = nicIpAddressMap.get(nic.getNicId());
                importNic(nic, userVm, network, ipAddresses, nicIndex, nicIndex == 0, forced);
                nicIndex++;
            }
        } catch (Exception e) {
            logger.error(String.format("Failed to import NICs while importing vm: %s", instanceName), e);
            cleanupFailedImportVM(userVm);
            throw new ServerApiException(ApiErrorCode.INTERNAL_ERROR, String.format("Failed to import NICs while importing vm: %s. %s", instanceName, StringUtils.defaultString(e.getMessage())));
        }
        if (migrateAllowed) {
            userVm = migrateImportedVM(host, template, validatedServiceOffering, userVm, owner, diskProfileStoragePoolList);
        }
        publishVMUsageUpdateResourceCount(userVm, validatedServiceOffering, template);
        return userVm;
    }

    private HashMap<String, UnmanagedInstanceTO> getUnmanagedInstancesForHost(HostVO host, String instanceName, List<String> managedVms) {
        HashMap<String, UnmanagedInstanceTO> unmanagedInstances = new HashMap<>();
        if (host.isInMaintenanceStates()) {
            return unmanagedInstances;
        }

        GetUnmanagedInstancesCommand command = new GetUnmanagedInstancesCommand();
        command.setInstanceName(instanceName);
        command.setManagedInstancesNames(managedVms);
        Answer answer = agentManager.easySend(host.getId(), command);
        if (!(answer instanceof GetUnmanagedInstancesAnswer) || !answer.getResult()) {
            return unmanagedInstances;
        }
        GetUnmanagedInstancesAnswer unmanagedInstancesAnswer = (GetUnmanagedInstancesAnswer) answer;
        unmanagedInstances = unmanagedInstancesAnswer.getUnmanagedInstances();
        return unmanagedInstances;
    }

    protected Cluster basicAccessChecks(Long clusterId) {
        final Account caller = CallContext.current().getCallingAccount();
        if (caller.getType() != Account.Type.ADMIN) {
            throw new PermissionDeniedException(String.format("Cannot perform this operation, caller account [%s] is not ROOT Admin.", caller.getUuid()));
        }
        if (clusterId == null) {
            throw new InvalidParameterValueException("Cluster ID cannot be null.");
        }
        final Cluster cluster = clusterDao.findById(clusterId);
        if (cluster == null) {
            throw new InvalidParameterValueException(String.format("Cluster with ID [%d] cannot be found.", clusterId));
        }

        if (!importUnmanagedInstancesSupportedHypervisors.contains(cluster.getHypervisorType())) {
            throw new InvalidParameterValueException(String.format("VM import is currently not supported for hypervisor [%s].", cluster.getHypervisorType().toString()));
        }
        return cluster;
    }

    @Override
    public ListResponse<UnmanagedInstanceResponse> listUnmanagedInstances(ListUnmanagedInstancesCmd cmd) {
        Long clusterId = cmd.getClusterId();
        Cluster cluster = basicAccessChecks(clusterId);
        String keyword = cmd.getKeyword();
        if (StringUtils.isNotEmpty(keyword)) {
            keyword = keyword.toLowerCase();
        }
        List<HostVO> hosts = resourceManager.listHostsInClusterByStatus(clusterId, Status.Up);
        List<String> additionalNameFilters = getAdditionalNameFilters(cluster);
        List<String> managedVms = new ArrayList<>(additionalNameFilters);
        managedVms.addAll(getHostsManagedVms(hosts));
        List<UnmanagedInstanceResponse> responses = new ArrayList<>();
        for (HostVO host : hosts) {
            HashMap<String, UnmanagedInstanceTO> unmanagedInstances = getUnmanagedInstancesForHost(host, cmd.getName(), managedVms);
            Set<String> keys = unmanagedInstances.keySet();
            for (String key : keys) {
                UnmanagedInstanceTO instance = unmanagedInstances.get(key);
                if (StringUtils.isNotEmpty(keyword) &&
                        !instance.getName().toLowerCase().contains(keyword)) {
                    continue;
                }
                responses.add(responseGenerator.createUnmanagedInstanceResponse(instance, cluster, host));
            }
        }
        ListResponse<UnmanagedInstanceResponse> listResponses = new ListResponse<>();
        listResponses.setResponses(responses, responses.size());
        return listResponses;
    }

    @Override
    public UserVmResponse importUnmanagedInstance(ImportUnmanagedInstanceCmd cmd) {
        return baseImportInstance(cmd);
    }

    /**
     * Base logic for import virtual machines (unmanaged, external) into CloudStack
     * @param cmd importVM or importUnmanagedInstance command
     * @return imported user vm
     */
    private UserVmResponse baseImportInstance(ImportUnmanagedInstanceCmd cmd) {
        basicParametersCheckForImportInstance(cmd.getName(), cmd.getDomainId(), cmd.getAccountName());

        final String instanceName = cmd.getName();
        Long clusterId = cmd.getClusterId();
        Cluster cluster = basicAccessChecks(clusterId);

        final Account caller = CallContext.current().getCallingAccount();
        final DataCenter zone = dataCenterDao.findById(cluster.getDataCenterId());
        final Account owner = accountService.getActiveAccountById(cmd.getEntityOwnerId());
        long userId = getUserIdForImportInstance(owner);

        VMTemplateVO template = getTemplateForImportInstance(cmd.getTemplateId(), cluster.getHypervisorType());
        ServiceOfferingVO serviceOffering = getServiceOfferingForImportInstance(cmd.getServiceOfferingId(), owner, zone);

        checkResourceLimitForImportInstance(owner);

        String displayName = getDisplayNameForImportInstance(cmd.getDisplayName(), instanceName);
        String hostName = getHostNameForImportInstance(cmd.getHostName(), cluster.getHypervisorType(), instanceName, displayName);

        checkVmwareInstanceNameForImportInstance(cluster.getHypervisorType(), instanceName, hostName, zone);
        final Map<String, Long> nicNetworkMap = cmd.getNicNetworkList();
        final Map<String, Network.IpAddresses> nicIpAddressMap = cmd.getNicIpAddressList();
        final Map<String, Long> dataDiskOfferingMap = cmd.getDataDiskToDiskOfferingList();
        final Map<String, String> details = cmd.getDetails();
        final boolean forced = cmd.isForced();
        List<HostVO> hosts = resourceManager.listHostsInClusterByStatus(clusterId, Status.Up);
        UserVm userVm = null;
        List<String> additionalNameFilters = getAdditionalNameFilters(cluster);
        List<String> managedVms = new ArrayList<>(additionalNameFilters);
        managedVms.addAll(getHostsManagedVms(hosts));

        ActionEventUtils.onStartedActionEvent(userId, owner.getId(), EventTypes.EVENT_VM_IMPORT,
                cmd.getEventDescription(), null, null, true, 0);

        if (cmd instanceof ImportVmCmd) {
            ImportVmCmd importVmCmd = (ImportVmCmd) cmd;
            if (StringUtils.isBlank(importVmCmd.getImportSource())) {
                throw new CloudRuntimeException("Please provide an import source for importing the VM");
            }
            String source = importVmCmd.getImportSource().toUpperCase();
            ImportSource importSource = Enum.valueOf(ImportSource.class, source);
            if (ImportSource.VMWARE == importSource) {
                userVm = importUnmanagedInstanceFromVmwareToKvm(zone, cluster,
                        template, instanceName, displayName, hostName, caller, owner, userId,
                        serviceOffering, dataDiskOfferingMap,
                        nicNetworkMap, nicIpAddressMap,
                        details, importVmCmd, forced);
            }
        } else {
            if (List.of(Hypervisor.HypervisorType.VMware, Hypervisor.HypervisorType.KVM).contains(cluster.getHypervisorType())) {
                userVm = importUnmanagedInstanceFromHypervisor(zone, cluster, hosts, additionalNameFilters,
                        template, instanceName, displayName, hostName, caller, owner, userId,
                        serviceOffering, dataDiskOfferingMap,
                        nicNetworkMap, nicIpAddressMap,
                        details, cmd.getMigrateAllowed(), managedVms, forced);
            }
        }

        if (userVm == null) {
            ActionEventUtils.onCompletedActionEvent(userId, owner.getId(), EventVO.LEVEL_ERROR, EventTypes.EVENT_VM_IMPORT,
                    cmd.getEventDescription(), null, null, 0);
            throw new ServerApiException(ApiErrorCode.INTERNAL_ERROR, String.format("Failed to find unmanaged vm with name: %s in cluster: %s", instanceName, cluster.getUuid()));
        }
        ActionEventUtils.onCompletedActionEvent(userId, owner.getId(), EventVO.LEVEL_INFO, EventTypes.EVENT_VM_IMPORT,
                cmd.getEventDescription(), userVm.getId(), ApiCommandResourceType.VirtualMachine.toString(), 0);
        return responseGenerator.createUserVmResponse(ResponseObject.ResponseView.Full, "virtualmachine", userVm).get(0);
    }

    private long getUserIdForImportInstance(Account owner) {
        long userId = CallContext.current().getCallingUserId();
        List<UserVO> userVOs = userDao.listByAccount(owner.getAccountId());
        if (CollectionUtils.isNotEmpty(userVOs)) {
            userId = userVOs.get(0).getId();
        }
        return userId;
    }

    protected void basicParametersCheckForImportInstance(String name, Long domainId, String accountName) {
        if (StringUtils.isEmpty(name)) {
            throw new InvalidParameterValueException("Instance name cannot be empty");
        }
        if (domainId != null && StringUtils.isEmpty(accountName)) {
            throw new InvalidParameterValueException(String.format("%s parameter must be specified with %s parameter", ApiConstants.DOMAIN_ID, ApiConstants.ACCOUNT));
        }
    }

    private void checkVmwareInstanceNameForImportInstance(Hypervisor.HypervisorType hypervisorType, String instanceName, String hostName, DataCenter zone) {
        if (hypervisorType.equals(Hypervisor.HypervisorType.VMware) &&
                Boolean.parseBoolean(configurationDao.getValue(Config.SetVmInternalNameUsingDisplayName.key()))) {
            // If global config vm.instancename.flag is set to true, then CS will set guest VM's name as it appears on the hypervisor, to its hostname.
            // In case of VMware since VM name must be unique within a DC, check if VM with the same hostname already exists in the zone.
            VMInstanceVO vmByHostName = vmDao.findVMByHostNameInZone(hostName, zone.getId());
            if (vmByHostName != null && vmByHostName.getState() != VirtualMachine.State.Expunging) {
                throw new InvalidParameterValueException(String.format("Failed to import VM: %s. There already exists a VM by the hostname: %s in zone: %s", instanceName, hostName, zone.getUuid()));
            }
        }
    }

    private String getHostNameForImportInstance(String hostName, Hypervisor.HypervisorType hypervisorType,
                                                String instanceName, String displayName) {
        if (StringUtils.isEmpty(hostName)) {
            hostName = hypervisorType == Hypervisor.HypervisorType.VMware ? instanceName : displayName;
            if (!NetUtils.verifyDomainNameLabel(hostName, true)) {
                throw new InvalidParameterValueException("Please provide a valid hostname for the VM. VM name contains unsupported characters that cannot be used as hostname.");
            }
        }
        if (!NetUtils.verifyDomainNameLabel(hostName, true)) {
            throw new InvalidParameterValueException("Invalid VM hostname. VM hostname can contain ASCII letters 'a' through 'z', the digits '0' through '9', "
                    + "and the hyphen ('-'), must be between 1 and 63 characters long, and can't start or end with \"-\" and can't start with digit");
        }
        return hostName;
    }

    private String getDisplayNameForImportInstance(String displayName, String instanceName) {
        return StringUtils.isEmpty(displayName) ? instanceName : displayName;
    }

    private void checkResourceLimitForImportInstance(Account owner) {
        try {
            resourceLimitService.checkResourceLimit(owner, Resource.ResourceType.user_vm, 1);
        } catch (ResourceAllocationException e) {
            logger.error(String.format("VM resource allocation error for account: %s", owner.getUuid()), e);
            throw new ServerApiException(ApiErrorCode.INTERNAL_ERROR, String.format("VM resource allocation error for account: %s. %s", owner.getUuid(), StringUtils.defaultString(e.getMessage())));
        }
    }

    private ServiceOfferingVO getServiceOfferingForImportInstance(Long serviceOfferingId, Account owner, DataCenter zone) {
        if (serviceOfferingId == null) {
            throw new InvalidParameterValueException("Service offering ID cannot be null");
        }
        final ServiceOfferingVO serviceOffering = serviceOfferingDao.findById(serviceOfferingId);
        if (serviceOffering == null) {
            throw new InvalidParameterValueException(String.format("Service offering ID: %d cannot be found", serviceOfferingId));
        }
        accountService.checkAccess(owner, serviceOffering, zone);
        return serviceOffering;
    }

    protected VMTemplateVO getTemplateForImportInstance(Long templateId, Hypervisor.HypervisorType hypervisorType) {
        VMTemplateVO template;
        if (templateId == null) {
            template = templateDao.findByName(VM_IMPORT_DEFAULT_TEMPLATE_NAME);
            if (template == null) {
                template = createDefaultDummyVmImportTemplate(false);
                if (template == null) {
                    throw new InvalidParameterValueException(String.format("Default VM import template with unique name: %s for hypervisor: %s cannot be created. Please use templateid parameter for import", VM_IMPORT_DEFAULT_TEMPLATE_NAME, hypervisorType.toString()));
                }
            }
        } else {
            template = templateDao.findById(templateId);
        }
        if (template == null) {
            throw new InvalidParameterValueException(String.format("Template ID: %d cannot be found", templateId));
        }
        return template;
    }

    @Override
    @ActionEvent(eventType = EventTypes.EVENT_VM_IMPORT, eventDescription = "importing VM", async = true)
    public UserVmResponse importVm(ImportVmCmd cmd) {
        String source = cmd.getImportSource().toUpperCase();
        ImportSource importSource = Enum.valueOf(ImportSource.class, source);
        if (ImportSource.VMWARE == importSource  || ImportSource.UNMANAGED == importSource) {
            return baseImportInstance(cmd);
        } else {
            return importKvmInstance(cmd);
        }
    }

    private UserVm importUnmanagedInstanceFromHypervisor(DataCenter zone, Cluster cluster,
                                                         List<HostVO> hosts, List<String> additionalNameFilters,
                                                         VMTemplateVO template, String instanceName, String displayName,
                                                         String hostName, Account caller, Account owner, long userId,
                                                         ServiceOfferingVO serviceOffering, Map<String, Long> dataDiskOfferingMap,
                                                         Map<String, Long> nicNetworkMap, Map<String, Network.IpAddresses> nicIpAddressMap,
                                                         Map<String, String> details, Boolean migrateAllowed, List<String> managedVms, boolean forced) {
        UserVm userVm = null;
        for (HostVO host : hosts) {
            HashMap<String, UnmanagedInstanceTO> unmanagedInstances = getUnmanagedInstancesForHost(host, instanceName, managedVms);
            if (MapUtils.isEmpty(unmanagedInstances)) {
                continue;
            }
            Set<String> names = unmanagedInstances.keySet();
            for (String name : names) {
                if (!instanceName.equals(name)) {
                    continue;
                }
                UnmanagedInstanceTO unmanagedInstance = unmanagedInstances.get(name);
                if (unmanagedInstance == null) {
                    throw new ServerApiException(ApiErrorCode.INTERNAL_ERROR, String.format("Unable to retrieve details for unmanaged VM: %s", name));
                }

                if (template.getName().equals(VM_IMPORT_DEFAULT_TEMPLATE_NAME) && cluster.getHypervisorType().equals(Hypervisor.HypervisorType.KVM)) {
                    throw new InvalidParameterValueException("Template is needed and unable to use default template for hypervisor " + host.getHypervisorType().toString());
                }

                if (template.getName().equals(VM_IMPORT_DEFAULT_TEMPLATE_NAME)) {
                    String osName = unmanagedInstance.getOperatingSystem();
                    GuestOS guestOS = null;
                    if (StringUtils.isNotEmpty(osName)) {
                        guestOS = guestOSDao.findOneByDisplayName(osName);
                    }

                    GuestOSHypervisor guestOSHypervisor = null;
                    if (guestOS != null) {
                        guestOSHypervisor = guestOSHypervisorDao.findByOsIdAndHypervisor(guestOS.getId(), host.getHypervisorType().toString(), host.getHypervisorVersion());
                    }
                    if (guestOSHypervisor == null && StringUtils.isNotEmpty(unmanagedInstance.getOperatingSystemId())) {
                        guestOSHypervisor = guestOSHypervisorDao.findByOsNameAndHypervisor(unmanagedInstance.getOperatingSystemId(), host.getHypervisorType().toString(), host.getHypervisorVersion());
                    }
                    if (guestOSHypervisor == null) {
                        if (guestOS != null) {
                            throw new ServerApiException(ApiErrorCode.INTERNAL_ERROR, String.format("Unable to find hypervisor guest OS ID: %s details for unmanaged VM: %s for hypervisor: %s version: %s. templateid parameter can be used to assign template for VM", guestOS.getUuid(), name, host.getHypervisorType().toString(), host.getHypervisorVersion()));
                        }
                        throw new ServerApiException(ApiErrorCode.INTERNAL_ERROR, String.format("Unable to retrieve guest OS details for unmanaged VM: %s with OS name: %s, OS ID: %s for hypervisor: %s version: %s. templateid parameter can be used to assign template for VM", name, osName, unmanagedInstance.getOperatingSystemId(), host.getHypervisorType().toString(), host.getHypervisorVersion()));
                    }

                    template.setGuestOSId(guestOSHypervisor.getGuestOsId());
                }
                userVm = importVirtualMachineInternal(unmanagedInstance, instanceName, zone, cluster, host,
                        template, displayName, hostName, CallContext.current().getCallingAccount(), owner, userId,
                        serviceOffering, dataDiskOfferingMap,
                        nicNetworkMap, nicIpAddressMap,
                        details, migrateAllowed, forced, true);
                break;
            }
            if (userVm != null) {
                break;
            }
        }
        return userVm;
    }

    private Pair<UnmanagedInstanceTO, Boolean> getSourceVmwareUnmanagedInstance(String vcenter, String datacenterName, String username,
                                                                 String password, String clusterName, String sourceHostName,
                                                                 String sourceVM) {
        HypervisorGuru vmwareGuru = hypervisorGuruManager.getGuru(Hypervisor.HypervisorType.VMware);

        Map<String, String> params = createParamsForTemplateFromVmwareVmMigration(vcenter, datacenterName,
                username, password, clusterName, sourceHostName, sourceVM);

        return vmwareGuru.getHypervisorVMOutOfBandAndCloneIfRequired(sourceHostName, sourceVM, params);
    }

    private String createOvfTemplateOfSourceVmwareUnmanagedInstance(String vcenter, String datacenterName, String username,
                                                                    String password, String clusterName, String sourceHostName,
                                                                    String sourceVMwareInstanceName, DataStoreTO convertLocation, int threadsCountToExportOvf) {
        HypervisorGuru vmwareGuru = hypervisorGuruManager.getGuru(Hypervisor.HypervisorType.VMware);

        Map<String, String> params = createParamsForTemplateFromVmwareVmMigration(vcenter, datacenterName,
                username, password, clusterName, sourceHostName, sourceVMwareInstanceName);

        return vmwareGuru.createVMTemplateOutOfBand(sourceHostName, sourceVMwareInstanceName, params, convertLocation, threadsCountToExportOvf);
    }

    protected UserVm importUnmanagedInstanceFromVmwareToKvm(DataCenter zone, Cluster destinationCluster, VMTemplateVO template,
                                                          String sourceVMName, String displayName, String hostName,
                                                          Account caller, Account owner, long userId,
                                                          ServiceOfferingVO serviceOffering, Map<String, Long> dataDiskOfferingMap,
                                                          Map<String, Long> nicNetworkMap, Map<String, Network.IpAddresses> nicIpAddressMap,
                                                          Map<String, String> details, ImportVmCmd cmd, boolean forced) {
        Long existingVcenterId = cmd.getExistingVcenterId();
        String vcenter = cmd.getVcenter();
        String datacenterName = cmd.getDatacenterName();
        String username = cmd.getUsername();
        String password = cmd.getPassword();
        String clusterName = cmd.getClusterName();
        String sourceHostName = cmd.getHostIp();
        Long convertInstanceHostId = cmd.getConvertInstanceHostId();
        Long convertStoragePoolId = cmd.getConvertStoragePoolId();

        if ((existingVcenterId == null && vcenter == null) || (existingVcenterId != null && vcenter != null)) {
            throw new ServerApiException(ApiErrorCode.PARAM_ERROR,
                    "Please provide an existing vCenter ID or a vCenter IP/Name, parameters are mutually exclusive");
        }
        if (existingVcenterId == null && StringUtils.isAnyBlank(vcenter, datacenterName, username, password)) {
            throw new ServerApiException(ApiErrorCode.PARAM_ERROR,
                    "Please set all the information for a vCenter IP/Name, datacenter, username and password");
        }

        if (existingVcenterId != null) {
            VmwareDatacenterVO existingDC = vmwareDatacenterDao.findById(existingVcenterId);
            if (existingDC == null) {
<<<<<<< HEAD
                String err = String.format("Cannot find any existing Vmware DC with ID %s", existingVcenterId);
                logger.error(err);
=======
                String err = String.format("Cannot find any existing VMware DC with ID %s", existingVcenterId);
                LOGGER.error(err);
>>>>>>> bcbf152a
                throw new CloudRuntimeException(err);
            }
            vcenter = existingDC.getVcenterHost();
            datacenterName = existingDC.getVmwareDatacenterName();
            username = existingDC.getUser();
            password = existingDC.getPassword();
        }

        boolean isClonedInstance = false;
        UnmanagedInstanceTO sourceVMwareInstance = null;
        DataStoreTO temporaryConvertLocation = null;
        String ovfTemplateOnConvertLocation = null;
        try {
            HostVO convertHost = selectInstanceConversionKVMHostInCluster(destinationCluster, convertInstanceHostId);
            CheckConvertInstanceAnswer conversionSupportAnswer = checkConversionSupportOnHost(convertHost, sourceVMName, false);
            LOGGER.debug(String.format("The host %s (%s) is selected to execute the conversion of the instance %s" +
                    " from VMware to KVM ", convertHost.getId(), convertHost.getName(), sourceVMName));

            temporaryConvertLocation = selectInstanceConversionTemporaryLocation(destinationCluster, convertStoragePoolId);
            List<StoragePoolVO> convertStoragePools = findInstanceConversionStoragePoolsInCluster(destinationCluster);
            long importStartTime = System.currentTimeMillis();
            Pair<UnmanagedInstanceTO, Boolean> sourceInstanceDetails = getSourceVmwareUnmanagedInstance(vcenter, datacenterName, username, password, clusterName, sourceHostName, sourceVMName);
            sourceVMwareInstance = sourceInstanceDetails.first();
            isClonedInstance = sourceInstanceDetails.second();
            boolean isWindowsVm = sourceVMwareInstance.getOperatingSystem().toLowerCase().contains("windows");
            if (isWindowsVm) {
                checkConversionSupportOnHost(convertHost, sourceVMName, true);
            }

            String instanceName = getGeneratedInstanceName(owner);
            checkNetworkingBeforeConvertingVmwareInstance(zone, owner, instanceName, hostName, sourceVMwareInstance, nicNetworkMap, nicIpAddressMap, forced);
            UnmanagedInstanceTO convertedInstance;
            if (cmd.getForceMsToImportVmFiles() || !conversionSupportAnswer.isOvfExportSupported()) {
                // Uses MS for OVF export to temporary conversion location
                int noOfThreads = UnmanagedVMsManager.ThreadsOnMSToImportVMwareVMFiles.value();
                ovfTemplateOnConvertLocation = createOvfTemplateOfSourceVmwareUnmanagedInstance(vcenter, datacenterName, username, password,
                        clusterName, sourceHostName, sourceVMwareInstance.getName(), temporaryConvertLocation, noOfThreads);
                convertedInstance = convertVmwareInstanceToKVMWithOVFOnConvertLocation(sourceVMName, sourceVMwareInstance, convertHost, convertStoragePools,
                        temporaryConvertLocation, ovfTemplateOnConvertLocation);
            } else {
                // Uses KVM Host for OVF export to temporary conversion location, through ovftool
                convertedInstance = convertVmwareInstanceToKVMAfterExportingOVFToConvertLocation(sourceVMName, sourceVMwareInstance, convertHost, convertStoragePools,
                        temporaryConvertLocation, vcenter, username, password, datacenterName);
            }

            sanitizeConvertedInstance(convertedInstance, sourceVMwareInstance);
            UserVm userVm = importVirtualMachineInternal(convertedInstance, instanceName, zone, destinationCluster, null,
                    template, displayName, hostName, caller, owner, userId,
                    serviceOffering, dataDiskOfferingMap,
                    nicNetworkMap, nicIpAddressMap,
                    details, false, forced, false);
<<<<<<< HEAD
            logger.debug(String.format("VM %s imported successfully", sourceVM));
=======
            long timeElapsedInSecs = (System.currentTimeMillis() - importStartTime) / 1000;
            LOGGER.debug(String.format("VMware VM %s imported successfully to CloudStack instance %s (%s), Time taken: %d secs, OVF files imported from %s, Source VMware VM details - OS: %s, PowerState: %s, Disks: %s, NICs: %s",
                    sourceVMName, instanceName, displayName, timeElapsedInSecs, (ovfTemplateOnConvertLocation != null)? "MS" : "KVM Host", sourceVMwareInstance.getOperatingSystem(), sourceVMwareInstance.getPowerState(), sourceVMwareInstance.getDisks(), sourceVMwareInstance.getNics()));
>>>>>>> bcbf152a
            return userVm;
        } catch (CloudRuntimeException e) {
            logger.error(String.format("Error importing VM: %s", e.getMessage()), e);
            ActionEventUtils.onCompletedActionEvent(userId, owner.getId(), EventVO.LEVEL_ERROR, EventTypes.EVENT_VM_IMPORT,
                    cmd.getEventDescription(), null, null, 0);
            throw new ServerApiException(ApiErrorCode.INTERNAL_ERROR, e.getMessage());
        } finally {
            if (isClonedInstance && sourceVMwareInstance != null) {
                removeClonedInstance(vcenter, datacenterName, username, password, sourceHostName, sourceVMwareInstance.getName(), sourceVMName);
            }
            if (temporaryConvertLocation != null  && StringUtils.isNotBlank(ovfTemplateOnConvertLocation)) {
                removeTemplate(temporaryConvertLocation, ovfTemplateOnConvertLocation);
            }
        }
    }

    private void checkNetworkingBeforeConvertingVmwareInstance(DataCenter zone, Account owner, String instanceName,
                                                               String hostName, UnmanagedInstanceTO sourceVMwareInstance,
                                                               Map<String, Long> nicNetworkMap,
                                                               Map<String, Network.IpAddresses> nicIpAddressMap,
                                                               boolean forced) {
        List<UnmanagedInstanceTO.Nic> nics = sourceVMwareInstance.getNics();
        List<Long> networkIds = new ArrayList<>(nicNetworkMap.values());
        if (nics.size() != networkIds.size()) {
            String msg = String.format("Different number of nics found on instance %s: %s vs %s nics provided",
<<<<<<< HEAD
                    clonedInstance.getName(), nics.size(), networkIds.size());
            logger.error(msg);
=======
                    sourceVMwareInstance.getName(), nics.size(), networkIds.size());
            LOGGER.error(msg);
>>>>>>> bcbf152a
            throw new CloudRuntimeException(msg);
        }

        for (UnmanagedInstanceTO.Nic nic : nics) {
            Long networkId = nicNetworkMap.get(nic.getNicId());
            NetworkVO network = networkDao.findById(networkId);
            if (network == null) {
                String err = String.format("Cannot find a network with id = %s", networkId);
                logger.error(err);
                throw new CloudRuntimeException(err);
            }
            Network.IpAddresses ipAddresses = null;
            if (MapUtils.isNotEmpty(nicIpAddressMap) && nicIpAddressMap.containsKey(nic.getNicId())) {
                ipAddresses = nicIpAddressMap.get(nic.getNicId());
            }
            boolean autoImport = ipAddresses != null && ipAddresses.getIp4Address() != null && ipAddresses.getIp4Address().equalsIgnoreCase("auto");
            checkUnmanagedNicAndNetworkMacAddressForImport(network, nic, forced);
            checkUnmanagedNicAndNetworkForImport(instanceName, nic, network, zone, owner, autoImport, Hypervisor.HypervisorType.KVM);
            checkUnmanagedNicAndNetworkHostnameForImport(instanceName, nic, network, hostName);
            checkUnmanagedNicIpAndNetworkForImport(instanceName, nic, network, ipAddresses);
        }
    }

    private void checkUnmanagedNicAndNetworkMacAddressForImport(NetworkVO network, UnmanagedInstanceTO.Nic nic, boolean forced) {
        NicVO existingNic = nicDao.findByNetworkIdAndMacAddress(network.getId(), nic.getMacAddress());
        if (existingNic != null && !forced) {
<<<<<<< HEAD
            String err = String.format("NIC with MAC address = %s exists on network with ID = %s and forced flag is disabled",
                    nic.getMacAddress(), network.getId());
            logger.error(err);
=======
            String err = String.format("NIC with MAC address %s already exists on network with ID %s and forced flag is disabled. " +
                    "Retry with forced flag enabled if a new MAC address to be generated.", nic.getMacAddress(), network.getUuid());
            LOGGER.error(err);
>>>>>>> bcbf152a
            throw new CloudRuntimeException(err);
        }
    }

    private String getGeneratedInstanceName(Account owner) {
        long id = vmDao.getNextInSequence(Long.class, "id");
        String instanceSuffix = configurationDao.getValue(Config.InstanceName.key());
        if (instanceSuffix == null) {
            instanceSuffix = "DEFAULT";
        }
        return VirtualMachineName.getVmName(id, owner.getId(), instanceSuffix);
    }

    private void sanitizeConvertedInstance(UnmanagedInstanceTO convertedInstance, UnmanagedInstanceTO sourceVMwareInstance) {
        convertedInstance.setCpuCores(sourceVMwareInstance.getCpuCores());
        convertedInstance.setCpuSpeed(sourceVMwareInstance.getCpuSpeed());
        convertedInstance.setCpuCoresPerSocket(sourceVMwareInstance.getCpuCoresPerSocket());
        convertedInstance.setMemory(sourceVMwareInstance.getMemory());
        convertedInstance.setPowerState(UnmanagedInstanceTO.PowerState.PowerOff);
        List<UnmanagedInstanceTO.Disk> convertedInstanceDisks = convertedInstance.getDisks();
        List<UnmanagedInstanceTO.Disk> sourceVMwareInstanceDisks = sourceVMwareInstance.getDisks();
        for (int i = 0; i < convertedInstanceDisks.size(); i++) {
            UnmanagedInstanceTO.Disk disk = convertedInstanceDisks.get(i);
            disk.setDiskId(sourceVMwareInstanceDisks.get(i).getDiskId());
        }
        List<UnmanagedInstanceTO.Nic> convertedInstanceNics = convertedInstance.getNics();
        List<UnmanagedInstanceTO.Nic> sourceVMwareInstanceNics = sourceVMwareInstance.getNics();
        if (CollectionUtils.isEmpty(convertedInstanceNics) && CollectionUtils.isNotEmpty(sourceVMwareInstanceNics)) {
            for (UnmanagedInstanceTO.Nic nic : sourceVMwareInstanceNics) {
                // In case the NICs information is not parsed from the converted XML domain, use the cloned instance NICs with virtio adapter
                nic.setAdapterType("virtio");
            }
            convertedInstance.setNics(sourceVMwareInstanceNics);
            for (int i = 0; i < convertedInstanceNics.size(); i++) {
                UnmanagedInstanceTO.Nic nic = convertedInstanceNics.get(i);
                nic.setNicId(sourceVMwareInstanceNics.get(i).getNicId());
            }
        } else if (CollectionUtils.isNotEmpty(convertedInstanceNics) && CollectionUtils.isNotEmpty(sourceVMwareInstanceNics)
                && convertedInstanceNics.size() == sourceVMwareInstanceNics.size()) {
            for (int i = 0; i < convertedInstanceNics.size(); i++) {
                UnmanagedInstanceTO.Nic nic = convertedInstanceNics.get(i);
                nic.setNicId(sourceVMwareInstanceNics.get(i).getNicId());
                if (nic.getMacAddress() == null) {
                    nic.setMacAddress(sourceVMwareInstanceNics.get(i).getMacAddress());
                }
            }
        }
    }

    private void removeClonedInstance(String vcenter, String datacenterName, String username, String password,
                                      String sourceHostName, String clonedInstanceName, String sourceVM) {
        HypervisorGuru vmwareGuru = hypervisorGuruManager.getGuru(Hypervisor.HypervisorType.VMware);
        Map<String, String> params = createParamsForRemoveClonedInstance(vcenter, datacenterName, username, password, sourceVM);
        boolean result = vmwareGuru.removeClonedHypervisorVMOutOfBand(sourceHostName, clonedInstanceName, params);
        if (!result) {
            String msg = String.format("Could not properly remove the cloned instance %s from VMware datacenter %s:%s",
                    clonedInstanceName, vcenter, datacenterName);
            logger.warn(msg);
            return;
        }
<<<<<<< HEAD
        logger.debug(String.format("Removed the cloned instance %s from VMWare datacenter %s:%s",
=======
        LOGGER.debug(String.format("Removed the cloned instance %s from VMWare datacenter %s/%s",
>>>>>>> bcbf152a
                clonedInstanceName, vcenter, datacenterName));
    }

    private void removeTemplate(DataStoreTO convertLocation, String ovfTemplateOnConvertLocation) {
        HypervisorGuru vmwareGuru = hypervisorGuruManager.getGuru(Hypervisor.HypervisorType.VMware);
        boolean result = vmwareGuru.removeVMTemplateOutOfBand(convertLocation, ovfTemplateOnConvertLocation);
        if (!result) {
            String msg = String.format("Could not remove the template file %s on datastore %s",
                    ovfTemplateOnConvertLocation, convertLocation.getUrl());
            LOGGER.warn(msg);
            return;
        }
        LOGGER.debug(String.format("Removed the template file %s on datastore %s",
                ovfTemplateOnConvertLocation, convertLocation.getUrl()));
    }

    private Map<String, String> createParamsForRemoveClonedInstance(String vcenter, String datacenterName, String username,
                                                                    String password, String sourceVM) {
        Map<String, String> params = new HashMap<>();
        params.put(VmDetailConstants.VMWARE_VCENTER_HOST, vcenter);
        params.put(VmDetailConstants.VMWARE_DATACENTER_NAME, datacenterName);
        params.put(VmDetailConstants.VMWARE_VCENTER_USERNAME, username);
        params.put(VmDetailConstants.VMWARE_VCENTER_PASSWORD, password);
        return params;
    }

    private HostVO selectInstanceConversionKVMHostInCluster(Cluster destinationCluster, Long convertInstanceHostId) {
        if (convertInstanceHostId != null) {
            HostVO selectedHost = hostDao.findById(convertInstanceHostId);
            if (selectedHost == null) {
                String msg = String.format("Cannot find host with ID %s", convertInstanceHostId);
                logger.error(msg);
                throw new CloudRuntimeException(msg);
            }
            if (selectedHost.getResourceState() != ResourceState.Enabled ||
                    selectedHost.getStatus() != Status.Up || selectedHost.getType() != Host.Type.Routing ||
                    selectedHost.getClusterId() != destinationCluster.getId()) {
                String msg = String.format("Cannot perform the conversion on the host %s as it is not a running and Enabled host", selectedHost.getName());
                logger.error(msg);
                throw new CloudRuntimeException(msg);
            }
            return selectedHost;
        }
<<<<<<< HEAD
        List<HostVO> hosts = hostDao.listByClusterAndHypervisorType(destinationCluster.getId(), destinationCluster.getHypervisorType());
        if (CollectionUtils.isEmpty(hosts)) {
            String err = String.format("Could not find any running %s host in cluster %s",
                    destinationCluster.getHypervisorType(), destinationCluster.getName());
            logger.error(err);
            throw new CloudRuntimeException(err);
        }
        List<HostVO> filteredHosts = hosts.stream()
                .filter(x -> x.getResourceState() == ResourceState.Enabled)
                .collect(Collectors.toList());
        if (CollectionUtils.isEmpty(filteredHosts)) {
            String err = String.format("Could not find a %s host in cluster %s to perform the instance conversion",
                    destinationCluster.getHypervisorType(), destinationCluster.getName());
            logger.error(err);
=======

        // Auto select host with conversion capability
        List<HostVO> hosts = hostDao.listByClusterHypervisorTypeAndHostCapability(destinationCluster.getId(), destinationCluster.getHypervisorType(), Host.HOST_INSTANCE_CONVERSION);
        if (CollectionUtils.isNotEmpty(hosts)) {
            return hosts.get(new Random().nextInt(hosts.size()));
        }

        // Try without host capability check
        hosts = hostDao.listByClusterAndHypervisorType(destinationCluster.getId(), destinationCluster.getHypervisorType());
        if (CollectionUtils.isNotEmpty(hosts)) {
            return hosts.get(new Random().nextInt(hosts.size()));
        }

        String err = String.format("Could not find any suitable %s host in cluster %s to perform the instance conversion",
                destinationCluster.getHypervisorType(), destinationCluster.getName());
        LOGGER.error(err);
        throw new CloudRuntimeException(err);
    }

    private CheckConvertInstanceAnswer checkConversionSupportOnHost(HostVO convertHost, String sourceVM, boolean checkWindowsGuestConversionSupport) {
        LOGGER.debug(String.format("Checking the %s conversion support on the host %s (%s)", checkWindowsGuestConversionSupport? "windows guest" : "", convertHost.getId(), convertHost.getName()));
        CheckConvertInstanceCommand cmd = new CheckConvertInstanceCommand(checkWindowsGuestConversionSupport);
        int timeoutSeconds = 60;
        cmd.setWait(timeoutSeconds);

        CheckConvertInstanceAnswer checkConvertInstanceAnswer;
        try {
            checkConvertInstanceAnswer = (CheckConvertInstanceAnswer) agentManager.send(convertHost.getId(), cmd);
        } catch (AgentUnavailableException | OperationTimedoutException e) {
            String err = String.format("Failed to check %s conversion support on the host %s for converting instance %s from VMware to KVM due to: %s",
                    checkWindowsGuestConversionSupport? "windows guest" : "", convertHost.getName(), sourceVM, e.getMessage());
            LOGGER.error(err);
            throw new CloudRuntimeException(err);
        }

        if (!checkConvertInstanceAnswer.getResult()) {
            String err = String.format("The host %s doesn't support conversion of instance %s from VMware to KVM due to: %s",
                    convertHost.getName(), sourceVM, checkConvertInstanceAnswer.getDetails());
            LOGGER.error(err);
>>>>>>> bcbf152a
            throw new CloudRuntimeException(err);
        }

        return checkConvertInstanceAnswer;
    }

<<<<<<< HEAD
    private UnmanagedInstanceTO convertVmwareInstanceToKVM(String vcenter, String datacenterName, String clusterName,
                                                           String username, String password, String hostName,
                                                           UnmanagedInstanceTO clonedInstance, Cluster destinationCluster,
                                                           Long convertInstanceHostId, Long convertStoragePoolId) {
        HostVO convertHost = selectInstanceConvertionKVMHostInCluster(destinationCluster, convertInstanceHostId);
        String vmName = clonedInstance.getName();
        logger.debug(String.format("The host %s (%s) is selected to execute the conversion of the instance %s" +
                " from VMware to KVM ", convertHost.getId(), convertHost.getName(), vmName));
=======
    private UnmanagedInstanceTO convertVmwareInstanceToKVMWithOVFOnConvertLocation(String sourceVM, UnmanagedInstanceTO sourceVMwareInstance, HostVO convertHost,
                                                                                   List<StoragePoolVO> convertStoragePools, DataStoreTO temporaryConvertLocation,
                                                                                   String ovfTemplateDirConvertLocation) {
        LOGGER.debug(String.format("Delegating the conversion of instance %s from VMware to KVM to the host %s (%s) using OVF %s on conversion datastore",
                sourceVM, convertHost.getId(), convertHost.getName(), ovfTemplateDirConvertLocation));
>>>>>>> bcbf152a

        RemoteInstanceTO remoteInstanceTO = new RemoteInstanceTO(sourceVM);
        List<String> destinationStoragePools = selectInstanceConversionStoragePools(convertStoragePools, sourceVMwareInstance.getDisks());
        ConvertInstanceCommand cmd = new ConvertInstanceCommand(remoteInstanceTO,
                Hypervisor.HypervisorType.KVM, destinationStoragePools, temporaryConvertLocation, ovfTemplateDirConvertLocation, false, false);
        int timeoutSeconds = UnmanagedVMsManager.ConvertVmwareInstanceToKvmTimeout.value() * 60 * 60;
        cmd.setWait(timeoutSeconds);

        Answer convertAnswer;
        try {
             convertAnswer = agentManager.send(convertHost.getId(), cmd);
        } catch (AgentUnavailableException | OperationTimedoutException e) {
            String err = String.format("Could not send the convert instance command to host %s (%s) due to: %s",
                    convertHost.getId(), convertHost.getName(), e.getMessage());
            logger.error(err, e);
            throw new CloudRuntimeException(err);
        }

        if (!convertAnswer.getResult()) {
<<<<<<< HEAD
            String err = String.format("The convert process failed for instance %s from Vmware to KVM on host %s: %s",
                    vmName, convertHost.getName(), convertAnswer.getDetails());
            logger.error(err);
=======
            String err = String.format("The convert process failed for instance %s from VMware to KVM on host %s: %s",
                    sourceVM, convertHost.getName(), convertAnswer.getDetails());
            LOGGER.error(err);
            throw new CloudRuntimeException(err);
        }
        return ((ConvertInstanceAnswer) convertAnswer).getConvertedInstance();
    }

    private UnmanagedInstanceTO convertVmwareInstanceToKVMAfterExportingOVFToConvertLocation(String sourceVM, UnmanagedInstanceTO sourceVMwareInstance, HostVO convertHost,
                                                                                             List<StoragePoolVO> convertStoragePools, DataStoreTO temporaryConvertLocation,
                                                                                             String vcenterHost, String vcenterUsername, String vcenterPassword, String datacenterName) {
        LOGGER.debug(String.format("Delegating the conversion of instance %s from VMware to KVM to the host %s (%s) after OVF export through ovftool",
                sourceVM, convertHost.getId(), convertHost.getName()));

        RemoteInstanceTO remoteInstanceTO = new RemoteInstanceTO(sourceVMwareInstance.getName(), vcenterHost, vcenterUsername, vcenterPassword, datacenterName);
        List<String> destinationStoragePools = selectInstanceConversionStoragePools(convertStoragePools, sourceVMwareInstance.getDisks());
        ConvertInstanceCommand cmd = new ConvertInstanceCommand(remoteInstanceTO,
                Hypervisor.HypervisorType.KVM, destinationStoragePools, temporaryConvertLocation, null, false, true);
        int timeoutSeconds = UnmanagedVMsManager.ConvertVmwareInstanceToKvmTimeout.value() * 60 * 60;
        cmd.setWait(timeoutSeconds);
        int noOfThreads = UnmanagedVMsManager.ThreadsOnKVMHostToImportVMwareVMFiles.value();
        if (noOfThreads == 0) {
            // Use no. of threads as the disks count
            noOfThreads = sourceVMwareInstance.getDisks().size();
        }
        cmd.setThreadsCountToExportOvf(noOfThreads);

        Answer convertAnswer;
        try {
            convertAnswer = agentManager.send(convertHost.getId(), cmd);
        } catch (AgentUnavailableException | OperationTimedoutException e) {
            String err = String.format("Could not send the convert instance command to host %s (%s) due to: %s",
                    convertHost.getId(), convertHost.getName(), e.getMessage());
            LOGGER.error(err, e);
            throw new CloudRuntimeException(err);
        }

        if (!convertAnswer.getResult()) {
            String err = String.format("The convert process failed for instance %s from VMware to KVM on host %s: %s",
                    sourceVM, convertHost.getName(), convertAnswer.getDetails());
            LOGGER.error(err);
>>>>>>> bcbf152a
            throw new CloudRuntimeException(err);
        }
        return ((ConvertInstanceAnswer) convertAnswer).getConvertedInstance();
    }

    private List<StoragePoolVO> findInstanceConversionStoragePoolsInCluster(Cluster destinationCluster) {
        List<StoragePoolVO> pools = new ArrayList<>();
        List<StoragePoolVO> clusterPools = primaryDataStoreDao.findClusterWideStoragePoolsByHypervisorAndPoolType(destinationCluster.getId(), Hypervisor.HypervisorType.KVM, Storage.StoragePoolType.NetworkFilesystem);
        pools.addAll(clusterPools);
        List<StoragePoolVO> zonePools = primaryDataStoreDao.findZoneWideStoragePoolsByHypervisorAndPoolType(destinationCluster.getDataCenterId(), Hypervisor.HypervisorType.KVM, Storage.StoragePoolType.NetworkFilesystem);
        pools.addAll(zonePools);
        if (pools.isEmpty()) {
            String msg = String.format("Cannot find suitable storage pools in cluster %s for the conversion", destinationCluster.getName());
            LOGGER.error(msg);
            throw new CloudRuntimeException(msg);
        }
        return pools;
    }

    private List<String> selectInstanceConversionStoragePools(List<StoragePoolVO> pools, List<UnmanagedInstanceTO.Disk> disks) {
        List<String> storagePools = new ArrayList<>(disks.size());
        //TODO: Choose pools by capacity
        for (UnmanagedInstanceTO.Disk disk : disks) {
            Long capacity = disk.getCapacity();
            storagePools.add(pools.get(0).getUuid());
        }
        return storagePools;
    }

    private void logFailureAndThrowException(String msg) {
        logger.error(msg);
        throw new CloudRuntimeException(msg);
    }

    protected DataStoreTO selectInstanceConversionTemporaryLocation(Cluster destinationCluster, Long convertStoragePoolId) {
        if (convertStoragePoolId != null) {
            StoragePoolVO selectedStoragePool = primaryDataStoreDao.findById(convertStoragePoolId);
            if (selectedStoragePool == null) {
                logFailureAndThrowException(String.format("Cannot find a storage pool with ID %s", convertStoragePoolId));
            }
            if ((selectedStoragePool.getScope() == ScopeType.CLUSTER && selectedStoragePool.getClusterId() != destinationCluster.getId()) ||
                    (selectedStoragePool.getScope() == ScopeType.ZONE && selectedStoragePool.getDataCenterId() != destinationCluster.getDataCenterId())) {
                logFailureAndThrowException(String.format("Cannot use the storage pool %s for the instance conversion as " +
                        "it is not in the scope of the cluster %s", selectedStoragePool.getName(), destinationCluster.getName()));
            }
            if (selectedStoragePool.getScope() == ScopeType.HOST) {
                logFailureAndThrowException(String.format("The storage pool %s is a local storage pool and not supported for temporary conversion location, cluster and zone wide NFS storage pools are supported", selectedStoragePool.getName()));
            } else if (selectedStoragePool.getPoolType() != Storage.StoragePoolType.NetworkFilesystem) {
                logFailureAndThrowException(String.format("The storage pool %s is not supported for temporary conversion location, only NFS storage pools are supported", selectedStoragePool.getName()));
            }
            return dataStoreManager.getPrimaryDataStore(convertStoragePoolId).getTO();
        } else {
            long zoneId = destinationCluster.getDataCenterId();
            ImageStoreVO imageStore = imageStoreDao.findOneByZoneAndProtocol(zoneId, "nfs");
            if (imageStore == null) {
                logFailureAndThrowException(String.format("Could not find an NFS secondary storage pool on zone %s to use as a temporary location " +
                        "for instance conversion", zoneId));
            }
            DataStore dataStore = dataStoreManager.getDataStore(imageStore.getId(), DataStoreRole.Image);
            return dataStore.getTO();
        }
    }

    protected Map<String, String> createParamsForTemplateFromVmwareVmMigration(String vcenterHost, String datacenterName,
                                                                               String username, String password,
                                                                               String clusterName, String sourceHostName,
                                                                               String sourceVMName) {
        Map<String, String> params = new HashMap<>();
        params.put(VmDetailConstants.VMWARE_VCENTER_HOST, vcenterHost);
        params.put(VmDetailConstants.VMWARE_DATACENTER_NAME, datacenterName);
        params.put(VmDetailConstants.VMWARE_VCENTER_USERNAME, username);
        params.put(VmDetailConstants.VMWARE_VCENTER_PASSWORD, password);
        params.put(VmDetailConstants.VMWARE_CLUSTER_NAME, clusterName);
        params.put(VmDetailConstants.VMWARE_HOST_NAME, sourceHostName);
        params.put(VmDetailConstants.VMWARE_VM_NAME, sourceVMName);
        return params;
    }

    @Override
    public List<Class<?>> getCommands() {
        final List<Class<?>> cmdList = new ArrayList<Class<?>>();
        cmdList.add(ListUnmanagedInstancesCmd.class);
        cmdList.add(ImportUnmanagedInstanceCmd.class);
        cmdList.add(UnmanageVMInstanceCmd.class);
        cmdList.add(ListVmsForImportCmd.class);
        cmdList.add(ImportVmCmd.class);
        return cmdList;
    }

    /**
     * Perform validations before attempting to unmanage a VM from CloudStack:
     * - VM must not have any associated volume snapshot
     * - VM must not have an attached ISO
     */
    private void performUnmanageVMInstancePrechecks(VMInstanceVO vmVO) {
        if (hasVolumeSnapshotsPriorToUnmanageVM(vmVO)) {
            throw new UnsupportedServiceException("Cannot unmanage VM with id = " + vmVO.getUuid() +
                    " as there are volume snapshots for its volume(s). Please remove snapshots before unmanaging.");
        }

        if (hasISOAttached(vmVO)) {
            throw new UnsupportedServiceException("Cannot unmanage VM with id = " + vmVO.getUuid() +
                    " as there is an ISO attached. Please detach ISO before unmanaging.");
        }
    }

    private boolean hasVolumeSnapshotsPriorToUnmanageVM(VMInstanceVO vmVO) {
        List<VolumeVO> volumes = volumeDao.findByInstance(vmVO.getId());
        for (VolumeVO volume : volumes) {
            List<SnapshotVO> snaps = snapshotDao.listByVolumeId(volume.getId());
            if (CollectionUtils.isNotEmpty(snaps)) {
                for (SnapshotVO snap : snaps) {
                    if (snap.getState() != Snapshot.State.Destroyed && snap.getRemoved() == null) {
                        return true;
                    }
                }
            }
        }
        return false;
    }

    private boolean hasISOAttached(VMInstanceVO vmVO) {
        UserVmVO userVM = userVmDao.findById(vmVO.getId());
        if (userVM == null) {
            throw new InvalidParameterValueException("Could not find user VM with ID = " + vmVO.getUuid());
        }
        return userVM.getIsoId() != null;
    }

    /**
     * Find a suitable host within the scope of the VM to unmanage to verify the VM exists
     */
    private Long findSuitableHostId(VMInstanceVO vmVO) {
        Long hostId = vmVO.getHostId();
        if (hostId == null) {
            long zoneId = vmVO.getDataCenterId();
            List<HostVO> hosts = hostDao.listAllHostsUpByZoneAndHypervisor(zoneId, vmVO.getHypervisorType());
            for (HostVO host : hosts) {
                if (host.isInMaintenanceStates() || host.getState() != Status.Up || host.getStatus() != Status.Up) {
                    continue;
                }
                hostId = host.getId();
                break;
            }
        }

        if (hostId == null) {
            throw new CloudRuntimeException(String.format("Cannot find a host to verify if the VM [%s] exists. Thus we are unable to unmanage it.", vmVO.getUuid()));
        }
        return hostId;
    }

    @Override
    @ActionEvent(eventType = EventTypes.EVENT_VM_UNMANAGE, eventDescription = "unmanaging VM", async = true)
    public boolean unmanageVMInstance(long vmId) {
        VMInstanceVO vmVO = vmDao.findById(vmId);
        if (vmVO == null || vmVO.getRemoved() != null) {
            throw new InvalidParameterValueException("Could not find VM to unmanage, it is either removed or not existing VM");
        } else if (vmVO.getState() != VirtualMachine.State.Running && vmVO.getState() != VirtualMachine.State.Stopped) {
            throw new InvalidParameterValueException("VM with id = " + vmVO.getUuid() + " must be running or stopped to be unmanaged");
        } else if (!UnmanagedVMsManager.isSupported(vmVO.getHypervisorType())) {
            throw new UnsupportedServiceException("Unmanage VM is currently not allowed for hypervisor " +
                    vmVO.getHypervisorType().toString());
        } else if (vmVO.getType() != VirtualMachine.Type.User) {
            throw new UnsupportedServiceException("Unmanage VM is currently allowed for guest VMs only");
        }

        performUnmanageVMInstancePrechecks(vmVO);

        Long hostId = findSuitableHostId(vmVO);
        String instanceName = vmVO.getInstanceName();

        if (!existsVMToUnmanage(instanceName, hostId)) {
            throw new CloudRuntimeException("VM with id = " + vmVO.getUuid() + " is not found in the hypervisor");
        }

        return userVmManager.unmanageUserVM(vmId);
    }

    /**
     * Verify the VM to unmanage exists on the hypervisor
     */
    private boolean existsVMToUnmanage(String instanceName, Long hostId) {
        PrepareUnmanageVMInstanceCommand command = new PrepareUnmanageVMInstanceCommand();
        command.setInstanceName(instanceName);
        Answer ans = agentManager.easySend(hostId, command);
        if (!(ans instanceof PrepareUnmanageVMInstanceAnswer)) {
            throw new CloudRuntimeException("Error communicating with host " + hostId);
        }
        PrepareUnmanageVMInstanceAnswer answer = (PrepareUnmanageVMInstanceAnswer) ans;
        if (!answer.getResult()) {
            logger.error("Error verifying VM " + instanceName + " exists on host with ID = " + hostId + ": " + answer.getDetails());
        }
        return answer.getResult();
    }

    private UserVmResponse importKvmInstance(ImportVmCmd cmd) {
        final Account caller = CallContext.current().getCallingAccount();
        if (caller.getType() != Account.Type.ADMIN) {
            throw new PermissionDeniedException(String.format("Cannot perform this operation, Calling account is not root admin: %s", caller.getUuid()));
        }
        final Long zoneId = cmd.getZoneId();
        final DataCenterVO zone = dataCenterDao.findById(zoneId);
        if (zone == null) {
            throw new InvalidParameterValueException("Please specify a valid zone.");
        }
        final String hypervisorType = cmd.getHypervisor();
        if (!Hypervisor.HypervisorType.KVM.toString().equalsIgnoreCase(hypervisorType)) {
            throw new InvalidParameterValueException(String.format("VM import is currently not supported for hypervisor: %s", hypervisorType));
        }

        final String instanceName = cmd.getName();
        if (StringUtils.isEmpty(instanceName)) {
            throw new InvalidParameterValueException(String.format("Instance name cannot be empty"));
        }
        if (cmd.getDomainId() != null && StringUtils.isEmpty(cmd.getAccountName())) {
            throw new InvalidParameterValueException("domainid parameter must be specified with account parameter");
        }
        final Account owner = accountService.getActiveAccountById(cmd.getEntityOwnerId());
        long userId = CallContext.current().getCallingUserId();
        List<UserVO> userVOs = userDao.listByAccount(owner.getAccountId());
        if (CollectionUtils.isNotEmpty(userVOs)) {
            userId = userVOs.get(0).getId();
        }
        VMTemplateVO template = templateDao.findByName(KVM_VM_IMPORT_DEFAULT_TEMPLATE_NAME);
        if (template == null) {
            template = createDefaultDummyVmImportTemplate(true);
            if (template == null) {
                throw new InvalidParameterValueException("Error while creating default Import Vm Template");
            }
        }

        final Long serviceOfferingId = cmd.getServiceOfferingId();
        if (serviceOfferingId == null) {
            throw new InvalidParameterValueException(String.format("Service offering ID cannot be null"));
        }
        final ServiceOfferingVO serviceOffering = serviceOfferingDao.findById(serviceOfferingId);
        if (serviceOffering == null) {
            throw new InvalidParameterValueException(String.format("Service offering ID: %d cannot be found", serviceOfferingId));
        }
        accountService.checkAccess(owner, serviceOffering, zone);
        try {
            resourceLimitService.checkResourceLimit(owner, Resource.ResourceType.user_vm, 1);
        } catch (ResourceAllocationException e) {
            logger.error(String.format("VM resource allocation error for account: %s", owner.getUuid()), e);
            throw new ServerApiException(ApiErrorCode.INTERNAL_ERROR, String.format("VM resource allocation error for account: %s. %s", owner.getUuid(), StringUtils.defaultString(e.getMessage())));
        }
        String displayName = cmd.getDisplayName();
        if (StringUtils.isEmpty(displayName)) {
            displayName = instanceName;
        }
        String hostName = cmd.getHostName();
        if (StringUtils.isEmpty(hostName)) {
            if (!NetUtils.verifyDomainNameLabel(instanceName, true)) {
                throw new InvalidParameterValueException(String.format("Please provide hostname for the VM. VM name contains unsupported characters for it to be used as hostname"));
            }
            hostName = instanceName;
        }
        if (!NetUtils.verifyDomainNameLabel(hostName, true)) {
            throw new InvalidParameterValueException("Invalid VM hostname. VM hostname can contain ASCII letters 'a' through 'z', the digits '0' through '9', "
                    + "and the hyphen ('-'), must be between 1 and 63 characters long, and can't start or end with \"-\" and can't start with digit");
        }

        final Map<String, Long> nicNetworkMap = cmd.getNicNetworkList();
        final Map<String, Network.IpAddresses> nicIpAddressMap = cmd.getNicIpAddressList();
        final Map<String, Long> dataDiskOfferingMap = cmd.getDataDiskToDiskOfferingList();
        final Map<String, String> details = cmd.getDetails();

        String remoteUrl = cmd.getHost();
        String source = cmd.getImportSource().toUpperCase();
        String diskPath = cmd.getDiskPath();
        ImportSource importSource = Enum.valueOf(ImportSource.class, source);
        Long hostId = cmd.getHostId();
        Long poolId = cmd.getStoragePoolId();
        Long networkId = cmd.getNetworkId();

        UnmanagedInstanceTO unmanagedInstanceTO = null;
        if (ImportSource.EXTERNAL == importSource) {
            if (StringUtils.isBlank(cmd.getUsername())) {
                throw new InvalidParameterValueException("Username need to be provided.");
            }

            HashMap<String, UnmanagedInstanceTO> instancesMap = getRemoteVmsOnKVMHost(zoneId, remoteUrl, cmd.getUsername(), cmd.getPassword());
            unmanagedInstanceTO = instancesMap.get(cmd.getName());
            if (unmanagedInstanceTO == null) {
                throw new ServerApiException(ApiErrorCode.INTERNAL_ERROR, String.format("VM with name: %s not found on remote host %s", instanceName, remoteUrl));
            }
        }

        if (ImportSource.SHARED == importSource || ImportSource.LOCAL == importSource) {
            if (diskPath == null) {
                throw new InvalidParameterValueException("Disk Path is required for Import from shared/local storage");
            }

            if (networkId == null) {
                throw new InvalidParameterValueException("Network is required for Import from shared/local storage");
            }

            if (poolId == null) {
                throw new InvalidParameterValueException("Storage Pool is required for Import from shared/local storage");
            }

            StoragePool storagePool = primaryDataStoreDao.findById(poolId);
            if (storagePool == null) {
                throw new InvalidParameterValueException("Storage Pool not found");
            }

            if (volumeDao.findByPoolIdAndPath(poolId, diskPath) != null) {
                throw new InvalidParameterValueException("Disk image is already in use");
            }

            DiskOffering diskOffering = diskOfferingDao.findById(serviceOffering.getDiskOfferingId());

            if (diskOffering != null && !storagePoolSupportsDiskOffering(storagePool, diskOffering)) {
                throw new InvalidParameterValueException(String.format("Service offering: %s storage tags are not compatible with selected storage pool: %s", serviceOffering.getUuid(), storagePool.getUuid()));
            }
        }

        if (ImportSource.LOCAL == importSource) {
            if (hostId == null) {
                throw new InvalidParameterValueException("Host is required for Import from local storage");
            }

            if (hostDao.findById(hostId) == null) {
                throw new InvalidParameterValueException("Host not found");
            }

            if(storagePoolHostDao.findByPoolHost(poolId, hostId) == null) {
                throw new InvalidParameterValueException("Specified Local Storage Pool not found on Host");
            }
        }

        UserVm userVm = null;

        if (ImportSource.EXTERNAL == importSource) {
            String username = cmd.getUsername();
            String password = cmd.getPassword();
            String tmpPath = cmd.getTmpPath();
            userVm = importExternalKvmVirtualMachine(unmanagedInstanceTO, instanceName, zone,
                    template, displayName, hostName, caller, owner, userId,
                    serviceOffering, dataDiskOfferingMap,
                    nicNetworkMap, nicIpAddressMap, remoteUrl, username, password, tmpPath, details);
        } else if (ImportSource.SHARED == importSource || ImportSource.LOCAL == importSource) {
            try {
                userVm = importKvmVirtualMachineFromDisk(importSource, instanceName, zone,
                        template, displayName, hostName, caller, owner, userId,
                        serviceOffering, dataDiskOfferingMap, networkId, hostId, poolId, diskPath,
                        details);
            } catch (InsufficientCapacityException e) {
                throw new RuntimeException(e);
            } catch (ResourceAllocationException e) {
                throw new RuntimeException(e);
            }
        }
        if (userVm == null) {
            throw new ServerApiException(ApiErrorCode.INTERNAL_ERROR, String.format("Failed to import Vm with name: %s ", instanceName));
        }

        CallContext.current().setEventResourceId(userVm.getId());
        CallContext.current().setEventResourceType(ApiCommandResourceType.VirtualMachine);
        return responseGenerator.createUserVmResponse(ResponseObject.ResponseView.Full, "virtualmachine", userVm).get(0);
    }

    private UserVm importExternalKvmVirtualMachine(final UnmanagedInstanceTO unmanagedInstance, final String instanceName, final DataCenter zone,
                                                final VirtualMachineTemplate template, final String displayName, final String hostName, final Account caller, final Account owner, final Long userId,
                                                final ServiceOfferingVO serviceOffering, final Map<String, Long> dataDiskOfferingMap,
                                                final Map<String, Long> nicNetworkMap, final Map<String, Network.IpAddresses> callerNicIpAddressMap,
                                                final String remoteUrl, String username, String password, String tmpPath, final Map<String, String> details) {
        UserVm userVm = null;

        Map<String, String> allDetails = new HashMap<>(details);
        // Check disks and supplied disk offerings
        List<UnmanagedInstanceTO.Disk> unmanagedInstanceDisks = unmanagedInstance.getDisks();

        if (CollectionUtils.isEmpty(unmanagedInstanceDisks)) {
            throw new ServerApiException(ApiErrorCode.INTERNAL_ERROR, String.format("No attached disks found for the unmanaged VM: %s", instanceName));
        }

        Pair<UnmanagedInstanceTO.Disk, List<UnmanagedInstanceTO.Disk>> rootAndDataDisksPair = getRootAndDataDisks(unmanagedInstanceDisks, dataDiskOfferingMap);
        final UnmanagedInstanceTO.Disk rootDisk = rootAndDataDisksPair.first();
        final List<UnmanagedInstanceTO.Disk> dataDisks = rootAndDataDisksPair.second();
        if (rootDisk == null || StringUtils.isEmpty(rootDisk.getController())) {
            throw new ServerApiException(ApiErrorCode.INTERNAL_ERROR, String.format("VM import failed. Unable to retrieve root disk details for VM: %s ", instanceName));
        }
        allDetails.put(VmDetailConstants.ROOT_DISK_CONTROLLER, rootDisk.getController());

        // Check NICs and supplied networks
        Map<String, Network.IpAddresses> nicIpAddressMap = getNicIpAddresses(unmanagedInstance.getNics(), callerNicIpAddressMap);
        Map<String, Long> allNicNetworkMap = getUnmanagedNicNetworkMap(unmanagedInstance.getName(), unmanagedInstance.getNics(), nicNetworkMap, nicIpAddressMap, zone, hostName, owner, Hypervisor.HypervisorType.KVM);
        if (!CollectionUtils.isEmpty(unmanagedInstance.getNics())) {
            allDetails.put(VmDetailConstants.NIC_ADAPTER, unmanagedInstance.getNics().get(0).getAdapterType());
        }
        VirtualMachine.PowerState powerState = VirtualMachine.PowerState.PowerOff;

        String internalName = getInternalName(owner.getAccountId());

        try {
            userVm = userVmManager.importVM(zone, null, template, internalName, displayName, owner,
                    null, caller, true, null, owner.getAccountId(), userId,
                    serviceOffering, null, hostName,
                    Hypervisor.HypervisorType.KVM, allDetails, powerState, null);
        } catch (InsufficientCapacityException ice) {
            logger.error(String.format("Failed to import vm name: %s", instanceName), ice);
            throw new ServerApiException(ApiErrorCode.INSUFFICIENT_CAPACITY_ERROR, ice.getMessage());
        }
        if (userVm == null) {
            throw new ServerApiException(ApiErrorCode.INTERNAL_ERROR, String.format("Failed to import vm name: %s", instanceName));
        }
        DiskOfferingVO diskOffering = diskOfferingDao.findById(serviceOffering.getDiskOfferingId());
        String rootVolumeName = String.format("ROOT-%s", userVm.getId());
        DiskProfile diskProfile = volumeManager.allocateRawVolume(Volume.Type.ROOT, rootVolumeName, diskOffering, null, null, null, userVm, template, owner, null);

        DiskProfile[] dataDiskProfiles = new DiskProfile[dataDisks.size()];
        int diskSeq = 0;
        for (UnmanagedInstanceTO.Disk disk : dataDisks) {
            if (disk.getCapacity() == null || disk.getCapacity() == 0) {
                throw new InvalidParameterValueException(String.format("Disk ID: %s size is invalid", disk.getDiskId()));
            }
            DiskOffering offering = diskOfferingDao.findById(dataDiskOfferingMap.get(disk.getDiskId()));
            DiskProfile dataDiskProfile = volumeManager.allocateRawVolume(Volume.Type.DATADISK, String.format("DATA-%d-%s", userVm.getId(), disk.getDiskId()), offering, null, null, null, userVm, template, owner, null);
            dataDiskProfiles[diskSeq++] = dataDiskProfile;
        }

        final VirtualMachineProfile profile = new VirtualMachineProfileImpl(userVm, template, serviceOffering, owner, null);
        ServiceOfferingVO dummyOffering = serviceOfferingDao.findById(userVm.getId(), serviceOffering.getId());
        profile.setServiceOffering(dummyOffering);
        DeploymentPlanner.ExcludeList excludeList = new DeploymentPlanner.ExcludeList();
        final DataCenterDeployment plan = new DataCenterDeployment(zone.getId(), null, null, null, null, null);
        DeployDestination dest = null;
        try {
            dest = deploymentPlanningManager.planDeployment(profile, plan, excludeList, null);
        } catch (Exception e) {
            logger.warn(String.format("Import failed for Vm: %s while finding deployment destination", userVm.getInstanceName()), e);
            cleanupFailedImportVM(userVm);
            throw new ServerApiException(ApiErrorCode.INTERNAL_ERROR, String.format("Import failed for Vm: %s while finding deployment destination", userVm.getInstanceName()));
        }
        if(dest == null) {
            throw new ServerApiException(ApiErrorCode.INTERNAL_ERROR, String.format("Import failed for Vm: %s. Suitable deployment destination not found", userVm.getInstanceName()));
        }

        List<Pair<DiskProfile, StoragePool>> diskProfileStoragePoolList = new ArrayList<>();
        try {
            if (rootDisk.getCapacity() == null || rootDisk.getCapacity() == 0) {
                throw new InvalidParameterValueException(String.format("Root disk ID: %s size is invalid", rootDisk.getDiskId()));
            }

            diskProfileStoragePoolList.add(importExternalDisk(rootDisk, userVm, dest, diskOffering, Volume.Type.ROOT,
                    template, null, remoteUrl, username, password, tmpPath, diskProfile));

            long deviceId = 1L;
            diskSeq = 0;
            for (UnmanagedInstanceTO.Disk disk : dataDisks) {
                DiskProfile dataDiskProfile = dataDiskProfiles[diskSeq++];
                DiskOffering offering = diskOfferingDao.findById(dataDiskOfferingMap.get(disk.getDiskId()));

                diskProfileStoragePoolList.add(importExternalDisk(disk, userVm, dest, offering, Volume.Type.DATADISK,
                        template, deviceId, remoteUrl, username, password, tmpPath, dataDiskProfile));
                deviceId++;
            }
        } catch (Exception e) {
            logger.error(String.format("Failed to import volumes while importing vm: %s", instanceName), e);
            cleanupFailedImportVM(userVm);
            throw new ServerApiException(ApiErrorCode.INTERNAL_ERROR, String.format("Failed to import volumes while importing vm: %s. %s", instanceName, StringUtils.defaultString(e.getMessage())));
        }
        try {
            int nicIndex = 0;
            for (UnmanagedInstanceTO.Nic nic : unmanagedInstance.getNics()) {
                Network network = networkDao.findById(allNicNetworkMap.get(nic.getNicId()));
                Network.IpAddresses ipAddresses = nicIpAddressMap.get(nic.getNicId());
                importNic(nic, userVm, network, ipAddresses, nicIndex, nicIndex==0, true);
                nicIndex++;
            }
        } catch (Exception e) {
            logger.error(String.format("Failed to import NICs while importing vm: %s", instanceName), e);
            cleanupFailedImportVM(userVm);
            throw new ServerApiException(ApiErrorCode.INTERNAL_ERROR, String.format("Failed to import NICs while importing vm: %s. %s", instanceName, StringUtils.defaultString(e.getMessage())));
        }
        publishVMUsageUpdateResourceCount(userVm, dummyOffering, template);
        return userVm;
    }

    private UserVm importKvmVirtualMachineFromDisk(final ImportSource importSource, final String instanceName, final DataCenter zone,
                                                   final VirtualMachineTemplate template, final String displayName, final String hostName, final Account caller, final Account owner, final Long userId,
                                                   final ServiceOfferingVO serviceOffering, final Map<String, Long> dataDiskOfferingMap, final Long networkId,
                                                   final Long hostId, final Long poolId, final String diskPath, final Map<String, String> details) throws InsufficientCapacityException, ResourceAllocationException {

        UserVm userVm = null;

        Map<String, String> allDetails = new HashMap<>(details);

        VirtualMachine.PowerState powerState = VirtualMachine.PowerState.PowerOff;

        NetworkVO network = networkDao.findById(networkId);
        if (network == null) {
            throw new InvalidParameterValueException("Unable to find network by id " + networkId);
        }

        networkModel.checkNetworkPermissions(owner, network);

        // don't allow to use system networks
        NetworkOffering networkOffering = entityMgr.findById(NetworkOffering.class, network.getNetworkOfferingId());
        if (networkOffering.isSystemOnly()) {
            throw new InvalidParameterValueException("Network id=" + networkId + " is system only and can't be used for vm deployment");
        }

        LinkedHashMap<String, List<NicProfile>> networkNicMap = new LinkedHashMap<>();

        if ((network.getDataCenterId() != zone.getId())) {
            if (!network.isStrechedL2Network()) {
                throw new InvalidParameterValueException("Network id=" + network.getId() +
                        " doesn't belong to zone " + zone.getId());
            }
        }

        String macAddress = networkModel.getNextAvailableMacAddressInNetwork(networkId);
        String ipAddress = null;
        if (network.getGuestType() != Network.GuestType.L2) {
            ipAddress = ipAddressManager.acquireGuestIpAddress(network, null);
        }

        Network.IpAddresses requestedIpPair = new Network.IpAddresses(ipAddress, null, macAddress);

        NicProfile nicProfile = new NicProfile(requestedIpPair.getIp4Address(), requestedIpPair.getIp6Address(), requestedIpPair.getMacAddress());
        nicProfile.setOrderIndex(0);

        boolean securityGroupEnabled = false;
        if (networkModel.isSecurityGroupSupportedInNetwork(network)) {
            securityGroupEnabled = true;
        }
        List<NicProfile> profiles = networkNicMap.get(network.getUuid());
        if (CollectionUtils.isEmpty(profiles)) {
            profiles = new ArrayList<>();
        }
        profiles.add(nicProfile);
        networkNicMap.put(network.getUuid(), profiles);

        String internalName = getInternalName(owner.getAccountId());

        try {
            userVm = userVmManager.importVM(zone, null, template, internalName, displayName, owner,
                    null, caller, true, null, owner.getAccountId(), userId,
                    serviceOffering, null, hostName,
                    Hypervisor.HypervisorType.KVM, allDetails, powerState, networkNicMap);
        } catch (InsufficientCapacityException ice) {
            logger.error(String.format("Failed to import vm name: %s", instanceName), ice);
            throw new ServerApiException(ApiErrorCode.INSUFFICIENT_CAPACITY_ERROR, ice.getMessage());
        }
        if (userVm == null) {
            throw new ServerApiException(ApiErrorCode.INTERNAL_ERROR, String.format("Failed to import vm name: %s", instanceName));
        }
        DiskOfferingVO diskOffering = diskOfferingDao.findById(serviceOffering.getDiskOfferingId());
        String rootVolumeName = String.format("ROOT-%s", userVm.getId());
        DiskProfile diskProfile = volumeManager.allocateRawVolume(Volume.Type.ROOT, rootVolumeName, diskOffering, null, null, null, userVm, template, owner, null);

        final VirtualMachineProfile profile = new VirtualMachineProfileImpl(userVm, template, serviceOffering, owner, null);
        ServiceOfferingVO dummyOffering = serviceOfferingDao.findById(userVm.getId(), serviceOffering.getId());
        profile.setServiceOffering(dummyOffering);
        DeploymentPlanner.ExcludeList excludeList = new DeploymentPlanner.ExcludeList();
        final DataCenterDeployment plan = new DataCenterDeployment(zone.getId(), null, null, hostId, poolId, null);
        DeployDestination dest = null;
        try {
            dest = deploymentPlanningManager.planDeployment(profile, plan, excludeList, null);
        } catch (Exception e) {
            logger.warn(String.format("Import failed for Vm: %s while finding deployment destination", userVm.getInstanceName()), e);
            cleanupFailedImportVM(userVm);
            throw new ServerApiException(ApiErrorCode.INTERNAL_ERROR, String.format("Import failed for Vm: %s while finding deployment destination", userVm.getInstanceName()));
        }
        if(dest == null) {
            throw new ServerApiException(ApiErrorCode.INTERNAL_ERROR, String.format("Import failed for Vm: %s. Suitable deployment destination not found", userVm.getInstanceName()));
        }

        Map<Volume, StoragePool> storage = dest.getStorageForDisks();
        Volume volume = volumeDao.findById(diskProfile.getVolumeId());
        StoragePool storagePool = storage.get(volume);
        CheckVolumeCommand checkVolumeCommand = new CheckVolumeCommand();
        checkVolumeCommand.setSrcFile(diskPath);
        StorageFilerTO storageTO = new StorageFilerTO(storagePool);
        checkVolumeCommand.setStorageFilerTO(storageTO);
        Answer answer = agentManager.easySend(dest.getHost().getId(), checkVolumeCommand);
        if (!(answer instanceof CheckVolumeAnswer)) {
            cleanupFailedImportVM(userVm);
            throw new CloudRuntimeException("Disk not found or is invalid");
        }
        CheckVolumeAnswer checkVolumeAnswer = (CheckVolumeAnswer) answer;
        if(!checkVolumeAnswer.getResult()) {
            cleanupFailedImportVM(userVm);
            throw new CloudRuntimeException("Disk not found or is invalid");
        }
        diskProfile.setSize(checkVolumeAnswer.getSize());

        List<Pair<DiskProfile, StoragePool>> diskProfileStoragePoolList = new ArrayList<>();
        try {
            long deviceId = 1L;
            if(ImportSource.SHARED == importSource) {
                diskProfileStoragePoolList.add(importKVMSharedDisk(userVm, diskOffering, Volume.Type.ROOT,
                        template, deviceId, poolId, diskPath, diskProfile));
            } else if(ImportSource.LOCAL == importSource) {
                diskProfileStoragePoolList.add(importKVMLocalDisk(userVm, diskOffering, Volume.Type.ROOT,
                        template, deviceId, hostId, diskPath, diskProfile));
            }
        } catch (Exception e) {
            logger.error(String.format("Failed to import volumes while importing vm: %s", instanceName), e);
            cleanupFailedImportVM(userVm);
            throw new ServerApiException(ApiErrorCode.INTERNAL_ERROR, String.format("Failed to import volumes while importing vm: %s. %s", instanceName, StringUtils.defaultString(e.getMessage())));
        }
        networkOrchestrationService.importNic(macAddress, 0, network, true, userVm, requestedIpPair, zone, true);
        publishVMUsageUpdateResourceCount(userVm, dummyOffering, template);
        return userVm;
    }

    private NetworkVO getDefaultNetwork(DataCenter zone, Account owner, boolean selectAny) throws InsufficientCapacityException, ResourceAllocationException {
        NetworkVO defaultNetwork = null;

        // if no network is passed in
        // Check if default virtual network offering has
        // Availability=Required. If it's true, search for corresponding
        // network
        // * if network is found, use it. If more than 1 virtual network is
        // found, throw an error
        // * if network is not found, create a new one and use it

        List<NetworkOfferingVO> requiredOfferings = networkOfferingDao.listByAvailability(NetworkOffering.Availability.Required, false);
        if (requiredOfferings.size() < 1) {
            throw new InvalidParameterValueException("Unable to find network offering with availability=" + NetworkOffering.Availability.Required
                    + " to automatically create the network as a part of vm creation");
        }

        if (requiredOfferings.get(0).getState() == NetworkOffering.State.Enabled) {
            // get Virtual networks
            List<? extends Network> virtualNetworks = networkModel.listNetworksForAccount(owner.getId(), zone.getId(), Network.GuestType.Isolated);
            if (virtualNetworks == null) {
                throw new InvalidParameterValueException("No (virtual) networks are found for account " + owner);
            }
            if (virtualNetworks.isEmpty()) {
                defaultNetwork = createDefaultNetworkForAccount(zone, owner, requiredOfferings);
            } else if (virtualNetworks.size() > 1 && !selectAny) {
                throw new InvalidParameterValueException("More than 1 default Isolated networks are found for account " + owner + "; please specify networkIds");
            } else {
                defaultNetwork = networkDao.findById(virtualNetworks.get(0).getId());
            }
        } else {
            throw new InvalidParameterValueException("Required network offering id=" + requiredOfferings.get(0).getId() + " is not in " + NetworkOffering.State.Enabled);
        }

        return defaultNetwork;
    }

    private NetworkVO createDefaultNetworkForAccount(DataCenter zone, Account owner, List<NetworkOfferingVO> requiredOfferings)
            throws InsufficientCapacityException, ResourceAllocationException {
        NetworkVO defaultNetwork = null;
        long physicalNetworkId = networkModel.findPhysicalNetworkId(zone.getId(), requiredOfferings.get(0).getTags(), requiredOfferings.get(0).getTrafficType());
        // Validate physical network
        PhysicalNetwork physicalNetwork = physicalNetworkDao.findById(physicalNetworkId);
        if (physicalNetwork == null) {
            throw new InvalidParameterValueException("Unable to find physical network with id: " + physicalNetworkId + " and tag: "
                    + requiredOfferings.get(0).getTags());
        }
        logger.debug("Creating network for account " + owner + " from the network offering id=" + requiredOfferings.get(0).getId() + " as a part of deployVM process");
        Network newNetwork = networkMgr.createGuestNetwork(requiredOfferings.get(0).getId(), owner.getAccountName() + "-network", owner.getAccountName() + "-network",
                null, null, null, false, null, owner, null, physicalNetwork, zone.getId(), ControlledEntity.ACLType.Account, null, null, null, null, true, null, null,
                null, null, null, null, null, null, null, null);
        if (newNetwork != null) {
            defaultNetwork = networkDao.findById(newNetwork.getId());
        }
        return defaultNetwork;
    }

    public ListResponse<UnmanagedInstanceResponse> listVmsForImport(ListVmsForImportCmd cmd) {
        final Account caller = CallContext.current().getCallingAccount();
        if (caller.getType() != Account.Type.ADMIN) {
            throw new PermissionDeniedException(String.format("Cannot perform this operation, Calling account is not root admin: %s", caller.getUuid()));
        }
        final Long zoneId = cmd.getZoneId();
        final DataCenterVO zone = dataCenterDao.findById(zoneId);
        if (zone == null) {
            throw new InvalidParameterValueException("Please specify a valid zone.");
        }
        final String hypervisorType = cmd.getHypervisor();
        if (!Hypervisor.HypervisorType.KVM.toString().equalsIgnoreCase(hypervisorType)) {
            throw new InvalidParameterValueException(String.format("VM Import is currently not supported for hypervisor: %s", hypervisorType));
        }

        String keyword = cmd.getKeyword();
        if (StringUtils.isNotEmpty(keyword)) {
            keyword = keyword.toLowerCase();
        }

        List<UnmanagedInstanceResponse> responses = new ArrayList<>();
        HashMap<String, UnmanagedInstanceTO> vmMap = getRemoteVmsOnKVMHost(zoneId, cmd.getHost(), cmd.getUsername(), cmd.getPassword());
        for (String key : vmMap.keySet()) {
            UnmanagedInstanceTO instance = vmMap.get(key);
            if (StringUtils.isNotEmpty(keyword) &&
                    !instance.getName().toLowerCase().contains(keyword)) {
                continue;
            }
            responses.add(createUnmanagedInstanceResponse(instance, null, null));
        }

        ListResponse<UnmanagedInstanceResponse> listResponses = new ListResponse<>();
        listResponses.setResponses(responses, responses.size());
        return listResponses;
    }

    private HashMap<String, UnmanagedInstanceTO> getRemoteVmsOnKVMHost(long zoneId, String remoteHostUrl, String username, String password) {
        //ToDo: add option to list one Vm by name
        List<HostVO> hosts = resourceManager.listAllUpAndEnabledHostsInOneZoneByHypervisor(Hypervisor.HypervisorType.KVM, zoneId);
        if (hosts.size() < 1) {
            throw new CloudRuntimeException("No hosts available to list VMs on remote host " + remoteHostUrl);
        }
        HostVO host = hosts.get(0);
        GetRemoteVmsCommand getRemoteVmsCommand = new GetRemoteVmsCommand(remoteHostUrl, username, password);
        Answer answer = agentManager.easySend(host.getId(), getRemoteVmsCommand);
        if (!(answer instanceof GetRemoteVmsAnswer)) {
            throw new CloudRuntimeException("Failed to list VMs, due to: " + answer.getDetails());
        }
        GetRemoteVmsAnswer getRemoteVmsAnswer = (GetRemoteVmsAnswer) answer;
        return getRemoteVmsAnswer.getUnmanagedInstances();
    }

    private String getInternalName(long accounId) {
        String instanceSuffix = configurationDao.getValue(Config.InstanceName.key());
        if (instanceSuffix == null) {
            instanceSuffix = "DEFAULT";
        }
        long vmId = userVmDao.getNextInSequence(Long.class, "id");
        return VirtualMachineName.getVmName(vmId, accounId, instanceSuffix);
    }

    @Override
    public String getConfigComponentName() {
        return UnmanagedVMsManagerImpl.class.getSimpleName();
    }

    @Override
    public ConfigKey<?>[] getConfigKeys() {
        return new ConfigKey<?>[]{
                UnmanageVMPreserveNic,
                RemoteKvmInstanceDisksCopyTimeout,
                ConvertVmwareInstanceToKvmTimeout,
                ThreadsOnMSToImportVMwareVMFiles,
                ThreadsOnKVMHostToImportVMwareVMFiles
        };
    }
}<|MERGE_RESOLUTION|>--- conflicted
+++ resolved
@@ -1615,13 +1615,8 @@
         if (existingVcenterId != null) {
             VmwareDatacenterVO existingDC = vmwareDatacenterDao.findById(existingVcenterId);
             if (existingDC == null) {
-<<<<<<< HEAD
-                String err = String.format("Cannot find any existing Vmware DC with ID %s", existingVcenterId);
+                String err = String.format("Cannot find any existing VMware DC with ID %s", existingVcenterId);
                 logger.error(err);
-=======
-                String err = String.format("Cannot find any existing VMware DC with ID %s", existingVcenterId);
-                LOGGER.error(err);
->>>>>>> bcbf152a
                 throw new CloudRuntimeException(err);
             }
             vcenter = existingDC.getVcenterHost();
@@ -1637,7 +1632,7 @@
         try {
             HostVO convertHost = selectInstanceConversionKVMHostInCluster(destinationCluster, convertInstanceHostId);
             CheckConvertInstanceAnswer conversionSupportAnswer = checkConversionSupportOnHost(convertHost, sourceVMName, false);
-            LOGGER.debug(String.format("The host %s (%s) is selected to execute the conversion of the instance %s" +
+            logger.debug(String.format("The host %s (%s) is selected to execute the conversion of the instance %s" +
                     " from VMware to KVM ", convertHost.getId(), convertHost.getName(), sourceVMName));
 
             temporaryConvertLocation = selectInstanceConversionTemporaryLocation(destinationCluster, convertStoragePoolId);
@@ -1673,13 +1668,9 @@
                     serviceOffering, dataDiskOfferingMap,
                     nicNetworkMap, nicIpAddressMap,
                     details, false, forced, false);
-<<<<<<< HEAD
-            logger.debug(String.format("VM %s imported successfully", sourceVM));
-=======
             long timeElapsedInSecs = (System.currentTimeMillis() - importStartTime) / 1000;
-            LOGGER.debug(String.format("VMware VM %s imported successfully to CloudStack instance %s (%s), Time taken: %d secs, OVF files imported from %s, Source VMware VM details - OS: %s, PowerState: %s, Disks: %s, NICs: %s",
+            logger.debug(String.format("VMware VM %s imported successfully to CloudStack instance %s (%s), Time taken: %d secs, OVF files imported from %s, Source VMware VM details - OS: %s, PowerState: %s, Disks: %s, NICs: %s",
                     sourceVMName, instanceName, displayName, timeElapsedInSecs, (ovfTemplateOnConvertLocation != null)? "MS" : "KVM Host", sourceVMwareInstance.getOperatingSystem(), sourceVMwareInstance.getPowerState(), sourceVMwareInstance.getDisks(), sourceVMwareInstance.getNics()));
->>>>>>> bcbf152a
             return userVm;
         } catch (CloudRuntimeException e) {
             logger.error(String.format("Error importing VM: %s", e.getMessage()), e);
@@ -1705,13 +1696,8 @@
         List<Long> networkIds = new ArrayList<>(nicNetworkMap.values());
         if (nics.size() != networkIds.size()) {
             String msg = String.format("Different number of nics found on instance %s: %s vs %s nics provided",
-<<<<<<< HEAD
-                    clonedInstance.getName(), nics.size(), networkIds.size());
+                    sourceVMwareInstance.getName(), nics.size(), networkIds.size());
             logger.error(msg);
-=======
-                    sourceVMwareInstance.getName(), nics.size(), networkIds.size());
-            LOGGER.error(msg);
->>>>>>> bcbf152a
             throw new CloudRuntimeException(msg);
         }
 
@@ -1738,15 +1724,9 @@
     private void checkUnmanagedNicAndNetworkMacAddressForImport(NetworkVO network, UnmanagedInstanceTO.Nic nic, boolean forced) {
         NicVO existingNic = nicDao.findByNetworkIdAndMacAddress(network.getId(), nic.getMacAddress());
         if (existingNic != null && !forced) {
-<<<<<<< HEAD
-            String err = String.format("NIC with MAC address = %s exists on network with ID = %s and forced flag is disabled",
-                    nic.getMacAddress(), network.getId());
-            logger.error(err);
-=======
             String err = String.format("NIC with MAC address %s already exists on network with ID %s and forced flag is disabled. " +
                     "Retry with forced flag enabled if a new MAC address to be generated.", nic.getMacAddress(), network.getUuid());
-            LOGGER.error(err);
->>>>>>> bcbf152a
+            logger.error(err);
             throw new CloudRuntimeException(err);
         }
     }
@@ -1807,11 +1787,7 @@
             logger.warn(msg);
             return;
         }
-<<<<<<< HEAD
-        logger.debug(String.format("Removed the cloned instance %s from VMWare datacenter %s:%s",
-=======
-        LOGGER.debug(String.format("Removed the cloned instance %s from VMWare datacenter %s/%s",
->>>>>>> bcbf152a
+        logger.debug(String.format("Removed the cloned instance %s from VMWare datacenter %s/%s",
                 clonedInstanceName, vcenter, datacenterName));
     }
 
@@ -1821,10 +1797,10 @@
         if (!result) {
             String msg = String.format("Could not remove the template file %s on datastore %s",
                     ovfTemplateOnConvertLocation, convertLocation.getUrl());
-            LOGGER.warn(msg);
+            logger.warn(msg);
             return;
         }
-        LOGGER.debug(String.format("Removed the template file %s on datastore %s",
+        logger.debug(String.format("Removed the template file %s on datastore %s",
                 ovfTemplateOnConvertLocation, convertLocation.getUrl()));
     }
 
@@ -1855,23 +1831,6 @@
             }
             return selectedHost;
         }
-<<<<<<< HEAD
-        List<HostVO> hosts = hostDao.listByClusterAndHypervisorType(destinationCluster.getId(), destinationCluster.getHypervisorType());
-        if (CollectionUtils.isEmpty(hosts)) {
-            String err = String.format("Could not find any running %s host in cluster %s",
-                    destinationCluster.getHypervisorType(), destinationCluster.getName());
-            logger.error(err);
-            throw new CloudRuntimeException(err);
-        }
-        List<HostVO> filteredHosts = hosts.stream()
-                .filter(x -> x.getResourceState() == ResourceState.Enabled)
-                .collect(Collectors.toList());
-        if (CollectionUtils.isEmpty(filteredHosts)) {
-            String err = String.format("Could not find a %s host in cluster %s to perform the instance conversion",
-                    destinationCluster.getHypervisorType(), destinationCluster.getName());
-            logger.error(err);
-=======
-
         // Auto select host with conversion capability
         List<HostVO> hosts = hostDao.listByClusterHypervisorTypeAndHostCapability(destinationCluster.getId(), destinationCluster.getHypervisorType(), Host.HOST_INSTANCE_CONVERSION);
         if (CollectionUtils.isNotEmpty(hosts)) {
@@ -1886,12 +1845,12 @@
 
         String err = String.format("Could not find any suitable %s host in cluster %s to perform the instance conversion",
                 destinationCluster.getHypervisorType(), destinationCluster.getName());
-        LOGGER.error(err);
+        logger.error(err);
         throw new CloudRuntimeException(err);
     }
 
     private CheckConvertInstanceAnswer checkConversionSupportOnHost(HostVO convertHost, String sourceVM, boolean checkWindowsGuestConversionSupport) {
-        LOGGER.debug(String.format("Checking the %s conversion support on the host %s (%s)", checkWindowsGuestConversionSupport? "windows guest" : "", convertHost.getId(), convertHost.getName()));
+        logger.debug(String.format("Checking the %s conversion support on the host %s (%s)", checkWindowsGuestConversionSupport? "windows guest" : "", convertHost.getId(), convertHost.getName()));
         CheckConvertInstanceCommand cmd = new CheckConvertInstanceCommand(checkWindowsGuestConversionSupport);
         int timeoutSeconds = 60;
         cmd.setWait(timeoutSeconds);
@@ -1902,37 +1861,25 @@
         } catch (AgentUnavailableException | OperationTimedoutException e) {
             String err = String.format("Failed to check %s conversion support on the host %s for converting instance %s from VMware to KVM due to: %s",
                     checkWindowsGuestConversionSupport? "windows guest" : "", convertHost.getName(), sourceVM, e.getMessage());
-            LOGGER.error(err);
+            logger.error(err);
             throw new CloudRuntimeException(err);
         }
 
         if (!checkConvertInstanceAnswer.getResult()) {
             String err = String.format("The host %s doesn't support conversion of instance %s from VMware to KVM due to: %s",
                     convertHost.getName(), sourceVM, checkConvertInstanceAnswer.getDetails());
-            LOGGER.error(err);
->>>>>>> bcbf152a
+            logger.error(err);
             throw new CloudRuntimeException(err);
         }
 
         return checkConvertInstanceAnswer;
     }
 
-<<<<<<< HEAD
-    private UnmanagedInstanceTO convertVmwareInstanceToKVM(String vcenter, String datacenterName, String clusterName,
-                                                           String username, String password, String hostName,
-                                                           UnmanagedInstanceTO clonedInstance, Cluster destinationCluster,
-                                                           Long convertInstanceHostId, Long convertStoragePoolId) {
-        HostVO convertHost = selectInstanceConvertionKVMHostInCluster(destinationCluster, convertInstanceHostId);
-        String vmName = clonedInstance.getName();
-        logger.debug(String.format("The host %s (%s) is selected to execute the conversion of the instance %s" +
-                " from VMware to KVM ", convertHost.getId(), convertHost.getName(), vmName));
-=======
     private UnmanagedInstanceTO convertVmwareInstanceToKVMWithOVFOnConvertLocation(String sourceVM, UnmanagedInstanceTO sourceVMwareInstance, HostVO convertHost,
                                                                                    List<StoragePoolVO> convertStoragePools, DataStoreTO temporaryConvertLocation,
                                                                                    String ovfTemplateDirConvertLocation) {
-        LOGGER.debug(String.format("Delegating the conversion of instance %s from VMware to KVM to the host %s (%s) using OVF %s on conversion datastore",
+        logger.debug(String.format("Delegating the conversion of instance %s from VMware to KVM to the host %s (%s) using OVF %s on conversion datastore",
                 sourceVM, convertHost.getId(), convertHost.getName(), ovfTemplateDirConvertLocation));
->>>>>>> bcbf152a
 
         RemoteInstanceTO remoteInstanceTO = new RemoteInstanceTO(sourceVM);
         List<String> destinationStoragePools = selectInstanceConversionStoragePools(convertStoragePools, sourceVMwareInstance.getDisks());
@@ -1952,14 +1899,9 @@
         }
 
         if (!convertAnswer.getResult()) {
-<<<<<<< HEAD
-            String err = String.format("The convert process failed for instance %s from Vmware to KVM on host %s: %s",
-                    vmName, convertHost.getName(), convertAnswer.getDetails());
-            logger.error(err);
-=======
             String err = String.format("The convert process failed for instance %s from VMware to KVM on host %s: %s",
                     sourceVM, convertHost.getName(), convertAnswer.getDetails());
-            LOGGER.error(err);
+            logger.error(err);
             throw new CloudRuntimeException(err);
         }
         return ((ConvertInstanceAnswer) convertAnswer).getConvertedInstance();
@@ -1968,7 +1910,7 @@
     private UnmanagedInstanceTO convertVmwareInstanceToKVMAfterExportingOVFToConvertLocation(String sourceVM, UnmanagedInstanceTO sourceVMwareInstance, HostVO convertHost,
                                                                                              List<StoragePoolVO> convertStoragePools, DataStoreTO temporaryConvertLocation,
                                                                                              String vcenterHost, String vcenterUsername, String vcenterPassword, String datacenterName) {
-        LOGGER.debug(String.format("Delegating the conversion of instance %s from VMware to KVM to the host %s (%s) after OVF export through ovftool",
+        logger.debug(String.format("Delegating the conversion of instance %s from VMware to KVM to the host %s (%s) after OVF export through ovftool",
                 sourceVM, convertHost.getId(), convertHost.getName()));
 
         RemoteInstanceTO remoteInstanceTO = new RemoteInstanceTO(sourceVMwareInstance.getName(), vcenterHost, vcenterUsername, vcenterPassword, datacenterName);
@@ -1990,15 +1932,14 @@
         } catch (AgentUnavailableException | OperationTimedoutException e) {
             String err = String.format("Could not send the convert instance command to host %s (%s) due to: %s",
                     convertHost.getId(), convertHost.getName(), e.getMessage());
-            LOGGER.error(err, e);
+            logger.error(err, e);
             throw new CloudRuntimeException(err);
         }
 
         if (!convertAnswer.getResult()) {
             String err = String.format("The convert process failed for instance %s from VMware to KVM on host %s: %s",
                     sourceVM, convertHost.getName(), convertAnswer.getDetails());
-            LOGGER.error(err);
->>>>>>> bcbf152a
+            logger.error(err);
             throw new CloudRuntimeException(err);
         }
         return ((ConvertInstanceAnswer) convertAnswer).getConvertedInstance();
@@ -2012,7 +1953,7 @@
         pools.addAll(zonePools);
         if (pools.isEmpty()) {
             String msg = String.format("Cannot find suitable storage pools in cluster %s for the conversion", destinationCluster.getName());
-            LOGGER.error(msg);
+            logger.error(msg);
             throw new CloudRuntimeException(msg);
         }
         return pools;
