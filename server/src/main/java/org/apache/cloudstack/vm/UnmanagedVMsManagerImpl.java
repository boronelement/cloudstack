--- conflicted
+++ resolved
@@ -1029,9 +1029,6 @@
         return userVm;
     }
 
-<<<<<<< HEAD
-    private Cluster basicAccessChecks(Long clusterId) {
-=======
     private HashMap<String, UnmanagedInstanceTO> getUnmanagedInstancesForHost(HostVO host, String instanceName, List<String> managedVms) {
         HashMap<String, UnmanagedInstanceTO> unmanagedInstances = new HashMap<>();
         if (host.isInMaintenanceStates()) {
@@ -1050,9 +1047,7 @@
         return unmanagedInstances;
     }
 
-    @Override
-    public ListResponse<UnmanagedInstanceResponse> listUnmanagedInstances(ListUnmanagedInstancesCmd cmd) {
->>>>>>> 3e7f21a1
+    private Cluster basicAccessChecks(Long clusterId) {
         final Account caller = CallContext.current().getCallingAccount();
         if (caller.getType() != Account.Type.ADMIN) {
             throw new PermissionDeniedException(String.format("Cannot perform this operation, caller account [%s] is not ROOT Admin.", caller.getUuid()));
@@ -1103,24 +1098,9 @@
 
     @Override
     public UserVmResponse importUnmanagedInstance(ImportUnmanagedInstanceCmd cmd) {
-<<<<<<< HEAD
         Long clusterId = cmd.getClusterId();
         Cluster cluster = basicAccessChecks(clusterId);
 
-=======
-        final Account caller = CallContext.current().getCallingAccount();
-        if (caller.getType() != Account.Type.ADMIN) {
-            throw new PermissionDeniedException(String.format("Cannot perform this operation, Calling account is not root admin: %s", caller.getUuid()));
-        }
-        final Long clusterId = cmd.getClusterId();
-        final Cluster cluster = clusterDao.findById(clusterId);
-        if (cluster == null) {
-            throw new InvalidParameterValueException(String.format("Cluster ID: %d cannot be found", clusterId));
-        }
-        if (cluster.getHypervisorType() != Hypervisor.HypervisorType.VMware) {
-            throw new InvalidParameterValueException(String.format("VM import is currently not supported for hypervisor: %s", cluster.getHypervisorType().toString()));
-        }
->>>>>>> 3e7f21a1
         final DataCenter zone = dataCenterDao.findById(cluster.getDataCenterId());
         final String instanceName = cmd.getName();
         if (StringUtils.isEmpty(instanceName)) {
@@ -1152,12 +1132,9 @@
             throw new InvalidParameterValueException(String.format("Template ID: %d cannot be found", templateId));
         }
         final Long serviceOfferingId = cmd.getServiceOfferingId();
-<<<<<<< HEAD
         if (serviceOfferingId == null) {
             throw new InvalidParameterValueException("Service offering ID cannot be null");
         }
-=======
->>>>>>> 3e7f21a1
         final ServiceOfferingVO serviceOffering = serviceOfferingDao.findById(serviceOfferingId);
         if (serviceOffering == null) {
             throw new InvalidParameterValueException(String.format("Service offering ID: %d cannot be found", serviceOfferingId));
@@ -1176,11 +1153,7 @@
         String hostName = cmd.getHostName();
         if (StringUtils.isEmpty(hostName)) {
             if (!NetUtils.verifyDomainNameLabel(instanceName, true)) {
-<<<<<<< HEAD
                 throw new InvalidParameterValueException("Please provide a valid hostname for the VM. VM name contains unsupported characters that cannot be used as hostname.");
-=======
-                throw new InvalidParameterValueException("Please provide hostname for the VM. VM name contains unsupported characters for it to be used as hostname");
->>>>>>> 3e7f21a1
             }
             hostName = instanceName;
         }
@@ -1240,19 +1213,10 @@
                         }
                         throw new ServerApiException(ApiErrorCode.INTERNAL_ERROR, String.format("Unable to retrieve guest OS details for unmanaged VM: %s with OS name: %s, OS ID: %s for hypervisor: %s version: %s. templateid parameter can be used to assign template for VM", name, osName, unmanagedInstance.getOperatingSystemId(), host.getHypervisorType().toString(), host.getHypervisorVersion()));
                     }
-<<<<<<< HEAD
-                    userVm = importVirtualMachineInternal(unmanagedInstance, instanceName, zone, cluster, host,
-                            template, displayName, hostName, CallContext.current().getCallingAccount(), owner, userId,
-                            serviceOffering, dataDiskOfferingMap,
-                            nicNetworkMap, nicIpAddressMap,
-                            details, cmd.getMigrateAllowed(), forced);
-                    break;
-=======
                     template.setGuestOSId(guestOSHypervisor.getGuestOsId());
->>>>>>> 3e7f21a1
                 }
                 userVm = importVirtualMachineInternal(unmanagedInstance, instanceName, zone, cluster, host,
-                        template, displayName, hostName, caller, owner, userId,
+                        template, displayName, hostName, CallContext.current().getCallingAccount(), owner, userId,
                         serviceOffering, dataDiskOfferingMap,
                         nicNetworkMap, nicIpAddressMap,
                         details, cmd.getMigrateAllowed(), forced);
