--- conflicted
+++ resolved
@@ -1065,13 +1065,8 @@
                                                 final VirtualMachineTemplate template, final String displayName, final String hostName, final Account caller, final Account owner, final Long userId,
                                                 final ServiceOfferingVO serviceOffering, final Map<String, Long> dataDiskOfferingMap,
                                                 final Map<String, Long> nicNetworkMap, final Map<String, Network.IpAddresses> callerNicIpAddressMap,
-<<<<<<< HEAD
-                                                final Map<String, String> details, final boolean migrateAllowed, final boolean forced) {
+                                                final Map<String, String> details, final boolean migrateAllowed, final boolean forced, final boolean isImportUnmanagedFromSameHypervisor) {
         logger.debug(LogUtils.logGsonWithoutException("Trying to import VM [%s] with name [%s], in zone [%s], cluster [%s], and host [%s], using template [%s], service offering [%s], disks map [%s], NICs map [%s] and details [%s].",
-=======
-                                                final Map<String, String> details, final boolean migrateAllowed, final boolean forced, final boolean isImportUnmanagedFromSameHypervisor) {
-        LOGGER.debug(LogUtils.logGsonWithoutException("Trying to import VM [%s] with name [%s], in zone [%s], cluster [%s], and host [%s], using template [%s], service offering [%s], disks map [%s], NICs map [%s] and details [%s].",
->>>>>>> 19250403
                 unmanagedInstance, instanceName, zone, cluster, host, template, serviceOffering, dataDiskOfferingMap, nicNetworkMap, details));
         UserVm userVm = null;
         ServiceOfferingVO validatedServiceOffering = null;
@@ -1588,13 +1583,8 @@
                     template, displayName, hostName, caller, owner, userId,
                     serviceOffering, dataDiskOfferingMap,
                     nicNetworkMap, nicIpAddressMap,
-<<<<<<< HEAD
-                    details, false, forced);
+                    details, false, forced, false);
             logger.debug(String.format("VM %s imported successfully", sourceVM));
-=======
-                    details, false, forced, false);
-            LOGGER.debug(String.format("VM %s imported successfully", sourceVM));
->>>>>>> 19250403
             return userVm;
         } catch (CloudRuntimeException e) {
             logger.error(String.format("Error importing VM: %s", e.getMessage()), e);
