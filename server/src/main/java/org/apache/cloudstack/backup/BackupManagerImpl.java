--- conflicted
+++ resolved
@@ -645,14 +645,8 @@
             throw new CloudRuntimeException(String.format("Error restoring volume [%s] of VM [%s] to host [%s] using backup provider [%s] due to: [%s].",
                     backedUpVolumeUuid, vm.getUuid(), host.getUuid(), backupProvider.getName(), result.second()));
         }
-<<<<<<< HEAD
-        if (!attachVolumeToVM(vm.getDataCenterId(), result.second(), backup.getBackupVolumeList(),
-                            backedUpVolumeUuid, vm, datastoreUuid, backup)) {
-=======
-        if (!attachVolumeToVM(vm.getDataCenterId(), result.second(), vmFromBackup.getBackupVolumeList(),
-                            backedUpVolumeUuid, vm, datastore.getUuid(), backup)) {
->>>>>>> d4d310c7
-            throw new CloudRuntimeException(String.format("Error attaching volume [%s] to VM [%s]." + backedUpVolumeUuid, vm.getUuid()));
+        if (!attachVolumeToVM(vm.getDataCenterId(), result.second(), backup.getBackupVolumeList(), backedUpVolumeUuid, vm, datastore.getUuid(), backup)) {
+            throw new CloudRuntimeException(String.format("Error attaching volume [%s] to VM [%s].", backedUpVolumeUuid, vm.getUuid()));
         }
         return true;
     }
