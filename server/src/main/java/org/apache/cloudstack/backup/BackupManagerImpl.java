--- conflicted
+++ resolved
@@ -755,12 +755,8 @@
         if (!attachVolumeToVM(vm.getDataCenterId(), result.second(), backupProvider.getName().equalsIgnoreCase("veeam") ?
                         backup.getBackupVolumeList() : vmFromBackup.getBackupVolumeList(),
                             backedUpVolumeUuid, vm, datastore.getUuid(), backup)) {
-<<<<<<< HEAD
-            throw new CloudRuntimeException(String.format("Error attaching volume [%s] to VM [%s].", backedUpVolumeUuid, vm.getUuid()));
-=======
             updateVmState(vm, VirtualMachine.Event.RestoringFailed, VirtualMachine.State.Stopped);
             throw new CloudRuntimeException(String.format("Error attaching volume [%s] to VM [%s]." + backedUpVolumeUuid, vm.getUuid()));
->>>>>>> e035d736
         }
         updateVmState(vm, VirtualMachine.Event.RestoringSuccess, VirtualMachine.State.Stopped);
         return true;
