--- conflicted
+++ resolved
@@ -575,19 +575,15 @@
             throw new CloudRuntimeException("Error during vm backup restoration and import: " + e.getMessage());
         }
         if (vm == null) {
-<<<<<<< HEAD
-            logger.error("Failed to import restored VM " + vmInternalName + " with hypervisor type " + hypervisorType + " using backup of VM ID " + backup.getVmId());
-=======
             String message = String.format("Failed to import restored VM %s  with hypervisor type %s using backup of VM ID %s",
                     vmInternalName, hypervisorType, backup.getVmId());
-            LOG.error(message);
+            logger.error(message);
             ActionEventUtils.onCompletedActionEvent(User.UID_SYSTEM, vm.getAccountId(), EventVO.LEVEL_ERROR, EventTypes.EVENT_VM_BACKUP_RESTORE,
                     message, vm.getId(), ApiCommandResourceType.VirtualMachine.toString(),0);
         } else {
             ActionEventUtils.onCompletedActionEvent(User.UID_SYSTEM, vm.getAccountId(), EventVO.LEVEL_INFO, EventTypes.EVENT_VM_BACKUP_RESTORE,
                     String.format("Restored VM %s from backup %s", vm.getUuid(), backup.getUuid()),
                     vm.getId(), ApiCommandResourceType.VirtualMachine.toString(),0);
->>>>>>> 37bb24f2
         }
         return vm != null;
     }
