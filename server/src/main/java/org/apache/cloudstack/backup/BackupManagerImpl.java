// Licensed to the Apache Software Foundation (ASF) under one
// or more contributor license agreements.  See the NOTICE file
// distributed with this work for additional information
// regarding copyright ownership.  The ASF licenses this file
// to you under the Apache License, Version 2.0 (the
// "License"); you may not use this file except in compliance
// with the License.  You may obtain a copy of the License at
//
//   http://www.apache.org/licenses/LICENSE-2.0
//
// Unless required by applicable law or agreed to in writing,
// software distributed under the License is distributed on an
// "AS IS" BASIS, WITHOUT WARRANTIES OR CONDITIONS OF ANY
// KIND, either express or implied.  See the License for the
// specific language governing permissions and limitations
// under the License.
package org.apache.cloudstack.backup;

import java.util.ArrayList;
import java.util.Arrays;
import java.util.Collections;
import java.util.Date;
import java.util.HashMap;
import java.util.List;
import java.util.Map;
import java.util.TimeZone;
import java.util.Timer;
import java.util.TimerTask;

import com.cloud.storage.VolumeApiService;
import com.cloud.utils.fsm.NoTransitionException;
import com.cloud.vm.VirtualMachineManager;
import javax.inject.Inject;
import javax.naming.ConfigurationException;

import org.apache.cloudstack.api.ApiCommandResourceType;
import org.apache.cloudstack.api.ApiConstants;
import org.apache.cloudstack.api.command.admin.backup.DeleteBackupOfferingCmd;
import org.apache.cloudstack.api.command.admin.backup.ImportBackupOfferingCmd;
import org.apache.cloudstack.api.command.admin.backup.ListBackupProviderOfferingsCmd;
import org.apache.cloudstack.api.command.admin.backup.ListBackupProvidersCmd;
import org.apache.cloudstack.api.command.admin.backup.UpdateBackupOfferingCmd;
import org.apache.cloudstack.api.command.user.backup.AssignVirtualMachineToBackupOfferingCmd;
import org.apache.cloudstack.api.command.user.backup.CreateBackupCmd;
import org.apache.cloudstack.api.command.user.backup.CreateBackupScheduleCmd;
import org.apache.cloudstack.api.command.user.backup.DeleteBackupCmd;
import org.apache.cloudstack.api.command.user.backup.DeleteBackupScheduleCmd;
import org.apache.cloudstack.api.command.user.backup.ListBackupOfferingsCmd;
import org.apache.cloudstack.api.command.user.backup.ListBackupScheduleCmd;
import org.apache.cloudstack.api.command.user.backup.ListBackupsCmd;
import org.apache.cloudstack.api.command.user.backup.RemoveVirtualMachineFromBackupOfferingCmd;
import org.apache.cloudstack.api.command.user.backup.RestoreBackupCmd;
import org.apache.cloudstack.api.command.user.backup.RestoreVolumeFromBackupAndAttachToVMCmd;
import org.apache.cloudstack.api.command.user.backup.UpdateBackupScheduleCmd;
import org.apache.cloudstack.backup.dao.BackupDao;
import org.apache.cloudstack.backup.dao.BackupOfferingDao;
import org.apache.cloudstack.backup.dao.BackupScheduleDao;
import org.apache.cloudstack.context.CallContext;
import org.apache.cloudstack.engine.orchestration.service.VolumeOrchestrationService;
import org.apache.cloudstack.framework.config.ConfigKey;
import org.apache.cloudstack.framework.jobs.AsyncJobDispatcher;
import org.apache.cloudstack.framework.jobs.AsyncJobManager;
import org.apache.cloudstack.framework.jobs.impl.AsyncJobVO;
import org.apache.cloudstack.managed.context.ManagedContextRunnable;
import org.apache.cloudstack.managed.context.ManagedContextTimerTask;
import org.apache.cloudstack.poll.BackgroundPollManager;
import org.apache.cloudstack.poll.BackgroundPollTask;
import org.apache.cloudstack.storage.datastore.db.PrimaryDataStoreDao;
import org.apache.cloudstack.storage.datastore.db.StoragePoolVO;
import org.apache.cloudstack.utils.reflectiontostringbuilderutils.ReflectionToStringBuilderUtils;
import org.apache.commons.lang3.BooleanUtils;
import org.apache.commons.lang3.StringUtils;
import org.apache.log4j.Logger;

import com.cloud.api.ApiDispatcher;
import com.cloud.api.ApiGsonHelper;
import com.cloud.dc.DataCenter;
import com.cloud.dc.dao.DataCenterDao;
import com.cloud.event.ActionEvent;
import com.cloud.event.ActionEventUtils;
import com.cloud.event.EventTypes;
import com.cloud.event.UsageEventUtils;
import com.cloud.exception.InvalidParameterValueException;
import com.cloud.exception.PermissionDeniedException;
import com.cloud.host.HostVO;
import com.cloud.host.dao.HostDao;
import com.cloud.hypervisor.Hypervisor;
import com.cloud.hypervisor.HypervisorGuru;
import com.cloud.hypervisor.HypervisorGuruManager;
import com.cloud.projects.Project;
import com.cloud.storage.ScopeType;
import com.cloud.storage.Volume;
import com.cloud.storage.VolumeVO;
import com.cloud.storage.dao.DiskOfferingDao;
import com.cloud.storage.dao.VolumeDao;
import com.cloud.user.Account;
import com.cloud.user.AccountManager;
import com.cloud.user.AccountService;
import com.cloud.user.User;
import com.cloud.utils.DateUtil;
import com.cloud.utils.Pair;
import com.cloud.utils.Ternary;
import com.cloud.utils.component.ComponentContext;
import com.cloud.utils.component.ManagerBase;
import com.cloud.utils.db.DB;
import com.cloud.utils.db.Filter;
import com.cloud.utils.db.GlobalLock;
import com.cloud.utils.db.JoinBuilder;
import com.cloud.utils.db.SearchBuilder;
import com.cloud.utils.db.SearchCriteria;
import com.cloud.utils.db.Transaction;
import com.cloud.utils.db.TransactionCallback;
import com.cloud.utils.db.TransactionLegacy;
import com.cloud.utils.db.TransactionStatus;
import com.cloud.utils.exception.CloudRuntimeException;
import com.cloud.vm.VMInstanceVO;
import com.cloud.vm.VirtualMachine;
import com.cloud.vm.dao.VMInstanceDao;
import com.google.gson.Gson;

public class BackupManagerImpl extends ManagerBase implements BackupManager {
    private static final Logger LOG = Logger.getLogger(BackupManagerImpl.class);

    @Inject
    private BackupDao backupDao;
    @Inject
    private BackupScheduleDao backupScheduleDao;
    @Inject
    private BackupOfferingDao backupOfferingDao;
    @Inject
    private VMInstanceDao vmInstanceDao;
    @Inject
    private AccountService accountService;
    @Inject
    private AccountManager accountManager;
    @Inject
    private VolumeDao volumeDao;
    @Inject
    private DataCenterDao dataCenterDao;
    @Inject
    private BackgroundPollManager backgroundPollManager;
    @Inject
    private HostDao hostDao;
    @Inject
    private HypervisorGuruManager hypervisorGuruManager;
    @Inject
    private PrimaryDataStoreDao primaryDataStoreDao;
    @Inject
    private DiskOfferingDao diskOfferingDao;
    @Inject
    private ApiDispatcher apiDispatcher;
    @Inject
    private AsyncJobManager asyncJobManager;
    @Inject
    private VirtualMachineManager virtualMachineManager;
    @Inject
    private VolumeApiService volumeApiService;
    @Inject
    private VolumeOrchestrationService volumeOrchestrationService;

    private AsyncJobDispatcher asyncJobDispatcher;
    private Timer backupTimer;
    private Date currentTimestamp;

    private static Map<String, BackupProvider> backupProvidersMap = new HashMap<>();
    private List<BackupProvider> backupProviders;

    public AsyncJobDispatcher getAsyncJobDispatcher() {
        return asyncJobDispatcher;
    }

    public void setAsyncJobDispatcher(final AsyncJobDispatcher dispatcher) {
        asyncJobDispatcher = dispatcher;
    }

    @Override
    public List<BackupOffering> listBackupProviderOfferings(final Long zoneId) {
        if (zoneId == null || zoneId < 1) {
            throw new CloudRuntimeException("Invalid zone ID passed");
        }
        validateForZone(zoneId);
        final Account account = CallContext.current().getCallingAccount();
        if (!accountService.isRootAdmin(account.getId())) {
            throw new PermissionDeniedException("Parameter external can only be specified by a Root Admin, permission denied");
        }
        final BackupProvider backupProvider = getBackupProvider(zoneId);
        LOG.debug("Listing external backup offerings for the backup provider configured for zone ID " + zoneId);
        return backupProvider.listBackupOfferings(zoneId);
    }

    @Override
    @ActionEvent(eventType = EventTypes.EVENT_VM_BACKUP_IMPORT_OFFERING, eventDescription = "importing backup offering", async = true)
    public BackupOffering importBackupOffering(final ImportBackupOfferingCmd cmd) {
        validateForZone(cmd.getZoneId());
        final BackupOffering existingOffering = backupOfferingDao.findByExternalId(cmd.getExternalId(), cmd.getZoneId());
        if (existingOffering != null) {
            throw new CloudRuntimeException("A backup offering with external ID " + cmd.getExternalId() + " already exists");
        }
        if (backupOfferingDao.findByName(cmd.getName(), cmd.getZoneId()) != null) {
            throw new CloudRuntimeException("A backup offering with the same name already exists in this zone");
        }

        final BackupProvider provider = getBackupProvider(cmd.getZoneId());
        if (!provider.isValidProviderOffering(cmd.getZoneId(), cmd.getExternalId())) {
            throw new CloudRuntimeException("Backup offering '" + cmd.getExternalId() + "' does not exist on provider " + provider.getName() + " on zone " + cmd.getZoneId());
        }

        final BackupOfferingVO offering = new BackupOfferingVO(cmd.getZoneId(), cmd.getExternalId(), provider.getName(),
                cmd.getName(), cmd.getDescription(), cmd.getUserDrivenBackups());

        final BackupOfferingVO savedOffering = backupOfferingDao.persist(offering);
        if (savedOffering == null) {
            throw new CloudRuntimeException("Unable to create backup offering: " + cmd.getExternalId() + ", name: " + cmd.getName());
        }
        LOG.debug("Successfully created backup offering " + cmd.getName() + " mapped to backup provider offering " + cmd.getExternalId());
        return savedOffering;
    }

    @Override
    public Pair<List<BackupOffering>, Integer> listBackupOfferings(final ListBackupOfferingsCmd cmd) {
        final Long offeringId = cmd.getOfferingId();
        final Long zoneId = cmd.getZoneId();
        final String keyword = cmd.getKeyword();

        if (offeringId != null) {
            BackupOfferingVO offering = backupOfferingDao.findById(offeringId);
            if (offering == null) {
                throw new CloudRuntimeException("Offering ID " + offeringId + " does not exist");
            }
            return new Pair<>(Collections.singletonList(offering), 1);
        }

        final Filter searchFilter = new Filter(BackupOfferingVO.class, "id", true, cmd.getStartIndex(), cmd.getPageSizeVal());
        SearchBuilder<BackupOfferingVO> sb = backupOfferingDao.createSearchBuilder();
        sb.and("zone_id", sb.entity().getZoneId(), SearchCriteria.Op.EQ);
        sb.and("name", sb.entity().getName(), SearchCriteria.Op.EQ);

        final SearchCriteria<BackupOfferingVO> sc = sb.create();

        if (zoneId != null) {
            sc.setParameters("zone_id", zoneId);
        }

        if (keyword != null) {
            sc.setParameters("name", "%" + keyword + "%");
        }
        Pair<List<BackupOfferingVO>, Integer> result = backupOfferingDao.searchAndCount(sc, searchFilter);
        return new Pair<>(new ArrayList<>(result.first()), result.second());
    }

    @Override
    public boolean deleteBackupOffering(final Long offeringId) {
        final BackupOfferingVO offering = backupOfferingDao.findById(offeringId);
        if (offering == null) {
            throw new CloudRuntimeException("Could not find a backup offering with id: " + offeringId);
        }

        if (vmInstanceDao.listByZoneWithBackups(offering.getZoneId(), offering.getId()).size() > 0) {
            throw new CloudRuntimeException("Backup offering is assigned to VMs, remove the assignment(s) in order to remove the offering.");
        }

        validateForZone(offering.getZoneId());
        return backupOfferingDao.remove(offering.getId());
    }

    private String createVolumeInfoFromVolumes(List<VolumeVO> vmVolumes) {
        List<Backup.VolumeInfo> list = new ArrayList<>();
        for (VolumeVO vol : vmVolumes) {
            list.add(new Backup.VolumeInfo(vol.getUuid(), vol.getPath(), vol.getVolumeType(), vol.getSize()));
        }
        return new Gson().toJson(list.toArray(), Backup.VolumeInfo[].class);
    }

    @Override
    @ActionEvent(eventType = EventTypes.EVENT_VM_BACKUP_OFFERING_ASSIGN, eventDescription = "assign VM to backup offering", async = true)
    public boolean assignVMToBackupOffering(Long vmId, Long offeringId) {
        final VMInstanceVO vm = findVmById(vmId);

        if (!Arrays.asList(VirtualMachine.State.Running, VirtualMachine.State.Stopped, VirtualMachine.State.Shutdown).contains(vm.getState())) {
            throw new CloudRuntimeException("VM is not in running or stopped state");
        }

        validateForZone(vm.getDataCenterId());

        accountManager.checkAccess(CallContext.current().getCallingAccount(), null, true, vm);

        if (vm.getBackupOfferingId() != null) {
            throw new CloudRuntimeException("VM already is assigned to a backup offering, please remove the VM from its previous offering");
        }

        final BackupOfferingVO offering = backupOfferingDao.findById(offeringId);
        if (offering == null) {
            throw new CloudRuntimeException("Provided backup offering does not exist");
        }

        final BackupProvider backupProvider = getBackupProvider(offering.getProvider());
        if (backupProvider == null) {
            throw new CloudRuntimeException("Failed to get the backup provider for the zone, please contact the administrator");
        }

        return transactionAssignVMToBackupOffering(vm, offering, backupProvider) != null;
    }

    private VMInstanceVO transactionAssignVMToBackupOffering(VMInstanceVO vm, BackupOfferingVO offering, BackupProvider backupProvider) {
        return Transaction.execute(TransactionLegacy.CLOUD_DB, new TransactionCallback<VMInstanceVO>() {
            @Override
            public VMInstanceVO doInTransaction(final TransactionStatus status) {
                try {
                    long vmId = vm.getId();
                    vm.setBackupOfferingId(offering.getId());
                    vm.setBackupVolumes(createVolumeInfoFromVolumes(volumeDao.findByInstance(vmId)));

                    if (!backupProvider.assignVMToBackupOffering(vm, offering)) {
                        throw new CloudRuntimeException("Failed to assign the VM to the backup offering, please try removing the assignment and try again.");
                    }

                    if (!vmInstanceDao.update(vmId, vm)) {
                        backupProvider.removeVMFromBackupOffering(vm);
                        throw new CloudRuntimeException("Failed to update VM assignment to the backup offering in the DB, please try again.");
                    }

                    UsageEventUtils.publishUsageEvent(EventTypes.EVENT_VM_BACKUP_OFFERING_ASSIGN, vm.getAccountId(), vm.getDataCenterId(), vmId,
                            "Backup-" + vm.getHostName() + "-" + vm.getUuid(), vm.getBackupOfferingId(), null, null, Backup.class.getSimpleName(), vm.getUuid());
                    LOG.debug(String.format("VM [%s] successfully added to Backup Offering [%s].", ReflectionToStringBuilderUtils.reflectOnlySelectedFields(vm,
                            "uuid", "instanceName", "backupOfferingId", "backupVolumes"), ReflectionToStringBuilderUtils.reflectOnlySelectedFields(offering,
                                    "uuid", "name", "externalId", "provider")));
                } catch (Exception e) {
                    String msg = String.format("Failed to assign VM [%s] to the Backup Offering [%s], using provider [name: %s, class: %s], due to: [%s].",
                            ReflectionToStringBuilderUtils.reflectOnlySelectedFields(vm, "uuid", "instanceName", "backupOfferingId", "backupVolumes"),
                            ReflectionToStringBuilderUtils.reflectOnlySelectedFields(offering, "uuid", "name", "externalId", "provider"),
                            backupProvider.getName(), backupProvider.getClass().getSimpleName(), e.getMessage());
                    LOG.error(msg);
                    LOG.debug(msg, e);
                }
                return vm;
            }
        });
    }

    @Override
    @ActionEvent(eventType = EventTypes.EVENT_VM_BACKUP_OFFERING_REMOVE, eventDescription = "remove VM from backup offering", async = true)
    public boolean removeVMFromBackupOffering(final Long vmId, final boolean forced) {
        final VMInstanceVO vm = vmInstanceDao.findByIdIncludingRemoved(vmId);
        if (vm == null) {
            throw new CloudRuntimeException(String.format("Can't find any VM with ID: [%s].", vmId));
        }

        validateForZone(vm.getDataCenterId());
        accountManager.checkAccess(CallContext.current().getCallingAccount(), null, true, vm);

        final BackupOfferingVO offering = backupOfferingDao.findById(vm.getBackupOfferingId());
        if (offering == null) {
            throw new CloudRuntimeException("No previously configured backup offering found for the VM");
        }

        final BackupProvider backupProvider = getBackupProvider(offering.getProvider());
        if (backupProvider == null) {
            throw new CloudRuntimeException("Failed to get the backup provider for the zone, please contact the administrator");
        }

        if (!forced && backupProvider.willDeleteBackupsOnOfferingRemoval()) {
            String message = String.format("To remove VM [id: %s, name: %s] from Backup Offering [id: %s, name: %s] using the provider [%s], please specify the "
                    + "forced:true option to allow the deletion of all jobs and backups for this VM or remove the backups that this VM has with the backup "
                    + "offering.", vm.getUuid(), vm.getInstanceName(), offering.getUuid(), offering.getName(), backupProvider.getClass().getSimpleName());
            throw new CloudRuntimeException(message);
        }

        boolean result = false;
        try {
            vm.setBackupOfferingId(null);
            vm.setBackupExternalId(null);
            vm.setBackupVolumes(null);
            result = backupProvider.removeVMFromBackupOffering(vm);
            if (result && backupProvider.willDeleteBackupsOnOfferingRemoval()) {
                final List<Backup> backups = backupDao.listByVmId(null, vm.getId());
                for (final Backup backup : backups) {
                    backupDao.remove(backup.getId());
                }
            }
            if ((result || forced) && vmInstanceDao.update(vm.getId(), vm)) {
                UsageEventUtils.publishUsageEvent(EventTypes.EVENT_VM_BACKUP_OFFERING_REMOVE, vm.getAccountId(), vm.getDataCenterId(), vm.getId(),
                        "Backup-" + vm.getHostName() + "-" + vm.getUuid(), vm.getBackupOfferingId(), null, null,
                        Backup.class.getSimpleName(), vm.getUuid());
                final BackupSchedule backupSchedule = backupScheduleDao.findByVM(vm.getId());
                if (backupSchedule != null) {
                    backupScheduleDao.remove(backupSchedule.getId());
                }
                result = true;
            }
        } catch (Exception e) {
            LOG.error(String.format("Exception caught when trying to remove VM [uuid: %s, name: %s] from the backup offering [uuid: %s, name: %s] due to: [%s].",
                    vm.getUuid(), vm.getInstanceName(), offering.getUuid(), offering.getName(), e.getMessage()), e);
        }
        return result;
    }

    @Override
    @ActionEvent(eventType = EventTypes.EVENT_VM_BACKUP_SCHEDULE_CONFIGURE, eventDescription = "configuring VM backup schedule")
    public BackupSchedule configureBackupSchedule(CreateBackupScheduleCmd cmd) {
        final Long vmId = cmd.getVmId();
        final DateUtil.IntervalType intervalType = cmd.getIntervalType();
        final String scheduleString = cmd.getSchedule();
        final TimeZone timeZone = TimeZone.getTimeZone(cmd.getTimezone());

        if (intervalType == null) {
            throw new CloudRuntimeException("Invalid interval type provided");
        }

        final VMInstanceVO vm = findVmById(vmId);
        validateForZone(vm.getDataCenterId());
        accountManager.checkAccess(CallContext.current().getCallingAccount(), null, true, vm);

        if (vm.getBackupOfferingId() == null) {
            throw new CloudRuntimeException("Cannot configure backup schedule for the VM without having any backup offering");
        }

        final BackupOffering offering = backupOfferingDao.findById(vm.getBackupOfferingId());
        if (offering == null || !offering.isUserDrivenBackupAllowed()) {
            throw new CloudRuntimeException("The selected backup offering does not allow user-defined backup schedule");
        }

        final String timezoneId = timeZone.getID();
        if (!timezoneId.equals(cmd.getTimezone())) {
            LOG.warn("Using timezone: " + timezoneId + " for running this snapshot policy as an equivalent of " + cmd.getTimezone());
        }

        Date nextDateTime = null;
        try {
            nextDateTime = DateUtil.getNextRunTime(intervalType, cmd.getSchedule(), timezoneId, null);
        } catch (Exception e) {
            throw new InvalidParameterValueException("Invalid schedule: " + cmd.getSchedule() + " for interval type: " + cmd.getIntervalType());
        }

        final BackupScheduleVO schedule = backupScheduleDao.findByVM(vmId);
        if (schedule == null) {
            return backupScheduleDao.persist(new BackupScheduleVO(vmId, intervalType, scheduleString, timezoneId, nextDateTime));
        }

        schedule.setScheduleType((short) intervalType.ordinal());
        schedule.setSchedule(scheduleString);
        schedule.setTimezone(timezoneId);
        schedule.setScheduledTimestamp(nextDateTime);
        backupScheduleDao.update(schedule.getId(), schedule);
        return backupScheduleDao.findByVM(vmId);
    }

    @Override
    public BackupSchedule listBackupSchedule(final Long vmId) {
        final VMInstanceVO vm = findVmById(vmId);
        validateForZone(vm.getDataCenterId());
        accountManager.checkAccess(CallContext.current().getCallingAccount(), null, true, vm);

        return backupScheduleDao.findByVM(vmId);
    }

    @Override
    @ActionEvent(eventType = EventTypes.EVENT_VM_BACKUP_SCHEDULE_DELETE, eventDescription = "deleting VM backup schedule")
    public boolean deleteBackupSchedule(final Long vmId) {
        final VMInstanceVO vm = findVmById(vmId);
        validateForZone(vm.getDataCenterId());
        accountManager.checkAccess(CallContext.current().getCallingAccount(), null, true, vm);

        final BackupSchedule schedule = backupScheduleDao.findByVM(vmId);
        if (schedule == null) {
            throw new CloudRuntimeException("VM has no backup schedule defined, no need to delete anything.");
        }
        return backupScheduleDao.remove(schedule.getId());
    }

    @Override
    @ActionEvent(eventType = EventTypes.EVENT_VM_BACKUP_CREATE, eventDescription = "creating VM backup", async = true)
    public boolean createBackup(final Long vmId) {
        final VMInstanceVO vm = findVmById(vmId);
        validateForZone(vm.getDataCenterId());
        accountManager.checkAccess(CallContext.current().getCallingAccount(), null, true, vm);

        if (vm.getBackupOfferingId() == null) {
            throw new CloudRuntimeException("VM has not backup offering configured, cannot create backup before assigning it to a backup offering");
        }

        final BackupOffering offering = backupOfferingDao.findById(vm.getBackupOfferingId());
        if (offering == null) {
            throw new CloudRuntimeException("VM backup offering not found");
        }

        if (!offering.isUserDrivenBackupAllowed()) {
            throw new CloudRuntimeException("The assigned backup offering does not allow ad-hoc user backup");
        }

        final BackupProvider backupProvider = getBackupProvider(offering.getProvider());
        if (backupProvider != null && backupProvider.takeBackup(vm)) {
            return true;
        }
        throw new CloudRuntimeException("Failed to create VM backup");
    }

    @Override
    public Pair<List<Backup>, Integer> listBackups(final ListBackupsCmd cmd) {
        final Long id = cmd.getId();
        final Long vmId = cmd.getVmId();
        final Long zoneId = cmd.getZoneId();
        final Account caller = CallContext.current().getCallingAccount();
        final String keyword = cmd.getKeyword();
        List<Long> permittedAccounts = new ArrayList<Long>();

        if (vmId != null) {
            VMInstanceVO vm = vmInstanceDao.findByIdIncludingRemoved(vmId);
            if (vm != null) {
                accountManager.checkAccess(caller, null, true, vm);
            }
        }

        final Ternary<Long, Boolean, Project.ListProjectResourcesCriteria> domainIdRecursiveListProject = new Ternary<Long, Boolean, Project.ListProjectResourcesCriteria>(cmd.getDomainId(),
                cmd.isRecursive(), null);
        accountManager.buildACLSearchParameters(caller, id, cmd.getAccountName(), cmd.getProjectId(), permittedAccounts, domainIdRecursiveListProject, cmd.listAll(), false);
        final Long domainId = domainIdRecursiveListProject.first();
        final Boolean isRecursive = domainIdRecursiveListProject.second();
        final Project.ListProjectResourcesCriteria listProjectResourcesCriteria = domainIdRecursiveListProject.third();

        final Filter searchFilter = new Filter(BackupVO.class, "id", true, cmd.getStartIndex(), cmd.getPageSizeVal());
        SearchBuilder<BackupVO> sb = backupDao.createSearchBuilder();
        accountManager.buildACLSearchBuilder(sb, domainId, isRecursive, permittedAccounts, listProjectResourcesCriteria);

        sb.and("id", sb.entity().getId(), SearchCriteria.Op.EQ);
        sb.and("idIN", sb.entity().getId(), SearchCriteria.Op.IN);
        sb.and("vmId", sb.entity().getVmId(), SearchCriteria.Op.EQ);
        sb.and("zoneId", sb.entity().getZoneId(), SearchCriteria.Op.EQ);

        if (keyword != null) {
            SearchBuilder<VMInstanceVO> vmSearch = vmInstanceDao.createSearchBuilder();
            vmSearch.and("name", vmSearch.entity().getHostName(), SearchCriteria.Op.LIKE);
            sb.groupBy(sb.entity().getId());
            sb.join("vmSearch", vmSearch, sb.entity().getVmId(), vmSearch.entity().getId(), JoinBuilder.JoinType.INNER);
        }

        SearchCriteria<BackupVO> sc = sb.create();
        accountManager.buildACLSearchCriteria(sc, domainId, isRecursive, permittedAccounts, listProjectResourcesCriteria);

        if (id != null) {
            sc.setParameters("id", id);
        }

        if (vmId != null) {
            sc.setParameters("vmId", vmId);
        }

        if (zoneId != null) {
            sc.setParameters("zoneId", zoneId);
        }

        if (keyword != null) {
            sc.setJoinParameters("vmSearch", "name", "%" + keyword + "%");
        }

        Pair<List<BackupVO>, Integer> result = backupDao.searchAndCount(sc, searchFilter);
        return new Pair<>(new ArrayList<>(result.first()), result.second());
    }

    public boolean importRestoredVM(long zoneId, long domainId, long accountId, long userId,
                                    String vmInternalName, Hypervisor.HypervisorType hypervisorType, Backup backup) {
        VirtualMachine vm = null;
        HypervisorGuru guru = hypervisorGuruManager.getGuru(hypervisorType);
        try {
            vm = guru.importVirtualMachineFromBackup(zoneId, domainId, accountId, userId, vmInternalName, backup);
        } catch (final Exception e) {
            LOG.error(String.format("Failed to import VM [vmInternalName: %s] from backup restoration [%s] with hypervisor [type: %s] due to: [%s].", vmInternalName,
                    ReflectionToStringBuilderUtils.reflectOnlySelectedFields(backup, "id", "uuid", "vmId", "externalId", "backupType"), hypervisorType, e.getMessage()), e);
            throw new CloudRuntimeException("Error during vm backup restoration and import: " + e.getMessage());
        }
        if (vm == null) {
            LOG.error("Failed to import restored VM " + vmInternalName + " with hypervisor type " + hypervisorType + " using backup of VM ID " + backup.getVmId());
        }
        return vm != null;
    }

    @Override
    @ActionEvent(eventType = EventTypes.EVENT_VM_BACKUP_RESTORE, eventDescription = "restoring VM from backup", async = true)
    public boolean restoreBackup(final Long backupId) {
        final BackupVO backup = backupDao.findById(backupId);
        if (backup == null) {
            throw new CloudRuntimeException("Backup " + backupId + " does not exist");
        }
        validateForZone(backup.getZoneId());

        final VMInstanceVO vm = vmInstanceDao.findByIdIncludingRemoved(backup.getVmId());
        if (vm == null) {
            throw new CloudRuntimeException("VM ID " + backup.getVmId() + " couldn't be found on existing or removed VMs");
        }
        accountManager.checkAccess(CallContext.current().getCallingAccount(), null, true, vm);

        if (vm.getRemoved() == null && !vm.getState().equals(VirtualMachine.State.Stopped) &&
                !vm.getState().equals(VirtualMachine.State.Destroyed)) {
            throw new CloudRuntimeException("Existing VM should be stopped before being restored from backup");
        }

        final BackupOffering offering = backupOfferingDao.findByIdIncludingRemoved(vm.getBackupOfferingId());
        if (offering == null) {
            throw new CloudRuntimeException("Failed to find backup offering of the VM backup.");
        }

        String backupDetailsInMessage = ReflectionToStringBuilderUtils.reflectOnlySelectedFields(backup, "uuid", "externalId", "vmId", "type", "status", "date");
        tryRestoreVM(backup, vm, offering, backupDetailsInMessage);
        updateVolumeState(vm, Volume.Event.RestoreSucceeded, Volume.State.Ready);
        updateVmState(vm, VirtualMachine.Event.RestoringSuccess, VirtualMachine.State.Stopped);

        return importRestoredVM(vm.getDataCenterId(), vm.getDomainId(), vm.getAccountId(), vm.getUserId(),
                vm.getInstanceName(), vm.getHypervisorType(), backup);
    }

    /**
     * Tries to restore a VM from a backup. <br/>
     * First update the VM state to {@link VirtualMachine.Event#RestoringRequested} and its volume states to {@link Volume.Event#RestoreRequested}, <br/>
     * and then try to restore the backup. <br/>
     *
     * If restore fails, then update the VM state to {@link VirtualMachine.Event#RestoringFailed}, and its volumes to {@link Volume.Event#RestoreFailed} and throw an {@link CloudRuntimeException}.
     */
    protected void tryRestoreVM(BackupVO backup, VMInstanceVO vm, BackupOffering offering, String backupDetailsInMessage) {
        try {
            updateVmState(vm, VirtualMachine.Event.RestoringRequested, VirtualMachine.State.Restoring);
            updateVolumeState(vm, Volume.Event.RestoreRequested, Volume.State.Restoring);
            final BackupProvider backupProvider = getBackupProvider(offering.getProvider());
            if (!backupProvider.restoreVMFromBackup(vm, backup)) {
                throw new CloudRuntimeException(String.format("Error restoring %s from backup [%s].", vm, backupDetailsInMessage));
            }
        // The restore process is executed by a backup provider outside of ACS, I am using the catch-all (Exception) to
        // ensure that no provider-side exception is missed. Therefore, we have a proper handling of exceptions, and rollbacks if needed.
        } catch (Exception e) {
            LOG.error(String.format("Failed to restore backup [%s] due to: [%s].", backupDetailsInMessage, e.getMessage()), e);
            updateVolumeState(vm, Volume.Event.RestoreFailed, Volume.State.Ready);
            updateVmState(vm, VirtualMachine.Event.RestoringFailed, VirtualMachine.State.Stopped);
            throw new CloudRuntimeException(String.format("Error restoring VM from backup [%s].", backupDetailsInMessage));
        }
    }

    /**
     * Tries to update the state of given VM, given specified event
     * @param vm The VM to update its state
     * @param event The event to update the VM state
     * @param next The desired state, just needed to add more context to the logs
     */
    private void updateVmState(VMInstanceVO vm, VirtualMachine.Event event, VirtualMachine.State next) {
        LOG.debug(String.format("Trying to update state of VM [%s] with event [%s].", vm, event));
        Transaction.execute(TransactionLegacy.CLOUD_DB, (TransactionCallback<VMInstanceVO>) status -> {
            try {
                if (!virtualMachineManager.stateTransitTo(vm, event, vm.getHostId())) {
                    throw new CloudRuntimeException(String.format("Unable to change state of VM [%s] to [%s].", vm, next));
                }
            } catch (NoTransitionException e) {
                String errMsg = String.format("Failed to update state of VM [%s] with event [%s] due to [%s].", vm, event, e.getMessage());
                LOG.error(errMsg, e);
                throw new RuntimeException(errMsg);
            }
            return null;
        });
    }

    /**
     * Tries to update all volume states of given VM, given specified event
     * @param vm The VM to which the volumes belong
     * @param event The event to update the volume states
     * @param next The desired state, just needed to add more context to the logs
     */
    private void updateVolumeState(VMInstanceVO vm, Volume.Event event, Volume.State next) {
        Transaction.execute(TransactionLegacy.CLOUD_DB, (TransactionCallback<VolumeVO>) status -> {
            for (VolumeVO volume : volumeDao.findIncludingRemovedByInstanceAndType(vm.getId(), null)) {
                tryToUpdateStateOfSpecifiedVolume(volume, event, next);
            }
            return null;
        });
    }

    /**
     * Tries to update the state of just one volume using any passed {@link Volume.Event}. Throws an {@link RuntimeException} when fails.
     * @param volume The volume to update it state
     * @param event The event to update the volume state
     * @param next The desired state, just needed to add more context to the logs
     *
     */
    private void tryToUpdateStateOfSpecifiedVolume(VolumeVO volume, Volume.Event event, Volume.State next) {
        LOG.debug(String.format("Trying to update state of volume [%s] with event [%s].", volume, event));
        try {
            if (!volumeApiService.stateTransitTo(volume, event)) {
                throw new CloudRuntimeException(String.format("Unable to change state of volume [%s] to [%s].", volume, next));
            }
        } catch (NoTransitionException e) {
            String errMsg = String.format("Failed to update state of volume [%s] with event [%s] due to [%s].", volume, event, e.getMessage());
            LOG.error(errMsg, e);
            throw new RuntimeException(errMsg);
        }
    }

    private Backup.VolumeInfo getVolumeInfo(List<Backup.VolumeInfo> backedUpVolumes, String volumeUuid) {
        for (Backup.VolumeInfo volInfo : backedUpVolumes) {
            if (volInfo.getUuid().equals(volumeUuid)) {
                return volInfo;
            }
        }
        return null;
    }

    @Override
    @ActionEvent(eventType = EventTypes.EVENT_VM_BACKUP_RESTORE, eventDescription = "restoring VM from backup", async = true)
    public boolean restoreBackupVolumeAndAttachToVM(final String backedUpVolumeUuid, final Long backupId, final Long vmId, final Boolean startVm) throws Exception {
        if (StringUtils.isEmpty(backedUpVolumeUuid)) {
            throw new CloudRuntimeException("Invalid volume ID passed");
        }
        final BackupVO backup = backupDao.findById(backupId);
        if (backup == null) {
            throw new CloudRuntimeException("Provided backup not found");
        }
        validateForZone(backup.getZoneId());

        final VMInstanceVO vm = findVmById(vmId);
        accountManager.checkAccess(CallContext.current().getCallingAccount(), null, true, vm);

        if (vm.getBackupOfferingId() != null && !BackupEnableAttachDetachVolumes.value()) {
            throw new CloudRuntimeException("The selected VM has backups, cannot restore and attach volume to the VM.");
        }

        if (backup.getZoneId() != vm.getDataCenterId()) {
            throw new CloudRuntimeException("Cross zone backup restoration of volume is not allowed");
        }

        final VMInstanceVO vmFromBackup = vmInstanceDao.findByIdIncludingRemoved(backup.getVmId());
        if (vmFromBackup == null) {
            throw new CloudRuntimeException("VM reference for the provided VM backup not found");
        }
        accountManager.checkAccess(CallContext.current().getCallingAccount(), null, true, vmFromBackup);

        if (!VirtualMachine.PowerState.PowerOff.equals(vm.getPowerState())) {
            throw new CloudRuntimeException(String.format("VM [%s] needs to be powered off to restore the volume [%s].", vm.getUuid(), backedUpVolumeUuid));
        }

        Pair<HostVO, StoragePoolVO> restoreInfo = getRestoreVolumeHostAndDatastore(vm);
        HostVO host = restoreInfo.first();
        StoragePoolVO datastore = restoreInfo.second();

        LOG.debug("Asking provider to restore volume " + backedUpVolumeUuid + " from backup " + backupId +
                " (with external ID " + backup.getExternalId() + ") and attach it to VM: " + vm.getUuid());

        final BackupOffering offering = backupOfferingDao.findByIdIncludingRemoved(backup.getBackupOfferingId());
        if (offering == null) {
            throw new CloudRuntimeException("Failed to find VM backup offering");
        }

        BackupProvider backupProvider = getBackupProvider(offering.getProvider());

        String[] hostPossibleValues = {host.getPrivateIpAddress(), host.getName()};
        String[] datastoresPossibleValues = {datastore.getUuid(), datastore.getName()};

<<<<<<< HEAD
        Pair<Boolean, String> result = restoreBackedUpVolume(backedUpVolumeUuid, backup, backupProvider, hostPossibleValues, datastoresPossibleValues, vm, startVm);

        if (BooleanUtils.isFalse(result.first())) {
            throw new CloudRuntimeException(String.format("Error restoring volume [%s] of VM [%s] using backup provider [%s].",
                    backedUpVolumeUuid, vm.getUuid(), backupProvider.getName()));
=======
        updateVmState(vm, VirtualMachine.Event.RestoringRequested, VirtualMachine.State.Restoring);
        Pair<Boolean, String> result = restoreBackedUpVolume(backedUpVolumeUuid, backup, backupProvider, hostPossibleValues, datastoresPossibleValues);

        if (BooleanUtils.isFalse(result.first())) {
            updateVmState(vm, VirtualMachine.Event.RestoringFailed, VirtualMachine.State.Stopped);
            throw new CloudRuntimeException(String.format("Error restoring volume [%s] of VM [%s] to host [%s] using backup provider [%s] due to: [%s].",
                    backedUpVolumeUuid, vm.getUuid(), host.getUuid(), backupProvider.getName(), result.second()));
>>>>>>> d93fe913
        }
        if (!attachVolumeToVM(vm.getDataCenterId(), result.second(), vmFromBackup.getBackupVolumeList(),
                            backedUpVolumeUuid, vm, datastore.getUuid(), backup)) {
            updateVmState(vm, VirtualMachine.Event.RestoringFailed, VirtualMachine.State.Stopped);
            throw new CloudRuntimeException(String.format("Error attaching volume [%s] to VM [%s]." + backedUpVolumeUuid, vm.getUuid()));
        }
        updateVmState(vm, VirtualMachine.Event.RestoringSuccess, VirtualMachine.State.Stopped);
        return true;
    }

    protected Pair<Boolean, String> restoreBackedUpVolume(final String backedUpVolumeUuid, final BackupVO backup, BackupProvider backupProvider, String[] hostPossibleValues,
            String[] datastoresPossibleValues, VMInstanceVO vm, Boolean startVm) {
        Pair<Boolean, String> result = new  Pair<>(false, "");
        for (String hostData : hostPossibleValues) {
            for (String datastoreData : datastoresPossibleValues) {
                LOG.debug(String.format("Trying to restore volume [UUID: %s], using host [%s] and datastore [%s].",
                        backedUpVolumeUuid, hostData, datastoreData));

                try {
                    result = backupProvider.restoreBackedUpVolume(backup, backedUpVolumeUuid, hostData, datastoreData, vm, startVm);

                    if (BooleanUtils.isTrue(result.first())) {
                        return result;
                    }
                } catch (Exception e) {
                    LOG.debug(String.format("Failed to restore volume [UUID: %s], using host [%s] and datastore [%s] due to: [%s].",
                            backedUpVolumeUuid, hostData, datastoreData, e.getMessage()), e);
                }
            }
        }
        return result;
    }

    @Override
    @ActionEvent(eventType = EventTypes.EVENT_VM_BACKUP_DELETE, eventDescription = "deleting VM backup", async = true)
    public boolean deleteBackup(final Long backupId, final Boolean forced) {
        final BackupVO backup = backupDao.findByIdIncludingRemoved(backupId);
        if (backup == null) {
            throw new CloudRuntimeException("Backup " + backupId + " does not exist");
        }
        final Long vmId = backup.getVmId();
        final VMInstanceVO vm = vmInstanceDao.findByIdIncludingRemoved(vmId);
        if (vm == null) {
            throw new CloudRuntimeException("VM " + vmId + " does not exist");
        }
        validateForZone(vm.getDataCenterId());
        accountManager.checkAccess(CallContext.current().getCallingAccount(), null, true, vm);
        final BackupOffering offering = backupOfferingDao.findByIdIncludingRemoved(backup.getBackupOfferingId());
        if (offering == null) {
            throw new CloudRuntimeException(String.format("Backup offering with ID [%s] does not exist.", backup.getBackupOfferingId()));
        }
        final BackupProvider backupProvider = getBackupProvider(offering.getProvider());
        boolean result = backupProvider.deleteBackup(backup, forced);
        if (result) {
            return backupDao.remove(backup.getId());
        }
        throw new CloudRuntimeException("Failed to delete the backup");
    }

    /**
     * Get the pair: hostIp, datastoreUuid in which to restore the volume, based on the VM to be attached information
     */
    private Pair<HostVO, StoragePoolVO> getRestoreVolumeHostAndDatastore(VMInstanceVO vm) {
        List<VolumeVO> rootVmVolume = volumeDao.findIncludingRemovedByInstanceAndType(vm.getId(), Volume.Type.ROOT);
        Long poolId = rootVmVolume.get(0).getPoolId();
        StoragePoolVO storagePoolVO = primaryDataStoreDao.findById(poolId);
        HostVO hostVO = vm.getHostId() == null ?
                            getFirstHostFromStoragePool(storagePoolVO) :
                            hostDao.findById(vm.getHostId());
        return new Pair<>(hostVO, storagePoolVO);
    }

    /**
     * Find a host from storage pool access
     */
    private HostVO getFirstHostFromStoragePool(StoragePoolVO storagePoolVO) {
        List<HostVO> hosts = null;
        if (storagePoolVO.getScope().equals(ScopeType.CLUSTER)) {
            hosts = hostDao.findByClusterId(storagePoolVO.getClusterId());

        } else if (storagePoolVO.getScope().equals(ScopeType.ZONE)) {
            hosts = hostDao.findByDataCenterId(storagePoolVO.getDataCenterId());
        }
        return hosts.get(0);
    }


    /**
     * Attach volume to VM
     */
    private boolean attachVolumeToVM(Long zoneId, String restoredVolumeLocation, List<Backup.VolumeInfo> backedUpVolumes,
                                     String volumeUuid, VMInstanceVO vm, String datastoreUuid, Backup backup) throws Exception {
        HypervisorGuru guru = hypervisorGuruManager.getGuru(vm.getHypervisorType());
        Backup.VolumeInfo volumeInfo = getVolumeInfo(backedUpVolumes, volumeUuid);
        if (volumeInfo == null) {
            throw new CloudRuntimeException("Failed to find volume in the backedup volumes of ID " + volumeUuid);
        }
        volumeInfo.setType(Volume.Type.DATADISK);

        String volumeData = ReflectionToStringBuilderUtils.reflectOnlySelectedFields(volumeInfo, "uuid", "size", "path", "type", "deviceId");
        String vmData = ReflectionToStringBuilderUtils.reflectOnlySelectedFields(vm, "uuid", "hostName", "instanceName");

        LOG.debug(String.format("Trying to attach restored volume [%s] to VM [%s] using datastore [%s].", volumeData, vmData, datastoreUuid));
        StoragePoolVO pool = primaryDataStoreDao.findByUuid(datastoreUuid);
        try {
            return guru.attachRestoredVolumeToVirtualMachine(zoneId, restoredVolumeLocation, volumeInfo, vm, pool.getId(), backup);
        } catch (Exception e) {
            String errorMsg = String.format("Failed to attach restored volume [%s] to VM [%s] due to [%s].", volumeData, vmData, e.getMessage());
            LOG.error(errorMsg, e);
            throw new CloudRuntimeException(errorMsg);
        }
    }

    @Override
    public boolean configure(String name, Map<String, Object> params) throws ConfigurationException {
        super.configure(name, params);
        backgroundPollManager.submitTask(new BackupSyncTask(this));
        return true;
    }

    public boolean isDisabled(final Long zoneId) {
        return !(BackupFrameworkEnabled.value() && BackupFrameworkEnabled.valueIn(zoneId));
    }

    private void validateForZone(final Long zoneId) {
        if (zoneId == null || isDisabled(zoneId)) {
            throw new CloudRuntimeException("Backup and Recovery feature is disabled for the zone");
        }
    }

    @Override
    public List<BackupProvider> listBackupProviders() {
        return backupProviders;
    }

    @Override
    public BackupProvider getBackupProvider(final Long zoneId) {
        final String name = BackupProviderPlugin.valueIn(zoneId);
        return getBackupProvider(name);
    }

    public BackupProvider getBackupProvider(final String name) {
        if (StringUtils.isEmpty(name)) {
            throw new CloudRuntimeException("Invalid backup provider name provided");
        }
        if (!backupProvidersMap.containsKey(name)) {
            throw new CloudRuntimeException("Failed to find backup provider by the name: " + name);
        }
        return backupProvidersMap.get(name);
    }

    @Override
    public List<Class<?>> getCommands() {
        final List<Class<?>> cmdList = new ArrayList<Class<?>>();
        if (!BackupFrameworkEnabled.value()) {
            return cmdList;
        }

        // Offerings
        cmdList.add(ListBackupProvidersCmd.class);
        cmdList.add(ListBackupProviderOfferingsCmd.class);
        cmdList.add(ImportBackupOfferingCmd.class);
        cmdList.add(ListBackupOfferingsCmd.class);
        cmdList.add(DeleteBackupOfferingCmd.class);
        cmdList.add(UpdateBackupOfferingCmd.class);
        // Assignment
        cmdList.add(AssignVirtualMachineToBackupOfferingCmd.class);
        cmdList.add(RemoveVirtualMachineFromBackupOfferingCmd.class);
        // Schedule
        cmdList.add(CreateBackupScheduleCmd.class);
        cmdList.add(UpdateBackupScheduleCmd.class);
        cmdList.add(ListBackupScheduleCmd.class);
        cmdList.add(DeleteBackupScheduleCmd.class);
        // Operations
        cmdList.add(CreateBackupCmd.class);
        cmdList.add(ListBackupsCmd.class);
        cmdList.add(RestoreBackupCmd.class);
        cmdList.add(DeleteBackupCmd.class);
        cmdList.add(RestoreVolumeFromBackupAndAttachToVMCmd.class);
        return cmdList;
    }

    @Override
    public String getConfigComponentName() {
        return BackupService.class.getSimpleName();
    }

    @Override
    public ConfigKey<?>[] getConfigKeys() {
        return new ConfigKey[]{
                BackupFrameworkEnabled,
                BackupProviderPlugin,
                BackupSyncPollingInterval,
                BackupEnableAttachDetachVolumes
        };
    }

    public void setBackupProviders(final List<BackupProvider> backupProviders) {
        this.backupProviders = backupProviders;
    }

    private void initializeBackupProviderMap() {
        if (backupProviders != null) {
            for (final BackupProvider backupProvider : backupProviders) {
                backupProvidersMap.put(backupProvider.getName().toLowerCase(), backupProvider);
            }
        }
    }

    public void poll(final Date timestamp) {
        currentTimestamp = timestamp;
        GlobalLock scanLock = GlobalLock.getInternLock("backup.poll");
        try {
            if (scanLock.lock(5)) {
                try {
                    checkStatusOfCurrentlyExecutingBackups();
                } finally {
                    scanLock.unlock();
                }
            }
        } finally {
            scanLock.releaseRef();
        }

        scanLock = GlobalLock.getInternLock("backup.poll");
        try {
            if (scanLock.lock(5)) {
                try {
                    scheduleBackups();
                } finally {
                    scanLock.unlock();
                }
            }
        } finally {
            scanLock.releaseRef();
        }
    }

    @DB
    private Date scheduleNextBackupJob(final BackupScheduleVO backupSchedule) {
        final Date nextTimestamp = DateUtil.getNextRunTime(backupSchedule.getScheduleType(), backupSchedule.getSchedule(),
                backupSchedule.getTimezone(), currentTimestamp);
        return Transaction.execute(new TransactionCallback<Date>() {
            @Override
            public Date doInTransaction(TransactionStatus status) {
                backupSchedule.setScheduledTimestamp(nextTimestamp);
                backupSchedule.setAsyncJobId(null);
                backupScheduleDao.update(backupSchedule.getId(), backupSchedule);
                return nextTimestamp;
            }
        });
    }

    private void checkStatusOfCurrentlyExecutingBackups() {
        final SearchCriteria<BackupScheduleVO> sc = backupScheduleDao.createSearchCriteria();
        sc.addAnd("asyncJobId", SearchCriteria.Op.NNULL);
        final List<BackupScheduleVO> backupSchedules = backupScheduleDao.search(sc, null);
        for (final BackupScheduleVO backupSchedule : backupSchedules) {
            final Long asyncJobId = backupSchedule.getAsyncJobId();
            final AsyncJobVO asyncJob = asyncJobManager.getAsyncJob(asyncJobId);
            switch (asyncJob.getStatus()) {
                case SUCCEEDED:
                case FAILED:
                    final Date nextDateTime = scheduleNextBackupJob(backupSchedule);
                    final String nextScheduledTime = DateUtil.displayDateInTimezone(DateUtil.GMT_TIMEZONE, nextDateTime);
                    LOG.debug("Next backup scheduled time for VM ID " + backupSchedule.getVmId() + " is " + nextScheduledTime);
                    break;
            default:
                LOG.debug(String.format("Found async backup job [id: %s, vmId: %s] with status [%s] and cmd information: [cmd: %s, cmdInfo: %s].", asyncJob.getId(), backupSchedule.getVmId(),
                        asyncJob.getStatus(), asyncJob.getCmd(), asyncJob.getCmdInfo()));
                break;
            }
        }
    }

    @DB
    public void scheduleBackups() {
        String displayTime = DateUtil.displayDateInTimezone(DateUtil.GMT_TIMEZONE, currentTimestamp);
        LOG.debug("Backup backup.poll is being called at " + displayTime);

        final List<BackupScheduleVO> backupsToBeExecuted = backupScheduleDao.getSchedulesToExecute(currentTimestamp);
        for (final BackupScheduleVO backupSchedule: backupsToBeExecuted) {
            final Long backupScheduleId = backupSchedule.getId();
            final Long vmId = backupSchedule.getVmId();

            final VMInstanceVO vm = vmInstanceDao.findById(vmId);
            if (vm == null || vm.getBackupOfferingId() == null) {
                backupScheduleDao.remove(backupScheduleId);
                continue;
            }

            final BackupOffering offering = backupOfferingDao.findById(vm.getBackupOfferingId());
            if (offering == null || !offering.isUserDrivenBackupAllowed()) {
                continue;
            }

            if (isDisabled(vm.getDataCenterId())) {
                continue;
            }

            final Account backupAccount = accountService.getAccount(vm.getAccountId());
            if (backupAccount == null || backupAccount.getState() == Account.State.DISABLED) {
                LOG.debug(String.format("Skip backup for VM [uuid: %s, name: %s] since its account has been removed or disabled.", vm.getUuid(), vm.getInstanceName()));
                continue;
            }

            if (LOG.isDebugEnabled()) {
                final Date scheduledTimestamp = backupSchedule.getScheduledTimestamp();
                displayTime = DateUtil.displayDateInTimezone(DateUtil.GMT_TIMEZONE, scheduledTimestamp);
                LOG.debug(String.format("Scheduling 1 backup for VM [ID: %s, name: %s, hostName: %s] for backup schedule id: [%s] at [%s].",
                        vm.getId(), vm.getInstanceName(), vm.getHostName(), backupSchedule.getId(), displayTime));
            }

            BackupScheduleVO tmpBackupScheduleVO = null;

            try {
                tmpBackupScheduleVO = backupScheduleDao.acquireInLockTable(backupScheduleId);

                final Long eventId = ActionEventUtils.onScheduledActionEvent(User.UID_SYSTEM, vm.getAccountId(),
                        EventTypes.EVENT_VM_BACKUP_CREATE, "creating backup for VM ID:" + vm.getUuid(),
                        vmId, ApiCommandResourceType.VirtualMachine.toString(),
                        true, 0);
                final Map<String, String> params = new HashMap<String, String>();
                params.put(ApiConstants.VIRTUAL_MACHINE_ID, "" + vmId);
                params.put("ctxUserId", "1");
                params.put("ctxAccountId", "" + vm.getAccountId());
                params.put("ctxStartEventId", String.valueOf(eventId));

                final CreateBackupCmd cmd = new CreateBackupCmd();
                ComponentContext.inject(cmd);
                apiDispatcher.dispatchCreateCmd(cmd, params);
                params.put("id", "" + vmId);
                params.put("ctxStartEventId", "1");

                AsyncJobVO job = new AsyncJobVO("", User.UID_SYSTEM, vm.getAccountId(), CreateBackupCmd.class.getName(),
                        ApiGsonHelper.getBuilder().create().toJson(params), vmId,
                        cmd.getApiResourceType() != null ? cmd.getApiResourceType().toString() : null, null);
                job.setDispatcher(asyncJobDispatcher.getName());

                final long jobId = asyncJobManager.submitAsyncJob(job);
                tmpBackupScheduleVO.setAsyncJobId(jobId);
                backupScheduleDao.update(backupScheduleId, tmpBackupScheduleVO);
            } catch (Exception e) {
                LOG.error(String.format("Scheduling backup failed due to: [%s].", e.getMessage()), e);
            } finally {
                if (tmpBackupScheduleVO != null) {
                    backupScheduleDao.releaseFromLockTable(backupScheduleId);
                }
            }
        }
    }

    @Override
    public boolean start() {
        initializeBackupProviderMap();

        currentTimestamp = new Date();
        for (final BackupScheduleVO backupSchedule : backupScheduleDao.listAll()) {
            scheduleNextBackupJob(backupSchedule);
        }
        final TimerTask backupPollTask = new ManagedContextTimerTask() {
            @Override
            protected void runInContext() {
            try {
                poll(new Date());
            } catch (final Throwable t) {
                LOG.warn("Catch throwable in backup scheduler ", t);
            }
            }
        };

        backupTimer = new Timer("BackupPollTask");
        backupTimer.schedule(backupPollTask, BackupSyncPollingInterval.value() * 1000L, BackupSyncPollingInterval.value() * 1000L);
        return true;
    }

    private VMInstanceVO findVmById(final Long vmId) {
        final VMInstanceVO vm = vmInstanceDao.findById(vmId);
        if (vm == null) {
            throw new CloudRuntimeException(String.format("Can't find any VM with ID: [%s].", vmId));
        }
        return vm;
    }

    ////////////////////////////////////////////////////
    /////////////// Background Tasks ///////////////////
    ////////////////////////////////////////////////////

    /**
     * This background task syncs backups from providers side in CloudStack db
     * along with creation of usage records
     */
    private final class BackupSyncTask extends ManagedContextRunnable implements BackgroundPollTask {
        private BackupManager backupManager;

        public BackupSyncTask(final BackupManager backupManager) {
            this.backupManager = backupManager;
        }

        @Override
        protected void runInContext() {
            try {
                if (LOG.isTraceEnabled()) {
                    LOG.trace("Backup sync background task is running...");
                }
                for (final DataCenter dataCenter : dataCenterDao.listAllZones()) {
                    if (dataCenter == null || isDisabled(dataCenter.getId())) {
                        LOG.debug(String.format("Backup Sync Task is not enabled in zone [%s]. Skipping this zone!", dataCenter == null ? "NULL Zone!" : dataCenter.getId()));
                        continue;
                    }

                    final BackupProvider backupProvider = getBackupProvider(dataCenter.getId());
                    if (backupProvider == null) {
                        LOG.warn("Backup provider not available or configured for zone ID " + dataCenter.getId());
                        continue;
                    }

                    List<VMInstanceVO> vms = vmInstanceDao.listByZoneWithBackups(dataCenter.getId(), null);
                    if (vms == null || vms.isEmpty()) {
                        LOG.debug(String.format("Can't find any VM to sync backups in zone [id: %s].", dataCenter.getId()));
                        continue;
                    }

                    final Map<VirtualMachine, Backup.Metric> metrics = backupProvider.getBackupMetrics(dataCenter.getId(), new ArrayList<>(vms));
                    try {
                        for (final VirtualMachine vm : metrics.keySet()) {
                            final Backup.Metric metric = metrics.get(vm);
                            if (metric != null) {
                                // Sync out-of-band backups
                                backupProvider.syncBackups(vm, metric);
                                // Emit a usage event, update usage metric for the VM by the usage server
                                UsageEventUtils.publishUsageEvent(EventTypes.EVENT_VM_BACKUP_USAGE_METRIC, vm.getAccountId(),
                                        vm.getDataCenterId(), vm.getId(), "Backup-" + vm.getHostName() + "-" + vm.getUuid(),
                                        vm.getBackupOfferingId(), null, metric.getBackupSize(), metric.getDataSize(),
                                        Backup.class.getSimpleName(), vm.getUuid());
                            }
                        }
                    } catch (final Throwable e) {
                        LOG.error(String.format("Failed to sync backup usage metrics and out-of-band backups due to: [%s].", e.getMessage()), e);
                    }
                }
            } catch (final Throwable t) {
                LOG.error(String.format("Error trying to run backup-sync background task due to: [%s].", t.getMessage()), t);
            }
        }

        @Override
        public Long getDelay() {
            return BackupSyncPollingInterval.value() * 1000L;
        }
    }

    @Override
    @ActionEvent(eventType = EventTypes.EVENT_VM_BACKUP_EDIT, eventDescription = "updating backup offering")
    public BackupOffering updateBackupOffering(UpdateBackupOfferingCmd updateBackupOfferingCmd) {
        Long id = updateBackupOfferingCmd.getId();
        String name = updateBackupOfferingCmd.getName();
        String description = updateBackupOfferingCmd.getDescription();
        Boolean allowUserDrivenBackups = updateBackupOfferingCmd.getAllowUserDrivenBackups();

        BackupOfferingVO backupOfferingVO = backupOfferingDao.findById(id);
        if (backupOfferingVO == null) {
            throw new InvalidParameterValueException(String.format("Unable to find Backup Offering with id: [%s].", id));
        }
        LOG.debug(String.format("Trying to update Backup Offering %s to %s.", ReflectionToStringBuilderUtils.reflectOnlySelectedFields(backupOfferingVO,"uuid", "name",
                        "description", "userDrivenBackupAllowed"), ReflectionToStringBuilderUtils.reflectOnlySelectedFields(this,"name", "description", "allowUserDrivenBackups")));

        BackupOfferingVO offering = backupOfferingDao.createForUpdate(id);
        List<String> fields = new ArrayList<>();
        if (name != null) {
            offering.setName(name);
            fields.add("name: " + name);
        }

        if (description != null) {
            offering.setDescription(description);
            fields.add("description: " + description);
        }


        if (allowUserDrivenBackups != null){
            offering.setUserDrivenBackupAllowed(allowUserDrivenBackups);
            fields.add("allowUserDrivenBackups: " + allowUserDrivenBackups);
        }

        if (!backupOfferingDao.update(id, offering)) {
            LOG.warn(String.format("Couldn't update Backup offering [id: %s] with [%s].", id, String.join(", ", fields)));
        }

        BackupOfferingVO response = backupOfferingDao.findById(id);
        CallContext.current().setEventDetails(String.format("Backup Offering updated [%s].",
                ReflectionToStringBuilderUtils.reflectOnlySelectedFields(response, "id", "name", "description", "userDrivenBackupAllowed", "externalId")));
        return response;
    }

}<|MERGE_RESOLUTION|>--- conflicted
+++ resolved
@@ -748,21 +748,13 @@
         String[] hostPossibleValues = {host.getPrivateIpAddress(), host.getName()};
         String[] datastoresPossibleValues = {datastore.getUuid(), datastore.getName()};
 
-<<<<<<< HEAD
+        updateVmState(vm, VirtualMachine.Event.RestoringRequested, VirtualMachine.State.Restoring);
         Pair<Boolean, String> result = restoreBackedUpVolume(backedUpVolumeUuid, backup, backupProvider, hostPossibleValues, datastoresPossibleValues, vm, startVm);
-
-        if (BooleanUtils.isFalse(result.first())) {
-            throw new CloudRuntimeException(String.format("Error restoring volume [%s] of VM [%s] using backup provider [%s].",
-                    backedUpVolumeUuid, vm.getUuid(), backupProvider.getName()));
-=======
-        updateVmState(vm, VirtualMachine.Event.RestoringRequested, VirtualMachine.State.Restoring);
-        Pair<Boolean, String> result = restoreBackedUpVolume(backedUpVolumeUuid, backup, backupProvider, hostPossibleValues, datastoresPossibleValues);
 
         if (BooleanUtils.isFalse(result.first())) {
             updateVmState(vm, VirtualMachine.Event.RestoringFailed, VirtualMachine.State.Stopped);
             throw new CloudRuntimeException(String.format("Error restoring volume [%s] of VM [%s] to host [%s] using backup provider [%s] due to: [%s].",
                     backedUpVolumeUuid, vm.getUuid(), host.getUuid(), backupProvider.getName(), result.second()));
->>>>>>> d93fe913
         }
         if (!attachVolumeToVM(vm.getDataCenterId(), result.second(), vmFromBackup.getBackupVolumeList(),
                             backedUpVolumeUuid, vm, datastore.getUuid(), backup)) {
