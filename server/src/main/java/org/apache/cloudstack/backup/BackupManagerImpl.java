// Licensed to the Apache Software Foundation (ASF) under one
// or more contributor license agreements.  See the NOTICE file
// distributed with this work for additional information
// regarding copyright ownership.  The ASF licenses this file
// to you under the Apache License, Version 2.0 (the
// "License"); you may not use this file except in compliance
// with the License.  You may obtain a copy of the License at
//
//   http://www.apache.org/licenses/LICENSE-2.0
//
// Unless required by applicable law or agreed to in writing,
// software distributed under the License is distributed on an
// "AS IS" BASIS, WITHOUT WARRANTIES OR CONDITIONS OF ANY
// KIND, either express or implied.  See the License for the
// specific language governing permissions and limitations
// under the License.
package org.apache.cloudstack.backup;

import java.util.ArrayList;
import java.util.Arrays;
import java.util.Collections;
import java.util.Date;
import java.util.HashMap;
import java.util.List;
import java.util.Map;
import java.util.TimeZone;
import java.util.Timer;
import java.util.TimerTask;

import com.cloud.storage.VolumeApiService;
import com.cloud.utils.fsm.NoTransitionException;
import com.cloud.vm.VirtualMachineManager;
import javax.inject.Inject;
import javax.naming.ConfigurationException;

import org.apache.cloudstack.api.ApiCommandResourceType;
import org.apache.cloudstack.api.ApiConstants;
import org.apache.cloudstack.api.command.admin.backup.DeleteBackupOfferingCmd;
import org.apache.cloudstack.api.command.admin.backup.ImportBackupOfferingCmd;
import org.apache.cloudstack.api.command.admin.backup.ListBackupProviderOfferingsCmd;
import org.apache.cloudstack.api.command.admin.backup.ListBackupProvidersCmd;
import org.apache.cloudstack.api.command.admin.backup.UpdateBackupOfferingCmd;
import org.apache.cloudstack.api.command.user.backup.AssignVirtualMachineToBackupOfferingCmd;
import org.apache.cloudstack.api.command.user.backup.CreateBackupCmd;
import org.apache.cloudstack.api.command.user.backup.CreateBackupScheduleCmd;
import org.apache.cloudstack.api.command.user.backup.DeleteBackupCmd;
import org.apache.cloudstack.api.command.user.backup.DeleteBackupScheduleCmd;
import org.apache.cloudstack.api.command.user.backup.ListBackupOfferingsCmd;
import org.apache.cloudstack.api.command.user.backup.ListBackupScheduleCmd;
import org.apache.cloudstack.api.command.user.backup.ListBackupsCmd;
import org.apache.cloudstack.api.command.user.backup.RemoveVirtualMachineFromBackupOfferingCmd;
import org.apache.cloudstack.api.command.user.backup.RestoreBackupCmd;
import org.apache.cloudstack.api.command.user.backup.RestoreVolumeFromBackupAndAttachToVMCmd;
import org.apache.cloudstack.api.command.user.backup.UpdateBackupScheduleCmd;
import org.apache.cloudstack.backup.dao.BackupDao;
import org.apache.cloudstack.backup.dao.BackupOfferingDao;
import org.apache.cloudstack.backup.dao.BackupScheduleDao;
import org.apache.cloudstack.context.CallContext;
import org.apache.cloudstack.engine.orchestration.service.VolumeOrchestrationService;
import org.apache.cloudstack.framework.config.ConfigKey;
import org.apache.cloudstack.framework.jobs.AsyncJobDispatcher;
import org.apache.cloudstack.framework.jobs.AsyncJobManager;
import org.apache.cloudstack.framework.jobs.impl.AsyncJobVO;
import org.apache.cloudstack.managed.context.ManagedContextRunnable;
import org.apache.cloudstack.managed.context.ManagedContextTimerTask;
import org.apache.cloudstack.poll.BackgroundPollManager;
import org.apache.cloudstack.poll.BackgroundPollTask;
import org.apache.cloudstack.storage.datastore.db.PrimaryDataStoreDao;
import org.apache.cloudstack.storage.datastore.db.StoragePoolVO;
import org.apache.cloudstack.utils.reflectiontostringbuilderutils.ReflectionToStringBuilderUtils;
import org.apache.commons.lang3.BooleanUtils;
import org.apache.commons.lang3.StringUtils;

import com.cloud.api.ApiDispatcher;
import com.cloud.api.ApiGsonHelper;
import com.cloud.dc.DataCenter;
import com.cloud.dc.dao.DataCenterDao;
import com.cloud.event.ActionEvent;
import com.cloud.event.ActionEventUtils;
import com.cloud.event.EventTypes;
import com.cloud.event.EventVO;
import com.cloud.event.UsageEventUtils;
import com.cloud.exception.InvalidParameterValueException;
import com.cloud.exception.PermissionDeniedException;
import com.cloud.host.HostVO;
import com.cloud.host.dao.HostDao;
import com.cloud.hypervisor.Hypervisor;
import com.cloud.hypervisor.HypervisorGuru;
import com.cloud.hypervisor.HypervisorGuruManager;
import com.cloud.projects.Project;
import com.cloud.storage.ScopeType;
import com.cloud.storage.Volume;
import com.cloud.storage.VolumeVO;
import com.cloud.storage.dao.DiskOfferingDao;
import com.cloud.storage.dao.VolumeDao;
import com.cloud.user.Account;
import com.cloud.user.AccountManager;
import com.cloud.user.AccountService;
import com.cloud.user.User;
import com.cloud.utils.DateUtil;
import com.cloud.utils.Pair;
import com.cloud.utils.Ternary;
import com.cloud.utils.component.ComponentContext;
import com.cloud.utils.component.ManagerBase;
import com.cloud.utils.db.DB;
import com.cloud.utils.db.Filter;
import com.cloud.utils.db.GlobalLock;
import com.cloud.utils.db.JoinBuilder;
import com.cloud.utils.db.SearchBuilder;
import com.cloud.utils.db.SearchCriteria;
import com.cloud.utils.db.Transaction;
import com.cloud.utils.db.TransactionCallback;
import com.cloud.utils.db.TransactionLegacy;
import com.cloud.utils.db.TransactionStatus;
import com.cloud.utils.exception.CloudRuntimeException;
import com.cloud.vm.VMInstanceVO;
import com.cloud.vm.VirtualMachine;
import com.cloud.vm.dao.VMInstanceDao;
import com.google.gson.Gson;

public class BackupManagerImpl extends ManagerBase implements BackupManager {

    @Inject
    private BackupDao backupDao;
    @Inject
    private BackupScheduleDao backupScheduleDao;
    @Inject
    private BackupOfferingDao backupOfferingDao;
    @Inject
    private VMInstanceDao vmInstanceDao;
    @Inject
    private AccountService accountService;
    @Inject
    private AccountManager accountManager;
    @Inject
    private VolumeDao volumeDao;
    @Inject
    private DataCenterDao dataCenterDao;
    @Inject
    private BackgroundPollManager backgroundPollManager;
    @Inject
    private HostDao hostDao;
    @Inject
    private HypervisorGuruManager hypervisorGuruManager;
    @Inject
    private PrimaryDataStoreDao primaryDataStoreDao;
    @Inject
    private DiskOfferingDao diskOfferingDao;
    @Inject
    private ApiDispatcher apiDispatcher;
    @Inject
    private AsyncJobManager asyncJobManager;
    @Inject
    private VirtualMachineManager virtualMachineManager;
    @Inject
    private VolumeApiService volumeApiService;
    @Inject
    private VolumeOrchestrationService volumeOrchestrationService;

    private AsyncJobDispatcher asyncJobDispatcher;
    private Timer backupTimer;
    private Date currentTimestamp;

    private static Map<String, BackupProvider> backupProvidersMap = new HashMap<>();
    private List<BackupProvider> backupProviders;

    public AsyncJobDispatcher getAsyncJobDispatcher() {
        return asyncJobDispatcher;
    }

    public void setAsyncJobDispatcher(final AsyncJobDispatcher dispatcher) {
        asyncJobDispatcher = dispatcher;
    }

    @Override
    public List<BackupOffering> listBackupProviderOfferings(final Long zoneId) {
        if (zoneId == null || zoneId < 1) {
            throw new CloudRuntimeException("Invalid zone ID passed");
        }
        validateForZone(zoneId);
        final Account account = CallContext.current().getCallingAccount();
        if (!accountService.isRootAdmin(account.getId())) {
            throw new PermissionDeniedException("Parameter external can only be specified by a Root Admin, permission denied");
        }
        final BackupProvider backupProvider = getBackupProvider(zoneId);
        logger.debug("Listing external backup offerings for the backup provider configured for zone ID " + zoneId);
        return backupProvider.listBackupOfferings(zoneId);
    }

    @Override
    @ActionEvent(eventType = EventTypes.EVENT_VM_BACKUP_IMPORT_OFFERING, eventDescription = "importing backup offering", async = true)
    public BackupOffering importBackupOffering(final ImportBackupOfferingCmd cmd) {
        validateForZone(cmd.getZoneId());
        final BackupOffering existingOffering = backupOfferingDao.findByExternalId(cmd.getExternalId(), cmd.getZoneId());
        if (existingOffering != null) {
            throw new CloudRuntimeException("A backup offering with external ID " + cmd.getExternalId() + " already exists");
        }
        if (backupOfferingDao.findByName(cmd.getName(), cmd.getZoneId()) != null) {
            throw new CloudRuntimeException("A backup offering with the same name already exists in this zone");
        }

        final BackupProvider provider = getBackupProvider(cmd.getZoneId());
        if (!provider.isValidProviderOffering(cmd.getZoneId(), cmd.getExternalId())) {
            throw new CloudRuntimeException("Backup offering '" + cmd.getExternalId() + "' does not exist on provider " + provider.getName() + " on zone " + cmd.getZoneId());
        }

        final BackupOfferingVO offering = new BackupOfferingVO(cmd.getZoneId(), cmd.getExternalId(), provider.getName(),
                cmd.getName(), cmd.getDescription(), cmd.getUserDrivenBackups());

        final BackupOfferingVO savedOffering = backupOfferingDao.persist(offering);
        if (savedOffering == null) {
            throw new CloudRuntimeException("Unable to create backup offering: " + cmd.getExternalId() + ", name: " + cmd.getName());
        }
        logger.debug("Successfully created backup offering " + cmd.getName() + " mapped to backup provider offering " + cmd.getExternalId());
        return savedOffering;
    }

    @Override
    public Pair<List<BackupOffering>, Integer> listBackupOfferings(final ListBackupOfferingsCmd cmd) {
        final Long offeringId = cmd.getOfferingId();
        final Long zoneId = cmd.getZoneId();
        final String keyword = cmd.getKeyword();

        if (offeringId != null) {
            BackupOfferingVO offering = backupOfferingDao.findById(offeringId);
            if (offering == null) {
                throw new CloudRuntimeException("Offering ID " + offeringId + " does not exist");
            }
            return new Pair<>(Collections.singletonList(offering), 1);
        }

        final Filter searchFilter = new Filter(BackupOfferingVO.class, "id", true, cmd.getStartIndex(), cmd.getPageSizeVal());
        SearchBuilder<BackupOfferingVO> sb = backupOfferingDao.createSearchBuilder();
        sb.and("zone_id", sb.entity().getZoneId(), SearchCriteria.Op.EQ);
        sb.and("name", sb.entity().getName(), SearchCriteria.Op.EQ);

        final SearchCriteria<BackupOfferingVO> sc = sb.create();

        if (zoneId != null) {
            sc.setParameters("zone_id", zoneId);
        }

        if (keyword != null) {
            sc.setParameters("name", "%" + keyword + "%");
        }
        Pair<List<BackupOfferingVO>, Integer> result = backupOfferingDao.searchAndCount(sc, searchFilter);
        return new Pair<>(new ArrayList<>(result.first()), result.second());
    }

    @Override
    public boolean deleteBackupOffering(final Long offeringId) {
        final BackupOfferingVO offering = backupOfferingDao.findById(offeringId);
        if (offering == null) {
            throw new CloudRuntimeException("Could not find a backup offering with id: " + offeringId);
        }

        if (vmInstanceDao.listByZoneWithBackups(offering.getZoneId(), offering.getId()).size() > 0) {
            throw new CloudRuntimeException("Backup offering is assigned to VMs, remove the assignment(s) in order to remove the offering.");
        }

        validateForZone(offering.getZoneId());
        return backupOfferingDao.remove(offering.getId());
    }

    private String createVolumeInfoFromVolumes(List<VolumeVO> vmVolumes) {
        List<Backup.VolumeInfo> list = new ArrayList<>();
        for (VolumeVO vol : vmVolumes) {
            list.add(new Backup.VolumeInfo(vol.getUuid(), vol.getPath(), vol.getVolumeType(), vol.getSize()));
        }
        return new Gson().toJson(list.toArray(), Backup.VolumeInfo[].class);
    }

    @Override
    @ActionEvent(eventType = EventTypes.EVENT_VM_BACKUP_OFFERING_ASSIGN, eventDescription = "assign VM to backup offering", async = true)
    public boolean assignVMToBackupOffering(Long vmId, Long offeringId) {
        final VMInstanceVO vm = findVmById(vmId);

        if (!Arrays.asList(VirtualMachine.State.Running, VirtualMachine.State.Stopped, VirtualMachine.State.Shutdown).contains(vm.getState())) {
            throw new CloudRuntimeException("VM is not in running or stopped state");
        }

        validateForZone(vm.getDataCenterId());

        accountManager.checkAccess(CallContext.current().getCallingAccount(), null, true, vm);

        if (vm.getBackupOfferingId() != null) {
            throw new CloudRuntimeException("VM already is assigned to a backup offering, please remove the VM from its previous offering");
        }

        final BackupOfferingVO offering = backupOfferingDao.findById(offeringId);
        if (offering == null) {
            throw new CloudRuntimeException("Provided backup offering does not exist");
        }

        final BackupProvider backupProvider = getBackupProvider(offering.getProvider());
        if (backupProvider == null) {
            throw new CloudRuntimeException("Failed to get the backup provider for the zone, please contact the administrator");
        }

        return transactionAssignVMToBackupOffering(vm, offering, backupProvider) != null;
    }

    private VMInstanceVO transactionAssignVMToBackupOffering(VMInstanceVO vm, BackupOfferingVO offering, BackupProvider backupProvider) {
        return Transaction.execute(TransactionLegacy.CLOUD_DB, new TransactionCallback<VMInstanceVO>() {
            @Override
            public VMInstanceVO doInTransaction(final TransactionStatus status) {
                try {
                    long vmId = vm.getId();
                    vm.setBackupOfferingId(offering.getId());
                    vm.setBackupVolumes(createVolumeInfoFromVolumes(volumeDao.findByInstance(vmId)));

                    if (!backupProvider.assignVMToBackupOffering(vm, offering)) {
                        throw new CloudRuntimeException("Failed to assign the VM to the backup offering, please try removing the assignment and try again.");
                    }

                    if (!vmInstanceDao.update(vmId, vm)) {
                        backupProvider.removeVMFromBackupOffering(vm);
                        throw new CloudRuntimeException("Failed to update VM assignment to the backup offering in the DB, please try again.");
                    }

                    UsageEventUtils.publishUsageEvent(EventTypes.EVENT_VM_BACKUP_OFFERING_ASSIGN, vm.getAccountId(), vm.getDataCenterId(), vmId,
                            "Backup-" + vm.getHostName() + "-" + vm.getUuid(), vm.getBackupOfferingId(), null, null, Backup.class.getSimpleName(), vm.getUuid());
                    logger.debug(String.format("VM [%s] successfully added to Backup Offering [%s].", ReflectionToStringBuilderUtils.reflectOnlySelectedFields(vm,
                            "uuid", "instanceName", "backupOfferingId", "backupVolumes"), ReflectionToStringBuilderUtils.reflectOnlySelectedFields(offering,
                                    "uuid", "name", "externalId", "provider")));
                } catch (Exception e) {
                    String msg = String.format("Failed to assign VM [%s] to the Backup Offering [%s], using provider [name: %s, class: %s], due to: [%s].",
                            ReflectionToStringBuilderUtils.reflectOnlySelectedFields(vm, "uuid", "instanceName", "backupOfferingId", "backupVolumes"),
                            ReflectionToStringBuilderUtils.reflectOnlySelectedFields(offering, "uuid", "name", "externalId", "provider"),
                            backupProvider.getName(), backupProvider.getClass().getSimpleName(), e.getMessage());
                    logger.error(msg);
                    logger.debug(msg, e);
                }
                return vm;
            }
        });
    }

    @Override
    @ActionEvent(eventType = EventTypes.EVENT_VM_BACKUP_OFFERING_REMOVE, eventDescription = "remove VM from backup offering", async = true)
    public boolean removeVMFromBackupOffering(final Long vmId, final boolean forced) {
        final VMInstanceVO vm = vmInstanceDao.findByIdIncludingRemoved(vmId);
        if (vm == null) {
            throw new CloudRuntimeException(String.format("Can't find any VM with ID: [%s].", vmId));
        }

        validateForZone(vm.getDataCenterId());
        accountManager.checkAccess(CallContext.current().getCallingAccount(), null, true, vm);

        final BackupOfferingVO offering = backupOfferingDao.findById(vm.getBackupOfferingId());
        if (offering == null) {
            throw new CloudRuntimeException("No previously configured backup offering found for the VM");
        }

        final BackupProvider backupProvider = getBackupProvider(offering.getProvider());
        if (backupProvider == null) {
            throw new CloudRuntimeException("Failed to get the backup provider for the zone, please contact the administrator");
        }

        if (!forced && backupProvider.willDeleteBackupsOnOfferingRemoval()) {
            String message = String.format("To remove VM [id: %s, name: %s] from Backup Offering [id: %s, name: %s] using the provider [%s], please specify the "
                    + "forced:true option to allow the deletion of all jobs and backups for this VM or remove the backups that this VM has with the backup "
                    + "offering.", vm.getUuid(), vm.getInstanceName(), offering.getUuid(), offering.getName(), backupProvider.getClass().getSimpleName());
            throw new CloudRuntimeException(message);
        }

        boolean result = false;
        try {
            vm.setBackupOfferingId(null);
            vm.setBackupExternalId(null);
            vm.setBackupVolumes(null);
            result = backupProvider.removeVMFromBackupOffering(vm);
            if (result && backupProvider.willDeleteBackupsOnOfferingRemoval()) {
                final List<Backup> backups = backupDao.listByVmId(null, vm.getId());
                for (final Backup backup : backups) {
                    backupDao.remove(backup.getId());
                }
            }
            if ((result || forced) && vmInstanceDao.update(vm.getId(), vm)) {
                UsageEventUtils.publishUsageEvent(EventTypes.EVENT_VM_BACKUP_OFFERING_REMOVE, vm.getAccountId(), vm.getDataCenterId(), vm.getId(),
                        "Backup-" + vm.getHostName() + "-" + vm.getUuid(), vm.getBackupOfferingId(), null, null,
                        Backup.class.getSimpleName(), vm.getUuid());
                final BackupSchedule backupSchedule = backupScheduleDao.findByVM(vm.getId());
                if (backupSchedule != null) {
                    backupScheduleDao.remove(backupSchedule.getId());
                }
                result = true;
            }
        } catch (Exception e) {
            logger.error(String.format("Exception caught when trying to remove VM [uuid: %s, name: %s] from the backup offering [uuid: %s, name: %s] due to: [%s].",
                    vm.getUuid(), vm.getInstanceName(), offering.getUuid(), offering.getName(), e.getMessage()), e);
        }
        return result;
    }

    @Override
    @ActionEvent(eventType = EventTypes.EVENT_VM_BACKUP_SCHEDULE_CONFIGURE, eventDescription = "configuring VM backup schedule")
    public BackupSchedule configureBackupSchedule(CreateBackupScheduleCmd cmd) {
        final Long vmId = cmd.getVmId();
        final DateUtil.IntervalType intervalType = cmd.getIntervalType();
        final String scheduleString = cmd.getSchedule();
        final TimeZone timeZone = TimeZone.getTimeZone(cmd.getTimezone());

        if (intervalType == null) {
            throw new CloudRuntimeException("Invalid interval type provided");
        }

        final VMInstanceVO vm = findVmById(vmId);
        validateForZone(vm.getDataCenterId());
        accountManager.checkAccess(CallContext.current().getCallingAccount(), null, true, vm);

        if (vm.getBackupOfferingId() == null) {
            throw new CloudRuntimeException("Cannot configure backup schedule for the VM without having any backup offering");
        }

        final BackupOffering offering = backupOfferingDao.findById(vm.getBackupOfferingId());
        if (offering == null || !offering.isUserDrivenBackupAllowed()) {
            throw new CloudRuntimeException("The selected backup offering does not allow user-defined backup schedule");
        }

        final String timezoneId = timeZone.getID();
        if (!timezoneId.equals(cmd.getTimezone())) {
            logger.warn("Using timezone: " + timezoneId + " for running this snapshot policy as an equivalent of " + cmd.getTimezone());
        }

        Date nextDateTime = null;
        try {
            nextDateTime = DateUtil.getNextRunTime(intervalType, cmd.getSchedule(), timezoneId, null);
        } catch (Exception e) {
            throw new InvalidParameterValueException("Invalid schedule: " + cmd.getSchedule() + " for interval type: " + cmd.getIntervalType());
        }

        final BackupScheduleVO schedule = backupScheduleDao.findByVM(vmId);
        if (schedule == null) {
            return backupScheduleDao.persist(new BackupScheduleVO(vmId, intervalType, scheduleString, timezoneId, nextDateTime));
        }

        schedule.setScheduleType((short) intervalType.ordinal());
        schedule.setSchedule(scheduleString);
        schedule.setTimezone(timezoneId);
        schedule.setScheduledTimestamp(nextDateTime);
        backupScheduleDao.update(schedule.getId(), schedule);
        return backupScheduleDao.findByVM(vmId);
    }

    @Override
    public BackupSchedule listBackupSchedule(final Long vmId) {
        final VMInstanceVO vm = findVmById(vmId);
        validateForZone(vm.getDataCenterId());
        accountManager.checkAccess(CallContext.current().getCallingAccount(), null, true, vm);

        return backupScheduleDao.findByVM(vmId);
    }

    @Override
    @ActionEvent(eventType = EventTypes.EVENT_VM_BACKUP_SCHEDULE_DELETE, eventDescription = "deleting VM backup schedule")
    public boolean deleteBackupSchedule(final Long vmId) {
        final VMInstanceVO vm = findVmById(vmId);
        validateForZone(vm.getDataCenterId());
        accountManager.checkAccess(CallContext.current().getCallingAccount(), null, true, vm);

        final BackupSchedule schedule = backupScheduleDao.findByVM(vmId);
        if (schedule == null) {
            throw new CloudRuntimeException("VM has no backup schedule defined, no need to delete anything.");
        }
        return backupScheduleDao.remove(schedule.getId());
    }

    @Override
    @ActionEvent(eventType = EventTypes.EVENT_VM_BACKUP_CREATE, eventDescription = "creating VM backup", async = true)
    public boolean createBackup(final Long vmId) {
        final VMInstanceVO vm = findVmById(vmId);
        validateForZone(vm.getDataCenterId());
        accountManager.checkAccess(CallContext.current().getCallingAccount(), null, true, vm);

        if (vm.getBackupOfferingId() == null) {
            throw new CloudRuntimeException("VM has not backup offering configured, cannot create backup before assigning it to a backup offering");
        }

        final BackupOffering offering = backupOfferingDao.findById(vm.getBackupOfferingId());
        if (offering == null) {
            throw new CloudRuntimeException("VM backup offering not found");
        }

        if (!offering.isUserDrivenBackupAllowed()) {
            throw new CloudRuntimeException("The assigned backup offering does not allow ad-hoc user backup");
        }

        ActionEventUtils.onStartedActionEvent(User.UID_SYSTEM, vm.getAccountId(),
                EventTypes.EVENT_VM_BACKUP_CREATE, "creating backup for VM ID:" + vm.getUuid(),
                vmId, ApiCommandResourceType.VirtualMachine.toString(),
                true, 0);

        final BackupProvider backupProvider = getBackupProvider(offering.getProvider());
        if (backupProvider != null && backupProvider.takeBackup(vm)) {
            return true;
        }
        throw new CloudRuntimeException("Failed to create VM backup");
    }

    @Override
    public Pair<List<Backup>, Integer> listBackups(final ListBackupsCmd cmd) {
        final Long id = cmd.getId();
        final Long vmId = cmd.getVmId();
        final Long zoneId = cmd.getZoneId();
        final Account caller = CallContext.current().getCallingAccount();
        final String keyword = cmd.getKeyword();
        List<Long> permittedAccounts = new ArrayList<Long>();

        if (vmId != null) {
            VMInstanceVO vm = vmInstanceDao.findByIdIncludingRemoved(vmId);
            if (vm != null) {
                accountManager.checkAccess(caller, null, true, vm);
            }
        }

        final Ternary<Long, Boolean, Project.ListProjectResourcesCriteria> domainIdRecursiveListProject = new Ternary<Long, Boolean, Project.ListProjectResourcesCriteria>(cmd.getDomainId(),
                cmd.isRecursive(), null);
        accountManager.buildACLSearchParameters(caller, id, cmd.getAccountName(), cmd.getProjectId(), permittedAccounts, domainIdRecursiveListProject, cmd.listAll(), false);
        final Long domainId = domainIdRecursiveListProject.first();
        final Boolean isRecursive = domainIdRecursiveListProject.second();
        final Project.ListProjectResourcesCriteria listProjectResourcesCriteria = domainIdRecursiveListProject.third();

        final Filter searchFilter = new Filter(BackupVO.class, "id", true, cmd.getStartIndex(), cmd.getPageSizeVal());
        SearchBuilder<BackupVO> sb = backupDao.createSearchBuilder();
        accountManager.buildACLSearchBuilder(sb, domainId, isRecursive, permittedAccounts, listProjectResourcesCriteria);

        sb.and("id", sb.entity().getId(), SearchCriteria.Op.EQ);
        sb.and("idIN", sb.entity().getId(), SearchCriteria.Op.IN);
        sb.and("vmId", sb.entity().getVmId(), SearchCriteria.Op.EQ);
        sb.and("zoneId", sb.entity().getZoneId(), SearchCriteria.Op.EQ);

        if (keyword != null) {
            SearchBuilder<VMInstanceVO> vmSearch = vmInstanceDao.createSearchBuilder();
            vmSearch.and("name", vmSearch.entity().getHostName(), SearchCriteria.Op.LIKE);
            sb.groupBy(sb.entity().getId());
            sb.join("vmSearch", vmSearch, sb.entity().getVmId(), vmSearch.entity().getId(), JoinBuilder.JoinType.INNER);
        }

        SearchCriteria<BackupVO> sc = sb.create();
        accountManager.buildACLSearchCriteria(sc, domainId, isRecursive, permittedAccounts, listProjectResourcesCriteria);

        if (id != null) {
            sc.setParameters("id", id);
        }

        if (vmId != null) {
            sc.setParameters("vmId", vmId);
        }

        if (zoneId != null) {
            sc.setParameters("zoneId", zoneId);
        }

        if (keyword != null) {
            sc.setJoinParameters("vmSearch", "name", "%" + keyword + "%");
        }

        Pair<List<BackupVO>, Integer> result = backupDao.searchAndCount(sc, searchFilter);
        return new Pair<>(new ArrayList<>(result.first()), result.second());
    }

    public boolean importRestoredVM(long zoneId, long domainId, long accountId, long userId,
                                    String vmInternalName, Hypervisor.HypervisorType hypervisorType, Backup backup) {
        VirtualMachine vm = null;
        HypervisorGuru guru = hypervisorGuruManager.getGuru(hypervisorType);
        try {
            vm = guru.importVirtualMachineFromBackup(zoneId, domainId, accountId, userId, vmInternalName, backup);
        } catch (final Exception e) {
            logger.error(String.format("Failed to import VM [vmInternalName: %s] from backup restoration [%s] with hypervisor [type: %s] due to: [%s].", vmInternalName,
                    ReflectionToStringBuilderUtils.reflectOnlySelectedFields(backup, "id", "uuid", "vmId", "externalId", "backupType"), hypervisorType, e.getMessage()), e);
            ActionEventUtils.onCompletedActionEvent(User.UID_SYSTEM, vm.getAccountId(), EventVO.LEVEL_ERROR, EventTypes.EVENT_VM_BACKUP_RESTORE,
                    String.format("Failed to import VM %s from backup %s with hypervisor [type: %s]", vmInternalName, backup.getUuid(), hypervisorType),
                    vm.getId(), ApiCommandResourceType.VirtualMachine.toString(),0);
            throw new CloudRuntimeException("Error during vm backup restoration and import: " + e.getMessage());
        }
        if (vm == null) {
            String message = String.format("Failed to import restored VM %s  with hypervisor type %s using backup of VM ID %s",
                    vmInternalName, hypervisorType, backup.getVmId());
            logger.error(message);
            ActionEventUtils.onCompletedActionEvent(User.UID_SYSTEM, vm.getAccountId(), EventVO.LEVEL_ERROR, EventTypes.EVENT_VM_BACKUP_RESTORE,
                    message, vm.getId(), ApiCommandResourceType.VirtualMachine.toString(),0);
        } else {
            ActionEventUtils.onCompletedActionEvent(User.UID_SYSTEM, vm.getAccountId(), EventVO.LEVEL_INFO, EventTypes.EVENT_VM_BACKUP_RESTORE,
                    String.format("Restored VM %s from backup %s", vm.getUuid(), backup.getUuid()),
                    vm.getId(), ApiCommandResourceType.VirtualMachine.toString(),0);
        }
        return vm != null;
    }

    @Override
    @ActionEvent(eventType = EventTypes.EVENT_VM_BACKUP_RESTORE, eventDescription = "restoring VM from backup", async = true)
    public boolean restoreBackup(final Long backupId) {
        final BackupVO backup = backupDao.findById(backupId);
        if (backup == null) {
            throw new CloudRuntimeException("Backup " + backupId + " does not exist");
        }
        validateForZone(backup.getZoneId());

        final VMInstanceVO vm = vmInstanceDao.findByIdIncludingRemoved(backup.getVmId());
        if (vm == null) {
            throw new CloudRuntimeException("VM ID " + backup.getVmId() + " couldn't be found on existing or removed VMs");
        }
        accountManager.checkAccess(CallContext.current().getCallingAccount(), null, true, vm);

        if (vm.getRemoved() == null && !vm.getState().equals(VirtualMachine.State.Stopped) &&
                !vm.getState().equals(VirtualMachine.State.Destroyed)) {
            throw new CloudRuntimeException("Existing VM should be stopped before being restored from backup");
        }

        final BackupOffering offering = backupOfferingDao.findByIdIncludingRemoved(vm.getBackupOfferingId());
        if (offering == null) {
            throw new CloudRuntimeException("Failed to find backup offering of the VM backup.");
        }

        String backupDetailsInMessage = ReflectionToStringBuilderUtils.reflectOnlySelectedFields(backup, "uuid", "externalId", "vmId", "type", "status", "date");
        tryRestoreVM(backup, vm, offering, backupDetailsInMessage);
        updateVolumeState(vm, Volume.Event.RestoreSucceeded, Volume.State.Ready);
        updateVmState(vm, VirtualMachine.Event.RestoringSuccess, VirtualMachine.State.Stopped);

        return importRestoredVM(vm.getDataCenterId(), vm.getDomainId(), vm.getAccountId(), vm.getUserId(),
                vm.getInstanceName(), vm.getHypervisorType(), backup);
    }

    /**
     * Tries to restore a VM from a backup. <br/>
     * First update the VM state to {@link VirtualMachine.Event#RestoringRequested} and its volume states to {@link Volume.Event#RestoreRequested}, <br/>
     * and then try to restore the backup. <br/>
     *
     * If restore fails, then update the VM state to {@link VirtualMachine.Event#RestoringFailed}, and its volumes to {@link Volume.Event#RestoreFailed} and throw an {@link CloudRuntimeException}.
     */
    protected void tryRestoreVM(BackupVO backup, VMInstanceVO vm, BackupOffering offering, String backupDetailsInMessage) {
        try {
            updateVmState(vm, VirtualMachine.Event.RestoringRequested, VirtualMachine.State.Restoring);
            updateVolumeState(vm, Volume.Event.RestoreRequested, Volume.State.Restoring);
            ActionEventUtils.onStartedActionEvent(User.UID_SYSTEM, vm.getAccountId(), EventTypes.EVENT_VM_BACKUP_RESTORE,
                    String.format("Restoring VM %s from backup %s", vm.getUuid(), backup.getUuid()),
                    vm.getId(), ApiCommandResourceType.VirtualMachine.toString(),
                    true, 0);

            final BackupProvider backupProvider = getBackupProvider(offering.getProvider());
            if (!backupProvider.restoreVMFromBackup(vm, backup)) {
                ActionEventUtils.onCompletedActionEvent(User.UID_SYSTEM, vm.getAccountId(), EventVO.LEVEL_ERROR, EventTypes.EVENT_VM_BACKUP_RESTORE,
                        String.format("Failed to restore VM %s from backup %s", vm.getInstanceName(), backup.getUuid()),
                        vm.getId(), ApiCommandResourceType.VirtualMachine.toString(),0);
                throw new CloudRuntimeException("Error restoring VM from backup with uuid " + backup.getUuid());
            }
        // The restore process is executed by a backup provider outside of ACS, I am using the catch-all (Exception) to
        // ensure that no provider-side exception is missed. Therefore, we have a proper handling of exceptions, and rollbacks if needed.
        } catch (Exception e) {
            logger.error(String.format("Failed to restore backup [%s] due to: [%s].", backupDetailsInMessage, e.getMessage()), e);
            updateVolumeState(vm, Volume.Event.RestoreFailed, Volume.State.Ready);
            updateVmState(vm, VirtualMachine.Event.RestoringFailed, VirtualMachine.State.Stopped);
            throw new CloudRuntimeException(String.format("Error restoring VM from backup [%s].", backupDetailsInMessage));
        }
    }

    /**
     * Tries to update the state of given VM, given specified event
     * @param vm The VM to update its state
     * @param event The event to update the VM state
     * @param next The desired state, just needed to add more context to the logs
     */
    private void updateVmState(VMInstanceVO vm, VirtualMachine.Event event, VirtualMachine.State next) {
        logger.debug(String.format("Trying to update state of VM [%s] with event [%s].", vm, event));
        Transaction.execute(TransactionLegacy.CLOUD_DB, (TransactionCallback<VMInstanceVO>) status -> {
            try {
                if (!virtualMachineManager.stateTransitTo(vm, event, vm.getHostId())) {
                    throw new CloudRuntimeException(String.format("Unable to change state of VM [%s] to [%s].", vm, next));
                }
            } catch (NoTransitionException e) {
                String errMsg = String.format("Failed to update state of VM [%s] with event [%s] due to [%s].", vm, event, e.getMessage());
                logger.error(errMsg, e);
                throw new RuntimeException(errMsg);
            }
            return null;
        });
    }

    /**
     * Tries to update all volume states of given VM, given specified event
     * @param vm The VM to which the volumes belong
     * @param event The event to update the volume states
     * @param next The desired state, just needed to add more context to the logs
     */
    private void updateVolumeState(VMInstanceVO vm, Volume.Event event, Volume.State next) {
        Transaction.execute(TransactionLegacy.CLOUD_DB, (TransactionCallback<VolumeVO>) status -> {
            for (VolumeVO volume : volumeDao.findIncludingRemovedByInstanceAndType(vm.getId(), null)) {
                tryToUpdateStateOfSpecifiedVolume(volume, event, next);
            }
            return null;
        });
    }

    /**
     * Tries to update the state of just one volume using any passed {@link Volume.Event}. Throws an {@link RuntimeException} when fails.
     * @param volume The volume to update it state
     * @param event The event to update the volume state
     * @param next The desired state, just needed to add more context to the logs
     *
     */
    private void tryToUpdateStateOfSpecifiedVolume(VolumeVO volume, Volume.Event event, Volume.State next) {
        logger.debug(String.format("Trying to update state of volume [%s] with event [%s].", volume, event));
        try {
            if (!volumeApiService.stateTransitTo(volume, event)) {
                throw new CloudRuntimeException(String.format("Unable to change state of volume [%s] to [%s].", volume, next));
            }
        } catch (NoTransitionException e) {
            String errMsg = String.format("Failed to update state of volume [%s] with event [%s] due to [%s].", volume, event, e.getMessage());
            logger.error(errMsg, e);
            throw new RuntimeException(errMsg);
        }
    }

    private Backup.VolumeInfo getVolumeInfo(List<Backup.VolumeInfo> backedUpVolumes, String volumeUuid) {
        for (Backup.VolumeInfo volInfo : backedUpVolumes) {
            if (volInfo.getUuid().equals(volumeUuid)) {
                return volInfo;
            }
        }
        return null;
    }

    @Override
    @ActionEvent(eventType = EventTypes.EVENT_VM_BACKUP_RESTORE, eventDescription = "restoring VM from backup", async = true)
    public boolean restoreBackupVolumeAndAttachToVM(final String backedUpVolumeUuid, final Long backupId, final Long vmId, final Boolean startVm) throws Exception {
        if (StringUtils.isEmpty(backedUpVolumeUuid)) {
            throw new CloudRuntimeException("Invalid volume ID passed");
        }
        final BackupVO backup = backupDao.findById(backupId);
        if (backup == null) {
            throw new CloudRuntimeException("Provided backup not found");
        }
        validateForZone(backup.getZoneId());

        final VMInstanceVO vm = findVmById(vmId);
        accountManager.checkAccess(CallContext.current().getCallingAccount(), null, true, vm);

        if (vm.getBackupOfferingId() != null && !BackupEnableAttachDetachVolumes.value()) {
            throw new CloudRuntimeException("The selected VM has backups, cannot restore and attach volume to the VM.");
        }

        if (backup.getZoneId() != vm.getDataCenterId()) {
            throw new CloudRuntimeException("Cross zone backup restoration of volume is not allowed");
        }

        final VMInstanceVO vmFromBackup = vmInstanceDao.findByIdIncludingRemoved(backup.getVmId());
        if (vmFromBackup == null) {
            throw new CloudRuntimeException("VM reference for the provided VM backup not found");
        }
        accountManager.checkAccess(CallContext.current().getCallingAccount(), null, true, vmFromBackup);

        if (!VirtualMachine.PowerState.PowerOff.equals(vm.getPowerState())) {
            throw new CloudRuntimeException(String.format("VM [%s] needs to be powered off to restore the volume [%s].", vm.getUuid(), backedUpVolumeUuid));
        }

        Pair<HostVO, StoragePoolVO> restoreInfo = getRestoreVolumeHostAndDatastore(vm);
        HostVO host = restoreInfo.first();
        StoragePoolVO datastore = restoreInfo.second();

        logger.debug("Asking provider to restore volume " + backedUpVolumeUuid + " from backup " + backupId +
                " (with external ID " + backup.getExternalId() + ") and attach it to VM: " + vm.getUuid());

        final BackupOffering offering = backupOfferingDao.findByIdIncludingRemoved(backup.getBackupOfferingId());
        if (offering == null) {
            throw new CloudRuntimeException("Failed to find VM backup offering");
        }

        BackupProvider backupProvider = getBackupProvider(offering.getProvider());
<<<<<<< HEAD
=======
        logger.debug(String.format("Trying to restore volume using host private IP address: [%s].", host.getPrivateIpAddress()));
>>>>>>> 8806e44e

        String[] hostPossibleValues = {host.getPrivateIpAddress(), host.getName()};
        String[] datastoresPossibleValues = {datastore.getUuid(), datastore.getName()};

<<<<<<< HEAD
        updateVmState(vm, VirtualMachine.Event.RestoringRequested, VirtualMachine.State.Restoring);
        Pair<Boolean, String> result = restoreBackedUpVolume(backedUpVolumeUuid, backup, backupProvider, hostPossibleValues, datastoresPossibleValues, vm, startVm);
=======
        Pair<Boolean, String> result = restoreBackedUpVolume(backedUpVolumeUuid, backup, backupProvider, hostPossibleValues, datastoresPossibleValues);
>>>>>>> 8806e44e

        if (BooleanUtils.isFalse(result.first())) {
            throw new CloudRuntimeException(String.format("Error restoring volume [%s] of VM [%s] to host [%s] using backup provider [%s] due to: [%s].",
                    backedUpVolumeUuid, vm.getUuid(), host.getUuid(), backupProvider.getName(), result.second()));
        }
        if (!attachVolumeToVM(vm.getDataCenterId(), result.second(), vmFromBackup.getBackupVolumeList(),
                            backedUpVolumeUuid, vm, datastore.getUuid(), backup)) {
            throw new CloudRuntimeException(String.format("Error attaching volume [%s] to VM [%s]." + backedUpVolumeUuid, vm.getUuid()));
        }
        return true;
    }

    protected Pair<Boolean, String> restoreBackedUpVolume(final String backedUpVolumeUuid, final BackupVO backup, BackupProvider backupProvider, String[] hostPossibleValues,
            String[] datastoresPossibleValues, VMInstanceVO vm, Boolean startVm) {
        Pair<Boolean, String> result = new  Pair<>(false, "");
        for (String hostData : hostPossibleValues) {
            for (String datastoreData : datastoresPossibleValues) {
                logger.debug(String.format("Trying to restore volume [UUID: %s], using host [%s] and datastore [%s].",
                        backedUpVolumeUuid, hostData, datastoreData));

                try {
                    result = backupProvider.restoreBackedUpVolume(backup, backedUpVolumeUuid, hostData, datastoreData, vm, startVm);

                    if (BooleanUtils.isTrue(result.first())) {
                        return result;
                    }
                } catch (Exception e) {
                    logger.debug(String.format("Failed to restore volume [UUID: %s], using host [%s] and datastore [%s] due to: [%s].",
                            backedUpVolumeUuid, hostData, datastoreData, e.getMessage()), e);
                }
            }
        }
        return result;
    }

    @Override
    @ActionEvent(eventType = EventTypes.EVENT_VM_BACKUP_DELETE, eventDescription = "deleting VM backup", async = true)
    public boolean deleteBackup(final Long backupId, final Boolean forced) {
        final BackupVO backup = backupDao.findByIdIncludingRemoved(backupId);
        if (backup == null) {
            throw new CloudRuntimeException("Backup " + backupId + " does not exist");
        }
        final Long vmId = backup.getVmId();
        final VMInstanceVO vm = vmInstanceDao.findByIdIncludingRemoved(vmId);
        if (vm == null) {
            throw new CloudRuntimeException("VM " + vmId + " does not exist");
        }
        validateForZone(vm.getDataCenterId());
        accountManager.checkAccess(CallContext.current().getCallingAccount(), null, true, vm);
        final BackupOffering offering = backupOfferingDao.findByIdIncludingRemoved(backup.getBackupOfferingId());
        if (offering == null) {
            throw new CloudRuntimeException(String.format("Backup offering with ID [%s] does not exist.", backup.getBackupOfferingId()));
        }
        final BackupProvider backupProvider = getBackupProvider(offering.getProvider());
        boolean result = backupProvider.deleteBackup(backup, forced);
        if (result) {
            return backupDao.remove(backup.getId());
        }
        throw new CloudRuntimeException("Failed to delete the backup");
    }

    /**
     * Get the pair: hostIp, datastoreUuid in which to restore the volume, based on the VM to be attached information
     */
    private Pair<HostVO, StoragePoolVO> getRestoreVolumeHostAndDatastore(VMInstanceVO vm) {
        List<VolumeVO> rootVmVolume = volumeDao.findIncludingRemovedByInstanceAndType(vm.getId(), Volume.Type.ROOT);
        Long poolId = rootVmVolume.get(0).getPoolId();
        StoragePoolVO storagePoolVO = primaryDataStoreDao.findById(poolId);
        HostVO hostVO = vm.getHostId() == null ?
                            getFirstHostFromStoragePool(storagePoolVO) :
                            hostDao.findById(vm.getHostId());
        return new Pair<>(hostVO, storagePoolVO);
    }

    /**
     * Find a host from storage pool access
     */
    private HostVO getFirstHostFromStoragePool(StoragePoolVO storagePoolVO) {
        List<HostVO> hosts = null;
        if (storagePoolVO.getScope().equals(ScopeType.CLUSTER)) {
            hosts = hostDao.findByClusterId(storagePoolVO.getClusterId());

        } else if (storagePoolVO.getScope().equals(ScopeType.ZONE)) {
            hosts = hostDao.findByDataCenterId(storagePoolVO.getDataCenterId());
        }
        return hosts.get(0);
    }


    /**
     * Attach volume to VM
     */
    private boolean attachVolumeToVM(Long zoneId, String restoredVolumeLocation, List<Backup.VolumeInfo> backedUpVolumes,
                                     String volumeUuid, VMInstanceVO vm, String datastoreUuid, Backup backup) throws Exception {
        HypervisorGuru guru = hypervisorGuruManager.getGuru(vm.getHypervisorType());
        Backup.VolumeInfo volumeInfo = getVolumeInfo(backedUpVolumes, volumeUuid);
        if (volumeInfo == null) {
            throw new CloudRuntimeException("Failed to find volume in the backedup volumes of ID " + volumeUuid);
        }
        volumeInfo.setType(Volume.Type.DATADISK);

<<<<<<< HEAD
        String volumeData = ReflectionToStringBuilderUtils.reflectOnlySelectedFields(volumeInfo, "uuid", "size", "path", "type", "deviceId");
        String vmData = ReflectionToStringBuilderUtils.reflectOnlySelectedFields(vm, "uuid", "hostName", "instanceName");

        LOG.debug(String.format("Trying to attach restored volume [%s] to VM [%s] using datastore [%s].", volumeData, vmData, datastoreUuid));
=======
        logger.debug("Attaching the restored volume to VM " + vm.getId());
>>>>>>> 8806e44e
        StoragePoolVO pool = primaryDataStoreDao.findByUuid(datastoreUuid);
        try {
            return guru.attachRestoredVolumeToVirtualMachine(zoneId, restoredVolumeLocation, volumeInfo, vm, pool.getId(), backup);
        } catch (Exception e) {
            String errorMsg = String.format("Failed to attach restored volume [%s] to VM [%s] due to [%s].", volumeData, vmData, e.getMessage());
            LOG.error(errorMsg, e);
            throw new CloudRuntimeException(errorMsg);
        }
    }

    @Override
    public boolean configure(String name, Map<String, Object> params) throws ConfigurationException {
        super.configure(name, params);
        backgroundPollManager.submitTask(new BackupSyncTask(this));
        return true;
    }

    public boolean isDisabled(final Long zoneId) {
        return !(BackupFrameworkEnabled.value() && BackupFrameworkEnabled.valueIn(zoneId));
    }

    private void validateForZone(final Long zoneId) {
        if (zoneId == null || isDisabled(zoneId)) {
            throw new CloudRuntimeException("Backup and Recovery feature is disabled for the zone");
        }
    }

    @Override
    public List<BackupProvider> listBackupProviders() {
        return backupProviders;
    }

    @Override
    public BackupProvider getBackupProvider(final Long zoneId) {
        final String name = BackupProviderPlugin.valueIn(zoneId);
        return getBackupProvider(name);
    }

    public BackupProvider getBackupProvider(final String name) {
        if (StringUtils.isEmpty(name)) {
            throw new CloudRuntimeException("Invalid backup provider name provided");
        }
        if (!backupProvidersMap.containsKey(name)) {
            throw new CloudRuntimeException("Failed to find backup provider by the name: " + name);
        }
        return backupProvidersMap.get(name);
    }

    @Override
    public List<Class<?>> getCommands() {
        final List<Class<?>> cmdList = new ArrayList<Class<?>>();
        if (!BackupFrameworkEnabled.value()) {
            return cmdList;
        }

        // Offerings
        cmdList.add(ListBackupProvidersCmd.class);
        cmdList.add(ListBackupProviderOfferingsCmd.class);
        cmdList.add(ImportBackupOfferingCmd.class);
        cmdList.add(ListBackupOfferingsCmd.class);
        cmdList.add(DeleteBackupOfferingCmd.class);
        cmdList.add(UpdateBackupOfferingCmd.class);
        // Assignment
        cmdList.add(AssignVirtualMachineToBackupOfferingCmd.class);
        cmdList.add(RemoveVirtualMachineFromBackupOfferingCmd.class);
        // Schedule
        cmdList.add(CreateBackupScheduleCmd.class);
        cmdList.add(UpdateBackupScheduleCmd.class);
        cmdList.add(ListBackupScheduleCmd.class);
        cmdList.add(DeleteBackupScheduleCmd.class);
        // Operations
        cmdList.add(CreateBackupCmd.class);
        cmdList.add(ListBackupsCmd.class);
        cmdList.add(RestoreBackupCmd.class);
        cmdList.add(DeleteBackupCmd.class);
        cmdList.add(RestoreVolumeFromBackupAndAttachToVMCmd.class);
        return cmdList;
    }

    @Override
    public String getConfigComponentName() {
        return BackupService.class.getSimpleName();
    }

    @Override
    public ConfigKey<?>[] getConfigKeys() {
        return new ConfigKey[]{
                BackupFrameworkEnabled,
                BackupProviderPlugin,
                BackupSyncPollingInterval,
                BackupEnableAttachDetachVolumes
        };
    }

    public void setBackupProviders(final List<BackupProvider> backupProviders) {
        this.backupProviders = backupProviders;
    }

    private void initializeBackupProviderMap() {
        if (backupProviders != null) {
            for (final BackupProvider backupProvider : backupProviders) {
                backupProvidersMap.put(backupProvider.getName().toLowerCase(), backupProvider);
            }
        }
    }

    public void poll(final Date timestamp) {
        currentTimestamp = timestamp;
        GlobalLock scanLock = GlobalLock.getInternLock("backup.poll");
        try {
            if (scanLock.lock(5)) {
                try {
                    checkStatusOfCurrentlyExecutingBackups();
                } finally {
                    scanLock.unlock();
                }
            }
        } finally {
            scanLock.releaseRef();
        }

        scanLock = GlobalLock.getInternLock("backup.poll");
        try {
            if (scanLock.lock(5)) {
                try {
                    scheduleBackups();
                } finally {
                    scanLock.unlock();
                }
            }
        } finally {
            scanLock.releaseRef();
        }
    }

    @DB
    private Date scheduleNextBackupJob(final BackupScheduleVO backupSchedule) {
        final Date nextTimestamp = DateUtil.getNextRunTime(backupSchedule.getScheduleType(), backupSchedule.getSchedule(),
                backupSchedule.getTimezone(), currentTimestamp);
        return Transaction.execute(new TransactionCallback<Date>() {
            @Override
            public Date doInTransaction(TransactionStatus status) {
                backupSchedule.setScheduledTimestamp(nextTimestamp);
                backupSchedule.setAsyncJobId(null);
                backupScheduleDao.update(backupSchedule.getId(), backupSchedule);
                return nextTimestamp;
            }
        });
    }

    private void checkStatusOfCurrentlyExecutingBackups() {
        final SearchCriteria<BackupScheduleVO> sc = backupScheduleDao.createSearchCriteria();
        sc.addAnd("asyncJobId", SearchCriteria.Op.NNULL);
        final List<BackupScheduleVO> backupSchedules = backupScheduleDao.search(sc, null);
        for (final BackupScheduleVO backupSchedule : backupSchedules) {
            final Long asyncJobId = backupSchedule.getAsyncJobId();
            final AsyncJobVO asyncJob = asyncJobManager.getAsyncJob(asyncJobId);
            switch (asyncJob.getStatus()) {
                case SUCCEEDED:
                case FAILED:
                    final Date nextDateTime = scheduleNextBackupJob(backupSchedule);
                    final String nextScheduledTime = DateUtil.displayDateInTimezone(DateUtil.GMT_TIMEZONE, nextDateTime);
                    logger.debug("Next backup scheduled time for VM ID " + backupSchedule.getVmId() + " is " + nextScheduledTime);
                    break;
            default:
                logger.debug(String.format("Found async backup job [id: %s, vmId: %s] with status [%s] and cmd information: [cmd: %s, cmdInfo: %s].", asyncJob.getId(), backupSchedule.getVmId(),
                        asyncJob.getStatus(), asyncJob.getCmd(), asyncJob.getCmdInfo()));
                break;
            }
        }
    }

    @DB
    public void scheduleBackups() {
        String displayTime = DateUtil.displayDateInTimezone(DateUtil.GMT_TIMEZONE, currentTimestamp);
        logger.debug("Backup backup.poll is being called at " + displayTime);

        final List<BackupScheduleVO> backupsToBeExecuted = backupScheduleDao.getSchedulesToExecute(currentTimestamp);
        for (final BackupScheduleVO backupSchedule: backupsToBeExecuted) {
            final Long backupScheduleId = backupSchedule.getId();
            final Long vmId = backupSchedule.getVmId();

            final VMInstanceVO vm = vmInstanceDao.findById(vmId);
            if (vm == null || vm.getBackupOfferingId() == null) {
                backupScheduleDao.remove(backupScheduleId);
                continue;
            }

            final BackupOffering offering = backupOfferingDao.findById(vm.getBackupOfferingId());
            if (offering == null || !offering.isUserDrivenBackupAllowed()) {
                continue;
            }

            if (isDisabled(vm.getDataCenterId())) {
                continue;
            }

            final Account backupAccount = accountService.getAccount(vm.getAccountId());
            if (backupAccount == null || backupAccount.getState() == Account.State.DISABLED) {
                logger.debug(String.format("Skip backup for VM [uuid: %s, name: %s] since its account has been removed or disabled.", vm.getUuid(), vm.getInstanceName()));
                continue;
            }

            if (logger.isDebugEnabled()) {
                final Date scheduledTimestamp = backupSchedule.getScheduledTimestamp();
                displayTime = DateUtil.displayDateInTimezone(DateUtil.GMT_TIMEZONE, scheduledTimestamp);
                logger.debug(String.format("Scheduling 1 backup for VM [ID: %s, name: %s, hostName: %s] for backup schedule id: [%s] at [%s].",
                        vm.getId(), vm.getInstanceName(), vm.getHostName(), backupSchedule.getId(), displayTime));
            }

            BackupScheduleVO tmpBackupScheduleVO = null;

            try {
                tmpBackupScheduleVO = backupScheduleDao.acquireInLockTable(backupScheduleId);

                final Long eventId = ActionEventUtils.onScheduledActionEvent(User.UID_SYSTEM, vm.getAccountId(),
                        EventTypes.EVENT_VM_BACKUP_CREATE, "creating backup for VM ID:" + vm.getUuid(),
                        vmId, ApiCommandResourceType.VirtualMachine.toString(),
                        true, 0);
                final Map<String, String> params = new HashMap<String, String>();
                params.put(ApiConstants.VIRTUAL_MACHINE_ID, "" + vmId);
                params.put("ctxUserId", "1");
                params.put("ctxAccountId", "" + vm.getAccountId());
                params.put("ctxStartEventId", String.valueOf(eventId));

                final CreateBackupCmd cmd = new CreateBackupCmd();
                ComponentContext.inject(cmd);
                apiDispatcher.dispatchCreateCmd(cmd, params);
                params.put("id", "" + vmId);
                params.put("ctxStartEventId", "1");

                AsyncJobVO job = new AsyncJobVO("", User.UID_SYSTEM, vm.getAccountId(), CreateBackupCmd.class.getName(),
                        ApiGsonHelper.getBuilder().create().toJson(params), vmId,
                        cmd.getApiResourceType() != null ? cmd.getApiResourceType().toString() : null, null);
                job.setDispatcher(asyncJobDispatcher.getName());

                final long jobId = asyncJobManager.submitAsyncJob(job);
                tmpBackupScheduleVO.setAsyncJobId(jobId);
                backupScheduleDao.update(backupScheduleId, tmpBackupScheduleVO);
            } catch (Exception e) {
                logger.error(String.format("Scheduling backup failed due to: [%s].", e.getMessage()), e);
            } finally {
                if (tmpBackupScheduleVO != null) {
                    backupScheduleDao.releaseFromLockTable(backupScheduleId);
                }
            }
        }
    }

    @Override
    public boolean start() {
        initializeBackupProviderMap();

        currentTimestamp = new Date();
        for (final BackupScheduleVO backupSchedule : backupScheduleDao.listAll()) {
            scheduleNextBackupJob(backupSchedule);
        }
        final TimerTask backupPollTask = new ManagedContextTimerTask() {
            @Override
            protected void runInContext() {
            try {
                poll(new Date());
            } catch (final Throwable t) {
                logger.warn("Catch throwable in backup scheduler ", t);
            }
            }
        };

        backupTimer = new Timer("BackupPollTask");
        backupTimer.schedule(backupPollTask, BackupSyncPollingInterval.value() * 1000L, BackupSyncPollingInterval.value() * 1000L);
        return true;
    }

    private VMInstanceVO findVmById(final Long vmId) {
        final VMInstanceVO vm = vmInstanceDao.findById(vmId);
        if (vm == null) {
            throw new CloudRuntimeException(String.format("Can't find any VM with ID: [%s].", vmId));
        }
        return vm;
    }

    ////////////////////////////////////////////////////
    /////////////// Background Tasks ///////////////////
    ////////////////////////////////////////////////////

    /**
     * This background task syncs backups from providers side in CloudStack db
     * along with creation of usage records
     */
    private final class BackupSyncTask extends ManagedContextRunnable implements BackgroundPollTask {
        private BackupManager backupManager;

        public BackupSyncTask(final BackupManager backupManager) {
            this.backupManager = backupManager;
        }

        @Override
        protected void runInContext() {
            try {
                if (logger.isTraceEnabled()) {
                    logger.trace("Backup sync background task is running...");
                }
                for (final DataCenter dataCenter : dataCenterDao.listAllZones()) {
                    if (dataCenter == null || isDisabled(dataCenter.getId())) {
                        logger.debug(String.format("Backup Sync Task is not enabled in zone [%s]. Skipping this zone!", dataCenter == null ? "NULL Zone!" : dataCenter.getId()));
                        continue;
                    }

                    final BackupProvider backupProvider = getBackupProvider(dataCenter.getId());
                    if (backupProvider == null) {
                        logger.warn("Backup provider not available or configured for zone ID " + dataCenter.getId());
                        continue;
                    }

                    List<VMInstanceVO> vms = vmInstanceDao.listByZoneWithBackups(dataCenter.getId(), null);
                    if (vms == null || vms.isEmpty()) {
                        logger.debug(String.format("Can't find any VM to sync backups in zone [id: %s].", dataCenter.getId()));
                        continue;
                    }

                    final Map<VirtualMachine, Backup.Metric> metrics = backupProvider.getBackupMetrics(dataCenter.getId(), new ArrayList<>(vms));
                    syncBackupMetrics(backupProvider, metrics);
                }
            } catch (final Throwable t) {
                logger.error(String.format("Error trying to run backup-sync background task due to: [%s].", t.getMessage()), t);
            }
        }

        /**
         * Tries to sync the VM backups. If one backup synchronization fails, only this VM backups are skipped, and the entire process does not stop.
         */
        private void syncBackupMetrics(final BackupProvider backupProvider, final Map<VirtualMachine, Backup.Metric> metrics) {
            for (final VirtualMachine vm : metrics.keySet()) {
                tryToSyncVMBackups(backupProvider, metrics, vm);
            }
        }

        private void tryToSyncVMBackups(BackupProvider backupProvider, Map<VirtualMachine, Backup.Metric> metrics, VirtualMachine vm) {
            try {
                final Backup.Metric metric = metrics.get(vm);
                if (metric != null) {
                    logger.debug(String.format("Trying to sync backups of VM [%s] using backup provider [%s].", vm.getUuid(), backupProvider.getName()));
                    // Sync out-of-band backups
                    backupProvider.syncBackups(vm, metric);
                    // Emit a usage event, update usage metric for the VM by the usage server
                    UsageEventUtils.publishUsageEvent(EventTypes.EVENT_VM_BACKUP_USAGE_METRIC, vm.getAccountId(),
                            vm.getDataCenterId(), vm.getId(), "Backup-" + vm.getHostName() + "-" + vm.getUuid(),
                            vm.getBackupOfferingId(), null, metric.getBackupSize(), metric.getDataSize(),
                            Backup.class.getSimpleName(), vm.getUuid());
                }
            } catch (final Exception e) {
                logger.error(String.format("Failed to sync backup usage metrics and out-of-band backups of VM [%s] due to: [%s].", vm.getUuid(), e.getMessage()), e);
            }
        }

        @Override
        public Long getDelay() {
            return BackupSyncPollingInterval.value() * 1000L;
        }
    }

    @Override
    @ActionEvent(eventType = EventTypes.EVENT_VM_BACKUP_EDIT, eventDescription = "updating backup offering")
    public BackupOffering updateBackupOffering(UpdateBackupOfferingCmd updateBackupOfferingCmd) {
        Long id = updateBackupOfferingCmd.getId();
        String name = updateBackupOfferingCmd.getName();
        String description = updateBackupOfferingCmd.getDescription();
        Boolean allowUserDrivenBackups = updateBackupOfferingCmd.getAllowUserDrivenBackups();

        BackupOfferingVO backupOfferingVO = backupOfferingDao.findById(id);
        if (backupOfferingVO == null) {
            throw new InvalidParameterValueException(String.format("Unable to find Backup Offering with id: [%s].", id));
        }
        logger.debug(String.format("Trying to update Backup Offering %s to %s.", ReflectionToStringBuilderUtils.reflectOnlySelectedFields(backupOfferingVO,"uuid", "name",
                        "description", "userDrivenBackupAllowed"), ReflectionToStringBuilderUtils.reflectOnlySelectedFields(this,"name", "description", "allowUserDrivenBackups")));

        BackupOfferingVO offering = backupOfferingDao.createForUpdate(id);
        List<String> fields = new ArrayList<>();
        if (name != null) {
            offering.setName(name);
            fields.add("name: " + name);
        }

        if (description != null) {
            offering.setDescription(description);
            fields.add("description: " + description);
        }


        if (allowUserDrivenBackups != null){
            offering.setUserDrivenBackupAllowed(allowUserDrivenBackups);
            fields.add("allowUserDrivenBackups: " + allowUserDrivenBackups);
        }

        if (!backupOfferingDao.update(id, offering)) {
            logger.warn(String.format("Couldn't update Backup offering [id: %s] with [%s].", id, String.join(", ", fields)));
        }

        BackupOfferingVO response = backupOfferingDao.findById(id);
        CallContext.current().setEventDetails(String.format("Backup Offering updated [%s].",
                ReflectionToStringBuilderUtils.reflectOnlySelectedFields(response, "id", "name", "description", "userDrivenBackupAllowed", "externalId")));
        return response;
    }

}<|MERGE_RESOLUTION|>--- conflicted
+++ resolved
@@ -767,20 +767,11 @@
         }
 
         BackupProvider backupProvider = getBackupProvider(offering.getProvider());
-<<<<<<< HEAD
-=======
-        logger.debug(String.format("Trying to restore volume using host private IP address: [%s].", host.getPrivateIpAddress()));
->>>>>>> 8806e44e
 
         String[] hostPossibleValues = {host.getPrivateIpAddress(), host.getName()};
         String[] datastoresPossibleValues = {datastore.getUuid(), datastore.getName()};
 
-<<<<<<< HEAD
-        updateVmState(vm, VirtualMachine.Event.RestoringRequested, VirtualMachine.State.Restoring);
         Pair<Boolean, String> result = restoreBackedUpVolume(backedUpVolumeUuid, backup, backupProvider, hostPossibleValues, datastoresPossibleValues, vm, startVm);
-=======
-        Pair<Boolean, String> result = restoreBackedUpVolume(backedUpVolumeUuid, backup, backupProvider, hostPossibleValues, datastoresPossibleValues);
->>>>>>> 8806e44e
 
         if (BooleanUtils.isFalse(result.first())) {
             throw new CloudRuntimeException(String.format("Error restoring volume [%s] of VM [%s] to host [%s] using backup provider [%s] due to: [%s].",
@@ -882,14 +873,10 @@
         }
         volumeInfo.setType(Volume.Type.DATADISK);
 
-<<<<<<< HEAD
         String volumeData = ReflectionToStringBuilderUtils.reflectOnlySelectedFields(volumeInfo, "uuid", "size", "path", "type", "deviceId");
         String vmData = ReflectionToStringBuilderUtils.reflectOnlySelectedFields(vm, "uuid", "hostName", "instanceName");
 
         LOG.debug(String.format("Trying to attach restored volume [%s] to VM [%s] using datastore [%s].", volumeData, vmData, datastoreUuid));
-=======
-        logger.debug("Attaching the restored volume to VM " + vm.getId());
->>>>>>> 8806e44e
         StoragePoolVO pool = primaryDataStoreDao.findByUuid(datastoreUuid);
         try {
             return guru.attachRestoredVolumeToVirtualMachine(zoneId, restoredVolumeLocation, volumeInfo, vm, pool.getId(), backup);
