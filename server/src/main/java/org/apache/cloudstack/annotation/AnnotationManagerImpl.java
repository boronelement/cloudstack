// Licensed to the Apache Software Foundation (ASF) under one
// or more contributor license agreements.  See the NOTICE file
// distributed with this work for additional information
// regarding copyright ownership.  The ASF licenses this file
// to you under the Apache License, Version 2.0 (the
// "License"); you may not use this file except in compliance
// with the License.  You may obtain a copy of the License at
//
//   http://www.apache.org/licenses/LICENSE-2.0
//
// Unless required by applicable law or agreed to in writing,
// software distributed under the License is distributed on an
// "AS IS" BASIS, WITHOUT WARRANTIES OR CONDITIONS OF ANY
// KIND, either express or implied.  See the License for the
// specific language governing permissions and limitations
// under the License.
package org.apache.cloudstack.annotation;

import java.util.ArrayList;
import java.util.Collections;
import java.util.HashMap;
import java.util.List;
import java.util.Map;
import java.util.stream.Collectors;

import javax.inject.Inject;
import javax.naming.ConfigurationException;

import com.cloud.user.dao.UserDataDao;
import org.apache.cloudstack.acl.ControlledEntity;
import org.apache.cloudstack.acl.Role;
import org.apache.cloudstack.acl.RoleService;
import org.apache.cloudstack.acl.RoleType;
import org.apache.cloudstack.annotation.dao.AnnotationDao;
import org.apache.cloudstack.api.ApiCommandResourceType;
import org.apache.cloudstack.api.InternalIdentity;
import org.apache.cloudstack.api.command.admin.annotation.AddAnnotationCmd;
import org.apache.cloudstack.api.command.admin.annotation.ListAnnotationsCmd;
import org.apache.cloudstack.api.command.admin.annotation.RemoveAnnotationCmd;
import org.apache.cloudstack.api.command.admin.annotation.UpdateAnnotationVisibilityCmd;
import org.apache.cloudstack.api.response.AnnotationResponse;
import org.apache.cloudstack.api.response.ListResponse;
import org.apache.cloudstack.context.CallContext;
import org.apache.cloudstack.framework.config.ConfigKey;
import org.apache.cloudstack.framework.config.Configurable;
import org.apache.cloudstack.storage.datastore.db.ImageStoreDao;
import org.apache.cloudstack.storage.datastore.db.ImageStoreVO;
import org.apache.cloudstack.storage.datastore.db.PrimaryDataStoreDao;
import org.apache.cloudstack.storage.datastore.db.StoragePoolVO;
import org.apache.commons.lang3.StringUtils;
import org.apache.log4j.Logger;

import com.cloud.dc.ClusterVO;
import com.cloud.dc.DataCenterVO;
import com.cloud.dc.HostPodVO;
import com.cloud.dc.dao.ClusterDao;
import com.cloud.dc.dao.DataCenterDao;
import com.cloud.dc.dao.HostPodDao;
import com.cloud.domain.DomainVO;
import com.cloud.domain.dao.DomainDao;
import com.cloud.event.ActionEvent;
import com.cloud.event.EventTypes;
import com.cloud.exception.PermissionDeniedException;
import com.cloud.host.HostVO;
import com.cloud.host.dao.HostDao;
import com.cloud.kubernetes.cluster.KubernetesClusterHelper;
import com.cloud.network.as.dao.AutoScaleVmGroupDao;
import com.cloud.network.dao.IPAddressDao;
import com.cloud.network.dao.NetworkDao;
import com.cloud.network.dao.NetworkVO;
import com.cloud.network.dao.Site2SiteCustomerGatewayDao;
import com.cloud.network.vpc.dao.VpcDao;
import com.cloud.offerings.NetworkOfferingVO;
import com.cloud.offerings.dao.NetworkOfferingDao;
import com.cloud.service.ServiceOfferingVO;
import com.cloud.service.dao.ServiceOfferingDao;
import com.cloud.storage.DiskOfferingVO;
import com.cloud.storage.dao.DiskOfferingDao;
import com.cloud.storage.dao.SnapshotDao;
import com.cloud.storage.dao.VMTemplateDao;
import com.cloud.storage.dao.VolumeDao;
import com.cloud.user.AccountService;
import com.cloud.user.AccountVO;
import com.cloud.user.UserVO;
import com.cloud.user.dao.AccountDao;
import com.cloud.user.dao.SSHKeyPairDao;
import com.cloud.user.dao.UserDao;
import com.cloud.utils.Pair;
import com.cloud.utils.component.ManagerBase;
import com.cloud.utils.component.PluggableService;
import com.cloud.utils.db.EntityManager;
import com.cloud.utils.exception.CloudRuntimeException;
import com.cloud.vm.VMInstanceVO;
import com.cloud.vm.dao.InstanceGroupDao;
import com.cloud.vm.dao.VMInstanceDao;
import com.cloud.vm.snapshot.dao.VMSnapshotDao;

/**
 * @since 4.11
 */
public final class AnnotationManagerImpl extends ManagerBase implements AnnotationService, Configurable, PluggableService {
    public static final Logger LOGGER = Logger.getLogger(AnnotationManagerImpl.class);

    @Inject
    private AnnotationDao annotationDao;
    @Inject
    private UserDao userDao;
    @Inject
    private AccountDao accountDao;
    @Inject
    private RoleService roleService;
    @Inject
    private AccountService accountService;
    @Inject
    private VMInstanceDao vmInstanceDao;
    @Inject
    private VolumeDao volumeDao;
    @Inject
    private SnapshotDao snapshotDao;
    @Inject
    private VMSnapshotDao vmSnapshotDao;
    @Inject
    private InstanceGroupDao instanceGroupDao;
    @Inject
    private SSHKeyPairDao sshKeyPairDao;
    @Inject
    private NetworkDao networkDao;
    @Inject
    private VpcDao vpcDao;
    @Inject
    private IPAddressDao ipAddressDao;
    @Inject
    private Site2SiteCustomerGatewayDao customerGatewayDao;
    @Inject
    private VMTemplateDao templateDao;
    @Inject
    private DataCenterDao dataCenterDao;
    @Inject
    private HostPodDao hostPodDao;
    @Inject
    private ClusterDao clusterDao;
    @Inject
    private HostDao hostDao;
    @Inject
    private PrimaryDataStoreDao primaryDataStoreDao;
    @Inject
    private ImageStoreDao imageStoreDao;
    @Inject
    private DomainDao domainDao;
    @Inject
    private ServiceOfferingDao serviceOfferingDao;
    @Inject
    private DiskOfferingDao diskOfferingDao;
    @Inject
    private NetworkOfferingDao networkOfferingDao;
    @Inject
<<<<<<< HEAD
=======
    private AutoScaleVmGroupDao autoScaleVmGroupDao;
    @Inject
>>>>>>> a63b2aba
    private UserDataDao userDataDao;
    @Inject
    EntityManager entityManager;

    private static final List<RoleType> adminRoles = Collections.singletonList(RoleType.Admin);
    private List<KubernetesClusterHelper> kubernetesClusterHelpers;
    public static final Map<EntityType, ApiCommandResourceType> s_typeMap = new HashMap<>();

    static {
        s_typeMap.put(EntityType.VM, ApiCommandResourceType.VirtualMachine);
        s_typeMap.put(EntityType.VOLUME, ApiCommandResourceType.Volume);
        s_typeMap.put(EntityType.SNAPSHOT, ApiCommandResourceType.Snapshot);
        s_typeMap.put(EntityType.VM_SNAPSHOT, ApiCommandResourceType.VmSnapshot);
        s_typeMap.put(EntityType.INSTANCE_GROUP, ApiCommandResourceType.None);
        s_typeMap.put(EntityType.SSH_KEYPAIR, ApiCommandResourceType.None);
        s_typeMap.put(EntityType.USER_DATA, ApiCommandResourceType.None);
        s_typeMap.put(EntityType.NETWORK, ApiCommandResourceType.Network);
        s_typeMap.put(EntityType.VPC, ApiCommandResourceType.Vpc);
        s_typeMap.put(EntityType.PUBLIC_IP_ADDRESS, ApiCommandResourceType.IpAddress);
        s_typeMap.put(EntityType.VPN_CUSTOMER_GATEWAY, ApiCommandResourceType.None);
        s_typeMap.put(EntityType.TEMPLATE, ApiCommandResourceType.Template);
        s_typeMap.put(EntityType.ISO, ApiCommandResourceType.Iso);
        s_typeMap.put(EntityType.KUBERNETES_CLUSTER, ApiCommandResourceType.None);
        s_typeMap.put(EntityType.SERVICE_OFFERING, ApiCommandResourceType.ServiceOffering);
        s_typeMap.put(EntityType.DISK_OFFERING, ApiCommandResourceType.DiskOffering);
        s_typeMap.put(EntityType.NETWORK_OFFERING, ApiCommandResourceType.NetworkOffering);
        s_typeMap.put(EntityType.ZONE, ApiCommandResourceType.Zone);
        s_typeMap.put(EntityType.POD, ApiCommandResourceType.Pod);
        s_typeMap.put(EntityType.CLUSTER, ApiCommandResourceType.Cluster);
        s_typeMap.put(EntityType.HOST, ApiCommandResourceType.Host);
        s_typeMap.put(EntityType.DOMAIN, ApiCommandResourceType.Domain);
        s_typeMap.put(EntityType.PRIMARY_STORAGE, ApiCommandResourceType.StoragePool);
        s_typeMap.put(EntityType.SECONDARY_STORAGE, ApiCommandResourceType.ImageStore);
        s_typeMap.put(EntityType.VR, ApiCommandResourceType.DomainRouter);
        s_typeMap.put(EntityType.SYSTEM_VM, ApiCommandResourceType.SystemVm);
        s_typeMap.put(EntityType.AUTOSCALE_VM_GROUP, ApiCommandResourceType.AutoScaleVmGroup);
    }

    public List<KubernetesClusterHelper> getKubernetesClusterHelpers() {
        return kubernetesClusterHelpers;
    }

    public void setKubernetesClusterHelpers(final List<KubernetesClusterHelper> kubernetesClusterHelpers) {
        this.kubernetesClusterHelpers = kubernetesClusterHelpers;
    }

    @Override
    public boolean start() {
        super.start();
        return true;
    }

    @Override
    public boolean configure(String name, Map<String, Object> params) throws ConfigurationException {
        return true;
    }

    @Override
    public ListResponse<AnnotationResponse> searchForAnnotations(ListAnnotationsCmd cmd) {
        Pair<List<AnnotationVO>, Integer> annotations = getAnnotationsForApiCmd(cmd);
        List<AnnotationResponse> annotationResponses = convertAnnotationsToResponses(annotations.first());
        return createAnnotationsResponseList(annotationResponses, annotations.second());
    }

    @Override
    @ActionEvent(eventType = EventTypes.EVENT_ANNOTATION_CREATE, eventDescription = "creating an annotation on an entity")
    public AnnotationResponse addAnnotation(AddAnnotationCmd addAnnotationCmd) {
        return addAnnotation(addAnnotationCmd.getAnnotation(), addAnnotationCmd.getEntityType(),
                addAnnotationCmd.getEntityUuid(), addAnnotationCmd.isAdminsOnly());
    }

    public AnnotationResponse addAnnotation(String text, EntityType type, String uuid, boolean adminsOnly) {
        UserVO userVO = getCallingUserFromContext();
        String userUuid = userVO.getUuid();
        checkAnnotationPermissions(type, userVO);
        isEntityOwnedByTheUser(type.name(), uuid, userVO);
        updateResourceDetailsInContext(uuid, type);

        AnnotationVO annotation = new AnnotationVO(text, type, uuid, adminsOnly);
        annotation.setUserUuid(userUuid);
        annotation = annotationDao.persist(annotation);
        return createAnnotationResponse(annotation);
    }

    private boolean isDomainAdminAllowedType(EntityType type) {
        return type == EntityType.DOMAIN || type == EntityType.DISK_OFFERING || type == EntityType.SERVICE_OFFERING;
    }

    private void checkAnnotationPermissions(EntityType type, UserVO user) {
        if (isCallingUserRole(RoleType.Admin)) {
            return;
        }
        List<EntityType> notAllowedTypes = EntityType.getNotAllowedTypesForNonAdmins(getCallingUserRole());
        if (notAllowedTypes.contains(type)) {
            throw new CloudRuntimeException(String.format("User: %s is not allowed to add annotations on type: %s",
                    user.getUsername(), type.name()));
        }
    }

    private void updateResourceDetailsInContext(String resourceUuid, EntityType resourceType) {
        ApiCommandResourceType type = s_typeMap.get(resourceType);
        if (type != null && !ApiCommandResourceType.None.equals(type)) {
            CallContext.current().setEventResourceType(type);
            Object obj = entityManager.findByUuid(type.getAssociatedClass(), resourceUuid);
            if (obj != null) {
                CallContext.current().setEventResourceId(((InternalIdentity)obj).getId());
            }
        }
    }

    @Override
    @ActionEvent(eventType = EventTypes.EVENT_ANNOTATION_REMOVE, eventDescription = "removing an annotation on an entity")
    public AnnotationResponse removeAnnotation(RemoveAnnotationCmd removeAnnotationCmd) {
        String uuid = removeAnnotationCmd.getUuid();
        AnnotationVO annotation = annotationDao.findByUuid(uuid);
        if (!isCallingUserAllowedToRemoveAnnotation(annotation)) {
            throw new CloudRuntimeException(String.format("Only administrators or entity owner users can delete annotations, " +
                    "cannot remove annotation with uuid: %s - type: %s ", uuid, annotation.getEntityType().name()));
        }
        if(LOGGER.isDebugEnabled()) {
            LOGGER.debug(String.format("Removing annotation uuid: %s - type: %s", uuid, annotation.getEntityType().name()));
        }
        updateResourceDetailsInContext(annotation.getEntityUuid(), annotation.getEntityType());
        annotationDao.remove(annotation.getId());

        return createAnnotationResponse(annotation);
    }

    @Override
    public AnnotationResponse updateAnnotationVisibility(UpdateAnnotationVisibilityCmd cmd) {
        String uuid = cmd.getUuid();
        Boolean adminsOnly = cmd.getAdminsOnly();
        AnnotationVO annotation = annotationDao.findByUuid(uuid);
        if (annotation == null || !isCallingUserRole(RoleType.Admin)) {
            String errDesc = (annotation == null) ? String.format("Annotation id:%s does not exist", uuid) :
                    String.format("Type: %s", annotation.getEntityType().name());
            throw new CloudRuntimeException(String.format("Only admins can update annotations' visibility. " +
                    "Cannot update visibility for annotation with id: %s - %s", uuid, errDesc));
        }
        if(LOGGER.isDebugEnabled()) {
            LOGGER.debug(String.format("Updating annotation with uuid: %s visibility to %B: ", uuid, adminsOnly));
        }
        annotation.setAdminsOnly(adminsOnly);
        annotationDao.update(annotation.getId(), annotation);
        return createAnnotationResponse(annotation);
    }

    private boolean isCallingUserAllowedToRemoveAnnotation(AnnotationVO annotation) {
        if (annotation == null) {
            return false;
        }
        if (isCallingUserRole(RoleType.Admin)) {
            return true;
        }
        UserVO callingUser = getCallingUserFromContext();
        String annotationOwnerUuid = annotation.getUserUuid();
        return annotationOwnerUuid != null && annotationOwnerUuid.equals(callingUser.getUuid());
    }

    private UserVO getCallingUserFromContext() {
        CallContext ctx = CallContext.current();
        long userId = ctx.getCallingUserId();
        UserVO userVO = userDao.findById(userId);
        if (userVO == null) {
            throw new CloudRuntimeException("Cannot find a user with ID " + userId);
        }
        return userVO;
    }

    private RoleType getCallingUserRole() {
        UserVO userVO = getCallingUserFromContext();
        long accountId = userVO.getAccountId();
        AccountVO accountVO = accountDao.findById(accountId);
        if (accountVO == null) {
            throw new CloudRuntimeException("Cannot find account with ID + " + accountId);
        }
        Long roleId = accountVO.getRoleId();
        Role role = roleService.findRole(roleId);
        if (role == null) {
            throw new CloudRuntimeException("Cannot find role with ID " + roleId);
        }
        return role.getRoleType();
    }

    private boolean isCallingUserRole(RoleType roleType) {
        RoleType userRoleType = getCallingUserRole();
        return roleType == userRoleType;
    }

    private Pair<List<AnnotationVO>, Integer> getAnnotationsForApiCmd(ListAnnotationsCmd cmd) {
        List<AnnotationVO> annotations;
        String userUuid = cmd.getUserUuid();
        String entityUuid = cmd.getEntityUuid();
        String entityType = cmd.getEntityType();
        String annotationFilter = StringUtils.isNotBlank(cmd.getAnnotationFilter()) ? cmd.getAnnotationFilter() : "all";
        boolean isCallerAdmin = isCallingUserRole(RoleType.Admin);
        UserVO callingUser = getCallingUserFromContext();
        String callingUserUuid = callingUser.getUuid();
        String keyword = cmd.getKeyword();

        if (cmd.getUuid() != null) {
            annotations = getSingleAnnotationListByUuid(cmd.getUuid(), userUuid, annotationFilter, callingUserUuid, isCallerAdmin);
        } else if (StringUtils.isNotBlank(entityType)) {
            annotations = getAnnotationsForSpecificEntityType(entityType, entityUuid, userUuid, isCallerAdmin,
                    annotationFilter, callingUserUuid, keyword, callingUser);
        } else if (StringUtils.isNotBlank(entityUuid)) {
            annotations = getAnnotationsForSpecificEntityId(entityUuid, userUuid, isCallerAdmin,
                    annotationFilter, callingUserUuid, keyword, callingUser);
        } else {
            annotations = getAllAnnotations(annotationFilter, userUuid, callingUserUuid, isCallerAdmin, keyword);
        }
        List<AnnotationVO> paginated = com.cloud.utils.StringUtils.applyPagination(annotations, cmd.getStartIndex(), cmd.getPageSizeVal());
        return (paginated != null) ? new Pair<>(paginated, annotations.size()) :
                new Pair<>(annotations, annotations.size());
    }

    private List<AnnotationVO> getAllAnnotations(String annotationFilter, String userUuid, String callingUserUuid,
                                                 boolean isCallerAdmin, String keyword) {
        if(LOGGER.isDebugEnabled()) {
            LOGGER.debug("getting all annotations");
        }
        if ("self".equalsIgnoreCase(annotationFilter) && StringUtils.isBlank(userUuid)) {
            userUuid = callingUserUuid;
        }
        List<AnnotationVO> annotations = annotationDao.listAllAnnotations(userUuid, getCallingUserRole(),
                annotationFilter, keyword);
        if (!isCallerAdmin) {
            annotations = filterUserOwnedAnnotations(annotations);
        }
        return annotations;
    }

    private List<AnnotationVO> filterUserOwnedAnnotations(List<AnnotationVO> annotations) {
        UserVO userVO = getCallingUserFromContext();
        return annotations.stream()
                .filter(x -> isEntityOwnedByTheUser(x.getEntityType().name(), x.getEntityUuid(), userVO))
                .collect(Collectors.toList());
    }

    private List<AnnotationVO> getAnnotationsForSpecificEntityId(String entityUuid, String userUuid, boolean isCallerAdmin,
                                                                 String annotationFilter, String callingUserUuid,
                                                                 String keyword, UserVO callingUser) {
        AnnotationVO annotation = annotationDao.findOneByEntityId(entityUuid);
        if (annotation != null) {
            String type = annotation.getEntityType().name();
            return getAnnotationsByEntityIdAndType(type, entityUuid, userUuid, isCallerAdmin,
                    annotationFilter, callingUserUuid, keyword, callingUser);
        }
        return new ArrayList<>();
    }

    private List<AnnotationVO> getAnnotationsForSpecificEntityType(String entityType, String entityUuid, String userUuid,
                                                                   boolean isCallerAdmin, String annotationFilter,
                                                                   String callingUserUuid, String keyword, UserVO callingUser) {
        if (LOGGER.isDebugEnabled()) {
            LOGGER.debug("getting annotations for type: " + entityType);
        }
        if ("self".equalsIgnoreCase(annotationFilter) && StringUtils.isBlank(userUuid)) {
            userUuid = callingUserUuid;
        }
        if (StringUtils.isNotBlank(entityUuid)) {
            return getAnnotationsByEntityIdAndType(entityType, entityUuid, userUuid, isCallerAdmin,
                    annotationFilter, callingUserUuid, keyword, callingUser);
        } else {
            List<AnnotationVO> annotations = annotationDao.listByEntityType(entityType, userUuid, isCallerAdmin,
                    annotationFilter, callingUserUuid, keyword);
            if (!isCallerAdmin) {
                annotations = filterUserOwnedAnnotations(annotations);
            }
            return annotations;
        }
    }

    private List<AnnotationVO> getSingleAnnotationListByUuid(String uuid, String userUuid, String annotationFilter,
                                                             String callingUserUuid, boolean isCallerAdmin) {
        List<AnnotationVO> annotations = new ArrayList<>();
        if(LOGGER.isDebugEnabled()) {
            LOGGER.debug("getting single annotation by uuid: " + uuid);
        }

        AnnotationVO annotationVO = annotationDao.findByUuid(uuid);
        if (annotationVO != null && annotationVO.getUserUuid().equals(userUuid) &&
                (annotationFilter.equalsIgnoreCase("all") ||
                        (annotationFilter.equalsIgnoreCase("self") && annotationVO.getUserUuid().equals(callingUserUuid))) &&
                annotationVO.isAdminsOnly() == isCallerAdmin) {
            annotations.add(annotationVO);
        }
        return annotations;
    }

    private List<AnnotationVO> getAnnotationsByEntityIdAndType(String entityType, String entityUuid, String userUuid,
                                                               boolean isCallerAdmin, String annotationFilter,
                                                               String callingUserUuid, String keyword, UserVO callingUser) {
        isEntityOwnedByTheUser(entityType, entityUuid, callingUser);
        if (LOGGER.isDebugEnabled()) {
            LOGGER.debug("getting annotations for entity: " + entityUuid);
        }
        return annotationDao.listByEntity(entityType, entityUuid, userUuid, isCallerAdmin,
                annotationFilter, callingUserUuid, keyword);
    }

    private boolean isEntityOwnedByTheUser(String entityType, String entityUuid, UserVO callingUser) {
        try {
            if (!isCallingUserRole(RoleType.Admin)) {
                EntityType type = EntityType.valueOf(entityType);
                List<EntityType> notAllowedTypes = EntityType.getNotAllowedTypesForNonAdmins(getCallingUserRole());
                if (notAllowedTypes.contains(type)) {
                    return false;
                }
                if (isCallingUserRole(RoleType.DomainAdmin)) {
                    if (type == EntityType.SERVICE_OFFERING || type == EntityType.DISK_OFFERING) {
                        return true;
                    } else if (type == EntityType.DOMAIN) {
                        DomainVO domain = domainDao.findByUuid(entityUuid);
                        AccountVO account = accountDao.findById(callingUser.getAccountId());
                        accountService.checkAccess(account, domain);
                        return true;
                    }
                }
                ControlledEntity entity = getEntityFromUuidAndType(entityUuid, type);
                if (entity == null) {
                    String errMsg = String.format("Could not find an entity with type: %s and ID: %s", entityType, entityUuid);
                    LOGGER.error(errMsg);
                    throw new CloudRuntimeException(errMsg);
                }
                if (type == EntityType.NETWORK && entity instanceof NetworkVO &&
                        ((NetworkVO) entity).getAclType() == ControlledEntity.ACLType.Domain) {
                    NetworkVO network = (NetworkVO) entity;
                    DomainVO domain = domainDao.findById(network.getDomainId());
                    AccountVO account = accountDao.findById(callingUser.getAccountId());
                    accountService.checkAccess(account, domain);
                } else {
                    accountService.checkAccess(callingUser, entity);
                }
            }
        } catch (IllegalArgumentException e) {
            LOGGER.error("Could not parse entity type " + entityType, e);
            return false;
        } catch (PermissionDeniedException e) {
            LOGGER.debug(e.getMessage(), e);
            return false;
        }
        return true;
    }

    private ControlledEntity getEntityFromUuidAndType(String entityUuid, EntityType type) {
        switch (type) {
            case VM:
                return vmInstanceDao.findByUuid(entityUuid);
            case VOLUME:
                return volumeDao.findByUuid(entityUuid);
            case SNAPSHOT:
                return snapshotDao.findByUuid(entityUuid);
            case VM_SNAPSHOT:
                return vmSnapshotDao.findByUuid(entityUuid);
            case INSTANCE_GROUP:
                return instanceGroupDao.findByUuid(entityUuid);
            case SSH_KEYPAIR:
                return sshKeyPairDao.findByUuid(entityUuid);
            case USER_DATA:
                return userDataDao.findByUuid(entityUuid);
            case NETWORK:
                return networkDao.findByUuid(entityUuid);
            case VPC:
                return vpcDao.findByUuid(entityUuid);
            case PUBLIC_IP_ADDRESS:
                return ipAddressDao.findByUuid(entityUuid);
            case VPN_CUSTOMER_GATEWAY:
                return customerGatewayDao.findByUuid(entityUuid);
            case TEMPLATE:
            case ISO:
                return templateDao.findByUuid(entityUuid);
            case KUBERNETES_CLUSTER:
                return kubernetesClusterHelpers.get(0).findByUuid(entityUuid);
            case AUTOSCALE_VM_GROUP:
                return autoScaleVmGroupDao.findByUuid(entityUuid);
            default:
                throw new CloudRuntimeException("Invalid entity type " + type);
        }
    }

    private List<AnnotationResponse> convertAnnotationsToResponses(List<AnnotationVO> annotations) {
        List<AnnotationResponse> annotationResponses = new ArrayList<>();
        for (AnnotationVO annotation : annotations) {
            annotationResponses.add(createAnnotationResponse(annotation));
        }
        return annotationResponses;
    }

    private ListResponse<AnnotationResponse> createAnnotationsResponseList(List<AnnotationResponse> annotationResponses, Integer count) {
        ListResponse<AnnotationResponse> listResponse = new ListResponse<>();
        listResponse.setResponses(annotationResponses, count);
        return listResponse;
    }

    public AnnotationResponse createAnnotationResponse(AnnotationVO annotation) {
        AnnotationResponse response = new AnnotationResponse();
        response.setUuid(annotation.getUuid());
        response.setEntityType(annotation.getEntityType());
        response.setEntityUuid(annotation.getEntityUuid());
        response.setAnnotation(annotation.getAnnotation());
        response.setUserUuid(annotation.getUserUuid());
        response.setCreated(annotation.getCreated());
        response.setRemoved(annotation.getRemoved());
        UserVO user = userDao.findByUuid(annotation.getUserUuid());
        if (user != null && StringUtils.isNotBlank(user.getUsername())) {
            response.setUsername(user.getUsername());
        }
        setResponseEntityName(response, annotation.getEntityUuid(), annotation.getEntityType());
        response.setAdminsOnly(annotation.isAdminsOnly());
        response.setObjectName("annotation");

        return response;
    }

    private String getInfrastructureEntityName(String entityUuid, EntityType entityType) {
        switch (entityType) {
            case ZONE:
                DataCenterVO zone = dataCenterDao.findByUuid(entityUuid);
                return zone != null ? zone.getName() : null;
            case POD:
                HostPodVO pod = hostPodDao.findByUuid(entityUuid);
                return pod != null ? pod.getName() : null;
            case CLUSTER:
                ClusterVO cluster = clusterDao.findByUuid(entityUuid);
                return cluster != null ? cluster.getName() : null;
            case HOST:
                HostVO host = hostDao.findByUuid(entityUuid);
                return host != null ? host.getName() : null;
            case PRIMARY_STORAGE:
                StoragePoolVO primaryStorage = primaryDataStoreDao.findByUuid(entityUuid);
                return primaryStorage != null ? primaryStorage.getName() : null;
            case SECONDARY_STORAGE:
                ImageStoreVO imageStore = imageStoreDao.findByUuid(entityUuid);
                return imageStore != null ? imageStore.getName() : null;
            case DOMAIN:
                DomainVO domain = domainDao.findByUuid(entityUuid);
                return domain != null ? domain.getName() : null;
            case SERVICE_OFFERING:
                ServiceOfferingVO offering = serviceOfferingDao.findByUuid(entityUuid);
                return offering != null ? offering.getName() : null;
            case DISK_OFFERING:
                DiskOfferingVO diskOffering = diskOfferingDao.findByUuid(entityUuid);
                return diskOffering != null ? diskOffering.getName() : null;
            case NETWORK_OFFERING:
                NetworkOfferingVO networkOffering = networkOfferingDao.findByUuid(entityUuid);
                return networkOffering != null ? networkOffering.getName() : null;
            case VR:
            case SYSTEM_VM:
                VMInstanceVO instance = vmInstanceDao.findByUuid(entityUuid);
                return instance != null ? instance.getInstanceName() : null;
            default:
                return null;
        }
    }

    private void setResponseEntityName(AnnotationResponse response, String entityUuid, EntityType entityType) {
        String entityName = null;
        if (entityType.isUserAllowed()) {
            ControlledEntity entity = getEntityFromUuidAndType(entityUuid, entityType);
            if (entity != null) {
                LOGGER.debug(String.format("Could not find an entity with type: %s and ID: %s", entityType.name(), entityUuid));
                entityName = entity.getName();
            }
        } else {
            entityName = getInfrastructureEntityName(entityUuid, entityType);
        }
        response.setEntityName(entityName);
    }

    @Override public List<Class<?>> getCommands() {
        final List<Class<?>> cmdList = new ArrayList<>();
        cmdList.add(AddAnnotationCmd.class);
        cmdList.add(ListAnnotationsCmd.class);
        cmdList.add(RemoveAnnotationCmd.class);
        cmdList.add(UpdateAnnotationVisibilityCmd.class);
        return cmdList;
    }

    @Override
    public String getConfigComponentName() {
        return AnnotationManagerImpl.class.getSimpleName();
    }

    @Override
    public ConfigKey<?>[] getConfigKeys() {
        return new ConfigKey<?>[]{};
    }
}<|MERGE_RESOLUTION|>--- conflicted
+++ resolved
@@ -154,11 +154,8 @@
     @Inject
     private NetworkOfferingDao networkOfferingDao;
     @Inject
-<<<<<<< HEAD
-=======
     private AutoScaleVmGroupDao autoScaleVmGroupDao;
     @Inject
->>>>>>> a63b2aba
     private UserDataDao userDataDao;
     @Inject
     EntityManager entityManager;
