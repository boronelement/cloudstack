// Licensed to the Apache Software Foundation (ASF) under one
// or more contributor license agreements.  See the NOTICE file
// distributed with this work for additional information
// regarding copyright ownership.  The ASF licenses this file
// to you under the Apache License, Version 2.0 (the
// "License"); you may not use this file except in compliance
// with the License.  You may obtain a copy of the License at
//
//   http://www.apache.org/licenses/LICENSE-2.0
//
// Unless required by applicable law or agreed to in writing,
// software distributed under the License is distributed on an
// "AS IS" BASIS, WITHOUT WARRANTIES OR CONDITIONS OF ANY
// KIND, either express or implied.  See the License for the
// specific language governing permissions and limitations
// under the License.
package com.cloud.deploy;

import static com.cloud.utils.NumbersUtil.toHumanReadableSize;

import java.util.ArrayList;
import java.util.Collections;
import java.util.Comparator;
import java.util.HashMap;
import java.util.HashSet;
import java.util.List;
import java.util.Map;
import java.util.Objects;
import java.util.Optional;
import java.util.Set;
import java.util.Timer;
import java.util.TreeSet;
import java.util.stream.Collectors;

import javax.inject.Inject;
import javax.naming.ConfigurationException;

import org.apache.cloudstack.affinity.AffinityGroupDomainMapVO;
import com.cloud.storage.VMTemplateVO;
import com.cloud.storage.dao.VMTemplateDao;
import com.cloud.user.AccountVO;
import com.cloud.user.dao.AccountDao;
import com.cloud.exception.StorageUnavailableException;
import com.cloud.utils.db.Filter;
import com.cloud.utils.fsm.StateMachine2;

import org.apache.cloudstack.framework.config.ConfigKey;
import org.apache.cloudstack.framework.config.Configurable;
import org.apache.commons.collections.CollectionUtils;
import org.apache.commons.lang3.StringUtils;
import org.apache.cloudstack.affinity.AffinityGroupProcessor;
import org.apache.cloudstack.affinity.AffinityGroupService;
import org.apache.cloudstack.affinity.AffinityGroupVMMapVO;
import org.apache.cloudstack.affinity.AffinityGroupVO;
import org.apache.cloudstack.affinity.dao.AffinityGroupDao;
import org.apache.cloudstack.affinity.dao.AffinityGroupDomainMapDao;
import org.apache.cloudstack.affinity.dao.AffinityGroupVMMapDao;
import org.apache.cloudstack.engine.cloud.entity.api.db.VMReservationVO;
import org.apache.cloudstack.engine.cloud.entity.api.db.dao.VMReservationDao;
import org.apache.cloudstack.engine.subsystem.api.storage.DataStore;
import org.apache.cloudstack.engine.subsystem.api.storage.DataStoreManager;
import org.apache.cloudstack.engine.subsystem.api.storage.StoragePoolAllocator;
import org.apache.cloudstack.framework.config.dao.ConfigurationDao;
import org.apache.cloudstack.framework.messagebus.MessageBus;
import org.apache.cloudstack.framework.messagebus.MessageSubscriber;
import org.apache.cloudstack.managed.context.ManagedContextTimerTask;
import org.apache.cloudstack.storage.datastore.db.PrimaryDataStoreDao;
import org.apache.cloudstack.storage.datastore.db.StoragePoolVO;
import org.apache.cloudstack.utils.identity.ManagementServerNode;
<<<<<<< HEAD
import org.apache.cloudstack.utils.reflectiontostringbuilderutils.ReflectionToStringBuilderUtils;
import org.apache.commons.collections.CollectionUtils;
import org.apache.commons.collections.MapUtils;
import org.apache.commons.lang3.StringUtils;
import org.apache.log4j.Logger;
=======
>>>>>>> a31449b1

import com.cloud.agent.AgentManager;
import com.cloud.agent.Listener;
import com.cloud.agent.api.AgentControlAnswer;
import com.cloud.agent.api.AgentControlCommand;
import com.cloud.agent.api.Answer;
import com.cloud.agent.api.Command;
import com.cloud.agent.api.StartupCommand;
import com.cloud.agent.api.StartupRoutingCommand;
import com.cloud.agent.manager.allocator.HostAllocator;
import com.cloud.capacity.CapacityManager;
import com.cloud.capacity.dao.CapacityDao;
import com.cloud.configuration.Config;
import com.cloud.configuration.ConfigurationManagerImpl;
import com.cloud.dc.ClusterDetailsDao;
import com.cloud.dc.ClusterDetailsVO;
import com.cloud.dc.ClusterVO;
import com.cloud.dc.DataCenter;
import com.cloud.dc.DataCenterVO;
import com.cloud.dc.DedicatedResourceVO;
import com.cloud.dc.Pod;
import com.cloud.dc.dao.ClusterDao;
import com.cloud.dc.dao.DataCenterDao;
import com.cloud.dc.dao.DedicatedResourceDao;
import com.cloud.dc.dao.HostPodDao;
import com.cloud.deploy.DeploymentPlanner.ExcludeList;
import com.cloud.deploy.DeploymentPlanner.PlannerResourceUsage;
import com.cloud.deploy.dao.PlannerHostReservationDao;
import com.cloud.exception.AffinityConflictException;
import com.cloud.exception.ConnectionException;
import com.cloud.exception.InsufficientServerCapacityException;
import com.cloud.gpu.GPU;
import com.cloud.host.DetailVO;
import com.cloud.host.Host;
import com.cloud.host.HostVO;
import com.cloud.host.Status;
import com.cloud.host.dao.HostDao;
import com.cloud.host.dao.HostDetailsDao;
import com.cloud.hypervisor.Hypervisor.HypervisorType;
import com.cloud.offering.ServiceOffering;
import com.cloud.org.Cluster;
import com.cloud.org.Grouping;
import com.cloud.resource.ResourceManager;
import com.cloud.service.ServiceOfferingDetailsVO;
import com.cloud.service.dao.ServiceOfferingDetailsDao;
import com.cloud.storage.DiskOfferingVO;
import com.cloud.storage.GuestOSVO;
import com.cloud.storage.ScopeType;
import com.cloud.storage.StorageManager;
import com.cloud.storage.StoragePool;
import com.cloud.storage.StoragePoolHostVO;
import com.cloud.storage.Volume;
import com.cloud.storage.VolumeVO;
import com.cloud.storage.dao.DiskOfferingDao;
import com.cloud.storage.dao.GuestOSCategoryDao;
import com.cloud.storage.dao.GuestOSDao;
import com.cloud.storage.dao.StoragePoolHostDao;
import com.cloud.storage.dao.VolumeDao;
import com.cloud.user.AccountManager;
import com.cloud.utils.DateUtil;
import com.cloud.utils.LogUtils;
import com.cloud.utils.NumbersUtil;
import com.cloud.utils.Pair;
import com.cloud.utils.component.Manager;
import com.cloud.utils.component.ManagerBase;
import com.cloud.utils.db.DB;
import com.cloud.utils.db.SearchCriteria;
import com.cloud.utils.db.Transaction;
import com.cloud.utils.db.TransactionCallback;
import com.cloud.utils.db.TransactionStatus;
import com.cloud.utils.exception.CloudRuntimeException;
import com.cloud.utils.fsm.StateListener;
import com.cloud.vm.DiskProfile;
import com.cloud.vm.VMInstanceVO;
import com.cloud.vm.VirtualMachine;
import com.cloud.vm.VirtualMachine.Event;
import com.cloud.vm.VirtualMachine.State;
import com.cloud.vm.VirtualMachineProfile;
import com.cloud.vm.dao.UserVmDao;
import com.cloud.vm.dao.VMInstanceDao;

public class DeploymentPlanningManagerImpl extends ManagerBase implements DeploymentPlanningManager, Manager, Listener,
StateListener<State, VirtualMachine.Event, VirtualMachine>, Configurable {

    @Inject
    AgentManager _agentMgr;
    @Inject
    private AccountDao accountDao;
    @Inject
    protected UserVmDao _vmDao;
    @Inject
    protected VMInstanceDao _vmInstanceDao;
    @Inject
    protected AffinityGroupDao _affinityGroupDao;
    @Inject
    protected AffinityGroupVMMapDao _affinityGroupVMMapDao;
    @Inject
    protected AffinityGroupDomainMapDao _affinityGroupDomainMapDao;
    @Inject
    AffinityGroupService _affinityGroupService;
    @Inject
    DataCenterDao _dcDao;
    @Inject
    PlannerHostReservationDao _plannerHostReserveDao;
    private int _vmCapacityReleaseInterval;
    @Inject
    MessageBus _messageBus;
    private Timer _timer = null;
    private long _hostReservationReleasePeriod = 60L * 60L * 1000L; // one hour by default
    @Inject
    protected VMReservationDao _reservationDao;
    @Inject
    HostDetailsDao _hostDetailsDao;
    @Inject
    private VMTemplateDao templateDao;

    private static final long ADMIN_ACCOUNT_ROLE_ID = 1l;
    private static final long INITIAL_RESERVATION_RELEASE_CHECKER_DELAY = 30L * 1000L; // thirty seconds expressed in milliseconds
    protected long _nodeId = -1;

    protected List<StoragePoolAllocator> _storagePoolAllocators;

    public List<StoragePoolAllocator> getStoragePoolAllocators() {
        return _storagePoolAllocators;
    }

    public void setStoragePoolAllocators(List<StoragePoolAllocator> storagePoolAllocators) {
        _storagePoolAllocators = storagePoolAllocators;
    }

    protected List<HostAllocator> _hostAllocators;

    public List<HostAllocator> getHostAllocators() {
        return _hostAllocators;
    }

    public void setHostAllocators(List<HostAllocator> hostAllocators) {
        _hostAllocators = hostAllocators;
    }

    @Inject
    protected HostDao _hostDao;
    @Inject
    protected HostPodDao _podDao;
    @Inject
    protected ClusterDao _clusterDao;
    @Inject
    protected DedicatedResourceDao _dedicatedDao;
    @Inject
    protected GuestOSDao _guestOSDao = null;
    @Inject
    protected GuestOSCategoryDao _guestOSCategoryDao = null;
    @Inject
    protected DiskOfferingDao _diskOfferingDao;
    @Inject
    protected StoragePoolHostDao _poolHostDao;

    @Inject
    protected VolumeDao _volsDao;
    @Inject
    protected CapacityManager _capacityMgr;
    @Inject
    protected ConfigurationDao _configDao;
    @Inject
    protected PrimaryDataStoreDao _storagePoolDao;
    @Inject
    protected CapacityDao _capacityDao;
    @Inject
    protected AccountManager _accountMgr;
    @Inject
    protected StorageManager _storageMgr;
    @Inject
    DataStoreManager dataStoreMgr;
    @Inject
    protected ClusterDetailsDao _clusterDetailsDao;
    @Inject
    protected ResourceManager _resourceMgr;
    @Inject
    protected ServiceOfferingDetailsDao _serviceOfferingDetailsDao;

    protected List<DeploymentPlanner> _planners;

    public List<DeploymentPlanner> getPlanners() {
        return _planners;
    }

    public void setPlanners(List<DeploymentPlanner> planners) {
        _planners = planners;
    }

    protected List<AffinityGroupProcessor> _affinityProcessors;

    public List<AffinityGroupProcessor> getAffinityGroupProcessors() {
        return _affinityProcessors;
    }

    public void setAffinityGroupProcessors(List<AffinityGroupProcessor> affinityProcessors) {
        _affinityProcessors = affinityProcessors;
    }

    protected void avoidOtherClustersForDeploymentIfMigrationDisabled(VirtualMachine vm, Host lastHost, ExcludeList avoids) {
        if (lastHost == null || lastHost.getClusterId() == null ||
                ConfigurationManagerImpl.MIGRATE_VM_ACROSS_CLUSTERS.valueIn(vm.getDataCenterId())) {
            return;
        }
        List<VolumeVO> volumes = _volsDao.findUsableVolumesForInstance(vm.getId());
        if (CollectionUtils.isEmpty(volumes)) {
            return;
        }
        boolean storageMigrationNeededDuringClusterMigration = false;
        for (Volume volume : volumes) {
            StoragePoolVO pool = _storagePoolDao.findById(volume.getPoolId());
            if (List.of(ScopeType.HOST, ScopeType.CLUSTER).contains(pool.getScope())) {
                storageMigrationNeededDuringClusterMigration = true;
                break;
            }
        }
        if (!storageMigrationNeededDuringClusterMigration) {
            return;
        }
        final Long lastHostClusterId = lastHost.getClusterId();
        logger.warn(String.format("VM last host ID: %d belongs to zone ID: %s for which config - %s is false and storage migration would be needed for inter-cluster migration, therefore, adding all other clusters except ID: %d from this zone to avoid list",
                lastHost.getId(), vm.getDataCenterId(), ConfigurationManagerImpl.MIGRATE_VM_ACROSS_CLUSTERS.key(), lastHostClusterId));
        List<Long> clusterIds = _clusterDao.listAllClusters(lastHost.getDataCenterId());
        Set<Long> existingAvoidedClusters = avoids.getClustersToAvoid();
        clusterIds = clusterIds.stream().filter(x -> !Objects.equals(x, lastHostClusterId) && (existingAvoidedClusters == null || !existingAvoidedClusters.contains(x))).collect(Collectors.toList());
        avoids.addClusterList(clusterIds);
    }

    @Override
    public DeployDestination planDeployment(VirtualMachineProfile vmProfile, DeploymentPlan plan, ExcludeList avoids, DeploymentPlanner planner)
            throws InsufficientServerCapacityException, AffinityConflictException {
        s_logger.debug(logDeploymentWithoutException(vmProfile.getVirtualMachine(), plan, avoids, planner));

        ServiceOffering offering = vmProfile.getServiceOffering();
        int cpuRequested = offering.getCpu() * offering.getSpeed();
        long ramRequested = offering.getRamSize() * 1024L * 1024L;
        VirtualMachine vm = vmProfile.getVirtualMachine();
        DataCenter dc = _dcDao.findById(vm.getDataCenterId());
        boolean volumesRequireEncryption = anyVolumeRequiresEncryption(_volsDao.findByInstance(vm.getId()));

        if (vm.getType() == VirtualMachine.Type.User || vm.getType() == VirtualMachine.Type.DomainRouter) {
            s_logger.debug(String.format("Checking non dedicated resources to deploy VM [%s].",
                    ReflectionToStringBuilderUtils.reflectOnlySelectedFields(vm, "uuid", "type", "instanceName")));
            checkForNonDedicatedResources(vmProfile, dc, avoids);
        }
<<<<<<< HEAD

        if (s_logger.isDebugEnabled()) {
            String datacenter = ReflectionToStringBuilderUtils.reflectOnlySelectedFields(dc, "uuid", "name");
            String podVO = ReflectionToStringBuilderUtils.reflectOnlySelectedFields(_podDao.findById(plan.getPodId()), "uuid", "name");
            String clusterVO = ReflectionToStringBuilderUtils.reflectOnlySelectedFields(_clusterDao.findById(plan.getClusterId()), "uuid", "name");
            String vmDetails = ReflectionToStringBuilderUtils.reflectOnlySelectedFields(vm, "uuid", "type", "instanceName");
            s_logger.debug(String.format("Trying to allocate a host and storage pools from datacenter [%s], pod [%s], cluster [%s], to deploy VM [%s] "
                    + "with requested CPU [%s] and requested RAM [%s].", datacenter, podVO, clusterVO, vmDetails, cpuRequested, toHumanReadableSize(ramRequested)));
=======
        if (logger.isDebugEnabled()) {
            logger.debug("DeploymentPlanner allocation algorithm: " + planner);

            logger.debug("Trying to allocate a host and storage pools from dc:" + plan.getDataCenterId() + ", pod:" + plan.getPodId() + ",cluster:" +
                    plan.getClusterId() + ", requested cpu: " + cpu_requested + ", requested ram: " + toHumanReadableSize(ram_requested));

            logger.debug("Is ROOT volume READY (pool already allocated)?: " + (plan.getPoolId() != null ? "Yes" : "No"));
>>>>>>> a31449b1
        }
        String isRootVolumeReadyMsg = plan.getPoolId() != null ? "is ready" : "is not ready";
        s_logger.debug(String.format("ROOT volume %s to deploy VM [%s].", vm.getUuid(), isRootVolumeReadyMsg));

        avoidDisabledResources(vmProfile, dc, avoids);

        String haVmTag = (String)vmProfile.getParameter(VirtualMachineProfile.Param.HaTag);
        String uefiFlag = (String)vmProfile.getParameter(VirtualMachineProfile.Param.UefiFlag);

        if (plan.getHostId() != null && haVmTag == null) {
<<<<<<< HEAD
            return deployInSpecifiedHostWithoutHA(vmProfile, plan, avoids, planner, vm, dc, uefiFlag);
=======
            Long hostIdSpecified = plan.getHostId();
            if (logger.isDebugEnabled()) {
                logger.debug("DeploymentPlan has host_id specified, choosing this host: " + hostIdSpecified);
            }
            HostVO host = _hostDao.findById(hostIdSpecified);
            if (host != null && StringUtils.isNotBlank(uefiFlag) && "yes".equalsIgnoreCase(uefiFlag)) {
                DetailVO uefiHostDetail = _hostDetailsDao.findDetail(host.getId(), Host.HOST_UEFI_ENABLE);
                if (uefiHostDetail == null || "false".equalsIgnoreCase(uefiHostDetail.getValue())) {
                    logger.debug("Cannot deploy to specified host as host does n't support uefi vm deployment, returning.");
                    return null;

                }
            }
            if (host == null) {
                logger.debug("The specified host cannot be found");
            } else if (avoids.shouldAvoid(host)) {
                logger.debug("The specified host is in avoid set");
            } else {
                if (logger.isDebugEnabled()) {
                    logger.debug(
                            "Looking for suitable pools for this host under zone: " + host.getDataCenterId() + ", pod: " + host.getPodId() + ", cluster: " + host.getClusterId());
                }

                Pod pod = _podDao.findById(host.getPodId());

                Cluster cluster = _clusterDao.findById(host.getClusterId());

                boolean displayStorage = getDisplayStorageFromVmProfile(vmProfile);
                if (vm.getHypervisorType() == HypervisorType.BareMetal) {
                    DeployDestination dest = new DeployDestination(dc, pod, cluster, host, new HashMap<Volume, StoragePool>(), displayStorage);
                    logger.debug("Returning Deployment Destination: " + dest);
                    return dest;
                }

                // search for storage under the zone, pod, cluster of the host.
                DataCenterDeployment lastPlan =
                        new DataCenterDeployment(host.getDataCenterId(), host.getPodId(), host.getClusterId(), hostIdSpecified, plan.getPoolId(), null,
                                plan.getReservationContext());

                Pair<Map<Volume, List<StoragePool>>, List<Volume>> result = findSuitablePoolsForVolumes(vmProfile, lastPlan, avoids, HostAllocator.RETURN_UPTO_ALL);
                Map<Volume, List<StoragePool>> suitableVolumeStoragePools = result.first();
                List<Volume> readyAndReusedVolumes = result.second();

                _hostDao.loadDetails(host);
                if (volumesRequireEncryption && !Boolean.parseBoolean(host.getDetail(Host.HOST_VOLUME_ENCRYPTION))) {
                    logger.warn(String.format("VM's volumes require encryption support, and provided host %s can't handle it", host));
                    return null;
                } else {
                    logger.debug(String.format("Volume encryption requirements are met by provided host %s", host));
                }

                // choose the potential pool for this VM for this host
                if (!suitableVolumeStoragePools.isEmpty()) {
                    List<Host> suitableHosts = new ArrayList<Host>();
                    suitableHosts.add(host);
                    Pair<Host, Map<Volume, StoragePool>> potentialResources = findPotentialDeploymentResources(
                            suitableHosts, suitableVolumeStoragePools, avoids,
                            getPlannerUsage(planner, vmProfile, plan, avoids), readyAndReusedVolumes, plan.getPreferredHosts(), vm);
                    if (potentialResources != null) {
                        pod = _podDao.findById(host.getPodId());
                        cluster = _clusterDao.findById(host.getClusterId());
                        Map<Volume, StoragePool> storageVolMap = potentialResources.second();
                        // remove the reused vol<->pool from destination, since
                        // we don't have to prepare this volume.
                        for (Volume vol : readyAndReusedVolumes) {
                            storageVolMap.remove(vol);
                        }
                        DeployDestination dest = new DeployDestination(dc, pod, cluster, host, storageVolMap, displayStorage);
                        logger.debug("Returning Deployment Destination: " + dest);
                        return dest;
                    }
                }
            }
            logger.debug("Cannot deploy to specified host, returning.");
            return null;
>>>>>>> a31449b1
        }

        // call affinitygroup chain
        long vmGroupCount = _affinityGroupVMMapDao.countAffinityGroupsForVm(vm.getId());

        if (vmGroupCount > 0) {
            for (AffinityGroupProcessor processor : _affinityProcessors) {
                processor.process(vmProfile, plan, avoids);
            }
        }
        s_logger.debug(String.format("DeploymentPlan [%s] has not specified host. Trying to find another destination to deploy VM [%s], avoiding pods [%s], "
                + "clusters [%s] and hosts [%s].", plan.getClass().getSimpleName(), vmProfile.getUuid(), StringUtils.join(avoids.getPodsToAvoid(), ", "),
                StringUtils.join(avoids.getClustersToAvoid(), ", "), StringUtils.join(avoids.getHostsToAvoid(), ", ")));

        if (logger.isDebugEnabled()) {
            logger.debug("Deploy avoids pods: " + avoids.getPodsToAvoid() + ", clusters: " + avoids.getClustersToAvoid() + ", hosts: " + avoids.getHostsToAvoid());
            logger.debug("Deploy hosts with priorities " + plan.getHostPriorities() + " , hosts have NORMAL priority by default");
        }

        // call planners
        // DataCenter dc = _dcDao.findById(vm.getDataCenterId());
        // check if datacenter is in avoid set
        if (avoids.shouldAvoid(dc)) {
            if (logger.isDebugEnabled()) {
                logger.debug("DataCenter id = '" + dc.getId() + "' provided is in avoid set, DeploymentPlanner cannot allocate the VM, returning.");
            }
            return null;
        }

        if (planner == null) {
            String plannerName = offering.getDeploymentPlanner();
            if (plannerName == null) {
                if (vm.getHypervisorType() == HypervisorType.BareMetal) {
                    plannerName = "BareMetalPlanner";
                } else {
                    plannerName = _configDao.getValue(Config.VmDeploymentPlanner.key());
                }
            }
            planner = getDeploymentPlannerByName(plannerName);
        }

        Host lastHost = null;

        String considerLastHostStr = (String)vmProfile.getParameter(VirtualMachineProfile.Param.ConsiderLastHost);
        boolean considerLastHost = vm.getLastHostId() != null && haVmTag == null &&
                (considerLastHostStr == null || Boolean.TRUE.toString().equalsIgnoreCase(considerLastHostStr));
        if (considerLastHost) {
            logger.debug("This VM has last host_id specified, trying to choose the same host: " + vm.getLastHostId());

            HostVO host = _hostDao.findById(vm.getLastHostId());
            lastHost = host;
<<<<<<< HEAD

            DeployDestination deployDestination = deployInVmLastHost(vmProfile, plan, avoids, planner, vm, dc, offering, cpuRequested, ramRequested, volumesRequireEncryption);
            if (deployDestination != null) {
                return deployDestination;
            }
=======
            _hostDao.loadHostTags(host);
            _hostDao.loadDetails(host);
            ServiceOfferingDetailsVO offeringDetails = null;
            if (host == null) {
                logger.debug("The last host of this VM cannot be found");
            } else if (avoids.shouldAvoid(host)) {
                logger.debug("The last host of this VM is in avoid set");
            } else if (plan.getClusterId() != null && host.getClusterId() != null
                    && !plan.getClusterId().equals(host.getClusterId())) {
                logger.debug("The last host of this VM cannot be picked as the plan specifies different clusterId: "
                        + plan.getClusterId());
            } else if (_capacityMgr.checkIfHostReachMaxGuestLimit(host)) {
                logger.debug("The last Host, hostId: " + host.getId() +
                        " already has max Running VMs(count includes system VMs), skipping this and trying other available hosts");
            } else if ((offeringDetails  = _serviceOfferingDetailsDao.findDetail(offering.getId(), GPU.Keys.vgpuType.toString())) != null) {
                ServiceOfferingDetailsVO groupName = _serviceOfferingDetailsDao.findDetail(offering.getId(), GPU.Keys.pciDevice.toString());
                if(!_resourceMgr.isGPUDeviceAvailable(host.getId(), groupName.getValue(), offeringDetails.getValue())){
                    logger.debug("The last host of this VM does not have required GPU devices available");
                }
            } else if (volumesRequireEncryption && !Boolean.parseBoolean(host.getDetail(Host.HOST_VOLUME_ENCRYPTION))) {
                logger.warn(String.format("The last host of this VM %s does not support volume encryption, which is required by this VM.", host));
            } else {
                if (host.getStatus() == Status.Up) {
                    if (checkVmProfileAndHost(vmProfile, host)) {
                        long cluster_id = host.getClusterId();
                        ClusterDetailsVO cluster_detail_cpu = _clusterDetailsDao.findDetail(cluster_id,
                                "cpuOvercommitRatio");
                        ClusterDetailsVO cluster_detail_ram = _clusterDetailsDao.findDetail(cluster_id,
                                "memoryOvercommitRatio");
                        Float cpuOvercommitRatio = Float.parseFloat(cluster_detail_cpu.getValue());
                        Float memoryOvercommitRatio = Float.parseFloat(cluster_detail_ram.getValue());

                        boolean hostHasCpuCapability, hostHasCapacity = false;
                        hostHasCpuCapability = _capacityMgr.checkIfHostHasCpuCapability(host.getId(), offering.getCpu(), offering.getSpeed());

                        if (hostHasCpuCapability) {
                            // first check from reserved capacity
                            hostHasCapacity = _capacityMgr.checkIfHostHasCapacity(host.getId(), cpu_requested, ram_requested, true, cpuOvercommitRatio, memoryOvercommitRatio, true);

                            // if not reserved, check the free capacity
                            if (!hostHasCapacity)
                                hostHasCapacity = _capacityMgr.checkIfHostHasCapacity(host.getId(), cpu_requested, ram_requested, false, cpuOvercommitRatio, memoryOvercommitRatio, true);
                        }

                        boolean displayStorage = getDisplayStorageFromVmProfile(vmProfile);
                        if (hostHasCapacity
                                && hostHasCpuCapability) {
                            logger.debug("The last host of this VM is UP and has enough capacity");
                            logger.debug("Now checking for suitable pools under zone: " + host.getDataCenterId()
                                    + ", pod: " + host.getPodId() + ", cluster: " + host.getClusterId());

                            Pod pod = _podDao.findById(host.getPodId());
                            Cluster cluster = _clusterDao.findById(host.getClusterId());
                            if (vm.getHypervisorType() == HypervisorType.BareMetal) {
                                DeployDestination dest = new DeployDestination(dc, pod, cluster, host, new HashMap<Volume, StoragePool>(), displayStorage);
                                logger.debug("Returning Deployment Destination: " + dest);
                                return dest;
                            }

                            // search for storage under the zone, pod, cluster
                            // of
                            // the last host.
                            DataCenterDeployment lastPlan = new DataCenterDeployment(host.getDataCenterId(),
                                    host.getPodId(), host.getClusterId(), host.getId(), plan.getPoolId(), null);
                            Pair<Map<Volume, List<StoragePool>>, List<Volume>> result = findSuitablePoolsForVolumes(
                                    vmProfile, lastPlan, avoids, HostAllocator.RETURN_UPTO_ALL);
                            Map<Volume, List<StoragePool>> suitableVolumeStoragePools = result.first();
                            List<Volume> readyAndReusedVolumes = result.second();

                            // choose the potential pool for this VM for this
                            // host
                            if (!suitableVolumeStoragePools.isEmpty()) {
                                List<Host> suitableHosts = new ArrayList<Host>();
                                suitableHosts.add(host);
                                Pair<Host, Map<Volume, StoragePool>> potentialResources = findPotentialDeploymentResources(
                                        suitableHosts, suitableVolumeStoragePools, avoids,
                                        getPlannerUsage(planner, vmProfile, plan, avoids), readyAndReusedVolumes, plan.getPreferredHosts(), vm);
                                if (potentialResources != null) {
                                    Map<Volume, StoragePool> storageVolMap = potentialResources.second();
                                    // remove the reused vol<->pool from
                                    // destination, since we don't have to
                                    // prepare
                                    // this volume.
                                    for (Volume vol : readyAndReusedVolumes) {
                                        storageVolMap.remove(vol);
                                    }
                                    DeployDestination dest = new DeployDestination(dc, pod, cluster, host,
                                            storageVolMap, displayStorage);
                                    logger.debug("Returning Deployment Destination: " + dest);
                                    return dest;
                                }
                            }
                        } else {
                            logger.debug("The last host of this VM does not have enough capacity");
                        }
                    }
                } else {
                    logger.debug("The last host of this VM is not UP or is not enabled, host status is: " + host.getStatus().name() + ", host resource state is: " +
                            host.getResourceState());
                }
            }
            logger.debug("Cannot choose the last host to deploy this VM ");
>>>>>>> a31449b1
        }

        avoidOtherClustersForDeploymentIfMigrationDisabled(vm, lastHost, avoids);

        DeployDestination dest = null;
        List<Long> clusterList = null;

        if (planner != null && planner.canHandle(vmProfile, plan, avoids)) {
            while (true) {
                if (planner instanceof DeploymentClusterPlanner) {

                    ExcludeList plannerAvoidInput =
                            new ExcludeList(avoids.getDataCentersToAvoid(), avoids.getPodsToAvoid(), avoids.getClustersToAvoid(), avoids.getHostsToAvoid(),
                                    avoids.getPoolsToAvoid());

                    clusterList = ((DeploymentClusterPlanner)planner).orderClusters(vmProfile, plan, avoids);

                    if (clusterList != null && !clusterList.isEmpty()) {
                        // planner refactoring. call allocators to list hosts
                        ExcludeList plannerAvoidOutput =
                                new ExcludeList(avoids.getDataCentersToAvoid(), avoids.getPodsToAvoid(), avoids.getClustersToAvoid(), avoids.getHostsToAvoid(),
                                        avoids.getPoolsToAvoid());

                        resetAvoidSet(plannerAvoidOutput, plannerAvoidInput);

                        dest = checkClustersforDestination(clusterList, vmProfile, plan, avoids, dc, getPlannerUsage(planner, vmProfile, plan, avoids), plannerAvoidOutput);
                        if (dest != null) {
                            return dest;
                        }
                        // reset the avoid input to the planners
                        resetAvoidSet(avoids, plannerAvoidOutput);
                    } else {
                        return null;
                    }
                } else {
                    dest = planner.plan(vmProfile, plan, avoids);
                    if (dest != null) {
                        long hostId = dest.getHost().getId();
                        avoids.addHost(dest.getHost().getId());

                        if (volumesRequireEncryption && !Boolean.parseBoolean(_hostDetailsDao.findDetail(hostId, Host.HOST_VOLUME_ENCRYPTION).getValue())) {
                            logger.warn(String.format("VM's volumes require encryption support, and the planner-provided host %s can't handle it", dest.getHost()));
                            continue;
                        } else {
                            logger.debug(String.format("VM's volume encryption requirements are met by host %s", dest.getHost()));
                        }

                        if (checkIfHostFitsPlannerUsage(hostId, DeploymentPlanner.PlannerResourceUsage.Shared)) {
                            // found destination
                            return dest;
                        } else {
                            // find another host - seems some concurrent
                            // deployment picked it up for dedicated access
                            continue;
                        }
                    } else {
                        return null;
                    }
                }
            }
        }
        return dest;
    }

    private DeployDestination deployInVmLastHost(VirtualMachineProfile vmProfile, DeploymentPlan plan, ExcludeList avoids,
            DeploymentPlanner planner, VirtualMachine vm, DataCenter dc, ServiceOffering offering, int cpuRequested, long ramRequested,
            boolean volumesRequireEncryption) throws InsufficientServerCapacityException {
        HostVO host = _hostDao.findById(vm.getLastHostId());
        _hostDao.loadHostTags(host);
        _hostDao.loadDetails(host);

        if (canUseLastHost(host, avoids, plan, vm, offering, volumesRequireEncryption)) {
            if (host.getStatus() != Status.Up) {
                s_logger.debug(String.format("Cannot deploy VM [%s] to the last host [%s] because this host is not in UP state or is not enabled. Host current status [%s] and resource status [%s].",
                        vm.getUuid(), host.getUuid(), host.getState().name(), host.getResourceState()));
                return null;
            }
            if (checkVmProfileAndHost(vmProfile, host)) {
                long cluster_id = host.getClusterId();
                ClusterDetailsVO cluster_detail_cpu = _clusterDetailsDao.findDetail(cluster_id, "cpuOvercommitRatio");
                ClusterDetailsVO cluster_detail_ram = _clusterDetailsDao.findDetail(cluster_id, "memoryOvercommitRatio");
                Float cpuOvercommitRatio = Float.parseFloat(cluster_detail_cpu.getValue());
                Float memoryOvercommitRatio = Float.parseFloat(cluster_detail_ram.getValue());

                boolean hostHasCpuCapability, hostHasCapacity = false;
                hostHasCpuCapability = _capacityMgr.checkIfHostHasCpuCapability(host.getId(), offering.getCpu(), offering.getSpeed());

                if (hostHasCpuCapability) {
                    // first check from reserved capacity
                    hostHasCapacity = _capacityMgr.checkIfHostHasCapacity(host.getId(), cpuRequested, ramRequested, true, cpuOvercommitRatio, memoryOvercommitRatio, true);

                    // if not reserved, check the free capacity
                    if (!hostHasCapacity)
                        hostHasCapacity = _capacityMgr.checkIfHostHasCapacity(host.getId(), cpuRequested, ramRequested, false, cpuOvercommitRatio, memoryOvercommitRatio, true);
                    }

                boolean displayStorage = getDisplayStorageFromVmProfile(vmProfile);
                if (!hostHasCapacity || !hostHasCpuCapability) {
                    s_logger.debug(String.format("Cannot deploy VM [%s] to the last host [%s] because this host does not have enough capacity to deploy this VM.", vm.getUuid(), host.getUuid()));
                    return null;
                }
                s_logger.debug(String.format("Last host [%s] of VM [%s] is UP and has enough capacity. Checking for suitable pools for this host under zone [%s], pod [%s] and cluster [%s].",
                        host.getUuid(), vm.getUuid(), host.getDataCenterId(), host.getPodId(), host.getClusterId()));

                Pod pod = _podDao.findById(host.getPodId());
                Cluster cluster = _clusterDao.findById(host.getClusterId());
                if (vm.getHypervisorType() == HypervisorType.BareMetal) {
                    DeployDestination dest = new DeployDestination(dc, pod, cluster, host, new HashMap<Volume, StoragePool>(), displayStorage);
                    s_logger.debug("Returning Deployment Destination: " + dest);
                    return dest;
                }

                // search for storage under the zone, pod, cluster
                // of
                // the last host.
                DataCenterDeployment lastPlan = new DataCenterDeployment(host.getDataCenterId(),
                        host.getPodId(), host.getClusterId(), host.getId(), plan.getPoolId(), null);
                Pair<Map<Volume, List<StoragePool>>, List<Volume>> result = findSuitablePoolsForVolumes(
                        vmProfile, lastPlan, avoids, HostAllocator.RETURN_UPTO_ALL);
                Map<Volume, List<StoragePool>> suitableVolumeStoragePools = result.first();
                List<Volume> readyAndReusedVolumes = result.second();

                // choose the potential pool for this VM for this
                // host
                if (suitableVolumeStoragePools.isEmpty()) {
                    s_logger.debug(String.format("Cannot find suitable storage pools in host [%s] to deploy VM [%s]", host.getUuid(), vm.getUuid()));
                    return null;
                }
                List<Host> suitableHosts = new ArrayList<Host>();
                suitableHosts.add(host);
                Pair<Host, Map<Volume, StoragePool>> potentialResources = findPotentialDeploymentResources(
                        suitableHosts, suitableVolumeStoragePools, avoids,
                        getPlannerUsage(planner, vmProfile, plan, avoids), readyAndReusedVolumes, plan.getPreferredHosts(), vm);
                if (potentialResources != null) {
                    Map<Volume, StoragePool> storageVolMap = potentialResources.second();
                    // remove the reused vol<->pool from
                    // destination, since we don't have to
                    // prepare
                    // this volume.
                    for (Volume vol : readyAndReusedVolumes) {
                        storageVolMap.remove(vol);
                    }
                    DeployDestination dest = new DeployDestination(dc, pod, cluster, host, storageVolMap, displayStorage);
                    s_logger.debug("Returning Deployment Destination: " + dest);
                    return dest;
                }
            }
        }
        s_logger.debug(String.format("Cannot choose the last host to deploy this VM %s", vm));
        return null;
    }

    private boolean canUseLastHost(HostVO host, ExcludeList avoids, DeploymentPlan plan, VirtualMachine vm, ServiceOffering offering, boolean volumesRequireEncryption) {
        if (host == null) {
            s_logger.warn(String.format("Could not find last host of VM [%s] with id [%s]. Skipping this and trying other available hosts.", vm.getUuid(), vm.getLastHostId()));
            return false;
        }

        if (avoids.shouldAvoid(host)) {
            s_logger.warn(String.format("The last host [%s] of VM [%s] is in the avoid set. Skipping this and trying other available hosts.", host.getUuid(), vm.getUuid()));
            return false;
        }

        if (plan.getClusterId() != null && host.getClusterId() != null && !plan.getClusterId().equals(host.getClusterId())) {
            s_logger.debug(String.format("The last host [%s] of VM [%s] cannot be picked, as the plan [%s] specifies a different cluster [%s] to deploy this VM. Skipping this and trying other available hosts.",
                    ReflectionToStringBuilderUtils.reflectOnlySelectedFields(host, "uuid", "clusterId"), vm.getUuid(), plan.getClass().getSimpleName(), plan.getClusterId()));
            return false;
        }

        if (_capacityMgr.checkIfHostReachMaxGuestLimit(host)) {
            s_logger.debug(String.format("Cannot deploy VM [%s] in the last host [%s] because this host already has the max number of running VMs (users and system VMs). Skipping this and trying other available hosts.",
                    vm.getUuid(), host.getUuid()));
            return false;
        }

        ServiceOfferingDetailsVO offeringDetails = _serviceOfferingDetailsDao.findDetail(offering.getId(), GPU.Keys.vgpuType.toString());
        ServiceOfferingDetailsVO groupName = _serviceOfferingDetailsDao.findDetail(offering.getId(), GPU.Keys.pciDevice.toString());
        if (offeringDetails != null && !_resourceMgr.isGPUDeviceAvailable(host.getId(), groupName.getValue(), offeringDetails.getValue())) {
            s_logger.debug(String.format("Cannot deploy VM [%s] in the last host [%s] because this host does not have the required GPU devices available. Skipping this and trying other available hosts.",
                    vm.getUuid(), host.getUuid()));
            return false;
        }

        if (volumesRequireEncryption && !Boolean.parseBoolean(host.getDetail(Host.HOST_VOLUME_ENCRYPTION))) {
            s_logger.warn(String.format("The last host of this VM %s does not support volume encryption, which is required by this VM.", host));
            return false;
        }
        return true;
    }

    private DeployDestination deployInSpecifiedHostWithoutHA(VirtualMachineProfile vmProfile, DeploymentPlan plan, ExcludeList avoids,
            DeploymentPlanner planner, VirtualMachine vm, DataCenter dc, String uefiFlag)
            throws InsufficientServerCapacityException {
        Long hostIdSpecified = plan.getHostId();
        s_logger.debug(String.format("DeploymentPlan [%s] has specified host [%s] without HA flag. Choosing this host to deploy VM [%s].", plan.getClass().getSimpleName(), hostIdSpecified, vm.getUuid()));

        HostVO host = _hostDao.findById(hostIdSpecified);
        if (host != null && StringUtils.isNotBlank(uefiFlag) && "yes".equalsIgnoreCase(uefiFlag)) {
            _hostDao.loadDetails(host);
            if (MapUtils.isNotEmpty(host.getDetails()) && host.getDetails().containsKey(Host.HOST_UEFI_ENABLE) && "false".equalsIgnoreCase(host.getDetails().get(Host.HOST_UEFI_ENABLE))) {
                s_logger.debug(String.format("Cannot deploy VM [%s] to specified host [%s] because this host does not support UEFI VM deployment, returning.", vm.getUuid(), host.getUuid()));
                return null;

            }
        }
        if (host == null) {
            s_logger.debug(String.format("Cannot deploy VM [%s] to host [%s] because this host cannot be found.", vm.getUuid(), hostIdSpecified));
            return null;
        }
        if (avoids.shouldAvoid(host)) {
            s_logger.debug(String.format("Cannot deploy VM [%s] to host [%s] because this host is in the avoid set.", vm.getUuid(), host.getUuid()));
            return null;
        }

        s_logger.debug(String.format("Trying to find suitable pools for host [%s] under pod [%s], cluster [%s] and zone [%s], to deploy VM [%s].",
                host.getUuid(), host.getDataCenterId(), host.getPodId(), host.getClusterId(), vm.getUuid()));

        Pod pod = _podDao.findById(host.getPodId());
        Cluster cluster = _clusterDao.findById(host.getClusterId());

        boolean displayStorage = getDisplayStorageFromVmProfile(vmProfile);
        if (vm.getHypervisorType() == HypervisorType.BareMetal) {
            DeployDestination dest = new DeployDestination(dc, pod, cluster, host, new HashMap<Volume, StoragePool>(),
                    displayStorage);
            s_logger.debug("Returning Deployment Destination: " + dest);
            return dest;
        }

        DataCenterDeployment lastPlan = new DataCenterDeployment(host.getDataCenterId(), host.getPodId(),
                host.getClusterId(), hostIdSpecified, plan.getPoolId(), null, plan.getReservationContext());

        Pair<Map<Volume, List<StoragePool>>, List<Volume>> result = findSuitablePoolsForVolumes(vmProfile, lastPlan,
                avoids, HostAllocator.RETURN_UPTO_ALL);
        Map<Volume, List<StoragePool>> suitableVolumeStoragePools = result.first();
        List<Volume> readyAndReusedVolumes = result.second();

        if (!suitableVolumeStoragePools.isEmpty()) {
            List<Host> suitableHosts = new ArrayList<Host>();
            suitableHosts.add(host);
            Pair<Host, Map<Volume, StoragePool>> potentialResources = findPotentialDeploymentResources(suitableHosts,
                    suitableVolumeStoragePools, avoids, getPlannerUsage(planner, vmProfile, plan, avoids),
                    readyAndReusedVolumes, plan.getPreferredHosts(), vm);
            if (potentialResources != null) {
                pod = _podDao.findById(host.getPodId());
                cluster = _clusterDao.findById(host.getClusterId());
                Map<Volume, StoragePool> storageVolMap = potentialResources.second();
                for (Volume vol : readyAndReusedVolumes) {
                    storageVolMap.remove(vol);
                }
                DeployDestination dest = new DeployDestination(dc, pod, cluster, host, storageVolMap, displayStorage);
                s_logger.debug("Returning Deployment Destination: " + dest);
                return dest;
            }
        }
        s_logger.debug(String.format("Cannot deploy VM [%s] under host [%s], because no suitable pools were found.", vmProfile.getUuid(), host.getUuid()));
        return null;
    }

    protected boolean anyVolumeRequiresEncryption(List<? extends Volume> volumes) {
        for (Volume volume : volumes) {
            if (volume.getPassphraseId() != null) {
                return true;
            }
        }
        return false;
    }

    private boolean isDeployAsIs(VirtualMachine vm) {
        long templateId = vm.getTemplateId();
        VMTemplateVO template = templateDao.findById(templateId);
        return template != null && template.isDeployAsIs();
    }

    /**
     * Display storage in the logs by default if the template is not deploy-as-is.
     */
    private boolean getDisplayStorageFromVmProfile(VirtualMachineProfile vmProfile) {
        return vmProfile == null || vmProfile.getTemplate() == null || !vmProfile.getTemplate().isDeployAsIs();
    }

    /**
     * Adds disabled resources (Data centers, Pods, Clusters, and hosts) to exclude
     * list (avoid) in case of disabled state.
     */
    public void avoidDisabledResources(VirtualMachineProfile vmProfile, DataCenter dc, ExcludeList avoids) {
        if (vmProfile.getType().isUsedBySystem() && isRouterDeployableInDisabledResources()) {
            return;
        }

        VMInstanceVO vm = _vmInstanceDao.findById(vmProfile.getId());
        AccountVO owner = accountDao.findById(vm.getAccountId());
        boolean isOwnerRoleIdAdmin = false;

        if (owner != null && owner.getRoleId() != null && owner.getRoleId() == ADMIN_ACCOUNT_ROLE_ID) {
            isOwnerRoleIdAdmin = true;
        }

        if (isOwnerRoleIdAdmin && isAdminVmDeployableInDisabledResources()) {
            return;
        }

        avoidDisabledDataCenters(dc, avoids);
        avoidDisabledPods(dc, avoids);
        avoidDisabledClusters(dc, avoids);
        avoidDisabledHosts(dc, avoids);
    }

    /**
     * Returns the value of the ConfigKey 'allow.router.on.disabled.resources'.
     * @note this method allows mocking and testing with the respective ConfigKey parameter.
     */
    protected boolean isRouterDeployableInDisabledResources() {
        return allowRouterOnDisabledResource.value();
    }

    /**
     * Returns the value of the ConfigKey 'allow.admin.vm.on.disabled.resources'.
     * @note this method allows mocking and testing with the respective ConfigKey parameter.
     */
    protected boolean isAdminVmDeployableInDisabledResources() {
        return allowAdminVmOnDisabledResource.value();
    }

    /**
     * Adds disabled Hosts to the ExcludeList in order to avoid them at the deployment planner.
     */
    protected void avoidDisabledHosts(DataCenter dc, ExcludeList avoids) {
        List<HostVO> disabledHosts = _hostDao.listDisabledByDataCenterId(dc.getId());
        s_logger.debug(String.format("Adding hosts [%s] of datacenter [%s] to the avoid set, because these hosts are in the Disabled state.",
                disabledHosts.stream().map(HostVO::getUuid).collect(Collectors.joining(", ")), dc.getUuid()));
        for (HostVO host : disabledHosts) {
            avoids.addHost(host.getId());
        }
    }

    /**
     * Adds disabled Clusters to the ExcludeList in order to avoid them at the deployment planner.
     */
    protected void avoidDisabledClusters(DataCenter dc, ExcludeList avoids) {
        List<Long> pods = _podDao.listAllPods(dc.getId());
        for (Long podId : pods) {
            List<Long> disabledClusters = _clusterDao.listDisabledClusters(dc.getId(), podId);
            s_logger.debug(String.format("Adding clusters [%s] of pod [%s] to the void set because these clusters are in the Disabled state.", StringUtils.join(disabledClusters, ", "), podId));
            avoids.addClusterList(disabledClusters);
        }
    }

    /**
     * Adds disabled Pods to the ExcludeList in order to avoid them at the deployment planner.
     */
    protected void avoidDisabledPods(DataCenter dc, ExcludeList avoids) {
        List<Long> disabledPods = _podDao.listDisabledPods(dc.getId());
        s_logger.debug(String.format("Adding pods [%s] to the avoid set because these pods are in the Disabled state.", StringUtils.join(disabledPods, ", ")));
        avoids.addPodList(disabledPods);
    }

    /**
     * Adds disabled Data Centers (Zones) to the ExcludeList in order to avoid them at the deployment planner.
     */
    protected void avoidDisabledDataCenters(DataCenter dc, ExcludeList avoids) {
        if (dc.getAllocationState() == Grouping.AllocationState.Disabled) {
            s_logger.debug(String.format("Adding datacenter [%s] to the avoid set because this datacenter is in Disabled state.", dc.getUuid()));
            avoids.addDataCenter(dc.getId());
        }
    }

    @Override
    public DeploymentPlanner getDeploymentPlannerByName(String plannerName) {
        if (plannerName != null) {
            for (DeploymentPlanner plannerInList : _planners) {
                if (plannerName.equalsIgnoreCase(plannerInList.getName())) {
                    return plannerInList;
                }
            }
        }

        return null;
    }

    protected boolean checkVmProfileAndHost(final VirtualMachineProfile vmProfile, final HostVO host) {
        ServiceOffering offering = vmProfile.getServiceOffering();
        if (offering.getHostTag() != null) {
            _hostDao.loadHostTags(host);
            if (!host.checkHostServiceOfferingTags(offering)) {
                logger.debug("Service Offering host tag does not match the last host of this VM");
                return false;
            }
        }
        long guestOSId = vmProfile.getTemplate().getGuestOSId();
        GuestOSVO guestOS = _guestOSDao.findById(guestOSId);
        if (guestOS != null) {
            long guestOSCategoryId = guestOS.getCategoryId();
            DetailVO hostDetail = _hostDetailsDao.findDetail(host.getId(), "guest.os.category.id");
            if (hostDetail != null) {
                String guestOSCategoryIdString = hostDetail.getValue();
                if (String.valueOf(guestOSCategoryId) != guestOSCategoryIdString) {
                    logger.debug("The last host has different guest.os.category.id than guest os category of VM, skipping");
                    return false;
                }
            }
        }
        return true;
    }

    @Override
    public void checkForNonDedicatedResources(VirtualMachineProfile vmProfile, DataCenter dc, ExcludeList avoids) {
        boolean isExplicit = false;
        VirtualMachine vm = vmProfile.getVirtualMachine();

        // check if zone is dedicated. if yes check if vm owner has access to it.
        DedicatedResourceVO dedicatedZone = _dedicatedDao.findByZoneId(dc.getId());
        if (dedicatedZone != null && !_accountMgr.isRootAdmin(vmProfile.getOwner().getId())) {
            long accountDomainId = vmProfile.getOwner().getDomainId();
            long accountId = vmProfile.getOwner().getAccountId();
            s_logger.debug(String.format("Zone [%s] is dedicated. Checking if account [%s] in domain [%s] can use this zone to deploy VM [%s].",
                    dedicatedZone.getUuid(), accountId, accountDomainId, vmProfile.getUuid()));

            // If a zone is dedicated to an account then all hosts in this zone
            // will be explicitly dedicated to
            // that account. So there won't be any shared hosts in the zone, the
            // only way to deploy vms from that
            // account will be to use explicit dedication affinity group.
            if (dedicatedZone.getAccountId() != null) {
                if (dedicatedZone.getAccountId().equals(accountId)) {
                    return;
                } else {
                    throw new CloudRuntimeException("Failed to deploy VM, Zone " + dc.getName() + " not available for the user account " + vmProfile.getOwner());
                }
            }

            // if zone is dedicated to a domain. Check owner's access to the
            // domain level dedication group
            if (!_affinityGroupService.isAffinityGroupAvailableInDomain(dedicatedZone.getAffinityGroupId(), accountDomainId)) {
                throw new CloudRuntimeException("Failed to deploy VM, Zone " + dc.getName() + " not available for the user domain " + vmProfile.getOwner());
            }
        }

        // check affinity group of type Explicit dedication exists. If No put
        // dedicated pod/cluster/host in avoid list
        List<AffinityGroupVMMapVO> vmGroupMappings = _affinityGroupVMMapDao.findByVmIdType(vm.getId(), "ExplicitDedication");

        if (vmGroupMappings != null && !vmGroupMappings.isEmpty()) {
            isExplicit = true;
        }

        List<Long> allPodsInDc = _podDao.listAllPods(dc.getId());
        List<Long> allDedicatedPods = _dedicatedDao.listAllPods();
        allPodsInDc.retainAll(allDedicatedPods);

        List<Long> allClustersInDc = _clusterDao.listAllClusters(dc.getId());
        List<Long> allDedicatedClusters = _dedicatedDao.listAllClusters();
        allClustersInDc.retainAll(allDedicatedClusters);

        List<Long> allHostsInDc = _hostDao.listAllHosts(dc.getId());
        List<Long> allDedicatedHosts = _dedicatedDao.listAllHosts();
        allHostsInDc.retainAll(allDedicatedHosts);

        //Only when the type is instance VM and not explicitly dedicated.
        if (vm.getType() == VirtualMachine.Type.User && !isExplicit) {
<<<<<<< HEAD
            findAvoidSetForNonExplicitUserVM(avoids, isExplicit, vm, allPodsInDc, allClustersInDc, allHostsInDc);
=======
            //add explicitly dedicated resources in avoidList
            if (logger.isDebugEnabled()) {
                logger.debug("Adding pods to avoid lists for non-explicit VM deployment: " + allPodsInDc);
            }
            avoids.addPodList(allPodsInDc);
            if (logger.isDebugEnabled()) {
                logger.debug("Adding clusters to avoid lists for non-explicit VM deployment: " + allClustersInDc);
            }
            avoids.addClusterList(allClustersInDc);
            if (logger.isDebugEnabled()) {
                logger.debug("Adding hosts to avoid lists for non-explicit VM deployment: " + allHostsInDc);
            }
            avoids.addHostList(allHostsInDc);
>>>>>>> a31449b1
        }

        //Handle the Virtual Router Case
        //No need to check the isExplicit. As both the cases are handled.
        if (vm.getType() == VirtualMachine.Type.DomainRouter) {
            findAvoiSetForRouterVM(avoids, vm, allPodsInDc, allClustersInDc, allHostsInDc);
        }
    }

    private void findAvoiSetForRouterVM(ExcludeList avoids, VirtualMachine vm, List<Long> allPodsInDc, List<Long> allClustersInDc, List<Long> allHostsInDc) {
        long vmAccountId = vm.getAccountId();
        long vmDomainId = vm.getDomainId();

        List<Long> allPodsFromDedicatedID = new ArrayList<Long>();
        List<Long> allClustersFromDedicatedID = new ArrayList<Long>();
        List<Long> allHostsFromDedicatedID = new ArrayList<Long>();

        List<AffinityGroupDomainMapVO> domainGroupMappings = _affinityGroupDomainMapDao.listByDomain(vmDomainId);

        List<DedicatedResourceVO> tempStorage;

        if (domainGroupMappings == null || domainGroupMappings.isEmpty()) {
            tempStorage = _dedicatedDao.searchDedicatedPods(null, vmDomainId, vmAccountId, null,
                    new Filter(DedicatedResourceVO.class, "id", true, 0L, 1L)).first();

            for (DedicatedResourceVO vo : tempStorage) {
                allPodsFromDedicatedID.add(vo.getPodId());
            }

            tempStorage.clear();
            tempStorage = _dedicatedDao.searchDedicatedClusters(null, vmDomainId, vmAccountId, null,
                    new Filter(DedicatedResourceVO.class, "id", true, 0L, 1L)).first();

            for (DedicatedResourceVO vo : tempStorage) {
                allClustersFromDedicatedID.add(vo.getClusterId());
            }

            tempStorage.clear();
            tempStorage = _dedicatedDao.searchDedicatedHosts(null, vmDomainId, vmAccountId, null,
                    new Filter(DedicatedResourceVO.class, "id", true, 0L, 1L)).first();

            for (DedicatedResourceVO vo : tempStorage) {
                allHostsFromDedicatedID.add(vo.getHostId());
            }

            allPodsInDc.removeAll(allPodsFromDedicatedID);
            allClustersInDc.removeAll(allClustersFromDedicatedID);
            allHostsInDc.removeAll(allHostsFromDedicatedID);
        } else {
            tempStorage = _dedicatedDao.searchDedicatedPods(null, vmDomainId, null, null,
                    new Filter(DedicatedResourceVO.class, "id", true, 0L, 1L)).first();

            for (DedicatedResourceVO vo : tempStorage) {
                allPodsFromDedicatedID.add(vo.getPodId());
            }

            tempStorage.clear();
            tempStorage = _dedicatedDao.searchDedicatedClusters(null, vmDomainId, null, null,
                    new Filter(DedicatedResourceVO.class, "id", true, 0L, 1L)).first();

            for (DedicatedResourceVO vo : tempStorage) {
                allClustersFromDedicatedID.add(vo.getClusterId());
            }

            tempStorage.clear();
            tempStorage = _dedicatedDao.searchDedicatedHosts(null, vmDomainId, null, null,
                    new Filter(DedicatedResourceVO.class, "id", true, 0L, 1L)).first();

            for (DedicatedResourceVO vo : tempStorage) {
                allHostsFromDedicatedID.add(vo.getHostId());
            }

<<<<<<< HEAD
            allPodsInDc.removeAll(allPodsFromDedicatedID);
            allClustersInDc.removeAll(allClustersFromDedicatedID);
            allHostsInDc.removeAll(allHostsFromDedicatedID);
=======
            //Add in avoid list or no addition if no dedication
            if (logger.isDebugEnabled()) {
                logger.debug("Adding pods to avoid lists: " + allPodsInDc);
            }
            avoids.addPodList(allPodsInDc);
            if (logger.isDebugEnabled()) {
                logger.debug("Adding clusters to avoid lists: " + allClustersInDc);
            }
            avoids.addClusterList(allClustersInDc);
            if (logger.isDebugEnabled()) {
                logger.debug("Adding hosts to avoid lists: " + allHostsInDc);
            }
            avoids.addHostList(allHostsInDc);
>>>>>>> a31449b1
        }

        s_logger.debug(LogUtils.logGsonWithoutException(
                "Adding pods [%s], clusters [%s] and hosts [%s] to the avoid list in the deploy process of VR VM [%s], "
                        + "because this VM is not dedicated to this components.",
                allPodsInDc, allClustersInDc, allHostsInDc, vm.getUuid()));
        avoids.addPodList(allPodsInDc);
        avoids.addClusterList(allClustersInDc);
        avoids.addHostList(allHostsInDc);
    }

    private void findAvoidSetForNonExplicitUserVM(ExcludeList avoids, boolean isExplicit, VirtualMachine vm, List<Long> allPodsInDc, List<Long> allClustersInDc, List<Long> allHostsInDc) {
        s_logger.debug(LogUtils.logGsonWithoutException(
                "Adding pods [%s], clusters [%s] and hosts [%s] to the avoid list in the deploy process of user VM [%s], "
                        + "because this VM is not explicitly dedicated to these components.",
                allPodsInDc, allClustersInDc, allHostsInDc, vm.getUuid()));
        avoids.addPodList(allPodsInDc);
        avoids.addClusterList(allClustersInDc);
        avoids.addHostList(allHostsInDc);
    }

    private void resetAvoidSet(ExcludeList avoidSet, ExcludeList removeSet) {
        if (avoidSet.getDataCentersToAvoid() != null && removeSet.getDataCentersToAvoid() != null) {
            avoidSet.getDataCentersToAvoid().removeAll(removeSet.getDataCentersToAvoid());
        }
        if (avoidSet.getPodsToAvoid() != null && removeSet.getPodsToAvoid() != null) {
            avoidSet.getPodsToAvoid().removeAll(removeSet.getPodsToAvoid());
        }
        if (avoidSet.getClustersToAvoid() != null && removeSet.getClustersToAvoid() != null) {
            avoidSet.getClustersToAvoid().removeAll(removeSet.getClustersToAvoid());
        }
        if (avoidSet.getHostsToAvoid() != null && removeSet.getHostsToAvoid() != null) {
            avoidSet.getHostsToAvoid().removeAll(removeSet.getHostsToAvoid());
        }
        if (avoidSet.getPoolsToAvoid() != null && removeSet.getPoolsToAvoid() != null) {
            avoidSet.getPoolsToAvoid().removeAll(removeSet.getPoolsToAvoid());
        }
    }

    private PlannerResourceUsage getPlannerUsage(DeploymentPlanner planner, VirtualMachineProfile vmProfile, DeploymentPlan plan, ExcludeList avoids)
            throws InsufficientServerCapacityException {
        if (planner != null && planner instanceof DeploymentClusterPlanner) {
            return ((DeploymentClusterPlanner)planner).getResourceUsage(vmProfile, plan, avoids);
        } else {
            return DeploymentPlanner.PlannerResourceUsage.Shared;
        }

    }

    @DB
    protected boolean checkIfHostFitsPlannerUsage(final long hostId, final PlannerResourceUsage resourceUsageRequired) {
        // TODO Auto-generated method stub
        // check if this host has been picked up by some other planner
        // exclusively
        // if planner can work with shared host, check if this host has
        // been marked as 'shared'
        // else if planner needs dedicated host,
        PlannerHostReservationVO reservationEntry = _plannerHostReserveDao.findByHostId(hostId);
        if (reservationEntry != null) {
            final long id = reservationEntry.getId();
            PlannerResourceUsage hostResourceType = reservationEntry.getResourceUsage();

            if (hostResourceType != null) {
                if (hostResourceType == resourceUsageRequired) {
                    return true;
                } else {
                    logger.debug("Cannot use this host for usage: " + resourceUsageRequired + ", since this host has been reserved for planner usage : " +
                            hostResourceType);
                    return false;
                }
            } else {
                final PlannerResourceUsage hostResourceTypeFinal = hostResourceType;
                // reserve the host for required resourceType
                // let us lock the reservation entry before updating.
                return Transaction.execute(new TransactionCallback<Boolean>() {
                    @Override
                    public Boolean doInTransaction(TransactionStatus status) {
                        final PlannerHostReservationVO lockedEntry = _plannerHostReserveDao.lockRow(id, true);
                        if (lockedEntry == null) {
                            logger.error("Unable to lock the host entry for reservation, host: " + hostId);
                            return false;
                        }
                        // check before updating
                        if (lockedEntry.getResourceUsage() == null) {
                            lockedEntry.setResourceUsage(resourceUsageRequired);
                            _plannerHostReserveDao.persist(lockedEntry);
                            return true;
                        } else {
                            // someone updated it earlier. check if we can still use it
                            if (lockedEntry.getResourceUsage() == resourceUsageRequired) {
                                return true;
                            } else {
                                logger.debug("Cannot use this host for usage: " + resourceUsageRequired + ", since this host has been reserved for planner usage : " +
                                        hostResourceTypeFinal);
                                return false;
                            }
                        }
                    }
                });

            }

        }

        return false;
    }

    @DB
    public boolean checkHostReservationRelease(final Long hostId) {

        if (hostId != null) {
            PlannerHostReservationVO reservationEntry = _plannerHostReserveDao.findByHostId(hostId);
            if (reservationEntry != null && reservationEntry.getResourceUsage() != null) {

                // check if any VMs are starting or running on this host
                List<VMInstanceVO> vms = _vmInstanceDao.listUpByHostId(hostId);
                if (vms.size() > 0) {
                    if (logger.isDebugEnabled()) {
                        logger.debug("Cannot release reservation, Found " + vms.size() + " VMs Running on host " + hostId);
                    }
                    return false;
                }

                List<VMInstanceVO> vmsByLastHostId = _vmInstanceDao.listByLastHostId(hostId);
                if (vmsByLastHostId.size() > 0) {
                    // check if any VMs are within skip.counting.hours, if yes
                    // we
                    // cannot release the host
                    for (VMInstanceVO stoppedVM : vmsByLastHostId) {
                        long secondsSinceLastUpdate = (DateUtil.currentGMTTime().getTime() - stoppedVM.getUpdateTime().getTime()) / 1000;
                        if (secondsSinceLastUpdate < _vmCapacityReleaseInterval) {
                            if (logger.isDebugEnabled()) {
                                logger.debug("Cannot release reservation, Found VM: " + stoppedVM + " Stopped but reserved on host " + hostId);
                            }
                            return false;
                        }
                    }
                }

                // check if any VMs are stopping on or migrating to this host
                List<VMInstanceVO> vmsStoppingMigratingByHostId = _vmInstanceDao.findByHostInStates(hostId, State.Stopping, State.Migrating, State.Starting);
                if (vmsStoppingMigratingByHostId.size() > 0) {
                    if (logger.isDebugEnabled()) {
                        logger.debug("Cannot release reservation, Found " + vmsStoppingMigratingByHostId.size() + " VMs stopping/migrating/starting on host " + hostId);
                    }
                    return false;
                }

                // check if any VMs are in starting state with no hostId set yet
                // -
                // just ignore host release to avoid race condition
                List<VMInstanceVO> vmsStartingNoHost = _vmInstanceDao.listStartingWithNoHostId();

                if (vmsStartingNoHost.size() > 0) {
                    if (logger.isDebugEnabled()) {
                        logger.debug("Cannot release reservation, Found " + vms.size() + " VMs starting as of now and no hostId yet stored");
                    }
                    return false;
                }

                if (logger.isDebugEnabled()) {
                    logger.debug("Host has no VMs associated, releasing the planner reservation for host " + hostId);
                }

                final long id = reservationEntry.getId();

                return Transaction.execute(new TransactionCallback<Boolean>() {
                    @Override
                    public Boolean doInTransaction(TransactionStatus status) {
                        final PlannerHostReservationVO lockedEntry = _plannerHostReserveDao.lockRow(id, true);
                        if (lockedEntry == null) {
                            logger.error("Unable to lock the host entry for reservation, host: " + hostId);
                            return false;
                        }
                        // check before updating
                        if (lockedEntry.getResourceUsage() != null) {
                            lockedEntry.setResourceUsage(null);
                            _plannerHostReserveDao.persist(lockedEntry);
                            return true;
                        }

                        return false;
                    }
                });
            }

        }
        return false;
    }

    class HostReservationReleaseChecker extends ManagedContextTimerTask {
        @Override
        protected void runInContext() {
            try {
                logger.debug("Checking if any host reservation can be released ... ");
                checkHostReservations();
                logger.debug("Done running HostReservationReleaseChecker ... ");
            } catch (Throwable t) {
                logger.error("Exception in HostReservationReleaseChecker", t);
            }
        }
    }

    private void checkHostReservations() {
        List<PlannerHostReservationVO> reservedHosts = _plannerHostReserveDao.listAllReservedHosts();

        for (PlannerHostReservationVO hostReservation : reservedHosts) {
            HostVO host = _hostDao.findById(hostReservation.getHostId());
            if (host != null && host.getManagementServerId() != null && host.getManagementServerId() == _nodeId) {
                checkHostReservationRelease(hostReservation.getHostId());
            }
        }

    }

    @Override
    public boolean processAnswers(long agentId, long seq, Answer[] answers) {
        // TODO Auto-generated method stub
        return false;
    }

    @Override
    public boolean processCommands(long agentId, long seq, Command[] commands) {
        // TODO Auto-generated method stub
        return false;
    }

    @Override
    public AgentControlAnswer processControlCommand(long agentId, AgentControlCommand cmd) {
        // TODO Auto-generated method stub
        return null;
    }

    @Override
    public void processHostAdded(long hostId) {
    }

    @Override
    public void processConnect(Host host, StartupCommand cmd, boolean forRebalance) throws ConnectionException {
        if (!(cmd instanceof StartupRoutingCommand)) {
            return;
        }

        PlannerHostReservationVO reservationEntry = _plannerHostReserveDao.findByHostId(host.getId());
        if (reservationEntry == null) {
            // record the host in this table
            PlannerHostReservationVO newHost = new PlannerHostReservationVO(host.getId(), host.getDataCenterId(), host.getPodId(), host.getClusterId());
            _plannerHostReserveDao.persist(newHost);
        }

    }

    @Override
    public boolean processDisconnect(long agentId, Status state) {
        // TODO Auto-generated method stub
        return false;
    }

    @Override
    public void processHostAboutToBeRemoved(long hostId) {
    }

    @Override
    public void processHostRemoved(long hostId, long clusterId) {
    }

    @Override
    public boolean isRecurring() {
        // TODO Auto-generated method stub
        return false;
    }

    @Override
    public int getTimeout() {
        // TODO Auto-generated method stub
        return 0;
    }

    @Override
    public boolean processTimeout(long agentId, long seq) {
        // TODO Auto-generated method stub
        return false;
    }

    @Override
    public boolean configure(final String name, final Map<String, Object> params) throws ConfigurationException {
        _agentMgr.registerForHostEvents(this, true, false, true);
        VirtualMachine.State.getStateMachine().registerListener(this);
        _messageBus.subscribe("VM_ReservedCapacity_Free", new MessageSubscriber() {
            @Override
            public void onPublishMessage(String senderAddress, String subject, Object obj) {
                VMInstanceVO vm = ((VMInstanceVO)obj);
                logger.debug("MessageBus message: host reserved capacity released for VM: " + vm.getLastHostId() +
                        ", checking if host reservation can be released for host:" + vm.getLastHostId());
                Long hostId = vm.getLastHostId();
                checkHostReservationRelease(hostId);
            }
        });

        _vmCapacityReleaseInterval = NumbersUtil.parseInt(_configDao.getValue(Config.CapacitySkipcountingHours.key()), 3600);

        String hostReservationReleasePeriod = _configDao.getValue(Config.HostReservationReleasePeriod.key());
        if (hostReservationReleasePeriod != null) {
            _hostReservationReleasePeriod = Long.parseLong(hostReservationReleasePeriod);
            if (_hostReservationReleasePeriod <= 0)
                _hostReservationReleasePeriod = Long.parseLong(Config.HostReservationReleasePeriod.getDefaultValue());
        }

        _timer = new Timer("HostReservationReleaseChecker");

        _nodeId = ManagementServerNode.getManagementServerId();

        return super.configure(name, params);
    }

    @Override
    public boolean start() {
        _timer.schedule(new HostReservationReleaseChecker(), INITIAL_RESERVATION_RELEASE_CHECKER_DELAY, _hostReservationReleasePeriod);
        cleanupVMReservations();
        return true;
    }

    @Override
    public boolean stop() {
        _timer.cancel();
        return true;
    }

    @Override
    public void cleanupVMReservations() {
        List<VMReservationVO> reservations = _reservationDao.listAll();

        for (VMReservationVO reserv : reservations) {
            VMInstanceVO vm = _vmInstanceDao.findById(reserv.getVmId());
            if (vm != null) {
                if (vm.getState() == State.Starting || (vm.getState() == State.Stopped && vm.getLastHostId() == null)) {
                    continue;
                } else {
                    // delete reservation
                    _reservationDao.remove(reserv.getId());
                }
            } else {
                // delete reservation
                _reservationDao.remove(reserv.getId());
            }
        }
    }

    // /refactoring planner methods
    private DeployDestination checkClustersforDestination(List<Long> clusterList, VirtualMachineProfile vmProfile, DeploymentPlan plan, ExcludeList avoid, DataCenter dc,
            DeploymentPlanner.PlannerResourceUsage resourceUsageRequired, ExcludeList plannerAvoidOutput) {

        if (logger.isTraceEnabled()) {
            logger.trace("ClusterId List to consider: " + clusterList);
        }

        for (Long clusterId : clusterList) {
            ClusterVO clusterVO = _clusterDao.findById(clusterId);

            if (clusterVO.getHypervisorType() != vmProfile.getHypervisorType()) {
<<<<<<< HEAD
                s_logger.debug(String.format("Adding cluster [%s] to the avoid set because the cluster's hypervisor [%s] does not match the VM [%s] hypervisor: [%s]. Skipping this cluster.",
                        clusterVO.getUuid(), clusterVO.getHypervisorType().name(), vmProfile.getUuid(), vmProfile.getHypervisorType().name()));
=======
                logger.debug("Cluster: " + clusterId + " has HyperVisorType that does not match the VM, skipping this cluster");
>>>>>>> a31449b1
                avoid.addCluster(clusterVO.getId());
                continue;
            }

            logger.debug("Checking resources in Cluster: " + clusterId + " under Pod: " + clusterVO.getPodId());
            // search for resources(hosts and storage) under this zone, pod,
            // cluster.
            DataCenterDeployment potentialPlan =
                    new DataCenterDeployment(plan.getDataCenterId(), clusterVO.getPodId(), clusterVO.getId(), null, plan.getPoolId(), null, plan.getReservationContext());
            potentialPlan.setHostPriorities(plan.getHostPriorities());

            Pod pod = _podDao.findById(clusterVO.getPodId());
            if (CollectionUtils.isNotEmpty(avoid.getPodsToAvoid()) && avoid.getPodsToAvoid().contains(pod.getId())) {
                logger.debug("The cluster is in a disabled pod : " + pod.getId());
            } else {
                // find suitable hosts under this cluster, need as many hosts as we
                // get.
                List<Host> suitableHosts = findSuitableHosts(vmProfile, potentialPlan, avoid, HostAllocator.RETURN_UPTO_ALL);
                // if found suitable hosts in this cluster, find suitable storage
                // pools for each volume of the VM
                if (suitableHosts != null && !suitableHosts.isEmpty()) {
                    if (vmProfile.getHypervisorType() == HypervisorType.BareMetal) {
                        DeployDestination dest = new DeployDestination(dc, pod, clusterVO, suitableHosts.get(0));
                        return dest;
                    }

                    Pair<Map<Volume, List<StoragePool>>, List<Volume>> result = findSuitablePoolsForVolumes(vmProfile, potentialPlan, avoid, StoragePoolAllocator.RETURN_UPTO_ALL);
                    Map<Volume, List<StoragePool>> suitableVolumeStoragePools = result.first();
                    List<Volume> readyAndReusedVolumes = result.second();

                    // choose the potential host and pool for the VM
                    if (!suitableVolumeStoragePools.isEmpty()) {
                        Pair<Host, Map<Volume, StoragePool>> potentialResources = findPotentialDeploymentResources(suitableHosts, suitableVolumeStoragePools, avoid,
                                resourceUsageRequired, readyAndReusedVolumes, plan.getPreferredHosts(), vmProfile.getVirtualMachine());
                        if (potentialResources != null) {
                            Host host = _hostDao.findById(potentialResources.first().getId());
                            Map<Volume, StoragePool> storageVolMap = potentialResources.second();
                            // remove the reused vol<->pool from destination, since
                            // we don't have to prepare this volume.
                            for (Volume vol : readyAndReusedVolumes) {
                                storageVolMap.remove(vol);
                            }
                            boolean displayStorage = getDisplayStorageFromVmProfile(vmProfile);
                            DeployDestination dest = new DeployDestination(dc, pod, clusterVO, host, storageVolMap, displayStorage);
                            logger.debug("Returning Deployment Destination: " + dest);
                            return dest;
                        }
                    } else {
                        logger.debug("No suitable storagePools found under this Cluster: " + clusterId);
                    }
                } else {
                    logger.debug("No suitable hosts found under this Cluster: " + clusterId);
                }
            }

            if (canAvoidCluster(clusterVO, avoid, plannerAvoidOutput, vmProfile)) {
                avoid.addCluster(clusterVO.getId());
            }
        }
        logger.debug("Could not find suitable Deployment Destination for this VM under any clusters, returning. ");
        return null;
    }

    private boolean canAvoidCluster(Cluster clusterVO, ExcludeList avoids, ExcludeList plannerAvoidOutput, VirtualMachineProfile vmProfile) {

        ExcludeList allocatorAvoidOutput =
                new ExcludeList(avoids.getDataCentersToAvoid(), avoids.getPodsToAvoid(), avoids.getClustersToAvoid(), avoids.getHostsToAvoid(), avoids.getPoolsToAvoid());

        // remove any hosts/pools that the planners might have added
        // to get the list of hosts/pools that Allocators flagged as 'avoid'

        resetAvoidSet(allocatorAvoidOutput, plannerAvoidOutput);

        // if all hosts or all pools in the cluster are in avoid set after this
        // pass, then put the cluster in avoid set.
        boolean avoidAllHosts = true;
        boolean avoidAllPools = true;
        boolean avoidAllLocalPools = true;
        boolean avoidAllSharedPools = true;

        List<HostVO> allhostsInCluster =
                _hostDao.listAllUpAndEnabledNonHAHosts(Host.Type.Routing, clusterVO.getId(), clusterVO.getPodId(), clusterVO.getDataCenterId(), null);
        for (HostVO host : allhostsInCluster) {
            if (!allocatorAvoidOutput.shouldAvoid(host)) {
                // there's some host in the cluster that is not yet in avoid set
                avoidAllHosts = false;
                break;
            }
        }

        // all hosts in avoid set, avoid the cluster. Otherwise check the pools
        if (avoidAllHosts) {
            return true;
        }

        // Cluster can be put in avoid set in following scenarios:
        // 1. If storage allocators haven't put any pools in avoid set means either no pools in cluster
        // or pools not suitable for the allocators to handle or there is no
        // linkage of any suitable host to any of the pools in cluster
        // 2. If all 'shared' or 'local' pools are in avoid set
        if  (allocatorAvoidOutput.getPoolsToAvoid() != null && !allocatorAvoidOutput.getPoolsToAvoid().isEmpty()) {

            Pair<Boolean, Boolean> storageRequirements = findVMStorageRequirements(vmProfile);
            boolean vmRequiresSharedStorage = storageRequirements.first();
            boolean vmRequiresLocalStorege = storageRequirements.second();

            if (vmRequiresSharedStorage) {
                // check shared pools
                List<StoragePoolVO> allPoolsInCluster = _storagePoolDao.findPoolsByTags(clusterVO.getDataCenterId(), clusterVO.getPodId(), clusterVO.getId(), null, false, 0);
                for (StoragePoolVO pool : allPoolsInCluster) {
                    if (!allocatorAvoidOutput.shouldAvoid(pool)) {
                        // there's some pool in the cluster that is not yet in avoid set
                        avoidAllSharedPools = false;
                        break;
                    }
                }
            }

            if (vmRequiresLocalStorege) {
                // check local pools
                List<StoragePoolVO> allLocalPoolsInCluster =
                        _storagePoolDao.findLocalStoragePoolsByTags(clusterVO.getDataCenterId(), clusterVO.getPodId(), clusterVO.getId(), null, false);
                for (StoragePoolVO pool : allLocalPoolsInCluster) {
                    if (!allocatorAvoidOutput.shouldAvoid(pool)) {
                        // there's some pool in the cluster that is not yet
                        // in avoid set
                        avoidAllLocalPools = false;
                        break;
                    }
                }
            }

            if (vmRequiresSharedStorage && vmRequiresLocalStorege) {
                avoidAllPools = (avoidAllLocalPools || avoidAllSharedPools) ? true : false;
            } else if (vmRequiresSharedStorage) {
                avoidAllPools = avoidAllSharedPools;
            } else if (vmRequiresLocalStorege) {
                avoidAllPools = avoidAllLocalPools;
            }
        }

        if (avoidAllHosts || avoidAllPools) {
            return true;
        }
        return false;
    }

    private Pair<Boolean, Boolean> findVMStorageRequirements(VirtualMachineProfile vmProfile) {

        boolean requiresShared = false, requiresLocal = false;

        List<VolumeVO> volumesTobeCreated = _volsDao.findUsableVolumesForInstance(vmProfile.getId());

        // for each volume find whether shared or local pool is required
        for (VolumeVO toBeCreated : volumesTobeCreated) {
            DiskOfferingVO diskOffering = _diskOfferingDao.findById(toBeCreated.getDiskOfferingId());

            if (diskOffering != null) {
                if (diskOffering.isUseLocalStorage()) {
                    requiresLocal = true;
                } else {
                    requiresShared = true;
                }
            }
        }

        return new Pair<Boolean, Boolean>(requiresShared, requiresLocal);
    }

    protected Pair<Host, Map<Volume, StoragePool>> findPotentialDeploymentResources(List<Host> suitableHosts, Map<Volume, List<StoragePool>> suitableVolumeStoragePools,
                                                                                    ExcludeList avoid, PlannerResourceUsage resourceUsageRequired, List<Volume> readyAndReusedVolumes, List<Long> preferredHosts, VirtualMachine vm) {
        logger.debug("Trying to find a potenial host and associated storage pools from the suitable host/pool lists for this VM");

        boolean hostCanAccessPool = false;
        boolean haveEnoughSpace = false;
        boolean hostAffinityCheck = false;

        if (readyAndReusedVolumes == null) {
            readyAndReusedVolumes = new ArrayList<Volume>();
        }
        Map<Volume, StoragePool> storage = new HashMap<Volume, StoragePool>();
        TreeSet<Volume> volumesOrderBySizeDesc = new TreeSet<Volume>(new Comparator<Volume>() {
            @Override
            public int compare(Volume v1, Volume v2) {
                if (v1.getSize() < v2.getSize())
                    return 1;
                else
                    return -1;
            }
        });
        volumesOrderBySizeDesc.addAll(suitableVolumeStoragePools.keySet());
        boolean multipleVolume = volumesOrderBySizeDesc.size() > 1;
        boolean deployAsIs = isDeployAsIs(vm);
        for (Host potentialHost : suitableHosts) {
            Map<StoragePool, List<Volume>> volumeAllocationMap = new HashMap<StoragePool, List<Volume>>();
            if (deployAsIs) {
                storage = new HashMap<>();
                // Find the common suitable pools
                logger.debug("Trying to allocate all the VM volumes to a single storage pool");
                Set<StoragePool> suitablePools = new HashSet<>();
                List<StoragePool> notAllowedPools = new ArrayList<>();
                for (List<StoragePool> pools : suitableVolumeStoragePools.values()) {
                    if (CollectionUtils.isEmpty(suitablePools)) {
                        // All the suitable pools of the first volume
                        suitablePools.addAll(pools);
                    } else {
                        for (StoragePool pool : pools) {
                            if (!suitablePools.contains(pool)) {
                                logger.debug("Storage pool " + pool.getUuid() + " not allowed for this VM");
                                notAllowedPools.add(pool);
                            }
                        }
                    }
                }
                suitablePools.removeAll(notAllowedPools);
                if (CollectionUtils.isEmpty(suitablePools)) {
                    logger.debug("Could not find a storage pool to fit all the VM volumes on this host");
                    continue;
                }

                List<Volume> allVolumes = new ArrayList<>();
                allVolumes.addAll(volumesOrderBySizeDesc);
                List<Pair<Volume, DiskProfile>> volumeDiskProfilePair = getVolumeDiskProfilePairs(allVolumes);

                for (StoragePool storagePool : suitablePools) {
                    haveEnoughSpace = false;
                    hostCanAccessPool = false;
                    hostAffinityCheck = checkAffinity(potentialHost, preferredHosts);
                    if (hostCanAccessSPool(potentialHost, storagePool)) {
                        hostCanAccessPool = true;
                        if (potentialHost.getHypervisorType() == HypervisorType.VMware) {
                            try {
                                boolean isStoragePoolStoragepolicyComplaince = _storageMgr.isStoragePoolCompliantWithStoragePolicy(volumeDiskProfilePair, storagePool);
                                if (!isStoragePoolStoragepolicyComplaince) {
                                    continue;
                                }
                            } catch (StorageUnavailableException e) {
                                logger.warn(String.format("Could not verify storage policy complaince against storage pool %s due to exception %s", storagePool.getUuid(), e.getMessage()));
                                continue;
                            }
                            haveEnoughSpace = true;
                        }
                    }
                    if (hostCanAccessPool && haveEnoughSpace && hostAffinityCheck) {
                        for (Volume vol : volumesOrderBySizeDesc) {
                            logger.debug("Found a suitable storage pool for all the VM volumes: " + storagePool.getUuid());
                            storage.put(vol, storagePool);
                        }
                        break;
                    }
                }
            } else {
                for (Volume vol : volumesOrderBySizeDesc) {
                    haveEnoughSpace = false;
                    logger.debug("Checking if host: " + potentialHost.getId() + " can access any suitable storage pool for volume: " + vol.getVolumeType());
                    List<StoragePool> volumePoolList = suitableVolumeStoragePools.get(vol);
                    hostCanAccessPool = false;
                    hostAffinityCheck = checkAffinity(potentialHost, preferredHosts);
                    for (StoragePool potentialSPool : volumePoolList) {
                        if (hostCanAccessSPool(potentialHost, potentialSPool)) {
                            hostCanAccessPool = true;
                            if (multipleVolume && !readyAndReusedVolumes.contains(vol)) {
                                List<Volume> requestVolumes = null;
                                if (volumeAllocationMap.containsKey(potentialSPool))
                                    requestVolumes = volumeAllocationMap.get(potentialSPool);
                                else
                                    requestVolumes = new ArrayList<Volume>();
                                requestVolumes.add(vol);
                                List<Pair<Volume, DiskProfile>> volumeDiskProfilePair = getVolumeDiskProfilePairs(requestVolumes);
                                if (potentialHost.getHypervisorType() == HypervisorType.VMware) {
                                    try {
                                        boolean isStoragePoolStoragepolicyComplaince = _storageMgr.isStoragePoolCompliantWithStoragePolicy(volumeDiskProfilePair, potentialSPool);
                                        if (!isStoragePoolStoragepolicyComplaince) {
                                            continue;
                                        }
                                    } catch (StorageUnavailableException e) {
                                        logger.warn(String.format("Could not verify storage policy complaince against storage pool %s due to exception %s", potentialSPool.getUuid(), e.getMessage()));
                                        continue;
                                    }
                                }

                                if (!_storageMgr.storagePoolHasEnoughIops(volumeDiskProfilePair, potentialSPool) ||
                                        !_storageMgr.storagePoolHasEnoughSpace(volumeDiskProfilePair, potentialSPool, potentialHost.getClusterId()))
                                    continue;
                                volumeAllocationMap.put(potentialSPool, requestVolumes);
                            }
                            storage.put(vol, potentialSPool);
                            haveEnoughSpace = true;
                            break;
                        }
                    }
                    if (!hostCanAccessPool) {
                        break;
                    }
                    if (!haveEnoughSpace) {
                        logger.warn("insufficient capacity to allocate all volumes");
                        break;
                    }
                    if (!hostAffinityCheck) {
                        logger.debug("Host affinity check failed");
                        break;
                    }
                }
            }

            HostVO potentialHostVO = _hostDao.findById(potentialHost.getId());
            _hostDao.loadDetails(potentialHostVO);

            boolean hostHasEncryption = Boolean.parseBoolean(potentialHostVO.getDetail(Host.HOST_VOLUME_ENCRYPTION));
            boolean hostMeetsEncryptionRequirements = !anyVolumeRequiresEncryption(new ArrayList<>(volumesOrderBySizeDesc)) || hostHasEncryption;
            boolean hostFitsPlannerUsage = checkIfHostFitsPlannerUsage(potentialHost.getId(), resourceUsageRequired);

<<<<<<< HEAD
            if (hostCanAccessPool && haveEnoughSpace && hostAffinityCheck && hostMeetsEncryptionRequirements && hostFitsPlannerUsage) {
                s_logger.debug("Found a potential host " + "id: " + potentialHost.getId() + " name: " + potentialHost.getName() +
=======
            if (hostCanAccessPool && haveEnoughSpace && hostAffinityCheck && hostMeetsEncryptionRequirements && plannerUsageFits) {
                logger.debug("Found a potential host " + "id: " + potentialHost.getId() + " name: " + potentialHost.getName() +
>>>>>>> a31449b1
                        " and associated storage pools for this VM");
                volumeAllocationMap.clear();
                return new Pair<Host, Map<Volume, StoragePool>>(potentialHost, storage);
            } else {
                s_logger.debug(String.format("Adding host [%s] to the avoid set because: can access Pool [%b], has enough space [%b], affinity check [%b], fits planner [%s] usage [%b].",
                        potentialHost.getUuid(), hostCanAccessPool, haveEnoughSpace, hostAffinityCheck, resourceUsageRequired.getClass().getSimpleName(), hostFitsPlannerUsage));
                if (!hostMeetsEncryptionRequirements) {
                    logger.debug("Potential host " + potentialHost + " did not meet encryption requirements of all volumes");
                }
                avoid.addHost(potentialHost.getId());
            }
        }
        logger.debug("Could not find a potential host that has associated storage pools from the suitable host/pool lists for this VM");
        return null;
    }

    private  List<Pair<Volume, DiskProfile>> getVolumeDiskProfilePairs(List<Volume> volumes) {
        List<Pair<Volume, DiskProfile>> volumeDiskProfilePairs = new ArrayList<>();
        for (Volume volume: volumes) {
            DiskOfferingVO diskOffering = _diskOfferingDao.findById(volume.getDiskOfferingId());
            DiskProfile diskProfile = new DiskProfile(volume, diskOffering, _volsDao.getHypervisorType(volume.getId()));
            volumeDiskProfilePairs.add(new Pair<>(volume, diskProfile));
        }
        return volumeDiskProfilePairs;
    }

    /**
     * True if:
     * - Affinity is not enabled (preferred host is empty)
     * - Affinity is enabled and potential host is on the preferred hosts list
     *
     * False if not
     */
    @DB
    public boolean checkAffinity(Host potentialHost, List<Long> preferredHosts) {
        boolean hostAffinityEnabled = CollectionUtils.isNotEmpty(preferredHosts);
        boolean hostAffinityMatches = hostAffinityEnabled && preferredHosts.contains(potentialHost.getId());
        return !hostAffinityEnabled || hostAffinityMatches;
    }

    protected boolean hostCanAccessSPool(Host host, StoragePool pool) {
        boolean hostCanAccessSPool = false;

        StoragePoolHostVO hostPoolLinkage = _poolHostDao.findByPoolHost(pool.getId(), host.getId());
        if (hostPoolLinkage != null && _storageMgr.canHostAccessStoragePool(host, pool)) {
            hostCanAccessSPool = true;
        }

        logger.debug("Host: " + host.getId() + (hostCanAccessSPool ? " can" : " cannot") + " access pool: " + pool.getId());
        return hostCanAccessSPool;
    }

    protected List<Host> findSuitableHosts(VirtualMachineProfile vmProfile, DeploymentPlan plan, ExcludeList avoid, int returnUpTo) {
        List<Host> suitableHosts = new ArrayList<Host>();
        for (HostAllocator allocator : _hostAllocators) {
            suitableHosts = allocator.allocateTo(vmProfile, plan, Host.Type.Routing, avoid, returnUpTo);
            if (suitableHosts != null && !suitableHosts.isEmpty()) {
                break;
            }
        }

        if (suitableHosts.isEmpty()) {
            logger.debug("No suitable hosts found");
        }

        // re-order hosts by priority
        reorderHostsByPriority(plan.getHostPriorities(), suitableHosts);

        return suitableHosts;
    }

    @Override
    public void reorderHostsByPriority(Map<Long, Integer> priorities, List<Host> hosts) {
        logger.info("Re-ordering hosts " + hosts + " by priorities " + priorities);

        hosts.removeIf(host -> DataCenterDeployment.PROHIBITED_HOST_PRIORITY.equals(getHostPriority(priorities, host.getId())));

        Collections.sort(hosts, new Comparator<>() {
                    @Override
                    public int compare(Host host1, Host host2) {
                        int res = getHostPriority(priorities, host1.getId()).compareTo(getHostPriority(priorities, host2.getId()));
                        return -res;
                    }
                }
        );

        logger.info("Hosts after re-ordering are: " + hosts);
    }

    private Integer getHostPriority(Map<Long, Integer> priorities, Long hostId) {
        return priorities.get(hostId) != null ? priorities.get(hostId) : DeploymentPlan.DEFAULT_HOST_PRIORITY;
    }

    protected Pair<Map<Volume, List<StoragePool>>, List<Volume>> findSuitablePoolsForVolumes(VirtualMachineProfile vmProfile, DeploymentPlan plan, ExcludeList avoid,
            int returnUpTo) {
        List<VolumeVO> volumesTobeCreated = _volsDao.findUsableVolumesForInstance(vmProfile.getId());
        Map<Volume, List<StoragePool>> suitableVolumeStoragePools = new HashMap<Volume, List<StoragePool>>();
        List<Volume> readyAndReusedVolumes = new ArrayList<Volume>();

        // There should be at least the ROOT volume of the VM in usable state
        if (volumesTobeCreated.isEmpty()) {
            // OfflineVmwareMigration: find out what is wrong with the id of the vm we try to start
            throw new CloudRuntimeException("Unable to create deployment, no usable volumes found for the VM: " + vmProfile.getUuid());
        }

        // don't allow to start vm that doesn't have a root volume
        if (_volsDao.findByInstanceAndType(vmProfile.getId(), Volume.Type.ROOT).isEmpty()) {
            throw new CloudRuntimeException(String.format("Unable to deploy VM [%s] because the ROOT volume is missing.", vmProfile.getUuid()));
        }

        // for each volume find list of suitable storage pools by calling the
        // allocators
        Set<Long> originalAvoidPoolSet = new HashSet<>();
        if (avoid.getPoolsToAvoid() != null) {
            originalAvoidPoolSet.addAll(avoid.getPoolsToAvoid());
        }
        Set<Long> poolsToAvoidOutput = new HashSet<>(originalAvoidPoolSet);

        for (VolumeVO toBeCreated : volumesTobeCreated) {
<<<<<<< HEAD
            s_logger.debug(String.format("Checking suitable pools for volume [%s, %s] of VM [%s].", toBeCreated.getUuid(), toBeCreated.getVolumeType().name(), vmProfile.getUuid()));
=======
            logger.debug("Checking suitable pools for volume (Id, Type): (" + toBeCreated.getId() + "," + toBeCreated.getVolumeType().name() + ")");
>>>>>>> a31449b1

            if (toBeCreated.getState() == Volume.State.Allocated && toBeCreated.getPoolId() != null) {
                toBeCreated.setPoolId(null);
                if (!_volsDao.update(toBeCreated.getId(), toBeCreated)) {
                    throw new CloudRuntimeException(String.format("Error updating volume [%s] to clear pool Id.", toBeCreated.getId()));
                }
                if (logger.isDebugEnabled()) {
                    String msg = String.format("Setting pool_id to NULL for volume id=%s as it is in Allocated state", toBeCreated.getId());
                    logger.debug(msg);
                }
            }
            // If the plan specifies a poolId, it means that this VM's ROOT
            // volume is ready and the pool should be reused.
            // In this case, also check if rest of the volumes are ready and can
            // be reused.
<<<<<<< HEAD
            if ((plan.getPoolId() != null || (toBeCreated.getVolumeType() == Volume.Type.DATADISK && toBeCreated.getPoolId() != null && toBeCreated.getState() == Volume.State.Ready)) &&
                    checkIfPoolCanBeReused(vmProfile, plan, avoid, suitableVolumeStoragePools, readyAndReusedVolumes, toBeCreated)) {
                continue;
            }

            if (!isRootAdmin(vmProfile) && !isEnabledForAllocation(plan.getDataCenterId(), plan.getPodId(), plan.getClusterId())) {
                s_logger.debug(String.format("Cannot find new storage pool to deploy volume [%s] of VM [%s] in cluster [%s] because allocation state is disabled. Returning.",
                        toBeCreated.getUuid(), vmProfile.getUuid(), plan.getClusterId()));
                suitableVolumeStoragePools.clear();
                break;
            }

=======
            if (plan.getPoolId() != null || (toBeCreated.getVolumeType() == Volume.Type.DATADISK && toBeCreated.getPoolId() != null && toBeCreated.getState() == Volume.State.Ready)) {
                logger.debug("Volume has pool already allocated, checking if pool can be reused, poolId: " + toBeCreated.getPoolId());
                List<StoragePool> suitablePools = new ArrayList<StoragePool>();
                StoragePool pool = null;
                if (toBeCreated.getPoolId() != null) {
                    pool = (StoragePool)dataStoreMgr.getPrimaryDataStore(toBeCreated.getPoolId());
                } else {
                    pool = (StoragePool)dataStoreMgr.getPrimaryDataStore(plan.getPoolId());
                }

                if (!pool.isInMaintenance()) {
                    if (!avoid.shouldAvoid(pool)) {
                        long exstPoolDcId = pool.getDataCenterId();
                        long exstPoolPodId = pool.getPodId() != null ? pool.getPodId() : -1;
                        long exstPoolClusterId = pool.getClusterId() != null ? pool.getClusterId() : -1;
                        boolean canReusePool = false;
                        if (plan.getDataCenterId() == exstPoolDcId && plan.getPodId() == exstPoolPodId && plan.getClusterId() == exstPoolClusterId) {
                            canReusePool = true;
                        } else if (plan.getDataCenterId() == exstPoolDcId) {
                            DataStore dataStore = dataStoreMgr.getPrimaryDataStore(pool.getId());
                            if (dataStore != null && dataStore.getScope() != null && dataStore.getScope().getScopeType() == ScopeType.ZONE) {
                                canReusePool = true;
                            }
                        } else {
                            logger.debug("Pool of the volume does not fit the specified plan, need to reallocate a pool for this volume");
                            canReusePool = false;
                        }

                        if (canReusePool) {
                            logger.debug("Planner need not allocate a pool for this volume since its READY");
                            suitablePools.add(pool);
                            suitableVolumeStoragePools.put(toBeCreated, suitablePools);
                            if (!(toBeCreated.getState() == Volume.State.Allocated || toBeCreated.getState() == Volume.State.Creating)) {
                                readyAndReusedVolumes.add(toBeCreated);
                            }
                            continue;
                        }
                    } else {
                        logger.debug("Pool of the volume is in avoid set, need to reallocate a pool for this volume");
                    }
                } else {
                    logger.debug("Pool of the volume is in maintenance, need to reallocate a pool for this volume");
                }
            }

            if (logger.isDebugEnabled()) {
                logger.debug("We need to allocate new storagepool for this volume");
            }
            if (!isRootAdmin(vmProfile)) {
                if (!isEnabledForAllocation(plan.getDataCenterId(), plan.getPodId(), plan.getClusterId())) {
                    if (logger.isDebugEnabled()) {
                        logger.debug("Cannot allocate new storagepool for this volume in this cluster, allocation state is disabled");
                        logger.debug("Cannot deploy to this specified plan, allocation state is disabled, returning.");
                    }
                    // Cannot find suitable storage pools under this cluster for
                    // this volume since allocation_state is disabled.
                    // - remove any suitable pools found for other volumes.
                    // All volumes should get suitable pools under this cluster;
                    // else we can't use this cluster.
                    suitableVolumeStoragePools.clear();
                    break;
                }
            }

            logger.debug("Calling StoragePoolAllocators to find suitable pools");

>>>>>>> a31449b1
            DiskOfferingVO diskOffering = _diskOfferingDao.findById(toBeCreated.getDiskOfferingId());

            DiskProfile diskProfile = new DiskProfile(toBeCreated, diskOffering, vmProfile.getHypervisorType());
            boolean useLocalStorage = false;
            if (vmProfile.getType() != VirtualMachine.Type.User) {
                DataCenterVO zone = _dcDao.findById(plan.getDataCenterId());
                assert (zone != null) : "Invalid zone in deployment plan";
                Boolean useLocalStorageForSystemVM = ConfigurationManagerImpl.SystemVMUseLocalStorage.valueIn(zone.getId());
                if (useLocalStorageForSystemVM != null) {
                    useLocalStorage = useLocalStorageForSystemVM.booleanValue();
                    logger.debug("System VMs will use " + (useLocalStorage ? "local" : "shared") + " storage for zone id=" + plan.getDataCenterId());
                }
            } else {
                useLocalStorage = diskOffering.isUseLocalStorage();
            }
            diskProfile.setUseLocalStorage(useLocalStorage);
            s_logger.debug(String.format("Calling StoragePoolAllocators to find suitable pools to allocate volume [%s] necessary to deploy VM [%s].", toBeCreated.getUuid(), vmProfile.getUuid()));
            boolean foundPotentialPools = tryToFindPotentialPoolsToAlocateVolume(vmProfile, plan, avoid, returnUpTo, suitableVolumeStoragePools, toBeCreated, diskProfile);

            if (avoid.getPoolsToAvoid() != null) {
                poolsToAvoidOutput.addAll(avoid.getPoolsToAvoid());
                avoid.getPoolsToAvoid().retainAll(originalAvoidPoolSet);
            }

            if (!foundPotentialPools) {
<<<<<<< HEAD
                s_logger.debug(String.format("No suitable pools found for volume [%s] used by VM [%s] under cluster: [%s].", toBeCreated.getUuid(), vmProfile.getUuid(), plan.getClusterId()));
=======
                logger.debug("No suitable pools found for volume: " + toBeCreated + " under cluster: " + plan.getClusterId());
>>>>>>> a31449b1
                // No suitable storage pools found under this cluster for this
                // volume. - remove any suitable pools found for other volumes.
                // All volumes should get suitable pools under this cluster;
                // else we can't use this cluster.
                suitableVolumeStoragePools.clear();
                break;
            }
        }

        HashSet<Long> toRemove = new HashSet<Long>();
        for (List<StoragePool> lsp : suitableVolumeStoragePools.values()) {
            for (StoragePool sp : lsp) {
                toRemove.add(sp.getId());
            }
        }
        poolsToAvoidOutput.removeAll(toRemove);

        if (avoid.getPoolsToAvoid() != null) {
            avoid.getPoolsToAvoid().addAll(poolsToAvoidOutput);
        }

        if (suitableVolumeStoragePools.isEmpty()) {
            logger.debug("No suitable pools found");
        }

        return new Pair<Map<Volume, List<StoragePool>>, List<Volume>>(suitableVolumeStoragePools, readyAndReusedVolumes);
    }

    private boolean tryToFindPotentialPoolsToAlocateVolume(VirtualMachineProfile vmProfile, DeploymentPlan plan, ExcludeList avoid, int returnUpTo,
            Map<Volume, List<StoragePool>> suitableVolumeStoragePools, VolumeVO toBeCreated, DiskProfile diskProfile) {
        for (StoragePoolAllocator allocator : _storagePoolAllocators) {
            s_logger.debug(String.format("Trying to find suitable pools to allocate volume [%s] necessary to deploy VM [%s], using StoragePoolAllocator: [%s].",
                    toBeCreated.getUuid(), vmProfile.getUuid(), allocator.getClass().getSimpleName()));

            final List<StoragePool> suitablePools = allocator.allocateToPool(diskProfile, vmProfile, plan, avoid, returnUpTo);
            if (suitablePools != null && !suitablePools.isEmpty()) {
                s_logger.debug(String.format("StoragePoolAllocator [%s] find %s suitable pools to allocate volume [%s] necessary to deploy VM [%s].",
                        allocator.getClass().getSimpleName(), suitablePools.size(), toBeCreated.getUuid(), vmProfile.getUuid()));
                checkForPreferredStoragePool(suitablePools, vmProfile.getVirtualMachine(), suitableVolumeStoragePools, toBeCreated);
                return true;
            }
        }
        return false;
    }

    private boolean checkIfPoolCanBeReused(VirtualMachineProfile vmProfile, DeploymentPlan plan, ExcludeList avoid,
            Map<Volume, List<StoragePool>> suitableVolumeStoragePools, List<Volume> readyAndReusedVolumes,
            VolumeVO toBeCreated) {
        s_logger.debug(String.format("Volume [%s] of VM [%s] has pool [%s] already specified. Checking if this pool can be reused.", toBeCreated.getUuid(), vmProfile.getUuid(), toBeCreated.getPoolId()));
        List<StoragePool> suitablePools = new ArrayList<StoragePool>();
        StoragePool pool = null;
        if (toBeCreated.getPoolId() != null) {
            pool = (StoragePool)dataStoreMgr.getPrimaryDataStore(toBeCreated.getPoolId());
        } else {
            pool = (StoragePool)dataStoreMgr.getPrimaryDataStore(plan.getPoolId());
        }

        if (!pool.isInMaintenance()) {
            if (!avoid.shouldAvoid(pool)) {
                return canReusePool(vmProfile, plan, suitableVolumeStoragePools, readyAndReusedVolumes, toBeCreated, suitablePools, pool);
            } else {
                s_logger.debug(String.format("Pool [%s] of volume [%s] used by VM [%s] is in the avoid set. Need to reallocate a pool for this volume.",
                        pool.getUuid(), toBeCreated.getUuid(), vmProfile.getUuid()));
            }
        } else {
            s_logger.debug(String.format("Pool [%s] of volume [%s] used by VM [%s] is in maintenance. Need to reallocate a pool for this volume.",
                    pool.getUuid(), toBeCreated.getUuid(), vmProfile.getUuid()));
        }
        return false;
    }

    private boolean canReusePool(VirtualMachineProfile vmProfile, DeploymentPlan plan,
            Map<Volume, List<StoragePool>> suitableVolumeStoragePools, List<Volume> readyAndReusedVolumes,
            VolumeVO toBeCreated, List<StoragePool> suitablePools, StoragePool pool) {
        DataStore dataStore = dataStoreMgr.getPrimaryDataStore(pool.getId());

        long exstPoolDcId = pool.getDataCenterId();
        long exstPoolPodId = pool.getPodId() != null ? pool.getPodId() : -1;
        long exstPoolClusterId = pool.getClusterId() != null ? pool.getClusterId() : -1;

        if (plan.getDataCenterId() == exstPoolDcId && ((plan.getPodId() == exstPoolPodId && plan.getClusterId() == exstPoolClusterId) ||
                (dataStore != null && dataStore.getScope() != null && dataStore.getScope().getScopeType() == ScopeType.ZONE))) {
            s_logger.debug(String.format("Pool [%s] of volume [%s] used by VM [%s] fits the specified plan. No need to reallocate a pool for this volume.",
                    pool.getUuid(), toBeCreated.getUuid(), vmProfile.getUuid()));
            suitablePools.add(pool);
            suitableVolumeStoragePools.put(toBeCreated, suitablePools);
            if (!(toBeCreated.getState() == Volume.State.Allocated || toBeCreated.getState() == Volume.State.Creating)) {
                readyAndReusedVolumes.add(toBeCreated);
            }
            return true;
        }

        s_logger.debug(String.format("Pool [%s] of volume [%s] used by VM [%s] does not fit the specified plan. Need to reallocate a pool for this volume.",
                pool.getUuid(), toBeCreated.getUuid(), vmProfile.getUuid()));
        return false;
    }

    private void checkForPreferredStoragePool(List<StoragePool> suitablePools,
                                              VirtualMachine vm,
                                              Map<Volume, List<StoragePool>> suitableVolumeStoragePools,
                                              VolumeVO toBeCreated) {
        List<StoragePool> pools = new ArrayList<>();
        Optional<StoragePool> storagePool = getPreferredStoragePool(suitablePools, vm);
        storagePool.ifPresent(pools::add);

        pools.addAll(suitablePools);
        suitableVolumeStoragePools.put(toBeCreated, pools);
    }

    private Optional<StoragePool> getMatchingStoragePool(String preferredPoolId, List<StoragePool> storagePools) {
        if (preferredPoolId == null) {
            return Optional.empty();
        }
        return storagePools.stream()
                .filter(pool -> pool.getUuid().equalsIgnoreCase(preferredPoolId))
                .findFirst();
    }

    private Optional<StoragePool> getPreferredStoragePool(List<StoragePool> poolList, VirtualMachine vm) {
        String accountStoragePoolUuid = StorageManager.PreferredStoragePool.valueIn(vm.getAccountId());
        Optional<StoragePool> storagePool = getMatchingStoragePool(accountStoragePoolUuid, poolList);

        if (storagePool.isPresent()) {
            logger.debug("A storage pool is specified for this account, so we will use this storage pool for allocation: "
                    + storagePool.get().getUuid());
        } else {
            String globalStoragePoolUuid = StorageManager.PreferredStoragePool.value();
            storagePool = getMatchingStoragePool(globalStoragePoolUuid, poolList);
            storagePool.ifPresent(pool -> logger.debug("A storage pool is specified in global setting, so we will use this storage pool for allocation: "
                    + pool.getUuid()));
        }
        return storagePool;
    }

    private boolean isEnabledForAllocation(long zoneId, Long podId, Long clusterId) {
        // Check if the zone exists in the system
        DataCenterVO zone = _dcDao.findById(zoneId);
        if (zone != null && Grouping.AllocationState.Disabled == zone.getAllocationState()) {
            logger.info("Zone is currently disabled, cannot allocate to this zone: " + zoneId);
            return false;
        }

        Pod pod = _podDao.findById(podId);
        if (pod != null && Grouping.AllocationState.Disabled == pod.getAllocationState()) {
            logger.info("Pod is currently disabled, cannot allocate to this pod: " + podId);
            return false;
        }

        Cluster cluster = _clusterDao.findById(clusterId);
        if (cluster != null && Grouping.AllocationState.Disabled == cluster.getAllocationState()) {
            logger.info("Cluster is currently disabled, cannot allocate to this cluster: " + clusterId);
            return false;
        }

        return true;
    }

    private boolean isRootAdmin(VirtualMachineProfile vmProfile) {
        if (vmProfile != null) {
            if (vmProfile.getOwner() != null) {
                return _accountMgr.isRootAdmin(vmProfile.getOwner().getId());
            } else {
                return false;
            }
        }
        return false;
    }

    @DB
    @Override
    public String finalizeReservation(final DeployDestination plannedDestination, final VirtualMachineProfile vmProfile, DeploymentPlan plan, ExcludeList avoids, final DeploymentPlanner planner)
            throws InsufficientServerCapacityException, AffinityConflictException {

        final VirtualMachine vm = vmProfile.getVirtualMachine();
        final long vmGroupCount = _affinityGroupVMMapDao.countAffinityGroupsForVm(vm.getId());

        return Transaction.execute(new TransactionCallback<String>() {
            @Override
            public String doInTransaction(TransactionStatus status) {
                boolean saveReservation = true;

                if (vmGroupCount > 0) {
                    List<Long> groupIds = _affinityGroupVMMapDao.listAffinityGroupIdsByVmId(vm.getId());
                    SearchCriteria<AffinityGroupVO> criteria = _affinityGroupDao.createSearchCriteria();
                    criteria.addAnd("id", SearchCriteria.Op.IN, groupIds.toArray(new Object[groupIds.size()]));
                    _affinityGroupDao.lockRows(criteria, null, true);

                    for (AffinityGroupProcessor processor : _affinityProcessors) {
                        if (!processor.check(vmProfile, plannedDestination)) {
                            saveReservation = false;
                            break;
                        }
                    }
                }

                if (saveReservation) {
                    VMReservationVO vmReservation =
                            new VMReservationVO(vm.getId(), plannedDestination.getDataCenter().getId(), plannedDestination.getPod().getId(), plannedDestination.getCluster()
                                    .getId(), plannedDestination.getHost().getId());
                    if (planner != null) {
                        vmReservation.setDeploymentPlanner(planner.getName());
                    }
                    Map<Long, Long> volumeReservationMap = new HashMap<Long, Long>();

                    if (vm.getHypervisorType() != HypervisorType.BareMetal) {
                        for (Volume vo : plannedDestination.getStorageForDisks().keySet()) {
                            volumeReservationMap.put(vo.getId(), plannedDestination.getStorageForDisks().get(vo).getId());
                        }
                        vmReservation.setVolumeReservation(volumeReservationMap);
                    }
                    _reservationDao.persist(vmReservation);
                    return vmReservation.getUuid();
                }

                return null;
            }
        });
    }

    @Override
    public boolean preStateTransitionEvent(State oldState, Event event, State newState, VirtualMachine vo, boolean status, Object opaque) {
        return true;
    }

    @Override
    public boolean postStateTransitionEvent(StateMachine2.Transition<State, Event> transition, VirtualMachine vo, boolean status, Object opaque) {
      if (!status) {
        return false;
      }
      State oldState = transition.getCurrentState();
      State newState = transition.getToState();
      if ((oldState == State.Starting) && (newState != State.Starting)) {
        // cleanup all VM reservation entries
        SearchCriteria<VMReservationVO> sc = _reservationDao.createSearchCriteria();
        sc.addAnd("vmId", SearchCriteria.Op.EQ, vo.getId());
        _reservationDao.expunge(sc);
      }
      return true;
    }

    public static String logDeploymentWithoutException(VirtualMachine vm, DeploymentPlan plan, ExcludeList avoids, DeploymentPlanner planner) {
        return LogUtils.logGsonWithoutException("Trying to deploy VM [%s] and details: Plan [%s]; avoid list [%s] and planner: [%s].", vm, plan, avoids, planner);
    }
    @Override
    public ConfigKey<?>[] getConfigKeys() {
        return new ConfigKey<?>[] {allowRouterOnDisabledResource, allowAdminVmOnDisabledResource};
    }

    @Override
    public String getConfigComponentName() {
        return DeploymentPlanningManager.class.getSimpleName();
    }
}<|MERGE_RESOLUTION|>--- conflicted
+++ resolved
@@ -67,14 +67,6 @@
 import org.apache.cloudstack.storage.datastore.db.PrimaryDataStoreDao;
 import org.apache.cloudstack.storage.datastore.db.StoragePoolVO;
 import org.apache.cloudstack.utils.identity.ManagementServerNode;
-<<<<<<< HEAD
-import org.apache.cloudstack.utils.reflectiontostringbuilderutils.ReflectionToStringBuilderUtils;
-import org.apache.commons.collections.CollectionUtils;
-import org.apache.commons.collections.MapUtils;
-import org.apache.commons.lang3.StringUtils;
-import org.apache.log4j.Logger;
-=======
->>>>>>> a31449b1
 
 import com.cloud.agent.AgentManager;
 import com.cloud.agent.Listener;
@@ -321,7 +313,6 @@
                     ReflectionToStringBuilderUtils.reflectOnlySelectedFields(vm, "uuid", "type", "instanceName")));
             checkForNonDedicatedResources(vmProfile, dc, avoids);
         }
-<<<<<<< HEAD
 
         if (s_logger.isDebugEnabled()) {
             String datacenter = ReflectionToStringBuilderUtils.reflectOnlySelectedFields(dc, "uuid", "name");
@@ -330,15 +321,6 @@
             String vmDetails = ReflectionToStringBuilderUtils.reflectOnlySelectedFields(vm, "uuid", "type", "instanceName");
             s_logger.debug(String.format("Trying to allocate a host and storage pools from datacenter [%s], pod [%s], cluster [%s], to deploy VM [%s] "
                     + "with requested CPU [%s] and requested RAM [%s].", datacenter, podVO, clusterVO, vmDetails, cpuRequested, toHumanReadableSize(ramRequested)));
-=======
-        if (logger.isDebugEnabled()) {
-            logger.debug("DeploymentPlanner allocation algorithm: " + planner);
-
-            logger.debug("Trying to allocate a host and storage pools from dc:" + plan.getDataCenterId() + ", pod:" + plan.getPodId() + ",cluster:" +
-                    plan.getClusterId() + ", requested cpu: " + cpu_requested + ", requested ram: " + toHumanReadableSize(ram_requested));
-
-            logger.debug("Is ROOT volume READY (pool already allocated)?: " + (plan.getPoolId() != null ? "Yes" : "No"));
->>>>>>> a31449b1
         }
         String isRootVolumeReadyMsg = plan.getPoolId() != null ? "is ready" : "is not ready";
         s_logger.debug(String.format("ROOT volume %s to deploy VM [%s].", vm.getUuid(), isRootVolumeReadyMsg));
@@ -349,85 +331,7 @@
         String uefiFlag = (String)vmProfile.getParameter(VirtualMachineProfile.Param.UefiFlag);
 
         if (plan.getHostId() != null && haVmTag == null) {
-<<<<<<< HEAD
             return deployInSpecifiedHostWithoutHA(vmProfile, plan, avoids, planner, vm, dc, uefiFlag);
-=======
-            Long hostIdSpecified = plan.getHostId();
-            if (logger.isDebugEnabled()) {
-                logger.debug("DeploymentPlan has host_id specified, choosing this host: " + hostIdSpecified);
-            }
-            HostVO host = _hostDao.findById(hostIdSpecified);
-            if (host != null && StringUtils.isNotBlank(uefiFlag) && "yes".equalsIgnoreCase(uefiFlag)) {
-                DetailVO uefiHostDetail = _hostDetailsDao.findDetail(host.getId(), Host.HOST_UEFI_ENABLE);
-                if (uefiHostDetail == null || "false".equalsIgnoreCase(uefiHostDetail.getValue())) {
-                    logger.debug("Cannot deploy to specified host as host does n't support uefi vm deployment, returning.");
-                    return null;
-
-                }
-            }
-            if (host == null) {
-                logger.debug("The specified host cannot be found");
-            } else if (avoids.shouldAvoid(host)) {
-                logger.debug("The specified host is in avoid set");
-            } else {
-                if (logger.isDebugEnabled()) {
-                    logger.debug(
-                            "Looking for suitable pools for this host under zone: " + host.getDataCenterId() + ", pod: " + host.getPodId() + ", cluster: " + host.getClusterId());
-                }
-
-                Pod pod = _podDao.findById(host.getPodId());
-
-                Cluster cluster = _clusterDao.findById(host.getClusterId());
-
-                boolean displayStorage = getDisplayStorageFromVmProfile(vmProfile);
-                if (vm.getHypervisorType() == HypervisorType.BareMetal) {
-                    DeployDestination dest = new DeployDestination(dc, pod, cluster, host, new HashMap<Volume, StoragePool>(), displayStorage);
-                    logger.debug("Returning Deployment Destination: " + dest);
-                    return dest;
-                }
-
-                // search for storage under the zone, pod, cluster of the host.
-                DataCenterDeployment lastPlan =
-                        new DataCenterDeployment(host.getDataCenterId(), host.getPodId(), host.getClusterId(), hostIdSpecified, plan.getPoolId(), null,
-                                plan.getReservationContext());
-
-                Pair<Map<Volume, List<StoragePool>>, List<Volume>> result = findSuitablePoolsForVolumes(vmProfile, lastPlan, avoids, HostAllocator.RETURN_UPTO_ALL);
-                Map<Volume, List<StoragePool>> suitableVolumeStoragePools = result.first();
-                List<Volume> readyAndReusedVolumes = result.second();
-
-                _hostDao.loadDetails(host);
-                if (volumesRequireEncryption && !Boolean.parseBoolean(host.getDetail(Host.HOST_VOLUME_ENCRYPTION))) {
-                    logger.warn(String.format("VM's volumes require encryption support, and provided host %s can't handle it", host));
-                    return null;
-                } else {
-                    logger.debug(String.format("Volume encryption requirements are met by provided host %s", host));
-                }
-
-                // choose the potential pool for this VM for this host
-                if (!suitableVolumeStoragePools.isEmpty()) {
-                    List<Host> suitableHosts = new ArrayList<Host>();
-                    suitableHosts.add(host);
-                    Pair<Host, Map<Volume, StoragePool>> potentialResources = findPotentialDeploymentResources(
-                            suitableHosts, suitableVolumeStoragePools, avoids,
-                            getPlannerUsage(planner, vmProfile, plan, avoids), readyAndReusedVolumes, plan.getPreferredHosts(), vm);
-                    if (potentialResources != null) {
-                        pod = _podDao.findById(host.getPodId());
-                        cluster = _clusterDao.findById(host.getClusterId());
-                        Map<Volume, StoragePool> storageVolMap = potentialResources.second();
-                        // remove the reused vol<->pool from destination, since
-                        // we don't have to prepare this volume.
-                        for (Volume vol : readyAndReusedVolumes) {
-                            storageVolMap.remove(vol);
-                        }
-                        DeployDestination dest = new DeployDestination(dc, pod, cluster, host, storageVolMap, displayStorage);
-                        logger.debug("Returning Deployment Destination: " + dest);
-                        return dest;
-                    }
-                }
-            }
-            logger.debug("Cannot deploy to specified host, returning.");
-            return null;
->>>>>>> a31449b1
         }
 
         // call affinitygroup chain
@@ -479,116 +383,11 @@
 
             HostVO host = _hostDao.findById(vm.getLastHostId());
             lastHost = host;
-<<<<<<< HEAD
 
             DeployDestination deployDestination = deployInVmLastHost(vmProfile, plan, avoids, planner, vm, dc, offering, cpuRequested, ramRequested, volumesRequireEncryption);
             if (deployDestination != null) {
                 return deployDestination;
             }
-=======
-            _hostDao.loadHostTags(host);
-            _hostDao.loadDetails(host);
-            ServiceOfferingDetailsVO offeringDetails = null;
-            if (host == null) {
-                logger.debug("The last host of this VM cannot be found");
-            } else if (avoids.shouldAvoid(host)) {
-                logger.debug("The last host of this VM is in avoid set");
-            } else if (plan.getClusterId() != null && host.getClusterId() != null
-                    && !plan.getClusterId().equals(host.getClusterId())) {
-                logger.debug("The last host of this VM cannot be picked as the plan specifies different clusterId: "
-                        + plan.getClusterId());
-            } else if (_capacityMgr.checkIfHostReachMaxGuestLimit(host)) {
-                logger.debug("The last Host, hostId: " + host.getId() +
-                        " already has max Running VMs(count includes system VMs), skipping this and trying other available hosts");
-            } else if ((offeringDetails  = _serviceOfferingDetailsDao.findDetail(offering.getId(), GPU.Keys.vgpuType.toString())) != null) {
-                ServiceOfferingDetailsVO groupName = _serviceOfferingDetailsDao.findDetail(offering.getId(), GPU.Keys.pciDevice.toString());
-                if(!_resourceMgr.isGPUDeviceAvailable(host.getId(), groupName.getValue(), offeringDetails.getValue())){
-                    logger.debug("The last host of this VM does not have required GPU devices available");
-                }
-            } else if (volumesRequireEncryption && !Boolean.parseBoolean(host.getDetail(Host.HOST_VOLUME_ENCRYPTION))) {
-                logger.warn(String.format("The last host of this VM %s does not support volume encryption, which is required by this VM.", host));
-            } else {
-                if (host.getStatus() == Status.Up) {
-                    if (checkVmProfileAndHost(vmProfile, host)) {
-                        long cluster_id = host.getClusterId();
-                        ClusterDetailsVO cluster_detail_cpu = _clusterDetailsDao.findDetail(cluster_id,
-                                "cpuOvercommitRatio");
-                        ClusterDetailsVO cluster_detail_ram = _clusterDetailsDao.findDetail(cluster_id,
-                                "memoryOvercommitRatio");
-                        Float cpuOvercommitRatio = Float.parseFloat(cluster_detail_cpu.getValue());
-                        Float memoryOvercommitRatio = Float.parseFloat(cluster_detail_ram.getValue());
-
-                        boolean hostHasCpuCapability, hostHasCapacity = false;
-                        hostHasCpuCapability = _capacityMgr.checkIfHostHasCpuCapability(host.getId(), offering.getCpu(), offering.getSpeed());
-
-                        if (hostHasCpuCapability) {
-                            // first check from reserved capacity
-                            hostHasCapacity = _capacityMgr.checkIfHostHasCapacity(host.getId(), cpu_requested, ram_requested, true, cpuOvercommitRatio, memoryOvercommitRatio, true);
-
-                            // if not reserved, check the free capacity
-                            if (!hostHasCapacity)
-                                hostHasCapacity = _capacityMgr.checkIfHostHasCapacity(host.getId(), cpu_requested, ram_requested, false, cpuOvercommitRatio, memoryOvercommitRatio, true);
-                        }
-
-                        boolean displayStorage = getDisplayStorageFromVmProfile(vmProfile);
-                        if (hostHasCapacity
-                                && hostHasCpuCapability) {
-                            logger.debug("The last host of this VM is UP and has enough capacity");
-                            logger.debug("Now checking for suitable pools under zone: " + host.getDataCenterId()
-                                    + ", pod: " + host.getPodId() + ", cluster: " + host.getClusterId());
-
-                            Pod pod = _podDao.findById(host.getPodId());
-                            Cluster cluster = _clusterDao.findById(host.getClusterId());
-                            if (vm.getHypervisorType() == HypervisorType.BareMetal) {
-                                DeployDestination dest = new DeployDestination(dc, pod, cluster, host, new HashMap<Volume, StoragePool>(), displayStorage);
-                                logger.debug("Returning Deployment Destination: " + dest);
-                                return dest;
-                            }
-
-                            // search for storage under the zone, pod, cluster
-                            // of
-                            // the last host.
-                            DataCenterDeployment lastPlan = new DataCenterDeployment(host.getDataCenterId(),
-                                    host.getPodId(), host.getClusterId(), host.getId(), plan.getPoolId(), null);
-                            Pair<Map<Volume, List<StoragePool>>, List<Volume>> result = findSuitablePoolsForVolumes(
-                                    vmProfile, lastPlan, avoids, HostAllocator.RETURN_UPTO_ALL);
-                            Map<Volume, List<StoragePool>> suitableVolumeStoragePools = result.first();
-                            List<Volume> readyAndReusedVolumes = result.second();
-
-                            // choose the potential pool for this VM for this
-                            // host
-                            if (!suitableVolumeStoragePools.isEmpty()) {
-                                List<Host> suitableHosts = new ArrayList<Host>();
-                                suitableHosts.add(host);
-                                Pair<Host, Map<Volume, StoragePool>> potentialResources = findPotentialDeploymentResources(
-                                        suitableHosts, suitableVolumeStoragePools, avoids,
-                                        getPlannerUsage(planner, vmProfile, plan, avoids), readyAndReusedVolumes, plan.getPreferredHosts(), vm);
-                                if (potentialResources != null) {
-                                    Map<Volume, StoragePool> storageVolMap = potentialResources.second();
-                                    // remove the reused vol<->pool from
-                                    // destination, since we don't have to
-                                    // prepare
-                                    // this volume.
-                                    for (Volume vol : readyAndReusedVolumes) {
-                                        storageVolMap.remove(vol);
-                                    }
-                                    DeployDestination dest = new DeployDestination(dc, pod, cluster, host,
-                                            storageVolMap, displayStorage);
-                                    logger.debug("Returning Deployment Destination: " + dest);
-                                    return dest;
-                                }
-                            }
-                        } else {
-                            logger.debug("The last host of this VM does not have enough capacity");
-                        }
-                    }
-                } else {
-                    logger.debug("The last host of this VM is not UP or is not enabled, host status is: " + host.getStatus().name() + ", host resource state is: " +
-                            host.getResourceState());
-                }
-            }
-            logger.debug("Cannot choose the last host to deploy this VM ");
->>>>>>> a31449b1
         }
 
         avoidOtherClustersForDeploymentIfMigrationDisabled(vm, lastHost, avoids);
@@ -630,10 +429,10 @@
                         avoids.addHost(dest.getHost().getId());
 
                         if (volumesRequireEncryption && !Boolean.parseBoolean(_hostDetailsDao.findDetail(hostId, Host.HOST_VOLUME_ENCRYPTION).getValue())) {
-                            logger.warn(String.format("VM's volumes require encryption support, and the planner-provided host %s can't handle it", dest.getHost()));
+                            s_logger.warn(String.format("VM's volumes require encryption support, and the planner-provided host %s can't handle it", dest.getHost()));
                             continue;
                         } else {
-                            logger.debug(String.format("VM's volume encryption requirements are met by host %s", dest.getHost()));
+                            s_logger.debug(String.format("VM's volume encryption requirements are met by host %s", dest.getHost()));
                         }
 
                         if (checkIfHostFitsPlannerUsage(hostId, DeploymentPlanner.PlannerResourceUsage.Shared)) {
@@ -697,7 +496,7 @@
                 Cluster cluster = _clusterDao.findById(host.getClusterId());
                 if (vm.getHypervisorType() == HypervisorType.BareMetal) {
                     DeployDestination dest = new DeployDestination(dc, pod, cluster, host, new HashMap<Volume, StoragePool>(), displayStorage);
-                    s_logger.debug("Returning Deployment Destination: " + dest);
+                    logger.debug("Returning Deployment Destination: " + dest);
                     return dest;
                 }
 
@@ -1048,23 +847,7 @@
 
         //Only when the type is instance VM and not explicitly dedicated.
         if (vm.getType() == VirtualMachine.Type.User && !isExplicit) {
-<<<<<<< HEAD
             findAvoidSetForNonExplicitUserVM(avoids, isExplicit, vm, allPodsInDc, allClustersInDc, allHostsInDc);
-=======
-            //add explicitly dedicated resources in avoidList
-            if (logger.isDebugEnabled()) {
-                logger.debug("Adding pods to avoid lists for non-explicit VM deployment: " + allPodsInDc);
-            }
-            avoids.addPodList(allPodsInDc);
-            if (logger.isDebugEnabled()) {
-                logger.debug("Adding clusters to avoid lists for non-explicit VM deployment: " + allClustersInDc);
-            }
-            avoids.addClusterList(allClustersInDc);
-            if (logger.isDebugEnabled()) {
-                logger.debug("Adding hosts to avoid lists for non-explicit VM deployment: " + allHostsInDc);
-            }
-            avoids.addHostList(allHostsInDc);
->>>>>>> a31449b1
         }
 
         //Handle the Virtual Router Case
@@ -1137,25 +920,9 @@
                 allHostsFromDedicatedID.add(vo.getHostId());
             }
 
-<<<<<<< HEAD
             allPodsInDc.removeAll(allPodsFromDedicatedID);
             allClustersInDc.removeAll(allClustersFromDedicatedID);
             allHostsInDc.removeAll(allHostsFromDedicatedID);
-=======
-            //Add in avoid list or no addition if no dedication
-            if (logger.isDebugEnabled()) {
-                logger.debug("Adding pods to avoid lists: " + allPodsInDc);
-            }
-            avoids.addPodList(allPodsInDc);
-            if (logger.isDebugEnabled()) {
-                logger.debug("Adding clusters to avoid lists: " + allClustersInDc);
-            }
-            avoids.addClusterList(allClustersInDc);
-            if (logger.isDebugEnabled()) {
-                logger.debug("Adding hosts to avoid lists: " + allHostsInDc);
-            }
-            avoids.addHostList(allHostsInDc);
->>>>>>> a31449b1
         }
 
         s_logger.debug(LogUtils.logGsonWithoutException(
@@ -1516,12 +1283,8 @@
             ClusterVO clusterVO = _clusterDao.findById(clusterId);
 
             if (clusterVO.getHypervisorType() != vmProfile.getHypervisorType()) {
-<<<<<<< HEAD
-                s_logger.debug(String.format("Adding cluster [%s] to the avoid set because the cluster's hypervisor [%s] does not match the VM [%s] hypervisor: [%s]. Skipping this cluster.",
+                logger.debug(String.format("Adding cluster [%s] to the avoid set because the cluster's hypervisor [%s] does not match the VM [%s] hypervisor: [%s]. Skipping this cluster.",
                         clusterVO.getUuid(), clusterVO.getHypervisorType().name(), vmProfile.getUuid(), vmProfile.getHypervisorType().name()));
-=======
-                logger.debug("Cluster: " + clusterId + " has HyperVisorType that does not match the VM, skipping this cluster");
->>>>>>> a31449b1
                 avoid.addCluster(clusterVO.getId());
                 continue;
             }
@@ -1834,13 +1597,8 @@
             boolean hostMeetsEncryptionRequirements = !anyVolumeRequiresEncryption(new ArrayList<>(volumesOrderBySizeDesc)) || hostHasEncryption;
             boolean hostFitsPlannerUsage = checkIfHostFitsPlannerUsage(potentialHost.getId(), resourceUsageRequired);
 
-<<<<<<< HEAD
             if (hostCanAccessPool && haveEnoughSpace && hostAffinityCheck && hostMeetsEncryptionRequirements && hostFitsPlannerUsage) {
-                s_logger.debug("Found a potential host " + "id: " + potentialHost.getId() + " name: " + potentialHost.getName() +
-=======
-            if (hostCanAccessPool && haveEnoughSpace && hostAffinityCheck && hostMeetsEncryptionRequirements && plannerUsageFits) {
                 logger.debug("Found a potential host " + "id: " + potentialHost.getId() + " name: " + potentialHost.getName() +
->>>>>>> a31449b1
                         " and associated storage pools for this VM");
                 volumeAllocationMap.clear();
                 return new Pair<Host, Map<Volume, StoragePool>>(potentialHost, storage);
@@ -1960,11 +1718,7 @@
         Set<Long> poolsToAvoidOutput = new HashSet<>(originalAvoidPoolSet);
 
         for (VolumeVO toBeCreated : volumesTobeCreated) {
-<<<<<<< HEAD
-            s_logger.debug(String.format("Checking suitable pools for volume [%s, %s] of VM [%s].", toBeCreated.getUuid(), toBeCreated.getVolumeType().name(), vmProfile.getUuid()));
-=======
-            logger.debug("Checking suitable pools for volume (Id, Type): (" + toBeCreated.getId() + "," + toBeCreated.getVolumeType().name() + ")");
->>>>>>> a31449b1
+            logger.debug(String.format("Checking suitable pools for volume [%s, %s] of VM [%s].", toBeCreated.getUuid(), toBeCreated.getVolumeType().name(), vmProfile.getUuid()));
 
             if (toBeCreated.getState() == Volume.State.Allocated && toBeCreated.getPoolId() != null) {
                 toBeCreated.setPoolId(null);
@@ -1980,7 +1734,6 @@
             // volume is ready and the pool should be reused.
             // In this case, also check if rest of the volumes are ready and can
             // be reused.
-<<<<<<< HEAD
             if ((plan.getPoolId() != null || (toBeCreated.getVolumeType() == Volume.Type.DATADISK && toBeCreated.getPoolId() != null && toBeCreated.getState() == Volume.State.Ready)) &&
                     checkIfPoolCanBeReused(vmProfile, plan, avoid, suitableVolumeStoragePools, readyAndReusedVolumes, toBeCreated)) {
                 continue;
@@ -1993,74 +1746,6 @@
                 break;
             }
 
-=======
-            if (plan.getPoolId() != null || (toBeCreated.getVolumeType() == Volume.Type.DATADISK && toBeCreated.getPoolId() != null && toBeCreated.getState() == Volume.State.Ready)) {
-                logger.debug("Volume has pool already allocated, checking if pool can be reused, poolId: " + toBeCreated.getPoolId());
-                List<StoragePool> suitablePools = new ArrayList<StoragePool>();
-                StoragePool pool = null;
-                if (toBeCreated.getPoolId() != null) {
-                    pool = (StoragePool)dataStoreMgr.getPrimaryDataStore(toBeCreated.getPoolId());
-                } else {
-                    pool = (StoragePool)dataStoreMgr.getPrimaryDataStore(plan.getPoolId());
-                }
-
-                if (!pool.isInMaintenance()) {
-                    if (!avoid.shouldAvoid(pool)) {
-                        long exstPoolDcId = pool.getDataCenterId();
-                        long exstPoolPodId = pool.getPodId() != null ? pool.getPodId() : -1;
-                        long exstPoolClusterId = pool.getClusterId() != null ? pool.getClusterId() : -1;
-                        boolean canReusePool = false;
-                        if (plan.getDataCenterId() == exstPoolDcId && plan.getPodId() == exstPoolPodId && plan.getClusterId() == exstPoolClusterId) {
-                            canReusePool = true;
-                        } else if (plan.getDataCenterId() == exstPoolDcId) {
-                            DataStore dataStore = dataStoreMgr.getPrimaryDataStore(pool.getId());
-                            if (dataStore != null && dataStore.getScope() != null && dataStore.getScope().getScopeType() == ScopeType.ZONE) {
-                                canReusePool = true;
-                            }
-                        } else {
-                            logger.debug("Pool of the volume does not fit the specified plan, need to reallocate a pool for this volume");
-                            canReusePool = false;
-                        }
-
-                        if (canReusePool) {
-                            logger.debug("Planner need not allocate a pool for this volume since its READY");
-                            suitablePools.add(pool);
-                            suitableVolumeStoragePools.put(toBeCreated, suitablePools);
-                            if (!(toBeCreated.getState() == Volume.State.Allocated || toBeCreated.getState() == Volume.State.Creating)) {
-                                readyAndReusedVolumes.add(toBeCreated);
-                            }
-                            continue;
-                        }
-                    } else {
-                        logger.debug("Pool of the volume is in avoid set, need to reallocate a pool for this volume");
-                    }
-                } else {
-                    logger.debug("Pool of the volume is in maintenance, need to reallocate a pool for this volume");
-                }
-            }
-
-            if (logger.isDebugEnabled()) {
-                logger.debug("We need to allocate new storagepool for this volume");
-            }
-            if (!isRootAdmin(vmProfile)) {
-                if (!isEnabledForAllocation(plan.getDataCenterId(), plan.getPodId(), plan.getClusterId())) {
-                    if (logger.isDebugEnabled()) {
-                        logger.debug("Cannot allocate new storagepool for this volume in this cluster, allocation state is disabled");
-                        logger.debug("Cannot deploy to this specified plan, allocation state is disabled, returning.");
-                    }
-                    // Cannot find suitable storage pools under this cluster for
-                    // this volume since allocation_state is disabled.
-                    // - remove any suitable pools found for other volumes.
-                    // All volumes should get suitable pools under this cluster;
-                    // else we can't use this cluster.
-                    suitableVolumeStoragePools.clear();
-                    break;
-                }
-            }
-
-            logger.debug("Calling StoragePoolAllocators to find suitable pools");
-
->>>>>>> a31449b1
             DiskOfferingVO diskOffering = _diskOfferingDao.findById(toBeCreated.getDiskOfferingId());
 
             DiskProfile diskProfile = new DiskProfile(toBeCreated, diskOffering, vmProfile.getHypervisorType());
@@ -2086,11 +1771,7 @@
             }
 
             if (!foundPotentialPools) {
-<<<<<<< HEAD
-                s_logger.debug(String.format("No suitable pools found for volume [%s] used by VM [%s] under cluster: [%s].", toBeCreated.getUuid(), vmProfile.getUuid(), plan.getClusterId()));
-=======
-                logger.debug("No suitable pools found for volume: " + toBeCreated + " under cluster: " + plan.getClusterId());
->>>>>>> a31449b1
+                logger.debug(String.format("No suitable pools found for volume [%s] used by VM [%s] under cluster: [%s].", toBeCreated.getUuid(), vmProfile.getUuid(), plan.getClusterId()));
                 // No suitable storage pools found under this cluster for this
                 // volume. - remove any suitable pools found for other volumes.
                 // All volumes should get suitable pools under this cluster;
