--- conflicted
+++ resolved
@@ -734,13 +734,8 @@
         VirtualMachineTemplate template = vmProfile.getTemplate();
         if (offering.getHostTag() != null || template.getTemplateTag() != null) {
             _hostDao.loadHostTags(host);
-<<<<<<< HEAD
             if (!host.checkHostServiceOfferingAndTemplateTags(offering, template)) {
-                s_logger.debug("Service Offering host tag or template tag does not match the last host of this VM");
-=======
-            if (!host.checkHostServiceOfferingTags(offering)) {
-                logger.debug("Service Offering host tag does not match the last host of this VM");
->>>>>>> 9b18243b
+                logger.debug("Service Offering host tag or template tag does not match the last host of this VM");
                 return false;
             }
         }
