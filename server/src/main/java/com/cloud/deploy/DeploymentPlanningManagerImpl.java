// Licensed to the Apache Software Foundation (ASF) under one
// or more contributor license agreements.  See the NOTICE file
// distributed with this work for additional information
// regarding copyright ownership.  The ASF licenses this file
// to you under the Apache License, Version 2.0 (the
// "License"); you may not use this file except in compliance
// with the License.  You may obtain a copy of the License at
//
//   http://www.apache.org/licenses/LICENSE-2.0
//
// Unless required by applicable law or agreed to in writing,
// software distributed under the License is distributed on an
// "AS IS" BASIS, WITHOUT WARRANTIES OR CONDITIONS OF ANY
// KIND, either express or implied.  See the License for the
// specific language governing permissions and limitations
// under the License.
package com.cloud.deploy;

import static com.cloud.utils.NumbersUtil.toHumanReadableSize;

import java.util.ArrayList;
import java.util.Collections;
import java.util.Comparator;
import java.util.HashMap;
import java.util.HashSet;
import java.util.List;
import java.util.Map;
import java.util.Objects;
import java.util.Optional;
import java.util.Set;
import java.util.Timer;
import java.util.TreeSet;
import java.util.stream.Collectors;

import javax.inject.Inject;
import javax.naming.ConfigurationException;

import org.apache.cloudstack.affinity.AffinityGroupDomainMapVO;
import com.cloud.storage.VMTemplateVO;
import com.cloud.storage.dao.VMTemplateDao;
import com.cloud.user.AccountVO;
import com.cloud.user.dao.AccountDao;
import com.cloud.exception.StorageUnavailableException;
import com.cloud.utils.db.Filter;
import com.cloud.utils.fsm.StateMachine2;

import org.apache.cloudstack.framework.config.ConfigKey;
import org.apache.cloudstack.framework.config.Configurable;
import org.apache.cloudstack.utils.reflectiontostringbuilderutils.ReflectionToStringBuilderUtils;
import org.apache.commons.collections.CollectionUtils;
import org.apache.commons.collections.MapUtils;
import org.apache.commons.lang3.StringUtils;
import org.apache.cloudstack.affinity.AffinityGroupProcessor;
import org.apache.cloudstack.affinity.AffinityGroupService;
import org.apache.cloudstack.affinity.AffinityGroupVMMapVO;
import org.apache.cloudstack.affinity.AffinityGroupVO;
import org.apache.cloudstack.affinity.dao.AffinityGroupDao;
import org.apache.cloudstack.affinity.dao.AffinityGroupDomainMapDao;
import org.apache.cloudstack.affinity.dao.AffinityGroupVMMapDao;
import org.apache.cloudstack.engine.cloud.entity.api.db.VMReservationVO;
import org.apache.cloudstack.engine.cloud.entity.api.db.dao.VMReservationDao;
import org.apache.cloudstack.engine.subsystem.api.storage.DataStore;
import org.apache.cloudstack.engine.subsystem.api.storage.DataStoreManager;
import org.apache.cloudstack.engine.subsystem.api.storage.StoragePoolAllocator;
import org.apache.cloudstack.framework.config.dao.ConfigurationDao;
import org.apache.cloudstack.framework.messagebus.MessageBus;
import org.apache.cloudstack.framework.messagebus.MessageSubscriber;
import org.apache.cloudstack.managed.context.ManagedContextTimerTask;
import org.apache.cloudstack.storage.datastore.db.PrimaryDataStoreDao;
import org.apache.cloudstack.storage.datastore.db.StoragePoolVO;
import org.apache.cloudstack.utils.identity.ManagementServerNode;

import com.cloud.agent.AgentManager;
import com.cloud.agent.Listener;
import com.cloud.agent.api.AgentControlAnswer;
import com.cloud.agent.api.AgentControlCommand;
import com.cloud.agent.api.Answer;
import com.cloud.agent.api.Command;
import com.cloud.agent.api.StartupCommand;
import com.cloud.agent.api.StartupRoutingCommand;
import com.cloud.agent.manager.allocator.HostAllocator;
import com.cloud.capacity.CapacityManager;
import com.cloud.capacity.dao.CapacityDao;
import com.cloud.configuration.Config;
import com.cloud.configuration.ConfigurationManagerImpl;
import com.cloud.dc.ClusterDetailsDao;
import com.cloud.dc.ClusterDetailsVO;
import com.cloud.dc.ClusterVO;
import com.cloud.dc.DataCenter;
import com.cloud.dc.DataCenterVO;
import com.cloud.dc.DedicatedResourceVO;
import com.cloud.dc.Pod;
import com.cloud.dc.dao.ClusterDao;
import com.cloud.dc.dao.DataCenterDao;
import com.cloud.dc.dao.DedicatedResourceDao;
import com.cloud.dc.dao.HostPodDao;
import com.cloud.deploy.DeploymentPlanner.ExcludeList;
import com.cloud.deploy.DeploymentPlanner.PlannerResourceUsage;
import com.cloud.deploy.dao.PlannerHostReservationDao;
import com.cloud.exception.AffinityConflictException;
import com.cloud.exception.ConnectionException;
import com.cloud.exception.InsufficientServerCapacityException;
import com.cloud.gpu.GPU;
import com.cloud.host.DetailVO;
import com.cloud.host.Host;
import com.cloud.host.HostVO;
import com.cloud.host.Status;
import com.cloud.host.dao.HostDao;
import com.cloud.host.dao.HostDetailsDao;
import com.cloud.hypervisor.Hypervisor.HypervisorType;
import com.cloud.offering.ServiceOffering;
import com.cloud.org.Cluster;
import com.cloud.org.Grouping;
import com.cloud.resource.ResourceManager;
import com.cloud.service.ServiceOfferingDetailsVO;
import com.cloud.service.dao.ServiceOfferingDetailsDao;
import com.cloud.storage.DiskOfferingVO;
import com.cloud.storage.GuestOSVO;
import com.cloud.storage.ScopeType;
import com.cloud.storage.StorageManager;
import com.cloud.storage.StoragePool;
import com.cloud.storage.StoragePoolHostVO;
import com.cloud.storage.Volume;
import com.cloud.storage.VolumeVO;
import com.cloud.storage.dao.DiskOfferingDao;
import com.cloud.storage.dao.GuestOSCategoryDao;
import com.cloud.storage.dao.GuestOSDao;
import com.cloud.storage.dao.StoragePoolHostDao;
import com.cloud.storage.dao.VolumeDao;
import com.cloud.template.VirtualMachineTemplate;
import com.cloud.user.AccountManager;
import com.cloud.utils.DateUtil;
import com.cloud.utils.LogUtils;
import com.cloud.utils.NumbersUtil;
import com.cloud.utils.Pair;
import com.cloud.utils.component.Manager;
import com.cloud.utils.component.ManagerBase;
import com.cloud.utils.db.DB;
import com.cloud.utils.db.SearchCriteria;
import com.cloud.utils.db.Transaction;
import com.cloud.utils.db.TransactionCallback;
import com.cloud.utils.db.TransactionStatus;
import com.cloud.utils.exception.CloudRuntimeException;
import com.cloud.utils.fsm.StateListener;
import com.cloud.vm.DiskProfile;
import com.cloud.vm.VMInstanceVO;
import com.cloud.vm.VirtualMachine;
import com.cloud.vm.VirtualMachine.Event;
import com.cloud.vm.VirtualMachine.State;
import com.cloud.vm.VirtualMachineProfile;
import com.cloud.vm.dao.UserVmDao;
import com.cloud.vm.dao.VMInstanceDao;

public class DeploymentPlanningManagerImpl extends ManagerBase implements DeploymentPlanningManager, Manager, Listener,
StateListener<State, VirtualMachine.Event, VirtualMachine>, Configurable {

    @Inject
    AgentManager _agentMgr;
    @Inject
    private AccountDao accountDao;
    @Inject
    protected UserVmDao _vmDao;
    @Inject
    protected VMInstanceDao _vmInstanceDao;
    @Inject
    protected AffinityGroupDao _affinityGroupDao;
    @Inject
    protected AffinityGroupVMMapDao _affinityGroupVMMapDao;
    @Inject
    protected AffinityGroupDomainMapDao _affinityGroupDomainMapDao;
    @Inject
    AffinityGroupService _affinityGroupService;
    @Inject
    DataCenterDao _dcDao;
    @Inject
    PlannerHostReservationDao _plannerHostReserveDao;
    private int _vmCapacityReleaseInterval;
    @Inject
    MessageBus _messageBus;
    private Timer _timer = null;
    private long _hostReservationReleasePeriod = 60L * 60L * 1000L; // one hour by default
    @Inject
    protected VMReservationDao _reservationDao;
    @Inject
    HostDetailsDao _hostDetailsDao;
    @Inject
    private VMTemplateDao templateDao;

    private static final long ADMIN_ACCOUNT_ROLE_ID = 1l;
    private static final long INITIAL_RESERVATION_RELEASE_CHECKER_DELAY = 30L * 1000L; // thirty seconds expressed in milliseconds
    protected long _nodeId = -1;

    protected List<StoragePoolAllocator> _storagePoolAllocators;

    public List<StoragePoolAllocator> getStoragePoolAllocators() {
        return _storagePoolAllocators;
    }

    public void setStoragePoolAllocators(List<StoragePoolAllocator> storagePoolAllocators) {
        _storagePoolAllocators = storagePoolAllocators;
    }

    protected List<HostAllocator> _hostAllocators;

    public List<HostAllocator> getHostAllocators() {
        return _hostAllocators;
    }

    public void setHostAllocators(List<HostAllocator> hostAllocators) {
        _hostAllocators = hostAllocators;
    }

    @Inject
    protected HostDao _hostDao;
    @Inject
    protected HostPodDao _podDao;
    @Inject
    protected ClusterDao _clusterDao;
    @Inject
    protected DedicatedResourceDao _dedicatedDao;
    @Inject
    protected GuestOSDao _guestOSDao = null;
    @Inject
    protected GuestOSCategoryDao _guestOSCategoryDao = null;
    @Inject
    protected DiskOfferingDao _diskOfferingDao;
    @Inject
    protected StoragePoolHostDao _poolHostDao;

    @Inject
    protected VolumeDao _volsDao;
    @Inject
    protected CapacityManager _capacityMgr;
    @Inject
    protected ConfigurationDao _configDao;
    @Inject
    protected PrimaryDataStoreDao _storagePoolDao;
    @Inject
    protected CapacityDao _capacityDao;
    @Inject
    protected AccountManager _accountMgr;
    @Inject
    protected StorageManager _storageMgr;
    @Inject
    DataStoreManager dataStoreMgr;
    @Inject
    protected ClusterDetailsDao _clusterDetailsDao;
    @Inject
    protected ResourceManager _resourceMgr;
    @Inject
    protected ServiceOfferingDetailsDao _serviceOfferingDetailsDao;

    protected List<DeploymentPlanner> _planners;

    public List<DeploymentPlanner> getPlanners() {
        return _planners;
    }

    public void setPlanners(List<DeploymentPlanner> planners) {
        _planners = planners;
    }

    protected List<AffinityGroupProcessor> _affinityProcessors;

    public List<AffinityGroupProcessor> getAffinityGroupProcessors() {
        return _affinityProcessors;
    }

    public void setAffinityGroupProcessors(List<AffinityGroupProcessor> affinityProcessors) {
        _affinityProcessors = affinityProcessors;
    }

    protected void avoidOtherClustersForDeploymentIfMigrationDisabled(VirtualMachine vm, Host lastHost, ExcludeList avoids) {
        if (lastHost == null || lastHost.getClusterId() == null ||
                ConfigurationManagerImpl.MIGRATE_VM_ACROSS_CLUSTERS.valueIn(vm.getDataCenterId())) {
            return;
        }
        List<VolumeVO> volumes = _volsDao.findUsableVolumesForInstance(vm.getId());
        if (CollectionUtils.isEmpty(volumes)) {
            return;
        }
        boolean storageMigrationNeededDuringClusterMigration = false;
        for (Volume volume : volumes) {
            StoragePoolVO pool = _storagePoolDao.findById(volume.getPoolId());
            if (List.of(ScopeType.HOST, ScopeType.CLUSTER).contains(pool.getScope())) {
                storageMigrationNeededDuringClusterMigration = true;
                break;
            }
        }
        if (!storageMigrationNeededDuringClusterMigration) {
            return;
        }
        final Long lastHostClusterId = lastHost.getClusterId();
        logger.warn(String.format("VM last host ID: %d belongs to zone ID: %s for which config - %s is false and storage migration would be needed for inter-cluster migration, therefore, adding all other clusters except ID: %d from this zone to avoid list",
                lastHost.getId(), vm.getDataCenterId(), ConfigurationManagerImpl.MIGRATE_VM_ACROSS_CLUSTERS.key(), lastHostClusterId));
        List<Long> clusterIds = _clusterDao.listAllClusters(lastHost.getDataCenterId());
        Set<Long> existingAvoidedClusters = avoids.getClustersToAvoid();
        clusterIds = clusterIds.stream().filter(x -> !Objects.equals(x, lastHostClusterId) && (existingAvoidedClusters == null || !existingAvoidedClusters.contains(x))).collect(Collectors.toList());
        avoids.addClusterList(clusterIds);
    }

    @Override
    public DeployDestination planDeployment(VirtualMachineProfile vmProfile, DeploymentPlan plan, ExcludeList avoids, DeploymentPlanner planner)
            throws InsufficientServerCapacityException, AffinityConflictException {
        logger.debug(logDeploymentWithoutException(vmProfile.getVirtualMachine(), plan, avoids, planner));

        ServiceOffering offering = vmProfile.getServiceOffering();
        int cpuRequested = offering.getCpu() * offering.getSpeed();
        long ramRequested = offering.getRamSize() * 1024L * 1024L;
        VirtualMachine vm = vmProfile.getVirtualMachine();
        DataCenter dc = _dcDao.findById(vm.getDataCenterId());
        boolean volumesRequireEncryption = anyVolumeRequiresEncryption(_volsDao.findByInstance(vm.getId()));

        if (vm.getType() == VirtualMachine.Type.User || vm.getType() == VirtualMachine.Type.DomainRouter) {
            logger.debug("Checking non dedicated resources to deploy VM [{}].", () -> ReflectionToStringBuilderUtils.reflectOnlySelectedFields(vm, "uuid", "type", "instanceName"));
            checkForNonDedicatedResources(vmProfile, dc, avoids);
        }

        logger.debug(() -> {
            String datacenter = ReflectionToStringBuilderUtils.reflectOnlySelectedFields(dc, "uuid", "name");
            String podVO = ReflectionToStringBuilderUtils.reflectOnlySelectedFields(_podDao.findById(plan.getPodId()), "uuid", "name");
            String clusterVO = ReflectionToStringBuilderUtils.reflectOnlySelectedFields(_clusterDao.findById(plan.getClusterId()), "uuid", "name");
            String vmDetails = ReflectionToStringBuilderUtils.reflectOnlySelectedFields(vm, "uuid", "type", "instanceName");
            return String.format("Trying to allocate a host and storage pools from datacenter [%s], pod [%s], cluster [%s], to deploy VM [%s] "
                    + "with requested CPU [%s] and requested RAM [%s].", datacenter, podVO, clusterVO, vmDetails, cpuRequested, toHumanReadableSize(ramRequested));
        });

        logger.debug("ROOT volume [{}] {} to deploy VM [{}].", () -> getRootVolumeUuid(_volsDao.findByInstance(vm.getId())), () -> plan.getPoolId() != null ? "is ready" : "is not ready", vm::getUuid);

        avoidDisabledResources(vmProfile, dc, avoids);

        String haVmTag = (String)vmProfile.getParameter(VirtualMachineProfile.Param.HaTag);
        String uefiFlag = (String)vmProfile.getParameter(VirtualMachineProfile.Param.UefiFlag);

        if (plan.getHostId() != null && haVmTag == null) {
            return deployInSpecifiedHostWithoutHA(vmProfile, plan, avoids, planner, vm, dc, uefiFlag);
        }

        // call affinitygroup chain
        long vmGroupCount = _affinityGroupVMMapDao.countAffinityGroupsForVm(vm.getId());

        if (vmGroupCount > 0) {
            for (AffinityGroupProcessor processor : _affinityProcessors) {
                processor.process(vmProfile, plan, avoids);
            }
        }
        logger.debug("DeploymentPlan [{}] has not specified host. Trying to find another destination to deploy VM [{}], avoiding pods [{}], clusters [{}] and hosts [{}].",
                () -> plan.getClass().getSimpleName(), vmProfile::getUuid, () -> StringUtils.join(avoids.getPodsToAvoid(), ", "), () -> StringUtils.join(avoids.getClustersToAvoid(), ", "),
                () -> StringUtils.join(avoids.getHostsToAvoid(), ", "));


        logger.debug("Deploy avoids pods: {}, clusters: {}, hosts: {}.", avoids.getPodsToAvoid(), avoids.getClustersToAvoid(),  avoids.getHostsToAvoid());
        logger.debug("Deploy hosts with priorities {}, hosts have NORMAL priority by default", plan.getHostPriorities());


        // call planners
        // DataCenter dc = _dcDao.findById(vm.getDataCenterId());
        // check if datacenter is in avoid set
        if (avoids.shouldAvoid(dc)) {
            if (logger.isDebugEnabled()) {
                logger.debug("DataCenter id = '" + dc.getId() + "' provided is in avoid set, DeploymentPlanner cannot allocate the VM, returning.");
            }
            return null;
        }

        if (planner == null) {
            String plannerName = offering.getDeploymentPlanner();
            if (plannerName == null) {
                if (vm.getHypervisorType() == HypervisorType.BareMetal) {
                    plannerName = "BareMetalPlanner";
                } else {
                    plannerName = _configDao.getValue(Config.VmDeploymentPlanner.key());
                }
            }
            planner = getDeploymentPlannerByName(plannerName);
        }

        Host lastHost = null;

        String considerLastHostStr = (String)vmProfile.getParameter(VirtualMachineProfile.Param.ConsiderLastHost);
        boolean considerLastHost = vm.getLastHostId() != null && haVmTag == null &&
                (considerLastHostStr == null || Boolean.TRUE.toString().equalsIgnoreCase(considerLastHostStr));
        if (considerLastHost) {
            logger.debug("This VM has last host_id specified, trying to choose the same host: " + vm.getLastHostId());

            HostVO host = _hostDao.findById(vm.getLastHostId());
            lastHost = host;
<<<<<<< HEAD

            DeployDestination deployDestination = deployInVmLastHost(vmProfile, plan, avoids, planner, vm, dc, offering, cpuRequested, ramRequested, volumesRequireEncryption);
            if (deployDestination != null) {
                return deployDestination;
=======
            _hostDao.loadHostTags(host);
            _hostDao.loadDetails(host);
            ServiceOfferingDetailsVO offeringDetails = null;
            if (host == null) {
                s_logger.debug("The last host of this VM cannot be found");
            } else {
                _hostDao.loadHostTags(host);
                _hostDao.loadDetails(host);
                if (avoids.shouldAvoid(host)) {
                    s_logger.debug("The last host of this VM is in avoid set");
                } else if (plan.getClusterId() != null && host.getClusterId() != null
                        && !plan.getClusterId().equals(host.getClusterId())) {
                    s_logger.debug("The last host of this VM cannot be picked as the plan specifies different clusterId: "
                            + plan.getClusterId());
                } else if (_capacityMgr.checkIfHostReachMaxGuestLimit(host)) {
                    s_logger.debug("The last Host, hostId: " + host.getId() +
                            " already has max Running VMs(count includes system VMs), skipping this and trying other available hosts");
                } else if ((offeringDetails  = _serviceOfferingDetailsDao.findDetail(offering.getId(), GPU.Keys.vgpuType.toString())) != null) {
                    ServiceOfferingDetailsVO groupName = _serviceOfferingDetailsDao.findDetail(offering.getId(), GPU.Keys.pciDevice.toString());
                    if(!_resourceMgr.isGPUDeviceAvailable(host.getId(), groupName.getValue(), offeringDetails.getValue())){
                        s_logger.debug("The last host of this VM does not have required GPU devices available");
                    }
                } else if (volumesRequireEncryption && !Boolean.parseBoolean(host.getDetail(Host.HOST_VOLUME_ENCRYPTION))) {
                    s_logger.warn(String.format("The last host of this VM %s does not support volume encryption, which is required by this VM.", host));
                } else {
                    if (host.getStatus() == Status.Up) {
                        if (checkVmProfileAndHost(vmProfile, host)) {
                            long cluster_id = host.getClusterId();
                            ClusterDetailsVO cluster_detail_cpu = _clusterDetailsDao.findDetail(cluster_id,
                                    "cpuOvercommitRatio");
                            ClusterDetailsVO cluster_detail_ram = _clusterDetailsDao.findDetail(cluster_id,
                                    "memoryOvercommitRatio");
                            Float cpuOvercommitRatio = Float.parseFloat(cluster_detail_cpu.getValue());
                            Float memoryOvercommitRatio = Float.parseFloat(cluster_detail_ram.getValue());

                            boolean hostHasCpuCapability, hostHasCapacity = false;
                            hostHasCpuCapability = _capacityMgr.checkIfHostHasCpuCapability(host.getId(), offering.getCpu(), offering.getSpeed());

                            if (hostHasCpuCapability) {
                                // first check from reserved capacity
                                hostHasCapacity = _capacityMgr.checkIfHostHasCapacity(host.getId(), cpu_requested, ram_requested, true, cpuOvercommitRatio, memoryOvercommitRatio, true);

                                // if not reserved, check the free capacity
                                if (!hostHasCapacity)
                                    hostHasCapacity = _capacityMgr.checkIfHostHasCapacity(host.getId(), cpu_requested, ram_requested, false, cpuOvercommitRatio, memoryOvercommitRatio, true);
                            }

                            boolean displayStorage = getDisplayStorageFromVmProfile(vmProfile);
                            if (hostHasCapacity
                                    && hostHasCpuCapability) {
                                s_logger.debug("The last host of this VM is UP and has enough capacity");
                                s_logger.debug("Now checking for suitable pools under zone: " + host.getDataCenterId()
                                        + ", pod: " + host.getPodId() + ", cluster: " + host.getClusterId());

                                Pod pod = _podDao.findById(host.getPodId());
                                Cluster cluster = _clusterDao.findById(host.getClusterId());
                                if (vm.getHypervisorType() == HypervisorType.BareMetal) {
                                    DeployDestination dest = new DeployDestination(dc, pod, cluster, host, new HashMap<Volume, StoragePool>(), displayStorage);
                                    s_logger.debug("Returning Deployment Destination: " + dest);
                                    return dest;
                                }

                                // search for storage under the zone, pod, cluster
                                // of
                                // the last host.
                                DataCenterDeployment lastPlan = new DataCenterDeployment(host.getDataCenterId(),
                                        host.getPodId(), host.getClusterId(), host.getId(), plan.getPoolId(), null);
                                Pair<Map<Volume, List<StoragePool>>, List<Volume>> result = findSuitablePoolsForVolumes(
                                        vmProfile, lastPlan, avoids, HostAllocator.RETURN_UPTO_ALL);
                                Map<Volume, List<StoragePool>> suitableVolumeStoragePools = result.first();
                                List<Volume> readyAndReusedVolumes = result.second();

                                // choose the potential pool for this VM for this
                                // host
                                if (!suitableVolumeStoragePools.isEmpty()) {
                                    List<Host> suitableHosts = new ArrayList<Host>();
                                    suitableHosts.add(host);
                                    Pair<Host, Map<Volume, StoragePool>> potentialResources = findPotentialDeploymentResources(
                                            suitableHosts, suitableVolumeStoragePools, avoids,
                                            getPlannerUsage(planner, vmProfile, plan, avoids), readyAndReusedVolumes, plan.getPreferredHosts(), vm);
                                    if (potentialResources != null) {
                                        Map<Volume, StoragePool> storageVolMap = potentialResources.second();
                                        // remove the reused vol<->pool from
                                        // destination, since we don't have to
                                        // prepare
                                        // this volume.
                                        for (Volume vol : readyAndReusedVolumes) {
                                            storageVolMap.remove(vol);
                                        }
                                        DeployDestination dest = new DeployDestination(dc, pod, cluster, host,
                                                storageVolMap, displayStorage);
                                        s_logger.debug("Returning Deployment Destination: " + dest);
                                        return dest;
                                    }
                                }
                            } else {
                                s_logger.debug("The last host of this VM does not have enough capacity");
                            }
                        }
                    } else {
                        s_logger.debug("The last host of this VM is not UP or is not enabled, host status is: " + host.getStatus().name() + ", host resource state is: " +
                                host.getResourceState());
                    }
                }
>>>>>>> 050ee441
            }
        }

        avoidOtherClustersForDeploymentIfMigrationDisabled(vm, lastHost, avoids);

        DeployDestination dest = null;
        List<Long> clusterList = null;

        if (planner != null && planner.canHandle(vmProfile, plan, avoids)) {
            while (true) {
                if (planner instanceof DeploymentClusterPlanner) {

                    ExcludeList plannerAvoidInput =
                            new ExcludeList(avoids.getDataCentersToAvoid(), avoids.getPodsToAvoid(), avoids.getClustersToAvoid(), avoids.getHostsToAvoid(),
                                    avoids.getPoolsToAvoid());

                    clusterList = ((DeploymentClusterPlanner)planner).orderClusters(vmProfile, plan, avoids);

                    if (clusterList != null && !clusterList.isEmpty()) {
                        // planner refactoring. call allocators to list hosts
                        ExcludeList plannerAvoidOutput =
                                new ExcludeList(avoids.getDataCentersToAvoid(), avoids.getPodsToAvoid(), avoids.getClustersToAvoid(), avoids.getHostsToAvoid(),
                                        avoids.getPoolsToAvoid());

                        resetAvoidSet(plannerAvoidOutput, plannerAvoidInput);

                        dest = checkClustersforDestination(clusterList, vmProfile, plan, avoids, dc, getPlannerUsage(planner, vmProfile, plan, avoids), plannerAvoidOutput);
                        if (dest != null) {
                            return dest;
                        }
                        // reset the avoid input to the planners
                        resetAvoidSet(avoids, plannerAvoidOutput);
                    } else {
                        return null;
                    }
                } else {
                    dest = planner.plan(vmProfile, plan, avoids);
                    if (dest != null) {
                        long hostId = dest.getHost().getId();
                        avoids.addHost(dest.getHost().getId());

                        if (volumesRequireEncryption && !Boolean.parseBoolean(_hostDetailsDao.findDetail(hostId, Host.HOST_VOLUME_ENCRYPTION).getValue())) {
                            logger.warn(String.format("VM's volumes require encryption support, and the planner-provided host %s can't handle it", dest.getHost()));
                            continue;
                        } else {
                            logger.debug(String.format("VM's volume encryption requirements are met by host %s", dest.getHost()));
                        }

                        if (checkIfHostFitsPlannerUsage(hostId, DeploymentPlanner.PlannerResourceUsage.Shared)) {
                            // found destination
                            return dest;
                        } else {
                            // find another host - seems some concurrent
                            // deployment picked it up for dedicated access
                            continue;
                        }
                    } else {
                        return null;
                    }
                }
            }
        }
        return dest;
    }

    private DeployDestination deployInVmLastHost(VirtualMachineProfile vmProfile, DeploymentPlan plan, ExcludeList avoids,
            DeploymentPlanner planner, VirtualMachine vm, DataCenter dc, ServiceOffering offering, int cpuRequested, long ramRequested,
            boolean volumesRequireEncryption) throws InsufficientServerCapacityException {
        HostVO host = _hostDao.findById(vm.getLastHostId());
        if (canUseLastHost(host, avoids, plan, vm, offering, volumesRequireEncryption)) {
            _hostDao.loadHostTags(host);
            _hostDao.loadDetails(host);
            if (host.getStatus() != Status.Up) {
                logger.debug("Cannot deploy VM [{}] to the last host [{}] because this host is not in UP state or is not enabled. Host current status [{}] and resource status [{}].",
                        vm.getUuid(), host.getUuid(), host.getState().name(), host.getResourceState());
                return null;
            }
            if (checkVmProfileAndHost(vmProfile, host)) {
                long cluster_id = host.getClusterId();
                ClusterDetailsVO cluster_detail_cpu = _clusterDetailsDao.findDetail(cluster_id, "cpuOvercommitRatio");
                ClusterDetailsVO cluster_detail_ram = _clusterDetailsDao.findDetail(cluster_id, "memoryOvercommitRatio");
                float cpuOvercommitRatio = Float.parseFloat(cluster_detail_cpu.getValue());
                float memoryOvercommitRatio = Float.parseFloat(cluster_detail_ram.getValue());

                boolean hostHasCpuCapability, hostHasCapacity = false;
                hostHasCpuCapability = _capacityMgr.checkIfHostHasCpuCapability(host.getId(), offering.getCpu(), offering.getSpeed());

                if (hostHasCpuCapability) {
                    // first check from reserved capacity
                    hostHasCapacity = _capacityMgr.checkIfHostHasCapacity(host.getId(), cpuRequested, ramRequested, true, cpuOvercommitRatio, memoryOvercommitRatio, true);

                    // if not reserved, check the free capacity
                    if (!hostHasCapacity)
                        hostHasCapacity = _capacityMgr.checkIfHostHasCapacity(host.getId(), cpuRequested, ramRequested, false, cpuOvercommitRatio, memoryOvercommitRatio, true);
                    }

                boolean displayStorage = getDisplayStorageFromVmProfile(vmProfile);
                if (!hostHasCapacity || !hostHasCpuCapability) {
                    logger.debug("Cannot deploy VM [{}] to the last host [{}] because this host does not have enough capacity to deploy this VM.", vm.getUuid(), host.getUuid());
                    return null;
                }
                logger.debug("Last host [{}] of VM [{}] is UP and has enough capacity. Checking for suitable pools for this host under zone [{}], pod [{}] and cluster [{}].",
                        host.getUuid(), vm.getUuid(), host.getDataCenterId(), host.getPodId(), host.getClusterId());

                Pod pod = _podDao.findById(host.getPodId());
                Cluster cluster = _clusterDao.findById(host.getClusterId());
                if (vm.getHypervisorType() == HypervisorType.BareMetal) {
                    DeployDestination dest = new DeployDestination(dc, pod, cluster, host, new HashMap<Volume, StoragePool>(), displayStorage);
                    logger.debug("Returning Deployment Destination: {}.", dest);
                    return dest;
                }

                // search for storage under the zone, pod, cluster
                // of
                // the last host.
                DataCenterDeployment lastPlan = new DataCenterDeployment(host.getDataCenterId(),
                        host.getPodId(), host.getClusterId(), host.getId(), plan.getPoolId(), null);
                Pair<Map<Volume, List<StoragePool>>, List<Volume>> result = findSuitablePoolsForVolumes(
                        vmProfile, lastPlan, avoids, HostAllocator.RETURN_UPTO_ALL);
                Map<Volume, List<StoragePool>> suitableVolumeStoragePools = result.first();
                List<Volume> readyAndReusedVolumes = result.second();

                // choose the potential pool for this VM for this
                // host
                if (suitableVolumeStoragePools.isEmpty()) {
                    logger.debug("Cannot find suitable storage pools in host [{}] to deploy VM [{}]", host.getUuid(), vm.getUuid());
                    return null;
                }
                List<Host> suitableHosts = new ArrayList<Host>();
                suitableHosts.add(host);
                Pair<Host, Map<Volume, StoragePool>> potentialResources = findPotentialDeploymentResources(
                        suitableHosts, suitableVolumeStoragePools, avoids,
                        getPlannerUsage(planner, vmProfile, plan, avoids), readyAndReusedVolumes, plan.getPreferredHosts(), vm);
                if (potentialResources != null) {
                    Map<Volume, StoragePool> storageVolMap = potentialResources.second();
                    // remove the reused vol<->pool from
                    // destination, since we don't have to
                    // prepare
                    // this volume.
                    for (Volume vol : readyAndReusedVolumes) {
                        storageVolMap.remove(vol);
                    }
                    DeployDestination dest = new DeployDestination(dc, pod, cluster, host, storageVolMap, displayStorage);
                    logger.debug("Returning Deployment Destination: {}", dest);
                    return dest;
                }
            }
        }
        logger.debug("Cannot choose the last host to deploy this VM {}.", vm);
        return null;
    }

    private boolean canUseLastHost(HostVO host, ExcludeList avoids, DeploymentPlan plan, VirtualMachine vm, ServiceOffering offering, boolean volumesRequireEncryption) {
        if (host == null) {
            logger.warn("Could not find last host of VM [{}] with id [{}]. Skipping this and trying other available hosts.", vm.getUuid(), vm.getLastHostId());
            return false;
        }

        if (avoids.shouldAvoid(host)) {
            logger.warn("The last host [{}] of VM [{}] is in the avoid set. Skipping this and trying other available hosts.", host.getUuid(), vm.getUuid());
            return false;
        }

        if (plan.getClusterId() != null && host.getClusterId() != null && !plan.getClusterId().equals(host.getClusterId())) {
            logger.debug(() -> String.format("The last host [%s] of VM [%s] cannot be picked, as the plan [%s] specifies a different cluster [%s] to deploy this VM. Skipping this and trying other available hosts.",
                    ReflectionToStringBuilderUtils.reflectOnlySelectedFields(host, "uuid", "clusterId"), vm.getUuid(), plan.getClass().getSimpleName(), plan.getClusterId()));
            return false;
        }

        if (_capacityMgr.checkIfHostReachMaxGuestLimit(host)) {
            logger.debug("Cannot deploy VM [{}] in the last host [{}] because this host already has the max number of running VMs (users and system VMs). Skipping this and trying other available hosts.",
                    vm.getUuid(), host.getUuid());
            return false;
        }

        ServiceOfferingDetailsVO offeringDetails = _serviceOfferingDetailsDao.findDetail(offering.getId(), GPU.Keys.vgpuType.toString());
        ServiceOfferingDetailsVO groupName = _serviceOfferingDetailsDao.findDetail(offering.getId(), GPU.Keys.pciDevice.toString());
        if (offeringDetails != null && !_resourceMgr.isGPUDeviceAvailable(host.getId(), groupName.getValue(), offeringDetails.getValue())) {
            logger.debug("Cannot deploy VM [{}] in the last host [{}] because this host does not have the required GPU devices available. Skipping this and trying other available hosts.",
                    vm.getUuid(), host.getUuid());
            return false;
        }

        if (volumesRequireEncryption && !Boolean.parseBoolean(host.getDetail(Host.HOST_VOLUME_ENCRYPTION))) {
            logger.warn("The last host of this VM {} does not support volume encryption, which is required by this VM.", host);
            return false;
        }
        return true;
    }

    private DeployDestination deployInSpecifiedHostWithoutHA(VirtualMachineProfile vmProfile, DeploymentPlan plan, ExcludeList avoids,
            DeploymentPlanner planner, VirtualMachine vm, DataCenter dc, String uefiFlag)
            throws InsufficientServerCapacityException {
        Long hostIdSpecified = plan.getHostId();
        logger.debug("DeploymentPlan [{}] has specified host [{}] without HA flag. Choosing this host to deploy VM [{}].", plan.getClass().getSimpleName(), hostIdSpecified, vm.getUuid());

        HostVO host = _hostDao.findById(hostIdSpecified);
        if (host != null && StringUtils.isNotBlank(uefiFlag) && "yes".equalsIgnoreCase(uefiFlag)) {
            _hostDao.loadDetails(host);
            if (MapUtils.isNotEmpty(host.getDetails()) && host.getDetails().containsKey(Host.HOST_UEFI_ENABLE) && "false".equalsIgnoreCase(host.getDetails().get(Host.HOST_UEFI_ENABLE))) {
                logger.debug("Cannot deploy VM [{}] to specified host [{}] because this host does not support UEFI VM deployment, returning.", vm.getUuid(), host.getUuid());
                return null;
            }
        }
        if (host == null) {
            logger.debug("Cannot deploy VM [{}] to host [{}] because this host cannot be found.", vm.getUuid(), hostIdSpecified);
            return null;
        }
        if (avoids.shouldAvoid(host)) {
            logger.debug("Cannot deploy VM [{}] to host [{}] because this host is in the avoid set.", vm.getUuid(), host.getUuid());
            return null;
        }

        logger.debug("Trying to find suitable pools for host [{}] under pod [{}], cluster [{}] and zone [{}], to deploy VM [{}].",
                host.getUuid(), host.getDataCenterId(), host.getPodId(), host.getClusterId(), vm.getUuid());

        Pod pod = _podDao.findById(host.getPodId());
        Cluster cluster = _clusterDao.findById(host.getClusterId());

        boolean displayStorage = getDisplayStorageFromVmProfile(vmProfile);
        if (vm.getHypervisorType() == HypervisorType.BareMetal) {
            DeployDestination dest = new DeployDestination(dc, pod, cluster, host, new HashMap<Volume, StoragePool>(),
                    displayStorage);
            logger.debug("Returning Deployment Destination: {}.", dest);
            return dest;
        }

        DataCenterDeployment lastPlan = new DataCenterDeployment(host.getDataCenterId(), host.getPodId(),
                host.getClusterId(), hostIdSpecified, plan.getPoolId(), null, plan.getReservationContext());

        Pair<Map<Volume, List<StoragePool>>, List<Volume>> result = findSuitablePoolsForVolumes(vmProfile, lastPlan,
                avoids, HostAllocator.RETURN_UPTO_ALL);
        Map<Volume, List<StoragePool>> suitableVolumeStoragePools = result.first();
        List<Volume> readyAndReusedVolumes = result.second();

        if (!suitableVolumeStoragePools.isEmpty()) {
            List<Host> suitableHosts = new ArrayList<Host>();
            suitableHosts.add(host);
            Pair<Host, Map<Volume, StoragePool>> potentialResources = findPotentialDeploymentResources(suitableHosts,
                    suitableVolumeStoragePools, avoids, getPlannerUsage(planner, vmProfile, plan, avoids),
                    readyAndReusedVolumes, plan.getPreferredHosts(), vm);
            if (potentialResources != null) {
                pod = _podDao.findById(host.getPodId());
                cluster = _clusterDao.findById(host.getClusterId());
                Map<Volume, StoragePool> storageVolMap = potentialResources.second();
                for (Volume vol : readyAndReusedVolumes) {
                    storageVolMap.remove(vol);
                }
                DeployDestination dest = new DeployDestination(dc, pod, cluster, host, storageVolMap, displayStorage);
                logger.debug("Returning Deployment Destination: {}", dest);
                return dest;
            }
        }
        logger.debug("Cannot deploy VM [{}] under host [{}], because no suitable pools were found.", vmProfile.getUuid(), host.getUuid());
        return null;
    }

    protected String getRootVolumeUuid(List<? extends Volume> volumes) {
        for (Volume volume : volumes) {
            if (volume.getVolumeType() == Volume.Type.ROOT) {
                return volume.getUuid();
            }
        }
        return null;
    }

    protected boolean anyVolumeRequiresEncryption(List<? extends Volume> volumes) {
        for (Volume volume : volumes) {
            if (volume.getPassphraseId() != null) {
                return true;
            }
        }
        return false;
    }

    private boolean isDeployAsIs(VirtualMachine vm) {
        long templateId = vm.getTemplateId();
        VMTemplateVO template = templateDao.findById(templateId);
        return template != null && template.isDeployAsIs();
    }

    /**
     * Display storage in the logs by default if the template is not deploy-as-is.
     */
    private boolean getDisplayStorageFromVmProfile(VirtualMachineProfile vmProfile) {
        return vmProfile == null || vmProfile.getTemplate() == null || !vmProfile.getTemplate().isDeployAsIs();
    }

    /**
     * Adds disabled resources (Data centers, Pods, Clusters, and hosts) to exclude
     * list (avoid) in case of disabled state.
     */
    public void avoidDisabledResources(VirtualMachineProfile vmProfile, DataCenter dc, ExcludeList avoids) {
        if (vmProfile.getType().isUsedBySystem() && isRouterDeployableInDisabledResources()) {
            return;
        }

        VMInstanceVO vm = _vmInstanceDao.findById(vmProfile.getId());
        AccountVO owner = accountDao.findById(vm.getAccountId());
        boolean isOwnerRoleIdAdmin = owner != null && owner.getRoleId() != null && owner.getRoleId() == ADMIN_ACCOUNT_ROLE_ID;

        if (isOwnerRoleIdAdmin && isAdminVmDeployableInDisabledResources()) {
            return;
        }

        avoidDisabledDataCenters(dc, avoids);
        avoidDisabledPods(dc, avoids);
        avoidDisabledClusters(dc, avoids);
        avoidDisabledHosts(dc, avoids);
    }

    /**
     * Returns the value of the ConfigKey 'allow.router.on.disabled.resources'.
     * @note this method allows mocking and testing with the respective ConfigKey parameter.
     */
    protected boolean isRouterDeployableInDisabledResources() {
        return allowRouterOnDisabledResource.value();
    }

    /**
     * Returns the value of the ConfigKey 'allow.admin.vm.on.disabled.resources'.
     * @note this method allows mocking and testing with the respective ConfigKey parameter.
     */
    protected boolean isAdminVmDeployableInDisabledResources() {
        return allowAdminVmOnDisabledResource.value();
    }

    /**
     * Adds disabled Hosts to the ExcludeList in order to avoid them at the deployment planner.
     */
    protected void avoidDisabledHosts(DataCenter dc, ExcludeList avoids) {
        List<HostVO> disabledHosts = _hostDao.listDisabledByDataCenterId(dc.getId());
        logger.debug(() -> String.format("Adding hosts [%s] of datacenter [%s] to the avoid set, because these hosts are in the Disabled state.",
                disabledHosts.stream().map(HostVO::getUuid).collect(Collectors.joining(", ")), dc.getUuid()));
        for (HostVO host : disabledHosts) {
            avoids.addHost(host.getId());
        }
    }

    /**
     * Adds disabled Clusters to the ExcludeList in order to avoid them at the deployment planner.
     */
    protected void avoidDisabledClusters(DataCenter dc, ExcludeList avoids) {
        List<Long> pods = _podDao.listAllPods(dc.getId());
        for (Long podId : pods) {
            List<Long> disabledClusters = _clusterDao.listDisabledClusters(dc.getId(), podId);
            logger.debug(() -> String.format("Adding clusters [%s] of pod [%s] to the void set because these clusters are in the Disabled state.", StringUtils.join(disabledClusters, ", "), podId));
            avoids.addClusterList(disabledClusters);
        }
    }

    /**
     * Adds disabled Pods to the ExcludeList in order to avoid them at the deployment planner.
     */
    protected void avoidDisabledPods(DataCenter dc, ExcludeList avoids) {
        List<Long> disabledPods = _podDao.listDisabledPods(dc.getId());
        logger.debug(() -> String.format("Adding pods [%s] to the avoid set because these pods are in the Disabled state.", StringUtils.join(disabledPods, ", ")));
        avoids.addPodList(disabledPods);
    }

    /**
     * Adds disabled Data Centers (Zones) to the ExcludeList in order to avoid them at the deployment planner.
     */
    protected void avoidDisabledDataCenters(DataCenter dc, ExcludeList avoids) {
        if (dc.getAllocationState() == Grouping.AllocationState.Disabled) {
            logger.debug("Adding datacenter [{}] to the avoid set because this datacenter is in Disabled state.", dc.getUuid());
            avoids.addDataCenter(dc.getId());
        }
    }

    @Override
    public DeploymentPlanner getDeploymentPlannerByName(String plannerName) {
        if (plannerName != null) {
            for (DeploymentPlanner plannerInList : _planners) {
                if (plannerName.equalsIgnoreCase(plannerInList.getName())) {
                    return plannerInList;
                }
            }
        }

        return null;
    }

    protected boolean checkVmProfileAndHost(final VirtualMachineProfile vmProfile, final HostVO host) {
        ServiceOffering offering = vmProfile.getServiceOffering();
        VirtualMachineTemplate template = vmProfile.getTemplate();
        if (offering.getHostTag() != null || template.getTemplateTag() != null) {
            _hostDao.loadHostTags(host);
            if (!host.checkHostServiceOfferingAndTemplateTags(offering, template)) {
                logger.debug("Service Offering host tag or template tag does not match the last host of this VM");
                return false;
            }
        }
        long guestOSId = vmProfile.getTemplate().getGuestOSId();
        GuestOSVO guestOS = _guestOSDao.findById(guestOSId);
        if (guestOS != null) {
            long guestOSCategoryId = guestOS.getCategoryId();
            DetailVO hostDetail = _hostDetailsDao.findDetail(host.getId(), "guest.os.category.id");
            if (hostDetail != null) {
                String guestOSCategoryIdString = hostDetail.getValue();
                if (String.valueOf(guestOSCategoryId) != guestOSCategoryIdString) {
                    logger.debug("The last host has different guest.os.category.id than guest os category of VM, skipping");
                    return false;
                }
            }
        }
        return true;
    }

    @Override
    public void checkForNonDedicatedResources(VirtualMachineProfile vmProfile, DataCenter dc, ExcludeList avoids) {
        boolean isExplicit = false;
        VirtualMachine vm = vmProfile.getVirtualMachine();

        // check if zone is dedicated. if yes check if vm owner has access to it.
        DedicatedResourceVO dedicatedZone = _dedicatedDao.findByZoneId(dc.getId());
        if (dedicatedZone != null && !_accountMgr.isRootAdmin(vmProfile.getOwner().getId())) {
            long accountDomainId = vmProfile.getOwner().getDomainId();
            long accountId = vmProfile.getOwner().getAccountId();
            logger.debug("Zone [{}] is dedicated. Checking if account [{}] in domain [{}] can use this zone to deploy VM [{}].",
                    dedicatedZone.getUuid(), accountId, accountDomainId, vmProfile.getUuid());

            // If a zone is dedicated to an account then all hosts in this zone
            // will be explicitly dedicated to
            // that account. So there won't be any shared hosts in the zone, the
            // only way to deploy vms from that
            // account will be to use explicit dedication affinity group.
            if (dedicatedZone.getAccountId() != null) {
                if (dedicatedZone.getAccountId().equals(accountId)) {
                    return;
                } else {
                    throw new CloudRuntimeException("Failed to deploy VM, Zone " + dc.getName() + " not available for the user account " + vmProfile.getOwner());
                }
            }

            // if zone is dedicated to a domain. Check owner's access to the
            // domain level dedication group
            if (!_affinityGroupService.isAffinityGroupAvailableInDomain(dedicatedZone.getAffinityGroupId(), accountDomainId)) {
                throw new CloudRuntimeException("Failed to deploy VM, Zone " + dc.getName() + " not available for the user domain " + vmProfile.getOwner());
            }
        }

        // check affinity group of type Explicit dedication exists. If No put
        // dedicated pod/cluster/host in avoid list
        List<AffinityGroupVMMapVO> vmGroupMappings = _affinityGroupVMMapDao.findByVmIdType(vm.getId(), "ExplicitDedication");

        if (vmGroupMappings != null && !vmGroupMappings.isEmpty()) {
            isExplicit = true;
        }

        List<Long> allPodsInDc = _podDao.listAllPods(dc.getId());
        List<Long> allDedicatedPods = _dedicatedDao.listAllPods();
        allPodsInDc.retainAll(allDedicatedPods);

        List<Long> allClustersInDc = _clusterDao.listAllClusters(dc.getId());
        List<Long> allDedicatedClusters = _dedicatedDao.listAllClusters();
        allClustersInDc.retainAll(allDedicatedClusters);

        List<Long> allHostsInDc = _hostDao.listAllHosts(dc.getId());
        List<Long> allDedicatedHosts = _dedicatedDao.listAllHosts();
        allHostsInDc.retainAll(allDedicatedHosts);

        //Only when the type is instance VM and not explicitly dedicated.
        if (vm.getType() == VirtualMachine.Type.User && !isExplicit) {
            findAvoidSetForNonExplicitUserVM(avoids, vm, allPodsInDc, allClustersInDc, allHostsInDc);
        }

        //Handle the Virtual Router Case
        //No need to check the isExplicit. As both the cases are handled.
        if (vm.getType() == VirtualMachine.Type.DomainRouter) {
            findAvoiSetForRouterVM(avoids, vm, allPodsInDc, allClustersInDc, allHostsInDc);
        }
    }

    private void findAvoiSetForRouterVM(ExcludeList avoids, VirtualMachine vm, List<Long> allPodsInDc, List<Long> allClustersInDc, List<Long> allHostsInDc) {
        long vmAccountId = vm.getAccountId();
        long vmDomainId = vm.getDomainId();

        List<Long> allPodsFromDedicatedID = new ArrayList<Long>();
        List<Long> allClustersFromDedicatedID = new ArrayList<Long>();
        List<Long> allHostsFromDedicatedID = new ArrayList<Long>();

        List<AffinityGroupDomainMapVO> domainGroupMappings = _affinityGroupDomainMapDao.listByDomain(vmDomainId);

        List<DedicatedResourceVO> tempStorage;

        if (domainGroupMappings == null || domainGroupMappings.isEmpty()) {
            tempStorage = _dedicatedDao.searchDedicatedPods(null, vmDomainId, vmAccountId, null,
                    new Filter(DedicatedResourceVO.class, "id", true, 0L, 1L)).first();

            for (DedicatedResourceVO vo : tempStorage) {
                allPodsFromDedicatedID.add(vo.getPodId());
            }

            tempStorage.clear();
            tempStorage = _dedicatedDao.searchDedicatedClusters(null, vmDomainId, vmAccountId, null,
                    new Filter(DedicatedResourceVO.class, "id", true, 0L, 1L)).first();

            for (DedicatedResourceVO vo : tempStorage) {
                allClustersFromDedicatedID.add(vo.getClusterId());
            }

            tempStorage.clear();
            tempStorage = _dedicatedDao.searchDedicatedHosts(null, vmDomainId, vmAccountId, null,
                    new Filter(DedicatedResourceVO.class, "id", true, 0L, 1L)).first();

            for (DedicatedResourceVO vo : tempStorage) {
                allHostsFromDedicatedID.add(vo.getHostId());
            }

            allPodsInDc.removeAll(allPodsFromDedicatedID);
            allClustersInDc.removeAll(allClustersFromDedicatedID);
            allHostsInDc.removeAll(allHostsFromDedicatedID);
        } else {
            tempStorage = _dedicatedDao.searchDedicatedPods(null, vmDomainId, null, null,
                    new Filter(DedicatedResourceVO.class, "id", true, 0L, 1L)).first();

            for (DedicatedResourceVO vo : tempStorage) {
                allPodsFromDedicatedID.add(vo.getPodId());
            }

            tempStorage.clear();
            tempStorage = _dedicatedDao.searchDedicatedClusters(null, vmDomainId, null, null,
                    new Filter(DedicatedResourceVO.class, "id", true, 0L, 1L)).first();

            for (DedicatedResourceVO vo : tempStorage) {
                allClustersFromDedicatedID.add(vo.getClusterId());
            }

            tempStorage.clear();
            tempStorage = _dedicatedDao.searchDedicatedHosts(null, vmDomainId, null, null,
                    new Filter(DedicatedResourceVO.class, "id", true, 0L, 1L)).first();

            for (DedicatedResourceVO vo : tempStorage) {
                allHostsFromDedicatedID.add(vo.getHostId());
            }

            allPodsInDc.removeAll(allPodsFromDedicatedID);
            allClustersInDc.removeAll(allClustersFromDedicatedID);
            allHostsInDc.removeAll(allHostsFromDedicatedID);
        }

        logger.debug(() -> LogUtils.logGsonWithoutException("Adding pods [%s], clusters [%s] and hosts [%s] to the avoid list in the deploy process of VR VM [%s], "
                        + "because this VM is not dedicated to this components.", allPodsInDc, allClustersInDc, allHostsInDc, vm.getUuid()));
        avoids.addPodList(allPodsInDc);
        avoids.addClusterList(allClustersInDc);
        avoids.addHostList(allHostsInDc);
    }

    private void findAvoidSetForNonExplicitUserVM(ExcludeList avoids, VirtualMachine vm, List<Long> allPodsInDc, List<Long> allClustersInDc, List<Long> allHostsInDc) {
        logger.debug(() -> LogUtils.logGsonWithoutException("Adding pods [%s], clusters [%s] and hosts [%s] to the avoid list in the deploy process of user VM [%s], "
                        + "because this VM is not explicitly dedicated to these components.", allPodsInDc, allClustersInDc, allHostsInDc, vm.getUuid()));
        avoids.addPodList(allPodsInDc);
        avoids.addClusterList(allClustersInDc);
        avoids.addHostList(allHostsInDc);
    }

    private void resetAvoidSet(ExcludeList avoidSet, ExcludeList removeSet) {
        if (avoidSet.getDataCentersToAvoid() != null && removeSet.getDataCentersToAvoid() != null) {
            avoidSet.getDataCentersToAvoid().removeAll(removeSet.getDataCentersToAvoid());
        }
        if (avoidSet.getPodsToAvoid() != null && removeSet.getPodsToAvoid() != null) {
            avoidSet.getPodsToAvoid().removeAll(removeSet.getPodsToAvoid());
        }
        if (avoidSet.getClustersToAvoid() != null && removeSet.getClustersToAvoid() != null) {
            avoidSet.getClustersToAvoid().removeAll(removeSet.getClustersToAvoid());
        }
        if (avoidSet.getHostsToAvoid() != null && removeSet.getHostsToAvoid() != null) {
            avoidSet.getHostsToAvoid().removeAll(removeSet.getHostsToAvoid());
        }
        if (avoidSet.getPoolsToAvoid() != null && removeSet.getPoolsToAvoid() != null) {
            avoidSet.getPoolsToAvoid().removeAll(removeSet.getPoolsToAvoid());
        }
    }

    private PlannerResourceUsage getPlannerUsage(DeploymentPlanner planner, VirtualMachineProfile vmProfile, DeploymentPlan plan, ExcludeList avoids)
            throws InsufficientServerCapacityException {
        if (planner != null && planner instanceof DeploymentClusterPlanner) {
            return ((DeploymentClusterPlanner)planner).getResourceUsage(vmProfile, plan, avoids);
        } else {
            return DeploymentPlanner.PlannerResourceUsage.Shared;
        }

    }

    @DB
    protected boolean checkIfHostFitsPlannerUsage(final long hostId, final PlannerResourceUsage resourceUsageRequired) {
        // TODO Auto-generated method stub
        // check if this host has been picked up by some other planner
        // exclusively
        // if planner can work with shared host, check if this host has
        // been marked as 'shared'
        // else if planner needs dedicated host,
        PlannerHostReservationVO reservationEntry = _plannerHostReserveDao.findByHostId(hostId);
        if (reservationEntry != null) {
            final long id = reservationEntry.getId();
            PlannerResourceUsage hostResourceType = reservationEntry.getResourceUsage();

            if (hostResourceType != null) {
                if (hostResourceType == resourceUsageRequired) {
                    return true;
                } else {
                    logger.debug("Cannot use this host for usage: " + resourceUsageRequired + ", since this host has been reserved for planner usage : " +
                            hostResourceType);
                    return false;
                }
            } else {
                final PlannerResourceUsage hostResourceTypeFinal = hostResourceType;
                // reserve the host for required resourceType
                // let us lock the reservation entry before updating.
                return Transaction.execute(new TransactionCallback<Boolean>() {
                    @Override
                    public Boolean doInTransaction(TransactionStatus status) {
                        final PlannerHostReservationVO lockedEntry = _plannerHostReserveDao.lockRow(id, true);
                        if (lockedEntry == null) {
                            logger.error("Unable to lock the host entry for reservation, host: " + hostId);
                            return false;
                        }
                        // check before updating
                        if (lockedEntry.getResourceUsage() == null) {
                            lockedEntry.setResourceUsage(resourceUsageRequired);
                            _plannerHostReserveDao.persist(lockedEntry);
                            return true;
                        } else {
                            // someone updated it earlier. check if we can still use it
                            if (lockedEntry.getResourceUsage() == resourceUsageRequired) {
                                return true;
                            } else {
                                logger.debug("Cannot use this host for usage: " + resourceUsageRequired + ", since this host has been reserved for planner usage : " +
                                        hostResourceTypeFinal);
                                return false;
                            }
                        }
                    }
                });

            }

        }

        return false;
    }

    @DB
    public boolean checkHostReservationRelease(final Long hostId) {

        if (hostId != null) {
            PlannerHostReservationVO reservationEntry = _plannerHostReserveDao.findByHostId(hostId);
            if (reservationEntry != null && reservationEntry.getResourceUsage() != null) {

                // check if any VMs are starting or running on this host
                List<VMInstanceVO> vms = _vmInstanceDao.listUpByHostId(hostId);
                if (vms.size() > 0) {
                    if (logger.isDebugEnabled()) {
                        logger.debug("Cannot release reservation, Found " + vms.size() + " VMs Running on host " + hostId);
                    }
                    return false;
                }

                List<VMInstanceVO> vmsByLastHostId = _vmInstanceDao.listByLastHostId(hostId);
                if (vmsByLastHostId.size() > 0) {
                    // check if any VMs are within skip.counting.hours, if yes
                    // we
                    // cannot release the host
                    for (VMInstanceVO stoppedVM : vmsByLastHostId) {
                        long secondsSinceLastUpdate = (DateUtil.currentGMTTime().getTime() - stoppedVM.getUpdateTime().getTime()) / 1000;
                        if (secondsSinceLastUpdate < _vmCapacityReleaseInterval) {
                            if (logger.isDebugEnabled()) {
                                logger.debug("Cannot release reservation, Found VM: " + stoppedVM + " Stopped but reserved on host " + hostId);
                            }
                            return false;
                        }
                    }
                }

                // check if any VMs are stopping on or migrating to this host
                List<VMInstanceVO> vmsStoppingMigratingByHostId = _vmInstanceDao.findByHostInStates(hostId, State.Stopping, State.Migrating, State.Starting);
                if (vmsStoppingMigratingByHostId.size() > 0) {
                    if (logger.isDebugEnabled()) {
                        logger.debug("Cannot release reservation, Found " + vmsStoppingMigratingByHostId.size() + " VMs stopping/migrating/starting on host " + hostId);
                    }
                    return false;
                }

                // check if any VMs are in starting state with no hostId set yet
                // -
                // just ignore host release to avoid race condition
                List<VMInstanceVO> vmsStartingNoHost = _vmInstanceDao.listStartingWithNoHostId();

                if (vmsStartingNoHost.size() > 0) {
                    if (logger.isDebugEnabled()) {
                        logger.debug("Cannot release reservation, Found " + vms.size() + " VMs starting as of now and no hostId yet stored");
                    }
                    return false;
                }

                if (logger.isDebugEnabled()) {
                    logger.debug("Host has no VMs associated, releasing the planner reservation for host " + hostId);
                }

                final long id = reservationEntry.getId();

                return Transaction.execute(new TransactionCallback<Boolean>() {
                    @Override
                    public Boolean doInTransaction(TransactionStatus status) {
                        final PlannerHostReservationVO lockedEntry = _plannerHostReserveDao.lockRow(id, true);
                        if (lockedEntry == null) {
                            logger.error("Unable to lock the host entry for reservation, host: " + hostId);
                            return false;
                        }
                        // check before updating
                        if (lockedEntry.getResourceUsage() != null) {
                            lockedEntry.setResourceUsage(null);
                            _plannerHostReserveDao.persist(lockedEntry);
                            return true;
                        }

                        return false;
                    }
                });
            }

        }
        return false;
    }

    class HostReservationReleaseChecker extends ManagedContextTimerTask {
        @Override
        protected void runInContext() {
            try {
                logger.debug("Checking if any host reservation can be released ... ");
                checkHostReservations();
                logger.debug("Done running HostReservationReleaseChecker ... ");
            } catch (Throwable t) {
                logger.error("Exception in HostReservationReleaseChecker", t);
            }
        }
    }

    private void checkHostReservations() {
        List<PlannerHostReservationVO> reservedHosts = _plannerHostReserveDao.listAllReservedHosts();

        for (PlannerHostReservationVO hostReservation : reservedHosts) {
            HostVO host = _hostDao.findById(hostReservation.getHostId());
            if (host != null && host.getManagementServerId() != null && host.getManagementServerId() == _nodeId) {
                checkHostReservationRelease(hostReservation.getHostId());
            }
        }

    }

    @Override
    public boolean processAnswers(long agentId, long seq, Answer[] answers) {
        // TODO Auto-generated method stub
        return false;
    }

    @Override
    public boolean processCommands(long agentId, long seq, Command[] commands) {
        // TODO Auto-generated method stub
        return false;
    }

    @Override
    public AgentControlAnswer processControlCommand(long agentId, AgentControlCommand cmd) {
        // TODO Auto-generated method stub
        return null;
    }

    @Override
    public void processHostAdded(long hostId) {
    }

    @Override
    public void processConnect(Host host, StartupCommand cmd, boolean forRebalance) throws ConnectionException {
        if (!(cmd instanceof StartupRoutingCommand)) {
            return;
        }

        PlannerHostReservationVO reservationEntry = _plannerHostReserveDao.findByHostId(host.getId());
        if (reservationEntry == null) {
            // record the host in this table
            PlannerHostReservationVO newHost = new PlannerHostReservationVO(host.getId(), host.getDataCenterId(), host.getPodId(), host.getClusterId());
            _plannerHostReserveDao.persist(newHost);
        }

    }

    @Override
    public boolean processDisconnect(long agentId, Status state) {
        // TODO Auto-generated method stub
        return false;
    }

    @Override
    public void processHostAboutToBeRemoved(long hostId) {
    }

    @Override
    public void processHostRemoved(long hostId, long clusterId) {
    }

    @Override
    public boolean isRecurring() {
        // TODO Auto-generated method stub
        return false;
    }

    @Override
    public int getTimeout() {
        // TODO Auto-generated method stub
        return 0;
    }

    @Override
    public boolean processTimeout(long agentId, long seq) {
        // TODO Auto-generated method stub
        return false;
    }

    @Override
    public boolean configure(final String name, final Map<String, Object> params) throws ConfigurationException {
        _agentMgr.registerForHostEvents(this, true, false, true);
        VirtualMachine.State.getStateMachine().registerListener(this);
        _messageBus.subscribe("VM_ReservedCapacity_Free", new MessageSubscriber() {
            @Override
            public void onPublishMessage(String senderAddress, String subject, Object obj) {
                VMInstanceVO vm = ((VMInstanceVO)obj);
                logger.debug("MessageBus message: host reserved capacity released for VM: " + vm.getLastHostId() +
                        ", checking if host reservation can be released for host:" + vm.getLastHostId());
                Long hostId = vm.getLastHostId();
                checkHostReservationRelease(hostId);
            }
        });

        _vmCapacityReleaseInterval = NumbersUtil.parseInt(_configDao.getValue(Config.CapacitySkipcountingHours.key()), 3600);

        String hostReservationReleasePeriod = _configDao.getValue(Config.HostReservationReleasePeriod.key());
        if (hostReservationReleasePeriod != null) {
            _hostReservationReleasePeriod = Long.parseLong(hostReservationReleasePeriod);
            if (_hostReservationReleasePeriod <= 0)
                _hostReservationReleasePeriod = Long.parseLong(Config.HostReservationReleasePeriod.getDefaultValue());
        }

        _timer = new Timer("HostReservationReleaseChecker");

        _nodeId = ManagementServerNode.getManagementServerId();

        return super.configure(name, params);
    }

    @Override
    public boolean start() {
        _timer.schedule(new HostReservationReleaseChecker(), INITIAL_RESERVATION_RELEASE_CHECKER_DELAY, _hostReservationReleasePeriod);
        cleanupVMReservations();
        return true;
    }

    @Override
    public boolean stop() {
        _timer.cancel();
        return true;
    }

    @Override
    public void cleanupVMReservations() {
        List<VMReservationVO> reservations = _reservationDao.listAll();

        for (VMReservationVO reserv : reservations) {
            VMInstanceVO vm = _vmInstanceDao.findById(reserv.getVmId());
            if (vm != null) {
                if (vm.getState() == State.Starting || (vm.getState() == State.Stopped && vm.getLastHostId() == null)) {
                    continue;
                } else {
                    // delete reservation
                    _reservationDao.remove(reserv.getId());
                }
            } else {
                // delete reservation
                _reservationDao.remove(reserv.getId());
            }
        }
    }

    // /refactoring planner methods
    private DeployDestination checkClustersforDestination(List<Long> clusterList, VirtualMachineProfile vmProfile, DeploymentPlan plan, ExcludeList avoid, DataCenter dc,
            DeploymentPlanner.PlannerResourceUsage resourceUsageRequired, ExcludeList plannerAvoidOutput) {

        if (logger.isTraceEnabled()) {
            logger.trace("ClusterId List to consider: {}.", clusterList);
        }

        for (Long clusterId : clusterList) {
            ClusterVO clusterVO = _clusterDao.findById(clusterId);

            if (clusterVO.getHypervisorType() != vmProfile.getHypervisorType()) {
                logger.debug("Adding cluster [{}] to the avoid set because the cluster's hypervisor [{}] does not match the VM [{}] hypervisor: [{}]. Skipping this cluster.",
                        clusterVO.getUuid(), clusterVO.getHypervisorType().name(), vmProfile.getUuid(), vmProfile.getHypervisorType().name());
                avoid.addCluster(clusterVO.getId());
                continue;
            }

            logger.debug("Checking resources in Cluster: " + clusterId + " under Pod: " + clusterVO.getPodId());
            // search for resources(hosts and storage) under this zone, pod,
            // cluster.
            DataCenterDeployment potentialPlan =
                    new DataCenterDeployment(plan.getDataCenterId(), clusterVO.getPodId(), clusterVO.getId(), null, plan.getPoolId(), null, plan.getReservationContext());
            potentialPlan.setHostPriorities(plan.getHostPriorities());

            Pod pod = _podDao.findById(clusterVO.getPodId());
            if (CollectionUtils.isNotEmpty(avoid.getPodsToAvoid()) && avoid.getPodsToAvoid().contains(pod.getId())) {
                logger.debug("The cluster is in a disabled pod : " + pod.getId());
            } else {
                // find suitable hosts under this cluster, need as many hosts as we
                // get.
                List<Host> suitableHosts = findSuitableHosts(vmProfile, potentialPlan, avoid, HostAllocator.RETURN_UPTO_ALL);
                // if found suitable hosts in this cluster, find suitable storage
                // pools for each volume of the VM
                if (CollectionUtils.isNotEmpty(suitableHosts)) {
                    if (vmProfile.getHypervisorType() == HypervisorType.BareMetal) {
                        DeployDestination dest = new DeployDestination(dc, pod, clusterVO, suitableHosts.get(0));
                        return dest;
                    }

                    Pair<Map<Volume, List<StoragePool>>, List<Volume>> result = findSuitablePoolsForVolumes(vmProfile, potentialPlan, avoid, StoragePoolAllocator.RETURN_UPTO_ALL);
                    Map<Volume, List<StoragePool>> suitableVolumeStoragePools = result.first();
                    List<Volume> readyAndReusedVolumes = result.second();

                    // choose the potential host and pool for the VM
                    if (!suitableVolumeStoragePools.isEmpty()) {
                        Pair<Host, Map<Volume, StoragePool>> potentialResources = findPotentialDeploymentResources(suitableHosts, suitableVolumeStoragePools, avoid,
                                resourceUsageRequired, readyAndReusedVolumes, plan.getPreferredHosts(), vmProfile.getVirtualMachine());
                        if (potentialResources != null) {
                            Host host = _hostDao.findById(potentialResources.first().getId());
                            Map<Volume, StoragePool> storageVolMap = potentialResources.second();
                            // remove the reused vol<->pool from destination, since
                            // we don't have to prepare this volume.
                            for (Volume vol : readyAndReusedVolumes) {
                                storageVolMap.remove(vol);
                            }
                            boolean displayStorage = getDisplayStorageFromVmProfile(vmProfile);
                            DeployDestination dest = new DeployDestination(dc, pod, clusterVO, host, storageVolMap, displayStorage);
                            logger.debug("Returning Deployment Destination: " + dest);
                            return dest;
                        }
                    } else {
                        logger.debug("No suitable storagePools found under this Cluster: " + clusterId);
                    }
                } else {
                    logger.debug("No suitable hosts found under this Cluster: " + clusterId);
                }
            }

            if (canAvoidCluster(clusterVO, avoid, plannerAvoidOutput, vmProfile)) {
                avoid.addCluster(clusterVO.getId());
            }
        }
        logger.debug("Could not find suitable Deployment Destination for this VM under any clusters, returning. ");
        return null;
    }

    private boolean canAvoidCluster(Cluster clusterVO, ExcludeList avoids, ExcludeList plannerAvoidOutput, VirtualMachineProfile vmProfile) {

        ExcludeList allocatorAvoidOutput =
                new ExcludeList(avoids.getDataCentersToAvoid(), avoids.getPodsToAvoid(), avoids.getClustersToAvoid(), avoids.getHostsToAvoid(), avoids.getPoolsToAvoid());

        // remove any hosts/pools that the planners might have added
        // to get the list of hosts/pools that Allocators flagged as 'avoid'

        resetAvoidSet(allocatorAvoidOutput, plannerAvoidOutput);

        // if all hosts or all pools in the cluster are in avoid set after this
        // pass, then put the cluster in avoid set.
        boolean avoidAllHosts = true;
        boolean avoidAllPools = true;
        boolean avoidAllLocalPools = true;
        boolean avoidAllSharedPools = true;

        List<HostVO> allhostsInCluster =
                _hostDao.listAllUpAndEnabledNonHAHosts(Host.Type.Routing, clusterVO.getId(), clusterVO.getPodId(), clusterVO.getDataCenterId(), null);
        for (HostVO host : allhostsInCluster) {
            if (!allocatorAvoidOutput.shouldAvoid(host)) {
                // there's some host in the cluster that is not yet in avoid set
                avoidAllHosts = false;
                break;
            }
        }

        // all hosts in avoid set, avoid the cluster. Otherwise check the pools
        if (avoidAllHosts) {
            return true;
        }

        // Cluster can be put in avoid set in following scenarios:
        // 1. If storage allocators haven't put any pools in avoid set means either no pools in cluster
        // or pools not suitable for the allocators to handle or there is no
        // linkage of any suitable host to any of the pools in cluster
        // 2. If all 'shared' or 'local' pools are in avoid set
        if  (allocatorAvoidOutput.getPoolsToAvoid() != null && !allocatorAvoidOutput.getPoolsToAvoid().isEmpty()) {

            Pair<Boolean, Boolean> storageRequirements = findVMStorageRequirements(vmProfile);
            boolean vmRequiresSharedStorage = storageRequirements.first();
            boolean vmRequiresLocalStorege = storageRequirements.second();

            if (vmRequiresSharedStorage) {
                // check shared pools
                List<StoragePoolVO> allPoolsInCluster = _storagePoolDao.findPoolsByTags(clusterVO.getDataCenterId(), clusterVO.getPodId(), clusterVO.getId(), null, false, 0);
                for (StoragePoolVO pool : allPoolsInCluster) {
                    if (!allocatorAvoidOutput.shouldAvoid(pool)) {
                        // there's some pool in the cluster that is not yet in avoid set
                        avoidAllSharedPools = false;
                        break;
                    }
                }
            }

            if (vmRequiresLocalStorege) {
                // check local pools
                List<StoragePoolVO> allLocalPoolsInCluster =
                        _storagePoolDao.findLocalStoragePoolsByTags(clusterVO.getDataCenterId(), clusterVO.getPodId(), clusterVO.getId(), null, false);
                for (StoragePoolVO pool : allLocalPoolsInCluster) {
                    if (!allocatorAvoidOutput.shouldAvoid(pool)) {
                        // there's some pool in the cluster that is not yet
                        // in avoid set
                        avoidAllLocalPools = false;
                        break;
                    }
                }
            }

            if (vmRequiresSharedStorage && vmRequiresLocalStorege) {
                avoidAllPools = (avoidAllLocalPools || avoidAllSharedPools) ? true : false;
            } else if (vmRequiresSharedStorage) {
                avoidAllPools = avoidAllSharedPools;
            } else if (vmRequiresLocalStorege) {
                avoidAllPools = avoidAllLocalPools;
            }
        }

        if (avoidAllHosts || avoidAllPools) {
            return true;
        }
        return false;
    }

    private Pair<Boolean, Boolean> findVMStorageRequirements(VirtualMachineProfile vmProfile) {

        boolean requiresShared = false, requiresLocal = false;

        List<VolumeVO> volumesTobeCreated = _volsDao.findUsableVolumesForInstance(vmProfile.getId());

        // for each volume find whether shared or local pool is required
        for (VolumeVO toBeCreated : volumesTobeCreated) {
            DiskOfferingVO diskOffering = _diskOfferingDao.findById(toBeCreated.getDiskOfferingId());

            if (diskOffering != null) {
                if (diskOffering.isUseLocalStorage()) {
                    requiresLocal = true;
                } else {
                    requiresShared = true;
                }
            }
        }

        return new Pair<Boolean, Boolean>(requiresShared, requiresLocal);
    }

    protected Pair<Host, Map<Volume, StoragePool>> findPotentialDeploymentResources(List<Host> suitableHosts, Map<Volume, List<StoragePool>> suitableVolumeStoragePools,
                                                                                    ExcludeList avoid, PlannerResourceUsage resourceUsageRequired, List<Volume> readyAndReusedVolumes, List<Long> preferredHosts, VirtualMachine vm) {
        logger.debug("Trying to find a potenial host and associated storage pools from the suitable host/pool lists for this VM");

        boolean hostCanAccessPool = false;
        boolean haveEnoughSpace = false;
        boolean hostAffinityCheck = false;

        if (readyAndReusedVolumes == null) {
            readyAndReusedVolumes = new ArrayList<Volume>();
        }
        Map<Volume, StoragePool> storage = new HashMap<Volume, StoragePool>();
        TreeSet<Volume> volumesOrderBySizeDesc = new TreeSet<Volume>(new Comparator<Volume>() {
            @Override
            public int compare(Volume v1, Volume v2) {
                if (v1.getSize() < v2.getSize())
                    return 1;
                else
                    return -1;
            }
        });
        volumesOrderBySizeDesc.addAll(suitableVolumeStoragePools.keySet());
        boolean multipleVolume = volumesOrderBySizeDesc.size() > 1;
        boolean deployAsIs = isDeployAsIs(vm);
        for (Host potentialHost : suitableHosts) {
            Map<StoragePool, List<Volume>> volumeAllocationMap = new HashMap<StoragePool, List<Volume>>();
            if (deployAsIs) {
                storage = new HashMap<>();
                // Find the common suitable pools
                logger.debug("Trying to allocate all the VM volumes to a single storage pool");
                Set<StoragePool> suitablePools = new HashSet<>();
                List<StoragePool> notAllowedPools = new ArrayList<>();
                for (List<StoragePool> pools : suitableVolumeStoragePools.values()) {
                    if (CollectionUtils.isEmpty(suitablePools)) {
                        // All the suitable pools of the first volume
                        suitablePools.addAll(pools);
                    } else {
                        for (StoragePool pool : pools) {
                            if (!suitablePools.contains(pool)) {
                                logger.debug("Storage pool " + pool.getUuid() + " not allowed for this VM");
                                notAllowedPools.add(pool);
                            }
                        }
                    }
                }
                suitablePools.removeAll(notAllowedPools);
                if (CollectionUtils.isEmpty(suitablePools)) {
                    logger.debug("Could not find a storage pool to fit all the VM volumes on this host");
                    continue;
                }

                List<Volume> allVolumes = new ArrayList<>();
                allVolumes.addAll(volumesOrderBySizeDesc);
                List<Pair<Volume, DiskProfile>> volumeDiskProfilePair = getVolumeDiskProfilePairs(allVolumes);

                for (StoragePool storagePool : suitablePools) {
                    haveEnoughSpace = false;
                    hostCanAccessPool = false;
                    hostAffinityCheck = checkAffinity(potentialHost, preferredHosts);
                    if (hostCanAccessSPool(potentialHost, storagePool)) {
                        hostCanAccessPool = true;
                        if (potentialHost.getHypervisorType() == HypervisorType.VMware) {
                            try {
                                boolean isStoragePoolStoragepolicyComplaince = _storageMgr.isStoragePoolCompliantWithStoragePolicy(volumeDiskProfilePair, storagePool);
                                if (!isStoragePoolStoragepolicyComplaince) {
                                    continue;
                                }
                            } catch (StorageUnavailableException e) {
                                logger.warn(String.format("Could not verify storage policy complaince against storage pool %s due to exception %s", storagePool.getUuid(), e.getMessage()));
                                continue;
                            }
                            haveEnoughSpace = true;
                        }
                    }
                    if (hostCanAccessPool && haveEnoughSpace && hostAffinityCheck) {
                        for (Volume vol : volumesOrderBySizeDesc) {
                            logger.debug("Found a suitable storage pool for all the VM volumes: " + storagePool.getUuid());
                            storage.put(vol, storagePool);
                        }
                        break;
                    }
                }
            } else {
                for (Volume vol : volumesOrderBySizeDesc) {
                    haveEnoughSpace = false;
                    logger.debug("Checking if host: " + potentialHost.getId() + " can access any suitable storage pool for volume: " + vol.getVolumeType());
                    List<StoragePool> volumePoolList = suitableVolumeStoragePools.get(vol);
                    hostCanAccessPool = false;
                    hostAffinityCheck = checkAffinity(potentialHost, preferredHosts);
                    for (StoragePool potentialSPool : volumePoolList) {
                        if (hostCanAccessSPool(potentialHost, potentialSPool)) {
                            hostCanAccessPool = true;
                            if (multipleVolume && !readyAndReusedVolumes.contains(vol)) {
                                List<Volume> requestVolumes = null;
                                if (volumeAllocationMap.containsKey(potentialSPool))
                                    requestVolumes = volumeAllocationMap.get(potentialSPool);
                                else
                                    requestVolumes = new ArrayList<Volume>();
                                requestVolumes.add(vol);
                                List<Pair<Volume, DiskProfile>> volumeDiskProfilePair = getVolumeDiskProfilePairs(requestVolumes);
                                if (potentialHost.getHypervisorType() == HypervisorType.VMware) {
                                    try {
                                        boolean isStoragePoolStoragepolicyComplaince = _storageMgr.isStoragePoolCompliantWithStoragePolicy(volumeDiskProfilePair, potentialSPool);
                                        if (!isStoragePoolStoragepolicyComplaince) {
                                            continue;
                                        }
                                    } catch (StorageUnavailableException e) {
                                        logger.warn(String.format("Could not verify storage policy complaince against storage pool %s due to exception %s", potentialSPool.getUuid(), e.getMessage()));
                                        continue;
                                    }
                                }

                                if (!_storageMgr.storagePoolHasEnoughIops(volumeDiskProfilePair, potentialSPool) ||
                                        !_storageMgr.storagePoolHasEnoughSpace(volumeDiskProfilePair, potentialSPool, potentialHost.getClusterId()))
                                    continue;
                                volumeAllocationMap.put(potentialSPool, requestVolumes);
                            }
                            storage.put(vol, potentialSPool);
                            haveEnoughSpace = true;
                            break;
                        }
                    }
                    if (!hostCanAccessPool) {
                        break;
                    }
                    if (!haveEnoughSpace) {
                        logger.warn("insufficient capacity to allocate all volumes");
                        break;
                    }
                    if (!hostAffinityCheck) {
                        logger.debug("Host affinity check failed");
                        break;
                    }
                }
            }

            HostVO potentialHostVO = _hostDao.findById(potentialHost.getId());
            _hostDao.loadDetails(potentialHostVO);

            boolean hostHasEncryption = Boolean.parseBoolean(potentialHostVO.getDetail(Host.HOST_VOLUME_ENCRYPTION));
            boolean hostMeetsEncryptionRequirements = !anyVolumeRequiresEncryption(new ArrayList<>(volumesOrderBySizeDesc)) || hostHasEncryption;
            boolean hostFitsPlannerUsage = checkIfHostFitsPlannerUsage(potentialHost.getId(), resourceUsageRequired);

            if (hostCanAccessPool && haveEnoughSpace && hostAffinityCheck && hostMeetsEncryptionRequirements && hostFitsPlannerUsage) {
                logger.debug("Found a potential host " + "id: " + potentialHost.getId() + " name: " + potentialHost.getName() +
                        " and associated storage pools for this VM");
                volumeAllocationMap.clear();
                return new Pair<Host, Map<Volume, StoragePool>>(potentialHost, storage);
            } else {
                logger.debug("Adding host [{}] to the avoid set because: can access Pool [{}], has enough space [{}], affinity check [{}], fits planner [{}] usage [{}].",
                        potentialHost.getUuid(), hostCanAccessPool, haveEnoughSpace, hostAffinityCheck, resourceUsageRequired.getClass().getSimpleName(), hostFitsPlannerUsage);

                if (!hostMeetsEncryptionRequirements) {
                    logger.debug("Potential host " + potentialHost + " did not meet encryption requirements of all volumes");
                }
                avoid.addHost(potentialHost.getId());
            }
        }
        logger.debug("Could not find a potential host that has associated storage pools from the suitable host/pool lists for this VM");
        return null;
    }

    private  List<Pair<Volume, DiskProfile>> getVolumeDiskProfilePairs(List<Volume> volumes) {
        List<Pair<Volume, DiskProfile>> volumeDiskProfilePairs = new ArrayList<>();
        for (Volume volume: volumes) {
            DiskOfferingVO diskOffering = _diskOfferingDao.findById(volume.getDiskOfferingId());
            DiskProfile diskProfile = new DiskProfile(volume, diskOffering, _volsDao.getHypervisorType(volume.getId()));
            volumeDiskProfilePairs.add(new Pair<>(volume, diskProfile));
        }
        return volumeDiskProfilePairs;
    }

    /**
     * True if:
     * - Affinity is not enabled (preferred host is empty)
     * - Affinity is enabled and potential host is on the preferred hosts list
     *
     * False if not
     */
    @DB
    public boolean checkAffinity(Host potentialHost, List<Long> preferredHosts) {
        boolean hostAffinityEnabled = CollectionUtils.isNotEmpty(preferredHosts);
        boolean hostAffinityMatches = hostAffinityEnabled && preferredHosts.contains(potentialHost.getId());
        return !hostAffinityEnabled || hostAffinityMatches;
    }

    protected boolean hostCanAccessSPool(Host host, StoragePool pool) {
        boolean hostCanAccessSPool = false;

        StoragePoolHostVO hostPoolLinkage = _poolHostDao.findByPoolHost(pool.getId(), host.getId());
        if (hostPoolLinkage != null && _storageMgr.canHostAccessStoragePool(host, pool)) {
            hostCanAccessSPool = true;
        }

        logger.debug("Host: " + host.getId() + (hostCanAccessSPool ? " can" : " cannot") + " access pool: " + pool.getId());
        return hostCanAccessSPool;
    }

    protected List<Host> findSuitableHosts(VirtualMachineProfile vmProfile, DeploymentPlan plan, ExcludeList avoid, int returnUpTo) {
        List<Host> suitableHosts = new ArrayList<Host>();
        for (HostAllocator allocator : _hostAllocators) {
            suitableHosts = allocator.allocateTo(vmProfile, plan, Host.Type.Routing, avoid, returnUpTo);
            if (CollectionUtils.isNotEmpty(suitableHosts)) {
                break;
            }
        }

<<<<<<< HEAD
        if (suitableHosts.isEmpty()) {
            logger.debug("No suitable hosts found");
=======
        if (CollectionUtils.isEmpty(suitableHosts)) {
            s_logger.debug("No suitable hosts found.");
        } else {
            reorderHostsByPriority(plan.getHostPriorities(), suitableHosts);
>>>>>>> 050ee441
        }

        return suitableHosts;
    }

    @Override
    public void reorderHostsByPriority(Map<Long, Integer> priorities, List<Host> hosts) {
        logger.info("Re-ordering hosts " + hosts + " by priorities " + priorities);

        hosts.removeIf(host -> DataCenterDeployment.PROHIBITED_HOST_PRIORITY.equals(getHostPriority(priorities, host.getId())));

        Collections.sort(hosts, new Comparator<>() {
                    @Override
                    public int compare(Host host1, Host host2) {
                        int res = getHostPriority(priorities, host1.getId()).compareTo(getHostPriority(priorities, host2.getId()));
                        return -res;
                    }
                }
        );

        logger.info("Hosts after re-ordering are: " + hosts);
    }

    private Integer getHostPriority(Map<Long, Integer> priorities, Long hostId) {
        return priorities.get(hostId) != null ? priorities.get(hostId) : DeploymentPlan.DEFAULT_HOST_PRIORITY;
    }

    protected Pair<Map<Volume, List<StoragePool>>, List<Volume>> findSuitablePoolsForVolumes(VirtualMachineProfile vmProfile, DeploymentPlan plan, ExcludeList avoid,
            int returnUpTo) {
        List<VolumeVO> volumesTobeCreated = _volsDao.findUsableVolumesForInstance(vmProfile.getId());
        Map<Volume, List<StoragePool>> suitableVolumeStoragePools = new HashMap<Volume, List<StoragePool>>();
        List<Volume> readyAndReusedVolumes = new ArrayList<Volume>();

        // There should be at least the ROOT volume of the VM in usable state
        if (volumesTobeCreated.isEmpty()) {
            // OfflineVmwareMigration: find out what is wrong with the id of the vm we try to start
            throw new CloudRuntimeException("Unable to create deployment, no usable volumes found for the VM: " + vmProfile.getUuid());
        }

        // don't allow to start vm that doesn't have a root volume
        if (_volsDao.findByInstanceAndType(vmProfile.getId(), Volume.Type.ROOT).isEmpty()) {
            throw new CloudRuntimeException(String.format("Unable to deploy VM [%s] because the ROOT volume is missing.", vmProfile.getUuid()));
        }

        // for each volume find list of suitable storage pools by calling the
        // allocators
        Set<Long> originalAvoidPoolSet = new HashSet<>();
        if (avoid.getPoolsToAvoid() != null) {
            originalAvoidPoolSet.addAll(avoid.getPoolsToAvoid());
        }
        Set<Long> poolsToAvoidOutput = new HashSet<>(originalAvoidPoolSet);

        for (VolumeVO toBeCreated : volumesTobeCreated) {
            logger.debug("Checking suitable pools for volume [{}, {}] of VM [{}].", toBeCreated.getUuid(), toBeCreated.getVolumeType().name(), vmProfile.getUuid());

            if (toBeCreated.getState() == Volume.State.Allocated && toBeCreated.getPoolId() != null) {
                toBeCreated.setPoolId(null);
                if (!_volsDao.update(toBeCreated.getId(), toBeCreated)) {
                    throw new CloudRuntimeException(String.format("Error updating volume [%s] to clear pool Id.", toBeCreated.getId()));
                }
                if (logger.isDebugEnabled()) {
                    String msg = String.format("Setting pool_id to NULL for volume id=%s as it is in Allocated state", toBeCreated.getId());
                    logger.debug(msg);
                }
            }
            // If the plan specifies a poolId, it means that this VM's ROOT
            // volume is ready and the pool should be reused.
            // In this case, also check if rest of the volumes are ready and can
            // be reused.
            if ((plan.getPoolId() != null || (toBeCreated.getVolumeType() == Volume.Type.DATADISK && toBeCreated.getPoolId() != null && toBeCreated.getState() == Volume.State.Ready)) &&
                    checkIfPoolCanBeReused(vmProfile, plan, avoid, suitableVolumeStoragePools, readyAndReusedVolumes, toBeCreated)) {
                continue;
            }

            if (!isRootAdmin(vmProfile) && !isEnabledForAllocation(plan.getDataCenterId(), plan.getPodId(), plan.getClusterId())) {
                logger.debug(String.format("Cannot find new storage pool to deploy volume [{}] of VM [{}] in cluster [{}] because allocation state is disabled. Returning.",
                        toBeCreated.getUuid(), vmProfile.getUuid(), plan.getClusterId()));
                suitableVolumeStoragePools.clear();
                break;
            }

            DiskOfferingVO diskOffering = _diskOfferingDao.findById(toBeCreated.getDiskOfferingId());

            DiskProfile diskProfile = new DiskProfile(toBeCreated, diskOffering, vmProfile.getHypervisorType());
            boolean useLocalStorage = false;
            if (vmProfile.getType() != VirtualMachine.Type.User) {
                DataCenterVO zone = _dcDao.findById(plan.getDataCenterId());
                assert (zone != null) : "Invalid zone in deployment plan";
                Boolean useLocalStorageForSystemVM = ConfigurationManagerImpl.SystemVMUseLocalStorage.valueIn(zone.getId());
                if (useLocalStorageForSystemVM != null) {
                    useLocalStorage = useLocalStorageForSystemVM.booleanValue();
                    logger.debug("System VMs will use " + (useLocalStorage ? "local" : "shared") + " storage for zone id=" + plan.getDataCenterId());
                }
            } else {
                useLocalStorage = diskOffering.isUseLocalStorage();
            }
            diskProfile.setUseLocalStorage(useLocalStorage);
            logger.debug(String.format("Calling StoragePoolAllocators to find suitable pools to allocate volume [{}] necessary to deploy VM [{}].", toBeCreated.getUuid(), vmProfile.getUuid()));
            boolean foundPotentialPools = tryToFindPotentialPoolsToAlocateVolume(vmProfile, plan, avoid, returnUpTo, suitableVolumeStoragePools, toBeCreated, diskProfile);

            if (avoid.getPoolsToAvoid() != null) {
                poolsToAvoidOutput.addAll(avoid.getPoolsToAvoid());
                avoid.getPoolsToAvoid().retainAll(originalAvoidPoolSet);
            }

            if (!foundPotentialPools) {
                logger.debug(String.format("No suitable pools found for volume [{}] used by VM [{}] under cluster: [{}].", toBeCreated.getUuid(), vmProfile.getUuid(), plan.getClusterId()));
                // No suitable storage pools found under this cluster for this
                // volume. - remove any suitable pools found for other volumes.
                // All volumes should get suitable pools under this cluster;
                // else we can't use this cluster.
                suitableVolumeStoragePools.clear();
                break;
            }
        }

        HashSet<Long> toRemove = new HashSet<Long>();
        for (List<StoragePool> lsp : suitableVolumeStoragePools.values()) {
            for (StoragePool sp : lsp) {
                toRemove.add(sp.getId());
            }
        }
        poolsToAvoidOutput.removeAll(toRemove);

        if (avoid.getPoolsToAvoid() != null) {
            avoid.getPoolsToAvoid().addAll(poolsToAvoidOutput);
        }

        if (suitableVolumeStoragePools.isEmpty()) {
            logger.debug("No suitable pools found");
        }

        return new Pair<Map<Volume, List<StoragePool>>, List<Volume>>(suitableVolumeStoragePools, readyAndReusedVolumes);
    }

    private boolean tryToFindPotentialPoolsToAlocateVolume(VirtualMachineProfile vmProfile, DeploymentPlan plan, ExcludeList avoid, int returnUpTo,
            Map<Volume, List<StoragePool>> suitableVolumeStoragePools, VolumeVO toBeCreated, DiskProfile diskProfile) {
        for (StoragePoolAllocator allocator : _storagePoolAllocators) {
            logger.debug("Trying to find suitable pools to allocate volume [{}] necessary to deploy VM [{}], using StoragePoolAllocator: [{}].",
                    toBeCreated.getUuid(), vmProfile.getUuid(), allocator.getClass().getSimpleName());

            final List<StoragePool> suitablePools = allocator.allocateToPool(diskProfile, vmProfile, plan, avoid, returnUpTo);
            if (suitablePools != null && !suitablePools.isEmpty()) {
                logger.debug("StoragePoolAllocator [{}] found {} suitable pools to allocate volume [{}] necessary to deploy VM [{}].",
                        allocator.getClass().getSimpleName(), suitablePools.size(), toBeCreated.getUuid(), vmProfile.getUuid());
                checkForPreferredStoragePool(suitablePools, vmProfile.getVirtualMachine(), suitableVolumeStoragePools, toBeCreated);
                return true;
            }
        }
        return false;
    }

    private boolean checkIfPoolCanBeReused(VirtualMachineProfile vmProfile, DeploymentPlan plan, ExcludeList avoid,
            Map<Volume, List<StoragePool>> suitableVolumeStoragePools, List<Volume> readyAndReusedVolumes,
            VolumeVO toBeCreated) {
        logger.debug("Volume [{}] of VM [{}] has pool [{}] already specified. Checking if this pool can be reused.", toBeCreated.getUuid(), vmProfile.getUuid(), toBeCreated.getPoolId());
        List<StoragePool> suitablePools = new ArrayList<StoragePool>();
        StoragePool pool = null;
        if (toBeCreated.getPoolId() != null) {
            pool = (StoragePool)dataStoreMgr.getPrimaryDataStore(toBeCreated.getPoolId());
        } else {
            pool = (StoragePool)dataStoreMgr.getPrimaryDataStore(plan.getPoolId());
        }

        if (!pool.isInMaintenance()) {
            if (!avoid.shouldAvoid(pool)) {
                return canReusePool(vmProfile, plan, suitableVolumeStoragePools, readyAndReusedVolumes, toBeCreated, suitablePools, pool);
            } else {
                logger.debug("Pool [{}] of volume [{}] used by VM [{}] is in the avoid set. Need to reallocate a pool for this volume.",
                        pool.getUuid(), toBeCreated.getUuid(), vmProfile.getUuid());
            }
        } else {
            logger.debug("Pool [{}] of volume [{}] used by VM [{}] is in maintenance. Need to reallocate a pool for this volume.",
                    pool.getUuid(), toBeCreated.getUuid(), vmProfile.getUuid());
        }
        return false;
    }

    private boolean canReusePool(VirtualMachineProfile vmProfile, DeploymentPlan plan,
            Map<Volume, List<StoragePool>> suitableVolumeStoragePools, List<Volume> readyAndReusedVolumes,
            VolumeVO toBeCreated, List<StoragePool> suitablePools, StoragePool pool) {
        DataStore dataStore = dataStoreMgr.getPrimaryDataStore(pool.getId());

        long exstPoolDcId = pool.getDataCenterId();
        long exstPoolPodId = pool.getPodId() != null ? pool.getPodId() : -1;
        long exstPoolClusterId = pool.getClusterId() != null ? pool.getClusterId() : -1;

        if (plan.getDataCenterId() == exstPoolDcId && ((plan.getPodId() == exstPoolPodId && plan.getClusterId() == exstPoolClusterId) ||
                (dataStore != null && dataStore.getScope() != null && dataStore.getScope().getScopeType() == ScopeType.ZONE))) {
            logger.debug("Pool [{}] of volume [{}] used by VM [{}] fits the specified plan. No need to reallocate a pool for this volume.",
                    pool.getUuid(), toBeCreated.getUuid(), vmProfile.getUuid());
            suitablePools.add(pool);
            suitableVolumeStoragePools.put(toBeCreated, suitablePools);
            if (!(toBeCreated.getState() == Volume.State.Allocated || toBeCreated.getState() == Volume.State.Creating)) {
                readyAndReusedVolumes.add(toBeCreated);
            }
            return true;
        }

        logger.debug("Pool [{}] of volume [{}] used by VM [{}] does not fit the specified plan. Need to reallocate a pool for this volume.",
                pool.getUuid(), toBeCreated.getUuid(), vmProfile.getUuid());
        return false;
    }

    private void checkForPreferredStoragePool(List<StoragePool> suitablePools,
                                              VirtualMachine vm,
                                              Map<Volume, List<StoragePool>> suitableVolumeStoragePools,
                                              VolumeVO toBeCreated) {
        List<StoragePool> pools = new ArrayList<>();
        Optional<StoragePool> storagePool = getPreferredStoragePool(suitablePools, vm);
        storagePool.ifPresent(pools::add);

        pools.addAll(suitablePools);
        suitableVolumeStoragePools.put(toBeCreated, pools);
    }

    private Optional<StoragePool> getMatchingStoragePool(String preferredPoolId, List<StoragePool> storagePools) {
        if (preferredPoolId == null) {
            return Optional.empty();
        }
        return storagePools.stream()
                .filter(pool -> pool.getUuid().equalsIgnoreCase(preferredPoolId))
                .findFirst();
    }

    private Optional<StoragePool> getPreferredStoragePool(List<StoragePool> poolList, VirtualMachine vm) {
        String accountStoragePoolUuid = StorageManager.PreferredStoragePool.valueIn(vm.getAccountId());
        Optional<StoragePool> storagePool = getMatchingStoragePool(accountStoragePoolUuid, poolList);

        if (storagePool.isPresent()) {
            logger.debug("A storage pool is specified for this account, so we will use this storage pool for allocation: "
                    + storagePool.get().getUuid());
        } else {
            String globalStoragePoolUuid = StorageManager.PreferredStoragePool.value();
            storagePool = getMatchingStoragePool(globalStoragePoolUuid, poolList);
            storagePool.ifPresent(pool -> logger.debug("A storage pool is specified in global setting, so we will use this storage pool for allocation: "
                    + pool.getUuid()));
        }
        return storagePool;
    }

    private boolean isEnabledForAllocation(long zoneId, Long podId, Long clusterId) {
        // Check if the zone exists in the system
        DataCenterVO zone = _dcDao.findById(zoneId);
        if (zone != null && Grouping.AllocationState.Disabled == zone.getAllocationState()) {
            logger.info("Zone is currently disabled, cannot allocate to this zone: " + zoneId);
            return false;
        }

        Pod pod = _podDao.findById(podId);
        if (pod != null && Grouping.AllocationState.Disabled == pod.getAllocationState()) {
            logger.info("Pod is currently disabled, cannot allocate to this pod: " + podId);
            return false;
        }

        Cluster cluster = _clusterDao.findById(clusterId);
        if (cluster != null && Grouping.AllocationState.Disabled == cluster.getAllocationState()) {
            logger.info("Cluster is currently disabled, cannot allocate to this cluster: " + clusterId);
            return false;
        }

        return true;
    }

    private boolean isRootAdmin(VirtualMachineProfile vmProfile) {
        if (vmProfile != null) {
            if (vmProfile.getOwner() != null) {
                return _accountMgr.isRootAdmin(vmProfile.getOwner().getId());
            } else {
                return false;
            }
        }
        return false;
    }

    @DB
    @Override
    public String finalizeReservation(final DeployDestination plannedDestination, final VirtualMachineProfile vmProfile, DeploymentPlan plan, ExcludeList avoids, final DeploymentPlanner planner)
            throws InsufficientServerCapacityException, AffinityConflictException {

        final VirtualMachine vm = vmProfile.getVirtualMachine();
        final long vmGroupCount = _affinityGroupVMMapDao.countAffinityGroupsForVm(vm.getId());

        return Transaction.execute(new TransactionCallback<String>() {
            @Override
            public String doInTransaction(TransactionStatus status) {
                boolean saveReservation = true;

                if (vmGroupCount > 0) {
                    List<Long> groupIds = _affinityGroupVMMapDao.listAffinityGroupIdsByVmId(vm.getId());
                    SearchCriteria<AffinityGroupVO> criteria = _affinityGroupDao.createSearchCriteria();
                    criteria.addAnd("id", SearchCriteria.Op.IN, groupIds.toArray(new Object[groupIds.size()]));
                    _affinityGroupDao.lockRows(criteria, null, true);

                    for (AffinityGroupProcessor processor : _affinityProcessors) {
                        if (!processor.check(vmProfile, plannedDestination)) {
                            saveReservation = false;
                            break;
                        }
                    }
                }

                if (saveReservation) {
                    VMReservationVO vmReservation =
                            new VMReservationVO(vm.getId(), plannedDestination.getDataCenter().getId(), plannedDestination.getPod().getId(), plannedDestination.getCluster()
                                    .getId(), plannedDestination.getHost().getId());
                    if (planner != null) {
                        vmReservation.setDeploymentPlanner(planner.getName());
                    }
                    Map<Long, Long> volumeReservationMap = new HashMap<Long, Long>();

                    if (vm.getHypervisorType() != HypervisorType.BareMetal) {
                        for (Volume vo : plannedDestination.getStorageForDisks().keySet()) {
                            volumeReservationMap.put(vo.getId(), plannedDestination.getStorageForDisks().get(vo).getId());
                        }
                        vmReservation.setVolumeReservation(volumeReservationMap);
                    }
                    _reservationDao.persist(vmReservation);
                    return vmReservation.getUuid();
                }

                return null;
            }
        });
    }

    @Override
    public boolean preStateTransitionEvent(State oldState, Event event, State newState, VirtualMachine vo, boolean status, Object opaque) {
        return true;
    }

    @Override
    public boolean postStateTransitionEvent(StateMachine2.Transition<State, Event> transition, VirtualMachine vo, boolean status, Object opaque) {
      if (!status) {
        return false;
      }
      State oldState = transition.getCurrentState();
      State newState = transition.getToState();
      if ((oldState == State.Starting) && (newState != State.Starting)) {
        // cleanup all VM reservation entries
        SearchCriteria<VMReservationVO> sc = _reservationDao.createSearchCriteria();
        sc.addAnd("vmId", SearchCriteria.Op.EQ, vo.getId());
        _reservationDao.expunge(sc);
      }
      return true;
    }

    public static String logDeploymentWithoutException(VirtualMachine vm, DeploymentPlan plan, ExcludeList avoids, DeploymentPlanner planner) {
        return LogUtils.logGsonWithoutException("Trying to deploy VM [%s] and details: Plan [%s]; avoid list [%s] and planner: [%s].", vm, plan, avoids, planner);
    }
    @Override
    public ConfigKey<?>[] getConfigKeys() {
        return new ConfigKey<?>[] {allowRouterOnDisabledResource, allowAdminVmOnDisabledResource};
    }

    @Override
    public String getConfigComponentName() {
        return DeploymentPlanningManager.class.getSimpleName();
    }
}<|MERGE_RESOLUTION|>--- conflicted
+++ resolved
@@ -385,117 +385,10 @@
 
             HostVO host = _hostDao.findById(vm.getLastHostId());
             lastHost = host;
-<<<<<<< HEAD
 
             DeployDestination deployDestination = deployInVmLastHost(vmProfile, plan, avoids, planner, vm, dc, offering, cpuRequested, ramRequested, volumesRequireEncryption);
             if (deployDestination != null) {
                 return deployDestination;
-=======
-            _hostDao.loadHostTags(host);
-            _hostDao.loadDetails(host);
-            ServiceOfferingDetailsVO offeringDetails = null;
-            if (host == null) {
-                s_logger.debug("The last host of this VM cannot be found");
-            } else {
-                _hostDao.loadHostTags(host);
-                _hostDao.loadDetails(host);
-                if (avoids.shouldAvoid(host)) {
-                    s_logger.debug("The last host of this VM is in avoid set");
-                } else if (plan.getClusterId() != null && host.getClusterId() != null
-                        && !plan.getClusterId().equals(host.getClusterId())) {
-                    s_logger.debug("The last host of this VM cannot be picked as the plan specifies different clusterId: "
-                            + plan.getClusterId());
-                } else if (_capacityMgr.checkIfHostReachMaxGuestLimit(host)) {
-                    s_logger.debug("The last Host, hostId: " + host.getId() +
-                            " already has max Running VMs(count includes system VMs), skipping this and trying other available hosts");
-                } else if ((offeringDetails  = _serviceOfferingDetailsDao.findDetail(offering.getId(), GPU.Keys.vgpuType.toString())) != null) {
-                    ServiceOfferingDetailsVO groupName = _serviceOfferingDetailsDao.findDetail(offering.getId(), GPU.Keys.pciDevice.toString());
-                    if(!_resourceMgr.isGPUDeviceAvailable(host.getId(), groupName.getValue(), offeringDetails.getValue())){
-                        s_logger.debug("The last host of this VM does not have required GPU devices available");
-                    }
-                } else if (volumesRequireEncryption && !Boolean.parseBoolean(host.getDetail(Host.HOST_VOLUME_ENCRYPTION))) {
-                    s_logger.warn(String.format("The last host of this VM %s does not support volume encryption, which is required by this VM.", host));
-                } else {
-                    if (host.getStatus() == Status.Up) {
-                        if (checkVmProfileAndHost(vmProfile, host)) {
-                            long cluster_id = host.getClusterId();
-                            ClusterDetailsVO cluster_detail_cpu = _clusterDetailsDao.findDetail(cluster_id,
-                                    "cpuOvercommitRatio");
-                            ClusterDetailsVO cluster_detail_ram = _clusterDetailsDao.findDetail(cluster_id,
-                                    "memoryOvercommitRatio");
-                            Float cpuOvercommitRatio = Float.parseFloat(cluster_detail_cpu.getValue());
-                            Float memoryOvercommitRatio = Float.parseFloat(cluster_detail_ram.getValue());
-
-                            boolean hostHasCpuCapability, hostHasCapacity = false;
-                            hostHasCpuCapability = _capacityMgr.checkIfHostHasCpuCapability(host.getId(), offering.getCpu(), offering.getSpeed());
-
-                            if (hostHasCpuCapability) {
-                                // first check from reserved capacity
-                                hostHasCapacity = _capacityMgr.checkIfHostHasCapacity(host.getId(), cpu_requested, ram_requested, true, cpuOvercommitRatio, memoryOvercommitRatio, true);
-
-                                // if not reserved, check the free capacity
-                                if (!hostHasCapacity)
-                                    hostHasCapacity = _capacityMgr.checkIfHostHasCapacity(host.getId(), cpu_requested, ram_requested, false, cpuOvercommitRatio, memoryOvercommitRatio, true);
-                            }
-
-                            boolean displayStorage = getDisplayStorageFromVmProfile(vmProfile);
-                            if (hostHasCapacity
-                                    && hostHasCpuCapability) {
-                                s_logger.debug("The last host of this VM is UP and has enough capacity");
-                                s_logger.debug("Now checking for suitable pools under zone: " + host.getDataCenterId()
-                                        + ", pod: " + host.getPodId() + ", cluster: " + host.getClusterId());
-
-                                Pod pod = _podDao.findById(host.getPodId());
-                                Cluster cluster = _clusterDao.findById(host.getClusterId());
-                                if (vm.getHypervisorType() == HypervisorType.BareMetal) {
-                                    DeployDestination dest = new DeployDestination(dc, pod, cluster, host, new HashMap<Volume, StoragePool>(), displayStorage);
-                                    s_logger.debug("Returning Deployment Destination: " + dest);
-                                    return dest;
-                                }
-
-                                // search for storage under the zone, pod, cluster
-                                // of
-                                // the last host.
-                                DataCenterDeployment lastPlan = new DataCenterDeployment(host.getDataCenterId(),
-                                        host.getPodId(), host.getClusterId(), host.getId(), plan.getPoolId(), null);
-                                Pair<Map<Volume, List<StoragePool>>, List<Volume>> result = findSuitablePoolsForVolumes(
-                                        vmProfile, lastPlan, avoids, HostAllocator.RETURN_UPTO_ALL);
-                                Map<Volume, List<StoragePool>> suitableVolumeStoragePools = result.first();
-                                List<Volume> readyAndReusedVolumes = result.second();
-
-                                // choose the potential pool for this VM for this
-                                // host
-                                if (!suitableVolumeStoragePools.isEmpty()) {
-                                    List<Host> suitableHosts = new ArrayList<Host>();
-                                    suitableHosts.add(host);
-                                    Pair<Host, Map<Volume, StoragePool>> potentialResources = findPotentialDeploymentResources(
-                                            suitableHosts, suitableVolumeStoragePools, avoids,
-                                            getPlannerUsage(planner, vmProfile, plan, avoids), readyAndReusedVolumes, plan.getPreferredHosts(), vm);
-                                    if (potentialResources != null) {
-                                        Map<Volume, StoragePool> storageVolMap = potentialResources.second();
-                                        // remove the reused vol<->pool from
-                                        // destination, since we don't have to
-                                        // prepare
-                                        // this volume.
-                                        for (Volume vol : readyAndReusedVolumes) {
-                                            storageVolMap.remove(vol);
-                                        }
-                                        DeployDestination dest = new DeployDestination(dc, pod, cluster, host,
-                                                storageVolMap, displayStorage);
-                                        s_logger.debug("Returning Deployment Destination: " + dest);
-                                        return dest;
-                                    }
-                                }
-                            } else {
-                                s_logger.debug("The last host of this VM does not have enough capacity");
-                            }
-                        }
-                    } else {
-                        s_logger.debug("The last host of this VM is not UP or is not enabled, host status is: " + host.getStatus().name() + ", host resource state is: " +
-                                host.getResourceState());
-                    }
-                }
->>>>>>> 050ee441
             }
         }
 
@@ -603,7 +496,7 @@
                 Pod pod = _podDao.findById(host.getPodId());
                 Cluster cluster = _clusterDao.findById(host.getClusterId());
                 if (vm.getHypervisorType() == HypervisorType.BareMetal) {
-                    DeployDestination dest = new DeployDestination(dc, pod, cluster, host, new HashMap<Volume, StoragePool>(), displayStorage);
+                    DeployDestination dest = new DeployDestination(dc, pod, cluster, host, new HashMap<>(), displayStorage);
                     logger.debug("Returning Deployment Destination: {}.", dest);
                     return dest;
                 }
@@ -624,7 +517,7 @@
                     logger.debug("Cannot find suitable storage pools in host [{}] to deploy VM [{}]", host.getUuid(), vm.getUuid());
                     return null;
                 }
-                List<Host> suitableHosts = new ArrayList<Host>();
+                List<Host> suitableHosts = new ArrayList<>();
                 suitableHosts.add(host);
                 Pair<Host, Map<Volume, StoragePool>> potentialResources = findPotentialDeploymentResources(
                         suitableHosts, suitableVolumeStoragePools, avoids,
@@ -717,7 +610,7 @@
 
         boolean displayStorage = getDisplayStorageFromVmProfile(vmProfile);
         if (vm.getHypervisorType() == HypervisorType.BareMetal) {
-            DeployDestination dest = new DeployDestination(dc, pod, cluster, host, new HashMap<Volume, StoragePool>(),
+            DeployDestination dest = new DeployDestination(dc, pod, cluster, host, new HashMap<>(),
                     displayStorage);
             logger.debug("Returning Deployment Destination: {}.", dest);
             return dest;
@@ -732,7 +625,7 @@
         List<Volume> readyAndReusedVolumes = result.second();
 
         if (!suitableVolumeStoragePools.isEmpty()) {
-            List<Host> suitableHosts = new ArrayList<Host>();
+            List<Host> suitableHosts = new ArrayList<>();
             suitableHosts.add(host);
             Pair<Host, Map<Volume, StoragePool>> potentialResources = findPotentialDeploymentResources(suitableHosts,
                     suitableVolumeStoragePools, avoids, getPlannerUsage(planner, vmProfile, plan, avoids),
@@ -974,9 +867,9 @@
         long vmAccountId = vm.getAccountId();
         long vmDomainId = vm.getDomainId();
 
-        List<Long> allPodsFromDedicatedID = new ArrayList<Long>();
-        List<Long> allClustersFromDedicatedID = new ArrayList<Long>();
-        List<Long> allHostsFromDedicatedID = new ArrayList<Long>();
+        List<Long> allPodsFromDedicatedID = new ArrayList<>();
+        List<Long> allClustersFromDedicatedID = new ArrayList<>();
+        List<Long> allHostsFromDedicatedID = new ArrayList<>();
 
         List<AffinityGroupDomainMapVO> domainGroupMappings = _affinityGroupDomainMapDao.listByDomain(vmDomainId);
 
@@ -1106,7 +999,7 @@
                 final PlannerResourceUsage hostResourceTypeFinal = hostResourceType;
                 // reserve the host for required resourceType
                 // let us lock the reservation entry before updating.
-                return Transaction.execute(new TransactionCallback<Boolean>() {
+                return Transaction.execute(new TransactionCallback<>() {
                     @Override
                     public Boolean doInTransaction(TransactionStatus status) {
                         final PlannerHostReservationVO lockedEntry = _plannerHostReserveDao.lockRow(id, true);
@@ -1198,7 +1091,7 @@
 
                 final long id = reservationEntry.getId();
 
-                return Transaction.execute(new TransactionCallback<Boolean>() {
+                return Transaction.execute(new TransactionCallback<>() {
                     @Override
                     public Boolean doInTransaction(TransactionStatus status) {
                         final PlannerHostReservationVO lockedEntry = _plannerHostReserveDao.lockRow(id, true);
@@ -1560,7 +1453,7 @@
             }
         }
 
-        return new Pair<Boolean, Boolean>(requiresShared, requiresLocal);
+        return new Pair<>(requiresShared, requiresLocal);
     }
 
     protected Pair<Host, Map<Volume, StoragePool>> findPotentialDeploymentResources(List<Host> suitableHosts, Map<Volume, List<StoragePool>> suitableVolumeStoragePools,
@@ -1572,10 +1465,10 @@
         boolean hostAffinityCheck = false;
 
         if (readyAndReusedVolumes == null) {
-            readyAndReusedVolumes = new ArrayList<Volume>();
-        }
-        Map<Volume, StoragePool> storage = new HashMap<Volume, StoragePool>();
-        TreeSet<Volume> volumesOrderBySizeDesc = new TreeSet<Volume>(new Comparator<Volume>() {
+            readyAndReusedVolumes = new ArrayList<>();
+        }
+        Map<Volume, StoragePool> storage = new HashMap<>();
+        TreeSet<Volume> volumesOrderBySizeDesc = new TreeSet<>(new Comparator<>() {
             @Override
             public int compare(Volume v1, Volume v2) {
                 if (v1.getSize() < v2.getSize())
@@ -1588,7 +1481,7 @@
         boolean multipleVolume = volumesOrderBySizeDesc.size() > 1;
         boolean deployAsIs = isDeployAsIs(vm);
         for (Host potentialHost : suitableHosts) {
-            Map<StoragePool, List<Volume>> volumeAllocationMap = new HashMap<StoragePool, List<Volume>>();
+            Map<StoragePool, List<Volume>> volumeAllocationMap = new HashMap<>();
             if (deployAsIs) {
                 storage = new HashMap<>();
                 // Find the common suitable pools
@@ -1660,7 +1553,7 @@
                                 if (volumeAllocationMap.containsKey(potentialSPool))
                                     requestVolumes = volumeAllocationMap.get(potentialSPool);
                                 else
-                                    requestVolumes = new ArrayList<Volume>();
+                                    requestVolumes = new ArrayList<>();
                                 requestVolumes.add(vol);
                                 List<Pair<Volume, DiskProfile>> volumeDiskProfilePair = getVolumeDiskProfilePairs(requestVolumes);
                                 if (potentialHost.getHypervisorType() == HypervisorType.VMware) {
@@ -1710,7 +1603,7 @@
                 logger.debug("Found a potential host " + "id: " + potentialHost.getId() + " name: " + potentialHost.getName() +
                         " and associated storage pools for this VM");
                 volumeAllocationMap.clear();
-                return new Pair<Host, Map<Volume, StoragePool>>(potentialHost, storage);
+                return new Pair<>(potentialHost, storage);
             } else {
                 logger.debug("Adding host [{}] to the avoid set because: can access Pool [{}], has enough space [{}], affinity check [{}], fits planner [{}] usage [{}].",
                         potentialHost.getUuid(), hostCanAccessPool, haveEnoughSpace, hostAffinityCheck, resourceUsageRequired.getClass().getSimpleName(), hostFitsPlannerUsage);
@@ -1762,7 +1655,7 @@
     }
 
     protected List<Host> findSuitableHosts(VirtualMachineProfile vmProfile, DeploymentPlan plan, ExcludeList avoid, int returnUpTo) {
-        List<Host> suitableHosts = new ArrayList<Host>();
+        List<Host> suitableHosts = new ArrayList<>();
         for (HostAllocator allocator : _hostAllocators) {
             suitableHosts = allocator.allocateTo(vmProfile, plan, Host.Type.Routing, avoid, returnUpTo);
             if (CollectionUtils.isNotEmpty(suitableHosts)) {
@@ -1770,15 +1663,10 @@
             }
         }
 
-<<<<<<< HEAD
-        if (suitableHosts.isEmpty()) {
-            logger.debug("No suitable hosts found");
-=======
         if (CollectionUtils.isEmpty(suitableHosts)) {
-            s_logger.debug("No suitable hosts found.");
+            logger.debug("No suitable hosts found.");
         } else {
             reorderHostsByPriority(plan.getHostPriorities(), suitableHosts);
->>>>>>> 050ee441
         }
 
         return suitableHosts;
@@ -1809,8 +1697,8 @@
     protected Pair<Map<Volume, List<StoragePool>>, List<Volume>> findSuitablePoolsForVolumes(VirtualMachineProfile vmProfile, DeploymentPlan plan, ExcludeList avoid,
             int returnUpTo) {
         List<VolumeVO> volumesTobeCreated = _volsDao.findUsableVolumesForInstance(vmProfile.getId());
-        Map<Volume, List<StoragePool>> suitableVolumeStoragePools = new HashMap<Volume, List<StoragePool>>();
-        List<Volume> readyAndReusedVolumes = new ArrayList<Volume>();
+        Map<Volume, List<StoragePool>> suitableVolumeStoragePools = new HashMap<>();
+        List<Volume> readyAndReusedVolumes = new ArrayList<>();
 
         // There should be at least the ROOT volume of the VM in usable state
         if (volumesTobeCreated.isEmpty()) {
@@ -1895,7 +1783,7 @@
             }
         }
 
-        HashSet<Long> toRemove = new HashSet<Long>();
+        HashSet<Long> toRemove = new HashSet<>();
         for (List<StoragePool> lsp : suitableVolumeStoragePools.values()) {
             for (StoragePool sp : lsp) {
                 toRemove.add(sp.getId());
@@ -1911,7 +1799,7 @@
             logger.debug("No suitable pools found");
         }
 
-        return new Pair<Map<Volume, List<StoragePool>>, List<Volume>>(suitableVolumeStoragePools, readyAndReusedVolumes);
+        return new Pair<>(suitableVolumeStoragePools, readyAndReusedVolumes);
     }
 
     private boolean tryToFindPotentialPoolsToAlocateVolume(VirtualMachineProfile vmProfile, DeploymentPlan plan, ExcludeList avoid, int returnUpTo,
@@ -1935,7 +1823,7 @@
             Map<Volume, List<StoragePool>> suitableVolumeStoragePools, List<Volume> readyAndReusedVolumes,
             VolumeVO toBeCreated) {
         logger.debug("Volume [{}] of VM [{}] has pool [{}] already specified. Checking if this pool can be reused.", toBeCreated.getUuid(), vmProfile.getUuid(), toBeCreated.getPoolId());
-        List<StoragePool> suitablePools = new ArrayList<StoragePool>();
+        List<StoragePool> suitablePools = new ArrayList<>();
         StoragePool pool = null;
         if (toBeCreated.getPoolId() != null) {
             pool = (StoragePool)dataStoreMgr.getPrimaryDataStore(toBeCreated.getPoolId());
@@ -2062,7 +1950,7 @@
         final VirtualMachine vm = vmProfile.getVirtualMachine();
         final long vmGroupCount = _affinityGroupVMMapDao.countAffinityGroupsForVm(vm.getId());
 
-        return Transaction.execute(new TransactionCallback<String>() {
+        return Transaction.execute(new TransactionCallback<>() {
             @Override
             public String doInTransaction(TransactionStatus status) {
                 boolean saveReservation = true;
@@ -2088,7 +1976,7 @@
                     if (planner != null) {
                         vmReservation.setDeploymentPlanner(planner.getName());
                     }
-                    Map<Long, Long> volumeReservationMap = new HashMap<Long, Long>();
+                    Map<Long, Long> volumeReservationMap = new HashMap<>();
 
                     if (vm.getHypervisorType() != HypervisorType.BareMetal) {
                         for (Volume vo : plannedDestination.getStorageForDisks().keySet()) {
