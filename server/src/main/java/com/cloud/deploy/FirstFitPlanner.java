// Licensed to the Apache Software Foundation (ASF) under one
// or more contributor license agreements.  See the NOTICE file
// distributed with this work for additional information
// regarding copyright ownership.  The ASF licenses this file
// to you under the Apache License, Version 2.0 (the
// "License"); you may not use this file except in compliance
// with the License.  You may obtain a copy of the License at
//
//   http://www.apache.org/licenses/LICENSE-2.0
//
// Unless required by applicable law or agreed to in writing,
// software distributed under the License is distributed on an
// "AS IS" BASIS, WITHOUT WARRANTIES OR CONDITIONS OF ANY
// KIND, either express or implied.  See the License for the
// specific language governing permissions and limitations
// under the License.
package com.cloud.deploy;

import java.util.ArrayList;
import java.util.Collections;
import java.util.Comparator;
import java.util.HashMap;
import java.util.List;
import java.util.Map;

import javax.inject.Inject;
import javax.naming.ConfigurationException;

import org.apache.cloudstack.engine.subsystem.api.storage.DataStoreManager;
import org.apache.cloudstack.framework.config.ConfigKey;
import org.apache.cloudstack.framework.config.Configurable;
import org.apache.cloudstack.framework.config.dao.ConfigurationDao;
import org.apache.cloudstack.storage.datastore.db.PrimaryDataStoreDao;
import org.apache.log4j.Logger;

import com.cloud.capacity.Capacity;
import com.cloud.capacity.CapacityManager;
import com.cloud.capacity.dao.CapacityDao;
import com.cloud.configuration.Config;
import com.cloud.dc.ClusterDetailsDao;
import com.cloud.dc.ClusterVO;
import com.cloud.dc.DataCenter;
import com.cloud.dc.HostPodVO;
import com.cloud.dc.dao.ClusterDao;
import com.cloud.dc.dao.DataCenterDao;
import com.cloud.dc.dao.HostPodDao;
import com.cloud.exception.InsufficientServerCapacityException;
import com.cloud.gpu.GPU;
import com.cloud.gpu.dao.HostGpuGroupsDao;
import com.cloud.host.Host;
import com.cloud.host.dao.HostDao;
import com.cloud.host.dao.HostTagsDao;
import com.cloud.hypervisor.Hypervisor.HypervisorType;
import com.cloud.offering.ServiceOffering;
import com.cloud.service.dao.ServiceOfferingDetailsDao;
import com.cloud.storage.StorageManager;
import com.cloud.storage.dao.DiskOfferingDao;
import com.cloud.storage.dao.GuestOSCategoryDao;
import com.cloud.storage.dao.GuestOSDao;
import com.cloud.storage.dao.StoragePoolHostDao;
import com.cloud.storage.dao.VolumeDao;
import com.cloud.user.AccountManager;
import com.cloud.utils.NumbersUtil;
import com.cloud.utils.Pair;
import com.cloud.utils.component.AdapterBase;
import com.cloud.vm.VirtualMachine;
import com.cloud.vm.VirtualMachineProfile;
import com.cloud.vm.dao.UserVmDao;
import com.cloud.vm.dao.UserVmDetailsDao;
import com.cloud.vm.dao.VMInstanceDao;
import com.cloud.host.dao.HostDetailsDao;

public class FirstFitPlanner extends AdapterBase implements DeploymentClusterPlanner, Configurable, DeploymentPlanner {
    private static final Logger s_logger = Logger.getLogger(FirstFitPlanner.class);
    @Inject
    protected HostDao hostDao;
    @Inject
    protected HostDetailsDao hostDetailsDao;
    @Inject
    protected DataCenterDao dcDao;
    @Inject
    protected HostPodDao podDao;
    @Inject
    protected ClusterDao clusterDao;
    @Inject
    protected GuestOSDao guestOSDao;
    @Inject
    protected GuestOSCategoryDao guestOSCategoryDao;
    @Inject
    protected DiskOfferingDao diskOfferingDao;
    @Inject
    protected StoragePoolHostDao poolHostDao;
    @Inject
    protected UserVmDao vmDao;
    @Inject
    protected UserVmDetailsDao vmDetailsDao;
    @Inject
    protected VMInstanceDao vmInstanceDao;
    @Inject
    protected VolumeDao volsDao;
    @Inject
    protected CapacityManager capacityMgr;
    @Inject
    protected ConfigurationDao configDao;
    @Inject
    protected PrimaryDataStoreDao storagePoolDao;
    @Inject
    protected CapacityDao capacityDao;
    @Inject
    protected AccountManager accountMgr;
    @Inject
    protected StorageManager storageMgr;
    @Inject
    DataStoreManager dataStoreMgr;
    @Inject
    protected ClusterDetailsDao clusterDetailsDao;
    @Inject
    protected ServiceOfferingDetailsDao serviceOfferingDetailsDao;
    @Inject
    protected HostGpuGroupsDao hostGpuGroupsDao;
    @Inject
    protected HostTagsDao hostTagsDao;

    protected String allocationAlgorithm = "random";
    protected String globalDeploymentPlanner = "FirstFitPlanner";
    protected String[] implicitHostTags;

    @Override
    public List<Long> orderClusters(VirtualMachineProfile vmProfile, DeploymentPlan plan, ExcludeList avoid) throws InsufficientServerCapacityException {
        VirtualMachine vm = vmProfile.getVirtualMachine();
        DataCenter dc = dcDao.findById(vm.getDataCenterId());

        //check if datacenter is in avoid set
        if (avoid.shouldAvoid(dc)) {
            if (s_logger.isDebugEnabled()) {
                s_logger.debug("DataCenter id = '" + dc.getId() + "' provided is in avoid set, DeploymentPlanner cannot allocate the VM, returning.");
            }
            return null;
        }

        List<Long> clusterList = new ArrayList<Long>();
        if (plan.getClusterId() != null) {
            Long clusterIdSpecified = plan.getClusterId();
            s_logger.debug("Searching resources only under specified Cluster: " + clusterIdSpecified);
            ClusterVO cluster = clusterDao.findById(plan.getClusterId());
            if (cluster != null) {
                if (avoid.shouldAvoid(cluster)) {
                    s_logger.debug("The specified cluster is in avoid set, returning.");
                } else {
                    clusterList.add(clusterIdSpecified);
                    removeClustersCrossingThreshold(clusterList, avoid, vmProfile, plan);
                }
            } else {
                s_logger.debug("The specified cluster cannot be found, returning.");
                avoid.addCluster(plan.getClusterId());
                return null;
            }
        } else if (plan.getPodId() != null) {
            //consider clusters under this pod only
            Long podIdSpecified = plan.getPodId();
            s_logger.debug("Searching resources only under specified Pod: " + podIdSpecified);

            HostPodVO pod = podDao.findById(podIdSpecified);
            if (pod != null) {
                if (avoid.shouldAvoid(pod)) {
                    s_logger.debug("The specified pod is in avoid set, returning.");
                } else {
                    clusterList = scanClustersForDestinationInZoneOrPod(podIdSpecified, false, vmProfile, plan, avoid);
                    if (clusterList == null) {
                        avoid.addPod(plan.getPodId());
                    }
                }
            } else {
                s_logger.debug("The specified Pod cannot be found, returning.");
                avoid.addPod(plan.getPodId());
                return null;
            }
        } else {
            s_logger.debug("Searching all possible resources under this Zone: " + plan.getDataCenterId());

            boolean applyAllocationAtPods = Boolean.parseBoolean(configDao.getValue(Config.ApplyAllocationAlgorithmToPods.key()));
            if (applyAllocationAtPods) {
                //start scan at all pods under this zone.
                clusterList = scanPodsForDestination(vmProfile, plan, avoid);
            } else {
                //start scan at clusters under this zone.
                clusterList = scanClustersForDestinationInZoneOrPod(plan.getDataCenterId(), true, vmProfile, plan, avoid);
            }
        }

        if (clusterList != null && !clusterList.isEmpty()) {
            ServiceOffering offering = vmProfile.getServiceOffering();
            boolean nonUefiVMDeploy =false;
            if (vmProfile.getParameters().containsKey(VirtualMachineProfile.Param.BootType)) {
                if (vmProfile.getParameters().get(VirtualMachineProfile.Param.BootType).toString().equalsIgnoreCase("BIOS")) {
                    nonUefiVMDeploy = true;

                }

            }
            // In case of non-GPU VMs, protect GPU enabled Hosts and prefer VM deployment on non-GPU Hosts.
            if (((serviceOfferingDetailsDao.findDetail(offering.getId(), GPU.Keys.vgpuType.toString()) == null) && !(hostGpuGroupsDao.listHostIds().isEmpty())) || nonUefiVMDeploy) {
                int requiredCpu = offering.getCpu() * offering.getSpeed();
                long requiredRam = offering.getRamSize() * 1024L * 1024L;
                reorderClustersBasedOnImplicitTags(clusterList, requiredCpu, requiredRam);
            }
        }
        return clusterList;
    }

    private void reorderClustersBasedOnImplicitTags(List<Long> clusterList, int requiredCpu, long requiredRam) {
            final HashMap<Long, Long> UniqueTagsInClusterMap = new HashMap<Long, Long>();
            Long uniqueTags;
            for (Long clusterId : clusterList) {
                uniqueTags = (long) 0;
            List<Long> hostList = capacityDao.listHostsWithEnoughCapacity(requiredCpu, requiredRam, clusterId, Host.Type.Routing.toString());
            if (!hostList.isEmpty() && implicitHostTags.length > 0) {
                uniqueTags = new Long(hostTagsDao.getDistinctImplicitHostTags(hostList, implicitHostTags).size());
                uniqueTags = uniqueTags + getHostsByCapability(hostList, Host.HOST_UEFI_ENABLE);
            }
                UniqueTagsInClusterMap.put(clusterId, uniqueTags);
            }
            Collections.sort(clusterList, new Comparator<Long>() {
                @Override
                public int compare(Long o1, Long o2) {
                    Long t1 = UniqueTagsInClusterMap.get(o1);
                    Long t2 = UniqueTagsInClusterMap.get(o2);
                    return t1.compareTo(t2);
                }
            });
    }

    private Long getHostsByCapability(List<Long> hostList, String hostCapability) {
        for (Long host : hostList) { //TODO: Fix this in single query instead of polling request for each Host
            Map<String, String> details = hostDetailsDao.findDetails(host);
            if (details.containsKey(Host.HOST_UEFI_ENABLE)) {
                if (details.get(Host.HOST_UEFI_ENABLE).equalsIgnoreCase("Yes")) {
                    return new Long(1);
                }

            }
        }
        return new Long(0);
    }

    private List<Long> scanPodsForDestination(VirtualMachineProfile vmProfile, DeploymentPlan plan, ExcludeList avoid) {

        ServiceOffering offering = vmProfile.getServiceOffering();
        int requiredCpu = offering.getCpu() * offering.getSpeed();
        long requiredRam = offering.getRamSize() * 1024L * 1024L;
        //list pods under this zone by cpu and ram capacity
        List<Long> prioritizedPodIds = new ArrayList<Long>();
        Pair<List<Long>, Map<Long, Double>> podCapacityInfo = listPodsByCapacity(plan.getDataCenterId(), requiredCpu, requiredRam);
        List<Long> podsWithCapacity = podCapacityInfo.first();

        if (!podsWithCapacity.isEmpty()) {
            if (avoid.getPodsToAvoid() != null) {
                if (s_logger.isDebugEnabled()) {
                    s_logger.debug("Removing from the podId list these pods from avoid set: " + avoid.getPodsToAvoid());
                }
                podsWithCapacity.removeAll(avoid.getPodsToAvoid());
            }
        } else {
            if (s_logger.isDebugEnabled()) {
                s_logger.debug("No pods found having a host with enough capacity, returning.");
            }
            return null;
        }

        if (!podsWithCapacity.isEmpty()) {

            prioritizedPodIds = reorderPods(podCapacityInfo, vmProfile, plan);
            if (prioritizedPodIds == null || prioritizedPodIds.isEmpty()) {
                if (s_logger.isDebugEnabled()) {
                    s_logger.debug("No Pods found for destination, returning.");
                }
                return null;
            }

            List<Long> clusterList = new ArrayList<Long>();
            //loop over pods
            for (Long podId : prioritizedPodIds) {
                s_logger.debug("Checking resources under Pod: " + podId);
                List<Long> clustersUnderPod = scanClustersForDestinationInZoneOrPod(podId, false, vmProfile, plan, avoid);
                if (clustersUnderPod != null) {
                    clusterList.addAll(clustersUnderPod);
                }
            }
            return clusterList;
        } else {
            if (s_logger.isDebugEnabled()) {
                s_logger.debug("No Pods found after removing disabled pods and pods in avoid list, returning.");
            }
            return null;
        }
    }

    private Map<Short, Float> getCapacityThresholdMap() {
        // Lets build this real time so that the admin wont have to restart MS
        // if anyone changes these values
        Map<Short, Float> disableThresholdMap = new HashMap<Short, Float>();

        String cpuDisableThresholdString = ClusterCPUCapacityDisableThreshold.value().toString();
        float cpuDisableThreshold = NumbersUtil.parseFloat(cpuDisableThresholdString, 0.85F);
        disableThresholdMap.put(Capacity.CAPACITY_TYPE_CPU, cpuDisableThreshold);

        String memoryDisableThresholdString = ClusterMemoryCapacityDisableThreshold.value().toString();
        float memoryDisableThreshold = NumbersUtil.parseFloat(memoryDisableThresholdString, 0.85F);
        disableThresholdMap.put(Capacity.CAPACITY_TYPE_MEMORY, memoryDisableThreshold);

        return disableThresholdMap;
    }

    private List<Short> getCapacitiesForCheckingThreshold() {
        List<Short> capacityList = new ArrayList<Short>();
        capacityList.add(Capacity.CAPACITY_TYPE_CPU);
        capacityList.add(Capacity.CAPACITY_TYPE_MEMORY);
        return capacityList;
    }

    /**
     * This method should remove the clusters crossing capacity threshold to avoid further vm allocation on it.
     * @param clusterListForVmAllocation
     * @param avoid
     * @param vmProfile
     * @param plan
     */
    protected void removeClustersCrossingThreshold(List<Long> clusterListForVmAllocation, ExcludeList avoid,
            VirtualMachineProfile vmProfile, DeploymentPlan plan) {

        // Check if cluster threshold for cpu/memory has to be checked or not. By default we
        // always check cluster threshold isn't crossed. However, the check may be skipped for
        // starting (not deploying) an instance.
        VirtualMachine vm = vmProfile.getVirtualMachine();
        Map<String, String> details = vmDetailsDao.listDetailsKeyPairs(vm.getId());
        Boolean isThresholdEnabled = ClusterThresholdEnabled.value();
        if (!(isThresholdEnabled || (details != null && details.containsKey("deployvm")))) {
            return;
        }

        List<Short> capacityList = getCapacitiesForCheckingThreshold();
        List<Long> clustersCrossingThreshold = new ArrayList<Long>();

        ServiceOffering offering = vmProfile.getServiceOffering();
        int cpu_requested = offering.getCpu() * offering.getSpeed();
        long ram_requested = offering.getRamSize() * 1024L * 1024L;

        // For each capacity get the cluster list crossing the threshold and
        // remove it from the clusterList that will be used for vm allocation.
        for (short capacity : capacityList) {

            if (clusterListForVmAllocation == null || clusterListForVmAllocation.size() == 0) {
                return;
            }

            if (capacity == Capacity.CAPACITY_TYPE_CPU) {
                clustersCrossingThreshold =
                        capacityDao.listClustersCrossingThreshold(capacity, plan.getDataCenterId(), ClusterCPUCapacityDisableThreshold.key(), cpu_requested);
            } else if (capacity == Capacity.CAPACITY_TYPE_MEMORY) {
                clustersCrossingThreshold =
                        capacityDao.listClustersCrossingThreshold(capacity, plan.getDataCenterId(), ClusterMemoryCapacityDisableThreshold.key(), ram_requested);
            }

            if (clustersCrossingThreshold != null && clustersCrossingThreshold.size() != 0) {
                // addToAvoid Set
                avoid.addClusterList(clustersCrossingThreshold);
                // Remove clusters crossing disabled threshold
                clusterListForVmAllocation.removeAll(clustersCrossingThreshold);

                s_logger.debug("Cannot allocate cluster list " + clustersCrossingThreshold.toString() + " for vm creation since their allocated percentage" +
                        " crosses the disable capacity threshold defined at each cluster/ at global value for capacity Type : " + capacity + ", skipping these clusters");
            }

        }
    }

    private List<Long> scanClustersForDestinationInZoneOrPod(long id, boolean isZone, VirtualMachineProfile vmProfile, DeploymentPlan plan, ExcludeList avoid) {

        VirtualMachine vm = vmProfile.getVirtualMachine();
        ServiceOffering offering = vmProfile.getServiceOffering();
        DataCenter dc = dcDao.findById(vm.getDataCenterId());
        int requiredCpu = offering.getCpu() * offering.getSpeed();
        long requiredRam = offering.getRamSize() * 1024L * 1024L;

        //list clusters under this zone by cpu and ram capacity
        Pair<List<Long>, Map<Long, Double>> clusterCapacityInfo = listClustersByCapacity(id, vmProfile.getId(), requiredCpu, requiredRam, avoid, isZone);
        List<Long> prioritizedClusterIds = clusterCapacityInfo.first();
        if (!prioritizedClusterIds.isEmpty()) {
            if (avoid.getClustersToAvoid() != null) {
                if (s_logger.isDebugEnabled()) {
                    s_logger.debug("Removing from the clusterId list these clusters from avoid set: " + avoid.getClustersToAvoid());
                }
                prioritizedClusterIds.removeAll(avoid.getClustersToAvoid());
            }

            removeClustersCrossingThreshold(prioritizedClusterIds, avoid, vmProfile, plan);
            String hostTagOnOffering = offering.getHostTag();
            if (hostTagOnOffering != null) {
                removeClustersWithoutMatchingTag(prioritizedClusterIds, hostTagOnOffering);
            }

        } else {
            if (s_logger.isDebugEnabled()) {
                s_logger.debug("No clusters found having a host with enough capacity, returning.");
            }
            return null;
        }
        if (!prioritizedClusterIds.isEmpty()) {
            List<Long> clusterList = reorderClusters(id, isZone, clusterCapacityInfo, vmProfile, plan);
            return clusterList; //return checkClustersforDestination(clusterList, vmProfile, plan, avoid, dc);
        } else {
            if (s_logger.isDebugEnabled()) {
                s_logger.debug("No clusters found after removing disabled clusters and clusters in avoid list, returning.");
            }
            return null;
        }
    }

    /**
     * This method should reorder the given list of Cluster Ids by applying any necessary heuristic
     * for this planner
     * For FirstFitPlanner there is no specific heuristic to be applied
     * other than the capacity based ordering which is done by default.
     * @return List<Long> ordered list of Cluster Ids
     */
    protected List<Long> reorderClusters(long id, boolean isZone, Pair<List<Long>, Map<Long, Double>> clusterCapacityInfo, VirtualMachineProfile vmProfile,
        DeploymentPlan plan) {
        List<Long> reordersClusterIds = clusterCapacityInfo.first();
        return reordersClusterIds;
    }

    /**
     * This method should reorder the given list of Pod Ids by applying any necessary heuristic
     * for this planner
     * For FirstFitPlanner there is no specific heuristic to be applied
     * other than the capacity based ordering which is done by default.
     * @return List<Long> ordered list of Pod Ids
     */
    protected List<Long> reorderPods(Pair<List<Long>, Map<Long, Double>> podCapacityInfo, VirtualMachineProfile vmProfile, DeploymentPlan plan) {
        List<Long> podIdsByCapacity = podCapacityInfo.first();
        return podIdsByCapacity;
    }

<<<<<<< HEAD
    private List<Long> listDisabledClusters(long zoneId, Long podId) {
        List<Long> disabledClusters = clusterDao.listDisabledClusters(zoneId, podId);
        if (podId == null) {
            //list all disabled clusters under this zone + clusters under any disabled pod of this zone
            List<Long> clustersWithDisabledPods = clusterDao.listClustersWithDisabledPods(zoneId);
            disabledClusters.addAll(clustersWithDisabledPods);
        }
        return disabledClusters;
    }

    private List<Long> listDisabledPods(long zoneId) {
        List<Long> disabledPods = podDao.listDisabledPods(zoneId);
        return disabledPods;
    }

    protected Pair<List<Long>, Map<Long, Double>> listClustersByCapacity(long id, long vmId, int requiredCpu, long requiredRam, ExcludeList avoid, boolean isZone) {
=======
    protected Pair<List<Long>, Map<Long, Double>> listClustersByCapacity(long id, int requiredCpu, long requiredRam, ExcludeList avoid, boolean isZone) {
>>>>>>> 953f5b81
        //look at the aggregate available cpu and ram per cluster
        //although an aggregate value may be false indicator that a cluster can host a vm, it will at the least eliminate those clusters which definitely cannot

        //we need clusters having enough cpu AND RAM to host this particular VM and order them by aggregate cluster capacity
        if (s_logger.isDebugEnabled()) {
            s_logger.debug("Listing clusters in order of aggregate capacity, that have (at least one host with) enough CPU and RAM capacity under this " +
                (isZone ? "Zone: " : "Pod: ") + id);
        }
        String capacityTypeToOrder = configDao.getValue(Config.HostCapacityTypeToOrderClusters.key());
        short capacityType = Capacity.CAPACITY_TYPE_CPU;
        if ("RAM".equalsIgnoreCase(capacityTypeToOrder)) {
            capacityType = Capacity.CAPACITY_TYPE_MEMORY;
        }

        List<Long> clusterIdswithEnoughCapacity = capacityDao.listClustersInZoneOrPodByHostCapacities(id, vmId, requiredCpu, requiredRam, capacityType, isZone);
        if (s_logger.isTraceEnabled()) {
            s_logger.trace("ClusterId List having enough CPU and RAM capacity: " + clusterIdswithEnoughCapacity);
        }
        Pair<List<Long>, Map<Long, Double>> result = capacityDao.orderClustersByAggregateCapacity(id, vmId, capacityType, isZone);
        List<Long> clusterIdsOrderedByAggregateCapacity = result.first();
        //only keep the clusters that have enough capacity to host this VM
        if (s_logger.isTraceEnabled()) {
            s_logger.trace("ClusterId List in order of aggregate capacity: " + clusterIdsOrderedByAggregateCapacity);
        }
        clusterIdsOrderedByAggregateCapacity.retainAll(clusterIdswithEnoughCapacity);

        if (s_logger.isTraceEnabled()) {
            s_logger.trace("ClusterId List having enough CPU and RAM capacity & in order of aggregate capacity: " + clusterIdsOrderedByAggregateCapacity);
        }

        return result;

    }

    protected Pair<List<Long>, Map<Long, Double>> listPodsByCapacity(long zoneId, int requiredCpu, long requiredRam) {
        //look at the aggregate available cpu and ram per pod
        //although an aggregate value may be false indicator that a pod can host a vm, it will at the least eliminate those pods which definitely cannot

        //we need pods having enough cpu AND RAM to host this particular VM and order them by aggregate pod capacity
        if (s_logger.isDebugEnabled()) {
            s_logger.debug("Listing pods in order of aggregate capacity, that have (at least one host with) enough CPU and RAM capacity under this Zone: " + zoneId);
        }
        String capacityTypeToOrder = configDao.getValue(Config.HostCapacityTypeToOrderClusters.key());
        short capacityType = Capacity.CAPACITY_TYPE_CPU;
        if ("RAM".equalsIgnoreCase(capacityTypeToOrder)) {
            capacityType = Capacity.CAPACITY_TYPE_MEMORY;
        }

        List<Long> podIdswithEnoughCapacity = capacityDao.listPodsByHostCapacities(zoneId, requiredCpu, requiredRam, capacityType);
        if (s_logger.isTraceEnabled()) {
            s_logger.trace("PodId List having enough CPU and RAM capacity: " + podIdswithEnoughCapacity);
        }
        Pair<List<Long>, Map<Long, Double>> result = capacityDao.orderPodsByAggregateCapacity(zoneId, capacityType);
        List<Long> podIdsOrderedByAggregateCapacity = result.first();
        //only keep the clusters that have enough capacity to host this VM
        if (s_logger.isTraceEnabled()) {
            s_logger.trace("PodId List in order of aggregate capacity: " + podIdsOrderedByAggregateCapacity);
        }
        podIdsOrderedByAggregateCapacity.retainAll(podIdswithEnoughCapacity);

        if (s_logger.isTraceEnabled()) {
            s_logger.trace("PodId List having enough CPU and RAM capacity & in order of aggregate capacity: " + podIdsOrderedByAggregateCapacity);
        }

        return result;

    }

    private void removeClustersWithoutMatchingTag(List<Long> clusterListForVmAllocation, String hostTagOnOffering) {

        List<Long> matchingClusters = hostDao.listClustersByHostTag(hostTagOnOffering);

        clusterListForVmAllocation.retainAll(matchingClusters);

        if (s_logger.isDebugEnabled()) {
            s_logger.debug("The clusterId list for the given offering tag: " + clusterListForVmAllocation);
        }

    }

    private boolean isRootAdmin(VirtualMachineProfile vmProfile) {
        if (vmProfile != null) {
            if (vmProfile.getOwner() != null) {
                return accountMgr.isRootAdmin(vmProfile.getOwner().getId());
            } else {
                return false;
            }
        }
        return false;
    }

    @Override
    public boolean canHandle(VirtualMachineProfile vm, DeploymentPlan plan, ExcludeList avoid) {
        // check what the ServiceOffering says. If null, check the global config
        ServiceOffering offering = vm.getServiceOffering();
        if (vm.getHypervisorType() != HypervisorType.BareMetal) {
            if (offering != null && offering.getDeploymentPlanner() != null) {
                if (offering.getDeploymentPlanner().equals(getName())) {
                    return true;
                }
            } else {
                if (globalDeploymentPlanner != null && globalDeploymentPlanner.equals(_name)) {
                    return true;
                }
            }
        }
        return false;
    }

    @Override
    public boolean configure(String name, Map<String, Object> params) throws ConfigurationException {
        super.configure(name, params);
        allocationAlgorithm = configDao.getValue(Config.VmAllocationAlgorithm.key());
        globalDeploymentPlanner = configDao.getValue(Config.VmDeploymentPlanner.key());
        String configValue;
        if ((configValue = configDao.getValue(Config.ImplicitHostTags.key())) != null) {
            implicitHostTags = configValue.trim().split("\\s*,\\s*");
        }
        return true;
    }

    @Override
    public DeployDestination plan(VirtualMachineProfile vm, DeploymentPlan plan, ExcludeList avoid) throws InsufficientServerCapacityException {
        // TODO Auto-generated method stub
        return null;
    }

    @Override
    public PlannerResourceUsage getResourceUsage(VirtualMachineProfile vmProfile, DeploymentPlan plan, ExcludeList avoid) throws InsufficientServerCapacityException {
        return PlannerResourceUsage.Shared;
    }

    @Override
    public String getConfigComponentName() {
        return DeploymentClusterPlanner.class.getSimpleName();
    }

    @Override
    public ConfigKey<?>[] getConfigKeys() {
        return new ConfigKey<?>[] {ClusterCPUCapacityDisableThreshold, ClusterMemoryCapacityDisableThreshold, ClusterThresholdEnabled};
    }
}<|MERGE_RESOLUTION|>--- conflicted
+++ resolved
@@ -441,7 +441,6 @@
         return podIdsByCapacity;
     }
 
-<<<<<<< HEAD
     private List<Long> listDisabledClusters(long zoneId, Long podId) {
         List<Long> disabledClusters = clusterDao.listDisabledClusters(zoneId, podId);
         if (podId == null) {
@@ -458,9 +457,6 @@
     }
 
     protected Pair<List<Long>, Map<Long, Double>> listClustersByCapacity(long id, long vmId, int requiredCpu, long requiredRam, ExcludeList avoid, boolean isZone) {
-=======
-    protected Pair<List<Long>, Map<Long, Double>> listClustersByCapacity(long id, int requiredCpu, long requiredRam, ExcludeList avoid, boolean isZone) {
->>>>>>> 953f5b81
         //look at the aggregate available cpu and ram per cluster
         //although an aggregate value may be false indicator that a cluster can host a vm, it will at the least eliminate those clusters which definitely cannot
 
