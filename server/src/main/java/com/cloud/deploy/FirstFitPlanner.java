--- conflicted
+++ resolved
@@ -138,7 +138,7 @@
             return null;
         }
 
-        List<Long> clusterList = new ArrayList<Long>();
+        List<Long> clusterList = new ArrayList<>();
         if (plan.getClusterId() != null) {
             Long clusterIdSpecified = plan.getClusterId();
             logger.debug("Searching resources only under specified Cluster: " + clusterIdSpecified);
@@ -209,7 +209,7 @@
     }
 
     private void reorderClustersBasedOnImplicitTags(List<Long> clusterList, int requiredCpu, long requiredRam) {
-            final HashMap<Long, Long> UniqueTagsInClusterMap = new HashMap<Long, Long>();
+            final HashMap<Long, Long> UniqueTagsInClusterMap = new HashMap<>();
             Long uniqueTags;
             for (Long clusterId : clusterList) {
                 uniqueTags = (long) 0;
@@ -220,7 +220,7 @@
                 }
                 UniqueTagsInClusterMap.put(clusterId, uniqueTags);
             }
-            Collections.sort(clusterList, new Comparator<Long>() {
+            Collections.sort(clusterList, new Comparator<>() {
                 @Override
                 public int compare(Long o1, Long o2) {
                     Long t1 = UniqueTagsInClusterMap.get(o1);
@@ -249,7 +249,7 @@
         int requiredCpu = offering.getCpu() * offering.getSpeed();
         long requiredRam = offering.getRamSize() * 1024L * 1024L;
         //list pods under this zone by cpu and ram capacity
-        List<Long> prioritizedPodIds = new ArrayList<Long>();
+        List<Long> prioritizedPodIds;
         Pair<List<Long>, Map<Long, Double>> podCapacityInfo = listPodsByCapacity(plan.getDataCenterId(), requiredCpu, requiredRam);
         List<Long> podsWithCapacity = podCapacityInfo.first();
 
@@ -277,7 +277,7 @@
                 return null;
             }
 
-            List<Long> clusterList = new ArrayList<Long>();
+            List<Long> clusterList = new ArrayList<>();
             //loop over pods
             for (Long podId : prioritizedPodIds) {
                 logger.debug("Checking resources under Pod: " + podId);
@@ -298,7 +298,7 @@
     private Map<Short, Float> getCapacityThresholdMap() {
         // Lets build this real time so that the admin won't have to restart MS
         // if anyone changes these values
-        Map<Short, Float> disableThresholdMap = new HashMap<Short, Float>();
+        Map<Short, Float> disableThresholdMap = new HashMap<>();
 
         String cpuDisableThresholdString = ClusterCPUCapacityDisableThreshold.value().toString();
         float cpuDisableThreshold = NumbersUtil.parseFloat(cpuDisableThresholdString, 0.85F);
@@ -312,7 +312,7 @@
     }
 
     private List<Short> getCapacitiesForCheckingThreshold() {
-        List<Short> capacityList = new ArrayList<Short>();
+        List<Short> capacityList = new ArrayList<>();
         capacityList.add(Capacity.CAPACITY_TYPE_CPU);
         capacityList.add(Capacity.CAPACITY_TYPE_MEMORY);
         return capacityList;
@@ -339,7 +339,7 @@
         }
 
         List<Short> capacityList = getCapacitiesForCheckingThreshold();
-        List<Long> clustersCrossingThreshold = new ArrayList<Long>();
+        List<Long> clustersCrossingThreshold = new ArrayList<>();
 
         ServiceOffering offering = vmProfile.getServiceOffering();
         int cpu_requested = offering.getCpu() * offering.getSpeed();
@@ -523,11 +523,7 @@
         matchingClusters.addAll(hostDao.findClustersThatMatchHostTagRule(hostTagOnOffering));
 
         if (matchingClusters.isEmpty()) {
-<<<<<<< HEAD
-            logger.error(String.format("No suitable host found for the following compute offering tags [%s].", hostTagOnOffering));
-=======
-            s_logger.error(String.format("No suitable host found in any cluster for the following compute offering tags [%s].", hostTagOnOffering));
->>>>>>> 050ee441
+            logger.error("No suitable host found for the following compute offering tags [{}].", hostTagOnOffering);
             throw new CloudRuntimeException("No suitable host found.");
         }
 
