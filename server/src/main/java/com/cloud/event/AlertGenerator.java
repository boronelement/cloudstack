--- conflicted
+++ resolved
@@ -110,11 +110,7 @@
         try {
             s_eventBus.publish(event);
         } catch (EventBusException e) {
-<<<<<<< HEAD
-            LOGGER.warn("Failed to publish alert on the the event bus.");
-=======
-            s_logger.warn("Failed to publish alert on the event bus.");
->>>>>>> d25521e9
+            LOGGER.warn("Failed to publish alert on the event bus.");
         }
     }
 }