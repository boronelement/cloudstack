// Licensed to the Apache Software Foundation (ASF) under one
// or more contributor license agreements.  See the NOTICE file
// distributed with this work for additional information
// regarding copyright ownership.  The ASF licenses this file
// to you under the Apache License, Version 2.0 (the
// "License"); you may not use this file except in compliance
// with the License.  You may obtain a copy of the License at
//
//   http://www.apache.org/licenses/LICENSE-2.0
//
// Unless required by applicable law or agreed to in writing,
// software distributed under the License is distributed on an
// "AS IS" BASIS, WITHOUT WARRANTIES OR CONDITIONS OF ANY
// KIND, either express or implied.  See the License for the
// specific language governing permissions and limitations
// under the License.

package com.cloud.event;

import java.lang.reflect.InvocationTargetException;
import java.lang.reflect.Method;
import java.text.SimpleDateFormat;
import java.util.Date;
import java.util.HashMap;
import java.util.List;
import java.util.Map;

import javax.annotation.PostConstruct;
import javax.inject.Inject;

import org.apache.cloudstack.api.ApiCommandResourceType;
import org.apache.cloudstack.api.Identity;
import org.apache.cloudstack.api.InternalIdentity;
import org.apache.cloudstack.context.CallContext;
import org.apache.cloudstack.framework.config.dao.ConfigurationDao;
import org.apache.cloudstack.framework.events.EventBusException;
import org.apache.cloudstack.framework.events.EventDistributor;
import org.apache.commons.lang3.ObjectUtils;
import org.apache.commons.lang3.StringUtils;
import org.apache.logging.log4j.Logger;
import org.apache.logging.log4j.LogManager;
import org.springframework.beans.factory.NoSuchBeanDefinitionException;

import com.cloud.configuration.Config;
import com.cloud.event.dao.EventDao;
import com.cloud.projects.Project;
import com.cloud.projects.dao.ProjectDao;
import com.cloud.server.ManagementService;
import com.cloud.user.Account;
import com.cloud.user.AccountVO;
import com.cloud.user.User;
import com.cloud.user.dao.AccountDao;
import com.cloud.user.dao.UserDao;
import com.cloud.utils.Pair;
import com.cloud.utils.ReflectUtil;
import com.cloud.utils.Ternary;
import com.cloud.utils.component.ComponentContext;
import com.cloud.utils.db.EntityManager;

public class ActionEventUtils {
    protected static Logger LOGGER = LogManager.getLogger(ActionEventUtils.class);

    private static EventDao s_eventDao;
    private static AccountDao s_accountDao;
    private static ProjectDao s_projectDao;
    protected static UserDao s_userDao;
    private static EventDistributor eventDistributor;
    protected static EntityManager s_entityMgr;
    protected static ConfigurationDao s_configDao;

    public static final String EventDetails = "event_details";
    public static final String EventId = "event_id";
    public static final String EntityType = "entity_type";
    public static final String EntityUuid = "entity_uuid";
    public static final String EntityDetails = "entity_details";

    @Inject
    EventDao eventDao;
    @Inject
    AccountDao accountDao;
    @Inject
    UserDao userDao;
    @Inject
    ProjectDao projectDao;
    @Inject
    EntityManager entityMgr;
    @Inject
    ConfigurationDao configDao;

    public ActionEventUtils() {
    }

    @PostConstruct
    void init() {
        s_eventDao = eventDao;
        s_accountDao = accountDao;
        s_userDao = userDao;
        s_projectDao = projectDao;
        s_entityMgr = entityMgr;
        s_configDao = configDao;
    }

    public static Long onActionEvent(Long userId, Long accountId, Long domainId, String type, String description, Long resourceId, String resourceType) {
        Ternary<Long, String, String> resourceDetails = getResourceDetails(resourceId, resourceType, type);
        Event event = persistActionEvent(userId, accountId, domainId, null, type, Event.State.Completed,
                true, description, resourceDetails.first(), resourceDetails.third(), null);
        publishOnEventBus(event, userId, accountId, domainId, EventCategory.ACTION_EVENT.getName(), type,
                com.cloud.event.Event.State.Completed, description, resourceDetails.second(), resourceDetails.third());
        return event.getId();
    }

    /*
     * Save event after scheduling an async job
     */
    public static Long onScheduledActionEvent(Long userId, Long accountId, String type, String description, Long resourceId, String resourceType, boolean eventDisplayEnabled, long startEventId) {
        Ternary<Long, String, String> resourceDetails = getResourceDetails(resourceId, resourceType, type);
        Event event = persistActionEvent(userId, accountId, null, null, type, Event.State.Scheduled,
                eventDisplayEnabled, description, resourceDetails.first(), resourceDetails.third(), startEventId);
        publishOnEventBus(event, userId, accountId, EventCategory.ACTION_EVENT.getName(), type,
                com.cloud.event.Event.State.Scheduled, description, resourceDetails.second(), resourceDetails.third());
        return event.getId();
    }

    public static void startNestedActionEvent(String eventType, String eventDescription, Long resourceId, String resourceType) {
        CallContext.setActionEventInfo(eventType, eventDescription);
        onStartedActionEventFromContext(eventType, eventDescription, resourceId, resourceType, true);
    }

    public static void onStartedActionEventFromContext(String eventType, String eventDescription, Long resourceId, String resourceType, boolean eventDisplayEnabled) {
        CallContext ctx = CallContext.current();
        long userId = ctx.getCallingUserId();
        long accountId = ctx.getProject() != null ? ctx.getProject().getProjectAccountId() : ctx.getCallingAccountId();    //This should be the entity owner id rather than the Calling User Account Id.
        long startEventId = ctx.getStartEventId();

        if (!eventType.equals(""))
            ActionEventUtils.onStartedActionEvent(userId, accountId, eventType, eventDescription, resourceId, resourceType, eventDisplayEnabled, startEventId);
    }

    /*
     * Save event after starting execution of an async job
     */
    public static Long onStartedActionEvent(Long userId, Long accountId, String type, String description, Long resourceId, String resourceType, boolean eventDisplayEnabled, long startEventId) {
        Ternary<Long, String, String> resourceDetails = getResourceDetails(resourceId, resourceType, type);
        Event event = persistActionEvent(userId, accountId, null, null, type, Event.State.Started,
                eventDisplayEnabled, description, resourceDetails.first(), resourceDetails.third(), startEventId);
        publishOnEventBus(event, userId, accountId, EventCategory.ACTION_EVENT.getName(), type,
                com.cloud.event.Event.State.Started, description, resourceDetails.second(), resourceDetails.third());
        return event.getId();
    }

    public static Long onCompletedActionEvent(Long userId, Long accountId, String level, String type, String description, Long resourceId, String resourceType, long startEventId) {

        return onCompletedActionEvent(userId, accountId, level, type, true, description, resourceId, resourceType, startEventId);
    }

    public static Long onCompletedActionEvent(Long userId, Long accountId, String level, String type, boolean eventDisplayEnabled, String description, Long resourceId, String resourceType, long startEventId) {
        Ternary<Long, String, String> resourceDetails = getResourceDetails(resourceId, resourceType, type);
        Event event = persistActionEvent(userId, accountId, null, level, type, Event.State.Completed,
                eventDisplayEnabled, description, resourceDetails.first(), resourceDetails.third(), startEventId);
        publishOnEventBus(event, userId, accountId, EventCategory.ACTION_EVENT.getName(), type,
                com.cloud.event.Event.State.Completed, description, resourceDetails.second(), resourceDetails.third());
        return event.getId();

    }

    public static Long onCreatedActionEvent(Long userId, Long accountId, String level, String type, boolean eventDisplayEnabled, String description, Long resourceId, String resourceType) {
        Ternary<Long, String, String> resourceDetails = getResourceDetails(resourceId, resourceType, type);
        Event event = persistActionEvent(userId, accountId, null, level, type, Event.State.Created,
                eventDisplayEnabled, description, resourceDetails.first(), resourceDetails.third(), null);
        publishOnEventBus(event, userId, accountId, EventCategory.ACTION_EVENT.getName(), type,
                com.cloud.event.Event.State.Created, description, resourceDetails.second(), resourceDetails.third());
        return event.getId();
    }

    private static Event persistActionEvent(Long userId, Long accountId, Long domainId, String level, String type,
                                            Event.State state, boolean eventDisplayEnabled, String description,
                                            Long resourceId, String resourceType, Long startEventId) {
        EventVO event = new EventVO();
        event.setUserId(userId);
        event.setAccountId(accountId);
        event.setType(type);
        event.setState(state);
        event.setDescription(description);
        event.setDisplay(eventDisplayEnabled);

        if (domainId != null) {
            event.setDomainId(domainId);
        } else {
            event.setDomainId(getDomainId(accountId));
        }
        if (resourceId != null) {
            event.setResourceId(resourceId);
        }
        if (resourceType != null) {
            event.setResourceType(resourceType);
        }
        if (level != null && !level.isEmpty()) {
            event.setLevel(level);
        }
        if (startEventId != null) {
            event.setStartId(startEventId);
        }
        event = s_eventDao.persist(event);
        return event;
    }

    private static void publishOnEventBus(Event eventRecord, long userId, long accountId, Long domainId,
          String eventCategory, String eventType, Event.State state, String description, String resourceUuid,
          String resourceType) {
        String configKey = Config.PublishActionEvent.key();
        String value = s_configDao.getValue(configKey);
        boolean configValue = Boolean.parseBoolean(value);
        if(!configValue)
            return;

        try {
            eventDistributor = ComponentContext.getComponent(EventDistributor.class);
        } catch (NoSuchBeanDefinitionException nbe) {
            return; // no provider is configured to provide events bus, so just return
        }

        org.apache.cloudstack.framework.events.Event event =
                new org.apache.cloudstack.framework.events.Event(ManagementService.Name, eventCategory, eventType, resourceType, resourceUuid);
        event.setEventId(eventRecord.getId());
        event.setEventUuid(eventRecord.getUuid());

        Map<String, String> eventDescription = new HashMap<String, String>();
        Project project = s_projectDao.findByProjectAccountId(accountId);
        Account account = s_accountDao.findById(accountId);
        User user = s_userDao.findById(userId);
        // if account has been deleted, this might be called during cleanup of resources and results in null pointer
        if (account == null)
            return;
        if (user == null)
            return;
        if (project != null)
            eventDescription.put("project", project.getUuid());
        event.setResourceAccountId(accountId);
        event.setResourceAccountUuid(account.getUuid());
        event.setResourceDomainId(domainId == null ? account.getDomainId() : domainId);
        eventDescription.put("user", user.getUuid());
        eventDescription.put("account", account.getUuid());
        eventDescription.put("event", eventType);
        eventDescription.put("status", state.toString());
        eventDescription.put("entity", resourceType);
        eventDescription.put("entityuuid", resourceUuid);
        //Put all the first class entities that are touched during the action. For now at least put in the vmid.
        populateFirstClassEntities(eventDescription);
        eventDescription.put("description", description);

        String eventDate = new SimpleDateFormat("yyyy-MM-dd HH:mm:ss Z").format(new Date());
        eventDescription.put("eventDateTime", eventDate);

        event.setDescription(eventDescription);

<<<<<<< HEAD
        List<EventBusException> exceptions = eventDistributor.publish(event);
        for (EventBusException ex : exceptions) {
            String errMsg = "Failed to publish event.";
            s_logger.warn(errMsg, ex);
=======
        try {
            s_eventBus.publish(event);
        } catch (EventBusException e) {
            LOGGER.warn("Failed to publish action event on the event bus.");
>>>>>>> 6af1c25f
        }

    }

    private static void publishOnEventBus(Event event, long userId, long accountId, String eventCategory,
          String eventType, Event.State state, String description, String resourceUuid, String resourceType) {
        publishOnEventBus(event, userId, accountId, null, eventCategory, eventType, state, description,
                resourceUuid, resourceType);
    }

    private static Ternary<Long, String, String> getResourceDetailsUsingEntityClassAndContext(Class<?> entityClass, ApiCommandResourceType resourceType) {
        CallContext context = CallContext.current();
        ApiCommandResourceType alternateResourceType = ApiCommandResourceType.valueFromAssociatedClass(entityClass);
        if (resourceType == null ||
                (ObjectUtils.allNotNull(resourceType, alternateResourceType) &&
                        resourceType.getAssociatedClass() != alternateResourceType.getAssociatedClass())) {
            resourceType = alternateResourceType;
        }
        String entityType = resourceType == null ? entityClass.getSimpleName() : resourceType.toString();
        String entityUuid = null;
        Long entityId = null;
        Object param = context.getContextParameter(entityClass);
        if(param != null){
            try {
                entityUuid = getEntityUuid(entityClass, param);
            } catch (Exception e){
                LOGGER.debug("Caught exception while finding entityUUID, moving on");
            }
        }
        if (param instanceof Long) {
            entityId = (Long)param;
        } else if (entityUuid != null) {
            Object obj = s_entityMgr.findByUuidIncludingRemoved(entityClass, entityUuid);
            if (obj instanceof InternalIdentity) {
                entityId = ((InternalIdentity)obj).getId();
            }
        }
        return new Ternary<>(entityId, entityUuid, entityType);
    }

    private static Ternary<Long, String, String> getResourceDetailsUsingEventTypeAndContext(ApiCommandResourceType resourceType, String eventType) {
        Class<?> entityClass = EventTypes.getEntityClassForEvent(eventType);
        if (entityClass != null && s_entityMgr.validEntityType(entityClass)) {
            return getResourceDetailsUsingEntityClassAndContext(entityClass, resourceType);
        } else if (resourceType != null && resourceType.getAssociatedClass() != null && s_entityMgr.validEntityType(resourceType.getAssociatedClass())) {
            return getResourceDetailsUsingEntityClassAndContext(resourceType.getAssociatedClass(), resourceType);
        }
        return new Ternary<Long, String, String>(null, null, null);
    }

    private static String getEntityUuid(Class<?> entityType, Object entityId){

        // entityId can be internal db id or UUID so accordingly call findById or return uuid directly

        if (entityId instanceof Long){
            // Its internal db id - use findById
            if (!s_entityMgr.validEntityType(entityType)) {
                return null;
            }
            final Object objVO = s_entityMgr.findByIdIncludingRemoved(entityType, (Long)entityId);
            if (objVO != null) {
                return ((Identity) objVO).getUuid();
            }
        } else if(entityId instanceof String) {
            try{
                // In case its an async job the internal db id would be a string because of json deserialization
                Long internalId = Long.valueOf((String) entityId);
                if (!s_entityMgr.validEntityType(entityType)) {
                    return null;
                }
                final Object objVO = s_entityMgr.findByIdIncludingRemoved(entityType, internalId);
                if (objVO != null) {
                    return ((Identity) objVO).getUuid();
                }
            } catch (NumberFormatException e) {
                // It is uuid - so return it
                return (String)entityId;
            }
        }

        return null;
    }

    private static Ternary<Long, String, String> updateParentResourceCases(Ternary<Long, String, String> details) {
        if (!ObjectUtils.allNotNull(details, details.first(), details.second(), details.third())) {
            return details;
        }
        HashMap<String, Pair<ApiCommandResourceType, String>> typeParentMethodMap = new HashMap<>();
        typeParentMethodMap.put(ApiCommandResourceType.VmSnapshot.toString(), new Pair<>(ApiCommandResourceType.VirtualMachine, "getVmId"));
        if (!typeParentMethodMap.containsKey(details.third())) {
            return details;
        }
        ApiCommandResourceType type = ApiCommandResourceType.fromString(details.third());
        if (type == null || !s_entityMgr.validEntityType(type.getAssociatedClass())) {
            return details;
        }
        Object objVO = s_entityMgr.findByIdIncludingRemoved(type.getAssociatedClass(), details.first());
        if (objVO == null) {
            return details;
        }
        String methodName = typeParentMethodMap.get(type.toString()).second();
        try {
            Method m = objVO.getClass().getMethod(methodName);
            Long id = (Long)m.invoke(objVO);
            if (id == null) {
                return details;
            }
            type = typeParentMethodMap.get(type.toString()).first();
            objVO = s_entityMgr.findByIdIncludingRemoved(type.getAssociatedClass(), id);
            if (objVO == null) {
                return details;
            }
            return new Ternary<>(id, ((Identity)objVO).getUuid(), type.toString());
        } catch (NoSuchMethodException | IllegalAccessException | InvocationTargetException e) {
            LOGGER.debug(String.format("Parent resource for resource ID: %d, type: %s can not be found using method %s", details.first(), type, methodName));
        }
        return details;
    }

    private static Ternary<Long, String, String> getResourceDetails(Long resourceId, String resourceType, String eventType) {
        Ternary<Long, String, String> details;
        Class<?> clazz = null;
        ApiCommandResourceType type = null;
        if (StringUtils.isNotEmpty(resourceType)) {
            type = ApiCommandResourceType.fromString(resourceType);
            if (type != null) {
                clazz = type.getAssociatedClass();
            }
        }
        if (ObjectUtils.allNotNull(resourceId, clazz)) {
            String uuid = getEntityUuid(clazz, resourceId);
            details = new Ternary<>(resourceId, uuid, resourceType);
        } else {
            details = getResourceDetailsUsingEventTypeAndContext(type, eventType);
        }
        return updateParentResourceCases(details);
    }

    private static long getDomainId(long accountId) {
        AccountVO account = s_accountDao.findByIdIncludingRemoved(accountId);
        if (account == null) {
            LOGGER.error("Failed to find account(including removed ones) by id '" + accountId + "'");
            return 0;
        }
        return account.getDomainId();
    }

    private static void populateFirstClassEntities(Map<String, String> eventDescription){

        CallContext context = CallContext.current();
        Map<Object, Object> contextMap = context.getContextParameters();

        for(Map.Entry<Object, Object> entry : contextMap.entrySet()){
            try{
                Class<?> clz = (Class<?>)entry.getKey();
                if(clz != null && Identity.class.isAssignableFrom(clz)){
                    String uuid = getEntityUuid(clz, entry.getValue());
                    eventDescription.put(ReflectUtil.getEntityName(clz), uuid);
                }
            } catch (Exception e){
                LOGGER.trace("Caught exception while populating first class entities for event bus, moving on");
            }
        }

    }

}<|MERGE_RESOLUTION|>--- conflicted
+++ resolved
@@ -253,17 +253,10 @@
 
         event.setDescription(eventDescription);
 
-<<<<<<< HEAD
         List<EventBusException> exceptions = eventDistributor.publish(event);
         for (EventBusException ex : exceptions) {
             String errMsg = "Failed to publish event.";
-            s_logger.warn(errMsg, ex);
-=======
-        try {
-            s_eventBus.publish(event);
-        } catch (EventBusException e) {
-            LOGGER.warn("Failed to publish action event on the event bus.");
->>>>>>> 6af1c25f
+            LOGGER.warn(errMsg, ex);
         }
 
     }
