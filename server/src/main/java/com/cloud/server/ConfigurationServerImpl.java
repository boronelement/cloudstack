// Licensed to the Apache Software Foundation (ASF) under one
// or more contributor license agreements.  See the NOTICE file
// distributed with this work for additional information
// regarding copyright ownership.  The ASF licenses this file
// to you under the Apache License, Version 2.0 (the
// "License"); you may not use this file except in compliance
// with the License.  You may obtain a copy of the License at
//
//   http://www.apache.org/licenses/LICENSE-2.0
//
// Unless required by applicable law or agreed to in writing,
// software distributed under the License is distributed on an
// "AS IS" BASIS, WITHOUT WARRANTIES OR CONDITIONS OF ANY
// KIND, either express or implied.  See the License for the
// specific language governing permissions and limitations
// under the License.
package com.cloud.server;

import java.io.File;
import java.io.FileInputStream;
import java.io.FileNotFoundException;
import java.io.FileOutputStream;
import java.io.IOException;
import java.nio.file.Files;
import java.security.NoSuchAlgorithmException;
import java.sql.PreparedStatement;
import java.sql.ResultSet;
import java.sql.SQLException;
import java.util.ArrayList;
import java.util.HashMap;
import java.util.List;
import java.util.Map;
import java.util.Properties;
import java.util.Set;
import java.util.UUID;

import javax.crypto.KeyGenerator;
import javax.crypto.SecretKey;
import javax.inject.Inject;
import javax.naming.ConfigurationException;

import org.apache.cloudstack.config.ApiServiceConfiguration;
import org.apache.cloudstack.framework.config.ConfigDepot;
import org.apache.cloudstack.framework.config.ConfigDepotAdmin;
import org.apache.cloudstack.framework.config.ConfigKey;
import org.apache.cloudstack.framework.config.dao.ConfigurationDao;
import org.apache.cloudstack.framework.config.impl.ConfigurationVO;
import org.apache.commons.codec.binary.Base64;
import org.apache.commons.lang3.StringUtils;

import com.cloud.configuration.Config;
import com.cloud.configuration.ConfigurationManager;
import com.cloud.configuration.Resource;
import com.cloud.configuration.Resource.ResourceOwnerType;
import com.cloud.configuration.Resource.ResourceType;
import com.cloud.configuration.ResourceCountVO;
import com.cloud.configuration.dao.ResourceCountDao;
import com.cloud.dc.DataCenter.NetworkType;
import com.cloud.dc.DataCenterVO;
import com.cloud.dc.HostPodVO;
import com.cloud.dc.VlanVO;
import com.cloud.dc.dao.DataCenterDao;
import com.cloud.dc.dao.HostPodDao;
import com.cloud.dc.dao.VlanDao;
import com.cloud.domain.DomainVO;
import com.cloud.domain.dao.DomainDao;
import com.cloud.exception.InternalErrorException;
import com.cloud.exception.InvalidParameterValueException;
import com.cloud.network.Network;
import com.cloud.network.Network.GuestType;
import com.cloud.network.Network.Provider;
import com.cloud.network.Network.Service;
import com.cloud.network.Network.State;
import com.cloud.network.Networks.BroadcastDomainType;
import com.cloud.network.Networks.Mode;
import com.cloud.network.Networks.TrafficType;
import com.cloud.network.dao.NetworkDao;
import com.cloud.network.dao.NetworkVO;
import com.cloud.network.guru.ControlNetworkGuru;
import com.cloud.network.guru.DirectPodBasedNetworkGuru;
import com.cloud.network.guru.PodBasedNetworkGuru;
import com.cloud.network.guru.PublicNetworkGuru;
import com.cloud.network.guru.StorageNetworkGuru;
import com.cloud.offering.NetworkOffering;
import com.cloud.offering.NetworkOffering.Availability;
import com.cloud.offerings.NetworkOfferingServiceMapVO;
import com.cloud.offerings.NetworkOfferingVO;
import com.cloud.offerings.dao.NetworkOfferingDao;
import com.cloud.offerings.dao.NetworkOfferingServiceMapDao;
import com.cloud.service.ServiceOfferingVO;
import com.cloud.service.dao.ServiceOfferingDao;
import com.cloud.storage.DiskOfferingVO;
import com.cloud.storage.Storage.ProvisioningType;
import com.cloud.storage.dao.DiskOfferingDao;
import com.cloud.test.IPRangeConfig;
import com.cloud.user.Account;
import com.cloud.user.AccountVO;
import com.cloud.user.User;
import com.cloud.user.dao.AccountDao;
import com.cloud.utils.Pair;
import com.cloud.utils.PasswordGenerator;
import com.cloud.utils.PropertiesUtil;
import com.cloud.utils.component.ComponentLifecycle;
import com.cloud.utils.component.ManagerBase;
import com.cloud.utils.crypt.DBEncryptionUtil;
import com.cloud.utils.db.DB;
import com.cloud.utils.db.Transaction;
import com.cloud.utils.db.TransactionCallbackNoReturn;
import com.cloud.utils.db.TransactionCallbackWithExceptionNoReturn;
import com.cloud.utils.db.TransactionLegacy;
import com.cloud.utils.db.TransactionStatus;
import com.cloud.utils.exception.CloudRuntimeException;
import com.cloud.utils.net.NetUtils;
import com.cloud.utils.script.Script;

public class ConfigurationServerImpl extends ManagerBase implements ConfigurationServer {

    @Inject
    private ConfigurationDao _configDao;
    @Inject
    private DataCenterDao _zoneDao;
    @Inject
    private HostPodDao _podDao;
    @Inject
    private DiskOfferingDao _diskOfferingDao;
    @Inject
    private ServiceOfferingDao _serviceOfferingDao;
    @Inject
    private NetworkOfferingDao _networkOfferingDao;
    @Inject
    private DataCenterDao _dataCenterDao;
    @Inject
    private NetworkDao _networkDao;
    @Inject
    private VlanDao _vlanDao;
    @Inject
    private DomainDao _domainDao;
    @Inject
    private AccountDao _accountDao;
    @Inject
    private ResourceCountDao _resourceCountDao;
    @Inject
    private NetworkOfferingServiceMapDao _ntwkOfferingServiceMapDao;
    @Inject
    protected ConfigDepotAdmin _configDepotAdmin;
    @Inject
    protected ConfigDepot _configDepot;
    @Inject
    protected ConfigurationManager _configMgr;
    @Inject
    protected ManagementService _mgrService;


    public ConfigurationServerImpl() {
        setRunLevel(ComponentLifecycle.RUN_LEVEL_FRAMEWORK_BOOTSTRAP);
    }

    @Override
    public boolean configure(String name, Map<String, Object> params) throws ConfigurationException {
        try {
            persistDefaultValues();
            _configDepotAdmin.populateConfigurations();
        } catch (InternalErrorException | CloudRuntimeException e) {
            logger.error("Unhandled configuration exception: " + e.getMessage());
            throw new CloudRuntimeException("Unhandled configuration exception", e);
        }
        return true;
    }

    @Override
    public void persistDefaultValues() throws InternalErrorException {

        // Create system user and admin user
        saveUser();

        // Get init
        String init = _configDao.getValue("init");

        if (init == null || init.equals("false")) {
            logger.debug("ConfigurationServer is saving default values to the database.");

            // Save default Configuration Table values
            List<String> categories = Config.getCategories();
            for (String category : categories) {
                // If this is not a premium environment, don't insert premium configuration values
                if (!_configDao.isPremium() && category.equals("Premium")) {
                    continue;
                }

                List<Config> configs = Config.getConfigs(category);
                for (Config c : configs) {
                    String name = c.key();

                    // if the config value already present in the db, don't insert it again
                    if (_configDao.findByName(name) != null) {
                        continue;
                    }

                    String instance = "DEFAULT";
                    String component = c.getComponent();
                    String value = c.getDefaultValue();
                    String description = c.getDescription();
                    ConfigurationVO configVO = new ConfigurationVO(category, instance, component, name, value, description);
                    configVO.setDefaultValue(value);
                    Pair<Long, Long> configGroupAndSubGroup = _configDepotAdmin.getConfigurationGroupAndSubGroupByName(name);
                    configVO.setGroupId(configGroupAndSubGroup.first());
                    configVO.setSubGroupId(configGroupAndSubGroup.second());
                    if (c.getKind() != null) {
                        configVO.setKind(c.getKind());
                    }
                    if (c.getOptions() != null) {
                        configVO.setOptions(c.getOptions());
                    }

                    _configDao.persist(configVO);
                }
            }

            _configDao.update(Config.UseSecondaryStorageVm.key(), Config.UseSecondaryStorageVm.getCategory(), "true");
            logger.debug("ConfigurationServer made secondary storage vm required.");

            _configDao.update(Config.SecStorageEncryptCopy.key(), Config.SecStorageEncryptCopy.getCategory(), "false");
            logger.debug("ConfigurationServer made secondary storage copy encrypt set to false.");

            _configDao.update("secstorage.secure.copy.cert", "realhostip");
            logger.debug("ConfigurationServer made secondary storage copy use realhostip.");

            _configDao.update("user.password.encoders.exclude", "MD5,LDAP,PLAINTEXT");
            logger.debug("Configuration server excluded insecure encoders");

            _configDao.update("user.authenticators.exclude", "PLAINTEXT");
            logger.debug("Configuration server excluded plaintext authenticator");

            // Save default service offerings
            createServiceOffering(User.UID_SYSTEM, "Small Instance", 1, 512, 500, "Small Instance", ProvisioningType.THIN, false, false, null);
            createServiceOffering(User.UID_SYSTEM, "Medium Instance", 1, 1024, 1000, "Medium Instance", ProvisioningType.THIN, false, false, null);
            // Save default disk offerings
            createDefaultDiskOffering("Small", "Small Disk, 5 GB", ProvisioningType.THIN, 5, null, false, false);
            createDefaultDiskOffering("Medium", "Medium Disk, 20 GB", ProvisioningType.THIN, 20, null, false, false);
            createDefaultDiskOffering("Large", "Large Disk, 100 GB", ProvisioningType.THIN, 100, null, false, false);
            createDefaultDiskOffering("Large", "Large Disk, 100 GB", ProvisioningType.THIN, 100, null, false, false);
            createDefaultDiskOffering("Custom", "Custom Disk", ProvisioningType.THIN, 0, null, true, false);

            // Save the mount parent to the configuration table
            String mountParent = getMountParent();
            if (mountParent != null) {
                _configDao.update(Config.MountParent.key(), Config.MountParent.getCategory(), mountParent);
                logger.debug("ConfigurationServer saved \"" + mountParent + "\" as mount.parent.");
            } else {
                logger.debug("ConfigurationServer could not detect mount.parent.");
            }

            String hostIpAdr = NetUtils.getDefaultHostIp();
            boolean needUpdateHostIp = true;
            if (hostIpAdr != null) {
                Boolean devel = Boolean.valueOf(_configDao.getValue("developer"));
                if (devel) {
                    String value = _configDao.getValue(ApiServiceConfiguration.ManagementServerAddresses.key());
                    if (value != null && !value.equals("localhost")) {
                        needUpdateHostIp = false;
                    }
                }

                if (needUpdateHostIp) {
                    _configDepot.createOrUpdateConfigObject(ApiServiceConfiguration.class.getSimpleName(), ApiServiceConfiguration.ManagementServerAddresses, hostIpAdr);
                    logger.debug("ConfigurationServer saved \"" + hostIpAdr + "\" as host.");
                }
            }

            // generate a single sign-on key
            updateSSOKey();

            // Create default network offerings
            createDefaultNetworkOfferings();

            // Create default networks
            createDefaultNetworks();

            // Create userIpAddress ranges

            // Update existing vlans with networkId
            List<VlanVO> vlans = _vlanDao.listAll();
            if (vlans != null && !vlans.isEmpty()) {
                for (final VlanVO vlan : vlans) {
                    if (vlan.getNetworkId().longValue() == 0) {
                        updateVlanWithNetworkId(vlan);
                    }

                    // Create vlan user_ip_address range
                    String ipPange = vlan.getIpRange();
                    String[] range = ipPange.split("-");
                    final String startIp = range[0];
                    final String endIp = range[1];

                    Transaction.execute(new TransactionCallbackNoReturn() {
                        @Override
                        public void doInTransactionWithoutResult(TransactionStatus status) {
                            IPRangeConfig config = new IPRangeConfig();
                            long startIPLong = NetUtils.ip2Long(startIp);
                            long endIPLong = NetUtils.ip2Long(endIp);
                            config.savePublicIPRange(TransactionLegacy.currentTxn(), startIPLong, endIPLong, vlan.getDataCenterId(), vlan.getId(), vlan.getNetworkId(),
                                    vlan.getPhysicalNetworkId(), false);
                        }
                    });

                }
            }
        }
        // Update resource count if needed
        updateResourceCount();

        // store the public and private keys in the database
        updateKeyPairs();

        // generate a PSK to communicate with SSVM
        updateSecondaryStorageVMSharedKey();

        // generate a random password for system vm
        updateSystemvmPassword();

        // generate a random password used to authenticate zone-to-zone copy
        generateSecStorageVmCopyPassword();

        // Update the cloud identifier
        updateCloudIdentifier();

        _configDepotAdmin.populateConfigurations();
        // setup XenServer default PV driver version
        initiateXenServerPVDriverVersion();

        // We should not update seed data UUID column here since this will be invoked in upgrade case as well.
        //updateUuids();
        // Set init to true
        _configDao.update("init", "Hidden", "true");

        // invalidate cache in DAO as we have changed DB status
        _configDao.invalidateCache();
    }

    private void templateDetailsInitIfNotExist(long id, String name, String value) {
        TransactionLegacy txn = TransactionLegacy.currentTxn();
        PreparedStatement stmt = null;
        PreparedStatement stmtInsert = null;
        boolean insert = false;
        try {
            txn.start();
            stmt = txn.prepareAutoCloseStatement("SELECT id FROM vm_template_details WHERE template_id=? and name=?");
            stmt.setLong(1, id);
            stmt.setString(2, name);
            ResultSet rs = stmt.executeQuery();
            if (rs == null || !rs.next()) {
                insert = true;
            }
            stmt.close();

            if (insert) {
                stmtInsert = txn.prepareAutoCloseStatement("INSERT INTO vm_template_details(template_id, name, value) VALUES(?, ?, ?)");
                stmtInsert.setLong(1, id);
                stmtInsert.setString(2, name);
                stmtInsert.setString(3, value);
                if (stmtInsert.executeUpdate() < 1) {
                    throw new CloudRuntimeException("Unable to init template " + id + " datails: " + name);
                }
            }
            txn.commit();
        } catch (Exception e) {
            logger.warn("Unable to init template " + id + " datails: " + name, e);
            throw new CloudRuntimeException("Unable to init template " + id + " datails: " + name);
        }
    }

    private void initiateXenServerPVDriverVersion() {
        Transaction.execute(new TransactionCallbackNoReturn() {
            @Override
            public void doInTransactionWithoutResult(TransactionStatus status) {
                TransactionLegacy txn = TransactionLegacy.currentTxn();
                String pvdriverversion = Config.XenServerPVdriverVersion.getDefaultValue();
                PreparedStatement pstmt = null;
                ResultSet rs1 = null;
                ResultSet rs2 = null;
                try {
                    String oldValue = _configDao.getValue(Config.XenServerPVdriverVersion.key());
                    if (oldValue == null) {
                        String sql = "select resource from host where hypervisor_type='XenServer' and removed is null and status not in ('Error', 'Removed') group by resource";
                        pstmt = txn.prepareAutoCloseStatement(sql);
                        rs1 = pstmt.executeQuery();
                        while (rs1.next()) {
                            String resource = rs1.getString(1); //resource column
                            if (resource == null)
                                continue;
                            if (resource.equalsIgnoreCase("com.cloud.hypervisor.xenserver.resource.XenServer56Resource")
                                    || resource.equalsIgnoreCase("com.cloud.hypervisor.xenserver.resource.XenServer56FP1Resource")
                                    || resource.equalsIgnoreCase("com.cloud.hypervisor.xenserver.resource.XenServer56SP2Resource")
                                    || resource.equalsIgnoreCase("com.cloud.hypervisor.xenserver.resource.XenServer600Resource")
                                    || resource.equalsIgnoreCase("com.cloud.hypervisor.xenserver.resource.XenServer602Resource")) {
                                pvdriverversion = "xenserver56";
                                break;
                            }
                        }
                        _configDao.getValueAndInitIfNotExist(Config.XenServerPVdriverVersion.key(), Config.XenServerPVdriverVersion.getCategory(), pvdriverversion,
                                Config.XenServerPVdriverVersion.getDescription());
                        sql = "select id from vm_template where hypervisor_type='XenServer'  and format!='ISO' and removed is null";
                        pstmt = txn.prepareAutoCloseStatement(sql);
                        rs2 = pstmt.executeQuery();
                        List<Long> tmpl_ids = new ArrayList<Long>();
                        while (rs2.next()) {
                            tmpl_ids.add(rs2.getLong(1));
                        }
                        for (Long tmpl_id : tmpl_ids) {
                            templateDetailsInitIfNotExist(tmpl_id, "hypervisortoolsversion", pvdriverversion);
                        }
                    }
                } catch (Exception e) {
                    logger.debug("initiateXenServerPVDriverVersion failed due to " + e.toString());
                    // ignore
                }
            }
        });
    }

    private String getMountParent() {
        return getEnvironmentProperty("mount.parent");
    }

    private String getEnvironmentProperty(String name) {
        try {
            final File propsFile = PropertiesUtil.findConfigFile("environment.properties");

            if (propsFile == null) {
                return null;
            } else {
                final Properties props = new Properties();
                try(final FileInputStream finputstream = new FileInputStream(propsFile);) {
                    props.load(finputstream);
                }catch (IOException e) {
                    logger.error("getEnvironmentProperty:Exception:" + e.getMessage());
                }
                return props.getProperty("mount.parent");
            }
        } catch (Exception e) {
            return null;
        }
    }

    @DB
    public void saveUser() {
        Transaction.execute(new TransactionCallbackNoReturn() {
            @Override
            public void doInTransactionWithoutResult(TransactionStatus status) {
                TransactionLegacy txn = TransactionLegacy.currentTxn();
                // insert system account
                String insertSql = "INSERT INTO `cloud`.`account` (id, uuid, account_name, type, role_id, domain_id, account.default) VALUES (1, UUID(), 'system', '1', '1', '1', 1)";

                try {
                    PreparedStatement stmt = txn.prepareAutoCloseStatement(insertSql);
                    stmt.executeUpdate();
                } catch (SQLException ex) {
                    logger.debug("Looks like system account already exists");
                }
                // insert system user
                insertSql = "INSERT INTO `cloud`.`user` (id, uuid, username, password, account_id, firstname, lastname, created, user.default)"
                        + " VALUES (1, UUID(), 'system', RAND(), 1, 'system', 'cloud', now(), 1)";

                try {
                    PreparedStatement stmt = txn.prepareAutoCloseStatement(insertSql);
                    stmt.executeUpdate();
                } catch (SQLException ex) {
                    logger.debug("Looks like system user already exists");
                }

                // insert admin user, but leave the account disabled until we set a
                // password with the user authenticator
                long id = 2;
                String username = "admin";
                String firstname = "admin";
                String lastname = "cloud";

                // create an account for the admin user first
                insertSql = "INSERT INTO `cloud`.`account` (id, uuid, account_name, type, role_id, domain_id, account.default) VALUES (" + id + ", UUID(), '" + username
                        + "', '1', '1', '1', 1)";
                try {
                    PreparedStatement stmt = txn.prepareAutoCloseStatement(insertSql);
                    stmt.executeUpdate();
                } catch (SQLException ex) {
                    logger.debug("Looks like admin account already exists");
                }

                // now insert the user
                insertSql = "INSERT INTO `cloud`.`user` (id, uuid, username, password, account_id, firstname, lastname, created, state, user.default) " + "VALUES (" + id
                        + ", UUID(), '" + username + "', RAND(), 2, '" + firstname + "','" + lastname + "',now(), 'disabled', 1)";

                try {
                    PreparedStatement stmt = txn.prepareAutoCloseStatement(insertSql);
                    stmt.executeUpdate();
                } catch (SQLException ex) {
                    logger.debug("Looks like admin user already exists");
                }

                try {
                    String tableName = "security_group";
                    try {
                        String checkSql = "SELECT * from network_group";
                        PreparedStatement stmt = txn.prepareAutoCloseStatement(checkSql);
                        stmt.executeQuery();
                        tableName = "network_group";
                    } catch (Exception ex) {
                        // Ignore in case of exception, table must not exist
                    }

                    insertSql = "SELECT * FROM " + tableName + " where account_id=2 and name='default'";
                    PreparedStatement stmt = txn.prepareAutoCloseStatement(insertSql);
                    ResultSet rs = stmt.executeQuery();
                    if (!rs.next()) {
                        // save default security group
                        if (tableName.equals("security_group")) {
                            insertSql = "INSERT INTO " + tableName + " (uuid, name, description, account_id, domain_id) "
                                    + "VALUES (UUID(), 'default', 'Default Security Group', 2, 1)";
                        } else {
                            insertSql = "INSERT INTO " + tableName + " (name, description, account_id, domain_id, account_name) "
                                    + "VALUES ('default', 'Default Security Group', 2, 1, 'admin')";
                        }

                        try {
                            stmt = txn.prepareAutoCloseStatement(insertSql);
                            stmt.executeUpdate();
                        } catch (SQLException ex) {
                            logger.warn("Failed to create default security group for default admin account due to ", ex);
                        }
                    }
                    rs.close();
                } catch (Exception ex) {
                    logger.warn("Failed to create default security group for default admin account due to ", ex);
                }
            }
        });
    }

    protected void updateCloudIdentifier() {
        // Creates and saves a UUID as the cloud identifier
        String currentCloudIdentifier = _configDao.getValue("cloud.identifier");
        if (currentCloudIdentifier == null || currentCloudIdentifier.isEmpty()) {
            String uuid = UUID.randomUUID().toString();
            _configDao.update(Config.CloudIdentifier.key(), Config.CloudIdentifier.getCategory(), uuid);
        }
    }

    @DB
    protected void updateSystemvmPassword() {
        String userid = System.getProperty("user.name");
        if (!userid.startsWith("cloud")) {
            return;
        }

        if (!Boolean.valueOf(_configDao.getValue("system.vm.random.password"))) {
            return;
        }

        String already = _configDao.getValue("system.vm.password");
        if (already == null) {
            TransactionLegacy txn = TransactionLegacy.currentTxn();
            try {
                String rpassword = _mgrService.generateRandomPassword();
                String wSql = "INSERT INTO `cloud`.`configuration` (category, instance, component, name, value, description) "
                + "VALUES ('Secure','DEFAULT', 'management-server','system.vm.password', ?,'randmon password generated each management server starts for system vm')";
                PreparedStatement stmt = txn.prepareAutoCloseStatement(wSql);
                stmt.setString(1, DBEncryptionUtil.encrypt(rpassword));
                stmt.executeUpdate();
                logger.info("Updated systemvm password in database");
            } catch (SQLException e) {
                logger.error("Cannot retrieve systemvm password", e);
            }
        }

    }

    @Override
    @DB
    public void updateKeyPairs() {
        // Grab the SSH key pair and insert it into the database, if it is not present

        String username = System.getProperty("user.name");
        Boolean devel = Boolean.valueOf(_configDao.getValue("developer"));
        if (!username.equalsIgnoreCase("cloud") && !devel) {
            logger.warn("Systemvm keypairs could not be set. Management server should be run as cloud user, or in development mode.");
            return;
        }
        String already = _configDao.getValue("ssh.privatekey");
        String homeDir = System.getProperty("user.home");
        if (homeDir == null) {
            throw new CloudRuntimeException("Cannot get home directory for account: " + username);
        }

        if (logger.isInfoEnabled()) {
            logger.info("Processing updateKeyPairs");
        }

        if (homeDir != null && homeDir.startsWith("~")) {
            logger.error("No home directory was detected for the user '" + username + "'. Please check the profile of this user.");
            throw new CloudRuntimeException("No home directory was detected for the user '" + username + "'. Please check the profile of this user.");
        }

        // Using non-default file names (id_rsa.cloud and id_rsa.cloud.pub) in developer mode. This is to prevent SSH keys overwritten for user running management server
        File privkeyfile = null;
        File pubkeyfile = null;
        if (devel) {
            privkeyfile = new File(homeDir + "/.ssh/id_rsa.cloud");
            pubkeyfile = new File(homeDir + "/.ssh/id_rsa.cloud.pub");
        } else {
            privkeyfile = new File(homeDir + "/.ssh/id_rsa");
            pubkeyfile = new File(homeDir + "/.ssh/id_rsa.pub");
        }

        if (already == null || already.isEmpty()) {
            if (logger.isInfoEnabled()) {
                logger.info("Systemvm keypairs not found in database. Need to store them in the database");
            }
            // FIXME: take a global database lock here for safety.
            boolean onWindows = isOnWindows();
            if(!onWindows) {
                Script.runSimpleBashScript("if [ -f " + privkeyfile + " ]; then rm -f " + privkeyfile + "; fi; ssh-keygen -t rsa -m PEM -N '' -f " + privkeyfile + " -q 2>/dev/null || ssh-keygen -t rsa -N '' -f " + privkeyfile + " -q");
            }

            final String privateKey;
            final String publicKey;
            try {
                privateKey = new String(Files.readAllBytes(privkeyfile.toPath()));
            } catch (IOException e) {
                logger.error("Cannot read the private key file", e);
                throw new CloudRuntimeException("Cannot read the private key file");
            }
            try {
                publicKey = new String(Files.readAllBytes(pubkeyfile.toPath()));
            } catch (IOException e) {
                logger.error("Cannot read the public key file", e);
                throw new CloudRuntimeException("Cannot read the public key file");
            }

            final String insertSql1 =
                    "INSERT INTO `cloud`.`configuration` (category, instance, component, name, value, description) " +
                            "VALUES ('Hidden','DEFAULT', 'management-server','ssh.privatekey', '" + DBEncryptionUtil.encrypt(privateKey) +
                            "','Private key for the entire CloudStack')";
            final String insertSql2 =
                    "INSERT INTO `cloud`.`configuration` (category, instance, component, name, value, description) " +
                            "VALUES ('Hidden','DEFAULT', 'management-server','ssh.publickey', '" + DBEncryptionUtil.encrypt(publicKey) +
                            "','Public key for the entire CloudStack')";

            Transaction.execute(new TransactionCallbackNoReturn() {
                @Override
                public void doInTransactionWithoutResult(TransactionStatus status) {

                    TransactionLegacy txn = TransactionLegacy.currentTxn();
                    try {
                        PreparedStatement stmt1 = txn.prepareAutoCloseStatement(insertSql1);
                        stmt1.executeUpdate();
                        if (logger.isDebugEnabled()) {
                            logger.debug("Private key inserted into database");
                        }
                    } catch (SQLException ex) {
                        logger.error("SQL of the private key failed", ex);
                        throw new CloudRuntimeException("SQL of the private key failed");
                    }

                    try {
                        PreparedStatement stmt2 = txn.prepareAutoCloseStatement(insertSql2);
                        stmt2.executeUpdate();
                        if (logger.isDebugEnabled()) {
                            logger.debug("Public key inserted into database");
                        }
                    } catch (SQLException ex) {
                        logger.error("SQL of the public key failed", ex);
                        throw new CloudRuntimeException("SQL of the public key failed");
                    }
                }
            });

        } else {
            logger.info("Keypairs already in database, updating local copy");
            updateKeyPairsOnDisk(homeDir);
        }
        try {
            copyPrivateKeyToHosts(pubkeyfile.getAbsolutePath(), privkeyfile.getAbsolutePath());
        } catch (CloudRuntimeException e) {
            if (!devel) {
                throw new CloudRuntimeException(e.getMessage());
            }
        }
    }

    @Override
    public List<ConfigurationVO> getConfigListByScope(String scope, Long resourceId) {

        // Getting the list of parameters defined at the scope
        Set<ConfigKey<?>> configList = _configDepot.getConfigListByScope(scope);
        List<ConfigurationVO> configVOList = new ArrayList<ConfigurationVO>();
        for (ConfigKey<?> param : configList) {
            ConfigurationVO configVo = _configDao.findByName(param.toString());
            configVo.setValue(_configDepot.get(param.toString()).valueIn(resourceId).toString());
            configVOList.add(configVo);
        }
        return configVOList;
    }

    private void writeKeyToDisk(String key, String keyPath) {
        File keyfile = new File(keyPath);
        if (!keyfile.exists()) {
            try {
                keyfile.createNewFile();
            } catch (IOException e) {
                logger.warn("Failed to create file: " + e.toString());
                throw new CloudRuntimeException("Failed to update keypairs on disk: cannot create  key file " + keyPath);
            }
        }

        if (keyfile.exists()) {
            try (FileOutputStream kStream = new FileOutputStream(keyfile);){
                if (kStream != null) {
                    kStream.write(key.getBytes());
                }
            } catch (FileNotFoundException e) {
                logger.warn("Failed to write  key to " + keyfile.getAbsolutePath(), e);
                throw new CloudRuntimeException("Failed to update keypairs on disk: cannot find  key file " + keyPath);
            } catch (IOException e) {
                logger.warn("Failed to write  key to " + keyfile.getAbsolutePath(), e);
                throw new CloudRuntimeException("Failed to update keypairs on disk: cannot write to  key file " + keyPath);
            }
        }

    }

    private void updateKeyPairsOnDisk(String homeDir) {
        File keyDir = new File(homeDir + "/.ssh");
        Boolean devel = Boolean.valueOf(_configDao.getValue("developer"));
        if (!keyDir.isDirectory()) {
            logger.warn("Failed to create " + homeDir + "/.ssh for storing the SSH keypars");
            keyDir.mkdirs();
        }
        String pubKey = _configDao.getValue("ssh.publickey");
        String prvKey = _configDao.getValue("ssh.privatekey");

        // Using non-default file names (id_rsa.cloud and id_rsa.cloud.pub) in developer mode. This is to prevent SSH keys overwritten for user running management server
        if (devel) {
            writeKeyToDisk(prvKey, homeDir + "/.ssh/id_rsa.cloud");
            writeKeyToDisk(pubKey, homeDir + "/.ssh/id_rsa.cloud.pub");
        } else {
            writeKeyToDisk(prvKey, homeDir + "/.ssh/id_rsa");
            writeKeyToDisk(pubKey, homeDir + "/.ssh/id_rsa.pub");
        }
    }

    protected void copyPrivateKeyToHosts(String publicKeyPath, String privKeyPath) {
        logger.info("Trying to copy private keys to hosts");
        String injectScript = getInjectScript();
        String scriptPath = Script.findScript("", injectScript);
        if (scriptPath == null) {
            throw new CloudRuntimeException("Unable to find key inject script " + injectScript);
        }

        Script command = null;
        if(isOnWindows()) {
            command = new Script("python", logger);
        } else {
            command = new Script("/bin/bash", logger);
        }
        if (isOnWindows()) {
            scriptPath = scriptPath.replaceAll("\\\\" ,"/" );
            privKeyPath = privKeyPath.replaceAll("\\\\" ,"/" );
        }

        command.add(scriptPath);
        command.add(privKeyPath);
        final String result = command.execute();
        logger.info("The script injectkeys.sh was run with result : " + result);
        if (result != null) {
            logger.warn("The script injectkeys.sh failed to run successfully : " + result);
            throw new CloudRuntimeException("The script injectkeys.sh failed to run successfully : " + result);
        }
    }

    protected String getInjectScript() {
        String injectScript = null;
        boolean onWindows = isOnWindows();
        if(onWindows) {
            injectScript = "scripts/vm/systemvm/injectkeys.py";
        } else {
            injectScript = "scripts/vm/systemvm/injectkeys.sh";
        }
        return injectScript;
    }

    protected boolean isOnWindows() {
        String os = System.getProperty("os.name", "generic").toLowerCase();
        boolean onWindows = (os != null && os.startsWith("windows"));
        return onWindows;
    }

    @DB
    protected void generateSecStorageVmCopyPassword() {
        String already = _configDao.getValue("secstorage.copy.password");

        if (already == null) {

            logger.info("Need to store secondary storage vm copy password in the database");
            String password = PasswordGenerator.generateRandomPassword(12);

            final String insertSql1 =
                    "INSERT INTO `cloud`.`configuration` (category, instance, component, name, value, description) " +
                            "VALUES ('Hidden','DEFAULT', 'management-server','secstorage.copy.password', '" + DBEncryptionUtil.encrypt(password) +
                            "','Password used to authenticate zone-to-zone template copy requests')";
            Transaction.execute(new TransactionCallbackNoReturn() {
                @Override
                public void doInTransactionWithoutResult(TransactionStatus status) {

                    TransactionLegacy txn = TransactionLegacy.currentTxn();
                    try {
                        PreparedStatement stmt1 = txn.prepareAutoCloseStatement(insertSql1);
                        stmt1.executeUpdate();
                        logger.debug("secondary storage vm copy password inserted into database");
                    } catch (SQLException ex) {
                        logger.warn("Failed to insert secondary storage vm copy password", ex);
                    }
                }
            });
        }
    }

    private void updateSSOKey() {
        try {
            _configDao.update(Config.SSOKey.key(), Config.SSOKey.getCategory(), getPrivateKey());
        } catch (NoSuchAlgorithmException ex) {
            logger.error("error generating sso key", ex);
        }
    }

    /**
     * preshared key to be used by management server to communicate with SSVM during volume/template upload
     */
    private void updateSecondaryStorageVMSharedKey() {
        try {
            ConfigurationVO configInDB = _configDao.findByName(Config.SSVMPSK.key());
            if(configInDB == null) {
                ConfigurationVO configVO = new ConfigurationVO(Config.SSVMPSK.getCategory(), "DEFAULT", Config.SSVMPSK.getComponent(), Config.SSVMPSK.key(), getPrivateKey(),
                        Config.SSVMPSK.getDescription());
                logger.info("generating a new SSVM PSK. This goes to SSVM on Start");
                _configDao.persist(configVO);
            } else if (StringUtils.isEmpty(configInDB.getValue())) {
                logger.info("updating the SSVM PSK with new value. This goes to SSVM on Start");
                _configDao.update(Config.SSVMPSK.key(), Config.SSVMPSK.getCategory(), getPrivateKey());
            }
        } catch (NoSuchAlgorithmException ex) {
            logger.error("error generating ssvm psk", ex);
        }
    }

    private String getPrivateKey() throws NoSuchAlgorithmException {
        String encodedKey = null;
        // Algorithm for generating Key is SHA1, should this be configurable?
        KeyGenerator generator = KeyGenerator.getInstance("HmacSHA1");
        SecretKey key = generator.generateKey();
        encodedKey = Base64.encodeBase64URLSafeString(key.getEncoded());
        return encodedKey;

    }


    @DB
    protected HostPodVO createPod(long userId, String podName, final long zoneId, String gateway, String cidr, final String startIp, String endIp)
            throws InternalErrorException {
        String[] cidrPair = cidr.split("\\/");
        String cidrAddress = cidrPair[0];
        int cidrSize = Integer.parseInt(cidrPair[1]);

        if (startIp != null) {
            if (endIp == null) {
                endIp = NetUtils.getIpRangeEndIpFromCidr(cidrAddress, cidrSize);
            }
        }

        // Create the new pod in the database
        String ipRange;
        if (startIp != null) {
            ipRange = startIp + "-";
            if (endIp != null) {
                ipRange += endIp;
            }
        } else {
            ipRange = "";
        }

        final HostPodVO pod = new HostPodVO(podName, zoneId, gateway, cidrAddress, cidrSize, ipRange);
        try {
            final String endIpFinal = endIp;
            Transaction.execute(new TransactionCallbackWithExceptionNoReturn<InternalErrorException>() {
                @Override
                public void doInTransactionWithoutResult(TransactionStatus status) throws InternalErrorException {
                    if (_podDao.persist(pod) == null) {
                        throw new InternalErrorException("Failed to create new pod. Please contact Cloud Support.");
                    }

                    if (startIp != null) {
                        _zoneDao.addPrivateIpAddress(zoneId, pod.getId(), startIp, endIpFinal, false, null);
                    }

                    String ipNums = _configDao.getValue("linkLocalIp.nums");
                    int nums = Integer.parseInt(ipNums);
                    if (nums > 16 || nums <= 0) {
                        throw new InvalidParameterValueException("The linkLocalIp.nums: " + nums + "is wrong, should be 1~16");
                    }
                    /* local link ip address starts from 169.254.0.2 - 169.254.(nums) */
                    String[] linkLocalIpRanges = NetUtils.getLinkLocalIPRange(_configDao.getValue(Config.ControlCidr.key()));
                    _zoneDao.addLinkLocalIpAddress(zoneId, pod.getId(), linkLocalIpRanges[0], linkLocalIpRanges[1]);
                }
            });
        } catch (Exception e) {
            logger.error("Unable to create new pod due to " + e.getMessage(), e);
            throw new InternalErrorException("Failed to create new pod. Please contact Cloud Support.");
        }

        return pod;
    }

    private DiskOfferingVO createDefaultDiskOffering(String name, String description, ProvisioningType provisioningType,
                                                     int numGibibytes, String tags, boolean isCustomized, boolean isSystemUse) {
        long diskSize = numGibibytes;
        diskSize = diskSize * 1024 * 1024 * 1024;
        tags = cleanupTags(tags);

        DiskOfferingVO newDiskOffering = new DiskOfferingVO(name, description, provisioningType, diskSize, tags, isCustomized, null, null, null);
        newDiskOffering.setUniqueName("Cloud.Com-" + name);
        // leaving the above reference to cloud.com in as it is an identifier and has no real world relevance
        newDiskOffering = _diskOfferingDao.persistDefaultDiskOffering(newDiskOffering);
        return newDiskOffering;
    }

    private ServiceOfferingVO createServiceOffering(long userId, String name, int cpu, int ramSize, int speed, String displayText,
            ProvisioningType provisioningType, boolean localStorageRequired, boolean offerHA, String tags) {
        tags = cleanupTags(tags);
        DiskOfferingVO diskOfferingVO = new DiskOfferingVO(name, displayText, provisioningType, false, tags, false, false, true);
        diskOfferingVO.setUniqueName("Cloud.Com-" + name);
        diskOfferingVO = _diskOfferingDao.persistDefaultDiskOffering(diskOfferingVO);

        ServiceOfferingVO offering =
                new ServiceOfferingVO(name, cpu, ramSize, speed, null, null, offerHA, displayText, false, null, false);
        offering.setUniqueName("Cloud.Com-" + name);
        offering.setDiskOfferingId(diskOfferingVO.getId());
        // leaving the above reference to cloud.com in as it is an identifyer and has no real world relevance
        offering = _serviceOfferingDao.persistSystemServiceOffering(offering);
        return offering;
    }

    private String cleanupTags(String tags) {
        if (tags != null) {
            String[] tokens = tags.split(",");
            StringBuilder t = new StringBuilder();
            for (int i = 0; i < tokens.length; i++) {
                t.append(tokens[i].trim()).append(",");
            }
            t.delete(t.length() - 1, t.length());
            tags = t.toString();
        }

        return tags;
    }

    @DB
    protected void createDefaultNetworkOfferings() {

        NetworkOfferingVO publicNetworkOffering = new NetworkOfferingVO(NetworkOffering.SystemPublicNetwork, TrafficType.Public, true);
        publicNetworkOffering = _networkOfferingDao.persistDefaultNetworkOffering(publicNetworkOffering);
        NetworkOfferingVO managementNetworkOffering = new NetworkOfferingVO(NetworkOffering.SystemManagementNetwork, TrafficType.Management, false);
        managementNetworkOffering = _networkOfferingDao.persistDefaultNetworkOffering(managementNetworkOffering);
        NetworkOfferingVO controlNetworkOffering = new NetworkOfferingVO(NetworkOffering.SystemControlNetwork, TrafficType.Control, false);
        controlNetworkOffering = _networkOfferingDao.persistDefaultNetworkOffering(controlNetworkOffering);
        NetworkOfferingVO storageNetworkOffering = new NetworkOfferingVO(NetworkOffering.SystemStorageNetwork, TrafficType.Storage, true);
        storageNetworkOffering = _networkOfferingDao.persistDefaultNetworkOffering(storageNetworkOffering);
        NetworkOfferingVO privateGatewayNetworkOffering = new NetworkOfferingVO(NetworkOffering.SystemPrivateGatewayNetworkOffering, GuestType.Isolated, true);
        privateGatewayNetworkOffering = _networkOfferingDao.persistDefaultNetworkOffering(privateGatewayNetworkOffering);
        NetworkOfferingVO privateGatewayNetworkOfferingWithoutVlan = new NetworkOfferingVO(NetworkOffering.SystemPrivateGatewayNetworkOfferingWithoutVlan, GuestType.Isolated, false);
        privateGatewayNetworkOfferingWithoutVlan = _networkOfferingDao.persistDefaultNetworkOffering(privateGatewayNetworkOfferingWithoutVlan);

        //populate providers
        final Map<Network.Service, Network.Provider> defaultSharedNetworkOfferingProviders = new HashMap<Network.Service, Network.Provider>();
        defaultSharedNetworkOfferingProviders.put(Service.Dhcp, Provider.VirtualRouter);
        defaultSharedNetworkOfferingProviders.put(Service.Dns, Provider.VirtualRouter);
        defaultSharedNetworkOfferingProviders.put(Service.UserData, Provider.VirtualRouter);

        final Map<Network.Service, Network.Provider> defaultIsolatedNetworkOfferingProviders = defaultSharedNetworkOfferingProviders;

        final Map<Network.Service, Network.Provider> defaultSharedSGNetworkOfferingProviders = new HashMap<Network.Service, Network.Provider>();
        defaultSharedSGNetworkOfferingProviders.put(Service.Dhcp, Provider.VirtualRouter);
        defaultSharedSGNetworkOfferingProviders.put(Service.Dns, Provider.VirtualRouter);
        defaultSharedSGNetworkOfferingProviders.put(Service.UserData, Provider.VirtualRouter);
        defaultSharedSGNetworkOfferingProviders.put(Service.SecurityGroup, Provider.SecurityGroupProvider);

        final Map<Network.Service, Network.Provider> defaultTungstenSharedSGNetworkOfferingProviders = new HashMap<>();
        defaultTungstenSharedSGNetworkOfferingProviders.put(Service.Connectivity, Provider.Tungsten);
        defaultTungstenSharedSGNetworkOfferingProviders.put(Service.Dhcp, Provider.Tungsten);
        defaultTungstenSharedSGNetworkOfferingProviders.put(Service.Dns, Provider.Tungsten);
        defaultTungstenSharedSGNetworkOfferingProviders.put(Service.SecurityGroup, Provider.Tungsten);

        final Map<Network.Service, Network.Provider> defaultIsolatedSourceNatEnabledNetworkOfferingProviders = new HashMap<Network.Service, Network.Provider>();
        defaultIsolatedSourceNatEnabledNetworkOfferingProviders.put(Service.Dhcp, Provider.VirtualRouter);
        defaultIsolatedSourceNatEnabledNetworkOfferingProviders.put(Service.Dns, Provider.VirtualRouter);
        defaultIsolatedSourceNatEnabledNetworkOfferingProviders.put(Service.UserData, Provider.VirtualRouter);
        defaultIsolatedSourceNatEnabledNetworkOfferingProviders.put(Service.Firewall, Provider.VirtualRouter);
        defaultIsolatedSourceNatEnabledNetworkOfferingProviders.put(Service.Gateway, Provider.VirtualRouter);
        defaultIsolatedSourceNatEnabledNetworkOfferingProviders.put(Service.Lb, Provider.VirtualRouter);
        defaultIsolatedSourceNatEnabledNetworkOfferingProviders.put(Service.SourceNat, Provider.VirtualRouter);
        defaultIsolatedSourceNatEnabledNetworkOfferingProviders.put(Service.StaticNat, Provider.VirtualRouter);
        defaultIsolatedSourceNatEnabledNetworkOfferingProviders.put(Service.PortForwarding, Provider.VirtualRouter);
        defaultIsolatedSourceNatEnabledNetworkOfferingProviders.put(Service.Vpn, Provider.VirtualRouter);

        final Map<Network.Service, Network.Provider> netscalerServiceProviders = new HashMap<Network.Service, Network.Provider>();
        netscalerServiceProviders.put(Service.Dhcp, Provider.VirtualRouter);
        netscalerServiceProviders.put(Service.Dns, Provider.VirtualRouter);
        netscalerServiceProviders.put(Service.UserData, Provider.VirtualRouter);
        netscalerServiceProviders.put(Service.SecurityGroup, Provider.SecurityGroupProvider);
        netscalerServiceProviders.put(Service.StaticNat, Provider.Netscaler);
        netscalerServiceProviders.put(Service.Lb, Provider.Netscaler);

        // The only one diff between 1 and 2 network offerings is that the first one has SG enabled. In Basic zone only
        // first network offering has to be enabled, in Advance zone - the second one
        Transaction.execute(new TransactionCallbackNoReturn() {
            @Override
            public void doInTransactionWithoutResult(TransactionStatus status) {
                // Offering #1
                NetworkOfferingVO defaultSharedSGNetworkOffering =
                        new NetworkOfferingVO(NetworkOffering.DefaultSharedNetworkOfferingWithSGService, "Offering for Shared Security group enabled networks",
                                TrafficType.Guest, false, true, null, null, true, Availability.Optional, null, Network.GuestType.Shared, true, true, false, false, false, false);

                defaultSharedSGNetworkOffering.setState(NetworkOffering.State.Enabled);
                defaultSharedSGNetworkOffering = _networkOfferingDao.persistDefaultNetworkOffering(defaultSharedSGNetworkOffering);

                for (Service service : defaultSharedSGNetworkOfferingProviders.keySet()) {
                    NetworkOfferingServiceMapVO offService =
                            new NetworkOfferingServiceMapVO(defaultSharedSGNetworkOffering.getId(), service, defaultSharedSGNetworkOfferingProviders.get(service));
                    _ntwkOfferingServiceMapDao.persist(offService);
                    logger.trace("Added service for the network offering: " + offService);
                }

                // Offering #2
                NetworkOfferingVO defaultSharedNetworkOffering =
                        new NetworkOfferingVO(NetworkOffering.DefaultSharedNetworkOffering, "Offering for Shared networks", TrafficType.Guest, false, true, null, null, true,
                                Availability.Optional, null, Network.GuestType.Shared, true, true, false, false, false, false);

                defaultSharedNetworkOffering.setState(NetworkOffering.State.Enabled);
                defaultSharedNetworkOffering = _networkOfferingDao.persistDefaultNetworkOffering(defaultSharedNetworkOffering);

                for (Service service : defaultSharedNetworkOfferingProviders.keySet()) {
                    NetworkOfferingServiceMapVO offService =
                            new NetworkOfferingServiceMapVO(defaultSharedNetworkOffering.getId(), service, defaultSharedNetworkOfferingProviders.get(service));
                    _ntwkOfferingServiceMapDao.persist(offService);
                    logger.trace("Added service for the network offering: " + offService);
                }

                NetworkOfferingVO defaultTungstenSharedSGNetworkOffering =
                        new NetworkOfferingVO(NetworkOffering.DEFAULT_TUNGSTEN_SHARED_NETWORK_OFFERING_WITH_SGSERVICE, "Offering for Tungsten Shared Security group enabled networks",
                                TrafficType.Guest, false, true, null, null, true, Availability.Optional, null, Network.GuestType.Shared, true, true, false, false, false, false);

                defaultTungstenSharedSGNetworkOffering.setForTungsten(true);
                defaultTungstenSharedSGNetworkOffering.setState(NetworkOffering.State.Enabled);
                defaultTungstenSharedSGNetworkOffering = _networkOfferingDao.persistDefaultNetworkOffering(defaultTungstenSharedSGNetworkOffering);

                for (Map.Entry<Network.Service, Network.Provider> service : defaultTungstenSharedSGNetworkOfferingProviders.entrySet()) {
                    NetworkOfferingServiceMapVO offService =
                            new NetworkOfferingServiceMapVO(defaultTungstenSharedSGNetworkOffering.getId(), service.getKey(), service.getValue());
                    _ntwkOfferingServiceMapDao.persist(offService);
                    logger.trace("Added service for the network offering: " + offService);
                }

                // Offering #3
                NetworkOfferingVO defaultIsolatedSourceNatEnabledNetworkOffering =
                        new NetworkOfferingVO(NetworkOffering.DefaultIsolatedNetworkOfferingWithSourceNatService,
                                "Offering for Isolated networks with Source Nat service enabled", TrafficType.Guest, false, false, null, null, true, Availability.Required, null,
                                Network.GuestType.Isolated, true, false, false, false, true, false);

                defaultIsolatedSourceNatEnabledNetworkOffering.setState(NetworkOffering.State.Enabled);
                defaultIsolatedSourceNatEnabledNetworkOffering.setSupportsVmAutoScaling(true);
                defaultIsolatedSourceNatEnabledNetworkOffering = _networkOfferingDao.persistDefaultNetworkOffering(defaultIsolatedSourceNatEnabledNetworkOffering);

                for (Service service : defaultIsolatedSourceNatEnabledNetworkOfferingProviders.keySet()) {
                    NetworkOfferingServiceMapVO offService =
                            new NetworkOfferingServiceMapVO(defaultIsolatedSourceNatEnabledNetworkOffering.getId(), service,
                                    defaultIsolatedSourceNatEnabledNetworkOfferingProviders.get(service));
                    _ntwkOfferingServiceMapDao.persist(offService);
                    logger.trace("Added service for the network offering: " + offService);
                }

                // Offering #4
                NetworkOfferingVO defaultIsolatedEnabledNetworkOffering =
                        new NetworkOfferingVO(NetworkOffering.DefaultIsolatedNetworkOffering, "Offering for Isolated networks with no Source Nat service", TrafficType.Guest,
                                false, true, null, null, true, Availability.Optional, null, Network.GuestType.Isolated, true, true, false, false, false, false);

                defaultIsolatedEnabledNetworkOffering.setState(NetworkOffering.State.Enabled);
                defaultIsolatedEnabledNetworkOffering = _networkOfferingDao.persistDefaultNetworkOffering(defaultIsolatedEnabledNetworkOffering);

                for (Service service : defaultIsolatedNetworkOfferingProviders.keySet()) {
                    NetworkOfferingServiceMapVO offService =
                            new NetworkOfferingServiceMapVO(defaultIsolatedEnabledNetworkOffering.getId(), service, defaultIsolatedNetworkOfferingProviders.get(service));
                    _ntwkOfferingServiceMapDao.persist(offService);
                    logger.trace("Added service for the network offering: " + offService);
                }

                // Offering #5
                NetworkOfferingVO defaultNetscalerNetworkOffering =
                        new NetworkOfferingVO(NetworkOffering.DefaultSharedEIPandELBNetworkOffering,
                                "Offering for Shared networks with Elastic IP and Elastic LB capabilities", TrafficType.Guest, false, true, null, null, true,
                                Availability.Optional, null, Network.GuestType.Shared, true, false, false, false, true, true, true, false, false, true, true, false, false, false, false, false);

                defaultNetscalerNetworkOffering.setState(NetworkOffering.State.Enabled);
                defaultNetscalerNetworkOffering.setSupportsVmAutoScaling(true);
                defaultNetscalerNetworkOffering = _networkOfferingDao.persistDefaultNetworkOffering(defaultNetscalerNetworkOffering);

                for (Service service : netscalerServiceProviders.keySet()) {
                    NetworkOfferingServiceMapVO offService =
                            new NetworkOfferingServiceMapVO(defaultNetscalerNetworkOffering.getId(), service, netscalerServiceProviders.get(service));
                    _ntwkOfferingServiceMapDao.persist(offService);
                    logger.trace("Added service for the network offering: " + offService);
                }

                // Offering #6
                NetworkOfferingVO defaultNetworkOfferingForVpcNetworks =
                        new NetworkOfferingVO(NetworkOffering.DefaultIsolatedNetworkOfferingForVpcNetworks,
                                "Offering for Isolated Vpc networks with Source Nat service enabled", TrafficType.Guest, false, false, null, null, true, Availability.Optional,
                                null, Network.GuestType.Isolated, false, false, false, false, true, true);

                defaultNetworkOfferingForVpcNetworks.setState(NetworkOffering.State.Enabled);
                defaultNetworkOfferingForVpcNetworks.setSupportsVmAutoScaling(true);
                defaultNetworkOfferingForVpcNetworks = _networkOfferingDao.persistDefaultNetworkOffering(defaultNetworkOfferingForVpcNetworks);

                Map<Network.Service, Network.Provider> defaultVpcNetworkOfferingProviders = new HashMap<Network.Service, Network.Provider>();
                defaultVpcNetworkOfferingProviders.put(Service.Dhcp, Provider.VPCVirtualRouter);
                defaultVpcNetworkOfferingProviders.put(Service.Dns, Provider.VPCVirtualRouter);
                defaultVpcNetworkOfferingProviders.put(Service.UserData, Provider.VPCVirtualRouter);
                defaultVpcNetworkOfferingProviders.put(Service.NetworkACL, Provider.VPCVirtualRouter);
                defaultVpcNetworkOfferingProviders.put(Service.Gateway, Provider.VPCVirtualRouter);
                defaultVpcNetworkOfferingProviders.put(Service.Lb, Provider.VPCVirtualRouter);
                defaultVpcNetworkOfferingProviders.put(Service.SourceNat, Provider.VPCVirtualRouter);
                defaultVpcNetworkOfferingProviders.put(Service.StaticNat, Provider.VPCVirtualRouter);
                defaultVpcNetworkOfferingProviders.put(Service.PortForwarding, Provider.VPCVirtualRouter);
                defaultVpcNetworkOfferingProviders.put(Service.Vpn, Provider.VPCVirtualRouter);

                for (Map.Entry<Service,Provider> entry : defaultVpcNetworkOfferingProviders.entrySet()) {
                     NetworkOfferingServiceMapVO offService =
                            new NetworkOfferingServiceMapVO(defaultNetworkOfferingForVpcNetworks.getId(), entry.getKey(), entry.getValue());
                    _ntwkOfferingServiceMapDao.persist(offService);
                    logger.trace("Added service for the network offering: " + offService);
                }

                // Offering #7
                NetworkOfferingVO defaultNetworkOfferingForVpcNetworksNoLB =
                        new NetworkOfferingVO(NetworkOffering.DefaultIsolatedNetworkOfferingForVpcNetworksNoLB,
                                "Offering for Isolated Vpc networks with Source Nat service enabled and LB service Disabled", TrafficType.Guest, false, false, null, null, true,
                                Availability.Optional, null, Network.GuestType.Isolated, false, false, false, false, false, true);

                defaultNetworkOfferingForVpcNetworksNoLB.setState(NetworkOffering.State.Enabled);
                defaultNetworkOfferingForVpcNetworksNoLB = _networkOfferingDao.persistDefaultNetworkOffering(defaultNetworkOfferingForVpcNetworksNoLB);

                Map<Network.Service, Network.Provider> defaultVpcNetworkOfferingProvidersNoLB = new HashMap<Network.Service, Network.Provider>();
                defaultVpcNetworkOfferingProvidersNoLB.put(Service.Dhcp, Provider.VPCVirtualRouter);
                defaultVpcNetworkOfferingProvidersNoLB.put(Service.Dns, Provider.VPCVirtualRouter);
                defaultVpcNetworkOfferingProvidersNoLB.put(Service.UserData, Provider.VPCVirtualRouter);
                defaultVpcNetworkOfferingProvidersNoLB.put(Service.NetworkACL, Provider.VPCVirtualRouter);
                defaultVpcNetworkOfferingProvidersNoLB.put(Service.Gateway, Provider.VPCVirtualRouter);
                defaultVpcNetworkOfferingProvidersNoLB.put(Service.SourceNat, Provider.VPCVirtualRouter);
                defaultVpcNetworkOfferingProvidersNoLB.put(Service.StaticNat, Provider.VPCVirtualRouter);
                defaultVpcNetworkOfferingProvidersNoLB.put(Service.PortForwarding, Provider.VPCVirtualRouter);
                defaultVpcNetworkOfferingProvidersNoLB.put(Service.Vpn, Provider.VPCVirtualRouter);

                for (Map.Entry<Service,Provider> entry : defaultVpcNetworkOfferingProvidersNoLB.entrySet()) {
                    NetworkOfferingServiceMapVO offService =
                            new NetworkOfferingServiceMapVO(defaultNetworkOfferingForVpcNetworksNoLB.getId(), entry.getKey(), entry.getValue());
                    _ntwkOfferingServiceMapDao.persist(offService);
                    logger.trace("Added service for the network offering: " + offService);
                }

                //offering #8 - network offering with internal lb service
                NetworkOfferingVO internalLbOff =
                        new NetworkOfferingVO(NetworkOffering.DefaultIsolatedNetworkOfferingForVpcNetworksWithInternalLB,
                                "Offering for Isolated Vpc networks with Internal LB support", TrafficType.Guest, false, false, null, null, true, Availability.Optional, null,
                                Network.GuestType.Isolated, false, false, false, true, false, true);

                internalLbOff.setState(NetworkOffering.State.Enabled);
                internalLbOff = _networkOfferingDao.persistDefaultNetworkOffering(internalLbOff);

                Map<Network.Service, Network.Provider> internalLbOffProviders = new HashMap<Network.Service, Network.Provider>();
                internalLbOffProviders.put(Service.Dhcp, Provider.VPCVirtualRouter);
                internalLbOffProviders.put(Service.Dns, Provider.VPCVirtualRouter);
                internalLbOffProviders.put(Service.UserData, Provider.VPCVirtualRouter);
                internalLbOffProviders.put(Service.NetworkACL, Provider.VPCVirtualRouter);
                internalLbOffProviders.put(Service.Gateway, Provider.VPCVirtualRouter);
                internalLbOffProviders.put(Service.Lb, Provider.InternalLbVm);
                internalLbOffProviders.put(Service.SourceNat, Provider.VPCVirtualRouter);

                for (Service service : internalLbOffProviders.keySet()) {
                    NetworkOfferingServiceMapVO offService = new NetworkOfferingServiceMapVO(internalLbOff.getId(), service, internalLbOffProviders.get(service));
                    _ntwkOfferingServiceMapDao.persist(offService);
                    logger.trace("Added service for the network offering: " + offService);
                }

                _networkOfferingDao.persistDefaultL2NetworkOfferings();
            }
        });
    }

    private void createDefaultNetworks() {
        List<DataCenterVO> zones = _dataCenterDao.listAll();
        long id = 1;

        HashMap<TrafficType, String> guruNames = new HashMap<TrafficType, String>();
        guruNames.put(TrafficType.Public, PublicNetworkGuru.class.getSimpleName());
        guruNames.put(TrafficType.Management, PodBasedNetworkGuru.class.getSimpleName());
        guruNames.put(TrafficType.Control, ControlNetworkGuru.class.getSimpleName());
        guruNames.put(TrafficType.Storage, StorageNetworkGuru.class.getSimpleName());
        guruNames.put(TrafficType.Guest, DirectPodBasedNetworkGuru.class.getSimpleName());

        for (DataCenterVO zone : zones) {
            long zoneId = zone.getId();
            long accountId = 1L;
            Long domainId = zone.getDomainId();

            if (domainId == null) {
                domainId = 1L;
            }
            // Create default networks - system only
            List<NetworkOfferingVO> ntwkOff = _networkOfferingDao.listSystemNetworkOfferings();

            for (NetworkOfferingVO offering : ntwkOff) {
                if (offering.isSystemOnly()) {
                    long related = id;
                    long networkOfferingId = offering.getId();
                    Mode mode = Mode.Static;
                    String networkDomain = null;

                    BroadcastDomainType broadcastDomainType = null;
                    TrafficType trafficType = offering.getTrafficType();

                    boolean specifyIpRanges = false;

                    if (trafficType == TrafficType.Management) {
                        broadcastDomainType = BroadcastDomainType.Native;
                    } else if (trafficType == TrafficType.Storage) {
                        broadcastDomainType = BroadcastDomainType.Native;
                        specifyIpRanges = true;
                    } else if (trafficType == TrafficType.Control) {
                        broadcastDomainType = BroadcastDomainType.LinkLocal;
                    } else if (offering.getTrafficType() == TrafficType.Public) {
                        if ((zone.getNetworkType() == NetworkType.Advanced && !zone.isSecurityGroupEnabled()) || zone.getNetworkType() == NetworkType.Basic) {
                            specifyIpRanges = true;
                            broadcastDomainType = BroadcastDomainType.Vlan;
                        } else {
                            continue;
                        }
                    }

                    if (broadcastDomainType != null) {
                        NetworkVO network =
                                new NetworkVO(id, trafficType, mode, broadcastDomainType, networkOfferingId, domainId, accountId, related, null, null, networkDomain,
                                        Network.GuestType.Shared, zoneId, null, null, specifyIpRanges, null, offering.isRedundantRouter());
                        network.setGuruName(guruNames.get(network.getTrafficType()));
                        network.setDns1(zone.getDns1());
                        network.setDns2(zone.getDns2());
                        network.setState(State.Implemented);
                        _networkDao.persist(network, false, getServicesAndProvidersForNetwork(networkOfferingId));
                        id++;
                    }
                }
            }
        }
    }

    private void updateVlanWithNetworkId(VlanVO vlan) {
        long zoneId = vlan.getDataCenterId();
        long networkId = 0L;
        DataCenterVO zone = _zoneDao.findById(zoneId);

        if (zone.getNetworkType() == NetworkType.Advanced) {
            networkId = getSystemNetworkIdByZoneAndTrafficType(zoneId, TrafficType.Public);
        } else {
            networkId = getSystemNetworkIdByZoneAndTrafficType(zoneId, TrafficType.Guest);
        }

        vlan.setNetworkId(networkId);
        _vlanDao.update(vlan.getId(), vlan);
    }

    private long getSystemNetworkIdByZoneAndTrafficType(long zoneId, TrafficType trafficType) {
        // find system public network offering
        Long networkOfferingId = null;
        List<NetworkOfferingVO> offerings = _networkOfferingDao.listSystemNetworkOfferings();
        for (NetworkOfferingVO offering : offerings) {
            if (offering.getTrafficType() == trafficType) {
                networkOfferingId = offering.getId();
                break;
            }
        }

        if (networkOfferingId == null) {
            throw new InvalidParameterValueException("Unable to find system network offering with traffic type " + trafficType);
        }

        List<NetworkVO> networks = _networkDao.listBy(Account.ACCOUNT_ID_SYSTEM, networkOfferingId, zoneId);
        if (networks == null || networks.isEmpty()) {
            throw new InvalidParameterValueException("Unable to find network with traffic type " + trafficType + " in zone " + zoneId);
        }
        return networks.get(0).getId();
    }

    @DB
    public void updateResourceCount() {
        ResourceType[] resourceTypes = Resource.ResourceType.values();
        List<AccountVO> accounts = _accountDao.listAll();
        List<DomainVO> domains = _domainDao.listAll();
        List<ResourceCountVO> domainResourceCount = _resourceCountDao.listResourceCountByOwnerType(ResourceOwnerType.Domain);
        List<ResourceCountVO> accountResourceCount = _resourceCountDao.listResourceCountByOwnerType(ResourceOwnerType.Account);

        final int expectedCount = resourceTypes.length;

<<<<<<< HEAD
        for (ResourceType resourceType : resourceTypes) {
            if (resourceType.supportsOwner(ResourceOwnerType.Account)) {
                accountSupportedResourceTypes.add(resourceType);
            }
            if (resourceType.supportsOwner(ResourceOwnerType.Domain)) {
                domainSupportedResourceTypes.add(resourceType);
            }
        }

        final int accountExpectedCount = accountSupportedResourceTypes.size();
        final int domainExpectedCount = domainSupportedResourceTypes.size();

        if ((domainResourceCount.size() < domainExpectedCount * domains.size())) {
            logger.debug("resource_count table has records missing for some domains...going to insert them");
=======
        if ((domainResourceCount.size() < expectedCount * domains.size())) {
            s_logger.debug("resource_count table has records missing for some domains...going to insert them");
>>>>>>> 819dd7b7
            for (final DomainVO domain : domains) {
                // Lock domain
                Transaction.execute(new TransactionCallbackNoReturn() {
                    @Override
                    public void doInTransactionWithoutResult(TransactionStatus status) {
                        _domainDao.lockRow(domain.getId(), true);
                        List<ResourceCountVO> domainCounts = _resourceCountDao.listByOwnerId(domain.getId(), ResourceOwnerType.Domain);
                        List<String> domainCountStr = new ArrayList<String>();
                        for (ResourceCountVO domainCount : domainCounts) {
                            domainCountStr.add(domainCount.getType().toString());
                        }

                        if (domainCountStr.size() < expectedCount) {
                            for (ResourceType resourceType : resourceTypes) {
                                if (!domainCountStr.contains(resourceType.toString())) {
                                    ResourceCountVO resourceCountVO = new ResourceCountVO(resourceType, 0, domain.getId(), ResourceOwnerType.Domain);
                                    logger.debug("Inserting resource count of type " + resourceType + " for domain id=" + domain.getId());
                                    _resourceCountDao.persist(resourceCountVO);
                                }
                            }
                        }
                    }
                });

            }
        }

<<<<<<< HEAD
        if ((accountResourceCount.size() < accountExpectedCount * accounts.size())) {
            logger.debug("resource_count table has records missing for some accounts...going to insert them");
=======
        if ((accountResourceCount.size() < expectedCount * accounts.size())) {
            s_logger.debug("resource_count table has records missing for some accounts...going to insert them");
>>>>>>> 819dd7b7
            for (final AccountVO account : accounts) {
                // lock account
                Transaction.execute(new TransactionCallbackNoReturn() {
                    @Override
                    public void doInTransactionWithoutResult(TransactionStatus status) {
                        _accountDao.lockRow(account.getId(), true);
                        List<ResourceCountVO> accountCounts = _resourceCountDao.listByOwnerId(account.getId(), ResourceOwnerType.Account);
                        List<String> accountCountStr = new ArrayList<String>();
                        for (ResourceCountVO accountCount : accountCounts) {
                            accountCountStr.add(accountCount.getType().toString());
                        }

                        if (accountCountStr.size() < expectedCount) {
                            for (ResourceType resourceType : resourceTypes) {
                                if (!accountCountStr.contains(resourceType.toString())) {
                                    ResourceCountVO resourceCountVO = new ResourceCountVO(resourceType, 0, account.getId(), ResourceOwnerType.Account);
                                    logger.debug("Inserting resource count of type " + resourceType + " for account id=" + account.getId());
                                    _resourceCountDao.persist(resourceCountVO);
                                }
                            }
                        }
                    }
                });
            }
        }
    }

    public Map<String, String> getServicesAndProvidersForNetwork(long networkOfferingId) {
        Map<String, String> svcProviders = new HashMap<String, String>();
        List<NetworkOfferingServiceMapVO> servicesMap = _ntwkOfferingServiceMapDao.listByNetworkOfferingId(networkOfferingId);

        for (NetworkOfferingServiceMapVO serviceMap : servicesMap) {
            if (svcProviders.containsKey(serviceMap.getService())) {
                continue;
            }
            svcProviders.put(serviceMap.getService(), serviceMap.getProvider());
        }

        return svcProviders;
    }

}<|MERGE_RESOLUTION|>--- conflicted
+++ resolved
@@ -1315,25 +1315,8 @@
 
         final int expectedCount = resourceTypes.length;
 
-<<<<<<< HEAD
-        for (ResourceType resourceType : resourceTypes) {
-            if (resourceType.supportsOwner(ResourceOwnerType.Account)) {
-                accountSupportedResourceTypes.add(resourceType);
-            }
-            if (resourceType.supportsOwner(ResourceOwnerType.Domain)) {
-                domainSupportedResourceTypes.add(resourceType);
-            }
-        }
-
-        final int accountExpectedCount = accountSupportedResourceTypes.size();
-        final int domainExpectedCount = domainSupportedResourceTypes.size();
-
-        if ((domainResourceCount.size() < domainExpectedCount * domains.size())) {
+        if ((domainResourceCount.size() < expectedCount * domains.size())) {
             logger.debug("resource_count table has records missing for some domains...going to insert them");
-=======
-        if ((domainResourceCount.size() < expectedCount * domains.size())) {
-            s_logger.debug("resource_count table has records missing for some domains...going to insert them");
->>>>>>> 819dd7b7
             for (final DomainVO domain : domains) {
                 // Lock domain
                 Transaction.execute(new TransactionCallbackNoReturn() {
@@ -1361,13 +1344,8 @@
             }
         }
 
-<<<<<<< HEAD
-        if ((accountResourceCount.size() < accountExpectedCount * accounts.size())) {
+        if ((accountResourceCount.size() < expectedCount * accounts.size())) {
             logger.debug("resource_count table has records missing for some accounts...going to insert them");
-=======
-        if ((accountResourceCount.size() < expectedCount * accounts.size())) {
-            s_logger.debug("resource_count table has records missing for some accounts...going to insert them");
->>>>>>> 819dd7b7
             for (final AccountVO account : accounts) {
                 // lock account
                 Transaction.execute(new TransactionCallbackNoReturn() {
