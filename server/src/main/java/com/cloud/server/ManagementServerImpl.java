// Licensed to the Apache Software Foundation (ASF) under one
// or more contributor license agreements.  See the NOTICE file
// distributed with this work for additional information
// regarding copyright ownership.  The ASF licenses this file
// to you under the Apache License, Version 2.0 (the
// "License"); you may not use this file except in compliance
// with the License.  You may obtain a copy of the License at
//
//   http://www.apache.org/licenses/LICENSE-2.0
//
// Unless required by applicable law or agreed to in writing,
// software distributed under the License is distributed on an
// "AS IS" BASIS, WITHOUT WARRANTIES OR CONDITIONS OF ANY
// KIND, either express or implied.  See the License for the
// specific language governing permissions and limitations
// under the License.
package com.cloud.server;

import java.lang.reflect.Field;
import java.util.ArrayList;
import java.util.Arrays;
import java.util.Calendar;
import java.util.Collections;
import java.util.Comparator;
import java.util.Date;
import java.util.HashMap;
import java.util.Iterator;
import java.util.List;
import java.util.Map;
import java.util.Set;
import java.util.TimeZone;
import java.util.concurrent.Executors;
import java.util.concurrent.ScheduledExecutorService;
import java.util.concurrent.TimeUnit;
import java.util.function.Predicate;
import java.util.stream.Collectors;

import javax.crypto.Mac;
import javax.crypto.spec.SecretKeySpec;
import javax.inject.Inject;
import javax.naming.ConfigurationException;

import com.cloud.storage.Storage;
import org.apache.cloudstack.acl.ControlledEntity;
import org.apache.cloudstack.affinity.AffinityGroupProcessor;
import org.apache.cloudstack.affinity.dao.AffinityGroupVMMapDao;
import org.apache.cloudstack.api.ApiConstants;
import org.apache.cloudstack.api.command.admin.account.CreateAccountCmd;
import org.apache.cloudstack.api.command.admin.account.DeleteAccountCmd;
import org.apache.cloudstack.api.command.admin.account.DisableAccountCmd;
import org.apache.cloudstack.api.command.admin.account.EnableAccountCmd;
import org.apache.cloudstack.api.command.admin.account.ListAccountsCmdByAdmin;
import org.apache.cloudstack.api.command.admin.account.LockAccountCmd;
import org.apache.cloudstack.api.command.admin.account.UpdateAccountCmd;
import org.apache.cloudstack.api.command.admin.address.AcquirePodIpCmdByAdmin;
import org.apache.cloudstack.api.command.admin.address.AssociateIPAddrCmdByAdmin;
import org.apache.cloudstack.api.command.admin.address.ListPublicIpAddressesCmdByAdmin;
import org.apache.cloudstack.api.command.admin.address.ReleasePodIpCmdByAdmin;
import org.apache.cloudstack.api.command.admin.affinitygroup.UpdateVMAffinityGroupCmdByAdmin;
import org.apache.cloudstack.api.command.admin.alert.GenerateAlertCmd;
import org.apache.cloudstack.api.command.admin.autoscale.CreateCounterCmd;
import org.apache.cloudstack.api.command.admin.autoscale.DeleteCounterCmd;
import org.apache.cloudstack.api.command.admin.cluster.AddClusterCmd;
import org.apache.cloudstack.api.command.admin.cluster.DeleteClusterCmd;
import org.apache.cloudstack.api.command.admin.cluster.ListClustersCmd;
import org.apache.cloudstack.api.command.admin.cluster.UpdateClusterCmd;
import org.apache.cloudstack.api.command.admin.config.ListCfgsByCmd;
import org.apache.cloudstack.api.command.admin.config.ListDeploymentPlannersCmd;
import org.apache.cloudstack.api.command.admin.config.ListHypervisorCapabilitiesCmd;
import org.apache.cloudstack.api.command.admin.config.UpdateCfgCmd;
import org.apache.cloudstack.api.command.admin.config.UpdateHypervisorCapabilitiesCmd;
import org.apache.cloudstack.api.command.admin.direct.download.RevokeTemplateDirectDownloadCertificateCmd;
import org.apache.cloudstack.api.command.admin.direct.download.UploadTemplateDirectDownloadCertificateCmd;
import org.apache.cloudstack.api.command.admin.domain.CreateDomainCmd;
import org.apache.cloudstack.api.command.admin.domain.DeleteDomainCmd;
import org.apache.cloudstack.api.command.admin.domain.ListDomainChildrenCmd;
import org.apache.cloudstack.api.command.admin.domain.ListDomainsCmd;
import org.apache.cloudstack.api.command.admin.domain.ListDomainsCmdByAdmin;
import org.apache.cloudstack.api.command.admin.domain.UpdateDomainCmd;
import org.apache.cloudstack.api.command.admin.guest.AddGuestOsCmd;
import org.apache.cloudstack.api.command.admin.guest.AddGuestOsMappingCmd;
import org.apache.cloudstack.api.command.admin.guest.ListGuestOsMappingCmd;
import org.apache.cloudstack.api.command.admin.guest.RemoveGuestOsCmd;
import org.apache.cloudstack.api.command.admin.guest.RemoveGuestOsMappingCmd;
import org.apache.cloudstack.api.command.admin.guest.UpdateGuestOsCmd;
import org.apache.cloudstack.api.command.admin.guest.UpdateGuestOsMappingCmd;
import org.apache.cloudstack.api.command.admin.host.AddHostCmd;
import org.apache.cloudstack.api.command.admin.host.AddSecondaryStorageCmd;
import org.apache.cloudstack.api.command.admin.host.CancelMaintenanceCmd;
import org.apache.cloudstack.api.command.admin.host.DeleteHostCmd;
import org.apache.cloudstack.api.command.admin.host.FindHostsForMigrationCmd;
import org.apache.cloudstack.api.command.admin.host.ListHostTagsCmd;
import org.apache.cloudstack.api.command.admin.host.ListHostsCmd;
import org.apache.cloudstack.api.command.admin.host.PrepareForMaintenanceCmd;
import org.apache.cloudstack.api.command.admin.host.ReconnectHostCmd;
import org.apache.cloudstack.api.command.admin.host.ReleaseHostReservationCmd;
import org.apache.cloudstack.api.command.admin.host.UpdateHostCmd;
import org.apache.cloudstack.api.command.admin.host.UpdateHostPasswordCmd;
import org.apache.cloudstack.api.command.admin.internallb.ConfigureInternalLoadBalancerElementCmd;
import org.apache.cloudstack.api.command.admin.internallb.CreateInternalLoadBalancerElementCmd;
import org.apache.cloudstack.api.command.admin.internallb.ListInternalLBVMsCmd;
import org.apache.cloudstack.api.command.admin.internallb.ListInternalLoadBalancerElementsCmd;
import org.apache.cloudstack.api.command.admin.internallb.StartInternalLBVMCmd;
import org.apache.cloudstack.api.command.admin.internallb.StopInternalLBVMCmd;
import org.apache.cloudstack.api.command.admin.iso.AttachIsoCmdByAdmin;
import org.apache.cloudstack.api.command.admin.iso.CopyIsoCmdByAdmin;
import org.apache.cloudstack.api.command.admin.iso.DetachIsoCmdByAdmin;
import org.apache.cloudstack.api.command.admin.iso.ListIsoPermissionsCmdByAdmin;
import org.apache.cloudstack.api.command.admin.iso.ListIsosCmdByAdmin;
import org.apache.cloudstack.api.command.admin.iso.RegisterIsoCmdByAdmin;
import org.apache.cloudstack.api.command.admin.loadbalancer.ListLoadBalancerRuleInstancesCmdByAdmin;
import org.apache.cloudstack.api.command.admin.management.ListMgmtsCmd;
import org.apache.cloudstack.api.command.admin.network.AddNetworkDeviceCmd;
import org.apache.cloudstack.api.command.admin.network.AddNetworkServiceProviderCmd;
import org.apache.cloudstack.api.command.admin.network.CreateManagementNetworkIpRangeCmd;
import org.apache.cloudstack.api.command.admin.network.CreateNetworkCmdByAdmin;
import org.apache.cloudstack.api.command.admin.network.CreateNetworkOfferingCmd;
import org.apache.cloudstack.api.command.admin.network.CreatePhysicalNetworkCmd;
import org.apache.cloudstack.api.command.admin.network.CreateStorageNetworkIpRangeCmd;
import org.apache.cloudstack.api.command.admin.network.DedicateGuestVlanRangeCmd;
import org.apache.cloudstack.api.command.admin.network.DeleteManagementNetworkIpRangeCmd;
import org.apache.cloudstack.api.command.admin.network.DeleteNetworkDeviceCmd;
import org.apache.cloudstack.api.command.admin.network.DeleteNetworkOfferingCmd;
import org.apache.cloudstack.api.command.admin.network.DeleteNetworkServiceProviderCmd;
import org.apache.cloudstack.api.command.admin.network.DeletePhysicalNetworkCmd;
import org.apache.cloudstack.api.command.admin.network.DeleteStorageNetworkIpRangeCmd;
import org.apache.cloudstack.api.command.admin.network.ListDedicatedGuestVlanRangesCmd;
import org.apache.cloudstack.api.command.admin.network.ListNetworkDeviceCmd;
import org.apache.cloudstack.api.command.admin.network.ListNetworkIsolationMethodsCmd;
import org.apache.cloudstack.api.command.admin.network.ListNetworkServiceProvidersCmd;
import org.apache.cloudstack.api.command.admin.network.ListNetworksCmdByAdmin;
import org.apache.cloudstack.api.command.admin.network.ListPhysicalNetworksCmd;
import org.apache.cloudstack.api.command.admin.network.ListStorageNetworkIpRangeCmd;
import org.apache.cloudstack.api.command.admin.network.ListSupportedNetworkServicesCmd;
import org.apache.cloudstack.api.command.admin.network.MigrateNetworkCmd;
import org.apache.cloudstack.api.command.admin.network.MigrateVPCCmd;
import org.apache.cloudstack.api.command.admin.network.ReleaseDedicatedGuestVlanRangeCmd;
import org.apache.cloudstack.api.command.admin.network.UpdateNetworkCmdByAdmin;
import org.apache.cloudstack.api.command.admin.network.UpdateNetworkOfferingCmd;
import org.apache.cloudstack.api.command.admin.network.UpdateNetworkServiceProviderCmd;
import org.apache.cloudstack.api.command.admin.network.UpdatePhysicalNetworkCmd;
import org.apache.cloudstack.api.command.admin.network.UpdateStorageNetworkIpRangeCmd;
import org.apache.cloudstack.api.command.admin.offering.CreateDiskOfferingCmd;
import org.apache.cloudstack.api.command.admin.offering.CreateServiceOfferingCmd;
import org.apache.cloudstack.api.command.admin.offering.DeleteDiskOfferingCmd;
import org.apache.cloudstack.api.command.admin.offering.DeleteServiceOfferingCmd;
import org.apache.cloudstack.api.command.admin.offering.UpdateDiskOfferingCmd;
import org.apache.cloudstack.api.command.admin.offering.UpdateServiceOfferingCmd;
import org.apache.cloudstack.api.command.admin.outofbandmanagement.ChangeOutOfBandManagementPasswordCmd;
import org.apache.cloudstack.api.command.admin.outofbandmanagement.ConfigureOutOfBandManagementCmd;
import org.apache.cloudstack.api.command.admin.outofbandmanagement.DisableOutOfBandManagementForClusterCmd;
import org.apache.cloudstack.api.command.admin.outofbandmanagement.DisableOutOfBandManagementForHostCmd;
import org.apache.cloudstack.api.command.admin.outofbandmanagement.DisableOutOfBandManagementForZoneCmd;
import org.apache.cloudstack.api.command.admin.outofbandmanagement.EnableOutOfBandManagementForClusterCmd;
import org.apache.cloudstack.api.command.admin.outofbandmanagement.EnableOutOfBandManagementForHostCmd;
import org.apache.cloudstack.api.command.admin.outofbandmanagement.EnableOutOfBandManagementForZoneCmd;
import org.apache.cloudstack.api.command.admin.outofbandmanagement.IssueOutOfBandManagementPowerActionCmd;
import org.apache.cloudstack.api.command.admin.pod.CreatePodCmd;
import org.apache.cloudstack.api.command.admin.pod.DeletePodCmd;
import org.apache.cloudstack.api.command.admin.pod.ListPodsByCmd;
import org.apache.cloudstack.api.command.admin.pod.UpdatePodCmd;
import org.apache.cloudstack.api.command.admin.region.AddRegionCmd;
import org.apache.cloudstack.api.command.admin.region.CreatePortableIpRangeCmd;
import org.apache.cloudstack.api.command.admin.region.DeletePortableIpRangeCmd;
import org.apache.cloudstack.api.command.admin.region.ListPortableIpRangesCmd;
import org.apache.cloudstack.api.command.admin.region.RemoveRegionCmd;
import org.apache.cloudstack.api.command.admin.region.UpdateRegionCmd;
import org.apache.cloudstack.api.command.admin.resource.ArchiveAlertsCmd;
import org.apache.cloudstack.api.command.admin.resource.CleanVMReservationsCmd;
import org.apache.cloudstack.api.command.admin.resource.DeleteAlertsCmd;
import org.apache.cloudstack.api.command.admin.resource.ListAlertsCmd;
import org.apache.cloudstack.api.command.admin.resource.ListCapacityCmd;
import org.apache.cloudstack.api.command.admin.resource.StartRollingMaintenanceCmd;
import org.apache.cloudstack.api.command.admin.resource.UploadCustomCertificateCmd;
import org.apache.cloudstack.api.command.admin.router.ConfigureOvsElementCmd;
import org.apache.cloudstack.api.command.admin.router.ConfigureVirtualRouterElementCmd;
import org.apache.cloudstack.api.command.admin.router.CreateVirtualRouterElementCmd;
import org.apache.cloudstack.api.command.admin.router.DestroyRouterCmd;
import org.apache.cloudstack.api.command.admin.router.GetRouterHealthCheckResultsCmd;
import org.apache.cloudstack.api.command.admin.router.ListOvsElementsCmd;
import org.apache.cloudstack.api.command.admin.router.ListRoutersCmd;
import org.apache.cloudstack.api.command.admin.router.ListVirtualRouterElementsCmd;
import org.apache.cloudstack.api.command.admin.router.RebootRouterCmd;
import org.apache.cloudstack.api.command.admin.router.StartRouterCmd;
import org.apache.cloudstack.api.command.admin.router.StopRouterCmd;
import org.apache.cloudstack.api.command.admin.router.UpgradeRouterCmd;
import org.apache.cloudstack.api.command.admin.router.UpgradeRouterTemplateCmd;
import org.apache.cloudstack.api.command.admin.storage.AddImageStoreCmd;
import org.apache.cloudstack.api.command.admin.storage.AddImageStoreS3CMD;
import org.apache.cloudstack.api.command.admin.storage.CancelPrimaryStorageMaintenanceCmd;
import org.apache.cloudstack.api.command.admin.storage.CreateSecondaryStagingStoreCmd;
import org.apache.cloudstack.api.command.admin.storage.CreateStoragePoolCmd;
import org.apache.cloudstack.api.command.admin.storage.DeleteImageStoreCmd;
import org.apache.cloudstack.api.command.admin.storage.DeletePoolCmd;
import org.apache.cloudstack.api.command.admin.storage.DeleteSecondaryStagingStoreCmd;
import org.apache.cloudstack.api.command.admin.storage.FindStoragePoolsForMigrationCmd;
import org.apache.cloudstack.api.command.admin.storage.ListImageStoresCmd;
import org.apache.cloudstack.api.command.admin.storage.ListSecondaryStagingStoresCmd;
import org.apache.cloudstack.api.command.admin.storage.ListStoragePoolsCmd;
import org.apache.cloudstack.api.command.admin.storage.ListStorageProvidersCmd;
import org.apache.cloudstack.api.command.admin.storage.ListStorageTagsCmd;
import org.apache.cloudstack.api.command.admin.storage.MigrateSecondaryStorageDataCmd;
import org.apache.cloudstack.api.command.admin.storage.PreparePrimaryStorageForMaintenanceCmd;
import org.apache.cloudstack.api.command.admin.storage.UpdateCloudToUseObjectStoreCmd;
import org.apache.cloudstack.api.command.admin.storage.UpdateImageStoreCmd;
import org.apache.cloudstack.api.command.admin.storage.UpdateStoragePoolCmd;
import org.apache.cloudstack.api.command.admin.swift.AddSwiftCmd;
import org.apache.cloudstack.api.command.admin.swift.ListSwiftsCmd;
import org.apache.cloudstack.api.command.admin.systemvm.DestroySystemVmCmd;
import org.apache.cloudstack.api.command.admin.systemvm.ListSystemVMsCmd;
import org.apache.cloudstack.api.command.admin.systemvm.MigrateSystemVMCmd;
import org.apache.cloudstack.api.command.admin.systemvm.RebootSystemVmCmd;
import org.apache.cloudstack.api.command.admin.systemvm.ScaleSystemVMCmd;
import org.apache.cloudstack.api.command.admin.systemvm.StartSystemVMCmd;
import org.apache.cloudstack.api.command.admin.systemvm.StopSystemVmCmd;
import org.apache.cloudstack.api.command.admin.systemvm.UpgradeSystemVMCmd;
import org.apache.cloudstack.api.command.admin.template.CopyTemplateCmdByAdmin;
import org.apache.cloudstack.api.command.admin.template.CreateTemplateCmdByAdmin;
import org.apache.cloudstack.api.command.admin.template.ListTemplatePermissionsCmdByAdmin;
import org.apache.cloudstack.api.command.admin.template.ListTemplatesCmdByAdmin;
import org.apache.cloudstack.api.command.admin.template.PrepareTemplateCmd;
import org.apache.cloudstack.api.command.admin.template.RegisterTemplateCmdByAdmin;
import org.apache.cloudstack.api.command.admin.usage.AddTrafficMonitorCmd;
import org.apache.cloudstack.api.command.admin.usage.AddTrafficTypeCmd;
import org.apache.cloudstack.api.command.admin.usage.DeleteTrafficMonitorCmd;
import org.apache.cloudstack.api.command.admin.usage.DeleteTrafficTypeCmd;
import org.apache.cloudstack.api.command.admin.usage.GenerateUsageRecordsCmd;
import org.apache.cloudstack.api.command.admin.usage.ListTrafficMonitorsCmd;
import org.apache.cloudstack.api.command.admin.usage.ListTrafficTypeImplementorsCmd;
import org.apache.cloudstack.api.command.admin.usage.ListTrafficTypesCmd;
import org.apache.cloudstack.api.command.admin.usage.ListUsageRecordsCmd;
import org.apache.cloudstack.api.command.admin.usage.ListUsageTypesCmd;
import org.apache.cloudstack.api.command.admin.usage.RemoveRawUsageRecordsCmd;
import org.apache.cloudstack.api.command.admin.usage.UpdateTrafficTypeCmd;
import org.apache.cloudstack.api.command.admin.user.CreateUserCmd;
import org.apache.cloudstack.api.command.admin.user.DeleteUserCmd;
import org.apache.cloudstack.api.command.admin.user.DisableUserCmd;
import org.apache.cloudstack.api.command.admin.user.EnableUserCmd;
import org.apache.cloudstack.api.command.admin.user.GetUserCmd;
import org.apache.cloudstack.api.command.admin.user.GetUserKeysCmd;
import org.apache.cloudstack.api.command.admin.user.ListUsersCmd;
import org.apache.cloudstack.api.command.admin.user.LockUserCmd;
import org.apache.cloudstack.api.command.admin.user.MoveUserCmd;
import org.apache.cloudstack.api.command.admin.user.RegisterCmd;
import org.apache.cloudstack.api.command.admin.user.UpdateUserCmd;
import org.apache.cloudstack.api.command.admin.vlan.CreateVlanIpRangeCmd;
import org.apache.cloudstack.api.command.admin.vlan.DedicatePublicIpRangeCmd;
import org.apache.cloudstack.api.command.admin.vlan.DeleteVlanIpRangeCmd;
import org.apache.cloudstack.api.command.admin.vlan.ListVlanIpRangesCmd;
import org.apache.cloudstack.api.command.admin.vlan.ReleasePublicIpRangeCmd;
import org.apache.cloudstack.api.command.admin.vm.AddNicToVMCmdByAdmin;
import org.apache.cloudstack.api.command.admin.vm.AssignVMCmd;
import org.apache.cloudstack.api.command.admin.vm.DeployVMCmdByAdmin;
import org.apache.cloudstack.api.command.admin.vm.DestroyVMCmdByAdmin;
import org.apache.cloudstack.api.command.admin.vm.ExpungeVMCmd;
import org.apache.cloudstack.api.command.admin.vm.GetVMUserDataCmd;
import org.apache.cloudstack.api.command.admin.vm.ListVMsCmdByAdmin;
import org.apache.cloudstack.api.command.admin.vm.MigrateVMCmd;
import org.apache.cloudstack.api.command.admin.vm.MigrateVirtualMachineWithVolumeCmd;
import org.apache.cloudstack.api.command.admin.vm.RebootVMCmdByAdmin;
import org.apache.cloudstack.api.command.admin.vm.RecoverVMCmd;
import org.apache.cloudstack.api.command.admin.vm.RemoveNicFromVMCmdByAdmin;
import org.apache.cloudstack.api.command.admin.vm.ResetVMPasswordCmdByAdmin;
import org.apache.cloudstack.api.command.admin.vm.ResetVMSSHKeyCmdByAdmin;
import org.apache.cloudstack.api.command.admin.vm.RestoreVMCmdByAdmin;
import org.apache.cloudstack.api.command.admin.vm.ScaleVMCmdByAdmin;
import org.apache.cloudstack.api.command.admin.vm.StartVMCmdByAdmin;
import org.apache.cloudstack.api.command.admin.vm.StopVMCmdByAdmin;
import org.apache.cloudstack.api.command.admin.vm.UpdateDefaultNicForVMCmdByAdmin;
import org.apache.cloudstack.api.command.admin.vm.UpdateVMCmdByAdmin;
import org.apache.cloudstack.api.command.admin.vm.UpgradeVMCmdByAdmin;
import org.apache.cloudstack.api.command.admin.vmsnapshot.RevertToVMSnapshotCmdByAdmin;
import org.apache.cloudstack.api.command.admin.volume.AttachVolumeCmdByAdmin;
import org.apache.cloudstack.api.command.admin.volume.CreateVolumeCmdByAdmin;
import org.apache.cloudstack.api.command.admin.volume.DestroyVolumeCmdByAdmin;
import org.apache.cloudstack.api.command.admin.volume.DetachVolumeCmdByAdmin;
import org.apache.cloudstack.api.command.admin.volume.ListVolumesCmdByAdmin;
import org.apache.cloudstack.api.command.admin.volume.MigrateVolumeCmdByAdmin;
import org.apache.cloudstack.api.command.admin.volume.RecoverVolumeCmdByAdmin;
import org.apache.cloudstack.api.command.admin.volume.ResizeVolumeCmdByAdmin;
import org.apache.cloudstack.api.command.admin.volume.UpdateVolumeCmdByAdmin;
import org.apache.cloudstack.api.command.admin.volume.UploadVolumeCmdByAdmin;
import org.apache.cloudstack.api.command.admin.vpc.CreatePrivateGatewayCmd;
import org.apache.cloudstack.api.command.admin.vpc.CreateVPCCmdByAdmin;
import org.apache.cloudstack.api.command.admin.vpc.CreateVPCOfferingCmd;
import org.apache.cloudstack.api.command.admin.vpc.DeletePrivateGatewayCmd;
import org.apache.cloudstack.api.command.admin.vpc.DeleteVPCOfferingCmd;
import org.apache.cloudstack.api.command.admin.vpc.ListVPCsCmdByAdmin;
import org.apache.cloudstack.api.command.admin.vpc.UpdateVPCCmdByAdmin;
import org.apache.cloudstack.api.command.admin.vpc.UpdateVPCOfferingCmd;
import org.apache.cloudstack.api.command.admin.zone.CreateZoneCmd;
import org.apache.cloudstack.api.command.admin.zone.DeleteZoneCmd;
import org.apache.cloudstack.api.command.admin.zone.ListZonesCmdByAdmin;
import org.apache.cloudstack.api.command.admin.zone.MarkDefaultZoneForAccountCmd;
import org.apache.cloudstack.api.command.admin.zone.UpdateZoneCmd;
import org.apache.cloudstack.api.command.user.account.AddAccountToProjectCmd;
import org.apache.cloudstack.api.command.user.account.AddUserToProjectCmd;
import org.apache.cloudstack.api.command.user.account.DeleteAccountFromProjectCmd;
import org.apache.cloudstack.api.command.user.account.DeleteUserFromProjectCmd;
import org.apache.cloudstack.api.command.user.account.ListAccountsCmd;
import org.apache.cloudstack.api.command.user.account.ListProjectAccountsCmd;
import org.apache.cloudstack.api.command.user.address.AssociateIPAddrCmd;
import org.apache.cloudstack.api.command.user.address.DisassociateIPAddrCmd;
import org.apache.cloudstack.api.command.user.address.ListPublicIpAddressesCmd;
import org.apache.cloudstack.api.command.user.address.UpdateIPAddrCmd;
import org.apache.cloudstack.api.command.user.affinitygroup.CreateAffinityGroupCmd;
import org.apache.cloudstack.api.command.user.affinitygroup.DeleteAffinityGroupCmd;
import org.apache.cloudstack.api.command.user.affinitygroup.ListAffinityGroupTypesCmd;
import org.apache.cloudstack.api.command.user.affinitygroup.ListAffinityGroupsCmd;
import org.apache.cloudstack.api.command.user.affinitygroup.UpdateVMAffinityGroupCmd;
import org.apache.cloudstack.api.command.user.autoscale.CreateAutoScalePolicyCmd;
import org.apache.cloudstack.api.command.user.autoscale.CreateAutoScaleVmGroupCmd;
import org.apache.cloudstack.api.command.user.autoscale.CreateAutoScaleVmProfileCmd;
import org.apache.cloudstack.api.command.user.autoscale.CreateConditionCmd;
import org.apache.cloudstack.api.command.user.autoscale.DeleteAutoScalePolicyCmd;
import org.apache.cloudstack.api.command.user.autoscale.DeleteAutoScaleVmGroupCmd;
import org.apache.cloudstack.api.command.user.autoscale.DeleteAutoScaleVmProfileCmd;
import org.apache.cloudstack.api.command.user.autoscale.DeleteConditionCmd;
import org.apache.cloudstack.api.command.user.autoscale.DisableAutoScaleVmGroupCmd;
import org.apache.cloudstack.api.command.user.autoscale.EnableAutoScaleVmGroupCmd;
import org.apache.cloudstack.api.command.user.autoscale.ListAutoScalePoliciesCmd;
import org.apache.cloudstack.api.command.user.autoscale.ListAutoScaleVmGroupsCmd;
import org.apache.cloudstack.api.command.user.autoscale.ListAutoScaleVmProfilesCmd;
import org.apache.cloudstack.api.command.user.autoscale.ListConditionsCmd;
import org.apache.cloudstack.api.command.user.autoscale.ListCountersCmd;
import org.apache.cloudstack.api.command.user.autoscale.UpdateAutoScalePolicyCmd;
import org.apache.cloudstack.api.command.user.autoscale.UpdateAutoScaleVmGroupCmd;
import org.apache.cloudstack.api.command.user.autoscale.UpdateAutoScaleVmProfileCmd;
import org.apache.cloudstack.api.command.user.config.ListCapabilitiesCmd;
import org.apache.cloudstack.api.command.user.event.ArchiveEventsCmd;
import org.apache.cloudstack.api.command.user.event.DeleteEventsCmd;
import org.apache.cloudstack.api.command.user.event.ListEventTypesCmd;
import org.apache.cloudstack.api.command.user.event.ListEventsCmd;
import org.apache.cloudstack.api.command.user.firewall.CreateEgressFirewallRuleCmd;
import org.apache.cloudstack.api.command.user.firewall.CreateFirewallRuleCmd;
import org.apache.cloudstack.api.command.user.firewall.CreatePortForwardingRuleCmd;
import org.apache.cloudstack.api.command.user.firewall.DeleteEgressFirewallRuleCmd;
import org.apache.cloudstack.api.command.user.firewall.DeleteFirewallRuleCmd;
import org.apache.cloudstack.api.command.user.firewall.DeletePortForwardingRuleCmd;
import org.apache.cloudstack.api.command.user.firewall.ListEgressFirewallRulesCmd;
import org.apache.cloudstack.api.command.user.firewall.ListFirewallRulesCmd;
import org.apache.cloudstack.api.command.user.firewall.ListPortForwardingRulesCmd;
import org.apache.cloudstack.api.command.user.firewall.UpdateEgressFirewallRuleCmd;
import org.apache.cloudstack.api.command.user.firewall.UpdateFirewallRuleCmd;
import org.apache.cloudstack.api.command.user.firewall.UpdatePortForwardingRuleCmd;
import org.apache.cloudstack.api.command.user.guest.ListGuestOsCategoriesCmd;
import org.apache.cloudstack.api.command.user.guest.ListGuestOsCmd;
import org.apache.cloudstack.api.command.user.iso.AttachIsoCmd;
import org.apache.cloudstack.api.command.user.iso.CopyIsoCmd;
import org.apache.cloudstack.api.command.user.iso.DeleteIsoCmd;
import org.apache.cloudstack.api.command.user.iso.DetachIsoCmd;
import org.apache.cloudstack.api.command.user.iso.ExtractIsoCmd;
import org.apache.cloudstack.api.command.user.iso.GetUploadParamsForIsoCmd;
import org.apache.cloudstack.api.command.user.iso.ListIsoPermissionsCmd;
import org.apache.cloudstack.api.command.user.iso.ListIsosCmd;
import org.apache.cloudstack.api.command.user.iso.RegisterIsoCmd;
import org.apache.cloudstack.api.command.user.iso.UpdateIsoCmd;
import org.apache.cloudstack.api.command.user.iso.UpdateIsoPermissionsCmd;
import org.apache.cloudstack.api.command.user.job.ListAsyncJobsCmd;
import org.apache.cloudstack.api.command.user.job.QueryAsyncJobResultCmd;
import org.apache.cloudstack.api.command.user.loadbalancer.AssignCertToLoadBalancerCmd;
import org.apache.cloudstack.api.command.user.loadbalancer.AssignToLoadBalancerRuleCmd;
import org.apache.cloudstack.api.command.user.loadbalancer.CreateApplicationLoadBalancerCmd;
import org.apache.cloudstack.api.command.user.loadbalancer.CreateLBHealthCheckPolicyCmd;
import org.apache.cloudstack.api.command.user.loadbalancer.CreateLBStickinessPolicyCmd;
import org.apache.cloudstack.api.command.user.loadbalancer.CreateLoadBalancerRuleCmd;
import org.apache.cloudstack.api.command.user.loadbalancer.DeleteApplicationLoadBalancerCmd;
import org.apache.cloudstack.api.command.user.loadbalancer.DeleteLBHealthCheckPolicyCmd;
import org.apache.cloudstack.api.command.user.loadbalancer.DeleteLBStickinessPolicyCmd;
import org.apache.cloudstack.api.command.user.loadbalancer.DeleteLoadBalancerRuleCmd;
import org.apache.cloudstack.api.command.user.loadbalancer.DeleteSslCertCmd;
import org.apache.cloudstack.api.command.user.loadbalancer.ListApplicationLoadBalancersCmd;
import org.apache.cloudstack.api.command.user.loadbalancer.ListLBHealthCheckPoliciesCmd;
import org.apache.cloudstack.api.command.user.loadbalancer.ListLBStickinessPoliciesCmd;
import org.apache.cloudstack.api.command.user.loadbalancer.ListLoadBalancerRuleInstancesCmd;
import org.apache.cloudstack.api.command.user.loadbalancer.ListLoadBalancerRulesCmd;
import org.apache.cloudstack.api.command.user.loadbalancer.ListSslCertsCmd;
import org.apache.cloudstack.api.command.user.loadbalancer.RemoveCertFromLoadBalancerCmd;
import org.apache.cloudstack.api.command.user.loadbalancer.RemoveFromLoadBalancerRuleCmd;
import org.apache.cloudstack.api.command.user.loadbalancer.UpdateApplicationLoadBalancerCmd;
import org.apache.cloudstack.api.command.user.loadbalancer.UpdateLBHealthCheckPolicyCmd;
import org.apache.cloudstack.api.command.user.loadbalancer.UpdateLBStickinessPolicyCmd;
import org.apache.cloudstack.api.command.user.loadbalancer.UpdateLoadBalancerRuleCmd;
import org.apache.cloudstack.api.command.user.loadbalancer.UploadSslCertCmd;
import org.apache.cloudstack.api.command.user.nat.CreateIpForwardingRuleCmd;
import org.apache.cloudstack.api.command.user.nat.DeleteIpForwardingRuleCmd;
import org.apache.cloudstack.api.command.user.nat.DisableStaticNatCmd;
import org.apache.cloudstack.api.command.user.nat.EnableStaticNatCmd;
import org.apache.cloudstack.api.command.user.nat.ListIpForwardingRulesCmd;
import org.apache.cloudstack.api.command.user.network.CreateNetworkACLCmd;
import org.apache.cloudstack.api.command.user.network.CreateNetworkACLListCmd;
import org.apache.cloudstack.api.command.user.network.CreateNetworkCmd;
import org.apache.cloudstack.api.command.user.network.DeleteNetworkACLCmd;
import org.apache.cloudstack.api.command.user.network.DeleteNetworkACLListCmd;
import org.apache.cloudstack.api.command.user.network.DeleteNetworkCmd;
import org.apache.cloudstack.api.command.user.network.ListNetworkACLListsCmd;
import org.apache.cloudstack.api.command.user.network.ListNetworkACLsCmd;
import org.apache.cloudstack.api.command.user.network.ListNetworkOfferingsCmd;
import org.apache.cloudstack.api.command.user.network.ListNetworksCmd;
import org.apache.cloudstack.api.command.user.network.MoveNetworkAclItemCmd;
import org.apache.cloudstack.api.command.user.network.ReplaceNetworkACLListCmd;
import org.apache.cloudstack.api.command.user.network.RestartNetworkCmd;
import org.apache.cloudstack.api.command.user.network.UpdateNetworkACLItemCmd;
import org.apache.cloudstack.api.command.user.network.UpdateNetworkACLListCmd;
import org.apache.cloudstack.api.command.user.network.UpdateNetworkCmd;
import org.apache.cloudstack.api.command.user.offering.ListDiskOfferingsCmd;
import org.apache.cloudstack.api.command.user.offering.ListServiceOfferingsCmd;
import org.apache.cloudstack.api.command.user.project.ActivateProjectCmd;
import org.apache.cloudstack.api.command.user.project.CreateProjectCmd;
import org.apache.cloudstack.api.command.user.project.DeleteProjectCmd;
import org.apache.cloudstack.api.command.user.project.DeleteProjectInvitationCmd;
import org.apache.cloudstack.api.command.user.project.ListProjectInvitationsCmd;
import org.apache.cloudstack.api.command.user.project.ListProjectsCmd;
import org.apache.cloudstack.api.command.user.project.SuspendProjectCmd;
import org.apache.cloudstack.api.command.user.project.UpdateProjectCmd;
import org.apache.cloudstack.api.command.user.project.UpdateProjectInvitationCmd;
import org.apache.cloudstack.api.command.user.region.ListRegionsCmd;
import org.apache.cloudstack.api.command.user.region.ha.gslb.AssignToGlobalLoadBalancerRuleCmd;
import org.apache.cloudstack.api.command.user.region.ha.gslb.CreateGlobalLoadBalancerRuleCmd;
import org.apache.cloudstack.api.command.user.region.ha.gslb.DeleteGlobalLoadBalancerRuleCmd;
import org.apache.cloudstack.api.command.user.region.ha.gslb.ListGlobalLoadBalancerRuleCmd;
import org.apache.cloudstack.api.command.user.region.ha.gslb.RemoveFromGlobalLoadBalancerRuleCmd;
import org.apache.cloudstack.api.command.user.region.ha.gslb.UpdateGlobalLoadBalancerRuleCmd;
import org.apache.cloudstack.api.command.user.resource.GetCloudIdentifierCmd;
import org.apache.cloudstack.api.command.user.resource.ListDetailOptionsCmd;
import org.apache.cloudstack.api.command.user.resource.ListHypervisorsCmd;
import org.apache.cloudstack.api.command.user.resource.ListResourceLimitsCmd;
import org.apache.cloudstack.api.command.user.resource.UpdateResourceCountCmd;
import org.apache.cloudstack.api.command.user.resource.UpdateResourceLimitCmd;
import org.apache.cloudstack.api.command.user.securitygroup.AuthorizeSecurityGroupEgressCmd;
import org.apache.cloudstack.api.command.user.securitygroup.AuthorizeSecurityGroupIngressCmd;
import org.apache.cloudstack.api.command.user.securitygroup.CreateSecurityGroupCmd;
import org.apache.cloudstack.api.command.user.securitygroup.DeleteSecurityGroupCmd;
import org.apache.cloudstack.api.command.user.securitygroup.ListSecurityGroupsCmd;
import org.apache.cloudstack.api.command.user.securitygroup.RevokeSecurityGroupEgressCmd;
import org.apache.cloudstack.api.command.user.securitygroup.RevokeSecurityGroupIngressCmd;
import org.apache.cloudstack.api.command.user.securitygroup.UpdateSecurityGroupCmd;
import org.apache.cloudstack.api.command.user.snapshot.ArchiveSnapshotCmd;
import org.apache.cloudstack.api.command.user.snapshot.CreateSnapshotCmd;
import org.apache.cloudstack.api.command.user.snapshot.CreateSnapshotFromVMSnapshotCmd;
import org.apache.cloudstack.api.command.user.snapshot.CreateSnapshotPolicyCmd;
import org.apache.cloudstack.api.command.user.snapshot.DeleteSnapshotCmd;
import org.apache.cloudstack.api.command.user.snapshot.DeleteSnapshotPoliciesCmd;
import org.apache.cloudstack.api.command.user.snapshot.ListSnapshotPoliciesCmd;
import org.apache.cloudstack.api.command.user.snapshot.ListSnapshotsCmd;
import org.apache.cloudstack.api.command.user.snapshot.RevertSnapshotCmd;
import org.apache.cloudstack.api.command.user.snapshot.UpdateSnapshotPolicyCmd;
import org.apache.cloudstack.api.command.user.ssh.CreateSSHKeyPairCmd;
import org.apache.cloudstack.api.command.user.ssh.DeleteSSHKeyPairCmd;
import org.apache.cloudstack.api.command.user.ssh.ListSSHKeyPairsCmd;
import org.apache.cloudstack.api.command.user.ssh.RegisterSSHKeyPairCmd;
import org.apache.cloudstack.api.command.user.tag.CreateTagsCmd;
import org.apache.cloudstack.api.command.user.tag.DeleteTagsCmd;
import org.apache.cloudstack.api.command.user.tag.ListTagsCmd;
import org.apache.cloudstack.api.command.user.template.CopyTemplateCmd;
import org.apache.cloudstack.api.command.user.template.CreateTemplateCmd;
import org.apache.cloudstack.api.command.user.template.DeleteTemplateCmd;
import org.apache.cloudstack.api.command.user.template.ExtractTemplateCmd;
import org.apache.cloudstack.api.command.user.template.GetUploadParamsForTemplateCmd;
import org.apache.cloudstack.api.command.user.template.ListTemplatePermissionsCmd;
import org.apache.cloudstack.api.command.user.template.ListTemplatesCmd;
import org.apache.cloudstack.api.command.user.template.RegisterTemplateCmd;
import org.apache.cloudstack.api.command.user.template.UpdateTemplateCmd;
import org.apache.cloudstack.api.command.user.template.UpdateTemplatePermissionsCmd;
import org.apache.cloudstack.api.command.user.vm.AddIpToVmNicCmd;
import org.apache.cloudstack.api.command.user.vm.AddNicToVMCmd;
import org.apache.cloudstack.api.command.user.vm.DeployVMCmd;
import org.apache.cloudstack.api.command.user.vm.DestroyVMCmd;
import org.apache.cloudstack.api.command.user.vm.GetVMPasswordCmd;
import org.apache.cloudstack.api.command.user.vm.ListNicsCmd;
import org.apache.cloudstack.api.command.user.vm.ListVMsCmd;
import org.apache.cloudstack.api.command.user.vm.RebootVMCmd;
import org.apache.cloudstack.api.command.user.vm.RemoveIpFromVmNicCmd;
import org.apache.cloudstack.api.command.user.vm.RemoveNicFromVMCmd;
import org.apache.cloudstack.api.command.user.vm.ResetVMPasswordCmd;
import org.apache.cloudstack.api.command.user.vm.ResetVMSSHKeyCmd;
import org.apache.cloudstack.api.command.user.vm.RestoreVMCmd;
import org.apache.cloudstack.api.command.user.vm.ScaleVMCmd;
import org.apache.cloudstack.api.command.user.vm.StartVMCmd;
import org.apache.cloudstack.api.command.user.vm.StopVMCmd;
import org.apache.cloudstack.api.command.user.vm.UpdateDefaultNicForVMCmd;
import org.apache.cloudstack.api.command.user.vm.UpdateVMCmd;
import org.apache.cloudstack.api.command.user.vm.UpdateVmNicIpCmd;
import org.apache.cloudstack.api.command.user.vm.UpgradeVMCmd;
import org.apache.cloudstack.api.command.user.vmgroup.CreateVMGroupCmd;
import org.apache.cloudstack.api.command.user.vmgroup.DeleteVMGroupCmd;
import org.apache.cloudstack.api.command.user.vmgroup.ListVMGroupsCmd;
import org.apache.cloudstack.api.command.user.vmgroup.UpdateVMGroupCmd;
import org.apache.cloudstack.api.command.user.vmsnapshot.CreateVMSnapshotCmd;
import org.apache.cloudstack.api.command.user.vmsnapshot.DeleteVMSnapshotCmd;
import org.apache.cloudstack.api.command.user.vmsnapshot.ListVMSnapshotCmd;
import org.apache.cloudstack.api.command.user.vmsnapshot.RevertToVMSnapshotCmd;
import org.apache.cloudstack.api.command.user.volume.AddResourceDetailCmd;
import org.apache.cloudstack.api.command.user.volume.AttachVolumeCmd;
import org.apache.cloudstack.api.command.user.volume.CreateVolumeCmd;
import org.apache.cloudstack.api.command.user.volume.DeleteVolumeCmd;
import org.apache.cloudstack.api.command.user.volume.DestroyVolumeCmd;
import org.apache.cloudstack.api.command.user.volume.DetachVolumeCmd;
import org.apache.cloudstack.api.command.user.volume.ExtractVolumeCmd;
import org.apache.cloudstack.api.command.user.volume.GetUploadParamsForVolumeCmd;
import org.apache.cloudstack.api.command.user.volume.ListResourceDetailsCmd;
import org.apache.cloudstack.api.command.user.volume.ListVolumesCmd;
import org.apache.cloudstack.api.command.user.volume.MigrateVolumeCmd;
import org.apache.cloudstack.api.command.user.volume.RecoverVolumeCmd;
import org.apache.cloudstack.api.command.user.volume.RemoveResourceDetailCmd;
import org.apache.cloudstack.api.command.user.volume.ResizeVolumeCmd;
import org.apache.cloudstack.api.command.user.volume.UpdateVolumeCmd;
import org.apache.cloudstack.api.command.user.volume.UploadVolumeCmd;
import org.apache.cloudstack.api.command.user.vpc.CreateStaticRouteCmd;
import org.apache.cloudstack.api.command.user.vpc.CreateVPCCmd;
import org.apache.cloudstack.api.command.user.vpc.DeleteStaticRouteCmd;
import org.apache.cloudstack.api.command.user.vpc.DeleteVPCCmd;
import org.apache.cloudstack.api.command.user.vpc.ListPrivateGatewaysCmd;
import org.apache.cloudstack.api.command.user.vpc.ListStaticRoutesCmd;
import org.apache.cloudstack.api.command.user.vpc.ListVPCOfferingsCmd;
import org.apache.cloudstack.api.command.user.vpc.ListVPCsCmd;
import org.apache.cloudstack.api.command.user.vpc.RestartVPCCmd;
import org.apache.cloudstack.api.command.user.vpc.UpdateVPCCmd;
import org.apache.cloudstack.api.command.user.vpn.AddVpnUserCmd;
import org.apache.cloudstack.api.command.user.vpn.CreateRemoteAccessVpnCmd;
import org.apache.cloudstack.api.command.user.vpn.CreateVpnConnectionCmd;
import org.apache.cloudstack.api.command.user.vpn.CreateVpnCustomerGatewayCmd;
import org.apache.cloudstack.api.command.user.vpn.CreateVpnGatewayCmd;
import org.apache.cloudstack.api.command.user.vpn.DeleteRemoteAccessVpnCmd;
import org.apache.cloudstack.api.command.user.vpn.DeleteVpnConnectionCmd;
import org.apache.cloudstack.api.command.user.vpn.DeleteVpnCustomerGatewayCmd;
import org.apache.cloudstack.api.command.user.vpn.DeleteVpnGatewayCmd;
import org.apache.cloudstack.api.command.user.vpn.ListRemoteAccessVpnsCmd;
import org.apache.cloudstack.api.command.user.vpn.ListVpnConnectionsCmd;
import org.apache.cloudstack.api.command.user.vpn.ListVpnCustomerGatewaysCmd;
import org.apache.cloudstack.api.command.user.vpn.ListVpnGatewaysCmd;
import org.apache.cloudstack.api.command.user.vpn.ListVpnUsersCmd;
import org.apache.cloudstack.api.command.user.vpn.RemoveVpnUserCmd;
import org.apache.cloudstack.api.command.user.vpn.ResetVpnConnectionCmd;
import org.apache.cloudstack.api.command.user.vpn.UpdateRemoteAccessVpnCmd;
import org.apache.cloudstack.api.command.user.vpn.UpdateVpnConnectionCmd;
import org.apache.cloudstack.api.command.user.vpn.UpdateVpnCustomerGatewayCmd;
import org.apache.cloudstack.api.command.user.vpn.UpdateVpnGatewayCmd;
import org.apache.cloudstack.api.command.user.zone.ListZonesCmd;
import org.apache.cloudstack.config.Configuration;
import org.apache.cloudstack.context.CallContext;
import org.apache.cloudstack.engine.orchestration.service.VolumeOrchestrationService;
import org.apache.cloudstack.engine.subsystem.api.storage.StoragePoolAllocator;
import org.apache.cloudstack.framework.config.ConfigDepot;
import org.apache.cloudstack.framework.config.ConfigKey;
import org.apache.cloudstack.framework.config.Configurable;
import org.apache.cloudstack.framework.config.dao.ConfigurationDao;
import org.apache.cloudstack.framework.config.impl.ConfigurationVO;
import org.apache.cloudstack.framework.security.keystore.KeystoreManager;
import org.apache.cloudstack.managed.context.ManagedContextRunnable;
import org.apache.cloudstack.query.QueryService;
import org.apache.cloudstack.resourcedetail.dao.GuestOsDetailsDao;
import org.apache.cloudstack.storage.datastore.db.ImageStoreDao;
import org.apache.cloudstack.storage.datastore.db.ImageStoreVO;
import org.apache.cloudstack.storage.datastore.db.PrimaryDataStoreDao;
import org.apache.cloudstack.storage.datastore.db.StoragePoolVO;
import org.apache.cloudstack.utils.identity.ManagementServerNode;
import org.apache.commons.codec.binary.Base64;
import org.apache.commons.collections.CollectionUtils;
import org.apache.commons.lang3.StringUtils;
import org.apache.log4j.Logger;

import com.cloud.agent.AgentManager;
import com.cloud.agent.api.GetVncPortAnswer;
import com.cloud.agent.api.GetVncPortCommand;
import com.cloud.agent.manager.allocator.HostAllocator;
import com.cloud.alert.Alert;
import com.cloud.alert.AlertManager;
import com.cloud.alert.AlertVO;
import com.cloud.alert.dao.AlertDao;
import com.cloud.api.ApiDBUtils;
import com.cloud.capacity.Capacity;
import com.cloud.capacity.CapacityVO;
import com.cloud.capacity.dao.CapacityDao;
import com.cloud.capacity.dao.CapacityDaoImpl.SummedCapacity;
import com.cloud.cluster.ClusterManager;
import com.cloud.configuration.Config;
import com.cloud.consoleproxy.ConsoleProxyManagementState;
import com.cloud.consoleproxy.ConsoleProxyManager;
import com.cloud.dc.AccountVlanMapVO;
import com.cloud.dc.ClusterVO;
import com.cloud.dc.DataCenterVO;
import com.cloud.dc.HostPodVO;
import com.cloud.dc.Pod;
import com.cloud.dc.PodVlanMapVO;
import com.cloud.dc.Vlan;
import com.cloud.dc.Vlan.VlanType;
import com.cloud.dc.VlanVO;
import com.cloud.dc.dao.AccountVlanMapDao;
import com.cloud.dc.dao.ClusterDao;
import com.cloud.dc.dao.DataCenterDao;
import com.cloud.dc.dao.HostPodDao;
import com.cloud.dc.dao.PodVlanMapDao;
import com.cloud.dc.dao.VlanDao;
import com.cloud.deploy.DataCenterDeployment;
import com.cloud.deploy.DeploymentPlanner;
import com.cloud.deploy.DeploymentPlanner.ExcludeList;
import com.cloud.deploy.DeploymentPlanningManager;
import com.cloud.domain.DomainVO;
import com.cloud.domain.dao.DomainDao;
import com.cloud.event.ActionEvent;
import com.cloud.event.ActionEventUtils;
import com.cloud.event.EventTypes;
import com.cloud.event.EventVO;
import com.cloud.event.dao.EventDao;
import com.cloud.exception.ConcurrentOperationException;
import com.cloud.exception.InvalidParameterValueException;
import com.cloud.exception.ManagementServerException;
import com.cloud.exception.OperationTimedoutException;
import com.cloud.exception.PermissionDeniedException;
import com.cloud.exception.ResourceUnavailableException;
import com.cloud.exception.VirtualMachineMigrationException;
import com.cloud.gpu.GPU;
import com.cloud.ha.HighAvailabilityManager;
import com.cloud.host.DetailVO;
import com.cloud.host.Host;
import com.cloud.host.Host.Type;
import com.cloud.host.HostTagVO;
import com.cloud.host.HostVO;
import com.cloud.host.dao.HostDao;
import com.cloud.host.dao.HostDetailsDao;
import com.cloud.host.dao.HostTagsDao;
import com.cloud.hypervisor.Hypervisor;
import com.cloud.hypervisor.Hypervisor.HypervisorType;
import com.cloud.hypervisor.HypervisorCapabilities;
import com.cloud.hypervisor.HypervisorCapabilitiesVO;
import com.cloud.hypervisor.dao.HypervisorCapabilitiesDao;
import com.cloud.hypervisor.kvm.dpdk.DpdkHelper;
import com.cloud.info.ConsoleProxyInfo;
import com.cloud.network.IpAddress;
import com.cloud.network.dao.IPAddressDao;
import com.cloud.network.dao.IPAddressVO;
import com.cloud.network.dao.LoadBalancerDao;
import com.cloud.network.dao.LoadBalancerVO;
import com.cloud.network.dao.NetworkDao;
import com.cloud.network.dao.NetworkVO;
import com.cloud.org.Cluster;
import com.cloud.org.Grouping.AllocationState;
import com.cloud.projects.Project;
import com.cloud.projects.Project.ListProjectResourcesCriteria;
import com.cloud.projects.ProjectManager;
import com.cloud.resource.ResourceManager;
import com.cloud.server.ResourceTag.ResourceObjectType;
import com.cloud.server.auth.UserAuthenticator;
import com.cloud.service.ServiceOfferingVO;
import com.cloud.service.dao.ServiceOfferingDao;
import com.cloud.service.dao.ServiceOfferingDetailsDao;
import com.cloud.storage.DiskOfferingVO;
import com.cloud.storage.GuestOS;
import com.cloud.storage.GuestOSCategoryVO;
import com.cloud.storage.GuestOSHypervisor;
import com.cloud.storage.GuestOSHypervisorVO;
import com.cloud.storage.GuestOSVO;
import com.cloud.storage.GuestOsCategory;
import com.cloud.storage.ScopeType;
import com.cloud.storage.StorageManager;
import com.cloud.storage.StoragePool;
import com.cloud.storage.Volume;
import com.cloud.storage.VolumeApiServiceImpl;
import com.cloud.storage.VolumeVO;
import com.cloud.storage.dao.DiskOfferingDao;
import com.cloud.storage.dao.GuestOSCategoryDao;
import com.cloud.storage.dao.GuestOSDao;
import com.cloud.storage.dao.GuestOSHypervisorDao;
import com.cloud.storage.dao.VolumeDao;
import com.cloud.storage.secondary.SecondaryStorageVmManager;
import com.cloud.tags.ResourceTagVO;
import com.cloud.tags.dao.ResourceTagDao;
import com.cloud.template.TemplateManager;
import com.cloud.user.Account;
import com.cloud.user.AccountManager;
import com.cloud.user.AccountService;
import com.cloud.user.SSHKeyPair;
import com.cloud.user.SSHKeyPairVO;
import com.cloud.user.User;
import com.cloud.user.UserVO;
import com.cloud.user.dao.AccountDao;
import com.cloud.user.dao.SSHKeyPairDao;
import com.cloud.user.dao.UserDao;
import com.cloud.utils.NumbersUtil;
import com.cloud.utils.Pair;
import com.cloud.utils.PasswordGenerator;
import com.cloud.utils.Ternary;
import com.cloud.utils.component.ComponentLifecycle;
import com.cloud.utils.component.ManagerBase;
import com.cloud.utils.concurrency.NamedThreadFactory;
import com.cloud.utils.crypt.DBEncryptionUtil;
import com.cloud.utils.db.DB;
import com.cloud.utils.db.Filter;
import com.cloud.utils.db.GlobalLock;
import com.cloud.utils.db.JoinBuilder;
import com.cloud.utils.db.JoinBuilder.JoinType;
import com.cloud.utils.db.SearchBuilder;
import com.cloud.utils.db.SearchCriteria;
import com.cloud.utils.db.Transaction;
import com.cloud.utils.db.TransactionCallbackNoReturn;
import com.cloud.utils.db.TransactionStatus;
import com.cloud.utils.exception.CloudRuntimeException;
import com.cloud.utils.net.MacAddress;
import com.cloud.utils.net.NetUtils;
import com.cloud.utils.ssh.SSHKeysHelper;
import com.cloud.vm.ConsoleProxyVO;
import com.cloud.vm.DiskProfile;
import com.cloud.vm.InstanceGroupVO;
import com.cloud.vm.SecondaryStorageVmVO;
import com.cloud.vm.UserVmDetailVO;
import com.cloud.vm.UserVmManager;
import com.cloud.vm.UserVmVO;
import com.cloud.vm.VMInstanceVO;
import com.cloud.vm.VirtualMachine;
import com.cloud.vm.VirtualMachine.State;
import com.cloud.vm.VirtualMachineManager;
import com.cloud.vm.VirtualMachineProfile;
import com.cloud.vm.VirtualMachineProfileImpl;
import com.cloud.vm.dao.ConsoleProxyDao;
import com.cloud.vm.dao.InstanceGroupDao;
import com.cloud.vm.dao.SecondaryStorageVmDao;
import com.cloud.vm.dao.UserVmDao;
import com.cloud.vm.dao.UserVmDetailsDao;
import com.cloud.vm.dao.VMInstanceDao;

public class ManagementServerImpl extends ManagerBase implements ManagementServer, Configurable {
    public static final Logger s_logger = Logger.getLogger(ManagementServerImpl.class.getName());

    static final ConfigKey<Integer> vmPasswordLength = new ConfigKey<Integer>("Advanced", Integer.class, "vm.password.length", "6", "Specifies the length of a randomly generated password", false);
    static final ConfigKey<Integer> sshKeyLength = new ConfigKey<Integer>("Advanced", Integer.class, "ssh.key.length", "2048", "Specifies custom SSH key length (bit)", true, ConfigKey.Scope.Global);
    static final ConfigKey<Boolean> humanReadableSizes = new ConfigKey<Boolean>("Advanced", Boolean.class, "display.human.readable.sizes", "true", "Enables outputting human readable byte sizes to logs and usage records.", false, ConfigKey.Scope.Global);

    @Inject
    public AccountManager _accountMgr;
    @Inject
    private AgentManager _agentMgr;
    @Inject
    private AlertManager _alertMgr;
    @Inject
    private IPAddressDao _publicIpAddressDao;
    @Inject
    private ConsoleProxyDao _consoleProxyDao;
    @Inject
    private ClusterDao _clusterDao;
    @Inject
    private UserVmDetailsDao _UserVmDetailsDao;
    @Inject
    private SecondaryStorageVmDao _secStorageVmDao;
    @Inject
    public EventDao _eventDao;
    @Inject
    private DataCenterDao _dcDao;
    @Inject
    private VlanDao _vlanDao;
    @Inject
    private AccountVlanMapDao _accountVlanMapDao;
    @Inject
    private PodVlanMapDao _podVlanMapDao;
    @Inject
    private HostDao _hostDao;
    @Inject
    private HostDetailsDao _detailsDao;
    @Inject
    private UserDao _userDao;
    @Inject
    private UserVmDao _userVmDao;
    @Inject
    private ConfigurationDao _configDao;
    @Inject
    private ConsoleProxyManager _consoleProxyMgr;
    @Inject
    private SecondaryStorageVmManager _secStorageVmMgr;
    @Inject
    private DiskOfferingDao _diskOfferingDao;
    @Inject
    private DomainDao _domainDao;
    @Inject
    private AccountDao _accountDao;
    @Inject
    public AlertDao _alertDao;
    @Inject
    private CapacityDao _capacityDao;
    @Inject
    private GuestOSDao _guestOSDao;
    @Inject
    private GuestOSCategoryDao _guestOSCategoryDao;
    @Inject
    private GuestOSHypervisorDao _guestOSHypervisorDao;
    @Inject
    private PrimaryDataStoreDao _poolDao;
    @Inject
    private NetworkDao _networkDao;
    @Inject
    private StorageManager _storageMgr;
    @Inject
    private VirtualMachineManager _itMgr;
    @Inject
    private HostPodDao _hostPodDao;
    @Inject
    private VMInstanceDao _vmInstanceDao;
    @Inject
    private VolumeDao _volumeDao;
    private int _purgeDelay;
    private int _alertPurgeDelay;
    @Inject
    private InstanceGroupDao _vmGroupDao;
    @Inject
    protected SSHKeyPairDao _sshKeyPairDao;
    @Inject
    private LoadBalancerDao _loadbalancerDao;
    @Inject
    private HypervisorCapabilitiesDao _hypervisorCapabilitiesDao;
    private List<HostAllocator> hostAllocators;
    private List<StoragePoolAllocator> _storagePoolAllocators;
    @Inject
    private ResourceTagDao _resourceTagDao;
    @Inject
    private ImageStoreDao _imgStoreDao;
    @Inject
    private ServiceOfferingDetailsDao _serviceOfferingDetailsDao;
    @Inject
    private ProjectManager _projectMgr;
    @Inject
    private ResourceManager _resourceMgr;
    @Inject
    private HighAvailabilityManager _haMgr;
    @Inject
    private HostTagsDao _hostTagsDao;
    @Inject
    private ConfigDepot _configDepot;
    @Inject
    private UserVmManager _userVmMgr;
    @Inject
    private AccountService _accountService;
    @Inject
    private ServiceOfferingDao _offeringDao;
    @Inject
    private DeploymentPlanningManager _dpMgr;
    @Inject
    private GuestOsDetailsDao _guestOsDetailsDao;
    @Inject
    private KeystoreManager _ksMgr;
    @Inject
    private DpdkHelper dpdkHelper;
    @Inject
    private PrimaryDataStoreDao _primaryDataStoreDao;

    private LockMasterListener _lockMasterListener;
    private final ScheduledExecutorService _eventExecutor = Executors.newScheduledThreadPool(1, new NamedThreadFactory("EventChecker"));
    private final ScheduledExecutorService _alertExecutor = Executors.newScheduledThreadPool(1, new NamedThreadFactory("AlertChecker"));

    private Map<String, String> _configs;

    private Map<String, Boolean> _availableIdsMap;

    private List<UserAuthenticator> _userAuthenticators;
    private List<UserAuthenticator> _userPasswordEncoders;
    protected boolean _executeInSequence;

    protected List<DeploymentPlanner> _planners;

    private final List<HypervisorType> supportedHypervisors = new ArrayList<Hypervisor.HypervisorType>();

    public List<DeploymentPlanner> getPlanners() {
        return _planners;
    }

    public void setPlanners(final List<DeploymentPlanner> planners) {
        _planners = planners;
    }

    @Inject
    ClusterManager _clusterMgr;

    @Inject
    protected AffinityGroupVMMapDao _affinityGroupVMMapDao;

    protected List<AffinityGroupProcessor> _affinityProcessors;

    public List<AffinityGroupProcessor> getAffinityGroupProcessors() {
        return _affinityProcessors;
    }

    public void setAffinityGroupProcessors(final List<AffinityGroupProcessor> affinityProcessors) {
        _affinityProcessors = affinityProcessors;
    }

    public ManagementServerImpl() {
        setRunLevel(ComponentLifecycle.RUN_LEVEL_APPLICATION_MAINLOOP);
    }

    public List<UserAuthenticator> getUserAuthenticators() {
        return _userAuthenticators;
    }

    public void setUserAuthenticators(final List<UserAuthenticator> authenticators) {
        _userAuthenticators = authenticators;
    }

    public List<UserAuthenticator> getUserPasswordEncoders() {
        return _userPasswordEncoders;
    }

    public void setUserPasswordEncoders(final List<UserAuthenticator> encoders) {
        _userPasswordEncoders = encoders;
    }

    public List<HostAllocator> getHostAllocators() {
        return hostAllocators;
    }

    public void setHostAllocators(final List<HostAllocator> hostAllocators) {
        this.hostAllocators = hostAllocators;
    }

    @Override
    public boolean configure(final String name, final Map<String, Object> params) throws ConfigurationException {

        _configs = _configDao.getConfiguration();

        final String value = _configs.get("event.purge.interval");
        final int cleanup = NumbersUtil.parseInt(value, 60 * 60 * 24); // 1 day.

        _purgeDelay = NumbersUtil.parseInt(_configs.get("event.purge.delay"), 0);
        if (_purgeDelay != 0) {
            _eventExecutor.scheduleAtFixedRate(new EventPurgeTask(), cleanup, cleanup, TimeUnit.SECONDS);
        }

        //Alerts purge configurations
        final int alertPurgeInterval = NumbersUtil.parseInt(_configDao.getValue(Config.AlertPurgeInterval.key()), 60 * 60 * 24); // 1 day.
        _alertPurgeDelay = NumbersUtil.parseInt(_configDao.getValue(Config.AlertPurgeDelay.key()), 0);
        if (_alertPurgeDelay != 0) {
            _alertExecutor.scheduleAtFixedRate(new AlertPurgeTask(), alertPurgeInterval, alertPurgeInterval, TimeUnit.SECONDS);
        }

        final String[] availableIds = TimeZone.getAvailableIDs();
        _availableIdsMap = new HashMap<String, Boolean>(availableIds.length);
        for (final String id : availableIds) {
            _availableIdsMap.put(id, true);
        }

        supportedHypervisors.add(HypervisorType.KVM);
        supportedHypervisors.add(HypervisorType.XenServer);

        return true;
    }

    @Override
    public boolean start() {
        s_logger.info("Startup CloudStack management server...");
        // Set human readable sizes
        NumbersUtil.enableHumanReadableSizes = _configDao.findByName("display.human.readable.sizes").getValue().equals("true");

        if (_lockMasterListener == null) {
            _lockMasterListener = new LockMasterListener(ManagementServerNode.getManagementServerId());
        }

        _clusterMgr.registerListener(_lockMasterListener);

        enableAdminUser("password");
        return true;
    }

    protected Map<String, String> getConfigs() {
        return _configs;
    }

    @Override
    public String generateRandomPassword() {
        final Integer passwordLength = vmPasswordLength.value();
        return PasswordGenerator.generateRandomPassword(passwordLength);
    }

    @Override
    public HostVO getHostBy(final long hostId) {
        return _hostDao.findById(hostId);
    }

    @Override
    public DetailVO findDetail(final long hostId, final String name) {
        return _detailsDao.findDetail(hostId, name);
    }

    @Override
    public long getId() {
        return MacAddress.getMacAddress().toLong();
    }

    protected void checkPortParameters(final String publicPort, final String privatePort, final String privateIp, final String proto) {

        if (!NetUtils.isValidPort(publicPort)) {
            throw new InvalidParameterValueException("publicPort is an invalid value");
        }
        if (!NetUtils.isValidPort(privatePort)) {
            throw new InvalidParameterValueException("privatePort is an invalid value");
        }

        // s_logger.debug("Checking if " + privateIp +
        // " is a valid private IP address. Guest IP address is: " +
        // _configs.get("guest.ip.network"));
        //
        // if (!NetUtils.isValidPrivateIp(privateIp,
        // _configs.get("guest.ip.network"))) {
        // throw new
        // InvalidParameterValueException("Invalid private ip address");
        // }
        if (!NetUtils.isValidProto(proto)) {
            throw new InvalidParameterValueException("Invalid protocol");
        }
    }

    @Override
    public boolean archiveEvents(final ArchiveEventsCmd cmd) {
        final Account caller = getCaller();
        final List<Long> ids = cmd.getIds();
        boolean result = true;
        List<Long> permittedAccountIds = new ArrayList<Long>();

        if (_accountService.isNormalUser(caller.getId()) || caller.getType() == Account.ACCOUNT_TYPE_PROJECT) {
            permittedAccountIds.add(caller.getId());
        } else {
            final DomainVO domain = _domainDao.findById(caller.getDomainId());
            final List<Long> permittedDomainIds = _domainDao.getDomainChildrenIds(domain.getPath());
            permittedAccountIds = _accountDao.getAccountIdsForDomains(permittedDomainIds);
        }

        final List<EventVO> events = _eventDao.listToArchiveOrDeleteEvents(ids, cmd.getType(), cmd.getStartDate(), cmd.getEndDate(), permittedAccountIds);
        final ControlledEntity[] sameOwnerEvents = events.toArray(new ControlledEntity[events.size()]);
        _accountMgr.checkAccess(CallContext.current().getCallingAccount(), null, false, sameOwnerEvents);

        if (ids != null && events.size() < ids.size()) {
            result = false;
            return result;
        }
        _eventDao.archiveEvents(events);
        return result;
    }

    @Override
    public boolean deleteEvents(final DeleteEventsCmd cmd) {
        final Account caller = getCaller();
        final List<Long> ids = cmd.getIds();
        boolean result = true;
        List<Long> permittedAccountIds = new ArrayList<Long>();

        if (_accountMgr.isNormalUser(caller.getId()) || caller.getType() == Account.ACCOUNT_TYPE_PROJECT) {
            permittedAccountIds.add(caller.getId());
        } else {
            final DomainVO domain = _domainDao.findById(caller.getDomainId());
            final List<Long> permittedDomainIds = _domainDao.getDomainChildrenIds(domain.getPath());
            permittedAccountIds = _accountDao.getAccountIdsForDomains(permittedDomainIds);
        }

        final List<EventVO> events = _eventDao.listToArchiveOrDeleteEvents(ids, cmd.getType(), cmd.getStartDate(), cmd.getEndDate(), permittedAccountIds);
        final ControlledEntity[] sameOwnerEvents = events.toArray(new ControlledEntity[events.size()]);
        _accountMgr.checkAccess(CallContext.current().getCallingAccount(), null, false, sameOwnerEvents);

        if (ids != null && events.size() < ids.size()) {
            result = false;
            return result;
        }
        for (final EventVO event : events) {
            _eventDao.remove(event.getId());
        }
        return result;
    }

    @Override
    public List<? extends Cluster> searchForClusters(long zoneId, final Long startIndex, final Long pageSizeVal, final String hypervisorType) {
        final Filter searchFilter = new Filter(ClusterVO.class, "id", true, startIndex, pageSizeVal);
        final SearchCriteria<ClusterVO> sc = _clusterDao.createSearchCriteria();

        zoneId = _accountMgr.checkAccessAndSpecifyAuthority(CallContext.current().getCallingAccount(), zoneId);

        sc.addAnd("dataCenterId", SearchCriteria.Op.EQ, zoneId);
        sc.addAnd("hypervisorType", SearchCriteria.Op.EQ, hypervisorType);

        return _clusterDao.search(sc, searchFilter);
    }

    @Override
    public Pair<List<? extends Cluster>, Integer> searchForClusters(final ListClustersCmd cmd) {
        final Object id = cmd.getId();
        final Object name = cmd.getClusterName();
        final Object podId = cmd.getPodId();
        Long zoneId = cmd.getZoneId();
        final Object hypervisorType = cmd.getHypervisorType();
        final Object clusterType = cmd.getClusterType();
        final Object allocationState = cmd.getAllocationState();
        final String keyword = cmd.getKeyword();
        zoneId = _accountMgr.checkAccessAndSpecifyAuthority(CallContext.current().getCallingAccount(), zoneId);

        final Filter searchFilter = new Filter(ClusterVO.class, "id", true, cmd.getStartIndex(), cmd.getPageSizeVal());

        final SearchBuilder<ClusterVO> sb = _clusterDao.createSearchBuilder();
        sb.and("id", sb.entity().getId(), SearchCriteria.Op.EQ);
        sb.and("name", sb.entity().getName(), SearchCriteria.Op.LIKE);
        sb.and("podId", sb.entity().getPodId(), SearchCriteria.Op.EQ);
        sb.and("dataCenterId", sb.entity().getDataCenterId(), SearchCriteria.Op.EQ);
        sb.and("hypervisorType", sb.entity().getHypervisorType(), SearchCriteria.Op.EQ);
        sb.and("clusterType", sb.entity().getClusterType(), SearchCriteria.Op.EQ);
        sb.and("allocationState", sb.entity().getAllocationState(), SearchCriteria.Op.EQ);

        final SearchCriteria<ClusterVO> sc = sb.create();
        if (id != null) {
            sc.setParameters("id", id);
        }

        if (name != null) {
            sc.setParameters("name", "%" + name + "%");
        }

        if (podId != null) {
            sc.setParameters("podId", podId);
        }

        if (zoneId != null) {
            sc.setParameters("dataCenterId", zoneId);
        }

        if (hypervisorType != null) {
            sc.setParameters("hypervisorType", hypervisorType);
        }

        if (clusterType != null) {
            sc.setParameters("clusterType", clusterType);
        }

        if (allocationState != null) {
            sc.setParameters("allocationState", allocationState);
        }

        if (keyword != null) {
            final SearchCriteria<ClusterVO> ssc = _clusterDao.createSearchCriteria();
            ssc.addOr("name", SearchCriteria.Op.LIKE, "%" + keyword + "%");
            ssc.addOr("hypervisorType", SearchCriteria.Op.LIKE, "%" + keyword + "%");
            sc.addAnd("name", SearchCriteria.Op.SC, ssc);
        }

        final Pair<List<ClusterVO>, Integer> result = _clusterDao.searchAndCount(sc, searchFilter);
        return new Pair<List<? extends Cluster>, Integer>(result.first(), result.second());
    }

    private HypervisorType getHypervisorType(VMInstanceVO vm, StoragePool srcVolumePool, VirtualMachineProfile profile) {
        HypervisorType type = null;
        if (vm == null) {
            StoragePoolVO poolVo = _poolDao.findById(srcVolumePool.getId());
            if (ScopeType.CLUSTER.equals(poolVo.getScope())) {
                Long clusterId = poolVo.getClusterId();
                if (clusterId != null) {
                    ClusterVO cluster = _clusterDao.findById(clusterId);
                    type = cluster.getHypervisorType();
                }
            } else if (ScopeType.ZONE.equals(poolVo.getScope())) {
                Long zoneId = poolVo.getDataCenterId();
                if (zoneId != null) {
                    DataCenterVO dc = _dcDao.findById(zoneId);
                }
            }

            if (null == type) {
                type = srcVolumePool.getHypervisor();
            }
        } else {
            type = profile.getHypervisorType();
        }
        return type;
    }

    @Override
    public Pair<List<? extends Host>, Integer> searchForServers(final ListHostsCmd cmd) {

        final Long zoneId = _accountMgr.checkAccessAndSpecifyAuthority(CallContext.current().getCallingAccount(), cmd.getZoneId());
        final Object name = cmd.getHostName();
        final Object type = cmd.getType();
        final Object state = cmd.getState();
        final Object pod = cmd.getPodId();
        final Object cluster = cmd.getClusterId();
        final Object id = cmd.getId();
        final Object keyword = cmd.getKeyword();
        final Object resourceState = cmd.getResourceState();
        final Object haHosts = cmd.getHaHost();

        final Pair<List<HostVO>, Integer> result = searchForServers(cmd.getStartIndex(), cmd.getPageSizeVal(), name, type, state, zoneId, pod,
            cluster, id, keyword, resourceState, haHosts, null, null);
        return new Pair<List<? extends Host>, Integer>(result.first(), result.second());
    }

    @Override
    public Ternary<Pair<List<? extends Host>, Integer>, List<? extends Host>, Map<Host, Boolean>> listHostsForMigrationOfVM(final Long vmId, final Long startIndex, final Long pageSize,
            final String keyword) {
        final Account caller = getCaller();
        if (!_accountMgr.isRootAdmin(caller.getId())) {
            if (s_logger.isDebugEnabled()) {
                s_logger.debug("Caller is not a root admin, permission denied to migrate the VM");
            }
            throw new PermissionDeniedException("No permission to migrate VM, Only Root Admin can migrate a VM!");
        }

        final VMInstanceVO vm = _vmInstanceDao.findById(vmId);
        if (vm == null) {
            final InvalidParameterValueException ex = new InvalidParameterValueException("Unable to find the VM with given id");
            throw ex;
        }

        if (vm.getState() != State.Running) {
            if (s_logger.isDebugEnabled()) {
                s_logger.debug("VM is not running, cannot migrate the vm" + vm);
            }
            final InvalidParameterValueException ex = new InvalidParameterValueException("VM is not Running, cannot " + "migrate the vm with specified id");
            ex.addProxyObject(vm.getUuid(), "vmId");
            throw ex;
        }

        UserVmDetailVO userVmDetailVO = _UserVmDetailsDao.findDetail(vm.getId(), ApiConstants.BootType.UEFI.toString());
        if (userVmDetailVO != null) {
            s_logger.info(" Live Migration of UEFI enabled VM : " + vm.getInstanceName() + " is not supported");
            if ("legacy".equalsIgnoreCase(userVmDetailVO.getValue()) || "secure".equalsIgnoreCase(userVmDetailVO.getValue())) {
                // Return empty list.
                return new Ternary<Pair<List<? extends Host>, Integer>, List<? extends Host>, Map<Host, Boolean>>(new Pair<List<? extends Host>,
                        Integer>(new ArrayList<HostVO>(), new Integer(0)), new ArrayList<Host>(), new HashMap<Host, Boolean>());
            }
        }

        if (_serviceOfferingDetailsDao.findDetail(vm.getServiceOfferingId(), GPU.Keys.pciDevice.toString()) != null) {
            s_logger.info(" Live Migration of GPU enabled VM : " + vm.getInstanceName() + " is not supported");
            // Return empty list.
            return new Ternary<Pair<List<? extends Host>, Integer>, List<? extends Host>, Map<Host, Boolean>>(new Pair<List<? extends Host>, Integer>(new ArrayList<HostVO>(), new Integer(0)),
                    new ArrayList<Host>(), new HashMap<Host, Boolean>());
        }

        if (!vm.getHypervisorType().equals(HypervisorType.XenServer) && !vm.getHypervisorType().equals(HypervisorType.VMware) && !vm.getHypervisorType().equals(HypervisorType.KVM)
                && !vm.getHypervisorType().equals(HypervisorType.Ovm) && !vm.getHypervisorType().equals(HypervisorType.Hyperv) && !vm.getHypervisorType().equals(HypervisorType.LXC)
                && !vm.getHypervisorType().equals(HypervisorType.Simulator) && !vm.getHypervisorType().equals(HypervisorType.Ovm3)) {
            if (s_logger.isDebugEnabled()) {
                s_logger.debug(vm + " is not XenServer/VMware/KVM/Ovm/Hyperv/Ovm3, cannot migrate this VM.");
            }
            throw new InvalidParameterValueException("Unsupported Hypervisor Type for VM migration, we support " + "XenServer/VMware/KVM/Ovm/Hyperv/Ovm3 only");
        }

        if (vm.getType().equals(VirtualMachine.Type.User) && vm.getHypervisorType().equals(HypervisorType.LXC)) {
            throw new InvalidParameterValueException("Unsupported Hypervisor Type for User VM migration, we support XenServer/VMware/KVM/Ovm/Hyperv/Ovm3 only");
        }

        final long srcHostId = vm.getHostId();
        final Host srcHost = _hostDao.findById(srcHostId);
        if (srcHost == null) {
            if (s_logger.isDebugEnabled()) {
                s_logger.debug("Unable to find the host with id: " + srcHostId + " of this VM:" + vm);
            }
            final InvalidParameterValueException ex = new InvalidParameterValueException("Unable to find the host (with specified id) of VM with specified id");
            ex.addProxyObject(String.valueOf(srcHostId), "hostId");
            ex.addProxyObject(vm.getUuid(), "vmId");
            throw ex;
        }
        String srcHostVersion = srcHost.getHypervisorVersion();
        if (HypervisorType.KVM.equals(srcHost.getHypervisorType()) && srcHostVersion == null) {
            srcHostVersion = "";
        }

        // Check if the vm can be migrated with storage.
        boolean canMigrateWithStorage = false;

        if (vm.getType() == VirtualMachine.Type.User) {
            canMigrateWithStorage = Boolean.TRUE.equals(_hypervisorCapabilitiesDao.isStorageMotionSupported(srcHost.getHypervisorType(), srcHostVersion));
        }

        // Check if the vm is using any disks on local storage.
        final VirtualMachineProfile vmProfile = new VirtualMachineProfileImpl(vm, null, _offeringDao.findById(vm.getId(), vm.getServiceOfferingId()), null, null);
        final List<VolumeVO> volumes = _volumeDao.findCreatedByInstance(vmProfile.getId());
        boolean usesLocal = false;
        for (final VolumeVO volume : volumes) {
            final DiskOfferingVO diskOffering = _diskOfferingDao.findById(volume.getDiskOfferingId());
            final DiskProfile diskProfile = new DiskProfile(volume, diskOffering, vmProfile.getHypervisorType());
            if (diskProfile.useLocalStorage()) {
                usesLocal = true;
                break;
            }
        }

        if (!canMigrateWithStorage && usesLocal) {
            throw new InvalidParameterValueException("Unsupported operation, VM uses Local storage, cannot migrate");
        }

        final Type hostType = srcHost.getType();
        Pair<List<HostVO>, Integer> allHostsPair = null;
        List<HostVO> allHosts = null;
        List<HostVO> hostsForMigrationWithStorage = null;
        final Map<Host, Boolean> requiresStorageMotion = new HashMap<Host, Boolean>();
        DataCenterDeployment plan = null;
        if (canMigrateWithStorage) {
<<<<<<< HEAD
            allHostsPair = searchForServers(startIndex, pageSize, null, hostType, null, srcHost.getDataCenterId(), null, null, null, keyword, null, null, srcHost.getHypervisorType(),
                    null);
=======
            allHostsPair = searchForServers(startIndex, pageSize, null, hostType, null, srcHost.getDataCenterId(), null, null, null, keyword,
                null, null, srcHost.getHypervisorType(), srcHost.getHypervisorVersion(), srcHost.getId());
>>>>>>> 18e83751
            allHosts = allHostsPair.first();
            hostsForMigrationWithStorage = new ArrayList<>(allHosts);

            for (final VolumeVO volume : volumes) {
                StoragePool storagePool = _poolDao.findById(volume.getPoolId());
                Long volClusterId = storagePool.getClusterId();

                for (Iterator<HostVO> iterator = hostsForMigrationWithStorage.iterator(); iterator.hasNext();) {
                    final Host host = iterator.next();
                    String hostVersion = host.getHypervisorVersion();
                    if (HypervisorType.KVM.equals(host.getHypervisorType()) && hostVersion == null) {
                        hostVersion = "";
                    }

                    if (volClusterId != null) {
                        if (storagePool.isLocal() || !host.getClusterId().equals(volClusterId) || usesLocal) {
                            if (storagePool.isManaged()) {
                                // At the time being, we do not support storage migration of a volume from managed storage unless the managed storage
                                // is at the zone level and the source and target storage pool is the same.
                                // If the source and target storage pool is the same and it is managed, then we still have to perform a storage migration
                                // because we need to create a new target volume and copy the contents of the source volume into it before deleting the
                                // source volume.
                                iterator.remove();
                            } else {
                                boolean hostSupportsStorageMigration = false;
                                if ((srcHostVersion != null && srcHostVersion.equals(hostVersion)) ||
                                        Boolean.TRUE.equals(_hypervisorCapabilitiesDao.isStorageMotionSupported(host.getHypervisorType(), hostVersion))) {
                                    hostSupportsStorageMigration = true;
                                }
                                if (hostSupportsStorageMigration && hasSuitablePoolsForVolume(volume, host, vmProfile)) {
                                    requiresStorageMotion.put(host, true);
                                } else {
                                    iterator.remove();
                                }
                            }
                        }
                    } else {
                        if (storagePool.isManaged()) {
                            if (srcHost.getClusterId() != host.getClusterId()) {
                                // If the volume's storage pool is managed and at the zone level, then we still have to perform a storage migration
                                // because we need to create a new target volume and copy the contents of the source volume into it before deleting
                                // the source volume.
                                requiresStorageMotion.put(host, true);
                            }
                        }
                    }
                }
            }

            plan = new DataCenterDeployment(srcHost.getDataCenterId(), null, null, null, null, null);
        } else {
            final Long cluster = srcHost.getClusterId();
            if (s_logger.isDebugEnabled()) {
                s_logger.debug("Searching for all hosts in cluster " + cluster + " for migrating VM " + vm);
            }
            allHostsPair = searchForServers(startIndex, pageSize, null, hostType, null, null, null, cluster, null, keyword, null, null, null,
                null, srcHost.getId());
            allHosts = allHostsPair.first();
            plan = new DataCenterDeployment(srcHost.getDataCenterId(), srcHost.getPodId(), srcHost.getClusterId(), null, null, null);
        }

        final Pair<List<? extends Host>, Integer> otherHosts = new Pair<List<? extends Host>, Integer>(allHosts, allHostsPair.second());
        List<Host> suitableHosts = new ArrayList<Host>();
        final ExcludeList excludes = new ExcludeList();
        excludes.addHost(srcHostId);

        if (dpdkHelper.isVMDpdkEnabled(vm.getId())) {
            excludeNonDPDKEnabledHosts(plan, excludes);
        }

        // call affinitygroup chain
        final long vmGroupCount = _affinityGroupVMMapDao.countAffinityGroupsForVm(vm.getId());

        if (vmGroupCount > 0) {
            for (final AffinityGroupProcessor processor : _affinityProcessors) {
                processor.process(vmProfile, plan, excludes);
            }
        }

        if (vm.getType() == VirtualMachine.Type.User || vm.getType() == VirtualMachine.Type.DomainRouter) {
            final DataCenterVO dc = _dcDao.findById(srcHost.getDataCenterId());
            _dpMgr.checkForNonDedicatedResources(vmProfile, dc, excludes);
        }

        for (final HostAllocator allocator : hostAllocators) {
            if (canMigrateWithStorage) {
                suitableHosts = allocator.allocateTo(vmProfile, plan, Host.Type.Routing, excludes, hostsForMigrationWithStorage, HostAllocator.RETURN_UPTO_ALL, false);
            } else {
                suitableHosts = allocator.allocateTo(vmProfile, plan, Host.Type.Routing, excludes, HostAllocator.RETURN_UPTO_ALL, false);
            }

            if (suitableHosts != null && !suitableHosts.isEmpty()) {
                break;
            }
        }

        if (s_logger.isDebugEnabled()) {
            if (suitableHosts.isEmpty()) {
                s_logger.debug("No suitable hosts found");
            } else {
                s_logger.debug("Hosts having capacity and suitable for migration: " + suitableHosts);
            }
        }

        return new Ternary<Pair<List<? extends Host>, Integer>, List<? extends Host>, Map<Host, Boolean>>(otherHosts, suitableHosts, requiresStorageMotion);
    }

    /**
     * Add non DPDK enabled hosts to the avoid list
     */
    private void excludeNonDPDKEnabledHosts(DataCenterDeployment plan, ExcludeList excludes) {
        long dataCenterId = plan.getDataCenterId();
        Long clusterId = plan.getClusterId();
        Long podId = plan.getPodId();
        List<HostVO> hosts = _hostDao.listAllUpAndEnabledNonHAHosts(Type.Routing, clusterId, podId, dataCenterId, null);
        for (HostVO host : hosts) {
            if (!dpdkHelper.isHostDpdkEnabled(host.getId())) {
                excludes.addHost(host.getId());
            }
        }
    }

    private boolean hasSuitablePoolsForVolume(final VolumeVO volume, final Host host, final VirtualMachineProfile vmProfile) {
        final DiskOfferingVO diskOffering = _diskOfferingDao.findById(volume.getDiskOfferingId());
        final DiskProfile diskProfile = new DiskProfile(volume, diskOffering, vmProfile.getHypervisorType());
        final DataCenterDeployment plan = new DataCenterDeployment(host.getDataCenterId(), host.getPodId(), host.getClusterId(), host.getId(), null, null);
        final ExcludeList avoid = new ExcludeList();

        for (final StoragePoolAllocator allocator : _storagePoolAllocators) {
            final List<StoragePool> poolList = allocator.allocateToPool(diskProfile, vmProfile, plan, avoid, 1);
            if (poolList != null && !poolList.isEmpty()) {
                return true;
            }
        }

        return false;
    }

    @Override
    public Pair<List<? extends StoragePool>, List<? extends StoragePool>> listStoragePoolsForMigrationOfVolume(final Long volumeId) {
        final Account caller = getCaller();
        if (!_accountMgr.isRootAdmin(caller.getId())) {
            if (s_logger.isDebugEnabled()) {
                s_logger.debug("Caller is not a root admin, permission denied to migrate the volume");
            }
            throw new PermissionDeniedException("No permission to migrate volume, only root admin can migrate a volume");
        }

        final VolumeVO volume = _volumeDao.findById(volumeId);
        if (volume == null) {
            final InvalidParameterValueException ex = new InvalidParameterValueException("Unable to find volume with" + " specified id.");
            ex.addProxyObject(volumeId.toString(), "volumeId");
            throw ex;
        }

        // Volume must be attached to an instance for live migration.
        List<? extends StoragePool> allPools = new ArrayList<StoragePool>();
        List<? extends StoragePool> suitablePools = new ArrayList<StoragePool>();

        // Volume must be in Ready state to be migrated.
        if (!Volume.State.Ready.equals(volume.getState())) {
            s_logger.info("Volume " + volume + " must be in ready state for migration.");
            return new Pair<List<? extends StoragePool>, List<? extends StoragePool>>(allPools, suitablePools);
        }

        final Long instanceId = volume.getInstanceId();
        VMInstanceVO vm = null;
        if (instanceId != null) {
            vm = _vmInstanceDao.findById(instanceId);
        }

        if (vm == null) {
            s_logger.info("Volume " + volume + " isn't attached to any vm. Looking for storage pools in the " + "zone to which this volumes can be migrated.");
        } else if (vm.getState() != State.Running) {
            s_logger.info("Volume " + volume + " isn't attached to any running vm. Looking for storage pools in the " + "cluster to which this volumes can be migrated.");
        } else {
            s_logger.info("Volume " + volume + " is attached to any running vm. Looking for storage pools in the " + "cluster to which this volumes can be migrated.");
            boolean storageMotionSupported = false;
            // Check if the underlying hypervisor supports storage motion.
            final Long hostId = vm.getHostId();
            if (hostId != null) {
                final HostVO host = _hostDao.findById(hostId);
                HypervisorCapabilitiesVO capabilities = null;
                if (host != null) {
                    capabilities = _hypervisorCapabilitiesDao.findByHypervisorTypeAndVersion(host.getHypervisorType(), host.getHypervisorVersion());
                } else {
                    s_logger.error("Details of the host on which the vm " + vm + ", to which volume " + volume + " is " + "attached, couldn't be retrieved.");
                }

                if (capabilities != null) {
                    storageMotionSupported = capabilities.isStorageMotionSupported();
                } else {
                    s_logger.error("Capabilities for host " + host + " couldn't be retrieved.");
                }
            }

            if (!storageMotionSupported) {
                s_logger.info("Volume " + volume + " is attached to a running vm and the hypervisor doesn't support" + " storage motion.");
                return new Pair<List<? extends StoragePool>, List<? extends StoragePool>>(allPools, suitablePools);
            }
        }

        StoragePool srcVolumePool = _poolDao.findById(volume.getPoolId());
        allPools = getAllStoragePoolCompatileWithVolumeSourceStoragePool(srcVolumePool);
        allPools.remove(srcVolumePool);
        if (vm != null) {
            suitablePools = findAllSuitableStoragePoolsForVm(volume, vm, srcVolumePool);
        } else {
            suitablePools = allPools;
        }
        List<StoragePool> avoidPools = new ArrayList<>();
        if (srcVolumePool.getParent() != 0L) {
            StoragePool datastoreCluster = _poolDao.findById(srcVolumePool.getParent());
            avoidPools.add(datastoreCluster);
        }
        abstractDataStoreClustersList((List<StoragePool>) allPools, new ArrayList<StoragePool>());
        abstractDataStoreClustersList((List<StoragePool>) suitablePools, avoidPools);
        return new Pair<List<? extends StoragePool>, List<? extends StoragePool>>(allPools, suitablePools);
    }

    private void abstractDataStoreClustersList(List<StoragePool> storagePools, List<StoragePool> avoidPools) {
        Predicate<StoragePool> childDatastorePredicate = pool -> (pool.getParent() != 0);
        List<StoragePool> childDatastores = storagePools.stream().filter(childDatastorePredicate).collect(Collectors.toList());
        storagePools.removeAll(avoidPools);
        if (!childDatastores.isEmpty()) {
            storagePools.removeAll(childDatastores);
            Set<Long> parentStoragePoolIds = childDatastores.stream().map(mo -> mo.getParent()).collect(Collectors.toSet());
            for (Long parentStoragePoolId : parentStoragePoolIds) {
                StoragePool parentPool = _poolDao.findById(parentStoragePoolId);
                if (!storagePools.contains(parentPool) && !avoidPools.contains(parentPool))
                    storagePools.add(parentPool);
            }
        }
    }

    /**
     * This method looks for all storage pools that are compatible with the given volume.
     * <ul>
     *  <li>We will look for storage systems that are zone wide.</li>
     *  <li>We also all storage available filtering by data center, pod and cluster as the current storage pool used by the given volume.</li>
     * </ul>
     */
    private List<? extends StoragePool> getAllStoragePoolCompatileWithVolumeSourceStoragePool(StoragePool srcVolumePool) {
        List<StoragePoolVO> storagePools = new ArrayList<>();
        List<StoragePoolVO> zoneWideStoragePools = _poolDao.findZoneWideStoragePoolsByTags(srcVolumePool.getDataCenterId(), null);
        if (CollectionUtils.isNotEmpty(zoneWideStoragePools)) {
            storagePools.addAll(zoneWideStoragePools);
        }
        List<StoragePoolVO> clusterAndLocalStoragePools = _poolDao.listBy(srcVolumePool.getDataCenterId(), srcVolumePool.getPodId(), srcVolumePool.getClusterId(), null);
        if (CollectionUtils.isNotEmpty(clusterAndLocalStoragePools)) {
            storagePools.addAll(clusterAndLocalStoragePools);
        }
        return storagePools;
    }

    /**
     *  Looks for all suitable storage pools to allocate the given volume.
     *  We take into account the service offering of the VM and volume to find suitable storage pools. It is also excluded from the search the current storage pool used by the volume.
     *  We use {@link StoragePoolAllocator} to look for possible storage pools to allocate the given volume. We will look for possible local storage poosl even if the volume is using a shared storage disk offering.
     *
     *  Side note: the idea behind this method is to provide power for administrators of manually overriding deployments defined by CloudStack.
     */
    private List<StoragePool> findAllSuitableStoragePoolsForVm(final VolumeVO volume, VMInstanceVO vm, StoragePool srcVolumePool) {
        List<StoragePool> suitablePools = new ArrayList<>();

        HostVO host = _hostDao.findById(vm.getHostId());
        if (host == null) {
            host = _hostDao.findById(vm.getLastHostId());
        }

        ExcludeList avoid = new ExcludeList();
        avoid.addPool(srcVolumePool.getId());

        DataCenterDeployment plan = new DataCenterDeployment(volume.getDataCenterId(), srcVolumePool.getPodId(), srcVolumePool.getClusterId(), null, null, null);
        VirtualMachineProfile profile = new VirtualMachineProfileImpl(vm);
        // OfflineVmwareMigration: vm might be null here; deal!
        HypervisorType type = getHypervisorType(vm, srcVolumePool, profile);

        DiskOfferingVO diskOffering = _diskOfferingDao.findById(volume.getDiskOfferingId());
        //This is an override mechanism so we can list the possible local storage pools that a volume in a shared pool might be able to be migrated to
        DiskProfile diskProfile = new DiskProfile(volume, diskOffering, type);
        diskProfile.setUseLocalStorage(true);

        for (StoragePoolAllocator allocator : _storagePoolAllocators) {
            List<StoragePool> pools = allocator.allocateToPool(diskProfile, profile, plan, avoid, StoragePoolAllocator.RETURN_UPTO_ALL);
            if (CollectionUtils.isEmpty(pools)) {
                continue;
            }
            for (StoragePool pool : pools) {
                boolean isLocalPoolSameHostAsSourcePool = pool.isLocal() && StringUtils.equals(host.getPrivateIpAddress(), pool.getHostAddress());
                if (isLocalPoolSameHostAsSourcePool || pool.isShared()) {
                    suitablePools.add(pool);
                }

            }
        }
        return suitablePools;
    }

    private Pair<List<HostVO>, Integer> searchForServers(final Long startIndex, final Long pageSize, final Object name, final Object type,
        final Object state, final Object zone, final Object pod, final Object cluster, final Object id, final Object keyword,
        final Object resourceState, final Object haHosts, final Object hypervisorType, final Object hypervisorVersion, final Object... excludes) {
        final Filter searchFilter = new Filter(HostVO.class, "id", Boolean.TRUE, startIndex, pageSize);

        final SearchBuilder<HostVO> sb = _hostDao.createSearchBuilder();
        sb.and("id", sb.entity().getId(), SearchCriteria.Op.EQ);
        sb.and("idsNotIn", sb.entity().getId(), SearchCriteria.Op.NOTIN);
        sb.and("name", sb.entity().getName(), SearchCriteria.Op.LIKE);
        sb.and("type", sb.entity().getType(), SearchCriteria.Op.LIKE);
        sb.and("status", sb.entity().getStatus(), SearchCriteria.Op.EQ);
        sb.and("dataCenterId", sb.entity().getDataCenterId(), SearchCriteria.Op.EQ);
        sb.and("podId", sb.entity().getPodId(), SearchCriteria.Op.EQ);
        sb.and("clusterId", sb.entity().getClusterId(), SearchCriteria.Op.EQ);
        sb.and("resourceState", sb.entity().getResourceState(), SearchCriteria.Op.EQ);
        sb.and("hypervisorType", sb.entity().getHypervisorType(), SearchCriteria.Op.EQ);
        sb.and("hypervisorVersion", sb.entity().getHypervisorVersion(), SearchCriteria.Op.GTEQ);

        final String haTag = _haMgr.getHaTag();
        SearchBuilder<HostTagVO> hostTagSearch = null;
        if (haHosts != null && haTag != null && !haTag.isEmpty()) {
            hostTagSearch = _hostTagsDao.createSearchBuilder();
            if ((Boolean)haHosts) {
                hostTagSearch.and().op("tag", hostTagSearch.entity().getTag(), SearchCriteria.Op.EQ);
            } else {
                hostTagSearch.and().op("tag", hostTagSearch.entity().getTag(), SearchCriteria.Op.NEQ);
                hostTagSearch.or("tagNull", hostTagSearch.entity().getTag(), SearchCriteria.Op.NULL);
            }

            hostTagSearch.cp();
            sb.join("hostTagSearch", hostTagSearch, sb.entity().getId(), hostTagSearch.entity().getHostId(), JoinBuilder.JoinType.LEFTOUTER);
        }

        final SearchCriteria<HostVO> sc = sb.create();

        if (keyword != null) {
            final SearchCriteria<HostVO> ssc = _hostDao.createSearchCriteria();
            ssc.addOr("name", SearchCriteria.Op.LIKE, "%" + keyword + "%");
            ssc.addOr("status", SearchCriteria.Op.LIKE, "%" + keyword + "%");
            ssc.addOr("type", SearchCriteria.Op.LIKE, "%" + keyword + "%");

            sc.addAnd("name", SearchCriteria.Op.SC, ssc);
        }

        if (id != null) {
            sc.setParameters("id", id);
        }

        if (excludes != null && excludes.length > 0) {
            sc.setParameters("idsNotIn", excludes);
        }

        if (name != null) {
            sc.setParameters("name", "%" + name + "%");
        }
        if (type != null) {
            sc.setParameters("type", "%" + type);
        }
        if (state != null) {
            sc.setParameters("status", state);
        }
        if (zone != null) {
            sc.setParameters("dataCenterId", zone);
        }
        if (pod != null) {
            sc.setParameters("podId", pod);
        }
        if (cluster != null) {
            sc.setParameters("clusterId", cluster);
        }
        if (hypervisorType != null) {
            sc.setParameters("hypervisorType", hypervisorType);
        }
        if (hypervisorVersion != null) {
            sc.setParameters("hypervisorVersion", hypervisorVersion);
        }

        if (resourceState != null) {
            sc.setParameters("resourceState", resourceState);
        }

        if (haHosts != null && haTag != null && !haTag.isEmpty()) {
            sc.setJoinParameters("hostTagSearch", "tag", haTag);
        }

        return _hostDao.searchAndCount(sc, searchFilter);
    }

    @Override
    public Pair<List<? extends Pod>, Integer> searchForPods(final ListPodsByCmd cmd) {
        final String podName = cmd.getPodName();
        final Long id = cmd.getId();
        Long zoneId = cmd.getZoneId();
        final Object keyword = cmd.getKeyword();
        final Object allocationState = cmd.getAllocationState();
        zoneId = _accountMgr.checkAccessAndSpecifyAuthority(CallContext.current().getCallingAccount(), zoneId);

        final Filter searchFilter = new Filter(HostPodVO.class, "dataCenterId", true, cmd.getStartIndex(), cmd.getPageSizeVal());
        final SearchBuilder<HostPodVO> sb = _hostPodDao.createSearchBuilder();
        sb.and("id", sb.entity().getId(), SearchCriteria.Op.EQ);
        sb.and("name", sb.entity().getName(), SearchCriteria.Op.LIKE);
        sb.and("dataCenterId", sb.entity().getDataCenterId(), SearchCriteria.Op.EQ);
        sb.and("allocationState", sb.entity().getAllocationState(), SearchCriteria.Op.EQ);

        final SearchCriteria<HostPodVO> sc = sb.create();
        if (keyword != null) {
            final SearchCriteria<HostPodVO> ssc = _hostPodDao.createSearchCriteria();
            ssc.addOr("name", SearchCriteria.Op.LIKE, "%" + keyword + "%");
            ssc.addOr("description", SearchCriteria.Op.LIKE, "%" + keyword + "%");

            sc.addAnd("name", SearchCriteria.Op.SC, ssc);
        }

        if (id != null) {
            sc.setParameters("id", id);
        }

        if (podName != null) {
            sc.setParameters("name", "%" + podName + "%");
        }

        if (zoneId != null) {
            sc.setParameters("dataCenterId", zoneId);
        }

        if (allocationState != null) {
            sc.setParameters("allocationState", allocationState);
        }

        final Pair<List<HostPodVO>, Integer> result = _hostPodDao.searchAndCount(sc, searchFilter);
        return new Pair<List<? extends Pod>, Integer>(result.first(), result.second());
    }

    @Override
    public Pair<List<? extends Vlan>, Integer> searchForVlans(final ListVlanIpRangesCmd cmd) {
        // If an account name and domain ID are specified, look up the account
        final String accountName = cmd.getAccountName();
        final Long domainId = cmd.getDomainId();
        Long accountId = null;
        final Long networkId = cmd.getNetworkId();
        final Boolean forVirtual = cmd.isForVirtualNetwork();
        String vlanType = null;
        final Long projectId = cmd.getProjectId();
        final Long physicalNetworkId = cmd.getPhysicalNetworkId();

        if (accountName != null && domainId != null) {
            if (projectId != null) {
                throw new InvalidParameterValueException("Account and projectId can't be specified together");
            }
            final Account account = _accountDao.findActiveAccount(accountName, domainId);
            if (account == null) {
                final InvalidParameterValueException ex = new InvalidParameterValueException("Unable to find account " + accountName + " in specified domain");
                // Since we don't have a DomainVO object here, we directly set
                // tablename to "domain".
                final DomainVO domain = ApiDBUtils.findDomainById(domainId);
                String domainUuid = domainId.toString();
                if (domain != null) {
                    domainUuid = domain.getUuid();
                }
                ex.addProxyObject(domainUuid, "domainId");
                throw ex;
            } else {
                accountId = account.getId();
            }
        }

        if (forVirtual != null) {
            if (forVirtual) {
                vlanType = VlanType.VirtualNetwork.toString();
            } else {
                vlanType = VlanType.DirectAttached.toString();
            }
        }

        // set project information
        if (projectId != null) {
            final Project project = _projectMgr.getProject(projectId);
            if (project == null) {
                final InvalidParameterValueException ex = new InvalidParameterValueException("Unable to find project by id " + projectId);
                ex.addProxyObject(projectId.toString(), "projectId");
                throw ex;
            }
            accountId = project.getProjectAccountId();
        }

        final Filter searchFilter = new Filter(VlanVO.class, "id", true, cmd.getStartIndex(), cmd.getPageSizeVal());

        final Object id = cmd.getId();
        final Object vlan = cmd.getVlan();
        final Object dataCenterId = cmd.getZoneId();
        final Object podId = cmd.getPodId();
        final Object keyword = cmd.getKeyword();

        final SearchBuilder<VlanVO> sb = _vlanDao.createSearchBuilder();
        sb.and("id", sb.entity().getId(), SearchCriteria.Op.EQ);
        sb.and("vlan", sb.entity().getVlanTag(), SearchCriteria.Op.EQ);
        sb.and("dataCenterId", sb.entity().getDataCenterId(), SearchCriteria.Op.EQ);
        sb.and("vlan", sb.entity().getVlanTag(), SearchCriteria.Op.EQ);
        sb.and("networkId", sb.entity().getNetworkId(), SearchCriteria.Op.EQ);
        sb.and("vlanType", sb.entity().getVlanType(), SearchCriteria.Op.EQ);
        sb.and("physicalNetworkId", sb.entity().getPhysicalNetworkId(), SearchCriteria.Op.EQ);

        if (accountId != null) {
            final SearchBuilder<AccountVlanMapVO> accountVlanMapSearch = _accountVlanMapDao.createSearchBuilder();
            accountVlanMapSearch.and("accountId", accountVlanMapSearch.entity().getAccountId(), SearchCriteria.Op.EQ);
            sb.join("accountVlanMapSearch", accountVlanMapSearch, sb.entity().getId(), accountVlanMapSearch.entity().getVlanDbId(), JoinBuilder.JoinType.INNER);
        }

        if (podId != null) {
            final SearchBuilder<PodVlanMapVO> podVlanMapSearch = _podVlanMapDao.createSearchBuilder();
            podVlanMapSearch.and("podId", podVlanMapSearch.entity().getPodId(), SearchCriteria.Op.EQ);
            sb.join("podVlanMapSearch", podVlanMapSearch, sb.entity().getId(), podVlanMapSearch.entity().getVlanDbId(), JoinBuilder.JoinType.INNER);
        }

        final SearchCriteria<VlanVO> sc = sb.create();
        if (keyword != null) {
            final SearchCriteria<VlanVO> ssc = _vlanDao.createSearchCriteria();
            ssc.addOr("vlanTag", SearchCriteria.Op.LIKE, "%" + keyword + "%");
            ssc.addOr("ipRange", SearchCriteria.Op.LIKE, "%" + keyword + "%");
            sc.addAnd("vlanTag", SearchCriteria.Op.SC, ssc);
        } else {
            if (id != null) {
                sc.setParameters("id", id);
            }

            if (vlan != null) {
                sc.setParameters("vlan", vlan);
            }

            if (dataCenterId != null) {
                sc.setParameters("dataCenterId", dataCenterId);
            }

            if (networkId != null) {
                sc.setParameters("networkId", networkId);
            }

            if (accountId != null) {
                sc.setJoinParameters("accountVlanMapSearch", "accountId", accountId);
            }

            if (podId != null) {
                sc.setJoinParameters("podVlanMapSearch", "podId", podId);
            }
            if (vlanType != null) {
                sc.setParameters("vlanType", vlanType);
            }

            if (physicalNetworkId != null) {
                sc.setParameters("physicalNetworkId", physicalNetworkId);
            }
        }

        final Pair<List<VlanVO>, Integer> result = _vlanDao.searchAndCount(sc, searchFilter);
        return new Pair<List<? extends Vlan>, Integer>(result.first(), result.second());
    }

    @Override
    public Pair<List<? extends Configuration>, Integer> searchForConfigurations(final ListCfgsByCmd cmd) {
        final Filter searchFilter = new Filter(ConfigurationVO.class, "name", true, cmd.getStartIndex(), cmd.getPageSizeVal());
        final SearchCriteria<ConfigurationVO> sc = _configDao.createSearchCriteria();

        final Object name = cmd.getConfigName();
        final Object category = cmd.getCategory();
        final Object keyword = cmd.getKeyword();
        final Long zoneId = cmd.getZoneId();
        final Long clusterId = cmd.getClusterId();
        final Long storagepoolId = cmd.getStoragepoolId();
        final Long accountId = cmd.getAccountId();
        final Long domainId = cmd.getDomainId();
        final Long imageStoreId = cmd.getImageStoreId();
        String scope = null;
        Long id = null;
        int paramCountCheck = 0;

        if (zoneId != null) {
            scope = ConfigKey.Scope.Zone.toString();
            id = zoneId;
            paramCountCheck++;
        }
        if (clusterId != null) {
            scope = ConfigKey.Scope.Cluster.toString();
            id = clusterId;
            paramCountCheck++;
        }
        if (accountId != null) {
            scope = ConfigKey.Scope.Account.toString();
            id = accountId;
            paramCountCheck++;
        }
        if (domainId != null) {
            scope = ConfigKey.Scope.Domain.toString();
            id = domainId;
            paramCountCheck++;
        }
        if (storagepoolId != null) {
            scope = ConfigKey.Scope.StoragePool.toString();
            id = storagepoolId;
            paramCountCheck++;
        }
        if (imageStoreId != null) {
            scope = ConfigKey.Scope.ImageStore.toString();
            id = imageStoreId;
            paramCountCheck++;
        }

        if (paramCountCheck > 1) {
            throw new InvalidParameterValueException("cannot handle multiple IDs, provide only one ID corresponding to the scope");
        }

        if (keyword != null) {
            final SearchCriteria<ConfigurationVO> ssc = _configDao.createSearchCriteria();
            ssc.addOr("name", SearchCriteria.Op.LIKE, "%" + keyword + "%");
            ssc.addOr("instance", SearchCriteria.Op.LIKE, "%" + keyword + "%");
            ssc.addOr("component", SearchCriteria.Op.LIKE, "%" + keyword + "%");
            ssc.addOr("description", SearchCriteria.Op.LIKE, "%" + keyword + "%");
            ssc.addOr("category", SearchCriteria.Op.LIKE, "%" + keyword + "%");
            ssc.addOr("value", SearchCriteria.Op.LIKE, "%" + keyword + "%");

            sc.addAnd("name", SearchCriteria.Op.SC, ssc);
        }

        if (name != null) {
            sc.addAnd("name", SearchCriteria.Op.LIKE, "%" + name + "%");
        }

        if (category != null) {
            sc.addAnd("category", SearchCriteria.Op.EQ, category);
        }

        // hidden configurations are not displayed using the search API
        sc.addAnd("category", SearchCriteria.Op.NEQ, "Hidden");

        if (scope != null && !scope.isEmpty()) {
            // getting the list of parameters at requested scope
            sc.addAnd("scope", SearchCriteria.Op.EQ, scope);
        }

        final Pair<List<ConfigurationVO>, Integer> result = _configDao.searchAndCount(sc, searchFilter);

        if (scope != null && !scope.isEmpty()) {
            // Populate values corresponding the resource id
            final List<ConfigurationVO> configVOList = new ArrayList<ConfigurationVO>();
            for (final ConfigurationVO param : result.first()) {
                final ConfigurationVO configVo = _configDao.findByName(param.getName());
                if (configVo != null) {
                    final ConfigKey<?> key = _configDepot.get(param.getName());
                    if (key != null) {
                        configVo.setValue(key.valueIn(id) == null ? null : key.valueIn(id).toString());
                        configVOList.add(configVo);
                    } else {
                        s_logger.warn("ConfigDepot could not find parameter " + param.getName() + " for scope " + scope);
                    }
                } else {
                    s_logger.warn("Configuration item  " + param.getName() + " not found in " + scope);
                }
            }

            return new Pair<List<? extends Configuration>, Integer>(configVOList, configVOList.size());
        }

        return new Pair<List<? extends Configuration>, Integer>(result.first(), result.second());
    }

    @Override
    public Pair<List<? extends IpAddress>, Integer> searchForIPAddresses(final ListPublicIpAddressesCmd cmd) {
        final Object keyword = cmd.getKeyword();
        final Long physicalNetworkId = cmd.getPhysicalNetworkId();
        final Long associatedNetworkId = cmd.getAssociatedNetworkId();
        final Long sourceNetworkId = cmd.getNetworkId();
        final Long zone = cmd.getZoneId();
        final String address = cmd.getIpAddress();
        final Long vlan = cmd.getVlanId();
        final Boolean forVirtualNetwork = cmd.isForVirtualNetwork();
        final Boolean forLoadBalancing = cmd.isForLoadBalancing();
        final Long ipId = cmd.getId();
        final Boolean sourceNat = cmd.isSourceNat();
        final Boolean staticNat = cmd.isStaticNat();
        final Long vpcId = cmd.getVpcId();
        final Boolean forDisplay = cmd.getDisplay();
        final Map<String, String> tags = cmd.getTags();

        final String state = cmd.getState();
        Boolean isAllocated = cmd.isAllocatedOnly();
        if (isAllocated == null) {
            isAllocated = Boolean.TRUE;

            if (state != null) {
                isAllocated = Boolean.FALSE;
            }
        }

        final Filter searchFilter = new Filter(IPAddressVO.class, "address", false, cmd.getStartIndex(), cmd.getPageSizeVal());
        final SearchBuilder<IPAddressVO> sb = _publicIpAddressDao.createSearchBuilder();
        Long domainId = null;
        Boolean isRecursive = null;
        final List<Long> permittedAccounts = new ArrayList<Long>();
        ListProjectResourcesCriteria listProjectResourcesCriteria = null;
        if (isAllocated) {
            final Account caller = getCaller();

            final Ternary<Long, Boolean, ListProjectResourcesCriteria> domainIdRecursiveListProject = new Ternary<Long, Boolean, ListProjectResourcesCriteria>(cmd.getDomainId(), cmd.isRecursive(),
                    null);
            _accountMgr.buildACLSearchParameters(caller, cmd.getId(), cmd.getAccountName(), cmd.getProjectId(), permittedAccounts, domainIdRecursiveListProject, cmd.listAll(), false);
            domainId = domainIdRecursiveListProject.first();
            isRecursive = domainIdRecursiveListProject.second();
            listProjectResourcesCriteria = domainIdRecursiveListProject.third();
            _accountMgr.buildACLSearchBuilder(sb, domainId, isRecursive, permittedAccounts, listProjectResourcesCriteria);
        }

        sb.and("dataCenterId", sb.entity().getDataCenterId(), SearchCriteria.Op.EQ);
        sb.and("address", sb.entity().getAddress(), SearchCriteria.Op.EQ);
        sb.and("vlanDbId", sb.entity().getVlanId(), SearchCriteria.Op.EQ);
        sb.and("id", sb.entity().getId(), SearchCriteria.Op.EQ);
        sb.and("physicalNetworkId", sb.entity().getPhysicalNetworkId(), SearchCriteria.Op.EQ);
        sb.and("associatedNetworkId", sb.entity().getAssociatedWithNetworkId(), SearchCriteria.Op.EQ);
        sb.and("sourceNetworkId", sb.entity().getSourceNetworkId(), SearchCriteria.Op.EQ);
        sb.and("isSourceNat", sb.entity().isSourceNat(), SearchCriteria.Op.EQ);
        sb.and("isStaticNat", sb.entity().isOneToOneNat(), SearchCriteria.Op.EQ);
        sb.and("vpcId", sb.entity().getVpcId(), SearchCriteria.Op.EQ);
        sb.and("state", sb.entity().getState(), SearchCriteria.Op.EQ);
        sb.and("display", sb.entity().isDisplay(), SearchCriteria.Op.EQ);
        sb.and("forsystemvms", sb.entity().isForSystemVms(), SearchCriteria.Op.EQ);

        if (forLoadBalancing != null && forLoadBalancing) {
            final SearchBuilder<LoadBalancerVO> lbSearch = _loadbalancerDao.createSearchBuilder();
            sb.join("lbSearch", lbSearch, sb.entity().getId(), lbSearch.entity().getSourceIpAddressId(), JoinType.INNER);
            sb.groupBy(sb.entity().getId());
        }

        if (keyword != null && address == null) {
            sb.and("addressLIKE", sb.entity().getAddress(), SearchCriteria.Op.LIKE);
        }

        if (tags != null && !tags.isEmpty()) {
            final SearchBuilder<ResourceTagVO> tagSearch = _resourceTagDao.createSearchBuilder();
            for (int count = 0; count < tags.size(); count++) {
                tagSearch.or().op("key" + String.valueOf(count), tagSearch.entity().getKey(), SearchCriteria.Op.EQ);
                tagSearch.and("value" + String.valueOf(count), tagSearch.entity().getValue(), SearchCriteria.Op.EQ);
                tagSearch.cp();
            }
            tagSearch.and("resourceType", tagSearch.entity().getResourceType(), SearchCriteria.Op.EQ);
            sb.groupBy(sb.entity().getId());
            sb.join("tagSearch", tagSearch, sb.entity().getId(), tagSearch.entity().getResourceId(), JoinBuilder.JoinType.INNER);
        }

        final SearchBuilder<VlanVO> vlanSearch = _vlanDao.createSearchBuilder();
        vlanSearch.and("vlanType", vlanSearch.entity().getVlanType(), SearchCriteria.Op.EQ);
        vlanSearch.and("removed", vlanSearch.entity().getRemoved(), SearchCriteria.Op.NULL);
        sb.join("vlanSearch", vlanSearch, sb.entity().getVlanId(), vlanSearch.entity().getId(), JoinBuilder.JoinType.INNER);

        if (isAllocated != null && isAllocated == true) {
            sb.and("allocated", sb.entity().getAllocatedTime(), SearchCriteria.Op.NNULL);
        }

        VlanType vlanType = null;
        if (forVirtualNetwork != null) {
            vlanType = forVirtualNetwork ? VlanType.VirtualNetwork : VlanType.DirectAttached;
        } else {
            vlanType = VlanType.VirtualNetwork;
        }

        final SearchCriteria<IPAddressVO> sc = sb.create();
        if (isAllocated) {
            _accountMgr.buildACLSearchCriteria(sc, domainId, isRecursive, permittedAccounts, listProjectResourcesCriteria);
        }

        sc.setJoinParameters("vlanSearch", "vlanType", vlanType);

        if (tags != null && !tags.isEmpty()) {
            int count = 0;
            sc.setJoinParameters("tagSearch", "resourceType", ResourceObjectType.PublicIpAddress.toString());
            for (final String key : tags.keySet()) {
                sc.setJoinParameters("tagSearch", "key" + String.valueOf(count), key);
                sc.setJoinParameters("tagSearch", "value" + String.valueOf(count), tags.get(key));
                count++;
            }
        }

        if (zone != null) {
            sc.setParameters("dataCenterId", zone);
        }

        if (vpcId != null) {
            sc.setParameters("vpcId", vpcId);
        }

        if (ipId != null) {
            sc.setParameters("id", ipId);
        }

        if (sourceNat != null) {
            sc.setParameters("isSourceNat", sourceNat);
        }

        if (staticNat != null) {
            sc.setParameters("isStaticNat", staticNat);
        }

        if (address == null && keyword != null) {
            sc.setParameters("addressLIKE", "%" + keyword + "%");
        }

        if (address != null) {
            sc.setParameters("address", address);
        }

        if (vlan != null) {
            sc.setParameters("vlanDbId", vlan);
        }

        if (physicalNetworkId != null) {
            sc.setParameters("physicalNetworkId", physicalNetworkId);
        }

        if (associatedNetworkId != null) {
            sc.setParameters("associatedNetworkId", associatedNetworkId);
        }

        if (sourceNetworkId != null) {
            sc.setParameters("sourceNetworkId", sourceNetworkId);
        }

        if (forDisplay != null) {
            sc.setParameters("display", forDisplay);
        }

        if (state != null) {
            sc.setParameters("state", state);
        }

        sc.setParameters( "forsystemvms", false);
        final Pair<List<IPAddressVO>, Integer> result = _publicIpAddressDao.searchAndCount(sc, searchFilter);
        return new Pair<List<? extends IpAddress>, Integer>(result.first(), result.second());
    }

    @Override
    public Pair<List<? extends GuestOS>, Integer> listGuestOSByCriteria(final ListGuestOsCmd cmd) {
        final Filter searchFilter = new Filter(GuestOSVO.class, "displayName", true, cmd.getStartIndex(), cmd.getPageSizeVal());
        final Long id = cmd.getId();
        final Long osCategoryId = cmd.getOsCategoryId();
        final String description = cmd.getDescription();
        final String keyword = cmd.getKeyword();

        final SearchCriteria<GuestOSVO> sc = _guestOSDao.createSearchCriteria();

        if (id != null) {
            sc.addAnd("id", SearchCriteria.Op.EQ, id);
        }

        if (osCategoryId != null) {
            sc.addAnd("categoryId", SearchCriteria.Op.EQ, osCategoryId);
        }

        if (description != null) {
            sc.addAnd("displayName", SearchCriteria.Op.LIKE, "%" + description + "%");
        }

        if (keyword != null) {
            sc.addAnd("displayName", SearchCriteria.Op.LIKE, "%" + keyword + "%");
        }

        final Pair<List<GuestOSVO>, Integer> result = _guestOSDao.searchAndCount(sc, searchFilter);
        return new Pair<List<? extends GuestOS>, Integer>(result.first(), result.second());
    }

    @Override
    public Pair<List<? extends GuestOsCategory>, Integer> listGuestOSCategoriesByCriteria(final ListGuestOsCategoriesCmd cmd) {
        final Filter searchFilter = new Filter(GuestOSCategoryVO.class, "id", true, cmd.getStartIndex(), cmd.getPageSizeVal());
        final Long id = cmd.getId();
        final String name = cmd.getName();
        final String keyword = cmd.getKeyword();

        final SearchCriteria<GuestOSCategoryVO> sc = _guestOSCategoryDao.createSearchCriteria();

        if (id != null) {
            sc.addAnd("id", SearchCriteria.Op.EQ, id);
        }

        if (name != null) {
            sc.addAnd("name", SearchCriteria.Op.LIKE, "%" + name + "%");
        }

        if (keyword != null) {
            sc.addAnd("name", SearchCriteria.Op.LIKE, "%" + keyword + "%");
        }

        final Pair<List<GuestOSCategoryVO>, Integer> result = _guestOSCategoryDao.searchAndCount(sc, searchFilter);
        return new Pair<List<? extends GuestOsCategory>, Integer>(result.first(), result.second());
    }

    @Override
    public Pair<List<? extends GuestOSHypervisor>, Integer> listGuestOSMappingByCriteria(final ListGuestOsMappingCmd cmd) {
        final Filter searchFilter = new Filter(GuestOSHypervisorVO.class, "hypervisorType", true, cmd.getStartIndex(), cmd.getPageSizeVal());
        final Long id = cmd.getId();
        final Long osTypeId = cmd.getOsTypeId();
        final String hypervisor = cmd.getHypervisor();
        final String hypervisorVersion = cmd.getHypervisorVersion();

        //throw exception if hypervisor name is not passed, but version is
        if (hypervisorVersion != null && (hypervisor == null || hypervisor.isEmpty())) {
            throw new InvalidParameterValueException("Hypervisor version parameter cannot be used without specifying a hypervisor : XenServer, KVM or VMware");
        }

        final SearchCriteria<GuestOSHypervisorVO> sc = _guestOSHypervisorDao.createSearchCriteria();

        if (id != null) {
            sc.addAnd("id", SearchCriteria.Op.EQ, id);
        }

        if (osTypeId != null) {
            sc.addAnd("guestOsId", SearchCriteria.Op.EQ, osTypeId);
        }

        if (hypervisor != null) {
            sc.addAnd("hypervisorType", SearchCriteria.Op.EQ, hypervisor);
        }

        if (hypervisorVersion != null) {
            sc.addAnd("hypervisorVersion", SearchCriteria.Op.EQ, hypervisorVersion);
        }

        final Pair<List<GuestOSHypervisorVO>, Integer> result = _guestOSHypervisorDao.searchAndCount(sc, searchFilter);
        return new Pair<List<? extends GuestOSHypervisor>, Integer>(result.first(), result.second());
    }

    @Override
    @DB
    @ActionEvent(eventType = EventTypes.EVENT_GUEST_OS_MAPPING_ADD, eventDescription = "Adding new guest OS to hypervisor name mapping", create = true)
    public GuestOSHypervisor addGuestOsMapping(final AddGuestOsMappingCmd cmd) {
        final Long osTypeId = cmd.getOsTypeId();
        final String osStdName = cmd.getOsStdName();
        final String hypervisor = cmd.getHypervisor();
        final String hypervisorVersion = cmd.getHypervisorVersion();
        final String osNameForHypervisor = cmd.getOsNameForHypervisor();
        GuestOS guestOs = null;

        if (osTypeId == null && (osStdName == null || osStdName.isEmpty())) {
            throw new InvalidParameterValueException("Please specify either a guest OS name or UUID");
        }

        final HypervisorType hypervisorType = HypervisorType.getType(hypervisor);

        if (!(hypervisorType == HypervisorType.KVM || hypervisorType == HypervisorType.XenServer || hypervisorType == HypervisorType.VMware)) {
            throw new InvalidParameterValueException("Please specify a valid hypervisor : XenServer, KVM or VMware");
        }

        final HypervisorCapabilitiesVO hypervisorCapabilities = _hypervisorCapabilitiesDao.findByHypervisorTypeAndVersion(hypervisorType, hypervisorVersion);
        if (hypervisorCapabilities == null) {
            throw new InvalidParameterValueException("Please specify a valid hypervisor and supported version");
        }

        //by this point either osTypeId or osStdType is non-empty. Find by either of them. ID takes preference if both are specified
        if (osTypeId != null) {
            guestOs = ApiDBUtils.findGuestOSById(osTypeId);
        } else if (osStdName != null) {
            guestOs = ApiDBUtils.findGuestOSByDisplayName(osStdName);
        }

        if (guestOs == null) {
            throw new InvalidParameterValueException("Unable to find the guest OS by name or UUID");
        }
        //check for duplicates
        final GuestOSHypervisorVO duplicate = _guestOSHypervisorDao.findByOsIdAndHypervisorAndUserDefined(guestOs.getId(), hypervisorType.toString(), hypervisorVersion, true);

        if (duplicate != null) {
            throw new InvalidParameterValueException(
                    "Mapping from hypervisor : " + hypervisorType.toString() + ", version : " + hypervisorVersion + " and guest OS : " + guestOs.getDisplayName() + " already exists!");
        }
        final GuestOSHypervisorVO guestOsMapping = new GuestOSHypervisorVO();
        guestOsMapping.setGuestOsId(guestOs.getId());
        guestOsMapping.setGuestOsName(osNameForHypervisor);
        guestOsMapping.setHypervisorType(hypervisorType.toString());
        guestOsMapping.setHypervisorVersion(hypervisorVersion);
        guestOsMapping.setIsUserDefined(true);
        return _guestOSHypervisorDao.persist(guestOsMapping);

    }

    @Override
    @ActionEvent(eventType = EventTypes.EVENT_GUEST_OS_MAPPING_ADD, eventDescription = "Adding a new guest OS to hypervisor name mapping", async = true)
    public GuestOSHypervisor getAddedGuestOsMapping(final Long guestOsMappingId) {
        return getGuestOsHypervisor(guestOsMappingId);
    }

    @Override
    @DB
    @ActionEvent(eventType = EventTypes.EVENT_GUEST_OS_ADD, eventDescription = "Adding new guest OS type", create = true)
    public GuestOS addGuestOs(final AddGuestOsCmd cmd) {
        final Long categoryId = cmd.getOsCategoryId();
        final String displayName = cmd.getOsDisplayName();
        final String name = cmd.getOsName();

        final GuestOSCategoryVO guestOsCategory = ApiDBUtils.findGuestOsCategoryById(categoryId);
        if (guestOsCategory == null) {
            throw new InvalidParameterValueException("Guest OS category not found. Please specify a valid Guest OS category");
        }

        final GuestOS guestOs = ApiDBUtils.findGuestOSByDisplayName(displayName);
        if (guestOs != null) {
            throw new InvalidParameterValueException("The specified Guest OS name : " + displayName + " already exists. Please specify a unique name");
        }

        s_logger.debug("GuestOSDetails");
        final GuestOSVO guestOsVo = new GuestOSVO();
        guestOsVo.setCategoryId(categoryId.longValue());
        guestOsVo.setDisplayName(displayName);
        guestOsVo.setName(name);
        guestOsVo.setIsUserDefined(true);
        final GuestOS guestOsPersisted = _guestOSDao.persist(guestOsVo);

        if (cmd.getDetails() != null && !cmd.getDetails().isEmpty()) {
            Map<String, String> detailsMap = cmd.getDetails();
            for (Object key : detailsMap.keySet()) {
                _guestOsDetailsDao.addDetail(guestOsPersisted.getId(), (String)key, detailsMap.get(key), false);
            }
        }

        return guestOsPersisted;
    }

    @Override
    @ActionEvent(eventType = EventTypes.EVENT_GUEST_OS_ADD, eventDescription = "Adding a new guest OS type", async = true)
    public GuestOS getAddedGuestOs(final Long guestOsId) {
        return getGuestOs(guestOsId);
    }

    @Override
    @DB
    @ActionEvent(eventType = EventTypes.EVENT_GUEST_OS_UPDATE, eventDescription = "updating guest OS type", async = true)
    public GuestOS updateGuestOs(final UpdateGuestOsCmd cmd) {
        final Long id = cmd.getId();
        final String displayName = cmd.getOsDisplayName();

        //check if guest OS exists
        final GuestOS guestOsHandle = ApiDBUtils.findGuestOSById(id);
        if (guestOsHandle == null) {
            throw new InvalidParameterValueException("Guest OS not found. Please specify a valid ID for the Guest OS");
        }

        if (!guestOsHandle.isUserDefined()) {
            throw new InvalidParameterValueException("Unable to modify system defined guest OS");
        }

        if (cmd.getDetails() != null && !cmd.getDetails().isEmpty()) {
            Map<String, String> detailsMap = cmd.getDetails();
            for (Object key : detailsMap.keySet()) {
                _guestOsDetailsDao.addDetail(id, (String)key, detailsMap.get(key), false);
            }
        }

        //Check if update is needed
        if (displayName.equals(guestOsHandle.getDisplayName())) {
            return guestOsHandle;
        }

        //Check if another Guest OS by same name exists
        final GuestOS duplicate = ApiDBUtils.findGuestOSByDisplayName(displayName);
        if (duplicate != null) {
            throw new InvalidParameterValueException("The specified Guest OS name : " + displayName + " already exists. Please specify a unique guest OS name");
        }
        final GuestOSVO guestOs = _guestOSDao.createForUpdate(id);
        guestOs.setDisplayName(displayName);
        if (_guestOSDao.update(id, guestOs)) {
            return _guestOSDao.findById(id);
        } else {
            return null;
        }
    }

    @Override
    @DB
    @ActionEvent(eventType = EventTypes.EVENT_GUEST_OS_REMOVE, eventDescription = "removing guest OS type", async = true)
    public boolean removeGuestOs(final RemoveGuestOsCmd cmd) {
        final Long id = cmd.getId();

        //check if guest OS exists
        final GuestOS guestOs = ApiDBUtils.findGuestOSById(id);
        if (guestOs == null) {
            throw new InvalidParameterValueException("Guest OS not found. Please specify a valid ID for the Guest OS");
        }

        if (!guestOs.isUserDefined()) {
            throw new InvalidParameterValueException("Unable to remove system defined guest OS");
        }

        return _guestOSDao.remove(id);
    }

    @Override
    @DB
    @ActionEvent(eventType = EventTypes.EVENT_GUEST_OS_MAPPING_UPDATE, eventDescription = "updating guest OS mapping", async = true)
    public GuestOSHypervisor updateGuestOsMapping(final UpdateGuestOsMappingCmd cmd) {
        final Long id = cmd.getId();
        final String osNameForHypervisor = cmd.getOsNameForHypervisor();

        //check if mapping exists
        final GuestOSHypervisor guestOsHypervisorHandle = _guestOSHypervisorDao.findById(id);
        if (guestOsHypervisorHandle == null) {
            throw new InvalidParameterValueException("Guest OS Mapping not found. Please specify a valid ID for the Guest OS Mapping");
        }

        if (!guestOsHypervisorHandle.getIsUserDefined()) {
            throw new InvalidParameterValueException("Unable to modify system defined Guest OS mapping");
        }

        final GuestOSHypervisorVO guestOsHypervisor = _guestOSHypervisorDao.createForUpdate(id);
        guestOsHypervisor.setGuestOsName(osNameForHypervisor);
        if (_guestOSHypervisorDao.update(id, guestOsHypervisor)) {
            return _guestOSHypervisorDao.findById(id);
        } else {
            return null;
        }
    }

    @Override
    @DB
    @ActionEvent(eventType = EventTypes.EVENT_GUEST_OS_MAPPING_REMOVE, eventDescription = "removing guest OS mapping", async = true)
    public boolean removeGuestOsMapping(final RemoveGuestOsMappingCmd cmd) {
        final Long id = cmd.getId();

        //check if mapping exists
        final GuestOSHypervisor guestOsHypervisorHandle = _guestOSHypervisorDao.findById(id);
        if (guestOsHypervisorHandle == null) {
            throw new InvalidParameterValueException("Guest OS Mapping not found. Please specify a valid ID for the Guest OS Mapping");
        }

        if (!guestOsHypervisorHandle.getIsUserDefined()) {
            throw new InvalidParameterValueException("Unable to remove system defined Guest OS mapping");
        }

        return _guestOSHypervisorDao.removeGuestOsMapping(id);

    }

    protected ConsoleProxyInfo getConsoleProxyForVm(final long dataCenterId, final long userVmId) {
        return _consoleProxyMgr.assignProxy(dataCenterId, userVmId);
    }

    private ConsoleProxyVO startConsoleProxy(final long instanceId) {
        return _consoleProxyMgr.startProxy(instanceId, true);
    }

    private ConsoleProxyVO stopConsoleProxy(final VMInstanceVO systemVm, final boolean isForced) throws ResourceUnavailableException, OperationTimedoutException, ConcurrentOperationException {

        _itMgr.advanceStop(systemVm.getUuid(), isForced);
        return _consoleProxyDao.findById(systemVm.getId());
    }

    private ConsoleProxyVO rebootConsoleProxy(final long instanceId) {
        _consoleProxyMgr.rebootProxy(instanceId);
        return _consoleProxyDao.findById(instanceId);
    }

    protected ConsoleProxyVO destroyConsoleProxy(final long instanceId) {
        final ConsoleProxyVO proxy = _consoleProxyDao.findById(instanceId);

        if (_consoleProxyMgr.destroyProxy(instanceId)) {
            return proxy;
        }
        return null;
    }

    @Override
    public String getConsoleAccessUrlRoot(final long vmId) {
        final VMInstanceVO vm = _vmInstanceDao.findById(vmId);
        if (vm != null) {
            final ConsoleProxyInfo proxy = getConsoleProxyForVm(vm.getDataCenterId(), vmId);
            if (proxy != null) {
                return proxy.getProxyImageUrl();
            }
        }
        return null;
    }

    @Override
    public Pair<String, Integer> getVncPort(final VirtualMachine vm) {
        if (vm.getHostId() == null) {
            s_logger.warn("VM " + vm.getHostName() + " does not have host, return -1 for its VNC port");
            return new Pair<String, Integer>(null, -1);
        }

        if (s_logger.isTraceEnabled()) {
            s_logger.trace("Trying to retrieve VNC port from agent about VM " + vm.getHostName());
        }

        GetVncPortAnswer answer = null;
        if (vm.getState() == State.Migrating && vm.getLastHostId() != null) {
            answer = (GetVncPortAnswer)_agentMgr.easySend(vm.getLastHostId(), new GetVncPortCommand(vm.getId(), vm.getInstanceName()));
        } else {
            answer = (GetVncPortAnswer)_agentMgr.easySend(vm.getHostId(), new GetVncPortCommand(vm.getId(), vm.getInstanceName()));
        }
        if (answer != null && answer.getResult()) {
            return new Pair<String, Integer>(answer.getAddress(), answer.getPort());
        }

        return new Pair<String, Integer>(null, -1);
    }

    @Override
    public Pair<List<? extends Alert>, Integer> searchForAlerts(final ListAlertsCmd cmd) {
        final Filter searchFilter = new Filter(AlertVO.class, "lastSent", false, cmd.getStartIndex(), cmd.getPageSizeVal());
        final SearchCriteria<AlertVO> sc = _alertDao.createSearchCriteria();

        final Object id = cmd.getId();
        final Object type = cmd.getType();
        final Object keyword = cmd.getKeyword();
        final Object name = cmd.getName();

        final Long zoneId = _accountMgr.checkAccessAndSpecifyAuthority(CallContext.current().getCallingAccount(), null);
        if (id != null) {
            sc.addAnd("id", SearchCriteria.Op.EQ, id);
        }
        if (zoneId != null) {
            sc.addAnd("data_center_id", SearchCriteria.Op.EQ, zoneId);
        }

        if (keyword != null) {
            final SearchCriteria<AlertVO> ssc = _alertDao.createSearchCriteria();
            ssc.addOr("subject", SearchCriteria.Op.LIKE, "%" + keyword + "%");

            sc.addAnd("subject", SearchCriteria.Op.SC, ssc);
        }

        if (type != null) {
            sc.addAnd("type", SearchCriteria.Op.EQ, type);
        }

        if (name != null) {
            sc.addAnd("name", SearchCriteria.Op.EQ, name);
        }

        sc.addAnd("archived", SearchCriteria.Op.EQ, false);
        final Pair<List<AlertVO>, Integer> result = _alertDao.searchAndCount(sc, searchFilter);
        return new Pair<List<? extends Alert>, Integer>(result.first(), result.second());
    }

    @Override
    public boolean archiveAlerts(final ArchiveAlertsCmd cmd) {
        final Long zoneId = _accountMgr.checkAccessAndSpecifyAuthority(CallContext.current().getCallingAccount(), null);
        final boolean result = _alertDao.archiveAlert(cmd.getIds(), cmd.getType(), cmd.getStartDate(), cmd.getEndDate(), zoneId);
        return result;
    }

    @Override
    public boolean deleteAlerts(final DeleteAlertsCmd cmd) {
        final Long zoneId = _accountMgr.checkAccessAndSpecifyAuthority(CallContext.current().getCallingAccount(), null);
        final boolean result = _alertDao.deleteAlert(cmd.getIds(), cmd.getType(), cmd.getStartDate(), cmd.getEndDate(), zoneId);
        return result;
    }

    @Override
    public List<CapacityVO> listTopConsumedResources(final ListCapacityCmd cmd) {

        final Integer capacityType = cmd.getType();
        Long zoneId = cmd.getZoneId();
        final Long podId = cmd.getPodId();
        final Long clusterId = cmd.getClusterId();
        final Boolean fetchLatest = cmd.getFetchLatest();

        if (clusterId != null) {
            throw new InvalidParameterValueException("Currently clusterId param is not suppoerted");
        }
        zoneId = _accountMgr.checkAccessAndSpecifyAuthority(CallContext.current().getCallingAccount(), zoneId);

        if (fetchLatest != null && fetchLatest) {
            _alertMgr.recalculateCapacity();
        }
        List<SummedCapacity> summedCapacities = new ArrayList<SummedCapacity>();

        if (zoneId == null && podId == null) {// Group by Zone, capacity type
            final List<SummedCapacity> summedCapacitiesAtZone = _capacityDao.listCapacitiesGroupedByLevelAndType(capacityType, zoneId, podId, clusterId, 1, cmd.getPageSizeVal());
            if (summedCapacitiesAtZone != null) {
                summedCapacities.addAll(summedCapacitiesAtZone);
            }
        } else if (podId == null) {// Group by Pod, capacity type
            final List<SummedCapacity> summedCapacitiesAtPod = _capacityDao.listCapacitiesGroupedByLevelAndType(capacityType, zoneId, podId, clusterId, 2, cmd.getPageSizeVal());
            if (summedCapacitiesAtPod != null) {
                summedCapacities.addAll(summedCapacitiesAtPod);
            }
        } else { // Group by Cluster, capacity type
            final List<SummedCapacity> summedCapacitiesAtCluster = _capacityDao.listCapacitiesGroupedByLevelAndType(capacityType, zoneId, podId, clusterId, 3, cmd.getPageSizeVal());
            if (summedCapacitiesAtCluster != null) {
                summedCapacities.addAll(summedCapacitiesAtCluster);
            }
        }

        List<SummedCapacity> summedCapacitiesForSecStorage = getStorageUsed(clusterId, podId, zoneId, capacityType);
        if (summedCapacitiesForSecStorage != null) {
            summedCapacities.addAll(summedCapacitiesForSecStorage);
        }

        // Sort Capacities
        Collections.sort(summedCapacities, new Comparator<SummedCapacity>() {
            @Override
            public int compare(final SummedCapacity arg0, final SummedCapacity arg1) {
                if (arg0.getPercentUsed() < arg1.getPercentUsed()) {
                    return 1;
                } else if (arg0.getPercentUsed().equals(arg1.getPercentUsed())) {
                    return 0;
                }
                return -1;
            }
        });

        final List<CapacityVO> capacities = new ArrayList<CapacityVO>();

        Integer pageSize = null;
        try {
            pageSize = Integer.valueOf(cmd.getPageSizeVal().toString());
        } catch (final IllegalArgumentException e) {
            throw new InvalidParameterValueException("pageSize " + cmd.getPageSizeVal() + " is out of Integer range is not supported for this call");
        }

        summedCapacities = summedCapacities.subList(0, summedCapacities.size() < cmd.getPageSizeVal() ? summedCapacities.size() : pageSize);
        for (final SummedCapacity summedCapacity : summedCapacities) {
            final CapacityVO capacity = new CapacityVO(summedCapacity.getDataCenterId(), summedCapacity.getPodId(), summedCapacity.getClusterId(), summedCapacity.getCapacityType(),
                    summedCapacity.getPercentUsed());
            capacity.setUsedCapacity(summedCapacity.getUsedCapacity() + summedCapacity.getReservedCapacity());
            capacity.setTotalCapacity(summedCapacity.getTotalCapacity());
            capacities.add(capacity);
        }
        return capacities;
    }

    List<SummedCapacity> getStorageUsed(Long clusterId, Long podId, Long zoneId, Integer capacityType) {
        if (capacityType == null || capacityType == Capacity.CAPACITY_TYPE_SECONDARY_STORAGE) {
            final List<SummedCapacity> list = new ArrayList<SummedCapacity>();
            if (zoneId != null) {
                final DataCenterVO zone = ApiDBUtils.findZoneById(zoneId);
                if (zone == null || zone.getAllocationState() == AllocationState.Disabled) {
                    return null;
                }
                List<CapacityVO> capacities = new ArrayList<CapacityVO>();
                capacities.add(_storageMgr.getSecondaryStorageUsedStats(null, zoneId));
                capacities.add(_storageMgr.getStoragePoolUsedStats(null, clusterId, podId, zoneId));
                for (CapacityVO capacity : capacities) {
                    if (capacity.getTotalCapacity() != 0) {
                        capacity.setUsedPercentage((float)capacity.getUsedCapacity() / capacity.getTotalCapacity());
                    } else {
                        capacity.setUsedPercentage(0);
                    }
                    final SummedCapacity summedCapacity = new SummedCapacity(capacity.getUsedCapacity(), capacity.getTotalCapacity(), capacity.getUsedPercentage(), capacity.getCapacityType(),
                            capacity.getDataCenterId(), capacity.getPodId(), capacity.getClusterId());
                    list.add(summedCapacity);
                }
            } else {
                List<DataCenterVO> dcList = _dcDao.listEnabledZones();
                for (DataCenterVO dc : dcList) {
                    List<CapacityVO> capacities = new ArrayList<CapacityVO>();
                    capacities.add(_storageMgr.getSecondaryStorageUsedStats(null, dc.getId()));
                    capacities.add(_storageMgr.getStoragePoolUsedStats(null, null, null, dc.getId()));
                    for (CapacityVO capacity : capacities) {
                        if (capacity.getTotalCapacity() != 0) {
                            capacity.setUsedPercentage((float)capacity.getUsedCapacity() / capacity.getTotalCapacity());
                        } else {
                            capacity.setUsedPercentage(0);
                        }
                        SummedCapacity summedCapacity = new SummedCapacity(capacity.getUsedCapacity(), capacity.getTotalCapacity(), capacity.getUsedPercentage(), capacity.getCapacityType(),
                                capacity.getDataCenterId(), capacity.getPodId(), capacity.getClusterId());
                        list.add(summedCapacity);
                    }
                }// End of for
            }
            return list;
        }
        return null;
    }

    @Override
    public List<CapacityVO> listCapacities(final ListCapacityCmd cmd) {

        final Integer capacityType = cmd.getType();
        Long zoneId = cmd.getZoneId();
        final Long podId = cmd.getPodId();
        final Long clusterId = cmd.getClusterId();
        final Boolean fetchLatest = cmd.getFetchLatest();

        zoneId = _accountMgr.checkAccessAndSpecifyAuthority(CallContext.current().getCallingAccount(), zoneId);
        if (fetchLatest != null && fetchLatest) {
            _alertMgr.recalculateCapacity();
        }

        final List<SummedCapacity> summedCapacities = _capacityDao.findCapacityBy(capacityType, zoneId, podId, clusterId);
        final List<CapacityVO> capacities = new ArrayList<CapacityVO>();

        for (final SummedCapacity summedCapacity : summedCapacities) {
            final CapacityVO capacity = new CapacityVO(null, summedCapacity.getDataCenterId(), summedCapacity.getPodId(), summedCapacity.getClusterId(),
                    summedCapacity.getUsedCapacity() + summedCapacity.getReservedCapacity(), summedCapacity.getTotalCapacity(), summedCapacity.getCapacityType());
            capacity.setAllocatedCapacity(summedCapacity.getAllocatedCapacity());
            capacities.add(capacity);
        }

        // op_host_Capacity contains only allocated stats and the real time
        // stats are stored "in memory".
        // Show Sec. Storage only when the api is invoked for the zone layer.
        List<DataCenterVO> dcList = new ArrayList<DataCenterVO>();
        if (zoneId == null && podId == null && clusterId == null) {
            dcList = ApiDBUtils.listZones();
        } else if (zoneId != null) {
            dcList.add(ApiDBUtils.findZoneById(zoneId));
        } else {
            if (clusterId != null) {
                zoneId = ApiDBUtils.findClusterById(clusterId).getDataCenterId();
            } else {
                zoneId = ApiDBUtils.findPodById(podId).getDataCenterId();
            }
            if (capacityType == null || capacityType == Capacity.CAPACITY_TYPE_STORAGE) {
                capacities.add(_storageMgr.getStoragePoolUsedStats(null, clusterId, podId, zoneId));
            }
        }

        for (final DataCenterVO zone : dcList) {
            zoneId = zone.getId();
            if ((capacityType == null || capacityType == Capacity.CAPACITY_TYPE_SECONDARY_STORAGE) && podId == null && clusterId == null) {
                capacities.add(_storageMgr.getSecondaryStorageUsedStats(null, zoneId));
            }
            if (capacityType == null || capacityType == Capacity.CAPACITY_TYPE_STORAGE) {
                capacities.add(_storageMgr.getStoragePoolUsedStats(null, clusterId, podId, zoneId));
            }
        }
        return capacities;
    }

    @Override
    public long getMemoryOrCpuCapacityByHost(final Long hostId, final short capacityType) {

        final CapacityVO capacity = _capacityDao.findByHostIdType(hostId, capacityType);
        return capacity == null ? 0 : capacity.getReservedCapacity() + capacity.getUsedCapacity();

    }

    @Override
    public List<Class<?>> getCommands() {
        final List<Class<?>> cmdList = new ArrayList<Class<?>>();
        cmdList.add(CreateAccountCmd.class);
        cmdList.add(DeleteAccountCmd.class);
        cmdList.add(DisableAccountCmd.class);
        cmdList.add(EnableAccountCmd.class);
        cmdList.add(LockAccountCmd.class);
        cmdList.add(UpdateAccountCmd.class);
        cmdList.add(CreateCounterCmd.class);
        cmdList.add(DeleteCounterCmd.class);
        cmdList.add(AddClusterCmd.class);
        cmdList.add(DeleteClusterCmd.class);
        cmdList.add(ListClustersCmd.class);
        cmdList.add(UpdateClusterCmd.class);
        cmdList.add(ListCfgsByCmd.class);
        cmdList.add(ListHypervisorCapabilitiesCmd.class);
        cmdList.add(UpdateCfgCmd.class);
        cmdList.add(UpdateHypervisorCapabilitiesCmd.class);
        cmdList.add(CreateDomainCmd.class);
        cmdList.add(DeleteDomainCmd.class);
        cmdList.add(ListDomainChildrenCmd.class);
        cmdList.add(ListDomainsCmd.class);
        cmdList.add(ListDomainsCmdByAdmin.class);
        cmdList.add(UpdateDomainCmd.class);
        cmdList.add(AddHostCmd.class);
        cmdList.add(AddSecondaryStorageCmd.class);
        cmdList.add(CancelMaintenanceCmd.class);
        cmdList.add(DeleteHostCmd.class);
        cmdList.add(ListHostsCmd.class);
        cmdList.add(ListHostTagsCmd.class);
        cmdList.add(FindHostsForMigrationCmd.class);
        cmdList.add(PrepareForMaintenanceCmd.class);
        cmdList.add(ReconnectHostCmd.class);
        cmdList.add(UpdateHostCmd.class);
        cmdList.add(UpdateHostPasswordCmd.class);
        cmdList.add(AddNetworkDeviceCmd.class);
        cmdList.add(AddNetworkServiceProviderCmd.class);
        cmdList.add(CreateNetworkOfferingCmd.class);
        cmdList.add(CreatePhysicalNetworkCmd.class);
        cmdList.add(CreateStorageNetworkIpRangeCmd.class);
        cmdList.add(DeleteNetworkDeviceCmd.class);
        cmdList.add(DeleteNetworkOfferingCmd.class);
        cmdList.add(DeleteNetworkServiceProviderCmd.class);
        cmdList.add(DeletePhysicalNetworkCmd.class);
        cmdList.add(DeleteStorageNetworkIpRangeCmd.class);
        cmdList.add(ListNetworkDeviceCmd.class);
        cmdList.add(ListNetworkServiceProvidersCmd.class);
        cmdList.add(ListPhysicalNetworksCmd.class);
        cmdList.add(ListStorageNetworkIpRangeCmd.class);
        cmdList.add(ListSupportedNetworkServicesCmd.class);
        cmdList.add(UpdateNetworkOfferingCmd.class);
        cmdList.add(UpdateNetworkServiceProviderCmd.class);
        cmdList.add(UpdatePhysicalNetworkCmd.class);
        cmdList.add(UpdateStorageNetworkIpRangeCmd.class);
        cmdList.add(DedicateGuestVlanRangeCmd.class);
        cmdList.add(ListDedicatedGuestVlanRangesCmd.class);
        cmdList.add(ReleaseDedicatedGuestVlanRangeCmd.class);
        cmdList.add(CreateDiskOfferingCmd.class);
        cmdList.add(CreateServiceOfferingCmd.class);
        cmdList.add(DeleteDiskOfferingCmd.class);
        cmdList.add(DeleteServiceOfferingCmd.class);
        cmdList.add(UpdateDiskOfferingCmd.class);
        cmdList.add(UpdateServiceOfferingCmd.class);
        cmdList.add(CreatePodCmd.class);
        cmdList.add(DeletePodCmd.class);
        cmdList.add(ListPodsByCmd.class);
        cmdList.add(UpdatePodCmd.class);
        cmdList.add(AddRegionCmd.class);
        cmdList.add(RemoveRegionCmd.class);
        cmdList.add(UpdateRegionCmd.class);
        cmdList.add(ListAlertsCmd.class);
        cmdList.add(ListCapacityCmd.class);
        cmdList.add(UploadCustomCertificateCmd.class);
        cmdList.add(ConfigureVirtualRouterElementCmd.class);
        cmdList.add(CreateVirtualRouterElementCmd.class);
        cmdList.add(DestroyRouterCmd.class);
        cmdList.add(ListRoutersCmd.class);
        cmdList.add(ListVirtualRouterElementsCmd.class);
        cmdList.add(RebootRouterCmd.class);
        cmdList.add(StartRouterCmd.class);
        cmdList.add(StopRouterCmd.class);
        cmdList.add(UpgradeRouterCmd.class);
        cmdList.add(AddSwiftCmd.class);
        cmdList.add(CancelPrimaryStorageMaintenanceCmd.class);
        cmdList.add(CreateStoragePoolCmd.class);
        cmdList.add(DeletePoolCmd.class);
        cmdList.add(ListSwiftsCmd.class);
        cmdList.add(ListStoragePoolsCmd.class);
        cmdList.add(ListStorageTagsCmd.class);
        cmdList.add(FindStoragePoolsForMigrationCmd.class);
        cmdList.add(PreparePrimaryStorageForMaintenanceCmd.class);
        cmdList.add(UpdateStoragePoolCmd.class);
        cmdList.add(UpdateImageStoreCmd.class);
        cmdList.add(DestroySystemVmCmd.class);
        cmdList.add(ListSystemVMsCmd.class);
        cmdList.add(MigrateSystemVMCmd.class);
        cmdList.add(RebootSystemVmCmd.class);
        cmdList.add(StartSystemVMCmd.class);
        cmdList.add(StopSystemVmCmd.class);
        cmdList.add(UpgradeSystemVMCmd.class);
        cmdList.add(PrepareTemplateCmd.class);
        cmdList.add(AddTrafficMonitorCmd.class);
        cmdList.add(AddTrafficTypeCmd.class);
        cmdList.add(DeleteTrafficMonitorCmd.class);
        cmdList.add(DeleteTrafficTypeCmd.class);
        cmdList.add(GenerateUsageRecordsCmd.class);
        cmdList.add(ListUsageRecordsCmd.class);
        cmdList.add(RemoveRawUsageRecordsCmd.class);
        cmdList.add(ListTrafficMonitorsCmd.class);
        cmdList.add(ListTrafficTypeImplementorsCmd.class);
        cmdList.add(ListTrafficTypesCmd.class);
        cmdList.add(ListUsageTypesCmd.class);
        cmdList.add(UpdateTrafficTypeCmd.class);
        cmdList.add(CreateUserCmd.class);
        cmdList.add(DeleteUserCmd.class);
        cmdList.add(DisableUserCmd.class);
        cmdList.add(EnableUserCmd.class);
        cmdList.add(GetUserCmd.class);
        cmdList.add(ListUsersCmd.class);
        cmdList.add(LockUserCmd.class);
        cmdList.add(MoveUserCmd.class);
        cmdList.add(RegisterCmd.class);
        cmdList.add(UpdateUserCmd.class);
        cmdList.add(CreateVlanIpRangeCmd.class);
        cmdList.add(DeleteVlanIpRangeCmd.class);
        cmdList.add(ListVlanIpRangesCmd.class);
        cmdList.add(DedicatePublicIpRangeCmd.class);
        cmdList.add(ReleasePublicIpRangeCmd.class);
        cmdList.add(AssignVMCmd.class);
        cmdList.add(MigrateVMCmd.class);
        cmdList.add(MigrateVirtualMachineWithVolumeCmd.class);
        cmdList.add(RecoverVMCmd.class);
        cmdList.add(CreatePrivateGatewayCmd.class);
        cmdList.add(CreateVPCOfferingCmd.class);
        cmdList.add(DeletePrivateGatewayCmd.class);
        cmdList.add(DeleteVPCOfferingCmd.class);
        cmdList.add(UpdateVPCOfferingCmd.class);
        cmdList.add(CreateZoneCmd.class);
        cmdList.add(DeleteZoneCmd.class);
        cmdList.add(MarkDefaultZoneForAccountCmd.class);
        cmdList.add(UpdateZoneCmd.class);
        cmdList.add(AddAccountToProjectCmd.class);
        cmdList.add(AddUserToProjectCmd.class);
        cmdList.add(DeleteAccountFromProjectCmd.class);
        cmdList.add(DeleteUserFromProjectCmd.class);
        cmdList.add(ListAccountsCmd.class);
        cmdList.add(ListProjectAccountsCmd.class);
        cmdList.add(AssociateIPAddrCmd.class);
        cmdList.add(DisassociateIPAddrCmd.class);
        cmdList.add(ListPublicIpAddressesCmd.class);
        cmdList.add(CreateAutoScalePolicyCmd.class);
        cmdList.add(CreateAutoScaleVmGroupCmd.class);
        cmdList.add(CreateAutoScaleVmProfileCmd.class);
        cmdList.add(CreateConditionCmd.class);
        cmdList.add(DeleteAutoScalePolicyCmd.class);
        cmdList.add(DeleteAutoScaleVmGroupCmd.class);
        cmdList.add(DeleteAutoScaleVmProfileCmd.class);
        cmdList.add(DeleteConditionCmd.class);
        cmdList.add(DisableAutoScaleVmGroupCmd.class);
        cmdList.add(EnableAutoScaleVmGroupCmd.class);
        cmdList.add(ListAutoScalePoliciesCmd.class);
        cmdList.add(ListAutoScaleVmGroupsCmd.class);
        cmdList.add(ListAutoScaleVmProfilesCmd.class);
        cmdList.add(ListConditionsCmd.class);
        cmdList.add(ListCountersCmd.class);
        cmdList.add(UpdateAutoScalePolicyCmd.class);
        cmdList.add(UpdateAutoScaleVmGroupCmd.class);
        cmdList.add(UpdateAutoScaleVmProfileCmd.class);
        cmdList.add(ListCapabilitiesCmd.class);
        cmdList.add(ListEventsCmd.class);
        cmdList.add(ListEventTypesCmd.class);
        cmdList.add(CreateEgressFirewallRuleCmd.class);
        cmdList.add(CreateFirewallRuleCmd.class);
        cmdList.add(CreatePortForwardingRuleCmd.class);
        cmdList.add(DeleteEgressFirewallRuleCmd.class);
        cmdList.add(DeleteFirewallRuleCmd.class);
        cmdList.add(DeletePortForwardingRuleCmd.class);
        cmdList.add(ListEgressFirewallRulesCmd.class);
        cmdList.add(ListFirewallRulesCmd.class);
        cmdList.add(ListPortForwardingRulesCmd.class);
        cmdList.add(UpdatePortForwardingRuleCmd.class);
        cmdList.add(ListGuestOsCategoriesCmd.class);
        cmdList.add(ListGuestOsCmd.class);
        cmdList.add(ListGuestOsMappingCmd.class);
        cmdList.add(AddGuestOsCmd.class);
        cmdList.add(AddGuestOsMappingCmd.class);
        cmdList.add(UpdateGuestOsCmd.class);
        cmdList.add(UpdateGuestOsMappingCmd.class);
        cmdList.add(RemoveGuestOsCmd.class);
        cmdList.add(RemoveGuestOsMappingCmd.class);
        cmdList.add(AttachIsoCmd.class);
        cmdList.add(CopyIsoCmd.class);
        cmdList.add(DeleteIsoCmd.class);
        cmdList.add(DetachIsoCmd.class);
        cmdList.add(ExtractIsoCmd.class);
        cmdList.add(ListIsoPermissionsCmd.class);
        cmdList.add(ListIsosCmd.class);
        cmdList.add(RegisterIsoCmd.class);
        cmdList.add(UpdateIsoCmd.class);
        cmdList.add(UpdateIsoPermissionsCmd.class);
        cmdList.add(ListAsyncJobsCmd.class);
        cmdList.add(QueryAsyncJobResultCmd.class);
        cmdList.add(AssignToLoadBalancerRuleCmd.class);
        cmdList.add(CreateLBStickinessPolicyCmd.class);
        cmdList.add(CreateLBHealthCheckPolicyCmd.class);
        cmdList.add(CreateLoadBalancerRuleCmd.class);
        cmdList.add(DeleteLBStickinessPolicyCmd.class);
        cmdList.add(DeleteLBHealthCheckPolicyCmd.class);
        cmdList.add(DeleteLoadBalancerRuleCmd.class);
        cmdList.add(ListLBStickinessPoliciesCmd.class);
        cmdList.add(ListLBHealthCheckPoliciesCmd.class);
        cmdList.add(ListLoadBalancerRuleInstancesCmd.class);
        cmdList.add(ListLoadBalancerRulesCmd.class);
        cmdList.add(RemoveFromLoadBalancerRuleCmd.class);
        cmdList.add(UpdateLoadBalancerRuleCmd.class);
        cmdList.add(CreateIpForwardingRuleCmd.class);
        cmdList.add(DeleteIpForwardingRuleCmd.class);
        cmdList.add(DisableStaticNatCmd.class);
        cmdList.add(EnableStaticNatCmd.class);
        cmdList.add(ListIpForwardingRulesCmd.class);
        cmdList.add(CreateNetworkACLCmd.class);
        cmdList.add(CreateNetworkCmd.class);
        cmdList.add(DeleteNetworkACLCmd.class);
        cmdList.add(DeleteNetworkCmd.class);
        cmdList.add(ListNetworkACLsCmd.class);
        cmdList.add(ListNetworkOfferingsCmd.class);
        cmdList.add(ListNetworksCmd.class);
        cmdList.add(RestartNetworkCmd.class);
        cmdList.add(UpdateNetworkCmd.class);
        cmdList.add(ListDiskOfferingsCmd.class);
        cmdList.add(ListServiceOfferingsCmd.class);
        cmdList.add(ActivateProjectCmd.class);
        cmdList.add(CreateProjectCmd.class);
        cmdList.add(DeleteProjectCmd.class);
        cmdList.add(DeleteProjectInvitationCmd.class);
        cmdList.add(ListProjectInvitationsCmd.class);
        cmdList.add(ListProjectsCmd.class);
        cmdList.add(SuspendProjectCmd.class);
        cmdList.add(UpdateProjectCmd.class);
        cmdList.add(UpdateProjectInvitationCmd.class);
        cmdList.add(ListRegionsCmd.class);
        cmdList.add(GetCloudIdentifierCmd.class);
        cmdList.add(ListHypervisorsCmd.class);
        cmdList.add(ListResourceLimitsCmd.class);
        cmdList.add(UpdateResourceCountCmd.class);
        cmdList.add(UpdateResourceLimitCmd.class);
        cmdList.add(AuthorizeSecurityGroupEgressCmd.class);
        cmdList.add(AuthorizeSecurityGroupIngressCmd.class);
        cmdList.add(CreateSecurityGroupCmd.class);
        cmdList.add(DeleteSecurityGroupCmd.class);
        cmdList.add(ListSecurityGroupsCmd.class);
        cmdList.add(RevokeSecurityGroupEgressCmd.class);
        cmdList.add(RevokeSecurityGroupIngressCmd.class);
        cmdList.add(UpdateSecurityGroupCmd.class);
        cmdList.add(CreateSnapshotCmd.class);
        cmdList.add(CreateSnapshotFromVMSnapshotCmd.class);
        cmdList.add(DeleteSnapshotCmd.class);
        cmdList.add(ArchiveSnapshotCmd.class);
        cmdList.add(CreateSnapshotPolicyCmd.class);
        cmdList.add(UpdateSnapshotPolicyCmd.class);
        cmdList.add(DeleteSnapshotPoliciesCmd.class);
        cmdList.add(ListSnapshotPoliciesCmd.class);
        cmdList.add(ListSnapshotsCmd.class);
        cmdList.add(RevertSnapshotCmd.class);
        cmdList.add(CreateSSHKeyPairCmd.class);
        cmdList.add(DeleteSSHKeyPairCmd.class);
        cmdList.add(ListSSHKeyPairsCmd.class);
        cmdList.add(RegisterSSHKeyPairCmd.class);
        cmdList.add(CreateTagsCmd.class);
        cmdList.add(DeleteTagsCmd.class);
        cmdList.add(ListTagsCmd.class);
        cmdList.add(CopyTemplateCmd.class);
        cmdList.add(CreateTemplateCmd.class);
        cmdList.add(DeleteTemplateCmd.class);
        cmdList.add(ExtractTemplateCmd.class);
        cmdList.add(ListTemplatePermissionsCmd.class);
        cmdList.add(ListTemplatesCmd.class);
        cmdList.add(ListDetailOptionsCmd.class);
        cmdList.add(RegisterTemplateCmd.class);
        cmdList.add(UpdateTemplateCmd.class);
        cmdList.add(UpdateTemplatePermissionsCmd.class);
        cmdList.add(AddNicToVMCmd.class);
        cmdList.add(DeployVMCmd.class);
        cmdList.add(DestroyVMCmd.class);
        cmdList.add(ExpungeVMCmd.class);
        cmdList.add(GetVMPasswordCmd.class);
        cmdList.add(ListVMsCmd.class);
        cmdList.add(ScaleVMCmd.class);
        cmdList.add(RebootVMCmd.class);
        cmdList.add(RemoveNicFromVMCmd.class);
        cmdList.add(ResetVMPasswordCmd.class);
        cmdList.add(ResetVMSSHKeyCmd.class);
        cmdList.add(RestoreVMCmd.class);
        cmdList.add(StartVMCmd.class);
        cmdList.add(StopVMCmd.class);
        cmdList.add(UpdateDefaultNicForVMCmd.class);
        cmdList.add(UpdateVMCmd.class);
        cmdList.add(UpgradeVMCmd.class);
        cmdList.add(CreateVMGroupCmd.class);
        cmdList.add(DeleteVMGroupCmd.class);
        cmdList.add(ListVMGroupsCmd.class);
        cmdList.add(UpdateVMGroupCmd.class);
        cmdList.add(AttachVolumeCmd.class);
        cmdList.add(CreateVolumeCmd.class);
        cmdList.add(DeleteVolumeCmd.class);
        cmdList.add(UpdateVolumeCmd.class);
        cmdList.add(DetachVolumeCmd.class);
        cmdList.add(ExtractVolumeCmd.class);
        cmdList.add(ListVolumesCmd.class);
        cmdList.add(MigrateVolumeCmd.class);
        cmdList.add(ResizeVolumeCmd.class);
        cmdList.add(UploadVolumeCmd.class);
        cmdList.add(DestroyVolumeCmd.class);
        cmdList.add(RecoverVolumeCmd.class);
        cmdList.add(CreateStaticRouteCmd.class);
        cmdList.add(CreateVPCCmd.class);
        cmdList.add(DeleteStaticRouteCmd.class);
        cmdList.add(DeleteVPCCmd.class);
        cmdList.add(ListPrivateGatewaysCmd.class);
        cmdList.add(ListStaticRoutesCmd.class);
        cmdList.add(ListVPCOfferingsCmd.class);
        cmdList.add(ListVPCsCmd.class);
        cmdList.add(RestartVPCCmd.class);
        cmdList.add(UpdateVPCCmd.class);
        cmdList.add(AddVpnUserCmd.class);
        cmdList.add(CreateRemoteAccessVpnCmd.class);
        cmdList.add(CreateVpnConnectionCmd.class);
        cmdList.add(CreateVpnCustomerGatewayCmd.class);
        cmdList.add(CreateVpnGatewayCmd.class);
        cmdList.add(DeleteRemoteAccessVpnCmd.class);
        cmdList.add(DeleteVpnConnectionCmd.class);
        cmdList.add(DeleteVpnCustomerGatewayCmd.class);
        cmdList.add(DeleteVpnGatewayCmd.class);
        cmdList.add(ListRemoteAccessVpnsCmd.class);
        cmdList.add(ListVpnConnectionsCmd.class);
        cmdList.add(ListVpnCustomerGatewaysCmd.class);
        cmdList.add(ListVpnGatewaysCmd.class);
        cmdList.add(ListVpnUsersCmd.class);
        cmdList.add(RemoveVpnUserCmd.class);
        cmdList.add(ResetVpnConnectionCmd.class);
        cmdList.add(UpdateVpnCustomerGatewayCmd.class);
        cmdList.add(ListZonesCmd.class);
        cmdList.add(ListVMSnapshotCmd.class);
        cmdList.add(CreateVMSnapshotCmd.class);
        cmdList.add(RevertToVMSnapshotCmd.class);
        cmdList.add(DeleteVMSnapshotCmd.class);
        cmdList.add(AddIpToVmNicCmd.class);
        cmdList.add(RemoveIpFromVmNicCmd.class);
        cmdList.add(UpdateVmNicIpCmd.class);
        cmdList.add(ListNicsCmd.class);
        cmdList.add(ArchiveAlertsCmd.class);
        cmdList.add(DeleteAlertsCmd.class);
        cmdList.add(ArchiveEventsCmd.class);
        cmdList.add(DeleteEventsCmd.class);
        cmdList.add(CreateGlobalLoadBalancerRuleCmd.class);
        cmdList.add(DeleteGlobalLoadBalancerRuleCmd.class);
        cmdList.add(ListGlobalLoadBalancerRuleCmd.class);
        cmdList.add(UpdateGlobalLoadBalancerRuleCmd.class);
        cmdList.add(AssignToGlobalLoadBalancerRuleCmd.class);
        cmdList.add(RemoveFromGlobalLoadBalancerRuleCmd.class);
        cmdList.add(ListStorageProvidersCmd.class);
        cmdList.add(AddImageStoreCmd.class);
        cmdList.add(AddImageStoreS3CMD.class);
        cmdList.add(ListImageStoresCmd.class);
        cmdList.add(DeleteImageStoreCmd.class);
        cmdList.add(CreateSecondaryStagingStoreCmd.class);
        cmdList.add(ListSecondaryStagingStoresCmd.class);
        cmdList.add(DeleteSecondaryStagingStoreCmd.class);
        cmdList.add(UpdateCloudToUseObjectStoreCmd.class);
        cmdList.add(CreateApplicationLoadBalancerCmd.class);
        cmdList.add(ListApplicationLoadBalancersCmd.class);
        cmdList.add(DeleteApplicationLoadBalancerCmd.class);
        cmdList.add(ConfigureInternalLoadBalancerElementCmd.class);
        cmdList.add(CreateInternalLoadBalancerElementCmd.class);
        cmdList.add(ListInternalLoadBalancerElementsCmd.class);
        cmdList.add(CreateAffinityGroupCmd.class);
        cmdList.add(DeleteAffinityGroupCmd.class);
        cmdList.add(ListAffinityGroupsCmd.class);
        cmdList.add(UpdateVMAffinityGroupCmd.class);
        cmdList.add(ListAffinityGroupTypesCmd.class);
        cmdList.add(CreatePortableIpRangeCmd.class);
        cmdList.add(DeletePortableIpRangeCmd.class);
        cmdList.add(ListPortableIpRangesCmd.class);
        cmdList.add(ListDeploymentPlannersCmd.class);
        cmdList.add(ReleaseHostReservationCmd.class);
        cmdList.add(ScaleSystemVMCmd.class);
        cmdList.add(AddResourceDetailCmd.class);
        cmdList.add(RemoveResourceDetailCmd.class);
        cmdList.add(ListResourceDetailsCmd.class);
        cmdList.add(StopInternalLBVMCmd.class);
        cmdList.add(StartInternalLBVMCmd.class);
        cmdList.add(ListInternalLBVMsCmd.class);
        cmdList.add(ListNetworkIsolationMethodsCmd.class);
        cmdList.add(ListNetworkIsolationMethodsCmd.class);
        cmdList.add(CreateNetworkACLListCmd.class);
        cmdList.add(DeleteNetworkACLListCmd.class);
        cmdList.add(ListNetworkACLListsCmd.class);
        cmdList.add(ReplaceNetworkACLListCmd.class);
        cmdList.add(UpdateNetworkACLItemCmd.class);
        cmdList.add(MoveNetworkAclItemCmd.class);
        cmdList.add(CleanVMReservationsCmd.class);
        cmdList.add(UpgradeRouterTemplateCmd.class);
        cmdList.add(UploadSslCertCmd.class);
        cmdList.add(DeleteSslCertCmd.class);
        cmdList.add(ListSslCertsCmd.class);
        cmdList.add(AssignCertToLoadBalancerCmd.class);
        cmdList.add(RemoveCertFromLoadBalancerCmd.class);
        cmdList.add(GenerateAlertCmd.class);
        cmdList.add(ListOvsElementsCmd.class);
        cmdList.add(ConfigureOvsElementCmd.class);
        cmdList.add(GetVMUserDataCmd.class);
        cmdList.add(UpdateEgressFirewallRuleCmd.class);
        cmdList.add(UpdateFirewallRuleCmd.class);
        cmdList.add(UpdateNetworkACLListCmd.class);
        cmdList.add(UpdateApplicationLoadBalancerCmd.class);
        cmdList.add(UpdateIPAddrCmd.class);
        cmdList.add(UpdateRemoteAccessVpnCmd.class);
        cmdList.add(UpdateVpnConnectionCmd.class);
        cmdList.add(UpdateVpnGatewayCmd.class);
        // separated admin commands
        cmdList.add(ListAccountsCmdByAdmin.class);
        cmdList.add(ListZonesCmdByAdmin.class);
        cmdList.add(ListTemplatesCmdByAdmin.class);
        cmdList.add(CreateTemplateCmdByAdmin.class);
        cmdList.add(CopyTemplateCmdByAdmin.class);
        cmdList.add(RegisterTemplateCmdByAdmin.class);
        cmdList.add(ListTemplatePermissionsCmdByAdmin.class);
        cmdList.add(RegisterIsoCmdByAdmin.class);
        cmdList.add(CopyIsoCmdByAdmin.class);
        cmdList.add(ListIsosCmdByAdmin.class);
        cmdList.add(AttachIsoCmdByAdmin.class);
        cmdList.add(DetachIsoCmdByAdmin.class);
        cmdList.add(ListIsoPermissionsCmdByAdmin.class);
        cmdList.add(UpdateVMAffinityGroupCmdByAdmin.class);
        cmdList.add(AddNicToVMCmdByAdmin.class);
        cmdList.add(RemoveNicFromVMCmdByAdmin.class);
        cmdList.add(UpdateDefaultNicForVMCmdByAdmin.class);
        cmdList.add(ListLoadBalancerRuleInstancesCmdByAdmin.class);
        cmdList.add(DeployVMCmdByAdmin.class);
        cmdList.add(DestroyVMCmdByAdmin.class);
        cmdList.add(RebootVMCmdByAdmin.class);
        cmdList.add(ResetVMPasswordCmdByAdmin.class);
        cmdList.add(ResetVMSSHKeyCmdByAdmin.class);
        cmdList.add(RestoreVMCmdByAdmin.class);
        cmdList.add(ScaleVMCmdByAdmin.class);
        cmdList.add(StartVMCmdByAdmin.class);
        cmdList.add(StopVMCmdByAdmin.class);
        cmdList.add(UpdateVMCmdByAdmin.class);
        cmdList.add(UpgradeVMCmdByAdmin.class);
        cmdList.add(RevertToVMSnapshotCmdByAdmin.class);
        cmdList.add(ListVMsCmdByAdmin.class);
        cmdList.add(AttachVolumeCmdByAdmin.class);
        cmdList.add(CreateVolumeCmdByAdmin.class);
        cmdList.add(DetachVolumeCmdByAdmin.class);
        cmdList.add(MigrateVolumeCmdByAdmin.class);
        cmdList.add(ResizeVolumeCmdByAdmin.class);
        cmdList.add(UpdateVolumeCmdByAdmin.class);
        cmdList.add(UploadVolumeCmdByAdmin.class);
        cmdList.add(ListVolumesCmdByAdmin.class);
        cmdList.add(DestroyVolumeCmdByAdmin.class);
        cmdList.add(RecoverVolumeCmdByAdmin.class);
        cmdList.add(AssociateIPAddrCmdByAdmin.class);
        cmdList.add(ListPublicIpAddressesCmdByAdmin.class);
        cmdList.add(CreateNetworkCmdByAdmin.class);
        cmdList.add(UpdateNetworkCmdByAdmin.class);
        cmdList.add(ListNetworksCmdByAdmin.class);
        cmdList.add(CreateVPCCmdByAdmin.class);
        cmdList.add(ListVPCsCmdByAdmin.class);
        cmdList.add(UpdateVPCCmdByAdmin.class);
        cmdList.add(UpdateLBStickinessPolicyCmd.class);
        cmdList.add(UpdateLBHealthCheckPolicyCmd.class);
        cmdList.add(GetUploadParamsForTemplateCmd.class);
        cmdList.add(GetUploadParamsForVolumeCmd.class);
        cmdList.add(MigrateNetworkCmd.class);
        cmdList.add(MigrateVPCCmd.class);
        cmdList.add(AcquirePodIpCmdByAdmin.class);
        cmdList.add(ReleasePodIpCmdByAdmin.class);
        cmdList.add(CreateManagementNetworkIpRangeCmd.class);
        cmdList.add(DeleteManagementNetworkIpRangeCmd.class);
        cmdList.add(UploadTemplateDirectDownloadCertificateCmd.class);
        cmdList.add(RevokeTemplateDirectDownloadCertificateCmd.class);
        cmdList.add(ListMgmtsCmd.class);
        cmdList.add(GetUploadParamsForIsoCmd.class);
        cmdList.add(GetRouterHealthCheckResultsCmd.class);
        cmdList.add(StartRollingMaintenanceCmd.class);
        cmdList.add(MigrateSecondaryStorageDataCmd.class);

        // Out-of-band management APIs for admins
        cmdList.add(EnableOutOfBandManagementForHostCmd.class);
        cmdList.add(DisableOutOfBandManagementForHostCmd.class);
        cmdList.add(EnableOutOfBandManagementForClusterCmd.class);
        cmdList.add(DisableOutOfBandManagementForClusterCmd.class);
        cmdList.add(EnableOutOfBandManagementForZoneCmd.class);
        cmdList.add(DisableOutOfBandManagementForZoneCmd.class);
        cmdList.add(ConfigureOutOfBandManagementCmd.class);
        cmdList.add(IssueOutOfBandManagementPowerActionCmd.class);
        cmdList.add(ChangeOutOfBandManagementPasswordCmd.class);
        cmdList.add(GetUserKeysCmd.class);
        return cmdList;
    }

    @Override
    public String getConfigComponentName() {
        return ManagementServer.class.getSimpleName();
    }

    @Override
    public ConfigKey<?>[] getConfigKeys() {
        return new ConfigKey<?>[] {vmPasswordLength, sshKeyLength, humanReadableSizes};
    }

    protected class EventPurgeTask extends ManagedContextRunnable {
        @Override
        protected void runInContext() {
            try {
                final GlobalLock lock = GlobalLock.getInternLock("EventPurge");
                if (lock == null) {
                    s_logger.debug("Couldn't get the global lock");
                    return;
                }
                if (!lock.lock(30)) {
                    s_logger.debug("Couldn't lock the db");
                    return;
                }
                try {
                    final Calendar purgeCal = Calendar.getInstance();
                    purgeCal.add(Calendar.DAY_OF_YEAR, -_purgeDelay);
                    final Date purgeTime = purgeCal.getTime();
                    s_logger.debug("Deleting events older than: " + purgeTime.toString());
                    final List<EventVO> oldEvents = _eventDao.listOlderEvents(purgeTime);
                    s_logger.debug("Found " + oldEvents.size() + " events to be purged");
                    for (final EventVO event : oldEvents) {
                        _eventDao.expunge(event.getId());
                    }
                } catch (final Exception e) {
                    s_logger.error("Exception ", e);
                } finally {
                    lock.unlock();
                }
            } catch (final Exception e) {
                s_logger.error("Exception ", e);
            }
        }
    }

    protected class AlertPurgeTask extends ManagedContextRunnable {
        @Override
        protected void runInContext() {
            try {
                final GlobalLock lock = GlobalLock.getInternLock("AlertPurge");
                if (lock == null) {
                    s_logger.debug("Couldn't get the global lock");
                    return;
                }
                if (!lock.lock(30)) {
                    s_logger.debug("Couldn't lock the db");
                    return;
                }
                try {
                    final Calendar purgeCal = Calendar.getInstance();
                    purgeCal.add(Calendar.DAY_OF_YEAR, -_alertPurgeDelay);
                    final Date purgeTime = purgeCal.getTime();
                    s_logger.debug("Deleting alerts older than: " + purgeTime.toString());
                    final List<AlertVO> oldAlerts = _alertDao.listOlderAlerts(purgeTime);
                    s_logger.debug("Found " + oldAlerts.size() + " events to be purged");
                    for (final AlertVO alert : oldAlerts) {
                        _alertDao.expunge(alert.getId());
                    }
                } catch (final Exception e) {
                    s_logger.error("Exception ", e);
                } finally {
                    lock.unlock();
                }
            } catch (final Exception e) {
                s_logger.error("Exception ", e);
            }
        }
    }

    private SecondaryStorageVmVO startSecondaryStorageVm(final long instanceId) {
        return _secStorageVmMgr.startSecStorageVm(instanceId);
    }

    private SecondaryStorageVmVO stopSecondaryStorageVm(final VMInstanceVO systemVm, final boolean isForced)
            throws ResourceUnavailableException, OperationTimedoutException, ConcurrentOperationException {

        _itMgr.advanceStop(systemVm.getUuid(), isForced);
        return _secStorageVmDao.findById(systemVm.getId());
    }

    public SecondaryStorageVmVO rebootSecondaryStorageVm(final long instanceId) {
        _secStorageVmMgr.rebootSecStorageVm(instanceId);
        return _secStorageVmDao.findById(instanceId);
    }

    protected SecondaryStorageVmVO destroySecondaryStorageVm(final long instanceId) {
        final SecondaryStorageVmVO secStorageVm = _secStorageVmDao.findById(instanceId);
        if (_secStorageVmMgr.destroySecStorageVm(instanceId)) {
            return secStorageVm;
        }
        return null;
    }

    @Override
    public Pair<List<? extends VirtualMachine>, Integer> searchForSystemVm(final ListSystemVMsCmd cmd) {
        final String type = cmd.getSystemVmType();
        final Long zoneId = _accountMgr.checkAccessAndSpecifyAuthority(CallContext.current().getCallingAccount(), cmd.getZoneId());
        final Long id = cmd.getId();
        final String name = cmd.getSystemVmName();
        final String state = cmd.getState();
        final String keyword = cmd.getKeyword();
        final Long podId = cmd.getPodId();
        final Long hostId = cmd.getHostId();
        final Long storageId = cmd.getStorageId();

        final Filter searchFilter = new Filter(VMInstanceVO.class, "id", true, cmd.getStartIndex(), cmd.getPageSizeVal());
        final SearchBuilder<VMInstanceVO> sb = _vmInstanceDao.createSearchBuilder();

        sb.and("id", sb.entity().getId(), SearchCriteria.Op.EQ);
        sb.and("hostName", sb.entity().getHostName(), SearchCriteria.Op.LIKE);
        sb.and("state", sb.entity().getState(), SearchCriteria.Op.EQ);
        sb.and("dataCenterId", sb.entity().getDataCenterId(), SearchCriteria.Op.EQ);
        sb.and("podId", sb.entity().getPodIdToDeployIn(), SearchCriteria.Op.EQ);
        sb.and("hostId", sb.entity().getHostId(), SearchCriteria.Op.EQ);
        sb.and("type", sb.entity().getType(), SearchCriteria.Op.EQ);
        sb.and("nulltype", sb.entity().getType(), SearchCriteria.Op.IN);

        if (storageId != null) {
            StoragePoolVO storagePool = _primaryDataStoreDao.findById(storageId);
            if (storagePool.getPoolType() == Storage.StoragePoolType.DatastoreCluster) {
                final SearchBuilder<VolumeVO> volumeSearch = _volumeDao.createSearchBuilder();
                volumeSearch.and("poolId", volumeSearch.entity().getPoolId(), SearchCriteria.Op.IN);
                sb.join("volumeSearch", volumeSearch, sb.entity().getId(), volumeSearch.entity().getInstanceId(), JoinBuilder.JoinType.INNER);
            } else {
                final SearchBuilder<VolumeVO> volumeSearch = _volumeDao.createSearchBuilder();
                volumeSearch.and("poolId", volumeSearch.entity().getPoolId(), SearchCriteria.Op.EQ);
                sb.join("volumeSearch", volumeSearch, sb.entity().getId(), volumeSearch.entity().getInstanceId(), JoinBuilder.JoinType.INNER);
            }
        }

        final SearchCriteria<VMInstanceVO> sc = sb.create();

        if (keyword != null) {
            final SearchCriteria<VMInstanceVO> ssc = _vmInstanceDao.createSearchCriteria();
            ssc.addOr("hostName", SearchCriteria.Op.LIKE, "%" + keyword + "%");
            ssc.addOr("state", SearchCriteria.Op.LIKE, "%" + keyword + "%");

            sc.addAnd("hostName", SearchCriteria.Op.SC, ssc);
        }

        if (id != null) {
            sc.setParameters("id", id);
        }

        if (name != null) {
            sc.setParameters("hostName", name);
        }
        if (state != null) {
            sc.setParameters("state", state);
        }
        if (zoneId != null) {
            sc.setParameters("dataCenterId", zoneId);
        }
        if (podId != null) {
            sc.setParameters("podId", podId);
        }
        if (hostId != null) {
            sc.setParameters("hostId", hostId);
        }

        if (type != null) {
            sc.setParameters("type", type);
        } else {
            sc.setParameters("nulltype", VirtualMachine.Type.SecondaryStorageVm, VirtualMachine.Type.ConsoleProxy);
        }

        if (storageId != null) {
            StoragePoolVO storagePool = _primaryDataStoreDao.findById(storageId);
            if (storagePool.getPoolType() == Storage.StoragePoolType.DatastoreCluster) {
                List<StoragePoolVO> childDataStores = _primaryDataStoreDao.listChildStoragePoolsInDatastoreCluster(storageId);
                List<Long> childDatastoreIds = childDataStores.stream().map(mo -> mo.getId()).collect(Collectors.toList());
                sc.setJoinParameters("volumeSearch", "poolId", childDatastoreIds.toArray());
            } else {
                sc.setJoinParameters("volumeSearch", "poolId", storageId);
            }
        }

        final Pair<List<VMInstanceVO>, Integer> result = _vmInstanceDao.searchAndCount(sc, searchFilter);
        return new Pair<List<? extends VirtualMachine>, Integer>(result.first(), result.second());
    }

    @Override
    public VirtualMachine.Type findSystemVMTypeById(final long instanceId) {
        final VMInstanceVO systemVm = _vmInstanceDao.findByIdTypes(instanceId, VirtualMachine.Type.ConsoleProxy, VirtualMachine.Type.SecondaryStorageVm);
        if (systemVm == null) {
            final InvalidParameterValueException ex = new InvalidParameterValueException("Unable to find a system vm of specified instanceId");
            ex.addProxyObject(String.valueOf(instanceId), "instanceId");
            throw ex;
        }
        return systemVm.getType();
    }

    @Override
    @ActionEvent(eventType = "", eventDescription = "", async = true)
    public VirtualMachine startSystemVM(final long vmId) {

        final VMInstanceVO systemVm = _vmInstanceDao.findByIdTypes(vmId, VirtualMachine.Type.ConsoleProxy, VirtualMachine.Type.SecondaryStorageVm);
        if (systemVm == null) {
            final InvalidParameterValueException ex = new InvalidParameterValueException("unable to find a system vm with specified vmId");
            ex.addProxyObject(String.valueOf(vmId), "vmId");
            throw ex;
        }

        if (systemVm.getType() == VirtualMachine.Type.ConsoleProxy) {
            ActionEventUtils.startNestedActionEvent(EventTypes.EVENT_PROXY_START, "starting console proxy Vm");
            return startConsoleProxy(vmId);
        } else if (systemVm.getType() == VirtualMachine.Type.SecondaryStorageVm) {
            ActionEventUtils.startNestedActionEvent(EventTypes.EVENT_SSVM_START, "starting secondary storage Vm");
            return startSecondaryStorageVm(vmId);
        } else {
            final InvalidParameterValueException ex = new InvalidParameterValueException("Unable to find a system vm with specified vmId");
            ex.addProxyObject(systemVm.getUuid(), "vmId");
            throw ex;
        }
    }

    @Override
    @ActionEvent(eventType = "", eventDescription = "", async = true)
    public VMInstanceVO stopSystemVM(final StopSystemVmCmd cmd) throws ResourceUnavailableException, ConcurrentOperationException {
        final Long id = cmd.getId();

        // verify parameters
        final VMInstanceVO systemVm = _vmInstanceDao.findByIdTypes(id, VirtualMachine.Type.ConsoleProxy, VirtualMachine.Type.SecondaryStorageVm);
        if (systemVm == null) {
            final InvalidParameterValueException ex = new InvalidParameterValueException("unable to find a system vm with specified vmId");
            ex.addProxyObject(id.toString(), "vmId");
            throw ex;
        }

        try {
            if (systemVm.getType() == VirtualMachine.Type.ConsoleProxy) {
                ActionEventUtils.startNestedActionEvent(EventTypes.EVENT_PROXY_STOP, "stopping console proxy Vm");
                return stopConsoleProxy(systemVm, cmd.isForced());
            } else if (systemVm.getType() == VirtualMachine.Type.SecondaryStorageVm) {
                ActionEventUtils.startNestedActionEvent(EventTypes.EVENT_SSVM_STOP, "stopping secondary storage Vm");
                return stopSecondaryStorageVm(systemVm, cmd.isForced());
            }
            return null;
        } catch (final OperationTimedoutException e) {
            throw new CloudRuntimeException("Unable to stop " + systemVm, e);
        }
    }

    @Override
    public VMInstanceVO rebootSystemVM(final RebootSystemVmCmd cmd) {
        final VMInstanceVO systemVm = _vmInstanceDao.findByIdTypes(cmd.getId(), VirtualMachine.Type.ConsoleProxy, VirtualMachine.Type.SecondaryStorageVm);

        if (systemVm == null) {
            final InvalidParameterValueException ex = new InvalidParameterValueException("unable to find a system vm with specified vmId");
            ex.addProxyObject(cmd.getId().toString(), "vmId");
            throw ex;
        }

        if (systemVm.getType().equals(VirtualMachine.Type.ConsoleProxy)) {
            ActionEventUtils.startNestedActionEvent(EventTypes.EVENT_PROXY_REBOOT, "rebooting console proxy Vm");
            return rebootConsoleProxy(cmd.getId());
        } else {
            ActionEventUtils.startNestedActionEvent(EventTypes.EVENT_SSVM_REBOOT, "rebooting secondary storage Vm");
            return rebootSecondaryStorageVm(cmd.getId());
        }
    }

    @Override
    @ActionEvent(eventType = "", eventDescription = "", async = true)
    public VMInstanceVO destroySystemVM(final DestroySystemVmCmd cmd) {
        final VMInstanceVO systemVm = _vmInstanceDao.findByIdTypes(cmd.getId(), VirtualMachine.Type.ConsoleProxy, VirtualMachine.Type.SecondaryStorageVm);

        if (systemVm == null) {
            final InvalidParameterValueException ex = new InvalidParameterValueException("unable to find a system vm with specified vmId");
            ex.addProxyObject(cmd.getId().toString(), "vmId");
            throw ex;
        }

        if (systemVm.getType().equals(VirtualMachine.Type.ConsoleProxy)) {
            ActionEventUtils.startNestedActionEvent(EventTypes.EVENT_PROXY_DESTROY, "destroying console proxy Vm");
            return destroyConsoleProxy(cmd.getId());
        } else {
            ActionEventUtils.startNestedActionEvent(EventTypes.EVENT_SSVM_DESTROY, "destroying secondary storage Vm");
            return destroySecondaryStorageVm(cmd.getId());
        }
    }

    private String signRequest(final String request, final String key) {
        try {
            s_logger.info("Request: " + request);
            s_logger.info("Key: " + key);

            if (key != null && request != null) {
                final Mac mac = Mac.getInstance("HmacSHA1");
                final SecretKeySpec keySpec = new SecretKeySpec(key.getBytes(), "HmacSHA1");
                mac.init(keySpec);
                mac.update(request.getBytes());
                final byte[] encryptedBytes = mac.doFinal();
                return new String(Base64.encodeBase64(encryptedBytes));
            }
        } catch (final Exception ex) {
            s_logger.error("unable to sign request", ex);
        }
        return null;
    }

    @Override
    public ArrayList<String> getCloudIdentifierResponse(final long userId) {
        final Account caller = getCaller();

        // verify that user exists
        User user = _accountMgr.getUserIncludingRemoved(userId);
        if (user == null || user.getRemoved() != null) {
            final InvalidParameterValueException ex = new InvalidParameterValueException("Unable to find active user of specified id");
            ex.addProxyObject(String.valueOf(userId), "userId");
            throw ex;
        }

        // check permissions
        _accountMgr.checkAccess(caller, null, true, _accountMgr.getAccount(user.getAccountId()));

        String cloudIdentifier = _configDao.getValue("cloud.identifier");
        if (cloudIdentifier == null) {
            cloudIdentifier = "";
        }

        String signature = "";
        try {
            // get the user obj to get his secret key
            user = _accountMgr.getActiveUser(userId);
            final String secretKey = user.getSecretKey();
            final String input = cloudIdentifier;
            signature = signRequest(input, secretKey);
        } catch (final Exception e) {
            s_logger.warn("Exception whilst creating a signature:" + e);
        }

        final ArrayList<String> cloudParams = new ArrayList<String>();
        cloudParams.add(cloudIdentifier);
        cloudParams.add(signature);

        return cloudParams;
    }

    @Override
    public Map<String, Object> listCapabilities(final ListCapabilitiesCmd cmd) {
        final Map<String, Object> capabilities = new HashMap<String, Object>();

        final Account caller = getCaller();
        boolean securityGroupsEnabled = false;
        boolean elasticLoadBalancerEnabled = false;
        boolean KVMSnapshotEnabled = false;
        String supportELB = "false";
        final List<NetworkVO> networks = _networkDao.listSecurityGroupEnabledNetworks();
        if (networks != null && !networks.isEmpty()) {
            securityGroupsEnabled = true;
            final String elbEnabled = _configDao.getValue(Config.ElasticLoadBalancerEnabled.key());
            elasticLoadBalancerEnabled = elbEnabled == null ? false : Boolean.parseBoolean(elbEnabled);
            if (elasticLoadBalancerEnabled) {
                final String networkType = _configDao.getValue(Config.ElasticLoadBalancerNetwork.key());
                if (networkType != null) {
                    supportELB = networkType;
                }
            }
        }

        final long diskOffMinSize = VolumeOrchestrationService.CustomDiskOfferingMinSize.value();
        final long diskOffMaxSize = VolumeOrchestrationService.CustomDiskOfferingMaxSize.value();
        KVMSnapshotEnabled = Boolean.parseBoolean(_configDao.getValue("KVM.snapshot.enabled"));

        final boolean userPublicTemplateEnabled = TemplateManager.AllowPublicUserTemplates.valueIn(caller.getId());

        // add some parameters UI needs to handle API throttling
        final boolean apiLimitEnabled = Boolean.parseBoolean(_configDao.getValue(Config.ApiLimitEnabled.key()));
        final Integer apiLimitInterval = Integer.valueOf(_configDao.getValue(Config.ApiLimitInterval.key()));
        final Integer apiLimitMax = Integer.valueOf(_configDao.getValue(Config.ApiLimitMax.key()));

        final boolean allowUserViewDestroyedVM = (QueryService.AllowUserViewDestroyedVM.valueIn(caller.getId()) | _accountService.isAdmin(caller.getId()));
        final boolean allowUserExpungeRecoverVM = (UserVmManager.AllowUserExpungeRecoverVm.valueIn(caller.getId()) | _accountService.isAdmin(caller.getId()));
        final boolean allowUserExpungeRecoverVolume = (VolumeApiServiceImpl.AllowUserExpungeRecoverVolume.valueIn(caller.getId()) | _accountService.isAdmin(caller.getId()));

        final boolean allowUserViewAllDomainAccounts = (QueryService.AllowUserViewAllDomainAccounts.valueIn(caller.getDomainId()));

        final boolean kubernetesServiceEnabled = Boolean.parseBoolean(_configDao.getValue("cloud.kubernetes.service.enabled"));
        final boolean kubernetesClusterExperimentalFeaturesEnabled = Boolean.parseBoolean(_configDao.getValue("cloud.kubernetes.cluster.experimental.features.enabled"));

        // check if region-wide secondary storage is used
        boolean regionSecondaryEnabled = false;
        final List<ImageStoreVO> imgStores = _imgStoreDao.findRegionImageStores();
        if (imgStores != null && imgStores.size() > 0) {
            regionSecondaryEnabled = true;
        }

        capabilities.put("securityGroupsEnabled", securityGroupsEnabled);
        capabilities.put("userPublicTemplateEnabled", userPublicTemplateEnabled);
        capabilities.put("cloudStackVersion", getVersion());
        capabilities.put("supportELB", supportELB);
        capabilities.put("projectInviteRequired", _projectMgr.projectInviteRequired());
        capabilities.put("allowusercreateprojects", _projectMgr.allowUserToCreateProject());
        capabilities.put("customDiskOffMinSize", diskOffMinSize);
        capabilities.put("customDiskOffMaxSize", diskOffMaxSize);
        capabilities.put("regionSecondaryEnabled", regionSecondaryEnabled);
        capabilities.put("KVMSnapshotEnabled", KVMSnapshotEnabled);
        capabilities.put("allowUserViewDestroyedVM", allowUserViewDestroyedVM);
        capabilities.put("allowUserExpungeRecoverVM", allowUserExpungeRecoverVM);
        capabilities.put("allowUserExpungeRecoverVolume", allowUserExpungeRecoverVolume);
        capabilities.put("allowUserViewAllDomainAccounts", allowUserViewAllDomainAccounts);
        capabilities.put("kubernetesServiceEnabled", kubernetesServiceEnabled);
        capabilities.put("kubernetesClusterExperimentalFeaturesEnabled", kubernetesClusterExperimentalFeaturesEnabled);
        if (apiLimitEnabled) {
            capabilities.put("apiLimitInterval", apiLimitInterval);
            capabilities.put("apiLimitMax", apiLimitMax);
        }

        return capabilities;
    }

    @Override
    public GuestOSVO getGuestOs(final Long guestOsId) {
        return _guestOSDao.findById(guestOsId);
    }

    @Override
    public GuestOSHypervisorVO getGuestOsHypervisor(final Long guestOsHypervisorId) {
        return _guestOSHypervisorDao.findById(guestOsHypervisorId);
    }

    @Override
    public InstanceGroupVO updateVmGroup(final UpdateVMGroupCmd cmd) {
        final Account caller = getCaller();
        final Long groupId = cmd.getId();
        final String groupName = cmd.getGroupName();

        // Verify input parameters
        final InstanceGroupVO group = _vmGroupDao.findById(groupId.longValue());
        if (group == null) {
            final InvalidParameterValueException ex = new InvalidParameterValueException("unable to find a vm group with specified groupId");
            ex.addProxyObject(groupId.toString(), "groupId");
            throw ex;
        }

        _accountMgr.checkAccess(caller, null, true, group);

        // Check if name is already in use by this account (exclude this group)
        final boolean isNameInUse = _vmGroupDao.isNameInUse(group.getAccountId(), groupName);

        if (isNameInUse && !group.getName().equals(groupName)) {
            throw new InvalidParameterValueException("Unable to update vm group, a group with name " + groupName + " already exists for account");
        }

        if (groupName != null) {
            _vmGroupDao.updateVmGroup(groupId, groupName);
        }

        return _vmGroupDao.findById(groupId);
    }

    @Override
    public String getVersion() {
        final Class<?> c = ManagementServer.class;
        final String fullVersion = c.getPackage().getImplementationVersion();
        if (fullVersion != null && fullVersion.length() > 0) {
            return fullVersion;
        }

        return "unknown";
    }

    @Override
    @DB
    public String uploadCertificate(final UploadCustomCertificateCmd cmd) {
        if (cmd.getPrivateKey() != null && cmd.getAlias() != null) {
            throw new InvalidParameterValueException("Can't change the alias for private key certification");
        }

        if (cmd.getPrivateKey() == null) {
            if (cmd.getAlias() == null) {
                throw new InvalidParameterValueException("alias can't be empty, if it's a certification chain");
            }

            if (cmd.getCertIndex() == null) {
                throw new InvalidParameterValueException("index can't be empty, if it's a certifciation chain");
            }
        }

        final String certificate = cmd.getCertificate();
        final String key = cmd.getPrivateKey();

        if (cmd.getPrivateKey() != null && !_ksMgr.validateCertificate(certificate, key, cmd.getDomainSuffix())) {
            throw new InvalidParameterValueException("Failed to pass certificate validation check");
        }

        if (cmd.getPrivateKey() != null) {
            _ksMgr.saveCertificate(ConsoleProxyManager.CERTIFICATE_NAME, certificate, key, cmd.getDomainSuffix());

            // Reboot ssvm here since private key is present - meaning server cert being passed
            final List<SecondaryStorageVmVO> alreadyRunning = _secStorageVmDao.getSecStorageVmListInStates(null, State.Running, State.Migrating, State.Starting);
            for (final SecondaryStorageVmVO ssVmVm : alreadyRunning) {
                _secStorageVmMgr.rebootSecStorageVm(ssVmVm.getId());
            }
        } else {
            _ksMgr.saveCertificate(cmd.getAlias(), certificate, cmd.getCertIndex(), cmd.getDomainSuffix());
        }

        _consoleProxyMgr.setManagementState(ConsoleProxyManagementState.ResetSuspending);
        return "Certificate has been successfully updated, if its the server certificate we would reboot all "
        + "running console proxy VMs and secondary storage VMs to propagate the new certificate, "
        + "please give a few minutes for console access and storage services service to be up and working again";
    }

    @Override
    public List<String> getHypervisors(final Long zoneId) {
        final List<String> result = new ArrayList<String>();
        final String hypers = _configDao.getValue(Config.HypervisorList.key());
        final String[] hypervisors = hypers.split(",");

        if (zoneId != null) {
            if (zoneId.longValue() == -1L) {
                final List<DataCenterVO> zones = _dcDao.listAll();

                for (final String hypervisor : hypervisors) {
                    int hyperCount = 0;
                    for (final DataCenterVO zone : zones) {
                        final List<ClusterVO> clusters = _clusterDao.listByDcHyType(zone.getId(), hypervisor);
                        if (!clusters.isEmpty()) {
                            hyperCount++;
                        }
                    }
                    if (hyperCount == zones.size()) {
                        result.add(hypervisor);
                    }
                }
            } else {
                final List<ClusterVO> clustersForZone = _clusterDao.listByZoneId(zoneId);
                for (final ClusterVO cluster : clustersForZone) {
                    result.add(cluster.getHypervisorType().toString());
                }
            }

        } else {
            return Arrays.asList(hypervisors);
        }
        return result;
    }

    @Override
    public SSHKeyPair createSSHKeyPair(final CreateSSHKeyPairCmd cmd) {
        final Account caller = getCaller();
        final String accountName = cmd.getAccountName();
        final Long domainId = cmd.getDomainId();
        final Long projectId = cmd.getProjectId();

        final String name = cmd.getName();

        if (StringUtils.isBlank(name)) {
            throw new InvalidParameterValueException("Please specify a valid name for the key pair. The key name can't be empty");
        }

        final Account owner = _accountMgr.finalizeOwner(caller, accountName, domainId, projectId);

        final SSHKeyPairVO s = _sshKeyPairDao.findByName(owner.getAccountId(), owner.getDomainId(), cmd.getName());
        if (s != null) {
            throw new InvalidParameterValueException("A key pair with name '" + cmd.getName() + "' already exists.");
        }

        final SSHKeysHelper keys = new SSHKeysHelper(sshKeyLength.value());
        final String publicKey = keys.getPublicKey();
        final String fingerprint = keys.getPublicKeyFingerPrint();
        final String privateKey = keys.getPrivateKey();

        return createAndSaveSSHKeyPair(name, fingerprint, publicKey, privateKey, owner);
    }

    @Override
    public boolean deleteSSHKeyPair(final DeleteSSHKeyPairCmd cmd) {
        final Account caller = getCaller();
        final String accountName = cmd.getAccountName();
        final Long domainId = cmd.getDomainId();
        final Long projectId = cmd.getProjectId();

        Account owner = null;
        try {
            owner = _accountMgr.finalizeOwner(caller, accountName, domainId, projectId);
        } catch (InvalidParameterValueException ex) {
            if (caller.getType() == Account.ACCOUNT_TYPE_ADMIN && accountName != null && domainId != null) {
                owner = _accountDao.findAccountIncludingRemoved(accountName, domainId);
            }
            if (owner == null) {
                throw ex;
            }
        }

        final SSHKeyPairVO s = _sshKeyPairDao.findByName(owner.getAccountId(), owner.getDomainId(), cmd.getName());
        if (s == null) {
            final InvalidParameterValueException ex = new InvalidParameterValueException(
                    "A key pair with name '" + cmd.getName() + "' does not exist for account " + owner.getAccountName() + " in specified domain id");
            final DomainVO domain = ApiDBUtils.findDomainById(owner.getDomainId());
            String domainUuid = String.valueOf(owner.getDomainId());
            if (domain != null) {
                domainUuid = domain.getUuid();
            }
            ex.addProxyObject(domainUuid, "domainId");
            throw ex;
        }

        return _sshKeyPairDao.deleteByName(owner.getAccountId(), owner.getDomainId(), cmd.getName());
    }

    @Override
    public Pair<List<? extends SSHKeyPair>, Integer> listSSHKeyPairs(final ListSSHKeyPairsCmd cmd) {
        final String name = cmd.getName();
        final String fingerPrint = cmd.getFingerprint();
        final String keyword = cmd.getKeyword();

        final Account caller = getCaller();
        final List<Long> permittedAccounts = new ArrayList<Long>();

        final Ternary<Long, Boolean, ListProjectResourcesCriteria> domainIdRecursiveListProject = new Ternary<Long, Boolean, ListProjectResourcesCriteria>(cmd.getDomainId(), cmd.isRecursive(), null);
        _accountMgr.buildACLSearchParameters(caller, null, cmd.getAccountName(), cmd.getProjectId(), permittedAccounts, domainIdRecursiveListProject, cmd.listAll(), false);
        final Long domainId = domainIdRecursiveListProject.first();
        final Boolean isRecursive = domainIdRecursiveListProject.second();
        final ListProjectResourcesCriteria listProjectResourcesCriteria = domainIdRecursiveListProject.third();
        final SearchBuilder<SSHKeyPairVO> sb = _sshKeyPairDao.createSearchBuilder();
        _accountMgr.buildACLSearchBuilder(sb, domainId, isRecursive, permittedAccounts, listProjectResourcesCriteria);
        final Filter searchFilter = new Filter(SSHKeyPairVO.class, "id", false, cmd.getStartIndex(), cmd.getPageSizeVal());

        final SearchCriteria<SSHKeyPairVO> sc = sb.create();
        _accountMgr.buildACLSearchCriteria(sc, domainId, isRecursive, permittedAccounts, listProjectResourcesCriteria);

        if (name != null) {
            sc.addAnd("name", SearchCriteria.Op.EQ, name);
        }

        if (fingerPrint != null) {
            sc.addAnd("fingerprint", SearchCriteria.Op.EQ, fingerPrint);
        }

        if (keyword != null) {
            final SearchCriteria<SSHKeyPairVO> ssc = _sshKeyPairDao.createSearchCriteria();
            ssc.addOr("name", SearchCriteria.Op.LIKE, "%" + keyword + "%");
            ssc.addOr("fingerprint", SearchCriteria.Op.LIKE, "%" + keyword + "%");
            sc.addAnd("name", SearchCriteria.Op.SC, ssc);
        }

        final Pair<List<SSHKeyPairVO>, Integer> result = _sshKeyPairDao.searchAndCount(sc, searchFilter);
        return new Pair<List<? extends SSHKeyPair>, Integer>(result.first(), result.second());
    }

    @Override
    @ActionEvent(eventType = EventTypes.EVENT_REGISTER_SSH_KEYPAIR, eventDescription = "registering ssh keypair", async = true)
    public SSHKeyPair registerSSHKeyPair(final RegisterSSHKeyPairCmd cmd) {
        final Account owner = getOwner(cmd);
        checkForKeyByName(cmd, owner);
        checkForKeyByPublicKey(cmd, owner);

        final String name = cmd.getName();
        String key = cmd.getPublicKey();

        final String publicKey = getPublicKeyFromKeyKeyMaterial(key);
        final String fingerprint = getFingerprint(publicKey);

        return createAndSaveSSHKeyPair(name, fingerprint, publicKey, null, owner);
    }

    /**
     * @param cmd
     * @param owner
     * @throws InvalidParameterValueException
     */
    private void checkForKeyByPublicKey(final RegisterSSHKeyPairCmd cmd, final Account owner) throws InvalidParameterValueException {
        final SSHKeyPairVO existingPair = _sshKeyPairDao.findByPublicKey(owner.getAccountId(), owner.getDomainId(), getPublicKeyFromKeyKeyMaterial(cmd.getPublicKey()));
        if (existingPair != null) {
            throw new InvalidParameterValueException("A key pair with key '" + cmd.getPublicKey() + "' already exists for this account.");
        }
    }

    /**
     * @param cmd
     * @param owner
     * @throws InvalidParameterValueException
     */
    protected void checkForKeyByName(final RegisterSSHKeyPairCmd cmd, final Account owner) throws InvalidParameterValueException {
        final SSHKeyPairVO existingPair = _sshKeyPairDao.findByName(owner.getAccountId(), owner.getDomainId(), cmd.getName());
        if (existingPair != null) {
            throw new InvalidParameterValueException("A key pair with name '" + cmd.getName() + "' already exists for this account.");
        }
    }

    /**
     * @param publicKey
     * @return
     */
    private String getFingerprint(final String publicKey) {
        final String fingerprint = SSHKeysHelper.getPublicKeyFingerprint(publicKey);
        return fingerprint;
    }

    /**
     * @param key
     * @return
     * @throws InvalidParameterValueException
     */
    protected String getPublicKeyFromKeyKeyMaterial(final String key) throws InvalidParameterValueException {
        final String publicKey = SSHKeysHelper.getPublicKeyFromKeyMaterial(key);

        if (publicKey == null) {
            throw new InvalidParameterValueException("Public key is invalid");
        }
        return publicKey;
    }

    /**
     * @param cmd
     * @return
     */
    protected Account getOwner(final RegisterSSHKeyPairCmd cmd) {
        final Account caller = getCaller();

        final Account owner = _accountMgr.finalizeOwner(caller, cmd.getAccountName(), cmd.getDomainId(), cmd.getProjectId());
        return owner;
    }

    /**
     * @return
     */
    protected Account getCaller() {
        final Account caller = CallContext.current().getCallingAccount();
        return caller;
    }

    private SSHKeyPair createAndSaveSSHKeyPair(final String name, final String fingerprint, final String publicKey, final String privateKey, final Account owner) {
        final SSHKeyPairVO newPair = new SSHKeyPairVO();

        newPair.setAccountId(owner.getAccountId());
        newPair.setDomainId(owner.getDomainId());
        newPair.setName(name);
        newPair.setFingerprint(fingerprint);
        newPair.setPublicKey(publicKey);
        newPair.setPrivateKey(privateKey); // transient; not saved.

        _sshKeyPairDao.persist(newPair);

        return newPair;
    }

    @Override
    public String getVMPassword(final GetVMPasswordCmd cmd) {
        final Account caller = getCaller();

        final UserVmVO vm = _userVmDao.findById(cmd.getId());
        if (vm == null) {
            final InvalidParameterValueException ex = new InvalidParameterValueException("No VM with specified id found.");
            ex.addProxyObject(cmd.getId().toString(), "vmId");
            throw ex;
        }

        // make permission check
        _accountMgr.checkAccess(caller, null, true, vm);

        _userVmDao.loadDetails(vm);
        final String password = vm.getDetail("Encrypted.Password");
        if (password == null || password.equals("")) {
            final InvalidParameterValueException ex = new InvalidParameterValueException(
                    "No password for VM with specified id found. " + "If VM is created from password enabled template and SSH keypair is assigned to VM then only password can be retrieved.");
            ex.addProxyObject(vm.getUuid(), "vmId");
            throw ex;
        }

        return password;
    }

    private boolean updateHostsInCluster(final UpdateHostPasswordCmd command) {
        // get all the hosts in this cluster
        final List<HostVO> hosts = _resourceMgr.listAllHostsInCluster(command.getClusterId());

        String userNameWithoutSpaces = StringUtils.deleteWhitespace(command.getUsername());
        if (StringUtils.isBlank(userNameWithoutSpaces)) {
            throw new InvalidParameterValueException("Username should be non empty string");
        }

        Transaction.execute(new TransactionCallbackNoReturn() {
            @Override
            public void doInTransactionWithoutResult(final TransactionStatus status) {
                for (final HostVO h : hosts) {
                    if (s_logger.isDebugEnabled()) {
                        s_logger.debug("Changing password for host name = " + h.getName());
                    }
                    // update password for this host
                    final DetailVO nv = _detailsDao.findDetail(h.getId(), ApiConstants.USERNAME);
                    if (nv == null) {
                        final DetailVO nvu = new DetailVO(h.getId(), ApiConstants.USERNAME, userNameWithoutSpaces);
                        _detailsDao.persist(nvu);
                        final DetailVO nvp = new DetailVO(h.getId(), ApiConstants.PASSWORD, DBEncryptionUtil.encrypt(command.getPassword()));
                        _detailsDao.persist(nvp);
                    } else if (nv.getValue().equals(userNameWithoutSpaces)) {
                        final DetailVO nvp = _detailsDao.findDetail(h.getId(), ApiConstants.PASSWORD);
                        nvp.setValue(DBEncryptionUtil.encrypt(command.getPassword()));
                        _detailsDao.persist(nvp);
                    } else {
                        // if one host in the cluster has diff username then
                        // rollback to maintain consistency
                        throw new InvalidParameterValueException("The username is not same for all hosts, please modify passwords for individual hosts.");
                    }
                }
            }
        });
        return true;
    }

    /**
     * This method updates the password of all hosts in a given cluster.
     */
    @Override
    @DB
    public boolean updateClusterPassword(final UpdateHostPasswordCmd command) {
        if (command.getClusterId() == null) {
            throw new InvalidParameterValueException("You should provide a cluster id.");
        }

        final ClusterVO cluster = ApiDBUtils.findClusterById(command.getClusterId());
        if (cluster == null || !supportedHypervisors.contains(cluster.getHypervisorType())) {
            throw new InvalidParameterValueException("This operation is not supported for this hypervisor type");
        }
        return updateHostsInCluster(command);
    }

    @Override
    @DB
    public boolean updateHostPassword(final UpdateHostPasswordCmd cmd) {
        if (cmd.getHostId() == null) {
            throw new InvalidParameterValueException("You should provide an host id.");
        }

        final HostVO host = _hostDao.findById(cmd.getHostId());

        if (host.getHypervisorType() == HypervisorType.XenServer) {
            throw new InvalidParameterValueException("Single host update is not supported by XenServer hypervisors. Please try again informing the Cluster ID.");
        }

        if (!supportedHypervisors.contains(host.getHypervisorType())) {
            throw new InvalidParameterValueException("This operation is not supported for this hypervisor type");
        }

        String userNameWithoutSpaces = StringUtils.deleteWhitespace(cmd.getUsername());
        if (StringUtils.isBlank(userNameWithoutSpaces)) {
            throw new InvalidParameterValueException("Username should be non empty string");
        }

        Transaction.execute(new TransactionCallbackNoReturn() {
            @Override
            public void doInTransactionWithoutResult(final TransactionStatus status) {
                if (s_logger.isDebugEnabled()) {
                    s_logger.debug("Changing password for host name = " + host.getName());
                }
                // update password for this host
                final DetailVO nv = _detailsDao.findDetail(host.getId(), ApiConstants.USERNAME);
                if (nv == null) {
                    final DetailVO nvu = new DetailVO(host.getId(), ApiConstants.USERNAME, userNameWithoutSpaces);
                    _detailsDao.persist(nvu);
                    final DetailVO nvp = new DetailVO(host.getId(), ApiConstants.PASSWORD, DBEncryptionUtil.encrypt(cmd.getPassword()));
                    _detailsDao.persist(nvp);
                } else if (nv.getValue().equals(userNameWithoutSpaces)) {
                    final DetailVO nvp = _detailsDao.findDetail(host.getId(), ApiConstants.PASSWORD);
                    nvp.setValue(DBEncryptionUtil.encrypt(cmd.getPassword()));
                    _detailsDao.persist(nvp);
                } else {
                    // if one host in the cluster has diff username then
                    // rollback to maintain consistency
                    throw new InvalidParameterValueException("The username is not same for the hosts..");
                }
            }
        });
        return true;
    }

    @Override
    public String[] listEventTypes() {
        final Object eventObj = new EventTypes();
        final Class<EventTypes> c = EventTypes.class;
        final Field[] fields = c.getFields();
        final String[] eventTypes = new String[fields.length];
        try {
            int i = 0;
            for (final Field field : fields) {
                eventTypes[i++] = field.get(eventObj).toString();
            }
            return eventTypes;
        } catch (final IllegalArgumentException e) {
            s_logger.error("Error while listing Event Types", e);
        } catch (final IllegalAccessException e) {
            s_logger.error("Error while listing Event Types", e);
        }
        return null;
    }

    @Override
    public Pair<List<? extends HypervisorCapabilities>, Integer> listHypervisorCapabilities(final Long id, final HypervisorType hypervisorType, final String keyword, final Long startIndex,
            final Long pageSizeVal) {
        final Filter searchFilter = new Filter(HypervisorCapabilitiesVO.class, "id", true, startIndex, pageSizeVal);
        final SearchCriteria<HypervisorCapabilitiesVO> sc = _hypervisorCapabilitiesDao.createSearchCriteria();

        if (id != null) {
            sc.addAnd("id", SearchCriteria.Op.EQ, id);
        }

        if (hypervisorType != null) {
            sc.addAnd("hypervisorType", SearchCriteria.Op.EQ, hypervisorType);
        }

        if (keyword != null) {
            final SearchCriteria<HypervisorCapabilitiesVO> ssc = _hypervisorCapabilitiesDao.createSearchCriteria();
            ssc.addOr("hypervisorType", SearchCriteria.Op.LIKE, "%" + keyword + "%");
            sc.addAnd("hypervisorType", SearchCriteria.Op.SC, ssc);
        }

        final Pair<List<HypervisorCapabilitiesVO>, Integer> result = _hypervisorCapabilitiesDao.searchAndCount(sc, searchFilter);
        return new Pair<List<? extends HypervisorCapabilities>, Integer>(result.first(), result.second());
    }

    @Override
    public HypervisorCapabilities updateHypervisorCapabilities(final Long id, final Long maxGuestsLimit, final Boolean securityGroupEnabled) {
        HypervisorCapabilitiesVO hpvCapabilities = _hypervisorCapabilitiesDao.findById(id, true);

        if (hpvCapabilities == null) {
            final InvalidParameterValueException ex = new InvalidParameterValueException("unable to find the hypervisor capabilities for specified id");
            ex.addProxyObject(id.toString(), "Id");
            throw ex;
        }

        final boolean updateNeeded = maxGuestsLimit != null || securityGroupEnabled != null;
        if (!updateNeeded) {
            return hpvCapabilities;
        }

        hpvCapabilities = _hypervisorCapabilitiesDao.createForUpdate(id);

        if (maxGuestsLimit != null) {
            hpvCapabilities.setMaxGuestsLimit(maxGuestsLimit);
        }

        if (securityGroupEnabled != null) {
            hpvCapabilities.setSecurityGroupEnabled(securityGroupEnabled);
        }

        if (_hypervisorCapabilitiesDao.update(id, hpvCapabilities)) {
            hpvCapabilities = _hypervisorCapabilitiesDao.findById(id);
            CallContext.current().setEventDetails("Hypervisor Capabilities id=" + hpvCapabilities.getId());
            return hpvCapabilities;
        } else {
            return null;
        }
    }

    @Override
    @ActionEvent(eventType = EventTypes.EVENT_VM_UPGRADE, eventDescription = "Upgrading system VM", async = true)
    public VirtualMachine upgradeSystemVM(final ScaleSystemVMCmd cmd) throws ResourceUnavailableException, ManagementServerException, VirtualMachineMigrationException, ConcurrentOperationException {

        final VMInstanceVO vmInstance = _vmInstanceDao.findById(cmd.getId());
        if (vmInstance.getHypervisorType() == HypervisorType.XenServer && vmInstance.getState().equals(State.Running)) {
            throw new InvalidParameterValueException("Dynamic Scaling operation is not permitted for this hypervisor on system vm");
        }
        final boolean result = _userVmMgr.upgradeVirtualMachine(cmd.getId(), cmd.getServiceOfferingId(), cmd.getDetails());
        if (result) {
            final VirtualMachine vm = _vmInstanceDao.findById(cmd.getId());
            return vm;
        } else {
            throw new CloudRuntimeException("Failed to upgrade System VM");
        }
    }

    @Override
    public VirtualMachine upgradeSystemVM(final UpgradeSystemVMCmd cmd) {
        final Long systemVmId = cmd.getId();
        final Long serviceOfferingId = cmd.getServiceOfferingId();
        return upgradeStoppedSystemVm(systemVmId, serviceOfferingId, cmd.getDetails());

    }

    private VirtualMachine upgradeStoppedSystemVm(final Long systemVmId, final Long serviceOfferingId, final Map<String, String> customparameters) {
        final Account caller = getCaller();

        final VMInstanceVO systemVm = _vmInstanceDao.findByIdTypes(systemVmId, VirtualMachine.Type.ConsoleProxy, VirtualMachine.Type.SecondaryStorageVm);
        if (systemVm == null) {
            throw new InvalidParameterValueException("Unable to find SystemVm with id " + systemVmId);
        }

        _accountMgr.checkAccess(caller, null, true, systemVm);

        // Check that the specified service offering ID is valid
        ServiceOfferingVO newServiceOffering = _offeringDao.findById(serviceOfferingId);
        final ServiceOfferingVO currentServiceOffering = _offeringDao.findById(systemVmId, systemVm.getServiceOfferingId());
        if (newServiceOffering.isDynamic()) {
            newServiceOffering.setDynamicFlag(true);
            _userVmMgr.validateCustomParameters(newServiceOffering, customparameters);
            newServiceOffering = _offeringDao.getComputeOffering(newServiceOffering, customparameters);
        }
        _itMgr.checkIfCanUpgrade(systemVm, newServiceOffering);

        final boolean result = _itMgr.upgradeVmDb(systemVmId, newServiceOffering, currentServiceOffering);

        if (result) {
            return _vmInstanceDao.findById(systemVmId);
        } else {
            throw new CloudRuntimeException("Unable to upgrade system vm " + systemVm);
        }

    }

    private void enableAdminUser(final String password) {
        String encodedPassword = null;

        final UserVO adminUser = _userDao.getUser(2);
        if (adminUser == null) {
            final String msg = "CANNOT find admin user";
            s_logger.error(msg);
            throw new CloudRuntimeException(msg);
        }
        if (adminUser.getState() == Account.State.disabled) {
            // This means its a new account, set the password using the
            // authenticator

            for (final UserAuthenticator authenticator : _userPasswordEncoders) {
                encodedPassword = authenticator.encode(password);
                if (encodedPassword != null) {
                    break;
                }
            }

            adminUser.setPassword(encodedPassword);
            adminUser.setState(Account.State.enabled);
            _userDao.persist(adminUser);
            s_logger.info("Admin user enabled");
        }

    }

    @Override
    public List<String> listDeploymentPlanners() {
        final List<String> plannersAvailable = new ArrayList<String>();
        for (final DeploymentPlanner planner : _planners) {
            plannersAvailable.add(planner.getName());
        }

        return plannersAvailable;
    }

    @Override
    public void cleanupVMReservations() {
        if (s_logger.isDebugEnabled()) {
            s_logger.debug("Processing cleanupVMReservations");
        }

        _dpMgr.cleanupVMReservations();
    }

    public List<StoragePoolAllocator> getStoragePoolAllocators() {
        return _storagePoolAllocators;
    }

    @Inject
    public void setStoragePoolAllocators(final List<StoragePoolAllocator> storagePoolAllocators) {
        _storagePoolAllocators = storagePoolAllocators;
    }

    public LockMasterListener getLockMasterListener() {
        return _lockMasterListener;
    }

    public void setLockMasterListener(final LockMasterListener lockMasterListener) {
        _lockMasterListener = lockMasterListener;
    }

}<|MERGE_RESOLUTION|>--- conflicted
+++ resolved
@@ -1285,13 +1285,8 @@
         final Map<Host, Boolean> requiresStorageMotion = new HashMap<Host, Boolean>();
         DataCenterDeployment plan = null;
         if (canMigrateWithStorage) {
-<<<<<<< HEAD
-            allHostsPair = searchForServers(startIndex, pageSize, null, hostType, null, srcHost.getDataCenterId(), null, null, null, keyword, null, null, srcHost.getHypervisorType(),
-                    null);
-=======
             allHostsPair = searchForServers(startIndex, pageSize, null, hostType, null, srcHost.getDataCenterId(), null, null, null, keyword,
-                null, null, srcHost.getHypervisorType(), srcHost.getHypervisorVersion(), srcHost.getId());
->>>>>>> 18e83751
+                null, null, srcHost.getHypervisorType(), null, srcHost.getId());
             allHosts = allHostsPair.first();
             hostsForMigrationWithStorage = new ArrayList<>(allHosts);
 
