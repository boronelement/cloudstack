--- conflicted
+++ resolved
@@ -3607,11 +3607,8 @@
         cmdList.add(UploadResourceIconCmd.class);
         cmdList.add(DeleteResourceIconCmd.class);
         cmdList.add(ListResourceIconCmd.class);
-<<<<<<< HEAD
         cmdList.add(PatchSystemVMCmd.class);
-=======
         cmdList.add(ListGuestVlansCmd.class);
->>>>>>> a5014a28
 
         // Out-of-band management APIs for admins
         cmdList.add(EnableOutOfBandManagementForHostCmd.class);
