--- conflicted
+++ resolved
@@ -1372,16 +1372,6 @@
             throw ex;
         }
 
-<<<<<<< HEAD
-        if (_serviceOfferingDetailsDao.findDetail(vm.getServiceOfferingId(), GPU.Keys.pciDevice.toString()) != null) {
-            logger.info(" Live Migration of GPU enabled VM : " + vm.getInstanceName() + " is not supported");
-            // Return empty list.
-            return new Ternary<>(new Pair<>(new ArrayList<HostVO>(), new Integer(0)),
-                    new ArrayList<>(), new HashMap<>());
-        }
-
-=======
->>>>>>> a15cb81c
         if (!LIVE_MIGRATION_SUPPORTING_HYPERVISORS.contains(vm.getHypervisorType())) {
             if (logger.isDebugEnabled()) {
                 logger.debug(vm + " is not XenServer/VMware/KVM/Ovm/Hyperv/Ovm3, cannot migrate this VM.");
