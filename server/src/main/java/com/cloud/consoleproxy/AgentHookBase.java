--- conflicted
+++ resolved
@@ -110,13 +110,8 @@
                 return new ConsoleAccessAuthenticationAnswer(cmd, false);
             }
 
-<<<<<<< HEAD
-            logger.debug(String.format("Removing session [%s] as it was just used.", sessionUuid));
-            consoleAccessManager.removeSession(sessionUuid);
-=======
-            s_logger.debug(String.format("Acquiring session [%s] as it was just used.", sessionUuid));
+            logger.debug(String.format("Acquiring session [%s] as it was just used.", sessionUuid));
             consoleAccessManager.acquireSession(sessionUuid);
->>>>>>> 89bf4750
 
             if (!ticket.equals(ticketInUrl)) {
                 Date now = new Date();
