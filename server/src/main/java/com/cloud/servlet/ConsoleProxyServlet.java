--- conflicted
+++ resolved
@@ -157,17 +157,13 @@
 
             String cmd = req.getParameter("cmd");
             if (cmd == null || !isValidCmd(cmd)) {
-<<<<<<< HEAD
-                LOGGER.debug("invalid console servlet command: " + cmd);
-=======
                 if (cmd != null) {
                     cmd = cmd.replaceAll(SANITIZATION_REGEX, "_");
-                    s_logger.debug(String.format("invalid console servlet command [%s].", cmd));
+                    LOGGER.debug(String.format("invalid console servlet command [%s].", cmd));
                 } else {
-                    s_logger.debug("Null console servlet command.");
-                }
-
->>>>>>> 1d0762e4
+                    LOGGER.debug("Null console servlet command.");
+                }
+
                 sendResponse(resp, "");
                 return;
             }
@@ -175,17 +171,13 @@
             String vmIdString = req.getParameter("vm");
             VirtualMachine vm = _entityMgr.findByUuid(VirtualMachine.class, vmIdString);
             if (vm == null) {
-<<<<<<< HEAD
-                LOGGER.info("invalid console servlet command parameter: " + vmIdString);
-=======
                 if (vmIdString != null) {
                     vmIdString = vmIdString.replaceAll(SANITIZATION_REGEX, "_");
-                    s_logger.info(String.format("invalid console servlet command vm parameter[%s].", vmIdString));
+                    LOGGER.info(String.format("invalid console servlet command vm parameter[%s].", vmIdString));
                 } else {
-                    s_logger.info("Null console servlet command VM parameter.");
-                }
-
->>>>>>> 1d0762e4
+                    LOGGER.info("Null console servlet command VM parameter.");
+                }
+
                 sendResponse(resp, "");
                 return;
             }
@@ -285,17 +277,13 @@
 
         String sid = req.getParameter("sid");
         if (sid == null || !sid.equals(vm.getVncPassword())) {
-<<<<<<< HEAD
-            LOGGER.warn("sid " + sid + " in url does not match stored sid.");
-=======
             if(sid != null) {
                 sid = sid.replaceAll(SANITIZATION_REGEX, "_");
-                s_logger.warn(String.format("sid [%s] in url does not match stored sid.", sid));
+                LOGGER.warn(String.format("sid [%s] in url does not match stored sid.", sid));
             } else {
-                s_logger.warn("Null sid in URL.");
-            }
-
->>>>>>> 1d0762e4
+                LOGGER.warn("Null sid in URL.");
+            }
+
             sendResponse(resp, "failed");
             return;
         }
