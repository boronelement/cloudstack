// Licensed to the Apache Software Foundation (ASF) under one
// or more contributor license agreements.  See the NOTICE file
// distributed with this work for additional information
// regarding copyright ownership.  The ASF licenses this file
// to you under the Apache License, Version 2.0 (the
// "License"); you may not use this file except in compliance
// with the License.  You may obtain a copy of the License at
//
//   http://www.apache.org/licenses/LICENSE-2.0
//
// Unless required by applicable law or agreed to in writing,
// software distributed under the License is distributed on an
// "AS IS" BASIS, WITHOUT WARRANTIES OR CONDITIONS OF ANY
// KIND, either express or implied.  See the License for the
// specific language governing permissions and limitations
// under the License.
package com.cloud.servlet;

import org.apache.commons.codec.binary.Base64;
import org.apache.logging.log4j.Logger;
import org.apache.logging.log4j.LogManager;

import com.google.gson.Gson;
import com.google.gson.GsonBuilder;

import com.cloud.utils.crypt.AeadBase64Encryptor;
import com.cloud.utils.crypt.Base64Encryptor;

// To maintain independency of console proxy project, we duplicate this class from console proxy project
public class ConsoleProxyPasswordBasedEncryptor {
    protected Logger logger = LogManager.getLogger(getClass());

    private Gson gson;

    // key/IV will be set in 128 bit strength
    private KeyIVPair keyIvPair;

    public ConsoleProxyPasswordBasedEncryptor(String password) {
        gson = new GsonBuilder().create();
        keyIvPair = gson.fromJson(password, KeyIVPair.class);
    }

    public String encryptText(String text) {
        if (text == null || text.isEmpty())
            return text;

<<<<<<< HEAD
        try {
            Cipher cipher = Cipher.getInstance("AES/CBC/PKCS5Padding");
            SecretKeySpec keySpec = new SecretKeySpec(keyIvPair.getKeyBytes(), "AES");

            cipher.init(Cipher.ENCRYPT_MODE, keySpec, new IvParameterSpec(keyIvPair.getIvBytes()));

            byte[] encryptedBytes = cipher.doFinal(text.getBytes());
            return Base64.encodeBase64URLSafeString(encryptedBytes);
        } catch (NoSuchAlgorithmException e) {
            logger.error("Unexpected exception ", e);
            return null;
        } catch (NoSuchPaddingException e) {
            logger.error("Unexpected exception ", e);
            return null;
        } catch (IllegalBlockSizeException e) {
            logger.error("Unexpected exception ", e);
            return null;
        } catch (BadPaddingException e) {
            logger.error("Unexpected exception ", e);
            return null;
        } catch (InvalidKeyException e) {
            logger.error("Unexpected exception ", e);
            return null;
        } catch (InvalidAlgorithmParameterException e) {
            logger.error("Unexpected exception ", e);
            return null;
        }
=======
        Base64Encryptor encryptor = new AeadBase64Encryptor(keyIvPair.getKeyBytes(), keyIvPair.getIvBytes());
        return encryptor.encrypt(text);
>>>>>>> 02be2cdf
    }

    public String decryptText(String encryptedText) {
        if (encryptedText == null || encryptedText.isEmpty())
            return encryptedText;

<<<<<<< HEAD
        try {
            Cipher cipher = Cipher.getInstance("AES/CBC/PKCS5Padding");
            SecretKeySpec keySpec = new SecretKeySpec(keyIvPair.getKeyBytes(), "AES");
            cipher.init(Cipher.DECRYPT_MODE, keySpec, new IvParameterSpec(keyIvPair.getIvBytes()));

            byte[] encryptedBytes = Base64.decodeBase64(encryptedText);
            return new String(cipher.doFinal(encryptedBytes));
        } catch (NoSuchAlgorithmException e) {
            logger.error("Unexpected exception ", e);
            return null;
        } catch (NoSuchPaddingException e) {
            logger.error("Unexpected exception ", e);
            return null;
        } catch (IllegalBlockSizeException e) {
            logger.error("Unexpected exception ", e);
            return null;
        } catch (BadPaddingException e) {
            logger.error("Unexpected exception ", e);
            return null;
        } catch (InvalidKeyException e) {
            logger.error("Unexpected exception ", e);
            return null;
        } catch (InvalidAlgorithmParameterException e) {
            logger.error("Unexpected exception ", e);
            return null;
        }
=======
        Base64Encryptor encryptor = new AeadBase64Encryptor(keyIvPair.getKeyBytes(), keyIvPair.getIvBytes());
        return encryptor.decrypt(encryptedText);
>>>>>>> 02be2cdf
    }

    public <T> String encryptObject(Class<?> clz, T obj) {
        if (obj == null)
            return null;

        String json = gson.toJson(obj);
        return encryptText(json);
    }

    @SuppressWarnings("unchecked")
    public <T> T decryptObject(Class<?> clz, String encrypted) {
        if (encrypted == null || encrypted.isEmpty())
            return null;

        String json = decryptText(encrypted);
        return (T)gson.fromJson(json, clz);
    }

    public static class KeyIVPair {
        String base64EncodedKeyBytes;
        String base64EncodedIvBytes;

        public KeyIVPair() {
        }

        public KeyIVPair(String base64EncodedKeyBytes, String base64EncodedIvBytes) {
            this.base64EncodedKeyBytes = base64EncodedKeyBytes;
            this.base64EncodedIvBytes = base64EncodedIvBytes;
        }

        public byte[] getKeyBytes() {
            return Base64.decodeBase64(base64EncodedKeyBytes);
        }

        public void setKeyBytes(byte[] keyBytes) {
            base64EncodedKeyBytes = Base64.encodeBase64URLSafeString(keyBytes);
        }

        public byte[] getIvBytes() {
            return Base64.decodeBase64(base64EncodedIvBytes);
        }

        public void setIvBytes(byte[] ivBytes) {
            base64EncodedIvBytes = Base64.encodeBase64URLSafeString(ivBytes);
        }
    }

}<|MERGE_RESOLUTION|>--- conflicted
+++ resolved
@@ -44,75 +44,16 @@
         if (text == null || text.isEmpty())
             return text;
 
-<<<<<<< HEAD
-        try {
-            Cipher cipher = Cipher.getInstance("AES/CBC/PKCS5Padding");
-            SecretKeySpec keySpec = new SecretKeySpec(keyIvPair.getKeyBytes(), "AES");
-
-            cipher.init(Cipher.ENCRYPT_MODE, keySpec, new IvParameterSpec(keyIvPair.getIvBytes()));
-
-            byte[] encryptedBytes = cipher.doFinal(text.getBytes());
-            return Base64.encodeBase64URLSafeString(encryptedBytes);
-        } catch (NoSuchAlgorithmException e) {
-            logger.error("Unexpected exception ", e);
-            return null;
-        } catch (NoSuchPaddingException e) {
-            logger.error("Unexpected exception ", e);
-            return null;
-        } catch (IllegalBlockSizeException e) {
-            logger.error("Unexpected exception ", e);
-            return null;
-        } catch (BadPaddingException e) {
-            logger.error("Unexpected exception ", e);
-            return null;
-        } catch (InvalidKeyException e) {
-            logger.error("Unexpected exception ", e);
-            return null;
-        } catch (InvalidAlgorithmParameterException e) {
-            logger.error("Unexpected exception ", e);
-            return null;
-        }
-=======
         Base64Encryptor encryptor = new AeadBase64Encryptor(keyIvPair.getKeyBytes(), keyIvPair.getIvBytes());
         return encryptor.encrypt(text);
->>>>>>> 02be2cdf
     }
 
     public String decryptText(String encryptedText) {
         if (encryptedText == null || encryptedText.isEmpty())
             return encryptedText;
 
-<<<<<<< HEAD
-        try {
-            Cipher cipher = Cipher.getInstance("AES/CBC/PKCS5Padding");
-            SecretKeySpec keySpec = new SecretKeySpec(keyIvPair.getKeyBytes(), "AES");
-            cipher.init(Cipher.DECRYPT_MODE, keySpec, new IvParameterSpec(keyIvPair.getIvBytes()));
-
-            byte[] encryptedBytes = Base64.decodeBase64(encryptedText);
-            return new String(cipher.doFinal(encryptedBytes));
-        } catch (NoSuchAlgorithmException e) {
-            logger.error("Unexpected exception ", e);
-            return null;
-        } catch (NoSuchPaddingException e) {
-            logger.error("Unexpected exception ", e);
-            return null;
-        } catch (IllegalBlockSizeException e) {
-            logger.error("Unexpected exception ", e);
-            return null;
-        } catch (BadPaddingException e) {
-            logger.error("Unexpected exception ", e);
-            return null;
-        } catch (InvalidKeyException e) {
-            logger.error("Unexpected exception ", e);
-            return null;
-        } catch (InvalidAlgorithmParameterException e) {
-            logger.error("Unexpected exception ", e);
-            return null;
-        }
-=======
         Base64Encryptor encryptor = new AeadBase64Encryptor(keyIvPair.getKeyBytes(), keyIvPair.getIvBytes());
         return encryptor.decrypt(encryptedText);
->>>>>>> 02be2cdf
     }
 
     public <T> String encryptObject(Class<?> clz, T obj) {
