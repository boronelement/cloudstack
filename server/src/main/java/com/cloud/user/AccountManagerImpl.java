--- conflicted
+++ resolved
@@ -2832,7 +2832,6 @@
         return keys;
     }
 
-<<<<<<< HEAD
     public ListResponse<ApiKeyPairResponse> getKeys(ListUserKeysCmd cmd) {
         ListResponse<ApiKeyPairResponse> finalResponse = new ListResponse<>();
         List<ApiKeyPairResponse> responses = new ArrayList<>();
@@ -2896,7 +2895,8 @@
     @Override
     public ApiKeyPair getKeyPairById(Long id) {
         return apiKeyPairDao.findById(id);
-=======
+    }
+
     protected void preventRootDomainAdminAccessToRootAdminKeys(User caller, ControlledEntity account) {
         if (isDomainAdminForRootDomain(caller) && isRootAdmin(account.getAccountId())) {
             String msg = String.format("Caller Username %s does not have access to root admin keys", caller.getUsername());
@@ -2908,7 +2908,6 @@
     protected boolean isDomainAdminForRootDomain(User callingUser) {
         AccountVO caller = _accountDao.findById(callingUser.getAccountId());
         return caller.getType() == Account.Type.DOMAIN_ADMIN && caller.getDomainId() == Domain.ROOT_DOMAIN;
->>>>>>> cc1dcf51
     }
 
     @Override
