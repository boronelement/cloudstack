// Licensed to the Apache Software Foundation (ASF) under one
// or more contributor license agreements.  See the NOTICE file
// distributed with this work for additional information
// regarding copyright ownership.  The ASF licenses this file
// to you under the Apache License, Version 2.0 (the
// "License"); you may not use this file except in compliance
// with the License.  You may obtain a copy of the License at
//
//   http://www.apache.org/licenses/LICENSE-2.0
//
// Unless required by applicable law or agreed to in writing,
// software distributed under the License is distributed on an
// "AS IS" BASIS, WITHOUT WARRANTIES OR CONDITIONS OF ANY
// KIND, either express or implied.  See the License for the
// specific language governing permissions and limitations
// under the License.
package com.cloud.user;

import java.net.InetAddress;
import java.net.URLEncoder;
import java.security.NoSuchAlgorithmException;
import java.util.ArrayList;
import java.util.Collections;
import java.util.Comparator;
import java.util.HashMap;
import java.util.HashSet;
import java.util.LinkedHashSet;
import java.util.List;
import java.util.Map;
import java.util.Set;
import java.util.UUID;
import java.util.concurrent.Executors;
import java.util.concurrent.ScheduledExecutorService;
import java.util.concurrent.TimeUnit;

import javax.crypto.KeyGenerator;
import javax.crypto.Mac;
import javax.crypto.SecretKey;
import javax.crypto.spec.SecretKeySpec;
import javax.inject.Inject;
import javax.naming.ConfigurationException;

import org.apache.cloudstack.acl.APIChecker;
import org.apache.cloudstack.acl.ControlledEntity;
import org.apache.cloudstack.acl.QuerySelector;
import org.apache.cloudstack.acl.Role;
import org.apache.cloudstack.acl.RoleService;
import org.apache.cloudstack.acl.RoleType;
import org.apache.cloudstack.acl.SecurityChecker;
import org.apache.cloudstack.acl.SecurityChecker.AccessType;
import org.apache.cloudstack.affinity.AffinityGroup;
import org.apache.cloudstack.affinity.dao.AffinityGroupDao;
import org.apache.cloudstack.api.APICommand;
import org.apache.cloudstack.api.ApiCommandResourceType;
import org.apache.cloudstack.api.command.admin.account.CreateAccountCmd;
import org.apache.cloudstack.api.command.admin.account.UpdateAccountCmd;
import org.apache.cloudstack.api.command.admin.user.DeleteUserCmd;
import org.apache.cloudstack.api.command.admin.user.GetUserKeysCmd;
import org.apache.cloudstack.api.command.admin.user.MoveUserCmd;
import org.apache.cloudstack.api.command.admin.user.RegisterCmd;
import org.apache.cloudstack.api.command.admin.user.UpdateUserCmd;
import org.apache.cloudstack.api.response.UserTwoFactorAuthenticationSetupResponse;
import org.apache.cloudstack.auth.UserAuthenticator;
import org.apache.cloudstack.auth.UserAuthenticator.ActionOnFailedAuthentication;
import org.apache.cloudstack.auth.UserTwoFactorAuthenticator;
import org.apache.cloudstack.config.ApiServiceConfiguration;
import org.apache.cloudstack.context.CallContext;
import org.apache.cloudstack.engine.orchestration.service.NetworkOrchestrationService;
import org.apache.cloudstack.framework.config.ConfigKey;
import org.apache.cloudstack.framework.config.dao.ConfigurationDao;
import org.apache.cloudstack.framework.messagebus.MessageBus;
import org.apache.cloudstack.framework.messagebus.PublishScope;
import org.apache.cloudstack.managed.context.ManagedContextRunnable;
import org.apache.cloudstack.region.gslb.GlobalLoadBalancerRuleDao;
import org.apache.cloudstack.resourcedetail.UserDetailVO;
import org.apache.cloudstack.resourcedetail.dao.UserDetailsDao;
import org.apache.cloudstack.utils.baremetal.BaremetalUtils;
import org.apache.commons.codec.binary.Base64;
import org.apache.commons.collections.CollectionUtils;
import org.apache.commons.lang3.BooleanUtils;
import org.apache.commons.lang3.StringUtils;
import org.jetbrains.annotations.NotNull;

import com.cloud.api.ApiDBUtils;
import com.cloud.api.auth.SetupUserTwoFactorAuthenticationCmd;
import com.cloud.api.query.vo.ControlledViewEntity;
import com.cloud.configuration.Config;
import com.cloud.configuration.ConfigurationManager;
import com.cloud.configuration.Resource.ResourceOwnerType;
import com.cloud.configuration.ResourceCountVO;
import com.cloud.configuration.ResourceLimit;
import com.cloud.configuration.dao.ResourceCountDao;
import com.cloud.configuration.dao.ResourceLimitDao;
import com.cloud.dc.DataCenter;
import com.cloud.dc.DataCenterVO;
import com.cloud.dc.DedicatedResourceVO;
import com.cloud.dc.dao.DataCenterDao;
import com.cloud.dc.dao.DataCenterVnetDao;
import com.cloud.dc.dao.DedicatedResourceDao;
import com.cloud.domain.Domain;
import com.cloud.domain.DomainVO;
import com.cloud.domain.dao.DomainDao;
import com.cloud.event.ActionEvent;
import com.cloud.event.ActionEventUtils;
import com.cloud.event.ActionEvents;
import com.cloud.event.EventTypes;
import com.cloud.exception.AgentUnavailableException;
import com.cloud.exception.CloudAuthenticationException;
import com.cloud.exception.CloudTwoFactorAuthenticationException;
import com.cloud.exception.ConcurrentOperationException;
import com.cloud.exception.InvalidParameterValueException;
import com.cloud.exception.OperationTimedoutException;
import com.cloud.exception.PermissionDeniedException;
import com.cloud.exception.ResourceUnavailableException;
import com.cloud.network.IpAddress;
import com.cloud.network.IpAddressManager;
import com.cloud.network.Network;
import com.cloud.network.NetworkModel;
import com.cloud.network.security.SecurityGroupService;
import com.cloud.network.security.SecurityGroupVO;
import com.cloud.network.VpnUserVO;
import com.cloud.network.as.AutoScaleManager;
import com.cloud.network.dao.AccountGuestVlanMapDao;
import com.cloud.network.dao.AccountGuestVlanMapVO;
import com.cloud.network.dao.IPAddressDao;
import com.cloud.network.dao.IPAddressVO;
import com.cloud.network.dao.NetworkDao;
import com.cloud.network.dao.NetworkVO;
import com.cloud.network.dao.RemoteAccessVpnDao;
import com.cloud.network.dao.RemoteAccessVpnVO;
import com.cloud.network.dao.VpnUserDao;
import com.cloud.network.router.VirtualRouter;
import com.cloud.network.security.SecurityGroupManager;
import com.cloud.network.security.dao.SecurityGroupDao;
import com.cloud.network.vpc.Vpc;
import com.cloud.network.vpc.VpcManager;
import com.cloud.network.vpc.VpcOffering;
import com.cloud.network.vpn.RemoteAccessVpnService;
import com.cloud.network.vpn.Site2SiteVpnManager;
import com.cloud.offering.DiskOffering;
import com.cloud.offering.NetworkOffering;
import com.cloud.offering.ServiceOffering;
import com.cloud.projects.Project;
import com.cloud.projects.Project.ListProjectResourcesCriteria;
import com.cloud.projects.ProjectInvitationVO;
import com.cloud.projects.ProjectManager;
import com.cloud.projects.ProjectVO;
import com.cloud.projects.dao.ProjectAccountDao;
import com.cloud.projects.dao.ProjectDao;
import com.cloud.region.ha.GlobalLoadBalancingRulesService;
import com.cloud.storage.VMTemplateVO;
import com.cloud.storage.VolumeApiService;
import com.cloud.storage.VolumeVO;
import com.cloud.storage.dao.VMTemplateDao;
import com.cloud.storage.dao.VolumeDao;
import com.cloud.storage.snapshot.SnapshotManager;
import com.cloud.template.TemplateManager;
import com.cloud.template.VirtualMachineTemplate;
import com.cloud.user.Account.State;
import com.cloud.user.dao.AccountDao;
import com.cloud.user.dao.SSHKeyPairDao;
import com.cloud.user.dao.UserAccountDao;
import com.cloud.user.dao.UserDao;
import com.cloud.user.dao.UserDataDao;
import com.cloud.utils.ConstantTimeComparator;
import com.cloud.utils.NumbersUtil;
import com.cloud.utils.Pair;
import com.cloud.utils.Ternary;
import com.cloud.utils.component.Manager;
import com.cloud.utils.component.ManagerBase;
import com.cloud.utils.component.PluggableService;
import com.cloud.utils.concurrency.NamedThreadFactory;
import com.cloud.utils.db.DB;
import com.cloud.utils.db.GlobalLock;
import com.cloud.utils.db.JoinBuilder;
import com.cloud.utils.db.SearchBuilder;
import com.cloud.utils.db.SearchCriteria;
import com.cloud.utils.db.Transaction;
import com.cloud.utils.db.TransactionCallback;
import com.cloud.utils.db.TransactionCallbackNoReturn;
import com.cloud.utils.db.TransactionStatus;
import com.cloud.utils.exception.CloudRuntimeException;
import com.cloud.utils.net.NetUtils;
import com.cloud.vm.InstanceGroupVO;
import com.cloud.vm.ReservationContext;
import com.cloud.vm.ReservationContextImpl;
import com.cloud.vm.UserVmManager;
import com.cloud.vm.UserVmVO;
import com.cloud.vm.VMInstanceVO;
import com.cloud.vm.VirtualMachine;
import com.cloud.vm.VirtualMachineManager;
import com.cloud.vm.dao.InstanceGroupDao;
import com.cloud.vm.dao.UserVmDao;
import com.cloud.vm.dao.VMInstanceDao;
import com.cloud.vm.snapshot.VMSnapshot;
import com.cloud.vm.snapshot.VMSnapshotManager;
import com.cloud.vm.snapshot.VMSnapshotVO;
import com.cloud.vm.snapshot.dao.VMSnapshotDao;

public class AccountManagerImpl extends ManagerBase implements AccountManager, Manager {

    @Inject
    private AccountDao _accountDao;
    @Inject
    private ConfigurationDao _configDao;
    @Inject
    private ResourceCountDao _resourceCountDao;
    @Inject
    private UserDao _userDao;
    @Inject
    private UserDetailsDao _userDetailsDao;
    @Inject
    private InstanceGroupDao _vmGroupDao;
    @Inject
    private UserAccountDao _userAccountDao;
    @Inject
    private VolumeDao _volumeDao;
    @Inject
    private UserVmDao _userVmDao;
    @Inject
    private VMTemplateDao _templateDao;
    @Inject
    private NetworkDao _networkDao;
    @Inject
    private SecurityGroupDao _securityGroupDao;
    @Inject
    private VMInstanceDao _vmDao;
    @Inject
    private SecurityGroupManager _networkGroupMgr;
    @Inject
    private NetworkOrchestrationService _networkMgr;
    @Inject
    private SnapshotManager _snapMgr;
    @Inject
    private VMSnapshotManager _vmSnapshotMgr;
    @Inject
    private VMSnapshotDao _vmSnapshotDao;
    @Inject
    private UserVmManager _vmMgr;
    @Inject
    private TemplateManager _tmpltMgr;
    @Inject
    private ConfigurationManager _configMgr;
    @Inject
    private VirtualMachineManager _itMgr;
    @Inject
    private RemoteAccessVpnDao _remoteAccessVpnDao;
    @Inject
    private RemoteAccessVpnService _remoteAccessVpnMgr;
    @Inject
    private VpnUserDao _vpnUser;
    @Inject
    private DataCenterDao _dcDao;
    @Inject
    private DomainManager _domainMgr;
    @Inject
    private ProjectManager _projectMgr;
    @Inject
    private ProjectDao _projectDao;
    @Inject
    private AccountDetailsDao _accountDetailsDao;
    @Inject
    private DomainDao _domainDao;
    @Inject
    private ProjectAccountDao _projectAccountDao;
    @Inject
    private IPAddressDao _ipAddressDao;
    @Inject
    private VpcManager _vpcMgr;
    @Inject
    private NetworkModel _networkModel;
    @Inject
    private Site2SiteVpnManager _vpnMgr;
    @Inject
    private AutoScaleManager _autoscaleMgr;
    @Inject
    private VolumeApiService volumeService;
    @Inject
    private AffinityGroupDao _affinityGroupDao;
    @Inject
    private AccountGuestVlanMapDao _accountGuestVlanMapDao;
    @Inject
    private DataCenterVnetDao _dataCenterVnetDao;
    @Inject
    private ResourceLimitService _resourceLimitMgr;
    @Inject
    private ResourceLimitDao _resourceLimitDao;
    @Inject
    private DedicatedResourceDao _dedicatedDao;
    @Inject
    private GlobalLoadBalancerRuleDao _gslbRuleDao;
    @Inject
    private SSHKeyPairDao _sshKeyPairDao;
    @Inject
    private UserDataDao userDataDao;

    private List<QuerySelector> _querySelectors;

    @Inject
    private MessageBus _messageBus;

    @Inject
    private GlobalLoadBalancingRulesService _gslbService;

    @Inject
    public AccountService _accountService;

    private List<UserAuthenticator> _userAuthenticators;
    private List<UserTwoFactorAuthenticator> _userTwoFactorAuthenticators;
    protected List<UserAuthenticator> _userPasswordEncoders;
    protected List<PluggableService> services;
    private List<APIChecker> apiAccessCheckers;

    @Inject
    private IpAddressManager _ipAddrMgr;
    @Inject
    private RoleService roleService;

    @Inject
    private PasswordPolicy passwordPolicy;

    private final ScheduledExecutorService _executor = Executors.newScheduledThreadPool(1, new NamedThreadFactory("AccountChecker"));

    private int _allowedLoginAttempts;

    private UserVO _systemUser;
    private AccountVO _systemAccount;

    private List<SecurityChecker> _securityCheckers;
    private int _cleanupInterval;
    private List<String> apiNameList;

    protected static Map<String, UserTwoFactorAuthenticator> userTwoFactorAuthenticationProvidersMap = new HashMap<>();

    private List<UserTwoFactorAuthenticator> userTwoFactorAuthenticationProviders;

    public static ConfigKey<Boolean> enableUserTwoFactorAuthentication = new ConfigKey<>("Advanced",
            Boolean.class,
            "enable.user.2fa",
            "false",
            "Determines whether two factor authentication is enabled or not. This can also be configured at domain level.",
            true,
            ConfigKey.Scope.Domain);

    public static ConfigKey<Boolean> mandateUserTwoFactorAuthentication = new ConfigKey<>("Advanced",
            Boolean.class,
            "mandate.user.2fa",
            "false",
            "Determines whether to make the two factor authentication mandatory or not. This setting is applicable only when enable.user.2fa is true. This can also be configured at domain level.",
            true,
            ConfigKey.Scope.Domain);

    public static final ConfigKey<String> userTwoFactorAuthenticationIssuer = new ConfigKey<>("Advanced",
            String.class,
            "user.2fa.issuer",
            "CloudStack",
            "Name of the issuer of two factor authentication",
            true,
            ConfigKey.Scope.Domain);

    static final ConfigKey<String> userTwoFactorAuthenticationDefaultProvider = new ConfigKey<>("Advanced", String.class,
            "user.2fa.default.provider",
            "totp",
            "The default user two factor authentication provider. Eg. totp, staticpin", true, ConfigKey.Scope.Domain);

    protected AccountManagerImpl() {
        super();
    }

    public List<UserAuthenticator> getUserAuthenticators() {
        return _userAuthenticators;
    }

    public void setUserAuthenticators(List<UserAuthenticator> authenticators) {
        _userAuthenticators = authenticators;
    }

    public List<UserTwoFactorAuthenticator> getUserTwoFactorAuthenticators() {
        return _userTwoFactorAuthenticators;
    }

    public void setUserTwoFactorAuthenticators(List<UserTwoFactorAuthenticator> twoFactorAuthenticators) {
        _userTwoFactorAuthenticators = twoFactorAuthenticators;
    }

    public List<UserAuthenticator> getUserPasswordEncoders() {
        return _userPasswordEncoders;
    }

    public void setUserPasswordEncoders(List<UserAuthenticator> encoders) {
        _userPasswordEncoders = encoders;
    }

    public List<SecurityChecker> getSecurityCheckers() {
        return _securityCheckers;
    }

    public void setSecurityCheckers(List<SecurityChecker> securityCheckers) {
        _securityCheckers = securityCheckers;
    }

    public List<PluggableService> getServices() {
        return services;
    }

    public void setServices(List<PluggableService> services) {
        this.services = services;
    }

    public List<APIChecker> getApiAccessCheckers() {
        return apiAccessCheckers;
    }

    public void setApiAccessCheckers(List<APIChecker> apiAccessCheckers) {
        this.apiAccessCheckers = apiAccessCheckers;
    }

    public List<QuerySelector> getQuerySelectors() {
        return _querySelectors;
    }

    public void setQuerySelectors(List<QuerySelector> querySelectors) {
        _querySelectors = querySelectors;
    }

    @Override
    public boolean configure(final String name, final Map<String, Object> params) throws ConfigurationException {
        _systemAccount = _accountDao.findById(Account.ACCOUNT_ID_SYSTEM);
        if (_systemAccount == null) {
            throw new ConfigurationException("Unable to find the system account using " + Account.ACCOUNT_ID_SYSTEM);
        }

        _systemUser = _userDao.findById(User.UID_SYSTEM);
        if (_systemUser == null) {
            throw new ConfigurationException("Unable to find the system user using " + User.UID_SYSTEM);
        }

        Map<String, String> configs = _configDao.getConfiguration(params);

        String loginAttempts = configs.get(Config.IncorrectLoginAttemptsAllowed.key());
        _allowedLoginAttempts = NumbersUtil.parseInt(loginAttempts, 5);

        String value = configs.get(Config.AccountCleanupInterval.key());
        _cleanupInterval = NumbersUtil.parseInt(value, 60 * 60 * 24); // 1 day.

        return true;
    }

    @Override
    public UserVO getSystemUser() {
        if (_systemUser == null) {
            _systemUser = _userDao.findById(User.UID_SYSTEM);
        }
        return _systemUser;
    }

    @Override
    public boolean start() {

        initializeUserTwoFactorAuthenticationProvidersMap();

        if (apiNameList == null) {
            long startTime = System.nanoTime();
            apiNameList = new ArrayList<String>();
            Set<Class<?>> cmdClasses = new LinkedHashSet<Class<?>>();
            for (PluggableService service : services) {
                logger.debug(String.format("getting api commands of service: %s", service.getClass().getName()));
                cmdClasses.addAll(service.getCommands());
            }
            apiNameList = createApiNameList(cmdClasses);
            long endTime = System.nanoTime();
            logger.info("Api Discovery Service: Annotation, docstrings, api relation graph processed in " + (endTime - startTime) / 1000000.0 + " ms");
        }
        _executor.scheduleAtFixedRate(new AccountCleanupTask(), _cleanupInterval, _cleanupInterval, TimeUnit.SECONDS);
        return true;
    }

    protected List<String> createApiNameList(Set<Class<?>> cmdClasses) {
        List<String> apiNameList = new ArrayList<String>();

        for (Class<?> cmdClass : cmdClasses) {
            APICommand apiCmdAnnotation = cmdClass.getAnnotation(APICommand.class);
            if (apiCmdAnnotation == null) {
                apiCmdAnnotation = cmdClass.getSuperclass().getAnnotation(APICommand.class);
            }
            if (apiCmdAnnotation == null || !apiCmdAnnotation.includeInApiDoc() || apiCmdAnnotation.name().isEmpty()) {
                continue;
            }

            String apiName = apiCmdAnnotation.name();
            if (logger.isTraceEnabled()) {
                logger.trace("Found api: " + apiName);
            }

            apiNameList.add(apiName);
        }

        return apiNameList;
    }


    @Override
    public boolean stop() {
        return true;
    }

    @Override
    public AccountVO getSystemAccount() {
        if (_systemAccount == null) {
            _systemAccount = _accountDao.findById(Account.ACCOUNT_ID_SYSTEM);
        }
        return _systemAccount;
    }

    @Override
    public boolean isAdmin(Long accountId) {
        if (accountId != null) {
            AccountVO acct = _accountDao.findById(accountId);
            if (acct == null) {
                return false;  //account is deleted or does not exist
            }
            if ((isRootAdmin(accountId)) || (isDomainAdmin(accountId)) || (isResourceDomainAdmin(accountId))) {
                return true;
            } else if (acct.getType() == Account.Type.READ_ONLY_ADMIN) {
                return true;
            }

        }
        return false;
    }

    @Override
    public boolean isRootAdmin(Long accountId) {
        if (accountId != null) {
            AccountVO acct = _accountDao.findById(accountId);
            if (acct == null) {
                return false;  //account is deleted or does not exist
            }
            for (SecurityChecker checker : _securityCheckers) {
                try {
                    if (checker.checkAccess(acct, null, null, "SystemCapability")) {
                        if (logger.isTraceEnabled()) {
                            logger.trace("Root Access granted to " + acct + " by " + checker.getName());
                        }
                        return true;
                    }
                } catch (PermissionDeniedException ex) {
                    return false;
                }
            }
        }
        return false;
    }

    @Override
    public boolean isDomainAdmin(Long accountId) {
        if (accountId != null) {
            AccountVO acct = _accountDao.findById(accountId);
            if (acct == null) {
                return false;  //account is deleted or does not exist
            }
            for (SecurityChecker checker : _securityCheckers) {
                try {
                    if (checker.checkAccess(acct, null, null, "DomainCapability")) {
                        if (logger.isTraceEnabled()) {
                            logger.trace("DomainAdmin Access granted to " + acct + " by " + checker.getName());
                        }
                        return true;
                    }
                } catch (PermissionDeniedException ex) {
                    return false;
                }
            }
        }
        return false;
    }

    @Override
    public boolean isNormalUser(long accountId) {
        AccountVO acct = _accountDao.findById(accountId);
        if (acct != null && acct.getType() == Account.Type.NORMAL) {
            return true;
        }
        return false;
    }

    public boolean isResourceDomainAdmin(Long accountId) {
        if (accountId != null) {
            AccountVO acct = _accountDao.findById(accountId);
            if (acct == null) {
                return false;  //account is deleted or does not exist
            }
            for (SecurityChecker checker : _securityCheckers) {
                try {
                    if (checker.checkAccess(acct, null, null, "DomainResourceCapability")) {
                        if (logger.isTraceEnabled()) {
                            logger.trace("ResourceDomainAdmin Access granted to " + acct + " by " + checker.getName());
                        }
                        return true;
                    }
                } catch (PermissionDeniedException ex) {
                    return false;
                }
            }
        }
        return false;
    }

    public boolean isInternalAccount(long accountId) {
        Account account = _accountDao.findById(accountId);
        if (account == null) {
            return false;  //account is deleted or does not exist
        }
        if (isRootAdmin(accountId) || (account.getType() == Account.Type.ADMIN)) {
            return true;
        }
        return false;
    }

    @Override
    public void checkAccess(Account caller, Domain domain) throws PermissionDeniedException {
        for (SecurityChecker checker : _securityCheckers) {
            if (checker.checkAccess(caller, domain)) {
                if (logger.isDebugEnabled()) {
                    logger.debug("Access granted to " + caller + " to " + domain + " by " + checker.getName());
                }
                return;
            }
        }
        throw new PermissionDeniedException("There's no way to confirm " + caller + " has access to " + domain);
    }

    @Override
    public void checkAccess(Account caller, AccessType accessType, boolean sameOwner, ControlledEntity... entities) {
        checkAccess(caller, accessType, sameOwner, null, entities);
    }

    @Override
    public void checkAccess(Account caller, AccessType accessType, boolean sameOwner, String apiName, ControlledEntity... entities) {

        //check for the same owner
        Long ownerId = null;
        ControlledEntity prevEntity = null;
        if (sameOwner) {
            for (ControlledEntity entity : entities) {
                if (ownerId == null) {
                    ownerId = entity.getAccountId();
                } else if (ownerId.longValue() != entity.getAccountId()) {
                    throw new PermissionDeniedException("Entity " + entity + " and entity " + prevEntity + " belong to different accounts");
                }
                prevEntity = entity;
            }
        }

        if (caller.getId() == Account.ACCOUNT_ID_SYSTEM || isRootAdmin(caller.getId())) {
            // no need to make permission checks if the system/root admin makes the call
            if (logger.isTraceEnabled()) {
                logger.trace("No need to make permission check for System/RootAdmin account, returning true");
            }

            return;
        }

        HashMap<Long, List<ControlledEntity>> domains = new HashMap<Long, List<ControlledEntity>>();

        for (ControlledEntity entity : entities) {
            long domainId = entity.getDomainId();
            if (entity.getAccountId() != -1 && domainId == -1) { // If account exists domainId should too so calculate
                // it. This condition might be hit for templates or entities which miss domainId in their tables
                Account account = ApiDBUtils.findAccountById(entity.getAccountId());
                domainId = account != null ? account.getDomainId() : -1;
            }
            if (entity.getAccountId() != -1 && domainId != -1 && !(entity instanceof VirtualMachineTemplate)
                    && !(entity instanceof Network && accessType != null && (accessType == AccessType.UseEntry || accessType == AccessType.OperateEntry))
                    && !(entity instanceof AffinityGroup) && !(entity instanceof VirtualRouter)) {
                List<ControlledEntity> toBeChecked = domains.get(entity.getDomainId());
                // for templates, we don't have to do cross domains check
                if (toBeChecked == null) {
                    toBeChecked = new ArrayList<ControlledEntity>();
                    domains.put(domainId, toBeChecked);
                }
                toBeChecked.add(entity);
            }
            boolean granted = false;
            for (SecurityChecker checker : _securityCheckers) {
                if (checker.checkAccess(caller, entity, accessType, apiName)) {
                    if (logger.isDebugEnabled()) {
                        logger.debug("Access to " + entity + " granted to " + caller + " by " + checker.getName());
                    }
                    granted = true;
                    break;
                }
            }

            if (!granted) {
                assert false : "How can all of the security checkers pass on checking this check: " + entity;
            throw new PermissionDeniedException("There's no way to confirm " + caller + " has access to " + entity);
            }
        }

        for (Map.Entry<Long, List<ControlledEntity>> domain : domains.entrySet()) {
            for (SecurityChecker checker : _securityCheckers) {
                Domain d = _domainMgr.getDomain(domain.getKey());
                if (d == null || d.getRemoved() != null) {
                    throw new PermissionDeniedException("Domain is not found.", caller, domain.getValue());
                }
                try {
                    checker.checkAccess(caller, d);
                } catch (PermissionDeniedException e) {
                    e.addDetails(caller, domain.getValue());
                    throw e;
                }
            }
        }

        // check that resources belong to the same account

    }

    @Override
    public Long checkAccessAndSpecifyAuthority(Account caller, Long zoneId) {
        // We just care for resource domain admins for now, and they should be permitted to see only their zone.
        if (isResourceDomainAdmin(caller.getAccountId())) {
            if (zoneId == null) {
                return getZoneIdForAccount(caller);
            } else if (zoneId.compareTo(getZoneIdForAccount(caller)) != 0) {
                throw new PermissionDeniedException("Caller " + caller + "is not allowed to access the zone " + zoneId);
            } else {
                return zoneId;
            }
        } else {
            return zoneId;
        }
    }

    private Long getZoneIdForAccount(Account account) {

        // Currently just for resource domain admin
        List<DataCenterVO> dcList = _dcDao.findZonesByDomainId(account.getDomainId());
        if (dcList != null && dcList.size() != 0) {
            return dcList.get(0).getId();
        } else {
            throw new CloudRuntimeException("Failed to find any private zone for Resource domain admin.");
        }

    }

    @DB
    public void updateLoginAttempts(final Long id, final int attempts, final boolean toDisable) {
        try {
            Transaction.execute(new TransactionCallbackNoReturn() {
                @Override
                public void doInTransactionWithoutResult(TransactionStatus status) {
                    UserAccountVO user = null;
                    user = _userAccountDao.lockRow(id, true);
                    user.setLoginAttempts(attempts);
                    if (toDisable) {
                        user.setState(State.DISABLED.toString());
                    }
                    _userAccountDao.update(id, user);
                }
            });
        } catch (Exception e) {
            logger.error("Failed to update login attempts for user with id " + id);
        }
    }

    private boolean doSetUserStatus(long userId, State state) {
        UserVO userForUpdate = _userDao.createForUpdate();
        userForUpdate.setState(state);
        return _userDao.update(Long.valueOf(userId), userForUpdate);
    }

    @Override
    public boolean enableAccount(long accountId) {
        boolean success = false;
        AccountVO acctForUpdate = _accountDao.createForUpdate();
        acctForUpdate.setState(State.ENABLED);
        acctForUpdate.setNeedsCleanup(false);
        success = _accountDao.update(Long.valueOf(accountId), acctForUpdate);
        return success;
    }

    protected boolean lockAccount(long accountId) {
        boolean success = false;
        Account account = _accountDao.findById(accountId);
        if (account != null) {
            if (account.getState().equals(State.LOCKED)) {
                return true; // already locked, no-op
            } else if (account.getState().equals(State.ENABLED)) {
                AccountVO acctForUpdate = _accountDao.createForUpdate();
                acctForUpdate.setState(State.LOCKED);
                success = _accountDao.update(Long.valueOf(accountId), acctForUpdate);
            } else {
                if (logger.isInfoEnabled()) {
                    logger.info("Attempting to lock a non-enabled account, current state is " + account.getState() + " (accountId: " + accountId + "), locking failed.");
                }
            }
        } else {
            logger.warn("Failed to lock account " + accountId + ", account not found.");
        }
        return success;
    }

    @Override
    public boolean deleteAccount(AccountVO account, long callerUserId, Account caller) {
        long accountId = account.getId();

        // delete the account record
        if (!_accountDao.remove(accountId)) {
            logger.error("Unable to delete account " + accountId);
            return false;
        }

<<<<<<< HEAD
        if (logger.isDebugEnabled()) {
            logger.debug("Removed account " + accountId);
=======
        account.setState(State.REMOVED);
        _accountDao.update(accountId, account);

        if (s_logger.isDebugEnabled()) {
            s_logger.debug("Removed account " + accountId);
>>>>>>> 31e2b629
        }

        return cleanupAccount(account, callerUserId, caller);
    }

    protected boolean cleanupAccount(AccountVO account, long callerUserId, Account caller) {
        long accountId = account.getId();
        boolean accountCleanupNeeded = false;

        try {
            // cleanup the users from the account
            List<UserVO> users = _userDao.listByAccount(accountId);
            for (UserVO user : users) {
                if (!_userDao.remove(user.getId())) {
                    logger.error("Unable to delete user: " + user + " as a part of account " + account + " cleanup");
                    accountCleanupNeeded = true;
                }
            }

            // delete autoscaling VM groups
            if (!_autoscaleMgr.deleteAutoScaleVmGroupsByAccount(accountId)) {
                accountCleanupNeeded = true;
            }


            // delete global load balancer rules for the account.
            List<org.apache.cloudstack.region.gslb.GlobalLoadBalancerRuleVO> gslbRules = _gslbRuleDao.listByAccount(accountId);
            if (gslbRules != null && !gslbRules.isEmpty()) {
                _gslbService.revokeAllGslbRulesForAccount(caller, accountId);
            }

            // delete the account from project accounts
            _projectAccountDao.removeAccountFromProjects(accountId);

            if (account.getType() != Account.Type.PROJECT) {
                // delete the account from group
                _messageBus.publish(_name, MESSAGE_REMOVE_ACCOUNT_EVENT, PublishScope.LOCAL, accountId);
            }

            // delete all vm groups belonging to accont
            List<InstanceGroupVO> groups = _vmGroupDao.listByAccountId(accountId);
            for (InstanceGroupVO group : groups) {
                if (!_vmMgr.deleteVmGroup(group.getId())) {
                    logger.error("Unable to delete group: " + group.getId());
                    accountCleanupNeeded = true;
                }
            }

            // Delete the snapshots dir for the account. Have to do this before destroying the VMs.
            boolean success = _snapMgr.deleteSnapshotDirsForAccount(accountId);
            if (success) {
                logger.debug("Successfully deleted snapshots directories for all volumes under account " + accountId + " across all zones");
            }

            // clean up templates
            List<VMTemplateVO> userTemplates = _templateDao.listByAccountId(accountId);
            boolean allTemplatesDeleted = true;
            for (VMTemplateVO template : userTemplates) {
                if (template.getRemoved() == null) {
                    try {
                        allTemplatesDeleted = _tmpltMgr.delete(callerUserId, template.getId(), null);
                    } catch (Exception e) {
                        logger.warn("Failed to delete template while removing account: " + template.getName() + " due to: ", e);
                        allTemplatesDeleted = false;
                    }
                }
            }

            if (!allTemplatesDeleted) {
                logger.warn("Failed to delete templates while removing account id=" + accountId);
                accountCleanupNeeded = true;
            }

            // Destroy VM Snapshots
            List<VMSnapshotVO> vmSnapshots = _vmSnapshotDao.listByAccountId(Long.valueOf(accountId));
            for (VMSnapshot vmSnapshot : vmSnapshots) {
                try {
                    _vmSnapshotMgr.deleteVMSnapshot(vmSnapshot.getId());
                } catch (Exception e) {
                    logger.debug("Failed to cleanup vm snapshot " + vmSnapshot.getId() + " due to " + e.toString());
                }
            }

            // Destroy the account's VMs
            List<UserVmVO> vms = _userVmDao.listByAccountId(accountId);
            if (logger.isDebugEnabled()) {
                logger.debug("Expunging # of vms (accountId=" + accountId + "): " + vms.size());
            }

            for (UserVmVO vm : vms) {
                if (vm.getState() != VirtualMachine.State.Destroyed && vm.getState() != VirtualMachine.State.Expunging) {
                    try {
                        _vmMgr.destroyVm(vm.getId(), false);
                    } catch (Exception e) {
                        e.printStackTrace();
                        logger.warn("Failed destroying instance " + vm.getUuid() + " as part of account deletion.");
                    }
                }
                // no need to catch exception at this place as expunging vm
                // should pass in order to perform further cleanup
                if (!_vmMgr.expunge(vm)) {
                    logger.error("Unable to expunge vm: " + vm.getId());
                    accountCleanupNeeded = true;
                }
            }

            // Mark the account's volumes as destroyed
            List<VolumeVO> volumes = _volumeDao.findDetachedByAccount(accountId);
            for (VolumeVO volume : volumes) {
                try {
                    volumeService.deleteVolume(volume.getId(), caller);
                } catch (Exception ex) {
                    logger.warn("Failed to cleanup volumes as a part of account id=" + accountId + " cleanup due to Exception: ", ex);
                    accountCleanupNeeded = true;
                }
            }

            // delete remote access vpns and associated users
            List<RemoteAccessVpnVO> remoteAccessVpns = _remoteAccessVpnDao.findByAccount(accountId);
            List<VpnUserVO> vpnUsers = _vpnUser.listByAccount(accountId);

            for (VpnUserVO vpnUser : vpnUsers) {
                _remoteAccessVpnMgr.removeVpnUser(accountId, vpnUser.getUsername(), caller);
            }

            try {
                for (RemoteAccessVpnVO vpn : remoteAccessVpns) {
                    _remoteAccessVpnMgr.destroyRemoteAccessVpnForIp(vpn.getServerAddressId(), caller, false);
                }
            } catch (ResourceUnavailableException ex) {
                logger.warn("Failed to cleanup remote access vpn resources as a part of account id=" + accountId + " cleanup due to Exception: ", ex);
                accountCleanupNeeded = true;
            }

            // Cleanup tungsten security groups
            List<SecurityGroupVO> securityGroupList = _securityGroupDao.listByAccountId(accountId);
            for(SecurityGroupVO securityGroupVO : securityGroupList) {
                _messageBus.publish(_name, SecurityGroupService.MESSAGE_DELETE_TUNGSTEN_SECURITY_GROUP_EVENT, PublishScope.LOCAL, securityGroupVO);
            }

            // Cleanup security groups
            int numRemoved = _securityGroupDao.removeByAccountId(accountId);
            logger.info("deleteAccount: Deleted " + numRemoved + " network groups for account " + accountId);

            // Cleanup affinity groups
            int numAGRemoved = _affinityGroupDao.removeByAccountId(accountId);
            logger.info("deleteAccount: Deleted " + numAGRemoved + " affinity groups for account " + accountId);

            // Delete all the networks
            boolean networksDeleted = true;
            logger.debug("Deleting networks for account " + account.getId());
            List<NetworkVO> networks = _networkDao.listByOwner(accountId);
            if (networks != null) {
                Collections.sort(networks, new Comparator<NetworkVO>() {
                    @Override
                    public int compare(NetworkVO network1, NetworkVO network2) {
                        if (network1.getGuestType() != network2.getGuestType() && Network.GuestType.Isolated.equals(network2.getGuestType())) {
                            return -1;
                        };
                        return 1;
                    }
                });
                for (NetworkVO network : networks) {
                    if (_networkModel.isPrivateGateway(network.getId())) {
                        continue;
                    }

                    ReservationContext context = new ReservationContextImpl(null, null, getActiveUser(callerUserId), caller);

                    if (!_networkMgr.destroyNetwork(network.getId(), context, false)) {
                        logger.warn("Unable to destroy network " + network + " as a part of account id=" + accountId + " cleanup.");
                        accountCleanupNeeded = true;
                        networksDeleted = false;
                    } else {
                        logger.debug("Network " + network.getId() + " successfully deleted as a part of account id=" + accountId + " cleanup.");
                    }
                }
            }

            // Delete all VPCs
            boolean vpcsDeleted = true;
            logger.debug("Deleting vpcs for account " + account.getId());
            List<? extends Vpc> vpcs = _vpcMgr.getVpcsForAccount(account.getId());
            for (Vpc vpc : vpcs) {

                if (!_vpcMgr.destroyVpc(vpc, caller, callerUserId)) {
                    logger.warn("Unable to destroy VPC " + vpc + " as a part of account id=" + accountId + " cleanup.");
                    accountCleanupNeeded = true;
                    vpcsDeleted = false;
                } else {
                    logger.debug("VPC " + vpc.getId() + " successfully deleted as a part of account id=" + accountId + " cleanup.");
                }
            }

            if (networksDeleted && vpcsDeleted) {
                // release ip addresses belonging to the account
                List<? extends IpAddress> ipsToRelease = _ipAddressDao.listByAccount(accountId);
                for (IpAddress ip : ipsToRelease) {
                    logger.debug("Releasing ip " + ip + " as a part of account id=" + accountId + " cleanup");
                    if (!_ipAddrMgr.disassociatePublicIpAddress(ip.getId(), callerUserId, caller)) {
                        logger.warn("Failed to release ip address " + ip + " as a part of account id=" + accountId + " clenaup");
                        accountCleanupNeeded = true;
                    }
                }
            }

            // Delete Site 2 Site VPN customer gateway
            logger.debug("Deleting site-to-site VPN customer gateways for account " + accountId);
            if (!_vpnMgr.deleteCustomerGatewayByAccount(accountId)) {
                logger.warn("Fail to delete site-to-site VPN customer gateways for account " + accountId);
            }

            // Delete autoscale resources if any
            try {
                _autoscaleMgr.cleanUpAutoScaleResources(accountId);
            } catch (CloudRuntimeException ex) {
                logger.warn("Failed to cleanup AutoScale resources as a part of account id=" + accountId + " cleanup due to exception:", ex);
                accountCleanupNeeded = true;
            }

            // release account specific Virtual vlans (belong to system Public Network) - only when networks are cleaned
            // up successfully
            if (networksDeleted) {
                if (!_configMgr.releaseAccountSpecificVirtualRanges(accountId)) {
                    accountCleanupNeeded = true;
                } else {
                    logger.debug("Account specific Virtual IP ranges " + " are successfully released as a part of account id=" + accountId + " cleanup.");
                }
            }

            // release account specific guest vlans
            List<AccountGuestVlanMapVO> maps = _accountGuestVlanMapDao.listAccountGuestVlanMapsByAccount(accountId);
            for (AccountGuestVlanMapVO map : maps) {
                _dataCenterVnetDao.releaseDedicatedGuestVlans(map.getId());
            }
            int vlansReleased = _accountGuestVlanMapDao.removeByAccountId(accountId);
            logger.info("deleteAccount: Released " + vlansReleased + " dedicated guest vlan ranges from account " + accountId);

            // release account specific acquired portable IP's. Since all the portable IP's must have been already
            // disassociated with VPC/guest network (due to deletion), so just mark portable IP as free.
            List<? extends IpAddress> ipsToRelease = _ipAddressDao.listByAccount(accountId);
            for (IpAddress ip : ipsToRelease) {
                if (ip.isPortable()) {
                    logger.debug("Releasing portable ip " + ip + " as a part of account id=" + accountId + " cleanup");
                    _ipAddrMgr.releasePortableIpAddress(ip.getId());
                }
            }

            // release dedication if any
            List<DedicatedResourceVO> dedicatedResources = _dedicatedDao.listByAccountId(accountId);
            if (dedicatedResources != null && !dedicatedResources.isEmpty()) {
                logger.debug("Releasing dedicated resources for account " + accountId);
                for (DedicatedResourceVO dr : dedicatedResources) {
                    if (!_dedicatedDao.remove(dr.getId())) {
                        logger.warn("Fail to release dedicated resources for account " + accountId);
                    }
                }
            }

            // Updating and deleting the resourceLimit and resourceCount should be the last step in cleanupAccount
// process.
            // Update resource count for this account and for parent domains.
            List<ResourceCountVO> resourceCounts = _resourceCountDao.listByOwnerId(accountId, ResourceOwnerType.Account);
            for (ResourceCountVO resourceCount : resourceCounts) {
                _resourceLimitMgr.decrementResourceCount(accountId, resourceCount.getType(), resourceCount.getCount());
            }

            // Delete resource count and resource limits entries set for this account (if there are any).
            _resourceCountDao.removeEntriesByOwner(accountId, ResourceOwnerType.Account);
            _resourceLimitDao.removeEntriesByOwner(accountId, ResourceOwnerType.Account);

            // Delete ssh keypairs
            List<SSHKeyPairVO> sshkeypairs = _sshKeyPairDao.listKeyPairs(accountId, account.getDomainId());
            for (SSHKeyPairVO keypair : sshkeypairs) {
                _sshKeyPairDao.remove(keypair.getId());
            }

            // Delete registered UserData
            userDataDao.removeByAccountId(accountId);

            return true;
        } catch (Exception ex) {
            logger.warn("Failed to cleanup account " + account + " due to ", ex);
            accountCleanupNeeded = true;
            return true;
        } finally {
            logger.info("Cleanup for account " + account.getId() + (accountCleanupNeeded ? " is needed." : " is not needed."));
            if (accountCleanupNeeded) {
                _accountDao.markForCleanup(accountId);
            } else {
                account.setNeedsCleanup(false);
                _accountDao.update(accountId, account);
            }
        }
    }

    @Override
    public boolean disableAccount(long accountId) throws ConcurrentOperationException, ResourceUnavailableException {
        boolean success = false;
        if (accountId <= 2) {
            if (logger.isInfoEnabled()) {
                logger.info("disableAccount -- invalid account id: " + accountId);
            }
            return false;
        }

        AccountVO account = _accountDao.findById(accountId);
        if ((account == null) || (account.getState().equals(State.DISABLED) && !account.getNeedsCleanup())) {
            success = true;
        } else {
            AccountVO acctForUpdate = _accountDao.createForUpdate();
            acctForUpdate.setState(State.DISABLED);
            success = _accountDao.update(Long.valueOf(accountId), acctForUpdate);

            if (success) {
                boolean disableAccountResult = false;
                try {
                    disableAccountResult = doDisableAccount(accountId);
                } finally {
                    if (!disableAccountResult) {
                        logger.warn("Failed to disable account " + account + " resources as a part of disableAccount call, marking the account for cleanup");
                        _accountDao.markForCleanup(accountId);
                    } else {
                        acctForUpdate = _accountDao.createForUpdate();
                        account.setNeedsCleanup(false);
                        _accountDao.update(accountId, account);
                    }
                }
            }
        }
        return success;
    }

    private boolean doDisableAccount(long accountId) throws ConcurrentOperationException, ResourceUnavailableException {
        List<VMInstanceVO> vms = _vmDao.listByAccountId(accountId);
        boolean success = true;
        for (VMInstanceVO vm : vms) {
            try {
                try {
                    _itMgr.advanceStop(vm.getUuid(), false);
                } catch (OperationTimedoutException ote) {
                    logger.warn("Operation for stopping vm timed out, unable to stop vm " + vm.getHostName(), ote);
                    success = false;
                }
            } catch (AgentUnavailableException aue) {
                logger.warn("Agent running on host " + vm.getHostId() + " is unavailable, unable to stop vm " + vm.getHostName(), aue);
                success = false;
            }
        }

        return success;
    }

    @Override
    @ActionEvents({@ActionEvent(eventType = EventTypes.EVENT_ACCOUNT_CREATE, eventDescription = "creating Account"),
            @ActionEvent(eventType = EventTypes.EVENT_USER_CREATE, eventDescription = "creating User")})
    public UserAccount createUserAccount(CreateAccountCmd accountCmd) {
        return createUserAccount(accountCmd.getUsername(), accountCmd.getPassword(), accountCmd.getFirstName(),
                accountCmd.getLastName(), accountCmd.getEmail(), accountCmd.getTimeZone(), accountCmd.getAccountName(),
                accountCmd.getAccountType(), accountCmd.getRoleId(), accountCmd.getDomainId(),
                accountCmd.getNetworkDomain(), accountCmd.getDetails(), accountCmd.getAccountUUID(),
                accountCmd.getUserUUID(), User.Source.UNKNOWN);
    }

    // ///////////////////////////////////////////////////
    // ////////////// API commands /////////////////////
    // ///////////////////////////////////////////////////

    @Override
    @DB
    @ActionEvents({@ActionEvent(eventType = EventTypes.EVENT_ACCOUNT_CREATE, eventDescription = "creating Account"),
        @ActionEvent(eventType = EventTypes.EVENT_USER_CREATE, eventDescription = "creating User")})
    public UserAccount createUserAccount(final String userName, final String password, final String firstName,
                                         final String lastName, final String email, final String timezone,
                                         String accountName, final Account.Type accountType, final Long roleId, Long domainId,
                                         final String networkDomain, final Map<String, String> details,
                                         String accountUUID, final String userUUID, final User.Source source) {

        if (accountName == null) {
            accountName = userName;
        }
        if (domainId == null) {
            domainId = Domain.ROOT_DOMAIN;
        }

        if (StringUtils.isEmpty(userName)) {
            throw new InvalidParameterValueException("Username is empty");
        }

        if (StringUtils.isEmpty(firstName)) {
            throw new InvalidParameterValueException("Firstname is empty");
        }

        if (StringUtils.isEmpty(lastName)) {
            throw new InvalidParameterValueException("Lastname is empty");
        }

        // Validate domain
        Domain domain = _domainMgr.getDomain(domainId);
        if (domain == null) {
            throw new InvalidParameterValueException("The domain " + domainId + " does not exist; unable to create account");
        }

        // Check permissions
        checkAccess(getCurrentCallingAccount(), domain);

        if (!_userAccountDao.validateUsernameInDomain(userName, domainId)) {
            throw new InvalidParameterValueException("The user " + userName + " already exists in domain " + domainId);
        }

        if (networkDomain != null && networkDomain.length() > 0) {
            if (!NetUtils.verifyDomainName(networkDomain)) {
                throw new InvalidParameterValueException(
                        "Invalid network domain. Total length shouldn't exceed 190 chars. Each domain label must be between 1 and 63 characters long, can contain ASCII letters 'a' through 'z', the digits '0' through '9', "
                                + "and the hyphen ('-'); can't start or end with \"-\"");
            }
        }

        final String accountNameFinal = accountName;
        final Long domainIdFinal = domainId;
        final String accountUUIDFinal = accountUUID;
        Pair<Long, Account> pair = Transaction.execute(new TransactionCallback<Pair<Long, Account>>() {
            @Override
            public Pair<Long, Account> doInTransaction(TransactionStatus status) {
                // create account
                String accountUUID = accountUUIDFinal;
                if (accountUUID == null) {
                    accountUUID = UUID.randomUUID().toString();
                }
                AccountVO account = createAccount(accountNameFinal, accountType, roleId, domainIdFinal, networkDomain, details, accountUUID);
                long accountId = account.getId();

                checkRoleEscalation(getCurrentCallingAccount(), account);

                // create the first user for the account
                UserVO user = createUser(accountId, userName, password, firstName, lastName, email, timezone, userUUID, source);

                if (accountType == Account.Type.RESOURCE_DOMAIN_ADMIN) {
                    // set registration token
                    byte[] bytes = (domainIdFinal + accountNameFinal + userName + System.currentTimeMillis()).getBytes();
                    String registrationToken = UUID.nameUUIDFromBytes(bytes).toString();
                    user.setRegistrationToken(registrationToken);
                }

                return new Pair<Long, Account>(user.getId(), account);
            }
        });

        long userId = pair.first();
        Account account = pair.second();

        // create correct account and group association based on accountType
        if (accountType != Account.Type.PROJECT) {
            Map<Long, Long> accountGroupMap = new HashMap<Long, Long>();
            accountGroupMap.put(account.getId(), (long) (accountType.ordinal() + 1));
            _messageBus.publish(_name, MESSAGE_ADD_ACCOUNT_EVENT, PublishScope.LOCAL, accountGroupMap);
        }

        CallContext.current().putContextParameter(Account.class, account.getUuid());
        CallContext.current().putContextParameter(User.class, userId);

        // check success
        return _userAccountDao.findById(userId);
    }

    private boolean isValidRoleChange(Account account, Role role) {
        Long currentAccRoleId = account.getRoleId();
        Role currentRole = roleService.findRole(currentAccRoleId);

        if (role.getRoleType().ordinal() < currentRole.getRoleType().ordinal() && ((account.getType() == Account.Type.NORMAL && role.getRoleType().getAccountType().ordinal() > Account.Type.NORMAL.ordinal()) ||
                account.getType().ordinal() > Account.Type.NORMAL.ordinal() && role.getRoleType().getAccountType().ordinal() < account.getType().ordinal() && role.getRoleType().getAccountType().ordinal() > 0)) {
            throw new PermissionDeniedException(String.format("Unable to update account role to %s as you are " +
                    "attempting to escalate the account %s to account type %s which has higher privileges", role.getName(), account.getAccountName(), role.getRoleType().getAccountType().name()));
        }
        return true;
    }

    /**
     * if there is any permission under the requested role that is not permitted for the caller, refuse
     */
    private void checkRoleEscalation(Account caller, Account requested) {
        if (logger.isDebugEnabled()) {
            logger.debug(String.format("checking if user of account %s [%s] with role-id [%d] can create an account of type %s [%s] with role-id [%d]",
                    caller.getAccountName(),
                    caller.getUuid(),
                    caller.getRoleId(),
                    requested.getAccountName(),
                    requested.getUuid(),
                    requested.getRoleId()));
        }
        List<APIChecker> apiCheckers = getEnabledApiCheckers();
        for (String command : apiNameList) {
            try {
                checkApiAccess(apiCheckers, requested, command);
            } catch (PermissionDeniedException pde) {
                if (logger.isTraceEnabled()) {
                    logger.trace(String.format("checking for permission to \"%s\" is irrelevant as it is not requested for %s [%s]",
                            command,
                            pde.getAccount().getAccountName(),
                            pde.getAccount().getUuid(),
                            pde.getEntitiesInViolation()
                            ));
                }
                continue;
            }
            // so requested can, now make sure caller can as well
            try {
                if (logger.isTraceEnabled()) {
                    logger.trace(String.format("permission to \"%s\" is requested",
                            command));
                }
                checkApiAccess(apiCheckers, caller, command);
            } catch (PermissionDeniedException pde) {
                String msg = String.format("User of Account %s/%s (%s) can not create an account with access to more privileges they have themself.",
                        caller.getAccountName(),
                        caller.getDomainId(),
                        caller.getUuid());
                logger.warn(msg);
                throw new PermissionDeniedException(msg,pde);
            }
        }
    }

    private void checkApiAccess(List<APIChecker> apiCheckers, Account caller, String command) {
        for (final APIChecker apiChecker : apiCheckers) {
            apiChecker.checkAccess(caller, command);
        }
    }

    @NotNull
    private List<APIChecker> getEnabledApiCheckers() {
        // we are really only interested in the dynamic access checker
        List<APIChecker> usableApiCheckers = new ArrayList<>();
        for (APIChecker apiChecker : apiAccessCheckers) {
            if (apiChecker.isEnabled()) {
                usableApiCheckers.add(apiChecker);
                if (logger.isTraceEnabled()) {
                    logger.trace(String.format("using api checker \"%s\"",
                            apiChecker.getName()));
                }
            }
        }
        return usableApiCheckers;
    }

    @Override
    @ActionEvent(eventType = EventTypes.EVENT_USER_CREATE, eventDescription = "creating User")
    public UserVO createUser(String userName, String password, String firstName, String lastName, String email, String timeZone, String accountName, Long domainId, String userUUID,
            User.Source source) {
        // default domain to ROOT if not specified
        if (domainId == null) {
            domainId = Domain.ROOT_DOMAIN;
        }

        Domain domain = _domainMgr.getDomain(domainId);
        if (domain == null) {
            throw new CloudRuntimeException("The domain " + domainId + " does not exist; unable to create user");
        } else if (domain.getState().equals(Domain.State.Inactive)) {
            throw new CloudRuntimeException("The user cannot be created as domain " + domain.getName() + " is being deleted");
        }

        checkAccess(getCurrentCallingAccount(), domain);

        Account account = _accountDao.findEnabledAccount(accountName, domainId);
        if (account == null || account.getType() == Account.Type.PROJECT) {
            throw new InvalidParameterValueException("Unable to find account " + accountName + " in domain id=" + domainId + " to create user");
        }

        if (account.getId() == Account.ACCOUNT_ID_SYSTEM) {
            throw new PermissionDeniedException("Account id : " + account.getId() + " is a system account, can't add a user to it");
        }

        if (!_userAccountDao.validateUsernameInDomain(userName, domainId)) {
            throw new CloudRuntimeException("The user " + userName + " already exists in domain " + domainId);
        }
        UserVO user = null;
        user = createUser(account.getId(), userName, password, firstName, lastName, email, timeZone, userUUID, source);
        return user;
    }

    @Override
    @ActionEvent(eventType = EventTypes.EVENT_USER_CREATE, eventDescription = "creating User")
    public UserVO createUser(String userName, String password, String firstName, String lastName, String email, String timeZone, String accountName, Long domainId, String userUUID) {

        return createUser(userName, password, firstName, lastName, email, timeZone, accountName, domainId, userUUID, User.Source.UNKNOWN);
    }

    @Override
    @ActionEvent(eventType = EventTypes.EVENT_USER_UPDATE, eventDescription = "Updating User")
    public UserAccount updateUser(UpdateUserCmd updateUserCmd) {
        UserVO user = retrieveAndValidateUser(updateUserCmd);
        logger.debug("Updating user with Id: " + user.getUuid());

        validateAndUpdateApiAndSecretKeyIfNeeded(updateUserCmd, user);
        Account account = retrieveAndValidateAccount(user);

        validateAndUpdateFirstNameIfNeeded(updateUserCmd, user);
        validateAndUpdateLastNameIfNeeded(updateUserCmd, user);
        validateAndUpdateUsernameIfNeeded(updateUserCmd, user, account);

        validateUserPasswordAndUpdateIfNeeded(updateUserCmd.getPassword(), user, updateUserCmd.getCurrentPassword());
        String email = updateUserCmd.getEmail();
        if (StringUtils.isNotBlank(email)) {
            user.setEmail(email);
        }
        String timezone = updateUserCmd.getTimezone();
        if (StringUtils.isNotBlank(timezone)) {
            user.setTimezone(timezone);
        }
        Boolean mandate2FA = updateUserCmd.getMandate2FA();
        if (mandate2FA != null && mandate2FA) {
            user.setUser2faEnabled(true);
        }
        _userDao.update(user.getId(), user);
        return _userAccountDao.findById(user.getId());
    }

    /**
     * Updates the password in the user POJO if needed. If no password is provided, then the password is not updated.
     * The following validations are executed if 'password' is not null. Admins (root admins or domain admins) can execute password updates without entering the current password.
     * <ul>
     *  <li> If 'password' is blank, we throw an {@link InvalidParameterValueException};
     *  <li> If 'current password' is not provided and user is not an Admin, we throw an {@link InvalidParameterValueException};
     *  <li> If a normal user is calling this method, we use {@link #validateCurrentPassword(UserVO, String)} to check if the provided old password matches the database one;
     * </ul>
     *
     * If all checks pass, we encode the given password with the most preferable password mechanism given in {@link #_userPasswordEncoders}.
     */
    protected void validateUserPasswordAndUpdateIfNeeded(String newPassword, UserVO user, String currentPassword) {
        if (newPassword == null) {
            logger.trace("No new password to update for user: " + user.getUuid());
            return;
        }
        if (StringUtils.isBlank(newPassword)) {
            throw new InvalidParameterValueException("Password cannot be empty or blank.");
        }

        passwordPolicy.verifyIfPasswordCompliesWithPasswordPolicies(newPassword, user.getUsername(), getAccount(user.getAccountId()).getDomainId());

        Account callingAccount = getCurrentCallingAccount();
        boolean isRootAdminExecutingPasswordUpdate = callingAccount.getId() == Account.ACCOUNT_ID_SYSTEM || isRootAdmin(callingAccount.getId());
        boolean isDomainAdmin = isDomainAdmin(callingAccount.getId());
        boolean isAdmin = isDomainAdmin || isRootAdminExecutingPasswordUpdate;
        if (isAdmin) {
            logger.trace(String.format("Admin account [uuid=%s] executing password update for user [%s] ", callingAccount.getUuid(), user.getUuid()));
        }
        if (!isAdmin && StringUtils.isBlank(currentPassword)) {
            throw new InvalidParameterValueException("To set a new password the current password must be provided.");
        }
        if (CollectionUtils.isEmpty(_userPasswordEncoders)) {
            throw new CloudRuntimeException("No user authenticators configured!");
        }
        if (!isAdmin) {
            validateCurrentPassword(user, currentPassword);
        }
        UserAuthenticator userAuthenticator = _userPasswordEncoders.get(0);
        String newPasswordEncoded = userAuthenticator.encode(newPassword);
        user.setPassword(newPasswordEncoded);
    }

    /**
     * Iterates over all configured user authenticators and tries to authenticate the user using the current password.
     * If the user is authenticated with success, we have nothing else to do here; otherwise, an {@link InvalidParameterValueException} is thrown.
     */
    protected void validateCurrentPassword(UserVO user, String currentPassword) {
        AccountVO userAccount = _accountDao.findById(user.getAccountId());
        boolean currentPasswordMatchesDataBasePassword = false;
        for (UserAuthenticator userAuthenticator : _userPasswordEncoders) {
            Pair<Boolean, ActionOnFailedAuthentication> authenticationResult = userAuthenticator.authenticate(user.getUsername(), currentPassword, userAccount.getDomainId(), null);
            if (authenticationResult == null) {
                logger.trace(String.format("Authenticator [%s] is returning null for the authenticate mehtod.", userAuthenticator.getClass()));
                continue;
            }
            if (BooleanUtils.toBoolean(authenticationResult.first())) {
                logger.debug(String.format("User [id=%s] re-authenticated [authenticator=%s] during password update.", user.getUuid(), userAuthenticator.getName()));
                currentPasswordMatchesDataBasePassword = true;
                break;
            }
        }
        if (!currentPasswordMatchesDataBasePassword) {
            throw new InvalidParameterValueException("Current password is incorrect.");
        }
    }

    /**
     * Validates the user 'username' if provided. The 'username' cannot be blank (when provided).
     * <ul>
     *  <li> If the 'username' is not provided, we do not update it (setting to null) in the User POJO.
     *  <li> If the 'username' is blank, we throw an {@link InvalidParameterValueException}.
     *  <li> The username must be unique in each domain. Therefore, if there is already another user with the same username, an {@link InvalidParameterValueException} is thrown.
     * </ul>
     */
    protected void validateAndUpdateUsernameIfNeeded(UpdateUserCmd updateUserCmd, UserVO user, Account account) {
        String userName = updateUserCmd.getUsername();
        if (userName == null) {
            return;
        }
        if (StringUtils.isBlank(userName)) {
            throw new InvalidParameterValueException("Username cannot be empty.");
        }
        List<UserVO> duplicatedUsers = _userDao.findUsersByName(userName);
        for (UserVO duplicatedUser : duplicatedUsers) {
            if (duplicatedUser.getId() == user.getId()) {
                continue;
            }
            Account duplicatedUserAccountWithUserThatHasTheSameUserName = _accountDao.findById(duplicatedUser.getAccountId());
            if (duplicatedUserAccountWithUserThatHasTheSameUserName.getDomainId() == account.getDomainId()) {
                DomainVO domain = _domainDao.findById(duplicatedUserAccountWithUserThatHasTheSameUserName.getDomainId());
                throw new InvalidParameterValueException(String.format("Username [%s] already exists in domain [id=%s,name=%s]", duplicatedUser.getUsername(), domain.getUuid(), domain.getName()));
            }
        }
        user.setUsername(userName);
    }

    /**
     * Validates the user 'lastName' if provided. The 'lastName' cannot be blank (when provided).
     * <ul>
     *  <li> If the 'lastName' is not provided, we do not update it (setting to null) in the User POJO.
     *  <li> If the 'lastName' is blank, we throw an {@link InvalidParameterValueException}.
     * </ul>
     */
    protected void validateAndUpdateLastNameIfNeeded(UpdateUserCmd updateUserCmd, UserVO user) {
        String lastName = updateUserCmd.getLastname();
        if (lastName != null) {
            if (StringUtils.isBlank(lastName)) {
                throw new InvalidParameterValueException("Lastname cannot be empty.");
            }

            user.setLastname(lastName);
        }
    }

    /**
     * Validates the user 'firstName' if provided. The 'firstName' cannot be blank (when provided).
     * <ul>
     *  <li> If the 'firstName' is not provided, we do not update it (setting to null) in the User POJO.
     *  <li> If the 'firstName' is blank, we throw an {@link InvalidParameterValueException}.
     * </ul>
     */
    protected void validateAndUpdateFirstNameIfNeeded(UpdateUserCmd updateUserCmd, UserVO user) {
        String firstName = updateUserCmd.getFirstname();
        if (firstName != null) {
            if (StringUtils.isBlank(firstName)) {
                throw new InvalidParameterValueException("Firstname cannot be empty.");
            }
            user.setFirstname(firstName);
        }
    }

    /**
     * Searches an account for the given users. Then, we validate it as follows:
     * <ul>
     *  <li>If no account is found for the given user, we throw a {@link CloudRuntimeException}. There must be something wrong in the database for this case.
     *  <li>If the account is of {@link Account.Type#PROJECT}, we throw an {@link InvalidParameterValueException}.
     *  <li>If the account is of {@link Account#ACCOUNT_ID_SYSTEM}, we throw an {@link PermissionDeniedException}.
     * </ul>
     *
     * Afterwards, we check if the logged user has access to the user being updated via {@link #checkAccess(Account, AccessType, boolean, ControlledEntity...)}
     */
    protected Account retrieveAndValidateAccount(UserVO user) {
        Account account = _accountDao.findById(user.getAccountId());
        if (account == null) {
            throw new CloudRuntimeException("Unable to find user account with ID: " + user.getAccountId());
        }
        if (account.getType() == Account.Type.PROJECT) {
            throw new InvalidParameterValueException("Unable to find user with ID: " + user.getUuid());
        }
        if (account.getId() == Account.ACCOUNT_ID_SYSTEM) {
            throw new PermissionDeniedException("user UUID : " + user.getUuid() + " is a system account; update is not allowed.");
        }
        checkAccess(getCurrentCallingAccount(), AccessType.OperateEntry, true, account);
        return account;
    }

    /**
     * Returns the calling account using the method {@link CallContext#getCallingAccount()}.
     * We are introducing this method to avoid using 'PowerMockRunner' in unit tests. Then, we can mock the calls to this method, which facilitates the development of test cases.
     */
    protected Account getCurrentCallingAccount() {
        return CallContext.current().getCallingAccount();
    }

    /**
     * Validates user API and Secret keys. If a new pair of keys is provided, we update them in the user POJO.
     * <ul>
     * <li>When updating the keys, it must be provided a pair (API and Secret keys); otherwise, an {@link InvalidParameterValueException} is thrown.
     * <li>If a pair of keys is provided, we validate to see if there is an user already using the provided API key. If there is someone else using, we throw an {@link InvalidParameterValueException} because two users cannot have the same API key.
     * </ul>
     */
    protected void validateAndUpdateApiAndSecretKeyIfNeeded(UpdateUserCmd updateUserCmd, UserVO user) {
        String apiKey = updateUserCmd.getApiKey();
        String secretKey = updateUserCmd.getSecretKey();

        boolean isApiKeyBlank = StringUtils.isBlank(apiKey);
        boolean isSecretKeyBlank = StringUtils.isBlank(secretKey);
        if (isApiKeyBlank ^ isSecretKeyBlank) {
            throw new InvalidParameterValueException("Please provide a userApiKey/userSecretKey pair");
        }
        if (isApiKeyBlank && isSecretKeyBlank) {
            return;
        }
        Pair<User, Account> apiKeyOwner = _accountDao.findUserAccountByApiKey(apiKey);
        if (apiKeyOwner != null) {
            User userThatHasTheProvidedApiKey = apiKeyOwner.first();
            if (userThatHasTheProvidedApiKey.getId() != user.getId()) {
                throw new InvalidParameterValueException(String.format("The API key [%s] already exists in the system. Please provide a unique key.", apiKey));
            }
        }
        user.setApiKey(apiKey);
        user.setSecretKey(secretKey);
    }

    /**
     * Searches for a user with the given userId. If no user is found we throw an {@link InvalidParameterValueException}.
     */
    protected UserVO retrieveAndValidateUser(UpdateUserCmd updateUserCmd) {
        Long userId = updateUserCmd.getId();

        UserVO user = _userDao.getUser(userId);
        if (user == null) {
            throw new InvalidParameterValueException("Unable to find user with id: " + userId);
        }
        return user;
    }

    @Override
    @ActionEvent(eventType = EventTypes.EVENT_USER_DISABLE, eventDescription = "disabling User", async = true)
    public UserAccount disableUser(long userId) {
        Account caller = getCurrentCallingAccount();

        // Check if user exists in the system
        User user = _userDao.findById(userId);
        if (user == null || user.getRemoved() != null) {
            throw new InvalidParameterValueException("Unable to find active user by id " + userId);
        }

        Account account = _accountDao.findById(user.getAccountId());
        if (account == null) {
            throw new InvalidParameterValueException("unable to find user account " + user.getAccountId());
        }

        // don't allow disabling user belonging to project's account
        if (account.getType() == Account.Type.PROJECT) {
            throw new InvalidParameterValueException("Unable to find active user by id " + userId);
        }

        // If the user is a System user, return an error
        if (account.getId() == Account.ACCOUNT_ID_SYSTEM) {
            throw new InvalidParameterValueException("User id : " + userId + " is a system user, disabling is not allowed");
        }

        checkAccess(caller, AccessType.OperateEntry, true, account);

        boolean success = doSetUserStatus(userId, State.DISABLED);
        if (success) {

            CallContext.current().putContextParameter(User.class, user.getUuid());

            // user successfully disabled
            return _userAccountDao.findById(userId);
        } else {
            throw new CloudRuntimeException("Unable to disable user " + userId);
        }
    }

    @Override
    @DB
    @ActionEvent(eventType = EventTypes.EVENT_USER_ENABLE, eventDescription = "enabling User")
    public UserAccount enableUser(final long userId) {

        Account caller = getCurrentCallingAccount();

        // Check if user exists in the system
        final User user = _userDao.findById(userId);
        if (user == null || user.getRemoved() != null) {
            throw new InvalidParameterValueException("Unable to find active user by id " + userId);
        }

        Account account = _accountDao.findById(user.getAccountId());
        if (account == null) {
            throw new InvalidParameterValueException("unable to find user account " + user.getAccountId());
        }

        if (account.getType() == Account.Type.PROJECT) {
            throw new InvalidParameterValueException("Unable to find active user by id " + userId);
        }

        // If the user is a System user, return an error
        if (account.getId() == Account.ACCOUNT_ID_SYSTEM) {
            throw new InvalidParameterValueException("User id : " + userId + " is a system user, enabling is not allowed");
        }

        checkAccess(caller, AccessType.OperateEntry, true, account);

        boolean success = Transaction.execute(new TransactionCallback<Boolean>() {
            @Override
            public Boolean doInTransaction(TransactionStatus status) {
                boolean success = doSetUserStatus(userId, State.ENABLED);

                // make sure the account is enabled too
                success = success && enableAccount(user.getAccountId());

                return success;
            }
        });

        if (success) {
            // whenever the user is successfully enabled, reset the login attempts to zero
            updateLoginAttempts(userId, 0, false);

            CallContext.current().putContextParameter(User.class, user.getUuid());

            return _userAccountDao.findById(userId);
        } else {
            throw new CloudRuntimeException("Unable to enable user " + userId);
        }
    }

    @Override
    @ActionEvent(eventType = EventTypes.EVENT_USER_LOCK, eventDescription = "locking User")
    public UserAccount lockUser(long userId) {
        Account caller = getCurrentCallingAccount();

        // Check if user with id exists in the system
        User user = _userDao.findById(userId);
        if (user == null || user.getRemoved() != null) {
            throw new InvalidParameterValueException("Unable to find user by id");
        }

        Account account = _accountDao.findById(user.getAccountId());
        if (account == null) {
            throw new InvalidParameterValueException("unable to find user account " + user.getAccountId());
        }

        // don't allow to lock user of the account of type Project
        if (account.getType() == Account.Type.PROJECT) {
            throw new InvalidParameterValueException("Unable to find user by id");
        }

        // If the user is a System user, return an error. We do not allow this
        if (account.getId() == Account.ACCOUNT_ID_SYSTEM) {
            throw new PermissionDeniedException("user id : " + userId + " is a system user, locking is not allowed");
        }

        checkAccess(caller, AccessType.OperateEntry, true, account);

        // make sure the account is enabled too
        // if the user is either locked already or disabled already, don't change state...only lock currently enabled
// users
        boolean success = true;
        if (user.getState().equals(State.LOCKED)) {
            // already locked...no-op
            return _userAccountDao.findById(userId);
        } else if (user.getState().equals(State.ENABLED)) {
            success = doSetUserStatus(user.getId(), State.LOCKED);

            boolean lockAccount = true;
            List<UserVO> allUsersByAccount = _userDao.listByAccount(user.getAccountId());
            for (UserVO oneUser : allUsersByAccount) {
                if (oneUser.getState().equals(State.ENABLED)) {
                    lockAccount = false;
                    break;
                }
            }

            if (lockAccount) {
                success = (success && lockAccount(user.getAccountId()));
            }
        } else {
            if (logger.isInfoEnabled()) {
                logger.info("Attempting to lock a non-enabled user, current state is " + user.getState() + " (userId: " + user.getId() + "), locking failed.");
            }
            success = false;
        }

        if (success) {

            CallContext.current().putContextParameter(User.class, user.getUuid());

            return _userAccountDao.findById(userId);
        } else {
            throw new CloudRuntimeException("Unable to lock user " + userId);
        }
    }

    @Override
    @ActionEvent(eventType = EventTypes.EVENT_ACCOUNT_DELETE, eventDescription = "deleting account", async = true)
    public boolean deleteUserAccount(long accountId) {

        CallContext ctx = CallContext.current();
        long callerUserId = ctx.getCallingUserId();
        Account caller = ctx.getCallingAccount();

        // If the user is a System user, return an error. We do not allow this
        AccountVO account = _accountDao.findById(accountId);

        if (! isDeleteNeeded(account, accountId, caller)) {
            return true;
        }

        // Account that manages project(s) can't be removed
        List<Long> managedProjectIds = _projectAccountDao.listAdministratedProjectIds(accountId);
        if (!managedProjectIds.isEmpty()) {
            StringBuilder projectIds = new StringBuilder();
            for (Long projectId : managedProjectIds) {
                projectIds.append(projectId).append(", ");
            }

            throw new InvalidParameterValueException("The account id=" + accountId + " manages project(s) with ids " + projectIds + "and can't be removed");
        }

        CallContext.current().putContextParameter(Account.class, account.getUuid());

        return deleteAccount(account, callerUserId, caller);
    }

    private boolean isDeleteNeeded(AccountVO account, long accountId, Account caller) {
        if (account == null) {
            logger.info(String.format("The account, identified by id %d, doesn't exist", accountId ));
            return false;
        }
        if (account.getRemoved() != null) {
            logger.info("The account:" + account.getAccountName() + " is already removed");
            return false;
        }
        // don't allow removing Project account
        if (account.getType() == Account.Type.PROJECT) {
            throw new InvalidParameterValueException("The specified account does not exist in the system");
        }

        checkAccess(caller, null, true, account);

        // don't allow to delete default account (system and admin)
        if (account.isDefault()) {
            throw new InvalidParameterValueException("The account is default and can't be removed");
        }
        return true;
    }

    @Override
    @ActionEvent(eventType = EventTypes.EVENT_ACCOUNT_ENABLE, eventDescription = "enabling account", async = true)
    public AccountVO enableAccount(String accountName, Long domainId, Long accountId) {

        // Check if account exists
        Account account = null;
        if (accountId != null) {
            account = _accountDao.findById(accountId);
        } else {
            account = _accountDao.findActiveAccount(accountName, domainId);
        }

        if (account == null || account.getType() == Account.Type.PROJECT) {
            throw new InvalidParameterValueException("Unable to find account by accountId: " + accountId + " OR by name: " + accountName + " in domain " + domainId);
        }

        if (account.getId() == Account.ACCOUNT_ID_SYSTEM) {
            throw new PermissionDeniedException("Account id : " + accountId + " is a system account, enable is not allowed");
        }

        // Check if user performing the action is allowed to modify this account
        Account caller = getCurrentCallingAccount();
        checkAccess(caller, AccessType.OperateEntry, true, account);

        boolean success = enableAccount(account.getId());
        if (success) {

            CallContext.current().putContextParameter(Account.class, account.getUuid());

            return _accountDao.findById(account.getId());
        } else {
            throw new CloudRuntimeException("Unable to enable account by accountId: " + accountId + " OR by name: " + accountName + " in domain " + domainId);
        }
    }

    @Override
    @ActionEvent(eventType = EventTypes.EVENT_ACCOUNT_DISABLE, eventDescription = "locking account", async = true)
    public AccountVO lockAccount(String accountName, Long domainId, Long accountId) {
        Account caller = getCurrentCallingAccount();

        Account account = null;
        if (accountId != null) {
            account = _accountDao.findById(accountId);
        } else {
            account = _accountDao.findActiveAccount(accountName, domainId);
        }

        if (account == null || account.getType() == Account.Type.PROJECT) {
            throw new InvalidParameterValueException("Unable to find active account by accountId: " + accountId + " OR by name: " + accountName + " in domain " + domainId);
        }

        if (account.getId() == Account.ACCOUNT_ID_SYSTEM) {
            throw new PermissionDeniedException("Account id : " + accountId + " is a system account, lock is not allowed");
        }

        checkAccess(caller, AccessType.OperateEntry, true, account);

        if (lockAccount(account.getId())) {
            CallContext.current().putContextParameter(Account.class, account.getUuid());
            return _accountDao.findById(account.getId());
        } else {
            throw new CloudRuntimeException("Unable to lock account by accountId: " + accountId + " OR by name: " + accountName + " in domain " + domainId);
        }
    }

    @Override
    @ActionEvent(eventType = EventTypes.EVENT_ACCOUNT_DISABLE, eventDescription = "disabling account", async = true)
    public AccountVO disableAccount(String accountName, Long domainId, Long accountId) throws ConcurrentOperationException, ResourceUnavailableException {
        Account caller = getCurrentCallingAccount();

        Account account = null;
        if (accountId != null) {
            account = _accountDao.findById(accountId);
        } else {
            account = _accountDao.findActiveAccount(accountName, domainId);
        }

        if (account == null || account.getType() == Account.Type.PROJECT) {
            throw new InvalidParameterValueException("Unable to find account by accountId: " + accountId + " OR by name: " + accountName + " in domain " + domainId);
        }

        if (account.getId() == Account.ACCOUNT_ID_SYSTEM) {
            throw new PermissionDeniedException("Account id : " + accountId + " is a system account, disable is not allowed");
        }

        checkAccess(caller, AccessType.OperateEntry, true, account);

        if (disableAccount(account.getId())) {
            CallContext.current().putContextParameter(Account.class, account.getUuid());
            return _accountDao.findById(account.getId());
        } else {
            throw new CloudRuntimeException("Unable to update account by accountId: " + accountId + " OR by name: " + accountName + " in domain " + domainId);
        }
    }

    @Override
    @DB
    @ActionEvent(eventType = EventTypes.EVENT_ACCOUNT_UPDATE, eventDescription = "updating account", async = true)
    public AccountVO updateAccount(UpdateAccountCmd cmd) {
        Long accountId = cmd.getId();
        Long domainId = cmd.getDomainId();
        Long roleId = cmd.getRoleId();
        String accountName = cmd.getAccountName();
        String newAccountName = cmd.getNewName();
        String networkDomain = cmd.getNetworkDomain();
        final Map<String, String> details = cmd.getDetails();

        boolean success = false;
        Account account = null;
        if (accountId != null) {
            account = _accountDao.findById(accountId);
        } else {
            account = _accountDao.findEnabledAccount(accountName, domainId);
        }

        final AccountVO acctForUpdate = _accountDao.findById(account.getId());

        // Check if account exists
        if (account == null || account.getType() == Account.Type.PROJECT) {
            logger.error("Unable to find account by accountId: " + accountId + " OR by name: " + accountName + " in domain " + domainId);
            throw new InvalidParameterValueException("Unable to find account by accountId: " + accountId + " OR by name: " + accountName + " in domain " + domainId);
        }

        // Don't allow to modify system account
        if (account.getId() == Account.ACCOUNT_ID_SYSTEM) {
            throw new InvalidParameterValueException("Can not modify system account");
        }

        // Check if user performing the action is allowed to modify this account
        Account caller = getCurrentCallingAccount();
        checkAccess(caller, _domainMgr.getDomain(account.getDomainId()));

        if(newAccountName != null) {

            if (newAccountName.isEmpty()) {
                throw new InvalidParameterValueException("The new account name for account '" + account.getUuid() + "' " +
                        "within domain '" + domainId + "'  is empty string. Account will be not renamed.");
            }

            // check if the new proposed account name is absent in the domain
            Account existingAccount = _accountDao.findActiveAccount(newAccountName, domainId);
            if (existingAccount != null && existingAccount.getId() != account.getId()) {
                throw new InvalidParameterValueException("The account with the proposed name '" +
                        newAccountName + "' exists in the domain '" +
                        domainId + "' with existing account id '" + existingAccount.getId() + "'");
            }

            acctForUpdate.setAccountName(newAccountName);
        }

        if (networkDomain != null && !networkDomain.isEmpty()) {
            if (!NetUtils.verifyDomainName(networkDomain)) {
                throw new InvalidParameterValueException("Invalid network domain or format. " +
                        "Total length shouldn't exceed 190 chars. Every domain part must be between 1 and 63 " +
                        "characters long, can contain ASCII letters 'a' through 'z', the digits '0' through '9', "
                                + "and the hyphen ('-'); can't start or end with \"-\"");
            }
        }


        if (roleId != null) {
            final List<Role> roles = cmd.roleService.listRoles();
            final boolean roleNotFound = roles.stream().filter(r -> r.getId() == roleId).count() == 0;
            if (roleNotFound) {
                throw new InvalidParameterValueException("Role with ID '" + roleId.toString() + "' " +
                        "is not found or not available for the account '" + account.getUuid() + "' " +
                        "in the domain '" + domainId + "'.");
            }

            Role role = roleService.findRole(roleId);
            isValidRoleChange(account, role);
            acctForUpdate.setRoleId(roleId);
            acctForUpdate.setType(role.getRoleType().getAccountType());
            checkRoleEscalation(getCurrentCallingAccount(), acctForUpdate);
        }

        if (networkDomain != null) {
            if (networkDomain.isEmpty()) {
                acctForUpdate.setNetworkDomain(null);
            } else {
                acctForUpdate.setNetworkDomain(networkDomain);
            }
        }

        final Account accountFinal = account;
        success = Transaction.execute((TransactionCallback<Boolean>) status -> {
            boolean success1 = _accountDao.update(accountFinal.getId(), acctForUpdate);

            if (details != null && success1) {
                _accountDetailsDao.update(accountFinal.getId(), details);
            }

            return success1;
        });

        if (success) {
            CallContext.current().putContextParameter(Account.class, account.getUuid());
            return _accountDao.findById(account.getId());
        } else {
            throw new CloudRuntimeException("Unable to update account by accountId: " + accountId + " OR by name: " + accountName + " in domain " + domainId);
        }
    }

    @Override
    @ActionEvent(eventType = EventTypes.EVENT_USER_DELETE, eventDescription = "deleting User")
    public boolean deleteUser(DeleteUserCmd deleteUserCmd) {
        UserVO user = getValidUserVO(deleteUserCmd.getId());

        Account account = _accountDao.findById(user.getAccountId());

        // don't allow to delete the user from the account of type Project
        checkAccountAndAccess(user, account);
        return _userDao.remove(deleteUserCmd.getId());
    }

    @Override
    @ActionEvent(eventType = EventTypes.EVENT_USER_MOVE, eventDescription = "moving User to a new account")
    public boolean moveUser(MoveUserCmd cmd) {
        final Long id = cmd.getId();
        UserVO user = getValidUserVO(id);
        Account oldAccount = _accountDao.findById(user.getAccountId());
        checkAccountAndAccess(user, oldAccount);
        long domainId = oldAccount.getDomainId();

        long newAccountId = getNewAccountId(domainId, cmd.getAccountName(), cmd.getAccountId());

        return moveUser(user, newAccountId);
    }

    @Override
    public boolean moveUser(long id, Long domainId, Account newAccount) {
        UserVO user = getValidUserVO(id);
        Account oldAccount = _accountDao.findById(user.getAccountId());
        checkAccountAndAccess(user, oldAccount);
        checkIfNotMovingAcrossDomains(domainId, newAccount);
        return moveUser(user, newAccount.getId());
    }

    private boolean moveUser(UserVO user, long newAccountId) {
        if (newAccountId == user.getAccountId()) {
            // could do a not silent fail but the objective of the user is reached
            return true; // no need to create a new user object for this user
        }

        return Transaction.execute(new TransactionCallback<Boolean>() {
            @Override
            public Boolean doInTransaction(TransactionStatus status) {
                UserVO newUser = new UserVO(user);
                user.setExternalEntity(user.getUuid());
                user.setUuid(UUID.randomUUID().toString());
                user.setApiKey(null);
                user.setSecretKey(null);
                _userDao.update(user.getId(), user);
                newUser.setAccountId(newAccountId);
                boolean success = _userDao.remove(user.getId());
                UserVO persisted = _userDao.persist(newUser);
                return success && persisted.getUuid().equals(user.getExternalEntity());
            }
        });
    }

    private long getNewAccountId(long domainId, String accountName, Long accountId) {
        Account newAccount = null;
        if (StringUtils.isNotBlank(accountName)) {
            if (logger.isDebugEnabled()) {
                logger.debug("Getting id for account by name '" + accountName + "' in domain " + domainId);
            }
            newAccount = _accountDao.findEnabledAccount(accountName, domainId);
        }
        if (newAccount == null && accountId != null) {
            newAccount = _accountDao.findById(accountId);
        }
        if (newAccount == null) {
            throw new CloudRuntimeException("no account name or account id. this should have been caught before this point");
        }

        checkIfNotMovingAcrossDomains(domainId, newAccount);
        return newAccount.getAccountId();
    }

    private void checkIfNotMovingAcrossDomains(long domainId, Account newAccount) {
        if (newAccount.getDomainId() != domainId) {
            // not in scope
            throw new InvalidParameterValueException("moving a user from an account in one domain to an account in another domain is not supported!");
        }
    }

    private void checkAccountAndAccess(UserVO user, Account account) {
        // don't allow to delete the user from the account of type Project
        if (account.getType() == Account.Type.PROJECT) {
            throw new InvalidParameterValueException("Project users cannot be deleted or moved.");
        }

        checkAccess(getCurrentCallingAccount(), AccessType.OperateEntry, true, account);
        CallContext.current().putContextParameter(User.class, user.getUuid());
    }

    private UserVO getValidUserVO(long id) {
        UserVO user = _userDao.findById(id);

        if (user == null || user.getRemoved() != null) {
            throw new InvalidParameterValueException("The specified user doesn't exist in the system");
        }

        // don't allow to delete default user (system and admin users)
        if (user.isDefault()) {
            throw new InvalidParameterValueException("The user is default and can't be (re)moved");
        }

        return user;
    }

    protected class AccountCleanupTask extends ManagedContextRunnable {
        @Override
        protected void runInContext() {
            try {
                GlobalLock lock = GlobalLock.getInternLock("AccountCleanup");
                if (lock == null) {
                    logger.debug("Couldn't get the global lock");
                    return;
                }

                if (!lock.lock(30)) {
                    logger.debug("Couldn't lock the db");
                    return;
                }

                try {
                    // Cleanup removed accounts
                    List<AccountVO> removedAccounts = _accountDao.findCleanupsForRemovedAccounts(null);
                    logger.info("Found " + removedAccounts.size() + " removed accounts to cleanup");
                    for (AccountVO account : removedAccounts) {
                        logger.debug("Cleaning up " + account.getId());
                        cleanupAccount(account, getSystemUser().getId(), getSystemAccount());
                    }

                    // cleanup disabled accounts
                    List<AccountVO> disabledAccounts = _accountDao.findCleanupsForDisabledAccounts();
                    logger.info("Found " + disabledAccounts.size() + " disabled accounts to cleanup");
                    for (AccountVO account : disabledAccounts) {
                        logger.debug("Disabling account " + account.getId());
                        try {
                            disableAccount(account.getId());
                        } catch (Exception e) {
                            logger.error("Skipping due to error on account " + account.getId(), e);
                        }
                    }

                    // cleanup inactive domains
                    List<? extends Domain> inactiveDomains = _domainMgr.findInactiveDomains();
                    logger.info("Found " + inactiveDomains.size() + " inactive domains to cleanup");
                    for (Domain inactiveDomain : inactiveDomains) {
                        long domainId = inactiveDomain.getId();
                        try {
                            List<AccountVO> accountsForCleanupInDomain = _accountDao.findCleanupsForRemovedAccounts(domainId);
                            if (accountsForCleanupInDomain.isEmpty()) {
                                // release dedication if any, before deleting the domain
                                List<DedicatedResourceVO> dedicatedResources = _dedicatedDao.listByDomainId(domainId);
                                if (dedicatedResources != null && !dedicatedResources.isEmpty()) {
                                    logger.debug("Releasing dedicated resources for domain" + domainId);
                                    for (DedicatedResourceVO dr : dedicatedResources) {
                                        if (!_dedicatedDao.remove(dr.getId())) {
                                            logger.warn("Fail to release dedicated resources for domain " + domainId);
                                        }
                                    }
                                }
                                logger.debug("Removing inactive domain id=" + domainId);
                                _domainMgr.removeDomain(domainId);
                            } else {
                                logger.debug("Can't remove inactive domain id=" + domainId + " as it has accounts that need cleanup");
                            }
                        } catch (Exception e) {
                            logger.error("Skipping due to error on domain " + domainId, e);
                        }
                    }

                    // cleanup inactive projects
                    List<ProjectVO> inactiveProjects = _projectDao.listByState(Project.State.Disabled);
                    logger.info("Found " + inactiveProjects.size() + " disabled projects to cleanup");
                    for (ProjectVO project : inactiveProjects) {
                        try {
                            Account projectAccount = getAccount(project.getProjectAccountId());
                            if (projectAccount == null) {
                                logger.debug("Removing inactive project id=" + project.getId());
                                _projectMgr.deleteProject(CallContext.current().getCallingAccount(), CallContext.current().getCallingUserId(), project);
                            } else {
                                logger.debug("Can't remove disabled project " + project + " as it has non removed account id=" + project.getId());
                            }
                        } catch (Exception e) {
                            logger.error("Skipping due to error on project " + project, e);
                        }
                    }

                } catch (Exception e) {
                    logger.error("Exception ", e);
                } finally {
                    lock.unlock();
                }
            } catch (Exception e) {
                logger.error("Exception ", e);
            }
        }
    }

    @Override
    public Account finalizeOwner(Account caller, String accountName, Long domainId, Long projectId) {
        // don't default the owner to the system account
        if (caller.getId() == Account.ACCOUNT_ID_SYSTEM && ((accountName == null || domainId == null) && projectId == null)) {
            throw new InvalidParameterValueException("Account and domainId are needed for resource creation");
        }

        // projectId and account/domainId can't be specified together
        if ((accountName != null && domainId != null) && projectId != null) {
            throw new InvalidParameterValueException("ProjectId and account/domainId can't be specified together");
        }

        if (projectId != null) {
            Project project = _projectMgr.getProject(projectId);
            if (project == null) {
                throw new InvalidParameterValueException("Unable to find project by id=" + projectId);
            }

            if (!_projectMgr.canAccessProjectAccount(caller, project.getProjectAccountId())) {
                throw new PermissionDeniedException("Account " + caller + " is unauthorised to use project id=" + projectId);
            }

            return getAccount(project.getProjectAccountId());
        }

        if (isAdmin(caller.getId()) && accountName != null && domainId != null) {
            Domain domain = _domainMgr.getDomain(domainId);
            if (domain == null) {
                throw new InvalidParameterValueException("Unable to find the domain by id=" + domainId);
            }

            Account owner = _accountDao.findActiveAccount(accountName, domainId);
            if (owner == null) {
                throw new InvalidParameterValueException("Unable to find account " + accountName + " in domain " + domainId);
            }
            checkAccess(caller, domain);

            return owner;
        } else if (!isAdmin(caller.getId()) && accountName != null && domainId != null) {
            if (!accountName.equals(caller.getAccountName()) || domainId.longValue() != caller.getDomainId()) {
                throw new PermissionDeniedException("Can't create/list resources for account " + accountName + " in domain " + domainId + ", permission denied");
            } else {
                return caller;
            }
        } else {
            if (accountName != null && domainId == null) {
                throw new InvalidParameterValueException("AccountName and domainId must be specified together");
            }
            // regular user can't create/list resources for other people
            return caller;
        }
    }

    @Override
    public Account getActiveAccountByName(String accountName, Long domainId) {
        if (accountName == null || domainId == null) {
            throw new InvalidParameterValueException("Both accountName and domainId are required for finding active account in the system");
        } else {
            return _accountDao.findActiveAccount(accountName, domainId);
        }
    }

    @Override
    public UserAccount getActiveUserAccount(String username, Long domainId) {
        return _userAccountDao.getUserAccount(username, domainId);
    }

    @Override
    public Account getActiveAccountById(long accountId) {
        return _accountDao.findById(accountId);
    }

    @Override
    public Account getAccount(long accountId) {
        return _accountDao.findByIdIncludingRemoved(accountId);
    }

    @Override
    public RoleType getRoleType(Account account) {
        if (account == null) {
            return RoleType.Unknown;
        }
        return RoleType.getByAccountType(account.getType());
    }

    @Override
    public User getActiveUser(long userId) {
        return _userDao.findById(userId);
    }

    @Override
    public User getUserIncludingRemoved(long userId) {
        return _userDao.findByIdIncludingRemoved(userId);
    }

    @Override
    public User getActiveUserByRegistrationToken(String registrationToken) {
        return _userDao.findUserByRegistrationToken(registrationToken);
    }

    @Override
    public void markUserRegistered(long userId) {
        UserVO userForUpdate = _userDao.createForUpdate();
        userForUpdate.setRegistered(true);
        _userDao.update(Long.valueOf(userId), userForUpdate);
    }

    @Override
    @DB
    public AccountVO createAccount(final String accountName, final Account.Type accountType, final Long roleId, final Long domainId, final String networkDomain, final Map<String, String> details, final String uuid) {
        // Validate domain
        Domain domain = _domainMgr.getDomain(domainId);
        if (domain == null) {
            throw new InvalidParameterValueException("The domain " + domainId + " does not exist; unable to create account");
        }

        if (domain.getState().equals(Domain.State.Inactive)) {
            throw new CloudRuntimeException("The account cannot be created as domain " + domain.getName() + " is being deleted");
        }

        if ((domainId != Domain.ROOT_DOMAIN) && (accountType == Account.Type.ADMIN)) {
            throw new InvalidParameterValueException(
                    "Invalid account type " + accountType + " given for an account in domain " + domainId + "; unable to create user of admin role type in non-ROOT domain.");
        }

        // Validate account/user/domain settings
        if (_accountDao.findActiveAccount(accountName, domainId) != null) {
            throw new InvalidParameterValueException("The specified account: " + accountName + " already exists");
        }

        if (networkDomain != null) {
            if (!NetUtils.verifyDomainName(networkDomain)) {
                throw new InvalidParameterValueException(
                        "Invalid network domain. Total length shouldn't exceed 190 chars. Each domain label must be between 1 and 63 characters long, can contain ASCII letters 'a' through 'z', the digits '0' through '9', "
                                + "and the hyphen ('-'); can't start or end with \"-\"");
            }
        }


        if (accountType == Account.Type.RESOURCE_DOMAIN_ADMIN) {
            List<DataCenterVO> dc = _dcDao.findZonesByDomainId(domainId);
            if (dc.isEmpty()) {
                throw new InvalidParameterValueException("The account cannot be created as domain " + domain.getName() + " is not associated with any private Zone");
            }
        }

        // Create the account
        return Transaction.execute(new TransactionCallback<AccountVO>() {
            @Override
            public AccountVO doInTransaction(TransactionStatus status) {
                AccountVO account = _accountDao.persist(new AccountVO(accountName, domainId, networkDomain, accountType, roleId, uuid));

                if (account == null) {
                    throw new CloudRuntimeException("Failed to create account name " + accountName + " in domain id=" + domainId);
                }

                Long accountId = account.getId();

                if (details != null) {
                    _accountDetailsDao.persist(accountId, details);
                }

                // Create resource count records for the account
                _resourceCountDao.createResourceCounts(accountId, ResourceLimit.ResourceOwnerType.Account);

                // Create default security group
                _networkGroupMgr.createDefaultSecurityGroup(accountId);

                return account;
            }
        });
    }

    protected UserVO createUser(long accountId, String userName, String password, String firstName, String lastName, String email, String timezone, String userUUID, User.Source source) {
        if (logger.isDebugEnabled()) {
            logger.debug("Creating user: " + userName + ", accountId: " + accountId + " timezone:" + timezone);
        }

        passwordPolicy.verifyIfPasswordCompliesWithPasswordPolicies(password, userName, getAccount(accountId).getDomainId());

        String encodedPassword = null;
        for (UserAuthenticator authenticator : _userPasswordEncoders) {
            encodedPassword = authenticator.encode(password);
            if (encodedPassword != null) {
                break;
            }
        }
        if (encodedPassword == null) {
            throw new CloudRuntimeException("Failed to encode password");
        }

        if (userUUID == null) {
            userUUID = UUID.randomUUID().toString();
        }

        UserVO user = _userDao.persist(new UserVO(accountId, userName, encodedPassword, firstName, lastName, email, timezone, userUUID, source));
        CallContext.current().putContextParameter(User.class, user.getUuid());
        return user;
    }

    @Override
    public void logoutUser(long userId) {
        UserAccount userAcct = _userAccountDao.findById(userId);
        if (userAcct != null) {
            ActionEventUtils.onActionEvent(userId, userAcct.getAccountId(), userAcct.getDomainId(), EventTypes.EVENT_USER_LOGOUT, "user has logged out", userId, ApiCommandResourceType.User.toString());
        } // else log some kind of error event? This likely means the user doesn't exist, or has been deleted...
    }

    @Override
    public UserAccount authenticateUser(final String username, final String password, final Long domainId, final InetAddress loginIpAddress, final Map<String, Object[]> requestParameters) {
        UserAccount user = null;
        if (password != null && !password.isEmpty()) {
            user = getUserAccount(username, password, domainId, requestParameters);
        } else {
            String key = _configDao.getValue("security.singlesignon.key");
            if (key == null) {
                // the SSO key is gone, don't authenticate
                return null;
            }

            String singleSignOnTolerance = _configDao.getValue("security.singlesignon.tolerance.millis");
            if (singleSignOnTolerance == null) {
                // the SSO tolerance is gone (how much time before/after system time we'll allow the login request to be
                // valid),
                // don't authenticate
                return null;
            }

            long tolerance = Long.parseLong(singleSignOnTolerance);
            String signature = null;
            long timestamp = 0L;
            String unsignedRequest = null;
            StringBuffer unsignedRequestBuffer = new StringBuffer();

            // - build a request string with sorted params, make sure it's all lowercase
            // - sign the request, verify the signature is the same
            List<String> parameterNames = new ArrayList<String>();

            for (Object paramNameObj : requestParameters.keySet()) {
                parameterNames.add((String)paramNameObj); // put the name in a list that we'll sort later
            }

            Collections.sort(parameterNames);

            try {
                for (String paramName : parameterNames) {
                    // parameters come as name/value pairs in the form String/String[]
                    String paramValue = ((String[])requestParameters.get(paramName))[0];

                    if ("signature".equalsIgnoreCase(paramName)) {
                        signature = paramValue;
                    } else {
                        if ("timestamp".equalsIgnoreCase(paramName)) {
                            String timestampStr = paramValue;
                            try {
                                // If the timestamp is in a valid range according to our tolerance, verify the request
                                // signature, otherwise return null to indicate authentication failure
                                timestamp = Long.parseLong(timestampStr);
                                long currentTime = System.currentTimeMillis();
                                if (Math.abs(currentTime - timestamp) > tolerance) {
                                    if (logger.isDebugEnabled()) {
                                        logger.debug("Expired timestamp passed in to login, current time = " + currentTime + ", timestamp = " + timestamp);
                                    }
                                    return null;
                                }
                            } catch (NumberFormatException nfe) {
                                if (logger.isDebugEnabled()) {
                                    logger.debug("Invalid timestamp passed in to login: " + timestampStr);
                                }
                                return null;
                            }
                        }

                        if (unsignedRequestBuffer.length() != 0) {
                            unsignedRequestBuffer.append("&");
                        }
                        unsignedRequestBuffer.append(paramName).append("=").append(URLEncoder.encode(paramValue, "UTF-8"));
                    }
                }

                if ((signature == null) || (timestamp == 0L)) {
                    if (logger.isDebugEnabled()) {
                        logger.debug("Missing parameters in login request, signature = " + signature + ", timestamp = " + timestamp);
                    }
                    return null;
                }

                unsignedRequest = unsignedRequestBuffer.toString().toLowerCase().replaceAll("\\+", "%20");

                Mac mac = Mac.getInstance("HmacSHA1");
                SecretKeySpec keySpec = new SecretKeySpec(key.getBytes(), "HmacSHA1");
                mac.init(keySpec);
                mac.update(unsignedRequest.getBytes());
                byte[] encryptedBytes = mac.doFinal();
                String computedSignature = new String(Base64.encodeBase64(encryptedBytes));
                boolean equalSig = ConstantTimeComparator.compareStrings(signature, computedSignature);
                if (!equalSig) {
                    logger.info("User signature: " + signature + " is not equaled to computed signature: " + computedSignature);
                } else {
                    user = _userAccountDao.getUserAccount(username, domainId);
                }
            } catch (Exception ex) {
                logger.error("Exception authenticating user", ex);
                return null;
            }
        }

        if (user != null) {
            // don't allow to authenticate system user
            if (user.getId() == User.UID_SYSTEM) {
                logger.error("Failed to authenticate user: " + username + " in domain " + domainId);
                return null;
            }
            // don't allow baremetal system user
            if (BaremetalUtils.BAREMETAL_SYSTEM_ACCOUNT_NAME.equals(user.getUsername())) {
                logger.error("Won't authenticate user: " + username + " in domain " + domainId);
                return null;
            }

            // We authenticated successfully by now, let's check if we are allowed to login from the ip address the reqest comes from
            final Account account = getAccount(user.getAccountId());
            final DomainVO domain = (DomainVO) _domainMgr.getDomain(account.getDomainId());

            // Get the CIDRs from where this account is allowed to make calls
            final String accessAllowedCidrs = ApiServiceConfiguration.ApiAllowedSourceCidrList.valueIn(account.getId()).replaceAll("\\s", "");
            final Boolean ApiSourceCidrChecksEnabled = ApiServiceConfiguration.ApiSourceCidrChecksEnabled.value();

            if (ApiSourceCidrChecksEnabled) {
                logger.debug("CIDRs from which account '" + account.toString() + "' is allowed to perform API calls: " + accessAllowedCidrs);

                // Block when is not in the list of allowed IPs
                if (!NetUtils.isIpInCidrList(loginIpAddress, accessAllowedCidrs.split(","))) {
                    logger.warn("Request by account '" + account.toString() + "' was denied since " + loginIpAddress.toString().replace("/", "") + " does not match " + accessAllowedCidrs);
                    throw new CloudAuthenticationException("Failed to authenticate user '" + username + "' in domain '" + domain.getPath() + "' from ip "
                            + loginIpAddress.toString().replace("/", "") + "; please provide valid credentials");
                }
            }

            // Here all is fine!
            if (logger.isDebugEnabled()) {
                logger.debug("User: " + username + " in domain " + domainId + " has successfully logged in");
            }

            ActionEventUtils.onActionEvent(user.getId(), user.getAccountId(), user.getDomainId(), EventTypes.EVENT_USER_LOGIN, "user has logged in from IP Address " + loginIpAddress, user.getId(), ApiCommandResourceType.User.toString());

            return user;
        } else {
            if (logger.isDebugEnabled()) {
                logger.debug("User: " + username + " in domain " + domainId + " has failed to log in");
            }
            return null;
        }
    }

    private UserAccount getUserAccount(String username, String password, Long domainId, Map<String, Object[]> requestParameters) {
        if (logger.isDebugEnabled()) {
            logger.debug("Attempting to log in user: " + username + " in domain " + domainId);
        }
        UserAccount userAccount = _userAccountDao.getUserAccount(username, domainId);

        boolean authenticated = false;
        HashSet<ActionOnFailedAuthentication> actionsOnFailedAuthenticaion = new HashSet<ActionOnFailedAuthentication>();
        User.Source userSource = userAccount != null ? userAccount.getSource() : User.Source.UNKNOWN;
        for (UserAuthenticator authenticator : _userAuthenticators) {
            if (userSource != User.Source.UNKNOWN) {
                if (!authenticator.getName().equalsIgnoreCase(userSource.name())) {
                    continue;
                }
            }
            Pair<Boolean, ActionOnFailedAuthentication> result = authenticator.authenticate(username, password, domainId, requestParameters);
            if (result.first()) {
                authenticated = true;
                break;
            } else if (result.second() != null) {
                actionsOnFailedAuthenticaion.add(result.second());
            }
        }

        boolean updateIncorrectLoginCount = actionsOnFailedAuthenticaion.contains(ActionOnFailedAuthentication.INCREMENT_INCORRECT_LOGIN_ATTEMPT_COUNT);

        if (authenticated) {

            Domain domain = _domainMgr.getDomain(domainId);
            String domainName = null;
            if (domain != null) {
                domainName = domain.getName();
            }
            userAccount = _userAccountDao.getUserAccount(username, domainId);

            if (!userAccount.getState().equalsIgnoreCase(Account.State.ENABLED.toString()) || !userAccount.getAccountState().equalsIgnoreCase(Account.State.ENABLED.toString())) {
                if (logger.isInfoEnabled()) {
                    logger.info("User " + username + " in domain " + domainName + " is disabled/locked (or account is disabled/locked)");
                }
                throw new CloudAuthenticationException("User " + username + " (or their account) in domain " + domainName + " is disabled/locked. Please contact the administrator.");
            }
            // Whenever the user is able to log in successfully, reset the login attempts to zero
            if (!isInternalAccount(userAccount.getId())) {
                updateLoginAttempts(userAccount.getId(), 0, false);
            }

            return userAccount;
        } else {
            if (logger.isDebugEnabled()) {
                logger.debug("Unable to authenticate user with username " + username + " in domain " + domainId);
            }

            if (userAccount == null) {
                logger.warn("Unable to find an user with username " + username + " in domain " + domainId);
                return null;
            }

            if (userAccount.getState().equalsIgnoreCase(Account.State.ENABLED.toString())) {
                if (!isInternalAccount(userAccount.getId())) {
                    // Internal accounts are not disabled
                    updateLoginAttemptsWhenIncorrectLoginAttemptsEnabled(userAccount, updateIncorrectLoginCount, _allowedLoginAttempts);
                }
            } else {
                logger.info("User " + userAccount.getUsername() + " is disabled/locked");
            }
            return null;
        }
    }

    protected void updateLoginAttemptsWhenIncorrectLoginAttemptsEnabled(UserAccount account, boolean updateIncorrectLoginCount,
                                                                      int allowedLoginAttempts) {
        int attemptsMade = account.getLoginAttempts() + 1;
        if (allowedLoginAttempts <= 0 || !updateIncorrectLoginCount) {
            return;
        }
        if (attemptsMade < allowedLoginAttempts) {
            updateLoginAttempts(account.getId(), attemptsMade, false);
            logger.warn("Login attempt failed. You have " +
                    (allowedLoginAttempts - attemptsMade) + " attempt(s) remaining");
        } else {
            updateLoginAttempts(account.getId(), allowedLoginAttempts, true);
            logger.warn("User " + account.getUsername() +
                    " has been disabled due to multiple failed login attempts." + " Please contact admin.");
        }
    }

    @Override
    public Pair<User, Account> findUserByApiKey(String apiKey) {
        return _accountDao.findUserAccountByApiKey(apiKey);
    }

    @Override
    public Map<String, String> getKeys(GetUserKeysCmd cmd) {
        final long userId = cmd.getID();
        return getKeys(userId);
    }

    @Override
    public Map<String, String> getKeys(Long userId) {
        User user = getActiveUser(userId);
        if (user == null) {
            throw new InvalidParameterValueException("Unable to find user by id");
        }
        final ControlledEntity account = getAccount(getUserAccountById(userId).getAccountId()); //Extracting the Account from the userID of the requested user.
        checkAccess(CallContext.current().getCallingUser(), account);

        Map<String, String> keys = new HashMap<String, String>();
        keys.put("apikey", user.getApiKey());
        keys.put("secretkey", user.getSecretKey());

        return keys;
    }

    @Override
    public List<UserTwoFactorAuthenticator> listUserTwoFactorAuthenticationProviders() {
        return userTwoFactorAuthenticationProviders;
    }

    @Override
    public UserTwoFactorAuthenticator getUserTwoFactorAuthenticationProvider(Long domainId) {
        final String name = userTwoFactorAuthenticationDefaultProvider.valueIn(domainId);
        return getUserTwoFactorAuthenticationProvider(name);
    }

    public UserTwoFactorAuthenticator getUserTwoFactorAuthenticationProvider(final String name) {
        if (StringUtils.isEmpty(name)) {
            throw new CloudRuntimeException("Two factor authentication provider name is empty");
        }
        if (!userTwoFactorAuthenticationProvidersMap.containsKey(name.toLowerCase())) {
            throw new CloudRuntimeException(String.format("Failed to find two factor authentication provider by the name: %s.", name));
        }
        return userTwoFactorAuthenticationProvidersMap.get(name.toLowerCase());
    }

    @Override
    @DB
    @ActionEvent(eventType = EventTypes.EVENT_REGISTER_FOR_SECRET_API_KEY, eventDescription = "register for the developer API keys")
    public String[] createApiKeyAndSecretKey(RegisterCmd cmd) {
        Account caller = getCurrentCallingAccount();
        final Long userId = cmd.getId();

        User user = getUserIncludingRemoved(userId);
        if (user == null) {
            throw new InvalidParameterValueException("unable to find user by id");
        }

        Account account = _accountDao.findById(user.getAccountId());
        checkAccess(caller, null, true, account);

        // don't allow updating system user
        if (user.getId() == User.UID_SYSTEM) {
            throw new PermissionDeniedException("user id : " + user.getId() + " is system account, update is not allowed");
        }
        // don't allow baremetal system user
        if (BaremetalUtils.BAREMETAL_SYSTEM_ACCOUNT_NAME.equals(user.getUsername())) {
            throw new PermissionDeniedException("user id : " + user.getId() + " is system account, update is not allowed");
        }

        // generate both an api key and a secret key, update the user table with the keys, return the keys to the user
        final String[] keys = new String[2];
        Transaction.execute(new TransactionCallbackNoReturn() {
            @Override
            public void doInTransactionWithoutResult(TransactionStatus status) {
                keys[0] = createUserApiKey(userId);
                keys[1] = createUserSecretKey(userId);
            }
        });

        return keys;
    }

    @Override
    @DB
    @ActionEvent(eventType = EventTypes.EVENT_REGISTER_FOR_SECRET_API_KEY, eventDescription = "register for the developer API keys")
    public String[] createApiKeyAndSecretKey(final long userId) {
        Account caller = getCurrentCallingAccount();
        User user = getUserIncludingRemoved(userId);
        if (user == null) {
            throw new InvalidParameterValueException("Unable to find user by id");
        }
        Account account = _accountDao.findById(user.getAccountId());
        checkAccess(caller, null, true, account);
        final String[] keys = new String[2];
        Transaction.execute(new TransactionCallbackNoReturn() {
            @Override
            public void doInTransactionWithoutResult(TransactionStatus status) {
                keys[0] = AccountManagerImpl.this.createUserApiKey(userId);
                keys[1] = AccountManagerImpl.this.createUserSecretKey(userId);
            }
        });
        return keys;
    }

    private String createUserApiKey(long userId) {
        try {
            UserVO updatedUser = _userDao.createForUpdate();

            String encodedKey = null;
            Pair<User, Account> userAcct = null;
            int retryLimit = 10;
            do {
                // FIXME: what algorithm should we use for API keys?
                KeyGenerator generator = KeyGenerator.getInstance("HmacSHA1");
                SecretKey key = generator.generateKey();
                encodedKey = Base64.encodeBase64URLSafeString(key.getEncoded());
                userAcct = _accountDao.findUserAccountByApiKey(encodedKey);
                retryLimit--;
            } while ((userAcct != null) && (retryLimit >= 0));

            if (userAcct != null) {
                return null;
            }
            updatedUser.setApiKey(encodedKey);
            _userDao.update(userId, updatedUser);
            return encodedKey;
        } catch (NoSuchAlgorithmException ex) {
            logger.error("error generating secret key for user id=" + userId, ex);
        }
        return null;
    }

    private String createUserSecretKey(long userId) {
        try {
            UserVO updatedUser = _userDao.createForUpdate();
            String encodedKey = null;
            int retryLimit = 10;
            UserVO userBySecretKey = null;
            do {
                KeyGenerator generator = KeyGenerator.getInstance("HmacSHA1");
                SecretKey key = generator.generateKey();
                encodedKey = Base64.encodeBase64URLSafeString(key.getEncoded());
                userBySecretKey = _userDao.findUserBySecretKey(encodedKey);
                retryLimit--;
            } while ((userBySecretKey != null) && (retryLimit >= 0));

            if (userBySecretKey != null) {
                return null;
            }

            updatedUser.setSecretKey(encodedKey);
            _userDao.update(userId, updatedUser);
            return encodedKey;
        } catch (NoSuchAlgorithmException ex) {
            logger.error("error generating secret key for user id=" + userId, ex);
        }
        return null;
    }

    @Override
    public void buildACLSearchBuilder(SearchBuilder<? extends ControlledEntity> sb, Long domainId, boolean isRecursive, List<Long> permittedAccounts,
            ListProjectResourcesCriteria listProjectResourcesCriteria) {

        if (sb.entity() instanceof IPAddressVO) {
            sb.and("accountIdIN", ((IPAddressVO)sb.entity()).getAllocatedToAccountId(), SearchCriteria.Op.IN);
            sb.and("domainId", ((IPAddressVO)sb.entity()).getAllocatedInDomainId(), SearchCriteria.Op.EQ);
        } else if (sb.entity() instanceof ProjectInvitationVO) {
            sb.and("accountIdIN", ((ProjectInvitationVO)sb.entity()).getForAccountId(), SearchCriteria.Op.IN);
            sb.and("domainId", ((ProjectInvitationVO)sb.entity()).getInDomainId(), SearchCriteria.Op.EQ);
        } else {
            sb.and("accountIdIN", sb.entity().getAccountId(), SearchCriteria.Op.IN);
            sb.and("domainId", sb.entity().getDomainId(), SearchCriteria.Op.EQ);
        }

        if (((permittedAccounts.isEmpty()) && (domainId != null) && isRecursive)) {
            // if accountId isn't specified, we can do a domain match for the admin case if isRecursive is true
            SearchBuilder<DomainVO> domainSearch = _domainDao.createSearchBuilder();
            domainSearch.and("path", domainSearch.entity().getPath(), SearchCriteria.Op.LIKE);

            if (sb.entity() instanceof IPAddressVO) {
                sb.join("domainSearch", domainSearch, ((IPAddressVO)sb.entity()).getAllocatedInDomainId(), domainSearch.entity().getId(), JoinBuilder.JoinType.INNER);
            } else if (sb.entity() instanceof ProjectInvitationVO) {
                sb.join("domainSearch", domainSearch, ((ProjectInvitationVO)sb.entity()).getInDomainId(), domainSearch.entity().getId(), JoinBuilder.JoinType.INNER);
            } else {
                sb.join("domainSearch", domainSearch, sb.entity().getDomainId(), domainSearch.entity().getId(), JoinBuilder.JoinType.INNER);
            }

        }
        if (listProjectResourcesCriteria != null) {
            SearchBuilder<AccountVO> accountSearch = _accountDao.createSearchBuilder();
            if (listProjectResourcesCriteria == Project.ListProjectResourcesCriteria.ListProjectResourcesOnly) {
                accountSearch.and("type", accountSearch.entity().getType(), SearchCriteria.Op.EQ);
            } else if (listProjectResourcesCriteria == Project.ListProjectResourcesCriteria.SkipProjectResources) {
                accountSearch.and("type", accountSearch.entity().getType(), SearchCriteria.Op.NEQ);
            }

            if (sb.entity() instanceof IPAddressVO) {
                sb.join("accountSearch", accountSearch, ((IPAddressVO)sb.entity()).getAllocatedToAccountId(), accountSearch.entity().getId(), JoinBuilder.JoinType.INNER);
            } else if (sb.entity() instanceof ProjectInvitationVO) {
                sb.join("accountSearch", accountSearch, ((ProjectInvitationVO)sb.entity()).getForAccountId(), accountSearch.entity().getId(), JoinBuilder.JoinType.INNER);
            } else {
                sb.join("accountSearch", accountSearch, sb.entity().getAccountId(), accountSearch.entity().getId(), JoinBuilder.JoinType.INNER);
            }
        }
    }

    @Override
    public void buildACLSearchCriteria(SearchCriteria<? extends ControlledEntity> sc, Long domainId, boolean isRecursive, List<Long> permittedAccounts,
            ListProjectResourcesCriteria listProjectResourcesCriteria) {

        if (listProjectResourcesCriteria != null) {
            sc.setJoinParameters("accountSearch", "type", Account.Type.PROJECT);
        }

        if (!permittedAccounts.isEmpty()) {
            sc.setParameters("accountIdIN", permittedAccounts.toArray());
        } else if (domainId != null) {
            DomainVO domain = _domainDao.findById(domainId);
            if (isRecursive) {
                sc.setJoinParameters("domainSearch", "path", domain.getPath() + "%");
            } else {
                sc.setParameters("domainId", domainId);
            }
        }
    }

    //TODO: deprecate this to use the new buildACLSearchParameters with permittedDomains, permittedAccounts, and permittedResources as return
    @Override
    public void buildACLSearchParameters(Account caller, Long id, String accountName, Long projectId, List<Long> permittedAccounts,
            Ternary<Long, Boolean, ListProjectResourcesCriteria> domainIdRecursiveListProject, boolean listAll, boolean forProjectInvitation) {
        Long domainId = domainIdRecursiveListProject.first();
        if (domainId != null) {
            Domain domain = _domainDao.findById(domainId);
            if (domain == null) {
                throw new InvalidParameterValueException("Unable to find domain by id " + domainId);
            }
            // check permissions
            checkAccess(caller, domain);
        }

        if (accountName != null) {
            if (projectId != null) {
                throw new InvalidParameterValueException("Account and projectId can't be specified together");
            }

            Account userAccount = null;
            Domain domain = null;
            if (domainId != null) {
                userAccount = _accountDao.findActiveAccount(accountName, domainId);
                domain = _domainDao.findById(domainId);
            } else {
                userAccount = _accountDao.findActiveAccount(accountName, caller.getDomainId());
                domain = _domainDao.findById(caller.getDomainId());
            }

            if (userAccount != null) {
                checkAccess(caller, null, false, userAccount);
                // check permissions
                permittedAccounts.add(userAccount.getId());
            } else {
                throw new InvalidParameterValueException("could not find account " + accountName + " in domain " + domain.getUuid());
            }
        }

        // set project information
        if (projectId != null) {
            if (!forProjectInvitation) {
                if (projectId == -1L) {
                    domainIdRecursiveListProject.third(Project.ListProjectResourcesCriteria.ListProjectResourcesOnly);
                    if (caller.getType() != Account.Type.ADMIN) {
                        permittedAccounts.addAll(_projectMgr.listPermittedProjectAccounts(caller.getId()));
                        // permittedAccounts can be empty when the caller is not a part of any project (a domain account)
                        if (permittedAccounts.isEmpty() || listAll) {
                            permittedAccounts.add(caller.getId());
                        }
                    }
                    if (listAll) {
                        domainIdRecursiveListProject.third(ListProjectResourcesCriteria.ListAllIncludingProjectResources);
                    }
                } else {
                    Project project = _projectMgr.getProject(projectId);
                    if (project == null) {
                        throw new InvalidParameterValueException("Unable to find project by id " + projectId);
                    }
                    if (!_projectMgr.canAccessProjectAccount(caller, project.getProjectAccountId())) {
                        throw new PermissionDeniedException("Account " + caller + " can't access project id=" + projectId);
                    }
                    permittedAccounts.add(project.getProjectAccountId());
                }
            }
        } else {
            if (id == null) {
                domainIdRecursiveListProject.third(Project.ListProjectResourcesCriteria.SkipProjectResources);
            }
            if (permittedAccounts.isEmpty() && domainId == null) {
                if (caller.getType() == Account.Type.NORMAL) {
                    permittedAccounts.add(caller.getId());
                } else if (!listAll) {
                    if (id == null) {
                        permittedAccounts.add(caller.getId());
                    } else if (caller.getType() != Account.Type.ADMIN) {
                        domainIdRecursiveListProject.first(caller.getDomainId());
                        domainIdRecursiveListProject.second(true);
                    }
                } else if (domainId == null) {
                    if (caller.getType() == Account.Type.DOMAIN_ADMIN) {
                        domainIdRecursiveListProject.first(caller.getDomainId());
                        domainIdRecursiveListProject.second(true);
                    }
                }
            } else if (domainId != null) {
                if (caller.getType() == Account.Type.NORMAL) {
                    permittedAccounts.add(caller.getId());
                }
            }

        }

    }

    @Override
    public void buildACLViewSearchBuilder(SearchBuilder<? extends ControlledViewEntity> sb, Long domainId, boolean isRecursive, List<Long> permittedAccounts,
            ListProjectResourcesCriteria listProjectResourcesCriteria) {

        sb.and("accountIdIN", sb.entity().getAccountId(), SearchCriteria.Op.IN);
        sb.and("domainId", sb.entity().getDomainId(), SearchCriteria.Op.EQ);

        if (((permittedAccounts.isEmpty()) && (domainId != null) && isRecursive)) {
            // if accountId isn't specified, we can do a domain match for the
            // admin case if isRecursive is true
            sb.and("domainPath", sb.entity().getDomainPath(), SearchCriteria.Op.LIKE);
        }

        if (listProjectResourcesCriteria != null) {
            if (listProjectResourcesCriteria == Project.ListProjectResourcesCriteria.ListProjectResourcesOnly) {
                sb.and("accountType", sb.entity().getAccountType(), SearchCriteria.Op.EQ);
            } else if (listProjectResourcesCriteria == Project.ListProjectResourcesCriteria.SkipProjectResources) {
                sb.and("accountType", sb.entity().getAccountType(), SearchCriteria.Op.NEQ);
            }
        }

    }

    @Override
    public void buildACLViewSearchCriteria(SearchCriteria<? extends ControlledViewEntity> sc, Long domainId, boolean isRecursive, List<Long> permittedAccounts,
            ListProjectResourcesCriteria listProjectResourcesCriteria) {
        if (listProjectResourcesCriteria != null) {
            sc.setParameters("accountType", Account.Type.PROJECT);
        }

        if (!permittedAccounts.isEmpty()) {
            sc.setParameters("accountIdIN", permittedAccounts.toArray());
        } else if (domainId != null) {
            DomainVO domain = _domainDao.findById(domainId);
            if (isRecursive) {
                sc.setParameters("domainPath", domain.getPath() + "%");
            } else {
                sc.setParameters("domainId", domainId);
            }
        }

    }

    @Override
    public UserAccount getUserByApiKey(String apiKey) {
        return _userAccountDao.getUserByApiKey(apiKey);
    }

    @Override
    public List<String> listAclGroupsByAccount(Long accountId) {
        if (_querySelectors == null || _querySelectors.size() == 0) {
            return new ArrayList<String>();
        }

        QuerySelector qs = _querySelectors.get(0);
        return qs.listAclGroupsByAccount(accountId);
    }

    @Override
    public Long finalyzeAccountId(final String accountName, final Long domainId, final Long projectId, final boolean enabledOnly) {
        if (accountName != null) {
            if (domainId == null) {
                throw new InvalidParameterValueException("Account must be specified with domainId parameter");
            }

            final Domain domain = _domainMgr.getDomain(domainId);
            if (domain == null) {
                throw new InvalidParameterValueException("Unable to find domain by id");
            }

            final Account account = getActiveAccountByName(accountName, domainId);
            if (account != null && account.getType() != Account.Type.PROJECT) {
                if (!enabledOnly || account.getState() == Account.State.ENABLED) {
                    return account.getId();
                } else {
                    throw new PermissionDeniedException("Can't add resources to the account id=" + account.getId() + " in state=" + account.getState() + " as it's no longer active");
                }
            } else {
                // idList is not used anywhere, so removed it now
                // List<IdentityProxy> idList = new ArrayList<IdentityProxy>();
                // idList.add(new IdentityProxy("domain", domainId, "domainId"));
                throw new InvalidParameterValueException("Unable to find account by name " + accountName + " in domain with specified id");
            }
        }

        if (projectId != null) {
            final Project project = _projectMgr.getProject(projectId);
            if (project != null) {
                if (!enabledOnly || project.getState() == Project.State.Active) {
                    return project.getProjectAccountId();
                } else {
                    final PermissionDeniedException ex = new PermissionDeniedException(
                            "Can't add resources to the project with specified projectId in state=" + project.getState() + " as it's no longer active");
                    ex.addProxyObject(project.getUuid(), "projectId");
                    throw ex;
                }
            } else {
                throw new InvalidParameterValueException("Unable to find project by id");
            }
        }
        return null;
    }

    @Override
    public UserAccount getUserAccountById(Long userId) {
        UserAccount userAccount = _userAccountDao.findById(userId);
        Map<String, String> details = _userDetailsDao.listDetailsKeyPairs(userId);
        userAccount.setDetails(details);

        return userAccount;
    }

    @Override
    public void checkAccess(Account account, ServiceOffering so, DataCenter zone) throws PermissionDeniedException {
        for (SecurityChecker checker : _securityCheckers) {
            if (checker.checkAccess(account, so, zone)) {
                if (logger.isDebugEnabled()) {
                    logger.debug("Access granted to " + account + " to " + so + " by " + checker.getName());
                }
                return;
            }
        }

        assert false : "How can all of the security checkers pass on checking this caller?";
        throw new PermissionDeniedException("There's no way to confirm " + account + " has access to " + so);
    }

    @Override
    public void checkAccess(Account account, DiskOffering dof, DataCenter zone) throws PermissionDeniedException {
        for (SecurityChecker checker : _securityCheckers) {
            if (checker.checkAccess(account, dof, zone)) {
                if (logger.isDebugEnabled()) {
                    logger.debug("Access granted to " + account + " to " + dof + " by " + checker.getName());
                }
                return;
            }
        }

        assert false : "How can all of the security checkers pass on checking this caller?";
        throw new PermissionDeniedException("There's no way to confirm " + account + " has access to " + dof);
    }

    @Override
    public void checkAccess(Account account, NetworkOffering nof, DataCenter zone) throws PermissionDeniedException {
        for (SecurityChecker checker : _securityCheckers) {
            if (checker.checkAccess(account, nof, zone)) {
                if (logger.isDebugEnabled()) {
                    logger.debug("Access granted to " + account + " to " + nof + " by " + checker.getName());
                }
                return;
            }
        }

        assert false : "How can all of the security checkers pass on checking this caller?";
        throw new PermissionDeniedException("There's no way to confirm " + account + " has access to " + nof);
    }

    @Override
    public void checkAccess(Account account, VpcOffering vof, DataCenter zone) throws PermissionDeniedException {
        for (SecurityChecker checker : _securityCheckers) {
            if (checker.checkAccess(account, vof, zone)) {
                if (logger.isDebugEnabled()) {
                    logger.debug("Access granted to " + account + " to " + vof + " by " + checker.getName());
                }
                return;
            }
        }

        assert false : "How can all of the security checkers pass on checking this caller?";
        throw new PermissionDeniedException("There's no way to confirm " + account + " has access to " + vof);
    }

    @Override
    public void checkAccess(User user, ControlledEntity entity) throws PermissionDeniedException {
        for (SecurityChecker checker : _securityCheckers) {
            if (checker.checkAccess(user, entity)) {
                if (logger.isDebugEnabled()) {
                    logger.debug("Access granted to " + user + "to " + entity + "by " + checker.getName());
                }
                return;
            }
        }
        throw new PermissionDeniedException("There's no way to confirm " + user + " has access to " + entity);
    }

    @Override
    public String getConfigComponentName() {
        return AccountManager.class.getSimpleName();
    }

    @Override
    public ConfigKey<?>[] getConfigKeys() {
        return new ConfigKey<?>[] {UseSecretKeyInResponse, enableUserTwoFactorAuthentication,
                userTwoFactorAuthenticationDefaultProvider, mandateUserTwoFactorAuthentication, userTwoFactorAuthenticationIssuer};
    }

    public List<UserTwoFactorAuthenticator> getUserTwoFactorAuthenticationProviders() {
        return userTwoFactorAuthenticationProviders;
    }

    public void setUserTwoFactorAuthenticationProviders(final List<UserTwoFactorAuthenticator> userTwoFactorAuthenticationProviders) {
        this.userTwoFactorAuthenticationProviders = userTwoFactorAuthenticationProviders;
    }

    protected void initializeUserTwoFactorAuthenticationProvidersMap() {
        if (userTwoFactorAuthenticationProviders != null) {
            for (final UserTwoFactorAuthenticator userTwoFactorAuthenticator : userTwoFactorAuthenticationProviders) {
                userTwoFactorAuthenticationProvidersMap.put(userTwoFactorAuthenticator.getName().toLowerCase(), userTwoFactorAuthenticator);
            }
        }
    }

    @Override
    public void verifyUsingTwoFactorAuthenticationCode(final String code, final Long domainId, final Long userAccountId) {

        Account caller = CallContext.current().getCallingAccount();
        Account owner = _accountService.getActiveAccountById(caller.getId());

        checkAccess(caller, null, true, owner);

        UserAccount userAccount = _accountService.getUserAccountById(userAccountId);
        if (!userAccount.isUser2faEnabled()) {
            throw new CloudRuntimeException(String.format("Two factor authentication is not enabled on the user: %s", userAccount.getUsername()));
        }
        if (StringUtils.isBlank(userAccount.getUser2faProvider()) || StringUtils.isBlank(userAccount.getKeyFor2fa())) {
            throw new CloudRuntimeException(String.format("Two factor authentication is not setup for the user: %s, please setup 2FA before verifying", userAccount.getUsername()));
        }

        UserTwoFactorAuthenticator userTwoFactorAuthenticator = getUserTwoFactorAuthenticator(domainId, userAccountId);
        try {
            userTwoFactorAuthenticator.check2FA(code, userAccount);
            UserDetailVO userDetailVO = _userDetailsDao.findDetail(userAccountId, UserDetailVO.Setup2FADetail);
            if (userDetailVO != null) {
                userDetailVO.setValue(UserAccountVO.Setup2FAstatus.VERIFIED.name());
                _userDetailsDao.update(userDetailVO.getId(), userDetailVO);
            }
        } catch (CloudTwoFactorAuthenticationException e) {
            UserDetailVO userDetailVO = _userDetailsDao.findDetail(userAccountId, UserDetailVO.Setup2FADetail);
            if (userDetailVO != null && userDetailVO.getValue().equals(UserAccountVO.Setup2FAstatus.ENABLED.name())) {
                disableTwoFactorAuthentication(userAccountId, caller, owner);
            }
            throw e;
        }
    }

    @Override
    public UserTwoFactorAuthenticator getUserTwoFactorAuthenticator(Long domainId, Long userAccountId) {
        if (userAccountId != null) {
            UserAccount userAccount = _accountService.getUserAccountById(userAccountId);
            String user2FAProvider = userAccount.getUser2faProvider();
            if (user2FAProvider != null) {
                return getUserTwoFactorAuthenticator(user2FAProvider);
            }
        }
        final String name = userTwoFactorAuthenticationDefaultProvider.valueIn(domainId);
        return getUserTwoFactorAuthenticator(name);
    }

    @Override
    public UserTwoFactorAuthenticationSetupResponse setupUserTwoFactorAuthentication(SetupUserTwoFactorAuthenticationCmd cmd) {
        String providerName = cmd.getProvider();

        Account caller = CallContext.current().getCallingAccount();
        Account owner = _accountService.getActiveAccountById(caller.getId());

        if (Boolean.TRUE.equals(cmd.getEnable())) {
            checkAccess(caller, null, true, owner);
            Long userId = CallContext.current().getCallingUserId();

            return enableTwoFactorAuthentication(userId, providerName);
        }

        // Admin can disable 2FA of the users
        Long userId = cmd.getUserId();
        return disableTwoFactorAuthentication(userId, caller, owner);
    }

    protected UserTwoFactorAuthenticationSetupResponse enableTwoFactorAuthentication(Long userId, String providerName) {
        UserAccountVO userAccount = _userAccountDao.findById(userId);
        UserVO userVO = _userDao.findById(userId);
        Long domainId = userAccount.getDomainId();
        if (Boolean.FALSE.equals(enableUserTwoFactorAuthentication.valueIn(domainId)) && Boolean.FALSE.equals(mandateUserTwoFactorAuthentication.valueIn(domainId))) {
            throw new CloudRuntimeException("2FA is not enabled for this domain or at global level");
        }

        if (StringUtils.isEmpty(providerName)) {
            providerName = userTwoFactorAuthenticationDefaultProvider.valueIn(domainId);
            logger.debug(String.format("Provider name is not given to setup 2FA, so using the default 2FA provider %s", providerName));
        }

        UserTwoFactorAuthenticator provider = getUserTwoFactorAuthenticationProvider(providerName);
        String code = provider.setup2FAKey(userAccount);
        UserVO user = _userDao.createForUpdate();
        user.setKeyFor2fa(code);
        user.setUser2faProvider(provider.getName());
        user.setUser2faEnabled(true);
        _userDao.update(userId, user);

        // 2FA setup will be complete only upon successful verification with 2FA code
        UserDetailVO setup2FAstatus = new UserDetailVO(userId, UserDetailVO.Setup2FADetail, UserAccountVO.Setup2FAstatus.ENABLED.name());
        _userDetailsDao.persist(setup2FAstatus);

        UserTwoFactorAuthenticationSetupResponse response = new UserTwoFactorAuthenticationSetupResponse();
        response.setId(userVO.getUuid());
        response.setUsername(userAccount.getUsername());
        response.setSecretCode(code);

        return response;
    }

    protected UserTwoFactorAuthenticationSetupResponse disableTwoFactorAuthentication(Long userId, Account caller, Account owner) {
        UserVO userVO = null;
        if (userId != null) {
            userVO = validateUser(userId);
            owner = _accountService.getActiveAccountById(userVO.getAccountId());
        } else {
            userId = CallContext.current().getCallingUserId();
            userVO = _userDao.findById(userId);
        }
        checkAccess(caller, null, true, owner);

        UserVO user = _userDao.createForUpdate();
        user.setKeyFor2fa(null);
        user.setUser2faProvider(null);
        user.setUser2faEnabled(false);
        _userDao.update(userVO.getId(), user);
        _userDetailsDao.removeDetail(userId, UserDetailVO.Setup2FADetail);

        UserTwoFactorAuthenticationSetupResponse response = new UserTwoFactorAuthenticationSetupResponse();
        response.setId(userVO.getUuid());
        response.setUsername(userVO.getUsername());

        return response;
    }

    private UserVO validateUser(Long userId) {
        UserVO user = null;
        if (userId != null) {
            user = _userDao.findById(userId);
            if (user == null) {
                throw new InvalidParameterValueException("Invalid user ID provided");
            }
        }
        return user;
    }

    public UserTwoFactorAuthenticator getUserTwoFactorAuthenticator(final String name) {
        if (StringUtils.isEmpty(name)) {
            throw new CloudRuntimeException("UserTwoFactorAuthenticator name provided is empty");
        }
        if (!userTwoFactorAuthenticationProvidersMap.containsKey(name.toLowerCase())) {
            throw new CloudRuntimeException(String.format("Failed to find UserTwoFactorAuthenticator by the name: %s.", name));
        }
        return userTwoFactorAuthenticationProvidersMap.get(name.toLowerCase());
    }

}<|MERGE_RESOLUTION|>--- conflicted
+++ resolved
@@ -812,16 +812,11 @@
             return false;
         }
 
-<<<<<<< HEAD
-        if (logger.isDebugEnabled()) {
-            logger.debug("Removed account " + accountId);
-=======
         account.setState(State.REMOVED);
         _accountDao.update(accountId, account);
 
         if (s_logger.isDebugEnabled()) {
             s_logger.debug("Removed account " + accountId);
->>>>>>> 31e2b629
         }
 
         return cleanupAccount(account, callerUserId, caller);
