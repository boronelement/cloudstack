// Licensed to the Apache Software Foundation (ASF) under one
// or more contributor license agreements.  See the NOTICE file
// distributed with this work for additional information
// regarding copyright ownership.  The ASF licenses this file
// to you under the Apache License, Version 2.0 (the
// "License"); you may not use this file except in compliance
// with the License.  You may obtain a copy of the License at
//
//   http://www.apache.org/licenses/LICENSE-2.0
//
// Unless required by applicable law or agreed to in writing,
// software distributed under the License is distributed on an
// "AS IS" BASIS, WITHOUT WARRANTIES OR CONDITIONS OF ANY
// KIND, either express or implied.  See the License for the
// specific language governing permissions and limitations
// under the License.
package com.cloud.user;

import java.net.InetAddress;
import java.net.URLEncoder;
import java.security.NoSuchAlgorithmException;
import java.util.ArrayList;
import java.util.Collections;
import java.util.Comparator;
import java.util.HashMap;
import java.util.HashSet;
import java.util.LinkedHashSet;
import java.util.List;
import java.util.Map;
import java.util.Set;
import java.util.UUID;
import java.util.concurrent.Executors;
import java.util.concurrent.ScheduledExecutorService;
import java.util.concurrent.TimeUnit;

import javax.crypto.KeyGenerator;
import javax.crypto.Mac;
import javax.crypto.SecretKey;
import javax.crypto.spec.SecretKeySpec;
import javax.inject.Inject;
import javax.naming.ConfigurationException;

import org.apache.cloudstack.acl.APIChecker;
import org.apache.cloudstack.acl.ControlledEntity;
import org.apache.cloudstack.acl.QuerySelector;
import org.apache.cloudstack.acl.Role;
import org.apache.cloudstack.acl.RoleService;
import org.apache.cloudstack.acl.RoleType;
import org.apache.cloudstack.acl.SecurityChecker;
import org.apache.cloudstack.acl.SecurityChecker.AccessType;
import org.apache.cloudstack.affinity.AffinityGroup;
import org.apache.cloudstack.affinity.dao.AffinityGroupDao;
import org.apache.cloudstack.api.APICommand;
import org.apache.cloudstack.api.ApiCommandResourceType;
import org.apache.cloudstack.api.command.admin.account.CreateAccountCmd;
import org.apache.cloudstack.api.command.admin.account.UpdateAccountCmd;
import org.apache.cloudstack.api.command.admin.user.DeleteUserCmd;
import org.apache.cloudstack.api.command.admin.user.GetUserKeysCmd;
import org.apache.cloudstack.api.command.admin.user.MoveUserCmd;
import org.apache.cloudstack.api.command.admin.user.RegisterCmd;
import org.apache.cloudstack.api.command.admin.user.UpdateUserCmd;
import org.apache.cloudstack.api.response.UserTwoFactorAuthenticationSetupResponse;
import org.apache.cloudstack.auth.UserAuthenticator;
import org.apache.cloudstack.auth.UserAuthenticator.ActionOnFailedAuthentication;
import org.apache.cloudstack.auth.UserTwoFactorAuthenticator;
import org.apache.cloudstack.config.ApiServiceConfiguration;
import org.apache.cloudstack.context.CallContext;
import org.apache.cloudstack.engine.orchestration.service.NetworkOrchestrationService;
import org.apache.cloudstack.framework.config.ConfigKey;
import org.apache.cloudstack.framework.config.dao.ConfigurationDao;
import org.apache.cloudstack.framework.messagebus.MessageBus;
import org.apache.cloudstack.framework.messagebus.PublishScope;
import org.apache.cloudstack.managed.context.ManagedContextRunnable;
import org.apache.cloudstack.region.gslb.GlobalLoadBalancerRuleDao;
import org.apache.cloudstack.resourcedetail.UserDetailVO;
import org.apache.cloudstack.resourcedetail.dao.UserDetailsDao;
import org.apache.cloudstack.utils.baremetal.BaremetalUtils;
import org.apache.commons.codec.binary.Base64;
import org.apache.commons.collections.CollectionUtils;
import org.apache.commons.lang3.BooleanUtils;
import org.apache.commons.lang3.StringUtils;
import org.jetbrains.annotations.NotNull;

import com.cloud.api.ApiDBUtils;
import com.cloud.api.auth.SetupUserTwoFactorAuthenticationCmd;
import com.cloud.api.query.vo.ControlledViewEntity;
import com.cloud.configuration.Config;
import com.cloud.configuration.ConfigurationManager;
import com.cloud.configuration.Resource.ResourceOwnerType;
import com.cloud.configuration.ResourceCountVO;
import com.cloud.configuration.ResourceLimit;
import com.cloud.configuration.dao.ResourceCountDao;
import com.cloud.configuration.dao.ResourceLimitDao;
import com.cloud.dc.DataCenter;
import com.cloud.dc.DataCenterVO;
import com.cloud.dc.DedicatedResourceVO;
import com.cloud.dc.dao.DataCenterDao;
import com.cloud.dc.dao.DataCenterVnetDao;
import com.cloud.dc.dao.DedicatedResourceDao;
import com.cloud.domain.Domain;
import com.cloud.domain.DomainVO;
import com.cloud.domain.dao.DomainDao;
import com.cloud.event.ActionEvent;
import com.cloud.event.ActionEventUtils;
import com.cloud.event.ActionEvents;
import com.cloud.event.EventTypes;
import com.cloud.exception.AgentUnavailableException;
import com.cloud.exception.CloudAuthenticationException;
import com.cloud.exception.CloudTwoFactorAuthenticationException;
import com.cloud.exception.ConcurrentOperationException;
import com.cloud.exception.InvalidParameterValueException;
import com.cloud.exception.OperationTimedoutException;
import com.cloud.exception.PermissionDeniedException;
import com.cloud.exception.ResourceUnavailableException;
import com.cloud.network.IpAddress;
import com.cloud.network.IpAddressManager;
import com.cloud.network.Network;
import com.cloud.network.NetworkModel;
import com.cloud.network.security.SecurityGroupService;
import com.cloud.network.security.SecurityGroupVO;
import com.cloud.network.VpnUserVO;
import com.cloud.network.as.AutoScaleManager;
import com.cloud.network.dao.AccountGuestVlanMapDao;
import com.cloud.network.dao.AccountGuestVlanMapVO;
import com.cloud.network.dao.IPAddressDao;
import com.cloud.network.dao.IPAddressVO;
import com.cloud.network.dao.NetworkDao;
import com.cloud.network.dao.NetworkVO;
import com.cloud.network.dao.RemoteAccessVpnDao;
import com.cloud.network.dao.RemoteAccessVpnVO;
import com.cloud.network.dao.VpnUserDao;
import com.cloud.network.router.VirtualRouter;
import com.cloud.network.security.SecurityGroupManager;
import com.cloud.network.security.dao.SecurityGroupDao;
import com.cloud.network.vpc.Vpc;
import com.cloud.network.vpc.VpcManager;
import com.cloud.network.vpc.VpcOffering;
import com.cloud.network.vpn.RemoteAccessVpnService;
import com.cloud.network.vpn.Site2SiteVpnManager;
import com.cloud.offering.DiskOffering;
import com.cloud.offering.NetworkOffering;
import com.cloud.offering.ServiceOffering;
import com.cloud.projects.Project;
import com.cloud.projects.Project.ListProjectResourcesCriteria;
import com.cloud.projects.ProjectInvitationVO;
import com.cloud.projects.ProjectManager;
import com.cloud.projects.ProjectVO;
import com.cloud.projects.dao.ProjectAccountDao;
import com.cloud.projects.dao.ProjectDao;
import com.cloud.region.ha.GlobalLoadBalancingRulesService;
import com.cloud.storage.VMTemplateVO;
import com.cloud.storage.VolumeApiService;
import com.cloud.storage.VolumeVO;
import com.cloud.storage.dao.VMTemplateDao;
import com.cloud.storage.dao.VolumeDao;
import com.cloud.storage.snapshot.SnapshotManager;
import com.cloud.template.TemplateManager;
import com.cloud.template.VirtualMachineTemplate;
import com.cloud.user.Account.State;
import com.cloud.user.dao.AccountDao;
import com.cloud.user.dao.SSHKeyPairDao;
import com.cloud.user.dao.UserAccountDao;
import com.cloud.user.dao.UserDao;
import com.cloud.user.dao.UserDataDao;
import com.cloud.utils.ConstantTimeComparator;
import com.cloud.utils.NumbersUtil;
import com.cloud.utils.Pair;
import com.cloud.utils.Ternary;
import com.cloud.utils.component.Manager;
import com.cloud.utils.component.ManagerBase;
import com.cloud.utils.component.PluggableService;
import com.cloud.utils.concurrency.NamedThreadFactory;
import com.cloud.utils.db.DB;
import com.cloud.utils.db.GlobalLock;
import com.cloud.utils.db.JoinBuilder;
import com.cloud.utils.db.SearchBuilder;
import com.cloud.utils.db.SearchCriteria;
import com.cloud.utils.db.Transaction;
import com.cloud.utils.db.TransactionCallback;
import com.cloud.utils.db.TransactionCallbackNoReturn;
import com.cloud.utils.db.TransactionStatus;
import com.cloud.utils.exception.CloudRuntimeException;
import com.cloud.utils.net.NetUtils;
import com.cloud.vm.InstanceGroupVO;
import com.cloud.vm.ReservationContext;
import com.cloud.vm.ReservationContextImpl;
import com.cloud.vm.UserVmManager;
import com.cloud.vm.UserVmVO;
import com.cloud.vm.VMInstanceVO;
import com.cloud.vm.VirtualMachine;
import com.cloud.vm.VirtualMachineManager;
import com.cloud.vm.dao.InstanceGroupDao;
import com.cloud.vm.dao.UserVmDao;
import com.cloud.vm.dao.VMInstanceDao;
import com.cloud.vm.snapshot.VMSnapshot;
import com.cloud.vm.snapshot.VMSnapshotManager;
import com.cloud.vm.snapshot.VMSnapshotVO;
import com.cloud.vm.snapshot.dao.VMSnapshotDao;

public class AccountManagerImpl extends ManagerBase implements AccountManager, Manager {

    @Inject
    private AccountDao _accountDao;
    @Inject
    private ConfigurationDao _configDao;
    @Inject
    private ResourceCountDao _resourceCountDao;
    @Inject
    private UserDao _userDao;
    @Inject
    private UserDetailsDao _userDetailsDao;
    @Inject
    private InstanceGroupDao _vmGroupDao;
    @Inject
    private UserAccountDao _userAccountDao;
    @Inject
    private VolumeDao _volumeDao;
    @Inject
    private UserVmDao _userVmDao;
    @Inject
    private VMTemplateDao _templateDao;
    @Inject
    private NetworkDao _networkDao;
    @Inject
    private SecurityGroupDao _securityGroupDao;
    @Inject
    private VMInstanceDao _vmDao;
    @Inject
    private SecurityGroupManager _networkGroupMgr;
    @Inject
    private NetworkOrchestrationService _networkMgr;
    @Inject
    private SnapshotManager _snapMgr;
    @Inject
    private VMSnapshotManager _vmSnapshotMgr;
    @Inject
    private VMSnapshotDao _vmSnapshotDao;
    @Inject
    private UserVmManager _vmMgr;
    @Inject
    private TemplateManager _tmpltMgr;
    @Inject
    private ConfigurationManager _configMgr;
    @Inject
    private VirtualMachineManager _itMgr;
    @Inject
    private RemoteAccessVpnDao _remoteAccessVpnDao;
    @Inject
    private RemoteAccessVpnService _remoteAccessVpnMgr;
    @Inject
    private VpnUserDao _vpnUser;
    @Inject
    private DataCenterDao _dcDao;
    @Inject
    private DomainManager _domainMgr;
    @Inject
    private ProjectManager _projectMgr;
    @Inject
    private ProjectDao _projectDao;
    @Inject
    private AccountDetailsDao _accountDetailsDao;
    @Inject
    private DomainDao _domainDao;
    @Inject
    private ProjectAccountDao _projectAccountDao;
    @Inject
    private IPAddressDao _ipAddressDao;
    @Inject
    private VpcManager _vpcMgr;
    @Inject
    private NetworkModel _networkModel;
    @Inject
    private Site2SiteVpnManager _vpnMgr;
    @Inject
    private AutoScaleManager _autoscaleMgr;
    @Inject
    private VolumeApiService volumeService;
    @Inject
    private AffinityGroupDao _affinityGroupDao;
    @Inject
    private AccountGuestVlanMapDao _accountGuestVlanMapDao;
    @Inject
    private DataCenterVnetDao _dataCenterVnetDao;
    @Inject
    private ResourceLimitService _resourceLimitMgr;
    @Inject
    private ResourceLimitDao _resourceLimitDao;
    @Inject
    private DedicatedResourceDao _dedicatedDao;
    @Inject
    private GlobalLoadBalancerRuleDao _gslbRuleDao;
    @Inject
    private SSHKeyPairDao _sshKeyPairDao;
    @Inject
    private UserDataDao userDataDao;

    private List<QuerySelector> _querySelectors;

    @Inject
    private MessageBus _messageBus;

    @Inject
    private GlobalLoadBalancingRulesService _gslbService;

    @Inject
    public AccountService _accountService;

    private List<UserAuthenticator> _userAuthenticators;
    private List<UserTwoFactorAuthenticator> _userTwoFactorAuthenticators;
    protected List<UserAuthenticator> _userPasswordEncoders;
    protected List<PluggableService> services;
    private List<APIChecker> apiAccessCheckers;

    @Inject
    private IpAddressManager _ipAddrMgr;
    @Inject
    private RoleService roleService;

    @Inject
    private PasswordPolicy passwordPolicy;

    private final ScheduledExecutorService _executor = Executors.newScheduledThreadPool(1, new NamedThreadFactory("AccountChecker"));

    private int _allowedLoginAttempts;

    private UserVO _systemUser;
    private AccountVO _systemAccount;

    private List<SecurityChecker> _securityCheckers;
    private int _cleanupInterval;
    private List<String> apiNameList;

    protected static Map<String, UserTwoFactorAuthenticator> userTwoFactorAuthenticationProvidersMap = new HashMap<>();

    private List<UserTwoFactorAuthenticator> userTwoFactorAuthenticationProviders;

    public static ConfigKey<Boolean> enableUserTwoFactorAuthentication = new ConfigKey<>("Advanced",
            Boolean.class,
            "enable.user.2fa",
            "false",
            "Determines whether two factor authentication is enabled or not. This can also be configured at domain level.",
            true,
            ConfigKey.Scope.Domain);

    public static ConfigKey<Boolean> mandateUserTwoFactorAuthentication = new ConfigKey<>("Advanced",
            Boolean.class,
            "mandate.user.2fa",
            "false",
            "Determines whether to make the two factor authentication mandatory or not. This setting is applicable only when enable.user.2fa is true. This can also be configured at domain level.",
            true,
            ConfigKey.Scope.Domain);

    public static final ConfigKey<String> userTwoFactorAuthenticationIssuer = new ConfigKey<>("Advanced",
            String.class,
            "user.2fa.issuer",
            "CloudStack",
            "Name of the issuer of two factor authentication",
            true,
            ConfigKey.Scope.Domain);

    static final ConfigKey<String> userTwoFactorAuthenticationDefaultProvider = new ConfigKey<>("Advanced", String.class,
            "user.2fa.default.provider",
            "totp",
            "The default user two factor authentication provider. Eg. totp, staticpin", true, ConfigKey.Scope.Domain);

    protected AccountManagerImpl() {
        super();
    }

    public List<UserAuthenticator> getUserAuthenticators() {
        return _userAuthenticators;
    }

    public void setUserAuthenticators(List<UserAuthenticator> authenticators) {
        _userAuthenticators = authenticators;
    }

    public List<UserTwoFactorAuthenticator> getUserTwoFactorAuthenticators() {
        return _userTwoFactorAuthenticators;
    }

    public void setUserTwoFactorAuthenticators(List<UserTwoFactorAuthenticator> twoFactorAuthenticators) {
        _userTwoFactorAuthenticators = twoFactorAuthenticators;
    }

    public List<UserAuthenticator> getUserPasswordEncoders() {
        return _userPasswordEncoders;
    }

    public void setUserPasswordEncoders(List<UserAuthenticator> encoders) {
        _userPasswordEncoders = encoders;
    }

    public List<SecurityChecker> getSecurityCheckers() {
        return _securityCheckers;
    }

    public void setSecurityCheckers(List<SecurityChecker> securityCheckers) {
        _securityCheckers = securityCheckers;
    }

    public List<PluggableService> getServices() {
        return services;
    }

    public void setServices(List<PluggableService> services) {
        this.services = services;
    }

    public List<APIChecker> getApiAccessCheckers() {
        return apiAccessCheckers;
    }

    public void setApiAccessCheckers(List<APIChecker> apiAccessCheckers) {
        this.apiAccessCheckers = apiAccessCheckers;
    }

    public List<QuerySelector> getQuerySelectors() {
        return _querySelectors;
    }

    public void setQuerySelectors(List<QuerySelector> querySelectors) {
        _querySelectors = querySelectors;
    }

    @Override
    public boolean configure(final String name, final Map<String, Object> params) throws ConfigurationException {
        _systemAccount = _accountDao.findById(Account.ACCOUNT_ID_SYSTEM);
        if (_systemAccount == null) {
            throw new ConfigurationException("Unable to find the system account using " + Account.ACCOUNT_ID_SYSTEM);
        }

        _systemUser = _userDao.findById(User.UID_SYSTEM);
        if (_systemUser == null) {
            throw new ConfigurationException("Unable to find the system user using " + User.UID_SYSTEM);
        }

        Map<String, String> configs = _configDao.getConfiguration(params);

        String loginAttempts = configs.get(Config.IncorrectLoginAttemptsAllowed.key());
        _allowedLoginAttempts = NumbersUtil.parseInt(loginAttempts, 5);

        String value = configs.get(Config.AccountCleanupInterval.key());
        _cleanupInterval = NumbersUtil.parseInt(value, 60 * 60 * 24); // 1 day.

        return true;
    }

    @Override
    public UserVO getSystemUser() {
        if (_systemUser == null) {
            _systemUser = _userDao.findById(User.UID_SYSTEM);
        }
        return _systemUser;
    }

    @Override
    public boolean start() {

        initializeUserTwoFactorAuthenticationProvidersMap();

        if (apiNameList == null) {
            long startTime = System.nanoTime();
            apiNameList = new ArrayList<String>();
            Set<Class<?>> cmdClasses = new LinkedHashSet<Class<?>>();
            for (PluggableService service : services) {
                logger.debug(String.format("getting api commands of service: %s", service.getClass().getName()));
                cmdClasses.addAll(service.getCommands());
            }
            apiNameList = createApiNameList(cmdClasses);
            long endTime = System.nanoTime();
            logger.info("Api Discovery Service: Annotation, docstrings, api relation graph processed in " + (endTime - startTime) / 1000000.0 + " ms");
        }
        _executor.scheduleAtFixedRate(new AccountCleanupTask(), _cleanupInterval, _cleanupInterval, TimeUnit.SECONDS);
        return true;
    }

    protected List<String> createApiNameList(Set<Class<?>> cmdClasses) {
        List<String> apiNameList = new ArrayList<String>();

        for (Class<?> cmdClass : cmdClasses) {
            APICommand apiCmdAnnotation = cmdClass.getAnnotation(APICommand.class);
            if (apiCmdAnnotation == null) {
                apiCmdAnnotation = cmdClass.getSuperclass().getAnnotation(APICommand.class);
            }
            if (apiCmdAnnotation == null || !apiCmdAnnotation.includeInApiDoc() || apiCmdAnnotation.name().isEmpty()) {
                continue;
            }

            String apiName = apiCmdAnnotation.name();
            if (logger.isTraceEnabled()) {
                logger.trace("Found api: " + apiName);
            }

            apiNameList.add(apiName);
        }

        return apiNameList;
    }


    @Override
    public boolean stop() {
        return true;
    }

    @Override
    public AccountVO getSystemAccount() {
        if (_systemAccount == null) {
            _systemAccount = _accountDao.findById(Account.ACCOUNT_ID_SYSTEM);
        }
        return _systemAccount;
    }

    @Override
    public boolean isAdmin(Long accountId) {
        if (accountId != null) {
            AccountVO acct = _accountDao.findById(accountId);
            if (acct == null) {
                return false;  //account is deleted or does not exist
            }
            if ((isRootAdmin(accountId)) || (isDomainAdmin(accountId)) || (isResourceDomainAdmin(accountId))) {
                return true;
            } else if (acct.getType() == Account.Type.READ_ONLY_ADMIN) {
                return true;
            }

        }
        return false;
    }

    @Override
    public boolean isRootAdmin(Long accountId) {
        if (accountId != null) {
            AccountVO acct = _accountDao.findById(accountId);
            if (acct == null) {
                return false;  //account is deleted or does not exist
            }
            for (SecurityChecker checker : _securityCheckers) {
                try {
                    if (checker.checkAccess(acct, null, null, "SystemCapability")) {
                        if (logger.isTraceEnabled()) {
                            logger.trace("Root Access granted to " + acct + " by " + checker.getName());
                        }
                        return true;
                    }
                } catch (PermissionDeniedException ex) {
                    return false;
                }
            }
        }
        return false;
    }

    @Override
    public boolean isDomainAdmin(Long accountId) {
        if (accountId != null) {
            AccountVO acct = _accountDao.findById(accountId);
            if (acct == null) {
                return false;  //account is deleted or does not exist
            }
            for (SecurityChecker checker : _securityCheckers) {
                try {
                    if (checker.checkAccess(acct, null, null, "DomainCapability")) {
                        if (logger.isTraceEnabled()) {
                            logger.trace("DomainAdmin Access granted to " + acct + " by " + checker.getName());
                        }
                        return true;
                    }
                } catch (PermissionDeniedException ex) {
                    return false;
                }
            }
        }
        return false;
    }

    @Override
    public boolean isNormalUser(long accountId) {
        AccountVO acct = _accountDao.findById(accountId);
        if (acct != null && acct.getType() == Account.Type.NORMAL) {
            return true;
        }
        return false;
    }

    public boolean isResourceDomainAdmin(Long accountId) {
        if (accountId != null) {
            AccountVO acct = _accountDao.findById(accountId);
            if (acct == null) {
                return false;  //account is deleted or does not exist
            }
            for (SecurityChecker checker : _securityCheckers) {
                try {
                    if (checker.checkAccess(acct, null, null, "DomainResourceCapability")) {
                        if (logger.isTraceEnabled()) {
                            logger.trace("ResourceDomainAdmin Access granted to " + acct + " by " + checker.getName());
                        }
                        return true;
                    }
                } catch (PermissionDeniedException ex) {
                    return false;
                }
            }
        }
        return false;
    }

    public boolean isInternalAccount(long accountId) {
        Account account = _accountDao.findById(accountId);
        if (account == null) {
            return false;  //account is deleted or does not exist
        }
        if (isRootAdmin(accountId) || (account.getType() == Account.Type.ADMIN)) {
            return true;
        }
        return false;
    }

    @Override
    public void checkAccess(Account caller, Domain domain) throws PermissionDeniedException {
        for (SecurityChecker checker : _securityCheckers) {
            if (checker.checkAccess(caller, domain)) {
                if (logger.isDebugEnabled()) {
                    logger.debug("Access granted to " + caller + " to " + domain + " by " + checker.getName());
                }
                return;
            }
        }
        throw new PermissionDeniedException("There's no way to confirm " + caller + " has access to " + domain);
    }

    @Override
    public void checkAccess(Account caller, AccessType accessType, boolean sameOwner, ControlledEntity... entities) {
        checkAccess(caller, accessType, sameOwner, null, entities);
    }

    @Override
    public void checkAccess(Account caller, AccessType accessType, boolean sameOwner, String apiName, ControlledEntity... entities) {

        //check for the same owner
        Long ownerId = null;
        ControlledEntity prevEntity = null;
        if (sameOwner) {
            for (ControlledEntity entity : entities) {
                if (ownerId == null) {
                    ownerId = entity.getAccountId();
                } else if (ownerId.longValue() != entity.getAccountId()) {
                    throw new PermissionDeniedException("Entity " + entity + " and entity " + prevEntity + " belong to different accounts");
                }
                prevEntity = entity;
            }
        }

        if (caller.getId() == Account.ACCOUNT_ID_SYSTEM || isRootAdmin(caller.getId())) {
            // no need to make permission checks if the system/root admin makes the call
            if (logger.isTraceEnabled()) {
                logger.trace("No need to make permission check for System/RootAdmin account, returning true");
            }

            return;
        }

        HashMap<Long, List<ControlledEntity>> domains = new HashMap<Long, List<ControlledEntity>>();

        for (ControlledEntity entity : entities) {
            long domainId = entity.getDomainId();
            if (entity.getAccountId() != -1 && domainId == -1) { // If account exists domainId should too so calculate
                // it. This condition might be hit for templates or entities which miss domainId in their tables
                Account account = ApiDBUtils.findAccountById(entity.getAccountId());
                domainId = account != null ? account.getDomainId() : -1;
            }
            if (entity.getAccountId() != -1 && domainId != -1 && !(entity instanceof VirtualMachineTemplate)
                    && !(entity instanceof Network && accessType != null && (accessType == AccessType.UseEntry || accessType == AccessType.OperateEntry))
                    && !(entity instanceof AffinityGroup) && !(entity instanceof VirtualRouter)) {
                List<ControlledEntity> toBeChecked = domains.get(entity.getDomainId());
                // for templates, we don't have to do cross domains check
                if (toBeChecked == null) {
                    toBeChecked = new ArrayList<ControlledEntity>();
                    domains.put(domainId, toBeChecked);
                }
                toBeChecked.add(entity);
            }
            boolean granted = false;
            for (SecurityChecker checker : _securityCheckers) {
                if (checker.checkAccess(caller, entity, accessType, apiName)) {
                    if (logger.isDebugEnabled()) {
                        logger.debug("Access to " + entity + " granted to " + caller + " by " + checker.getName());
                    }
                    granted = true;
                    break;
                }
            }

            if (!granted) {
                assert false : "How can all of the security checkers pass on checking this check: " + entity;
            throw new PermissionDeniedException("There's no way to confirm " + caller + " has access to " + entity);
            }
        }

        for (Map.Entry<Long, List<ControlledEntity>> domain : domains.entrySet()) {
            for (SecurityChecker checker : _securityCheckers) {
                Domain d = _domainMgr.getDomain(domain.getKey());
                if (d == null || d.getRemoved() != null) {
                    throw new PermissionDeniedException("Domain is not found.", caller, domain.getValue());
                }
                try {
                    checker.checkAccess(caller, d);
                } catch (PermissionDeniedException e) {
                    e.addDetails(caller, domain.getValue());
                    throw e;
                }
            }
        }

        // check that resources belong to the same account

    }

    @Override
    public Long checkAccessAndSpecifyAuthority(Account caller, Long zoneId) {
        // We just care for resource domain admins for now, and they should be permitted to see only their zone.
        if (isResourceDomainAdmin(caller.getAccountId())) {
            if (zoneId == null) {
                return getZoneIdForAccount(caller);
            } else if (zoneId.compareTo(getZoneIdForAccount(caller)) != 0) {
                throw new PermissionDeniedException("Caller " + caller + "is not allowed to access the zone " + zoneId);
            } else {
                return zoneId;
            }
        } else {
            return zoneId;
        }
    }

    private Long getZoneIdForAccount(Account account) {

        // Currently just for resource domain admin
        List<DataCenterVO> dcList = _dcDao.findZonesByDomainId(account.getDomainId());
        if (dcList != null && dcList.size() != 0) {
            return dcList.get(0).getId();
        } else {
            throw new CloudRuntimeException("Failed to find any private zone for Resource domain admin.");
        }

    }

    @DB
    public void updateLoginAttempts(final Long id, final int attempts, final boolean toDisable) {
        try {
            Transaction.execute(new TransactionCallbackNoReturn() {
                @Override
                public void doInTransactionWithoutResult(TransactionStatus status) {
                    UserAccountVO user = null;
                    user = _userAccountDao.lockRow(id, true);
                    user.setLoginAttempts(attempts);
                    if (toDisable) {
                        user.setState(State.DISABLED.toString());
                    }
                    _userAccountDao.update(id, user);
                }
            });
        } catch (Exception e) {
            logger.error("Failed to update login attempts for user with id " + id);
        }
    }

    private boolean doSetUserStatus(long userId, State state) {
        UserVO userForUpdate = _userDao.createForUpdate();
        userForUpdate.setState(state);
        return _userDao.update(Long.valueOf(userId), userForUpdate);
    }

    @Override
    public boolean enableAccount(long accountId) {
        boolean success = false;
        AccountVO acctForUpdate = _accountDao.createForUpdate();
        acctForUpdate.setState(State.ENABLED);
        acctForUpdate.setNeedsCleanup(false);
        success = _accountDao.update(Long.valueOf(accountId), acctForUpdate);
        return success;
    }

    protected boolean lockAccount(long accountId) {
        boolean success = false;
        Account account = _accountDao.findById(accountId);
        if (account != null) {
            if (account.getState().equals(State.LOCKED)) {
                return true; // already locked, no-op
            } else if (account.getState().equals(State.ENABLED)) {
                AccountVO acctForUpdate = _accountDao.createForUpdate();
                acctForUpdate.setState(State.LOCKED);
                success = _accountDao.update(Long.valueOf(accountId), acctForUpdate);
            } else {
                if (logger.isInfoEnabled()) {
                    logger.info("Attempting to lock a non-enabled account, current state is " + account.getState() + " (accountId: " + accountId + "), locking failed.");
                }
            }
        } else {
            logger.warn("Failed to lock account " + accountId + ", account not found.");
        }
        return success;
    }

    @Override
    public boolean deleteAccount(AccountVO account, long callerUserId, Account caller) {
        long accountId = account.getId();

        // delete the account record
        if (!_accountDao.remove(accountId)) {
            logger.error("Unable to delete account " + accountId);
            return false;
        }

        if (logger.isDebugEnabled()) {
            logger.debug("Removed account " + accountId);
        }

        return cleanupAccount(account, callerUserId, caller);
    }

    protected boolean cleanupAccount(AccountVO account, long callerUserId, Account caller) {
        long accountId = account.getId();
        boolean accountCleanupNeeded = false;

        try {
            // cleanup the users from the account
            List<UserVO> users = _userDao.listByAccount(accountId);
            for (UserVO user : users) {
                if (!_userDao.remove(user.getId())) {
                    logger.error("Unable to delete user: " + user + " as a part of account " + account + " cleanup");
                    accountCleanupNeeded = true;
                }
            }

            // delete autoscaling VM groups
            if (!_autoscaleMgr.deleteAutoScaleVmGroupsByAccount(accountId)) {
                accountCleanupNeeded = true;
            }


            // delete global load balancer rules for the account.
            List<org.apache.cloudstack.region.gslb.GlobalLoadBalancerRuleVO> gslbRules = _gslbRuleDao.listByAccount(accountId);
            if (gslbRules != null && !gslbRules.isEmpty()) {
                _gslbService.revokeAllGslbRulesForAccount(caller, accountId);
            }

            // delete the account from project accounts
            _projectAccountDao.removeAccountFromProjects(accountId);

            if (account.getType() != Account.Type.PROJECT) {
                // delete the account from group
                _messageBus.publish(_name, MESSAGE_REMOVE_ACCOUNT_EVENT, PublishScope.LOCAL, accountId);
            }

            // delete all vm groups belonging to accont
            List<InstanceGroupVO> groups = _vmGroupDao.listByAccountId(accountId);
            for (InstanceGroupVO group : groups) {
                if (!_vmMgr.deleteVmGroup(group.getId())) {
                    logger.error("Unable to delete group: " + group.getId());
                    accountCleanupNeeded = true;
                }
            }

            // Delete the snapshots dir for the account. Have to do this before destroying the VMs.
            boolean success = _snapMgr.deleteSnapshotDirsForAccount(accountId);
            if (success) {
                logger.debug("Successfully deleted snapshots directories for all volumes under account " + accountId + " across all zones");
            }

            // clean up templates
            List<VMTemplateVO> userTemplates = _templateDao.listByAccountId(accountId);
            boolean allTemplatesDeleted = true;
            for (VMTemplateVO template : userTemplates) {
                if (template.getRemoved() == null) {
                    try {
                        allTemplatesDeleted = _tmpltMgr.delete(callerUserId, template.getId(), null);
                    } catch (Exception e) {
                        logger.warn("Failed to delete template while removing account: " + template.getName() + " due to: ", e);
                        allTemplatesDeleted = false;
                    }
                }
            }

            if (!allTemplatesDeleted) {
                logger.warn("Failed to delete templates while removing account id=" + accountId);
                accountCleanupNeeded = true;
            }

            // Destroy VM Snapshots
            List<VMSnapshotVO> vmSnapshots = _vmSnapshotDao.listByAccountId(Long.valueOf(accountId));
            for (VMSnapshot vmSnapshot : vmSnapshots) {
                try {
                    _vmSnapshotMgr.deleteVMSnapshot(vmSnapshot.getId());
                } catch (Exception e) {
                    logger.debug("Failed to cleanup vm snapshot " + vmSnapshot.getId() + " due to " + e.toString());
                }
            }

            // Destroy the account's VMs
            List<UserVmVO> vms = _userVmDao.listByAccountId(accountId);
            if (logger.isDebugEnabled()) {
                logger.debug("Expunging # of vms (accountId=" + accountId + "): " + vms.size());
            }

            for (UserVmVO vm : vms) {
                if (vm.getState() != VirtualMachine.State.Destroyed && vm.getState() != VirtualMachine.State.Expunging) {
                    try {
                        _vmMgr.destroyVm(vm.getId(), false);
                    } catch (Exception e) {
                        e.printStackTrace();
                        logger.warn("Failed destroying instance " + vm.getUuid() + " as part of account deletion.");
                    }
                }
                // no need to catch exception at this place as expunging vm
                // should pass in order to perform further cleanup
                if (!_vmMgr.expunge(vm)) {
                    logger.error("Unable to expunge vm: " + vm.getId());
                    accountCleanupNeeded = true;
                }
            }

            // Mark the account's volumes as destroyed
            List<VolumeVO> volumes = _volumeDao.findDetachedByAccount(accountId);
            for (VolumeVO volume : volumes) {
                try {
                    volumeService.deleteVolume(volume.getId(), caller);
                } catch (Exception ex) {
                    logger.warn("Failed to cleanup volumes as a part of account id=" + accountId + " cleanup due to Exception: ", ex);
                    accountCleanupNeeded = true;
                }
            }

            // delete remote access vpns and associated users
            List<RemoteAccessVpnVO> remoteAccessVpns = _remoteAccessVpnDao.findByAccount(accountId);
            List<VpnUserVO> vpnUsers = _vpnUser.listByAccount(accountId);

            for (VpnUserVO vpnUser : vpnUsers) {
                _remoteAccessVpnMgr.removeVpnUser(accountId, vpnUser.getUsername(), caller);
            }

            try {
                for (RemoteAccessVpnVO vpn : remoteAccessVpns) {
                    _remoteAccessVpnMgr.destroyRemoteAccessVpnForIp(vpn.getServerAddressId(), caller, false);
                }
            } catch (ResourceUnavailableException ex) {
                logger.warn("Failed to cleanup remote access vpn resources as a part of account id=" + accountId + " cleanup due to Exception: ", ex);
                accountCleanupNeeded = true;
            }

            // Cleanup tungsten security groups
            List<SecurityGroupVO> securityGroupList = _securityGroupDao.listByAccountId(accountId);
            for(SecurityGroupVO securityGroupVO : securityGroupList) {
                _messageBus.publish(_name, SecurityGroupService.MESSAGE_DELETE_TUNGSTEN_SECURITY_GROUP_EVENT, PublishScope.LOCAL, securityGroupVO);
            }

            // Cleanup security groups
            int numRemoved = _securityGroupDao.removeByAccountId(accountId);
            logger.info("deleteAccount: Deleted " + numRemoved + " network groups for account " + accountId);

            // Cleanup affinity groups
            int numAGRemoved = _affinityGroupDao.removeByAccountId(accountId);
            logger.info("deleteAccount: Deleted " + numAGRemoved + " affinity groups for account " + accountId);

            // Delete all the networks
            boolean networksDeleted = true;
            logger.debug("Deleting networks for account " + account.getId());
            List<NetworkVO> networks = _networkDao.listByOwner(accountId);
            if (networks != null) {
                Collections.sort(networks, new Comparator<NetworkVO>() {
                    @Override
                    public int compare(NetworkVO network1, NetworkVO network2) {
                        if (network1.getGuestType() != network2.getGuestType() && Network.GuestType.Isolated.equals(network2.getGuestType())) {
                            return -1;
                        };
                        return 1;
                    }
                });
                for (NetworkVO network : networks) {
                    if (_networkModel.isPrivateGateway(network.getId())) {
                        continue;
                    }

                    ReservationContext context = new ReservationContextImpl(null, null, getActiveUser(callerUserId), caller);

                    if (!_networkMgr.destroyNetwork(network.getId(), context, false)) {
                        logger.warn("Unable to destroy network " + network + " as a part of account id=" + accountId + " cleanup.");
                        accountCleanupNeeded = true;
                        networksDeleted = false;
                    } else {
                        logger.debug("Network " + network.getId() + " successfully deleted as a part of account id=" + accountId + " cleanup.");
                    }
                }
            }

            // Delete all VPCs
            boolean vpcsDeleted = true;
            logger.debug("Deleting vpcs for account " + account.getId());
            List<? extends Vpc> vpcs = _vpcMgr.getVpcsForAccount(account.getId());
            for (Vpc vpc : vpcs) {

                if (!_vpcMgr.destroyVpc(vpc, caller, callerUserId)) {
                    logger.warn("Unable to destroy VPC " + vpc + " as a part of account id=" + accountId + " cleanup.");
                    accountCleanupNeeded = true;
                    vpcsDeleted = false;
                } else {
                    logger.debug("VPC " + vpc.getId() + " successfully deleted as a part of account id=" + accountId + " cleanup.");
                }
            }

            if (networksDeleted && vpcsDeleted) {
                // release ip addresses belonging to the account
                List<? extends IpAddress> ipsToRelease = _ipAddressDao.listByAccount(accountId);
                for (IpAddress ip : ipsToRelease) {
                    logger.debug("Releasing ip " + ip + " as a part of account id=" + accountId + " cleanup");
                    if (!_ipAddrMgr.disassociatePublicIpAddress(ip.getId(), callerUserId, caller)) {
                        logger.warn("Failed to release ip address " + ip + " as a part of account id=" + accountId + " clenaup");
                        accountCleanupNeeded = true;
                    }
                }
            }

            // Delete Site 2 Site VPN customer gateway
            logger.debug("Deleting site-to-site VPN customer gateways for account " + accountId);
            if (!_vpnMgr.deleteCustomerGatewayByAccount(accountId)) {
                logger.warn("Fail to delete site-to-site VPN customer gateways for account " + accountId);
            }

            // Delete autoscale resources if any
            try {
                _autoscaleMgr.cleanUpAutoScaleResources(accountId);
            } catch (CloudRuntimeException ex) {
                logger.warn("Failed to cleanup AutoScale resources as a part of account id=" + accountId + " cleanup due to exception:", ex);
                accountCleanupNeeded = true;
            }

            // release account specific Virtual vlans (belong to system Public Network) - only when networks are cleaned
            // up successfully
            if (networksDeleted) {
                if (!_configMgr.releaseAccountSpecificVirtualRanges(accountId)) {
                    accountCleanupNeeded = true;
                } else {
                    logger.debug("Account specific Virtual IP ranges " + " are successfully released as a part of account id=" + accountId + " cleanup.");
                }
            }

            // release account specific guest vlans
            List<AccountGuestVlanMapVO> maps = _accountGuestVlanMapDao.listAccountGuestVlanMapsByAccount(accountId);
            for (AccountGuestVlanMapVO map : maps) {
                _dataCenterVnetDao.releaseDedicatedGuestVlans(map.getId());
            }
            int vlansReleased = _accountGuestVlanMapDao.removeByAccountId(accountId);
            logger.info("deleteAccount: Released " + vlansReleased + " dedicated guest vlan ranges from account " + accountId);

            // release account specific acquired portable IP's. Since all the portable IP's must have been already
            // disassociated with VPC/guest network (due to deletion), so just mark portable IP as free.
            List<? extends IpAddress> ipsToRelease = _ipAddressDao.listByAccount(accountId);
            for (IpAddress ip : ipsToRelease) {
                if (ip.isPortable()) {
                    logger.debug("Releasing portable ip " + ip + " as a part of account id=" + accountId + " cleanup");
                    _ipAddrMgr.releasePortableIpAddress(ip.getId());
                }
            }

            // release dedication if any
            List<DedicatedResourceVO> dedicatedResources = _dedicatedDao.listByAccountId(accountId);
            if (dedicatedResources != null && !dedicatedResources.isEmpty()) {
                logger.debug("Releasing dedicated resources for account " + accountId);
                for (DedicatedResourceVO dr : dedicatedResources) {
                    if (!_dedicatedDao.remove(dr.getId())) {
                        logger.warn("Fail to release dedicated resources for account " + accountId);
                    }
                }
            }

            // Updating and deleting the resourceLimit and resourceCount should be the last step in cleanupAccount
// process.
            // Update resource count for this account and for parent domains.
            List<ResourceCountVO> resourceCounts = _resourceCountDao.listByOwnerId(accountId, ResourceOwnerType.Account);
            for (ResourceCountVO resourceCount : resourceCounts) {
                _resourceLimitMgr.decrementResourceCount(accountId, resourceCount.getType(), resourceCount.getCount());
            }

            // Delete resource count and resource limits entries set for this account (if there are any).
            _resourceCountDao.removeEntriesByOwner(accountId, ResourceOwnerType.Account);
            _resourceLimitDao.removeEntriesByOwner(accountId, ResourceOwnerType.Account);

            // Delete ssh keypairs
            List<SSHKeyPairVO> sshkeypairs = _sshKeyPairDao.listKeyPairs(accountId, account.getDomainId());
            for (SSHKeyPairVO keypair : sshkeypairs) {
                _sshKeyPairDao.remove(keypair.getId());
            }

            // Delete registered UserData
            userDataDao.removeByAccountId(accountId);

            return true;
        } catch (Exception ex) {
            logger.warn("Failed to cleanup account " + account + " due to ", ex);
            accountCleanupNeeded = true;
            return true;
        } finally {
            logger.info("Cleanup for account " + account.getId() + (accountCleanupNeeded ? " is needed." : " is not needed."));
            if (accountCleanupNeeded) {
                _accountDao.markForCleanup(accountId);
            } else {
                account.setNeedsCleanup(false);
                _accountDao.update(accountId, account);
            }
        }
    }

    @Override
    public boolean disableAccount(long accountId) throws ConcurrentOperationException, ResourceUnavailableException {
        boolean success = false;
        if (accountId <= 2) {
            if (logger.isInfoEnabled()) {
                logger.info("disableAccount -- invalid account id: " + accountId);
            }
            return false;
        }

        AccountVO account = _accountDao.findById(accountId);
        if ((account == null) || (account.getState().equals(State.DISABLED) && !account.getNeedsCleanup())) {
            success = true;
        } else {
            AccountVO acctForUpdate = _accountDao.createForUpdate();
            acctForUpdate.setState(State.DISABLED);
            success = _accountDao.update(Long.valueOf(accountId), acctForUpdate);

            if (success) {
                boolean disableAccountResult = false;
                try {
                    disableAccountResult = doDisableAccount(accountId);
                } finally {
                    if (!disableAccountResult) {
                        logger.warn("Failed to disable account " + account + " resources as a part of disableAccount call, marking the account for cleanup");
                        _accountDao.markForCleanup(accountId);
                    } else {
                        acctForUpdate = _accountDao.createForUpdate();
                        account.setNeedsCleanup(false);
                        _accountDao.update(accountId, account);
                    }
                }
            }
        }
        return success;
    }

    private boolean doDisableAccount(long accountId) throws ConcurrentOperationException, ResourceUnavailableException {
        List<VMInstanceVO> vms = _vmDao.listByAccountId(accountId);
        boolean success = true;
        for (VMInstanceVO vm : vms) {
            try {
                try {
                    _itMgr.advanceStop(vm.getUuid(), false);
                } catch (OperationTimedoutException ote) {
                    logger.warn("Operation for stopping vm timed out, unable to stop vm " + vm.getHostName(), ote);
                    success = false;
                }
            } catch (AgentUnavailableException aue) {
                logger.warn("Agent running on host " + vm.getHostId() + " is unavailable, unable to stop vm " + vm.getHostName(), aue);
                success = false;
            }
        }

        return success;
    }

    @Override
    @ActionEvents({@ActionEvent(eventType = EventTypes.EVENT_ACCOUNT_CREATE, eventDescription = "creating Account"),
            @ActionEvent(eventType = EventTypes.EVENT_USER_CREATE, eventDescription = "creating User")})
    public UserAccount createUserAccount(CreateAccountCmd accountCmd) {
        return createUserAccount(accountCmd.getUsername(), accountCmd.getPassword(), accountCmd.getFirstName(),
                accountCmd.getLastName(), accountCmd.getEmail(), accountCmd.getTimeZone(), accountCmd.getAccountName(),
                accountCmd.getAccountType(), accountCmd.getRoleId(), accountCmd.getDomainId(),
                accountCmd.getNetworkDomain(), accountCmd.getDetails(), accountCmd.getAccountUUID(),
                accountCmd.getUserUUID(), User.Source.UNKNOWN);
    }

    // ///////////////////////////////////////////////////
    // ////////////// API commands /////////////////////
    // ///////////////////////////////////////////////////

    @Override
    @DB
    @ActionEvents({@ActionEvent(eventType = EventTypes.EVENT_ACCOUNT_CREATE, eventDescription = "creating Account"),
        @ActionEvent(eventType = EventTypes.EVENT_USER_CREATE, eventDescription = "creating User")})
    public UserAccount createUserAccount(final String userName, final String password, final String firstName,
                                         final String lastName, final String email, final String timezone,
                                         String accountName, final Account.Type accountType, final Long roleId, Long domainId,
                                         final String networkDomain, final Map<String, String> details,
                                         String accountUUID, final String userUUID, final User.Source source) {

        if (accountName == null) {
            accountName = userName;
        }
        if (domainId == null) {
            domainId = Domain.ROOT_DOMAIN;
        }

        if (StringUtils.isEmpty(userName)) {
            throw new InvalidParameterValueException("Username is empty");
        }

        if (StringUtils.isEmpty(firstName)) {
            throw new InvalidParameterValueException("Firstname is empty");
        }

        if (StringUtils.isEmpty(lastName)) {
            throw new InvalidParameterValueException("Lastname is empty");
        }

        // Validate domain
        Domain domain = _domainMgr.getDomain(domainId);
        if (domain == null) {
            throw new InvalidParameterValueException("The domain " + domainId + " does not exist; unable to create account");
        }

        // Check permissions
        checkAccess(getCurrentCallingAccount(), domain);

        if (!_userAccountDao.validateUsernameInDomain(userName, domainId)) {
            throw new InvalidParameterValueException("The user " + userName + " already exists in domain " + domainId);
        }

        if (networkDomain != null && networkDomain.length() > 0) {
            if (!NetUtils.verifyDomainName(networkDomain)) {
                throw new InvalidParameterValueException(
                        "Invalid network domain. Total length shouldn't exceed 190 chars. Each domain label must be between 1 and 63 characters long, can contain ASCII letters 'a' through 'z', the digits '0' through '9', "
                                + "and the hyphen ('-'); can't start or end with \"-\"");
            }
        }

        final String accountNameFinal = accountName;
        final Long domainIdFinal = domainId;
        final String accountUUIDFinal = accountUUID;
        Pair<Long, Account> pair = Transaction.execute(new TransactionCallback<Pair<Long, Account>>() {
            @Override
            public Pair<Long, Account> doInTransaction(TransactionStatus status) {
                // create account
                String accountUUID = accountUUIDFinal;
                if (accountUUID == null) {
                    accountUUID = UUID.randomUUID().toString();
                }
                AccountVO account = createAccount(accountNameFinal, accountType, roleId, domainIdFinal, networkDomain, details, accountUUID);
                long accountId = account.getId();

                checkRoleEscalation(getCurrentCallingAccount(), account);

                // create the first user for the account
                UserVO user = createUser(accountId, userName, password, firstName, lastName, email, timezone, userUUID, source);

                if (accountType == Account.Type.RESOURCE_DOMAIN_ADMIN) {
                    // set registration token
                    byte[] bytes = (domainIdFinal + accountNameFinal + userName + System.currentTimeMillis()).getBytes();
                    String registrationToken = UUID.nameUUIDFromBytes(bytes).toString();
                    user.setRegistrationToken(registrationToken);
                }

                return new Pair<Long, Account>(user.getId(), account);
            }
        });

        long userId = pair.first();
        Account account = pair.second();

        // create correct account and group association based on accountType
        if (accountType != Account.Type.PROJECT) {
            Map<Long, Long> accountGroupMap = new HashMap<Long, Long>();
            accountGroupMap.put(account.getId(), (long) (accountType.ordinal() + 1));
            _messageBus.publish(_name, MESSAGE_ADD_ACCOUNT_EVENT, PublishScope.LOCAL, accountGroupMap);
        }

        CallContext.current().putContextParameter(Account.class, account.getUuid());
        CallContext.current().putContextParameter(User.class, userId);

        // check success
        return _userAccountDao.findById(userId);
    }

    private boolean isValidRoleChange(Account account, Role role) {
        Long currentAccRoleId = account.getRoleId();
        Role currentRole = roleService.findRole(currentAccRoleId);

        if (role.getRoleType().ordinal() < currentRole.getRoleType().ordinal() && ((account.getType() == Account.Type.NORMAL && role.getRoleType().getAccountType().ordinal() > Account.Type.NORMAL.ordinal()) ||
                account.getType().ordinal() > Account.Type.NORMAL.ordinal() && role.getRoleType().getAccountType().ordinal() < account.getType().ordinal() && role.getRoleType().getAccountType().ordinal() > 0)) {
            throw new PermissionDeniedException(String.format("Unable to update account role to %s as you are " +
                    "attempting to escalate the account %s to account type %s which has higher privileges", role.getName(), account.getAccountName(), role.getRoleType().getAccountType().name()));
        }
        return true;
    }

    /**
     * if there is any permission under the requested role that is not permitted for the caller, refuse
     */
    private void checkRoleEscalation(Account caller, Account requested) {
        if (logger.isDebugEnabled()) {
            logger.debug(String.format("checking if user of account %s [%s] with role-id [%d] can create an account of type %s [%s] with role-id [%d]",
                    caller.getAccountName(),
                    caller.getUuid(),
                    caller.getRoleId(),
                    requested.getAccountName(),
                    requested.getUuid(),
                    requested.getRoleId()));
        }
        List<APIChecker> apiCheckers = getEnabledApiCheckers();
        for (String command : apiNameList) {
            try {
                checkApiAccess(apiCheckers, requested, command);
            } catch (PermissionDeniedException pde) {
                if (logger.isTraceEnabled()) {
                    logger.trace(String.format("checking for permission to \"%s\" is irrelevant as it is not requested for %s [%s]",
                            command,
                            pde.getAccount().getAccountName(),
                            pde.getAccount().getUuid(),
                            pde.getEntitiesInViolation()
                            ));
                }
                continue;
            }
            // so requested can, now make sure caller can as well
            try {
                if (logger.isTraceEnabled()) {
                    logger.trace(String.format("permission to \"%s\" is requested",
                            command));
                }
                checkApiAccess(apiCheckers, caller, command);
            } catch (PermissionDeniedException pde) {
                String msg = String.format("User of Account %s/%s (%s) can not create an account with access to more privileges they have themself.",
                        caller.getAccountName(),
                        caller.getDomainId(),
                        caller.getUuid());
                logger.warn(msg);
                throw new PermissionDeniedException(msg,pde);
            }
        }
    }

    private void checkApiAccess(List<APIChecker> apiCheckers, Account caller, String command) {
        for (final APIChecker apiChecker : apiCheckers) {
            apiChecker.checkAccess(caller, command);
        }
    }

    @NotNull
    private List<APIChecker> getEnabledApiCheckers() {
        // we are really only interested in the dynamic access checker
        List<APIChecker> usableApiCheckers = new ArrayList<>();
        for (APIChecker apiChecker : apiAccessCheckers) {
            if (apiChecker.isEnabled()) {
                usableApiCheckers.add(apiChecker);
                if (logger.isTraceEnabled()) {
                    logger.trace(String.format("using api checker \"%s\"",
                            apiChecker.getName()));
                }
            }
        }
        return usableApiCheckers;
    }

    @Override
    @ActionEvent(eventType = EventTypes.EVENT_USER_CREATE, eventDescription = "creating User")
    public UserVO createUser(String userName, String password, String firstName, String lastName, String email, String timeZone, String accountName, Long domainId, String userUUID,
            User.Source source) {
        // default domain to ROOT if not specified
        if (domainId == null) {
            domainId = Domain.ROOT_DOMAIN;
        }

        Domain domain = _domainMgr.getDomain(domainId);
        if (domain == null) {
            throw new CloudRuntimeException("The domain " + domainId + " does not exist; unable to create user");
        } else if (domain.getState().equals(Domain.State.Inactive)) {
            throw new CloudRuntimeException("The user cannot be created as domain " + domain.getName() + " is being deleted");
        }

        checkAccess(getCurrentCallingAccount(), domain);

        Account account = _accountDao.findEnabledAccount(accountName, domainId);
        if (account == null || account.getType() == Account.Type.PROJECT) {
            throw new InvalidParameterValueException("Unable to find account " + accountName + " in domain id=" + domainId + " to create user");
        }

        if (account.getId() == Account.ACCOUNT_ID_SYSTEM) {
            throw new PermissionDeniedException("Account id : " + account.getId() + " is a system account, can't add a user to it");
        }

        if (!_userAccountDao.validateUsernameInDomain(userName, domainId)) {
            throw new CloudRuntimeException("The user " + userName + " already exists in domain " + domainId);
        }
        UserVO user = null;
        user = createUser(account.getId(), userName, password, firstName, lastName, email, timeZone, userUUID, source);
        return user;
    }

    @Override
    @ActionEvent(eventType = EventTypes.EVENT_USER_CREATE, eventDescription = "creating User")
    public UserVO createUser(String userName, String password, String firstName, String lastName, String email, String timeZone, String accountName, Long domainId, String userUUID) {

        return createUser(userName, password, firstName, lastName, email, timeZone, accountName, domainId, userUUID, User.Source.UNKNOWN);
    }

    @Override
    @ActionEvent(eventType = EventTypes.EVENT_USER_UPDATE, eventDescription = "Updating User")
    public UserAccount updateUser(UpdateUserCmd updateUserCmd) {
        UserVO user = retrieveAndValidateUser(updateUserCmd);
        logger.debug("Updating user with Id: " + user.getUuid());

        validateAndUpdateApiAndSecretKeyIfNeeded(updateUserCmd, user);
        Account account = retrieveAndValidateAccount(user);

        validateAndUpdateFirstNameIfNeeded(updateUserCmd, user);
        validateAndUpdateLastNameIfNeeded(updateUserCmd, user);
        validateAndUpdateUsernameIfNeeded(updateUserCmd, user, account);

        validateUserPasswordAndUpdateIfNeeded(updateUserCmd.getPassword(), user, updateUserCmd.getCurrentPassword());
        String email = updateUserCmd.getEmail();
        if (StringUtils.isNotBlank(email)) {
            user.setEmail(email);
        }
        String timezone = updateUserCmd.getTimezone();
        if (StringUtils.isNotBlank(timezone)) {
            user.setTimezone(timezone);
        }
        Boolean mandate2FA = updateUserCmd.getMandate2FA();
        if (mandate2FA != null && mandate2FA) {
            user.setUser2faEnabled(true);
        }
        _userDao.update(user.getId(), user);
        return _userAccountDao.findById(user.getId());
    }

    /**
     * Updates the password in the user POJO if needed. If no password is provided, then the password is not updated.
     * The following validations are executed if 'password' is not null. Admins (root admins or domain admins) can execute password updates without entering the current password.
     * <ul>
     *  <li> If 'password' is blank, we throw an {@link InvalidParameterValueException};
     *  <li> If 'current password' is not provided and user is not an Admin, we throw an {@link InvalidParameterValueException};
     *  <li> If a normal user is calling this method, we use {@link #validateCurrentPassword(UserVO, String)} to check if the provided old password matches the database one;
     * </ul>
     *
     * If all checks pass, we encode the given password with the most preferable password mechanism given in {@link #_userPasswordEncoders}.
     */
    protected void validateUserPasswordAndUpdateIfNeeded(String newPassword, UserVO user, String currentPassword) {
        if (newPassword == null) {
            logger.trace("No new password to update for user: " + user.getUuid());
            return;
        }
        if (StringUtils.isBlank(newPassword)) {
            throw new InvalidParameterValueException("Password cannot be empty or blank.");
        }

        passwordPolicy.verifyIfPasswordCompliesWithPasswordPolicies(newPassword, user.getUsername(), getAccount(user.getAccountId()).getDomainId());

        Account callingAccount = getCurrentCallingAccount();
        boolean isRootAdminExecutingPasswordUpdate = callingAccount.getId() == Account.ACCOUNT_ID_SYSTEM || isRootAdmin(callingAccount.getId());
        boolean isDomainAdmin = isDomainAdmin(callingAccount.getId());
        boolean isAdmin = isDomainAdmin || isRootAdminExecutingPasswordUpdate;
        if (isAdmin) {
            logger.trace(String.format("Admin account [uuid=%s] executing password update for user [%s] ", callingAccount.getUuid(), user.getUuid()));
        }
        if (!isAdmin && StringUtils.isBlank(currentPassword)) {
            throw new InvalidParameterValueException("To set a new password the current password must be provided.");
        }
        if (CollectionUtils.isEmpty(_userPasswordEncoders)) {
            throw new CloudRuntimeException("No user authenticators configured!");
        }
        if (!isAdmin) {
            validateCurrentPassword(user, currentPassword);
        }
        UserAuthenticator userAuthenticator = _userPasswordEncoders.get(0);
        String newPasswordEncoded = userAuthenticator.encode(newPassword);
        user.setPassword(newPasswordEncoded);
    }

    /**
     * Iterates over all configured user authenticators and tries to authenticate the user using the current password.
     * If the user is authenticated with success, we have nothing else to do here; otherwise, an {@link InvalidParameterValueException} is thrown.
     */
    protected void validateCurrentPassword(UserVO user, String currentPassword) {
        AccountVO userAccount = _accountDao.findById(user.getAccountId());
        boolean currentPasswordMatchesDataBasePassword = false;
        for (UserAuthenticator userAuthenticator : _userPasswordEncoders) {
            Pair<Boolean, ActionOnFailedAuthentication> authenticationResult = userAuthenticator.authenticate(user.getUsername(), currentPassword, userAccount.getDomainId(), null);
            if (authenticationResult == null) {
                logger.trace(String.format("Authenticator [%s] is returning null for the authenticate mehtod.", userAuthenticator.getClass()));
                continue;
            }
            if (BooleanUtils.toBoolean(authenticationResult.first())) {
                logger.debug(String.format("User [id=%s] re-authenticated [authenticator=%s] during password update.", user.getUuid(), userAuthenticator.getName()));
                currentPasswordMatchesDataBasePassword = true;
                break;
            }
        }
        if (!currentPasswordMatchesDataBasePassword) {
            throw new InvalidParameterValueException("Current password is incorrect.");
        }
    }

    /**
     * Validates the user 'username' if provided. The 'username' cannot be blank (when provided).
     * <ul>
     *  <li> If the 'username' is not provided, we do not update it (setting to null) in the User POJO.
     *  <li> If the 'username' is blank, we throw an {@link InvalidParameterValueException}.
     *  <li> The username must be unique in each domain. Therefore, if there is already another user with the same username, an {@link InvalidParameterValueException} is thrown.
     * </ul>
     */
    protected void validateAndUpdateUsernameIfNeeded(UpdateUserCmd updateUserCmd, UserVO user, Account account) {
        String userName = updateUserCmd.getUsername();
        if (userName == null) {
            return;
        }
        if (StringUtils.isBlank(userName)) {
            throw new InvalidParameterValueException("Username cannot be empty.");
        }
        List<UserVO> duplicatedUsers = _userDao.findUsersByName(userName);
        for (UserVO duplicatedUser : duplicatedUsers) {
            if (duplicatedUser.getId() == user.getId()) {
                continue;
            }
            Account duplicatedUserAccountWithUserThatHasTheSameUserName = _accountDao.findById(duplicatedUser.getAccountId());
            if (duplicatedUserAccountWithUserThatHasTheSameUserName.getDomainId() == account.getDomainId()) {
                DomainVO domain = _domainDao.findById(duplicatedUserAccountWithUserThatHasTheSameUserName.getDomainId());
                throw new InvalidParameterValueException(String.format("Username [%s] already exists in domain [id=%s,name=%s]", duplicatedUser.getUsername(), domain.getUuid(), domain.getName()));
            }
        }
        user.setUsername(userName);
    }

    /**
     * Validates the user 'lastName' if provided. The 'lastName' cannot be blank (when provided).
     * <ul>
     *  <li> If the 'lastName' is not provided, we do not update it (setting to null) in the User POJO.
     *  <li> If the 'lastName' is blank, we throw an {@link InvalidParameterValueException}.
     * </ul>
     */
    protected void validateAndUpdateLastNameIfNeeded(UpdateUserCmd updateUserCmd, UserVO user) {
        String lastName = updateUserCmd.getLastname();
        if (lastName != null) {
            if (StringUtils.isBlank(lastName)) {
                throw new InvalidParameterValueException("Lastname cannot be empty.");
            }

            user.setLastname(lastName);
        }
    }

    /**
     * Validates the user 'firstName' if provided. The 'firstName' cannot be blank (when provided).
     * <ul>
     *  <li> If the 'firstName' is not provided, we do not update it (setting to null) in the User POJO.
     *  <li> If the 'firstName' is blank, we throw an {@link InvalidParameterValueException}.
     * </ul>
     */
    protected void validateAndUpdateFirstNameIfNeeded(UpdateUserCmd updateUserCmd, UserVO user) {
        String firstName = updateUserCmd.getFirstname();
        if (firstName != null) {
            if (StringUtils.isBlank(firstName)) {
                throw new InvalidParameterValueException("Firstname cannot be empty.");
            }
            user.setFirstname(firstName);
        }
    }

    /**
     * Searches an account for the given users. Then, we validate it as follows:
     * <ul>
     *  <li>If no account is found for the given user, we throw a {@link CloudRuntimeException}. There must be something wrong in the database for this case.
     *  <li>If the account is of {@link Account.Type#PROJECT}, we throw an {@link InvalidParameterValueException}.
     *  <li>If the account is of {@link Account#ACCOUNT_ID_SYSTEM}, we throw an {@link PermissionDeniedException}.
     * </ul>
     *
     * Afterwards, we check if the logged user has access to the user being updated via {@link #checkAccess(Account, AccessType, boolean, ControlledEntity...)}
     */
    protected Account retrieveAndValidateAccount(UserVO user) {
        Account account = _accountDao.findById(user.getAccountId());
        if (account == null) {
            throw new CloudRuntimeException("Unable to find user account with ID: " + user.getAccountId());
        }
        if (account.getType() == Account.Type.PROJECT) {
            throw new InvalidParameterValueException("Unable to find user with ID: " + user.getUuid());
        }
        if (account.getId() == Account.ACCOUNT_ID_SYSTEM) {
            throw new PermissionDeniedException("user UUID : " + user.getUuid() + " is a system account; update is not allowed.");
        }
        checkAccess(getCurrentCallingAccount(), AccessType.OperateEntry, true, account);
        return account;
    }

    /**
     * Returns the calling account using the method {@link CallContext#getCallingAccount()}.
     * We are introducing this method to avoid using 'PowerMockRunner' in unit tests. Then, we can mock the calls to this method, which facilitates the development of test cases.
     */
    protected Account getCurrentCallingAccount() {
        return CallContext.current().getCallingAccount();
    }

    /**
     * Validates user API and Secret keys. If a new pair of keys is provided, we update them in the user POJO.
     * <ul>
     * <li>When updating the keys, it must be provided a pair (API and Secret keys); otherwise, an {@link InvalidParameterValueException} is thrown.
     * <li>If a pair of keys is provided, we validate to see if there is an user already using the provided API key. If there is someone else using, we throw an {@link InvalidParameterValueException} because two users cannot have the same API key.
     * </ul>
     */
    protected void validateAndUpdateApiAndSecretKeyIfNeeded(UpdateUserCmd updateUserCmd, UserVO user) {
        String apiKey = updateUserCmd.getApiKey();
        String secretKey = updateUserCmd.getSecretKey();

        boolean isApiKeyBlank = StringUtils.isBlank(apiKey);
        boolean isSecretKeyBlank = StringUtils.isBlank(secretKey);
        if (isApiKeyBlank ^ isSecretKeyBlank) {
            throw new InvalidParameterValueException("Please provide a userApiKey/userSecretKey pair");
        }
        if (isApiKeyBlank && isSecretKeyBlank) {
            return;
        }
        Pair<User, Account> apiKeyOwner = _accountDao.findUserAccountByApiKey(apiKey);
        if (apiKeyOwner != null) {
            User userThatHasTheProvidedApiKey = apiKeyOwner.first();
            if (userThatHasTheProvidedApiKey.getId() != user.getId()) {
                throw new InvalidParameterValueException(String.format("The API key [%s] already exists in the system. Please provide a unique key.", apiKey));
            }
        }
        user.setApiKey(apiKey);
        user.setSecretKey(secretKey);
    }

    /**
     * Searches for a user with the given userId. If no user is found we throw an {@link InvalidParameterValueException}.
     */
    protected UserVO retrieveAndValidateUser(UpdateUserCmd updateUserCmd) {
        Long userId = updateUserCmd.getId();

        UserVO user = _userDao.getUser(userId);
        if (user == null) {
            throw new InvalidParameterValueException("Unable to find user with id: " + userId);
        }
        return user;
    }

    @Override
    @ActionEvent(eventType = EventTypes.EVENT_USER_DISABLE, eventDescription = "disabling User", async = true)
    public UserAccount disableUser(long userId) {
        Account caller = getCurrentCallingAccount();

        // Check if user exists in the system
        User user = _userDao.findById(userId);
        if (user == null || user.getRemoved() != null) {
            throw new InvalidParameterValueException("Unable to find active user by id " + userId);
        }

        Account account = _accountDao.findById(user.getAccountId());
        if (account == null) {
            throw new InvalidParameterValueException("unable to find user account " + user.getAccountId());
        }

        // don't allow disabling user belonging to project's account
        if (account.getType() == Account.Type.PROJECT) {
            throw new InvalidParameterValueException("Unable to find active user by id " + userId);
        }

        // If the user is a System user, return an error
        if (account.getId() == Account.ACCOUNT_ID_SYSTEM) {
            throw new InvalidParameterValueException("User id : " + userId + " is a system user, disabling is not allowed");
        }

        checkAccess(caller, AccessType.OperateEntry, true, account);

        boolean success = doSetUserStatus(userId, State.DISABLED);
        if (success) {

            CallContext.current().putContextParameter(User.class, user.getUuid());

            // user successfully disabled
            return _userAccountDao.findById(userId);
        } else {
            throw new CloudRuntimeException("Unable to disable user " + userId);
        }
    }

    @Override
    @DB
    @ActionEvent(eventType = EventTypes.EVENT_USER_ENABLE, eventDescription = "enabling User")
    public UserAccount enableUser(final long userId) {

        Account caller = getCurrentCallingAccount();

        // Check if user exists in the system
        final User user = _userDao.findById(userId);
        if (user == null || user.getRemoved() != null) {
            throw new InvalidParameterValueException("Unable to find active user by id " + userId);
        }

        Account account = _accountDao.findById(user.getAccountId());
        if (account == null) {
            throw new InvalidParameterValueException("unable to find user account " + user.getAccountId());
        }

        if (account.getType() == Account.Type.PROJECT) {
            throw new InvalidParameterValueException("Unable to find active user by id " + userId);
        }

        // If the user is a System user, return an error
        if (account.getId() == Account.ACCOUNT_ID_SYSTEM) {
            throw new InvalidParameterValueException("User id : " + userId + " is a system user, enabling is not allowed");
        }

        checkAccess(caller, AccessType.OperateEntry, true, account);

        boolean success = Transaction.execute(new TransactionCallback<Boolean>() {
            @Override
            public Boolean doInTransaction(TransactionStatus status) {
                boolean success = doSetUserStatus(userId, State.ENABLED);

                // make sure the account is enabled too
                success = success && enableAccount(user.getAccountId());

                return success;
            }
        });

        if (success) {
            // whenever the user is successfully enabled, reset the login attempts to zero
            updateLoginAttempts(userId, 0, false);

            CallContext.current().putContextParameter(User.class, user.getUuid());

            return _userAccountDao.findById(userId);
        } else {
            throw new CloudRuntimeException("Unable to enable user " + userId);
        }
    }

    @Override
    @ActionEvent(eventType = EventTypes.EVENT_USER_LOCK, eventDescription = "locking User")
    public UserAccount lockUser(long userId) {
        Account caller = getCurrentCallingAccount();

        // Check if user with id exists in the system
        User user = _userDao.findById(userId);
        if (user == null || user.getRemoved() != null) {
            throw new InvalidParameterValueException("Unable to find user by id");
        }

        Account account = _accountDao.findById(user.getAccountId());
        if (account == null) {
            throw new InvalidParameterValueException("unable to find user account " + user.getAccountId());
        }

        // don't allow to lock user of the account of type Project
        if (account.getType() == Account.Type.PROJECT) {
            throw new InvalidParameterValueException("Unable to find user by id");
        }

        // If the user is a System user, return an error. We do not allow this
        if (account.getId() == Account.ACCOUNT_ID_SYSTEM) {
            throw new PermissionDeniedException("user id : " + userId + " is a system user, locking is not allowed");
        }

        checkAccess(caller, AccessType.OperateEntry, true, account);

        // make sure the account is enabled too
        // if the user is either locked already or disabled already, don't change state...only lock currently enabled
// users
        boolean success = true;
        if (user.getState().equals(State.LOCKED)) {
            // already locked...no-op
            return _userAccountDao.findById(userId);
        } else if (user.getState().equals(State.ENABLED)) {
            success = doSetUserStatus(user.getId(), State.LOCKED);

            boolean lockAccount = true;
            List<UserVO> allUsersByAccount = _userDao.listByAccount(user.getAccountId());
            for (UserVO oneUser : allUsersByAccount) {
                if (oneUser.getState().equals(State.ENABLED)) {
                    lockAccount = false;
                    break;
                }
            }

            if (lockAccount) {
                success = (success && lockAccount(user.getAccountId()));
            }
        } else {
            if (logger.isInfoEnabled()) {
                logger.info("Attempting to lock a non-enabled user, current state is " + user.getState() + " (userId: " + user.getId() + "), locking failed.");
            }
            success = false;
        }

        if (success) {

            CallContext.current().putContextParameter(User.class, user.getUuid());

            return _userAccountDao.findById(userId);
        } else {
            throw new CloudRuntimeException("Unable to lock user " + userId);
        }
    }

    @Override
    @ActionEvent(eventType = EventTypes.EVENT_ACCOUNT_DELETE, eventDescription = "deleting account", async = true)
    public boolean deleteUserAccount(long accountId) {

        CallContext ctx = CallContext.current();
        long callerUserId = ctx.getCallingUserId();
        Account caller = ctx.getCallingAccount();

        // If the user is a System user, return an error. We do not allow this
        AccountVO account = _accountDao.findById(accountId);

<<<<<<< HEAD
        if (account == null || account.getRemoved() != null) {
            if (account != null) {
                logger.info("The account:" + account.getAccountName() + " is already removed");
            }
=======
        if (! isDeleteNeeded(account, accountId, caller)) {
>>>>>>> 0375714d
            return true;
        }

        // Account that manages project(s) can't be removed
        List<Long> managedProjectIds = _projectAccountDao.listAdministratedProjectIds(accountId);
        if (!managedProjectIds.isEmpty()) {
            StringBuilder projectIds = new StringBuilder();
            for (Long projectId : managedProjectIds) {
                projectIds.append(projectId).append(", ");
            }

            throw new InvalidParameterValueException("The account id=" + accountId + " manages project(s) with ids " + projectIds + "and can't be removed");
        }

        CallContext.current().putContextParameter(Account.class, account.getUuid());

        return deleteAccount(account, callerUserId, caller);
    }

    private boolean isDeleteNeeded(AccountVO account, long accountId, Account caller) {
        if (account == null) {
            s_logger.info(String.format("The account, identified by id %d, doesn't exist", accountId ));
            return false;
        }
        if (account.getRemoved() != null) {
            s_logger.info("The account:" + account.getAccountName() + " is already removed");
            return false;
        }
        // don't allow removing Project account
        if (account.getType() == Account.Type.PROJECT) {
            throw new InvalidParameterValueException("The specified account does not exist in the system");
        }

        checkAccess(caller, null, true, account);

        // don't allow to delete default account (system and admin)
        if (account.isDefault()) {
            throw new InvalidParameterValueException("The account is default and can't be removed");
        }
        return true;
    }

    @Override
    @ActionEvent(eventType = EventTypes.EVENT_ACCOUNT_ENABLE, eventDescription = "enabling account", async = true)
    public AccountVO enableAccount(String accountName, Long domainId, Long accountId) {

        // Check if account exists
        Account account = null;
        if (accountId != null) {
            account = _accountDao.findById(accountId);
        } else {
            account = _accountDao.findActiveAccount(accountName, domainId);
        }

        if (account == null || account.getType() == Account.Type.PROJECT) {
            throw new InvalidParameterValueException("Unable to find account by accountId: " + accountId + " OR by name: " + accountName + " in domain " + domainId);
        }

        if (account.getId() == Account.ACCOUNT_ID_SYSTEM) {
            throw new PermissionDeniedException("Account id : " + accountId + " is a system account, enable is not allowed");
        }

        // Check if user performing the action is allowed to modify this account
        Account caller = getCurrentCallingAccount();
        checkAccess(caller, AccessType.OperateEntry, true, account);

        boolean success = enableAccount(account.getId());
        if (success) {

            CallContext.current().putContextParameter(Account.class, account.getUuid());

            return _accountDao.findById(account.getId());
        } else {
            throw new CloudRuntimeException("Unable to enable account by accountId: " + accountId + " OR by name: " + accountName + " in domain " + domainId);
        }
    }

    @Override
    @ActionEvent(eventType = EventTypes.EVENT_ACCOUNT_DISABLE, eventDescription = "locking account", async = true)
    public AccountVO lockAccount(String accountName, Long domainId, Long accountId) {
        Account caller = getCurrentCallingAccount();

        Account account = null;
        if (accountId != null) {
            account = _accountDao.findById(accountId);
        } else {
            account = _accountDao.findActiveAccount(accountName, domainId);
        }

        if (account == null || account.getType() == Account.Type.PROJECT) {
            throw new InvalidParameterValueException("Unable to find active account by accountId: " + accountId + " OR by name: " + accountName + " in domain " + domainId);
        }

        if (account.getId() == Account.ACCOUNT_ID_SYSTEM) {
            throw new PermissionDeniedException("Account id : " + accountId + " is a system account, lock is not allowed");
        }

        checkAccess(caller, AccessType.OperateEntry, true, account);

        if (lockAccount(account.getId())) {
            CallContext.current().putContextParameter(Account.class, account.getUuid());
            return _accountDao.findById(account.getId());
        } else {
            throw new CloudRuntimeException("Unable to lock account by accountId: " + accountId + " OR by name: " + accountName + " in domain " + domainId);
        }
    }

    @Override
    @ActionEvent(eventType = EventTypes.EVENT_ACCOUNT_DISABLE, eventDescription = "disabling account", async = true)
    public AccountVO disableAccount(String accountName, Long domainId, Long accountId) throws ConcurrentOperationException, ResourceUnavailableException {
        Account caller = getCurrentCallingAccount();

        Account account = null;
        if (accountId != null) {
            account = _accountDao.findById(accountId);
        } else {
            account = _accountDao.findActiveAccount(accountName, domainId);
        }

        if (account == null || account.getType() == Account.Type.PROJECT) {
            throw new InvalidParameterValueException("Unable to find account by accountId: " + accountId + " OR by name: " + accountName + " in domain " + domainId);
        }

        if (account.getId() == Account.ACCOUNT_ID_SYSTEM) {
            throw new PermissionDeniedException("Account id : " + accountId + " is a system account, disable is not allowed");
        }

        checkAccess(caller, AccessType.OperateEntry, true, account);

        if (disableAccount(account.getId())) {
            CallContext.current().putContextParameter(Account.class, account.getUuid());
            return _accountDao.findById(account.getId());
        } else {
            throw new CloudRuntimeException("Unable to update account by accountId: " + accountId + " OR by name: " + accountName + " in domain " + domainId);
        }
    }

    @Override
    @DB
    @ActionEvent(eventType = EventTypes.EVENT_ACCOUNT_UPDATE, eventDescription = "updating account", async = true)
    public AccountVO updateAccount(UpdateAccountCmd cmd) {
        Long accountId = cmd.getId();
        Long domainId = cmd.getDomainId();
        Long roleId = cmd.getRoleId();
        String accountName = cmd.getAccountName();
        String newAccountName = cmd.getNewName();
        String networkDomain = cmd.getNetworkDomain();
        final Map<String, String> details = cmd.getDetails();

        boolean success = false;
        Account account = null;
        if (accountId != null) {
            account = _accountDao.findById(accountId);
        } else {
            account = _accountDao.findEnabledAccount(accountName, domainId);
        }

        final AccountVO acctForUpdate = _accountDao.findById(account.getId());

        // Check if account exists
        if (account == null || account.getType() == Account.Type.PROJECT) {
            logger.error("Unable to find account by accountId: " + accountId + " OR by name: " + accountName + " in domain " + domainId);
            throw new InvalidParameterValueException("Unable to find account by accountId: " + accountId + " OR by name: " + accountName + " in domain " + domainId);
        }

        // Don't allow to modify system account
        if (account.getId() == Account.ACCOUNT_ID_SYSTEM) {
            throw new InvalidParameterValueException("Can not modify system account");
        }

        // Check if user performing the action is allowed to modify this account
        Account caller = getCurrentCallingAccount();
        checkAccess(caller, _domainMgr.getDomain(account.getDomainId()));

        if(newAccountName != null) {

            if (newAccountName.isEmpty()) {
                throw new InvalidParameterValueException("The new account name for account '" + account.getUuid() + "' " +
                        "within domain '" + domainId + "'  is empty string. Account will be not renamed.");
            }

            // check if the new proposed account name is absent in the domain
            Account existingAccount = _accountDao.findActiveAccount(newAccountName, domainId);
            if (existingAccount != null && existingAccount.getId() != account.getId()) {
                throw new InvalidParameterValueException("The account with the proposed name '" +
                        newAccountName + "' exists in the domain '" +
                        domainId + "' with existing account id '" + existingAccount.getId() + "'");
            }

            acctForUpdate.setAccountName(newAccountName);
        }

        if (networkDomain != null && !networkDomain.isEmpty()) {
            if (!NetUtils.verifyDomainName(networkDomain)) {
                throw new InvalidParameterValueException("Invalid network domain or format. " +
                        "Total length shouldn't exceed 190 chars. Every domain part must be between 1 and 63 " +
                        "characters long, can contain ASCII letters 'a' through 'z', the digits '0' through '9', "
                                + "and the hyphen ('-'); can't start or end with \"-\"");
            }
        }


        if (roleId != null) {
            final List<Role> roles = cmd.roleService.listRoles();
            final boolean roleNotFound = roles.stream().filter(r -> r.getId() == roleId).count() == 0;
            if (roleNotFound) {
                throw new InvalidParameterValueException("Role with ID '" + roleId.toString() + "' " +
                        "is not found or not available for the account '" + account.getUuid() + "' " +
                        "in the domain '" + domainId + "'.");
            }

            Role role = roleService.findRole(roleId);
            isValidRoleChange(account, role);
            acctForUpdate.setRoleId(roleId);
            acctForUpdate.setType(role.getRoleType().getAccountType());
            checkRoleEscalation(getCurrentCallingAccount(), acctForUpdate);
        }

        if (networkDomain != null) {
            if (networkDomain.isEmpty()) {
                acctForUpdate.setNetworkDomain(null);
            } else {
                acctForUpdate.setNetworkDomain(networkDomain);
            }
        }

        final Account accountFinal = account;
        success = Transaction.execute((TransactionCallback<Boolean>) status -> {
            boolean success1 = _accountDao.update(accountFinal.getId(), acctForUpdate);

            if (details != null && success1) {
                _accountDetailsDao.update(accountFinal.getId(), details);
            }

            return success1;
        });

        if (success) {
            CallContext.current().putContextParameter(Account.class, account.getUuid());
            return _accountDao.findById(account.getId());
        } else {
            throw new CloudRuntimeException("Unable to update account by accountId: " + accountId + " OR by name: " + accountName + " in domain " + domainId);
        }
    }

    @Override
    @ActionEvent(eventType = EventTypes.EVENT_USER_DELETE, eventDescription = "deleting User")
    public boolean deleteUser(DeleteUserCmd deleteUserCmd) {
        UserVO user = getValidUserVO(deleteUserCmd.getId());

        Account account = _accountDao.findById(user.getAccountId());

        // don't allow to delete the user from the account of type Project
        checkAccountAndAccess(user, account);
        return _userDao.remove(deleteUserCmd.getId());
    }

    @Override
    @ActionEvent(eventType = EventTypes.EVENT_USER_MOVE, eventDescription = "moving User to a new account")
    public boolean moveUser(MoveUserCmd cmd) {
        final Long id = cmd.getId();
        UserVO user = getValidUserVO(id);
        Account oldAccount = _accountDao.findById(user.getAccountId());
        checkAccountAndAccess(user, oldAccount);
        long domainId = oldAccount.getDomainId();

        long newAccountId = getNewAccountId(domainId, cmd.getAccountName(), cmd.getAccountId());

        return moveUser(user, newAccountId);
    }

    @Override
    public boolean moveUser(long id, Long domainId, Account newAccount) {
        UserVO user = getValidUserVO(id);
        Account oldAccount = _accountDao.findById(user.getAccountId());
        checkAccountAndAccess(user, oldAccount);
        checkIfNotMovingAcrossDomains(domainId, newAccount);
        return moveUser(user, newAccount.getId());
    }

    private boolean moveUser(UserVO user, long newAccountId) {
        if (newAccountId == user.getAccountId()) {
            // could do a not silent fail but the objective of the user is reached
            return true; // no need to create a new user object for this user
        }

        return Transaction.execute(new TransactionCallback<Boolean>() {
            @Override
            public Boolean doInTransaction(TransactionStatus status) {
                UserVO newUser = new UserVO(user);
                user.setExternalEntity(user.getUuid());
                user.setUuid(UUID.randomUUID().toString());
                user.setApiKey(null);
                user.setSecretKey(null);
                _userDao.update(user.getId(), user);
                newUser.setAccountId(newAccountId);
                boolean success = _userDao.remove(user.getId());
                UserVO persisted = _userDao.persist(newUser);
                return success && persisted.getUuid().equals(user.getExternalEntity());
            }
        });
    }

    private long getNewAccountId(long domainId, String accountName, Long accountId) {
        Account newAccount = null;
        if (StringUtils.isNotBlank(accountName)) {
            if (logger.isDebugEnabled()) {
                logger.debug("Getting id for account by name '" + accountName + "' in domain " + domainId);
            }
            newAccount = _accountDao.findEnabledAccount(accountName, domainId);
        }
        if (newAccount == null && accountId != null) {
            newAccount = _accountDao.findById(accountId);
        }
        if (newAccount == null) {
            throw new CloudRuntimeException("no account name or account id. this should have been caught before this point");
        }

        checkIfNotMovingAcrossDomains(domainId, newAccount);
        return newAccount.getAccountId();
    }

    private void checkIfNotMovingAcrossDomains(long domainId, Account newAccount) {
        if (newAccount.getDomainId() != domainId) {
            // not in scope
            throw new InvalidParameterValueException("moving a user from an account in one domain to an account in another domain is not supported!");
        }
    }

    private void checkAccountAndAccess(UserVO user, Account account) {
        // don't allow to delete the user from the account of type Project
        if (account.getType() == Account.Type.PROJECT) {
            throw new InvalidParameterValueException("Project users cannot be deleted or moved.");
        }

        checkAccess(getCurrentCallingAccount(), AccessType.OperateEntry, true, account);
        CallContext.current().putContextParameter(User.class, user.getUuid());
    }

    private UserVO getValidUserVO(long id) {
        UserVO user = _userDao.findById(id);

        if (user == null || user.getRemoved() != null) {
            throw new InvalidParameterValueException("The specified user doesn't exist in the system");
        }

        // don't allow to delete default user (system and admin users)
        if (user.isDefault()) {
            throw new InvalidParameterValueException("The user is default and can't be (re)moved");
        }

        return user;
    }

    protected class AccountCleanupTask extends ManagedContextRunnable {
        @Override
        protected void runInContext() {
            try {
                GlobalLock lock = GlobalLock.getInternLock("AccountCleanup");
                if (lock == null) {
                    logger.debug("Couldn't get the global lock");
                    return;
                }

                if (!lock.lock(30)) {
                    logger.debug("Couldn't lock the db");
                    return;
                }

                try {
                    // Cleanup removed accounts
                    List<AccountVO> removedAccounts = _accountDao.findCleanupsForRemovedAccounts(null);
                    logger.info("Found " + removedAccounts.size() + " removed accounts to cleanup");
                    for (AccountVO account : removedAccounts) {
                        logger.debug("Cleaning up " + account.getId());
                        cleanupAccount(account, getSystemUser().getId(), getSystemAccount());
                    }

                    // cleanup disabled accounts
                    List<AccountVO> disabledAccounts = _accountDao.findCleanupsForDisabledAccounts();
                    logger.info("Found " + disabledAccounts.size() + " disabled accounts to cleanup");
                    for (AccountVO account : disabledAccounts) {
                        logger.debug("Disabling account " + account.getId());
                        try {
                            disableAccount(account.getId());
                        } catch (Exception e) {
                            logger.error("Skipping due to error on account " + account.getId(), e);
                        }
                    }

                    // cleanup inactive domains
                    List<? extends Domain> inactiveDomains = _domainMgr.findInactiveDomains();
                    logger.info("Found " + inactiveDomains.size() + " inactive domains to cleanup");
                    for (Domain inactiveDomain : inactiveDomains) {
                        long domainId = inactiveDomain.getId();
                        try {
                            List<AccountVO> accountsForCleanupInDomain = _accountDao.findCleanupsForRemovedAccounts(domainId);
                            if (accountsForCleanupInDomain.isEmpty()) {
                                // release dedication if any, before deleting the domain
                                List<DedicatedResourceVO> dedicatedResources = _dedicatedDao.listByDomainId(domainId);
                                if (dedicatedResources != null && !dedicatedResources.isEmpty()) {
                                    logger.debug("Releasing dedicated resources for domain" + domainId);
                                    for (DedicatedResourceVO dr : dedicatedResources) {
                                        if (!_dedicatedDao.remove(dr.getId())) {
                                            logger.warn("Fail to release dedicated resources for domain " + domainId);
                                        }
                                    }
                                }
                                logger.debug("Removing inactive domain id=" + domainId);
                                _domainMgr.removeDomain(domainId);
                            } else {
                                logger.debug("Can't remove inactive domain id=" + domainId + " as it has accounts that need cleanup");
                            }
                        } catch (Exception e) {
                            logger.error("Skipping due to error on domain " + domainId, e);
                        }
                    }

                    // cleanup inactive projects
                    List<ProjectVO> inactiveProjects = _projectDao.listByState(Project.State.Disabled);
                    logger.info("Found " + inactiveProjects.size() + " disabled projects to cleanup");
                    for (ProjectVO project : inactiveProjects) {
                        try {
                            Account projectAccount = getAccount(project.getProjectAccountId());
                            if (projectAccount == null) {
                                logger.debug("Removing inactive project id=" + project.getId());
                                _projectMgr.deleteProject(CallContext.current().getCallingAccount(), CallContext.current().getCallingUserId(), project);
                            } else {
                                logger.debug("Can't remove disabled project " + project + " as it has non removed account id=" + project.getId());
                            }
                        } catch (Exception e) {
                            logger.error("Skipping due to error on project " + project, e);
                        }
                    }

                } catch (Exception e) {
                    logger.error("Exception ", e);
                } finally {
                    lock.unlock();
                }
            } catch (Exception e) {
                logger.error("Exception ", e);
            }
        }
    }

    @Override
    public Account finalizeOwner(Account caller, String accountName, Long domainId, Long projectId) {
        // don't default the owner to the system account
        if (caller.getId() == Account.ACCOUNT_ID_SYSTEM && ((accountName == null || domainId == null) && projectId == null)) {
            throw new InvalidParameterValueException("Account and domainId are needed for resource creation");
        }

        // projectId and account/domainId can't be specified together
        if ((accountName != null && domainId != null) && projectId != null) {
            throw new InvalidParameterValueException("ProjectId and account/domainId can't be specified together");
        }

        if (projectId != null) {
            Project project = _projectMgr.getProject(projectId);
            if (project == null) {
                throw new InvalidParameterValueException("Unable to find project by id=" + projectId);
            }

            if (!_projectMgr.canAccessProjectAccount(caller, project.getProjectAccountId())) {
                throw new PermissionDeniedException("Account " + caller + " is unauthorised to use project id=" + projectId);
            }

            return getAccount(project.getProjectAccountId());
        }

        if (isAdmin(caller.getId()) && accountName != null && domainId != null) {
            Domain domain = _domainMgr.getDomain(domainId);
            if (domain == null) {
                throw new InvalidParameterValueException("Unable to find the domain by id=" + domainId);
            }

            Account owner = _accountDao.findActiveAccount(accountName, domainId);
            if (owner == null) {
                throw new InvalidParameterValueException("Unable to find account " + accountName + " in domain " + domainId);
            }
            checkAccess(caller, domain);

            return owner;
        } else if (!isAdmin(caller.getId()) && accountName != null && domainId != null) {
            if (!accountName.equals(caller.getAccountName()) || domainId.longValue() != caller.getDomainId()) {
                throw new PermissionDeniedException("Can't create/list resources for account " + accountName + " in domain " + domainId + ", permission denied");
            } else {
                return caller;
            }
        } else {
            if (accountName != null && domainId == null) {
                throw new InvalidParameterValueException("AccountName and domainId must be specified together");
            }
            // regular user can't create/list resources for other people
            return caller;
        }
    }

    @Override
    public Account getActiveAccountByName(String accountName, Long domainId) {
        if (accountName == null || domainId == null) {
            throw new InvalidParameterValueException("Both accountName and domainId are required for finding active account in the system");
        } else {
            return _accountDao.findActiveAccount(accountName, domainId);
        }
    }

    @Override
    public UserAccount getActiveUserAccount(String username, Long domainId) {
        return _userAccountDao.getUserAccount(username, domainId);
    }

    @Override
    public Account getActiveAccountById(long accountId) {
        return _accountDao.findById(accountId);
    }

    @Override
    public Account getAccount(long accountId) {
        return _accountDao.findByIdIncludingRemoved(accountId);
    }

    @Override
    public RoleType getRoleType(Account account) {
        if (account == null) {
            return RoleType.Unknown;
        }
        return RoleType.getByAccountType(account.getType());
    }

    @Override
    public User getActiveUser(long userId) {
        return _userDao.findById(userId);
    }

    @Override
    public User getUserIncludingRemoved(long userId) {
        return _userDao.findByIdIncludingRemoved(userId);
    }

    @Override
    public User getActiveUserByRegistrationToken(String registrationToken) {
        return _userDao.findUserByRegistrationToken(registrationToken);
    }

    @Override
    public void markUserRegistered(long userId) {
        UserVO userForUpdate = _userDao.createForUpdate();
        userForUpdate.setRegistered(true);
        _userDao.update(Long.valueOf(userId), userForUpdate);
    }

    @Override
    @DB
    public AccountVO createAccount(final String accountName, final Account.Type accountType, final Long roleId, final Long domainId, final String networkDomain, final Map<String, String> details, final String uuid) {
        // Validate domain
        Domain domain = _domainMgr.getDomain(domainId);
        if (domain == null) {
            throw new InvalidParameterValueException("The domain " + domainId + " does not exist; unable to create account");
        }

        if (domain.getState().equals(Domain.State.Inactive)) {
            throw new CloudRuntimeException("The account cannot be created as domain " + domain.getName() + " is being deleted");
        }

        if ((domainId != Domain.ROOT_DOMAIN) && (accountType == Account.Type.ADMIN)) {
            throw new InvalidParameterValueException(
                    "Invalid account type " + accountType + " given for an account in domain " + domainId + "; unable to create user of admin role type in non-ROOT domain.");
        }

        // Validate account/user/domain settings
        if (_accountDao.findActiveAccount(accountName, domainId) != null) {
            throw new InvalidParameterValueException("The specified account: " + accountName + " already exists");
        }

        if (networkDomain != null) {
            if (!NetUtils.verifyDomainName(networkDomain)) {
                throw new InvalidParameterValueException(
                        "Invalid network domain. Total length shouldn't exceed 190 chars. Each domain label must be between 1 and 63 characters long, can contain ASCII letters 'a' through 'z', the digits '0' through '9', "
                                + "and the hyphen ('-'); can't start or end with \"-\"");
            }
        }


        if (accountType == Account.Type.RESOURCE_DOMAIN_ADMIN) {
            List<DataCenterVO> dc = _dcDao.findZonesByDomainId(domainId);
            if (dc.isEmpty()) {
                throw new InvalidParameterValueException("The account cannot be created as domain " + domain.getName() + " is not associated with any private Zone");
            }
        }

        // Create the account
        return Transaction.execute(new TransactionCallback<AccountVO>() {
            @Override
            public AccountVO doInTransaction(TransactionStatus status) {
                AccountVO account = _accountDao.persist(new AccountVO(accountName, domainId, networkDomain, accountType, roleId, uuid));

                if (account == null) {
                    throw new CloudRuntimeException("Failed to create account name " + accountName + " in domain id=" + domainId);
                }

                Long accountId = account.getId();

                if (details != null) {
                    _accountDetailsDao.persist(accountId, details);
                }

                // Create resource count records for the account
                _resourceCountDao.createResourceCounts(accountId, ResourceLimit.ResourceOwnerType.Account);

                // Create default security group
                _networkGroupMgr.createDefaultSecurityGroup(accountId);

                return account;
            }
        });
    }

    protected UserVO createUser(long accountId, String userName, String password, String firstName, String lastName, String email, String timezone, String userUUID, User.Source source) {
        if (logger.isDebugEnabled()) {
            logger.debug("Creating user: " + userName + ", accountId: " + accountId + " timezone:" + timezone);
        }

        passwordPolicy.verifyIfPasswordCompliesWithPasswordPolicies(password, userName, getAccount(accountId).getDomainId());

        String encodedPassword = null;
        for (UserAuthenticator authenticator : _userPasswordEncoders) {
            encodedPassword = authenticator.encode(password);
            if (encodedPassword != null) {
                break;
            }
        }
        if (encodedPassword == null) {
            throw new CloudRuntimeException("Failed to encode password");
        }

        if (userUUID == null) {
            userUUID = UUID.randomUUID().toString();
        }

        UserVO user = _userDao.persist(new UserVO(accountId, userName, encodedPassword, firstName, lastName, email, timezone, userUUID, source));
        CallContext.current().putContextParameter(User.class, user.getUuid());
        return user;
    }

    @Override
    public void logoutUser(long userId) {
        UserAccount userAcct = _userAccountDao.findById(userId);
        if (userAcct != null) {
            ActionEventUtils.onActionEvent(userId, userAcct.getAccountId(), userAcct.getDomainId(), EventTypes.EVENT_USER_LOGOUT, "user has logged out", userId, ApiCommandResourceType.User.toString());
        } // else log some kind of error event? This likely means the user doesn't exist, or has been deleted...
    }

    @Override
    public UserAccount authenticateUser(final String username, final String password, final Long domainId, final InetAddress loginIpAddress, final Map<String, Object[]> requestParameters) {
        UserAccount user = null;
        if (password != null && !password.isEmpty()) {
            user = getUserAccount(username, password, domainId, requestParameters);
        } else {
            String key = _configDao.getValue("security.singlesignon.key");
            if (key == null) {
                // the SSO key is gone, don't authenticate
                return null;
            }

            String singleSignOnTolerance = _configDao.getValue("security.singlesignon.tolerance.millis");
            if (singleSignOnTolerance == null) {
                // the SSO tolerance is gone (how much time before/after system time we'll allow the login request to be
                // valid),
                // don't authenticate
                return null;
            }

            long tolerance = Long.parseLong(singleSignOnTolerance);
            String signature = null;
            long timestamp = 0L;
            String unsignedRequest = null;
            StringBuffer unsignedRequestBuffer = new StringBuffer();

            // - build a request string with sorted params, make sure it's all lowercase
            // - sign the request, verify the signature is the same
            List<String> parameterNames = new ArrayList<String>();

            for (Object paramNameObj : requestParameters.keySet()) {
                parameterNames.add((String)paramNameObj); // put the name in a list that we'll sort later
            }

            Collections.sort(parameterNames);

            try {
                for (String paramName : parameterNames) {
                    // parameters come as name/value pairs in the form String/String[]
                    String paramValue = ((String[])requestParameters.get(paramName))[0];

                    if ("signature".equalsIgnoreCase(paramName)) {
                        signature = paramValue;
                    } else {
                        if ("timestamp".equalsIgnoreCase(paramName)) {
                            String timestampStr = paramValue;
                            try {
                                // If the timestamp is in a valid range according to our tolerance, verify the request
                                // signature, otherwise return null to indicate authentication failure
                                timestamp = Long.parseLong(timestampStr);
                                long currentTime = System.currentTimeMillis();
                                if (Math.abs(currentTime - timestamp) > tolerance) {
                                    if (logger.isDebugEnabled()) {
                                        logger.debug("Expired timestamp passed in to login, current time = " + currentTime + ", timestamp = " + timestamp);
                                    }
                                    return null;
                                }
                            } catch (NumberFormatException nfe) {
                                if (logger.isDebugEnabled()) {
                                    logger.debug("Invalid timestamp passed in to login: " + timestampStr);
                                }
                                return null;
                            }
                        }

                        if (unsignedRequestBuffer.length() != 0) {
                            unsignedRequestBuffer.append("&");
                        }
                        unsignedRequestBuffer.append(paramName).append("=").append(URLEncoder.encode(paramValue, "UTF-8"));
                    }
                }

                if ((signature == null) || (timestamp == 0L)) {
                    if (logger.isDebugEnabled()) {
                        logger.debug("Missing parameters in login request, signature = " + signature + ", timestamp = " + timestamp);
                    }
                    return null;
                }

                unsignedRequest = unsignedRequestBuffer.toString().toLowerCase().replaceAll("\\+", "%20");

                Mac mac = Mac.getInstance("HmacSHA1");
                SecretKeySpec keySpec = new SecretKeySpec(key.getBytes(), "HmacSHA1");
                mac.init(keySpec);
                mac.update(unsignedRequest.getBytes());
                byte[] encryptedBytes = mac.doFinal();
                String computedSignature = new String(Base64.encodeBase64(encryptedBytes));
                boolean equalSig = ConstantTimeComparator.compareStrings(signature, computedSignature);
                if (!equalSig) {
                    logger.info("User signature: " + signature + " is not equaled to computed signature: " + computedSignature);
                } else {
                    user = _userAccountDao.getUserAccount(username, domainId);
                }
            } catch (Exception ex) {
                logger.error("Exception authenticating user", ex);
                return null;
            }
        }

        if (user != null) {
            // don't allow to authenticate system user
            if (user.getId() == User.UID_SYSTEM) {
                logger.error("Failed to authenticate user: " + username + " in domain " + domainId);
                return null;
            }
            // don't allow baremetal system user
            if (BaremetalUtils.BAREMETAL_SYSTEM_ACCOUNT_NAME.equals(user.getUsername())) {
                logger.error("Won't authenticate user: " + username + " in domain " + domainId);
                return null;
            }

            // We authenticated successfully by now, let's check if we are allowed to login from the ip address the reqest comes from
            final Account account = getAccount(user.getAccountId());
            final DomainVO domain = (DomainVO) _domainMgr.getDomain(account.getDomainId());

            // Get the CIDRs from where this account is allowed to make calls
            final String accessAllowedCidrs = ApiServiceConfiguration.ApiAllowedSourceCidrList.valueIn(account.getId()).replaceAll("\\s", "");
            final Boolean ApiSourceCidrChecksEnabled = ApiServiceConfiguration.ApiSourceCidrChecksEnabled.value();

            if (ApiSourceCidrChecksEnabled) {
                logger.debug("CIDRs from which account '" + account.toString() + "' is allowed to perform API calls: " + accessAllowedCidrs);

                // Block when is not in the list of allowed IPs
                if (!NetUtils.isIpInCidrList(loginIpAddress, accessAllowedCidrs.split(","))) {
                    logger.warn("Request by account '" + account.toString() + "' was denied since " + loginIpAddress.toString().replace("/", "") + " does not match " + accessAllowedCidrs);
                    throw new CloudAuthenticationException("Failed to authenticate user '" + username + "' in domain '" + domain.getPath() + "' from ip "
                            + loginIpAddress.toString().replace("/", "") + "; please provide valid credentials");
                }
            }

            // Here all is fine!
            if (logger.isDebugEnabled()) {
                logger.debug("User: " + username + " in domain " + domainId + " has successfully logged in");
            }

            ActionEventUtils.onActionEvent(user.getId(), user.getAccountId(), user.getDomainId(), EventTypes.EVENT_USER_LOGIN, "user has logged in from IP Address " + loginIpAddress, user.getId(), ApiCommandResourceType.User.toString());

            return user;
        } else {
            if (logger.isDebugEnabled()) {
                logger.debug("User: " + username + " in domain " + domainId + " has failed to log in");
            }
            return null;
        }
    }

    private UserAccount getUserAccount(String username, String password, Long domainId, Map<String, Object[]> requestParameters) {
        if (logger.isDebugEnabled()) {
            logger.debug("Attempting to log in user: " + username + " in domain " + domainId);
        }
        UserAccount userAccount = _userAccountDao.getUserAccount(username, domainId);

        boolean authenticated = false;
        HashSet<ActionOnFailedAuthentication> actionsOnFailedAuthenticaion = new HashSet<ActionOnFailedAuthentication>();
        User.Source userSource = userAccount != null ? userAccount.getSource() : User.Source.UNKNOWN;
        for (UserAuthenticator authenticator : _userAuthenticators) {
            if (userSource != User.Source.UNKNOWN) {
                if (!authenticator.getName().equalsIgnoreCase(userSource.name())) {
                    continue;
                }
            }
            Pair<Boolean, ActionOnFailedAuthentication> result = authenticator.authenticate(username, password, domainId, requestParameters);
            if (result.first()) {
                authenticated = true;
                break;
            } else if (result.second() != null) {
                actionsOnFailedAuthenticaion.add(result.second());
            }
        }

        boolean updateIncorrectLoginCount = actionsOnFailedAuthenticaion.contains(ActionOnFailedAuthentication.INCREMENT_INCORRECT_LOGIN_ATTEMPT_COUNT);

        if (authenticated) {

            Domain domain = _domainMgr.getDomain(domainId);
            String domainName = null;
            if (domain != null) {
                domainName = domain.getName();
            }
            userAccount = _userAccountDao.getUserAccount(username, domainId);

            if (!userAccount.getState().equalsIgnoreCase(Account.State.ENABLED.toString()) || !userAccount.getAccountState().equalsIgnoreCase(Account.State.ENABLED.toString())) {
                if (logger.isInfoEnabled()) {
                    logger.info("User " + username + " in domain " + domainName + " is disabled/locked (or account is disabled/locked)");
                }
                throw new CloudAuthenticationException("User " + username + " (or their account) in domain " + domainName + " is disabled/locked. Please contact the administrator.");
            }
            // Whenever the user is able to log in successfully, reset the login attempts to zero
            if (!isInternalAccount(userAccount.getId())) {
                updateLoginAttempts(userAccount.getId(), 0, false);
            }

            return userAccount;
        } else {
            if (logger.isDebugEnabled()) {
                logger.debug("Unable to authenticate user with username " + username + " in domain " + domainId);
            }

            if (userAccount == null) {
                logger.warn("Unable to find an user with username " + username + " in domain " + domainId);
                return null;
            }

            if (userAccount.getState().equalsIgnoreCase(Account.State.ENABLED.toString())) {
                if (!isInternalAccount(userAccount.getId())) {
                    // Internal accounts are not disabled
                    updateLoginAttemptsWhenIncorrectLoginAttemptsEnabled(userAccount, updateIncorrectLoginCount, _allowedLoginAttempts);
                }
            } else {
                logger.info("User " + userAccount.getUsername() + " is disabled/locked");
            }
            return null;
        }
    }

    protected void updateLoginAttemptsWhenIncorrectLoginAttemptsEnabled(UserAccount account, boolean updateIncorrectLoginCount,
                                                                      int allowedLoginAttempts) {
        int attemptsMade = account.getLoginAttempts() + 1;
        if (allowedLoginAttempts <= 0 || !updateIncorrectLoginCount) {
            return;
        }
        if (attemptsMade < allowedLoginAttempts) {
            updateLoginAttempts(account.getId(), attemptsMade, false);
            logger.warn("Login attempt failed. You have " +
                    (allowedLoginAttempts - attemptsMade) + " attempt(s) remaining");
        } else {
            updateLoginAttempts(account.getId(), allowedLoginAttempts, true);
            logger.warn("User " + account.getUsername() +
                    " has been disabled due to multiple failed login attempts." + " Please contact admin.");
        }
    }

    @Override
    public Pair<User, Account> findUserByApiKey(String apiKey) {
        return _accountDao.findUserAccountByApiKey(apiKey);
    }

    @Override
    public Map<String, String> getKeys(GetUserKeysCmd cmd) {
        final long userId = cmd.getID();
        return getKeys(userId);
    }

    @Override
    public Map<String, String> getKeys(Long userId) {
        User user = getActiveUser(userId);
        if (user == null) {
            throw new InvalidParameterValueException("Unable to find user by id");
        }
        final ControlledEntity account = getAccount(getUserAccountById(userId).getAccountId()); //Extracting the Account from the userID of the requested user.
        checkAccess(CallContext.current().getCallingUser(), account);

        Map<String, String> keys = new HashMap<String, String>();
        keys.put("apikey", user.getApiKey());
        keys.put("secretkey", user.getSecretKey());

        return keys;
    }

    @Override
    public List<UserTwoFactorAuthenticator> listUserTwoFactorAuthenticationProviders() {
        return userTwoFactorAuthenticationProviders;
    }

    @Override
    public UserTwoFactorAuthenticator getUserTwoFactorAuthenticationProvider(Long domainId) {
        final String name = userTwoFactorAuthenticationDefaultProvider.valueIn(domainId);
        return getUserTwoFactorAuthenticationProvider(name);
    }

    public UserTwoFactorAuthenticator getUserTwoFactorAuthenticationProvider(final String name) {
        if (StringUtils.isEmpty(name)) {
            throw new CloudRuntimeException("Two factor authentication provider name is empty");
        }
        if (!userTwoFactorAuthenticationProvidersMap.containsKey(name.toLowerCase())) {
            throw new CloudRuntimeException(String.format("Failed to find two factor authentication provider by the name: %s.", name));
        }
        return userTwoFactorAuthenticationProvidersMap.get(name.toLowerCase());
    }

    @Override
    @DB
    @ActionEvent(eventType = EventTypes.EVENT_REGISTER_FOR_SECRET_API_KEY, eventDescription = "register for the developer API keys")
    public String[] createApiKeyAndSecretKey(RegisterCmd cmd) {
        Account caller = getCurrentCallingAccount();
        final Long userId = cmd.getId();

        User user = getUserIncludingRemoved(userId);
        if (user == null) {
            throw new InvalidParameterValueException("unable to find user by id");
        }

        Account account = _accountDao.findById(user.getAccountId());
        checkAccess(caller, null, true, account);

        // don't allow updating system user
        if (user.getId() == User.UID_SYSTEM) {
            throw new PermissionDeniedException("user id : " + user.getId() + " is system account, update is not allowed");
        }
        // don't allow baremetal system user
        if (BaremetalUtils.BAREMETAL_SYSTEM_ACCOUNT_NAME.equals(user.getUsername())) {
            throw new PermissionDeniedException("user id : " + user.getId() + " is system account, update is not allowed");
        }

        // generate both an api key and a secret key, update the user table with the keys, return the keys to the user
        final String[] keys = new String[2];
        Transaction.execute(new TransactionCallbackNoReturn() {
            @Override
            public void doInTransactionWithoutResult(TransactionStatus status) {
                keys[0] = createUserApiKey(userId);
                keys[1] = createUserSecretKey(userId);
            }
        });

        return keys;
    }

    @Override
    @DB
    @ActionEvent(eventType = EventTypes.EVENT_REGISTER_FOR_SECRET_API_KEY, eventDescription = "register for the developer API keys")
    public String[] createApiKeyAndSecretKey(final long userId) {
        Account caller = getCurrentCallingAccount();
        User user = getUserIncludingRemoved(userId);
        if (user == null) {
            throw new InvalidParameterValueException("Unable to find user by id");
        }
        Account account = _accountDao.findById(user.getAccountId());
        checkAccess(caller, null, true, account);
        final String[] keys = new String[2];
        Transaction.execute(new TransactionCallbackNoReturn() {
            @Override
            public void doInTransactionWithoutResult(TransactionStatus status) {
                keys[0] = AccountManagerImpl.this.createUserApiKey(userId);
                keys[1] = AccountManagerImpl.this.createUserSecretKey(userId);
            }
        });
        return keys;
    }

    private String createUserApiKey(long userId) {
        try {
            UserVO updatedUser = _userDao.createForUpdate();

            String encodedKey = null;
            Pair<User, Account> userAcct = null;
            int retryLimit = 10;
            do {
                // FIXME: what algorithm should we use for API keys?
                KeyGenerator generator = KeyGenerator.getInstance("HmacSHA1");
                SecretKey key = generator.generateKey();
                encodedKey = Base64.encodeBase64URLSafeString(key.getEncoded());
                userAcct = _accountDao.findUserAccountByApiKey(encodedKey);
                retryLimit--;
            } while ((userAcct != null) && (retryLimit >= 0));

            if (userAcct != null) {
                return null;
            }
            updatedUser.setApiKey(encodedKey);
            _userDao.update(userId, updatedUser);
            return encodedKey;
        } catch (NoSuchAlgorithmException ex) {
            logger.error("error generating secret key for user id=" + userId, ex);
        }
        return null;
    }

    private String createUserSecretKey(long userId) {
        try {
            UserVO updatedUser = _userDao.createForUpdate();
            String encodedKey = null;
            int retryLimit = 10;
            UserVO userBySecretKey = null;
            do {
                KeyGenerator generator = KeyGenerator.getInstance("HmacSHA1");
                SecretKey key = generator.generateKey();
                encodedKey = Base64.encodeBase64URLSafeString(key.getEncoded());
                userBySecretKey = _userDao.findUserBySecretKey(encodedKey);
                retryLimit--;
            } while ((userBySecretKey != null) && (retryLimit >= 0));

            if (userBySecretKey != null) {
                return null;
            }

            updatedUser.setSecretKey(encodedKey);
            _userDao.update(userId, updatedUser);
            return encodedKey;
        } catch (NoSuchAlgorithmException ex) {
            logger.error("error generating secret key for user id=" + userId, ex);
        }
        return null;
    }

    @Override
    public void buildACLSearchBuilder(SearchBuilder<? extends ControlledEntity> sb, Long domainId, boolean isRecursive, List<Long> permittedAccounts,
            ListProjectResourcesCriteria listProjectResourcesCriteria) {

        if (sb.entity() instanceof IPAddressVO) {
            sb.and("accountIdIN", ((IPAddressVO)sb.entity()).getAllocatedToAccountId(), SearchCriteria.Op.IN);
            sb.and("domainId", ((IPAddressVO)sb.entity()).getAllocatedInDomainId(), SearchCriteria.Op.EQ);
        } else if (sb.entity() instanceof ProjectInvitationVO) {
            sb.and("accountIdIN", ((ProjectInvitationVO)sb.entity()).getForAccountId(), SearchCriteria.Op.IN);
            sb.and("domainId", ((ProjectInvitationVO)sb.entity()).getInDomainId(), SearchCriteria.Op.EQ);
        } else {
            sb.and("accountIdIN", sb.entity().getAccountId(), SearchCriteria.Op.IN);
            sb.and("domainId", sb.entity().getDomainId(), SearchCriteria.Op.EQ);
        }

        if (((permittedAccounts.isEmpty()) && (domainId != null) && isRecursive)) {
            // if accountId isn't specified, we can do a domain match for the admin case if isRecursive is true
            SearchBuilder<DomainVO> domainSearch = _domainDao.createSearchBuilder();
            domainSearch.and("path", domainSearch.entity().getPath(), SearchCriteria.Op.LIKE);

            if (sb.entity() instanceof IPAddressVO) {
                sb.join("domainSearch", domainSearch, ((IPAddressVO)sb.entity()).getAllocatedInDomainId(), domainSearch.entity().getId(), JoinBuilder.JoinType.INNER);
            } else if (sb.entity() instanceof ProjectInvitationVO) {
                sb.join("domainSearch", domainSearch, ((ProjectInvitationVO)sb.entity()).getInDomainId(), domainSearch.entity().getId(), JoinBuilder.JoinType.INNER);
            } else {
                sb.join("domainSearch", domainSearch, sb.entity().getDomainId(), domainSearch.entity().getId(), JoinBuilder.JoinType.INNER);
            }

        }
        if (listProjectResourcesCriteria != null) {
            SearchBuilder<AccountVO> accountSearch = _accountDao.createSearchBuilder();
            if (listProjectResourcesCriteria == Project.ListProjectResourcesCriteria.ListProjectResourcesOnly) {
                accountSearch.and("type", accountSearch.entity().getType(), SearchCriteria.Op.EQ);
            } else if (listProjectResourcesCriteria == Project.ListProjectResourcesCriteria.SkipProjectResources) {
                accountSearch.and("type", accountSearch.entity().getType(), SearchCriteria.Op.NEQ);
            }

            if (sb.entity() instanceof IPAddressVO) {
                sb.join("accountSearch", accountSearch, ((IPAddressVO)sb.entity()).getAllocatedToAccountId(), accountSearch.entity().getId(), JoinBuilder.JoinType.INNER);
            } else if (sb.entity() instanceof ProjectInvitationVO) {
                sb.join("accountSearch", accountSearch, ((ProjectInvitationVO)sb.entity()).getForAccountId(), accountSearch.entity().getId(), JoinBuilder.JoinType.INNER);
            } else {
                sb.join("accountSearch", accountSearch, sb.entity().getAccountId(), accountSearch.entity().getId(), JoinBuilder.JoinType.INNER);
            }
        }
    }

    @Override
    public void buildACLSearchCriteria(SearchCriteria<? extends ControlledEntity> sc, Long domainId, boolean isRecursive, List<Long> permittedAccounts,
            ListProjectResourcesCriteria listProjectResourcesCriteria) {

        if (listProjectResourcesCriteria != null) {
            sc.setJoinParameters("accountSearch", "type", Account.Type.PROJECT);
        }

        if (!permittedAccounts.isEmpty()) {
            sc.setParameters("accountIdIN", permittedAccounts.toArray());
        } else if (domainId != null) {
            DomainVO domain = _domainDao.findById(domainId);
            if (isRecursive) {
                sc.setJoinParameters("domainSearch", "path", domain.getPath() + "%");
            } else {
                sc.setParameters("domainId", domainId);
            }
        }
    }

    //TODO: deprecate this to use the new buildACLSearchParameters with permittedDomains, permittedAccounts, and permittedResources as return
    @Override
    public void buildACLSearchParameters(Account caller, Long id, String accountName, Long projectId, List<Long> permittedAccounts,
            Ternary<Long, Boolean, ListProjectResourcesCriteria> domainIdRecursiveListProject, boolean listAll, boolean forProjectInvitation) {
        Long domainId = domainIdRecursiveListProject.first();
        if (domainId != null) {
            Domain domain = _domainDao.findById(domainId);
            if (domain == null) {
                throw new InvalidParameterValueException("Unable to find domain by id " + domainId);
            }
            // check permissions
            checkAccess(caller, domain);
        }

        if (accountName != null) {
            if (projectId != null) {
                throw new InvalidParameterValueException("Account and projectId can't be specified together");
            }

            Account userAccount = null;
            Domain domain = null;
            if (domainId != null) {
                userAccount = _accountDao.findActiveAccount(accountName, domainId);
                domain = _domainDao.findById(domainId);
            } else {
                userAccount = _accountDao.findActiveAccount(accountName, caller.getDomainId());
                domain = _domainDao.findById(caller.getDomainId());
            }

            if (userAccount != null) {
                checkAccess(caller, null, false, userAccount);
                // check permissions
                permittedAccounts.add(userAccount.getId());
            } else {
                throw new InvalidParameterValueException("could not find account " + accountName + " in domain " + domain.getUuid());
            }
        }

        // set project information
        if (projectId != null) {
            if (!forProjectInvitation) {
                if (projectId == -1L) {
                    domainIdRecursiveListProject.third(Project.ListProjectResourcesCriteria.ListProjectResourcesOnly);
                    if (caller.getType() != Account.Type.ADMIN) {
                        permittedAccounts.addAll(_projectMgr.listPermittedProjectAccounts(caller.getId()));
                        // permittedAccounts can be empty when the caller is not a part of any project (a domain account)
                        if (permittedAccounts.isEmpty() || listAll) {
                            permittedAccounts.add(caller.getId());
                        }
                    }
                    if (listAll) {
                        domainIdRecursiveListProject.third(ListProjectResourcesCriteria.ListAllIncludingProjectResources);
                    }
                } else {
                    Project project = _projectMgr.getProject(projectId);
                    if (project == null) {
                        throw new InvalidParameterValueException("Unable to find project by id " + projectId);
                    }
                    if (!_projectMgr.canAccessProjectAccount(caller, project.getProjectAccountId())) {
                        throw new PermissionDeniedException("Account " + caller + " can't access project id=" + projectId);
                    }
                    permittedAccounts.add(project.getProjectAccountId());
                }
            }
        } else {
            if (id == null) {
                domainIdRecursiveListProject.third(Project.ListProjectResourcesCriteria.SkipProjectResources);
            }
            if (permittedAccounts.isEmpty() && domainId == null) {
                if (caller.getType() == Account.Type.NORMAL) {
                    permittedAccounts.add(caller.getId());
                } else if (!listAll) {
                    if (id == null) {
                        permittedAccounts.add(caller.getId());
                    } else if (caller.getType() != Account.Type.ADMIN) {
                        domainIdRecursiveListProject.first(caller.getDomainId());
                        domainIdRecursiveListProject.second(true);
                    }
                } else if (domainId == null) {
                    if (caller.getType() == Account.Type.DOMAIN_ADMIN) {
                        domainIdRecursiveListProject.first(caller.getDomainId());
                        domainIdRecursiveListProject.second(true);
                    }
                }
            } else if (domainId != null) {
                if (caller.getType() == Account.Type.NORMAL) {
                    permittedAccounts.add(caller.getId());
                }
            }

        }

    }

    @Override
    public void buildACLViewSearchBuilder(SearchBuilder<? extends ControlledViewEntity> sb, Long domainId, boolean isRecursive, List<Long> permittedAccounts,
            ListProjectResourcesCriteria listProjectResourcesCriteria) {

        sb.and("accountIdIN", sb.entity().getAccountId(), SearchCriteria.Op.IN);
        sb.and("domainId", sb.entity().getDomainId(), SearchCriteria.Op.EQ);

        if (((permittedAccounts.isEmpty()) && (domainId != null) && isRecursive)) {
            // if accountId isn't specified, we can do a domain match for the
            // admin case if isRecursive is true
            sb.and("domainPath", sb.entity().getDomainPath(), SearchCriteria.Op.LIKE);
        }

        if (listProjectResourcesCriteria != null) {
            if (listProjectResourcesCriteria == Project.ListProjectResourcesCriteria.ListProjectResourcesOnly) {
                sb.and("accountType", sb.entity().getAccountType(), SearchCriteria.Op.EQ);
            } else if (listProjectResourcesCriteria == Project.ListProjectResourcesCriteria.SkipProjectResources) {
                sb.and("accountType", sb.entity().getAccountType(), SearchCriteria.Op.NEQ);
            }
        }

    }

    @Override
    public void buildACLViewSearchCriteria(SearchCriteria<? extends ControlledViewEntity> sc, Long domainId, boolean isRecursive, List<Long> permittedAccounts,
            ListProjectResourcesCriteria listProjectResourcesCriteria) {
        if (listProjectResourcesCriteria != null) {
            sc.setParameters("accountType", Account.Type.PROJECT);
        }

        if (!permittedAccounts.isEmpty()) {
            sc.setParameters("accountIdIN", permittedAccounts.toArray());
        } else if (domainId != null) {
            DomainVO domain = _domainDao.findById(domainId);
            if (isRecursive) {
                sc.setParameters("domainPath", domain.getPath() + "%");
            } else {
                sc.setParameters("domainId", domainId);
            }
        }

    }

    @Override
    public UserAccount getUserByApiKey(String apiKey) {
        return _userAccountDao.getUserByApiKey(apiKey);
    }

    @Override
    public List<String> listAclGroupsByAccount(Long accountId) {
        if (_querySelectors == null || _querySelectors.size() == 0) {
            return new ArrayList<String>();
        }

        QuerySelector qs = _querySelectors.get(0);
        return qs.listAclGroupsByAccount(accountId);
    }

    @Override
    public Long finalyzeAccountId(final String accountName, final Long domainId, final Long projectId, final boolean enabledOnly) {
        if (accountName != null) {
            if (domainId == null) {
                throw new InvalidParameterValueException("Account must be specified with domainId parameter");
            }

            final Domain domain = _domainMgr.getDomain(domainId);
            if (domain == null) {
                throw new InvalidParameterValueException("Unable to find domain by id");
            }

            final Account account = getActiveAccountByName(accountName, domainId);
            if (account != null && account.getType() != Account.Type.PROJECT) {
                if (!enabledOnly || account.getState() == Account.State.ENABLED) {
                    return account.getId();
                } else {
                    throw new PermissionDeniedException("Can't add resources to the account id=" + account.getId() + " in state=" + account.getState() + " as it's no longer active");
                }
            } else {
                // idList is not used anywhere, so removed it now
                // List<IdentityProxy> idList = new ArrayList<IdentityProxy>();
                // idList.add(new IdentityProxy("domain", domainId, "domainId"));
                throw new InvalidParameterValueException("Unable to find account by name " + accountName + " in domain with specified id");
            }
        }

        if (projectId != null) {
            final Project project = _projectMgr.getProject(projectId);
            if (project != null) {
                if (!enabledOnly || project.getState() == Project.State.Active) {
                    return project.getProjectAccountId();
                } else {
                    final PermissionDeniedException ex = new PermissionDeniedException(
                            "Can't add resources to the project with specified projectId in state=" + project.getState() + " as it's no longer active");
                    ex.addProxyObject(project.getUuid(), "projectId");
                    throw ex;
                }
            } else {
                throw new InvalidParameterValueException("Unable to find project by id");
            }
        }
        return null;
    }

    @Override
    public UserAccount getUserAccountById(Long userId) {
        UserAccount userAccount = _userAccountDao.findById(userId);
        Map<String, String> details = _userDetailsDao.listDetailsKeyPairs(userId);
        userAccount.setDetails(details);

        return userAccount;
    }

    @Override
    public void checkAccess(Account account, ServiceOffering so, DataCenter zone) throws PermissionDeniedException {
        for (SecurityChecker checker : _securityCheckers) {
            if (checker.checkAccess(account, so, zone)) {
                if (logger.isDebugEnabled()) {
                    logger.debug("Access granted to " + account + " to " + so + " by " + checker.getName());
                }
                return;
            }
        }

        assert false : "How can all of the security checkers pass on checking this caller?";
        throw new PermissionDeniedException("There's no way to confirm " + account + " has access to " + so);
    }

    @Override
    public void checkAccess(Account account, DiskOffering dof, DataCenter zone) throws PermissionDeniedException {
        for (SecurityChecker checker : _securityCheckers) {
            if (checker.checkAccess(account, dof, zone)) {
                if (logger.isDebugEnabled()) {
                    logger.debug("Access granted to " + account + " to " + dof + " by " + checker.getName());
                }
                return;
            }
        }

        assert false : "How can all of the security checkers pass on checking this caller?";
        throw new PermissionDeniedException("There's no way to confirm " + account + " has access to " + dof);
    }

    @Override
    public void checkAccess(Account account, NetworkOffering nof, DataCenter zone) throws PermissionDeniedException {
        for (SecurityChecker checker : _securityCheckers) {
            if (checker.checkAccess(account, nof, zone)) {
                if (logger.isDebugEnabled()) {
                    logger.debug("Access granted to " + account + " to " + nof + " by " + checker.getName());
                }
                return;
            }
        }

        assert false : "How can all of the security checkers pass on checking this caller?";
        throw new PermissionDeniedException("There's no way to confirm " + account + " has access to " + nof);
    }

    @Override
    public void checkAccess(Account account, VpcOffering vof, DataCenter zone) throws PermissionDeniedException {
        for (SecurityChecker checker : _securityCheckers) {
            if (checker.checkAccess(account, vof, zone)) {
                if (logger.isDebugEnabled()) {
                    logger.debug("Access granted to " + account + " to " + vof + " by " + checker.getName());
                }
                return;
            }
        }

        assert false : "How can all of the security checkers pass on checking this caller?";
        throw new PermissionDeniedException("There's no way to confirm " + account + " has access to " + vof);
    }

    @Override
    public void checkAccess(User user, ControlledEntity entity) throws PermissionDeniedException {
        for (SecurityChecker checker : _securityCheckers) {
            if (checker.checkAccess(user, entity)) {
                if (logger.isDebugEnabled()) {
                    logger.debug("Access granted to " + user + "to " + entity + "by " + checker.getName());
                }
                return;
            }
        }
        throw new PermissionDeniedException("There's no way to confirm " + user + " has access to " + entity);
    }

    @Override
    public String getConfigComponentName() {
        return AccountManager.class.getSimpleName();
    }

    @Override
    public ConfigKey<?>[] getConfigKeys() {
        return new ConfigKey<?>[] {UseSecretKeyInResponse, enableUserTwoFactorAuthentication,
                userTwoFactorAuthenticationDefaultProvider, mandateUserTwoFactorAuthentication, userTwoFactorAuthenticationIssuer};
    }

    public List<UserTwoFactorAuthenticator> getUserTwoFactorAuthenticationProviders() {
        return userTwoFactorAuthenticationProviders;
    }

    public void setUserTwoFactorAuthenticationProviders(final List<UserTwoFactorAuthenticator> userTwoFactorAuthenticationProviders) {
        this.userTwoFactorAuthenticationProviders = userTwoFactorAuthenticationProviders;
    }

    protected void initializeUserTwoFactorAuthenticationProvidersMap() {
        if (userTwoFactorAuthenticationProviders != null) {
            for (final UserTwoFactorAuthenticator userTwoFactorAuthenticator : userTwoFactorAuthenticationProviders) {
                userTwoFactorAuthenticationProvidersMap.put(userTwoFactorAuthenticator.getName().toLowerCase(), userTwoFactorAuthenticator);
            }
        }
    }

    @Override
    public void verifyUsingTwoFactorAuthenticationCode(final String code, final Long domainId, final Long userAccountId) {

        Account caller = CallContext.current().getCallingAccount();
        Account owner = _accountService.getActiveAccountById(caller.getId());

        checkAccess(caller, null, true, owner);

        UserAccount userAccount = _accountService.getUserAccountById(userAccountId);
        if (!userAccount.isUser2faEnabled()) {
            throw new CloudRuntimeException(String.format("Two factor authentication is not enabled on the user: %s", userAccount.getUsername()));
        }
        if (StringUtils.isBlank(userAccount.getUser2faProvider()) || StringUtils.isBlank(userAccount.getKeyFor2fa())) {
            throw new CloudRuntimeException(String.format("Two factor authentication is not setup for the user: %s, please setup 2FA before verifying", userAccount.getUsername()));
        }

        UserTwoFactorAuthenticator userTwoFactorAuthenticator = getUserTwoFactorAuthenticator(domainId, userAccountId);
        try {
            userTwoFactorAuthenticator.check2FA(code, userAccount);
            UserDetailVO userDetailVO = _userDetailsDao.findDetail(userAccountId, UserDetailVO.Setup2FADetail);
            if (userDetailVO != null) {
                userDetailVO.setValue(UserAccountVO.Setup2FAstatus.VERIFIED.name());
                _userDetailsDao.update(userDetailVO.getId(), userDetailVO);
            }
        } catch (CloudTwoFactorAuthenticationException e) {
            UserDetailVO userDetailVO = _userDetailsDao.findDetail(userAccountId, "2FAsetupComplete");
            if (userDetailVO != null && userDetailVO.getValue().equals(UserAccountVO.Setup2FAstatus.ENABLED.name())) {
                disableTwoFactorAuthentication(userAccountId, caller, owner);
            }
            throw e;
        }
    }

    @Override
    public UserTwoFactorAuthenticator getUserTwoFactorAuthenticator(Long domainId, Long userAccountId) {
        if (userAccountId != null) {
            UserAccount userAccount = _accountService.getUserAccountById(userAccountId);
            String user2FAProvider = userAccount.getUser2faProvider();
            if (user2FAProvider != null) {
                return getUserTwoFactorAuthenticator(user2FAProvider);
            }
        }
        final String name = userTwoFactorAuthenticationDefaultProvider.valueIn(domainId);
        return getUserTwoFactorAuthenticator(name);
    }

    @Override
    public UserTwoFactorAuthenticationSetupResponse setupUserTwoFactorAuthentication(SetupUserTwoFactorAuthenticationCmd cmd) {
        String providerName = cmd.getProvider();

        Account caller = CallContext.current().getCallingAccount();
        Account owner = _accountService.getActiveAccountById(caller.getId());

        if (Boolean.TRUE.equals(cmd.getEnable())) {
            checkAccess(caller, null, true, owner);
            Long userId = CallContext.current().getCallingUserId();

            return enableTwoFactorAuthentication(userId, providerName);
        }

        // Admin can disable 2FA of the users
        Long userId = cmd.getUserId();
        return disableTwoFactorAuthentication(userId, caller, owner);
    }

    protected UserTwoFactorAuthenticationSetupResponse enableTwoFactorAuthentication(Long userId, String providerName) {
        UserAccountVO userAccount = _userAccountDao.findById(userId);
        UserVO userVO = _userDao.findById(userId);
        Long domainId = userAccount.getDomainId();
        if (Boolean.FALSE.equals(enableUserTwoFactorAuthentication.valueIn(domainId)) && Boolean.FALSE.equals(mandateUserTwoFactorAuthentication.valueIn(domainId))) {
            throw new CloudRuntimeException("2FA is not enabled for this domain or at global level");
        }

        if (StringUtils.isEmpty(providerName)) {
            providerName = userTwoFactorAuthenticationDefaultProvider.valueIn(domainId);
            logger.debug(String.format("Provider name is not given to setup 2FA, so using the default 2FA provider %s", providerName));
        }

        UserTwoFactorAuthenticator provider = getUserTwoFactorAuthenticationProvider(providerName);
        String code = provider.setup2FAKey(userAccount);
        UserVO user = _userDao.createForUpdate();
        user.setKeyFor2fa(code);
        user.setUser2faProvider(provider.getName());
        user.setUser2faEnabled(true);
        _userDao.update(userId, user);

        // 2FA setup will be complete only upon successful verification with 2FA code
        UserDetailVO setup2FAstatus = new UserDetailVO(userId, UserDetailVO.Setup2FADetail, UserAccountVO.Setup2FAstatus.ENABLED.name());
        _userDetailsDao.persist(setup2FAstatus);

        UserTwoFactorAuthenticationSetupResponse response = new UserTwoFactorAuthenticationSetupResponse();
        response.setId(userVO.getUuid());
        response.setUsername(userAccount.getUsername());
        response.setSecretCode(code);

        return response;
    }

    protected UserTwoFactorAuthenticationSetupResponse disableTwoFactorAuthentication(Long userId, Account caller, Account owner) {
        UserVO userVO = null;
        if (userId != null) {
            userVO = validateUser(userId);
            owner = _accountService.getActiveAccountById(userVO.getAccountId());
        } else {
            userId = CallContext.current().getCallingUserId();
            userVO = _userDao.findById(userId);
        }
        checkAccess(caller, null, true, owner);

        UserVO user = _userDao.createForUpdate();
        user.setKeyFor2fa(null);
        user.setUser2faProvider(null);
        user.setUser2faEnabled(false);
        _userDao.update(userVO.getId(), user);
        _userDetailsDao.removeDetail(userId, UserDetailVO.Setup2FADetail);

        UserTwoFactorAuthenticationSetupResponse response = new UserTwoFactorAuthenticationSetupResponse();
        response.setId(userVO.getUuid());
        response.setUsername(userVO.getUsername());

        return response;
    }

    private UserVO validateUser(Long userId) {
        UserVO user = null;
        if (userId != null) {
            user = _userDao.findById(userId);
            if (user == null) {
                throw new InvalidParameterValueException("Invalid user ID provided");
            }
        }
        return user;
    }

    public UserTwoFactorAuthenticator getUserTwoFactorAuthenticator(final String name) {
        if (StringUtils.isEmpty(name)) {
            throw new CloudRuntimeException("UserTwoFactorAuthenticator name provided is empty");
        }
        if (!userTwoFactorAuthenticationProvidersMap.containsKey(name.toLowerCase())) {
            throw new CloudRuntimeException(String.format("Failed to find UserTwoFactorAuthenticator by the name: %s.", name));
        }
        return userTwoFactorAuthenticationProvidersMap.get(name.toLowerCase());
    }

}<|MERGE_RESOLUTION|>--- conflicted
+++ resolved
@@ -1810,14 +1810,7 @@
         // If the user is a System user, return an error. We do not allow this
         AccountVO account = _accountDao.findById(accountId);
 
-<<<<<<< HEAD
-        if (account == null || account.getRemoved() != null) {
-            if (account != null) {
-                logger.info("The account:" + account.getAccountName() + " is already removed");
-            }
-=======
         if (! isDeleteNeeded(account, accountId, caller)) {
->>>>>>> 0375714d
             return true;
         }
 
