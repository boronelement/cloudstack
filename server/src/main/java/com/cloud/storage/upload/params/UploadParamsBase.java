// Licensed to the Apache Software Foundation (ASF) under one
// or more contributor license agreements.  See the NOTICE file
// distributed with this work for additional information
// regarding copyright ownership.  The ASF licenses this file
// to you under the Apache License, Version 2.0 (the
// "License"); you may not use this file except in compliance
// with the License.  You may obtain a copy of the License at
//
//   http://www.apache.org/licenses/LICENSE-2.0
//
// Unless required by applicable law or agreed to in writing,
// software distributed under the License is distributed on an
// "AS IS" BASIS, WITHOUT WARRANTIES OR CONDITIONS OF ANY
// KIND, either express or implied.  See the License for the
// specific language governing permissions and limitations
// under the License.
package com.cloud.storage.upload.params;

import com.cloud.cpu.CPU;
import com.cloud.hypervisor.Hypervisor;

import java.util.Map;

public abstract class UploadParamsBase implements UploadParams {

    private boolean isIso;
    private long userId;
    private String name;
    private String displayText;
    private Integer bits;
    private boolean passwordEnabled;
    private boolean requiresHVM;
    private boolean isPublic;
    private boolean featured;
    private boolean isExtractable;
    private String format;
    private Long guestOSId;
    private Long zoneId;
    private Hypervisor.HypervisorType hypervisorType;
    private String checksum;
    private boolean bootable;
    private String templateTag;
    private long templateOwnerId;
    private Map details;
    private boolean sshkeyEnabled;
    private boolean isDynamicallyScalable;
    private boolean isRoutingType;
    private boolean deployAsIs;
<<<<<<< HEAD
=======
    private boolean forCks;
>>>>>>> f8fd8e03
    private CPU.CPUArch arch;

    UploadParamsBase(long userId, String name, String displayText, CPU.CPUArch arch,
                               Integer bits, boolean passwordEnabled, boolean requiresHVM,
                               boolean isPublic, boolean featured,
                               boolean isExtractable, String format, Long guestOSId,
                               Long zoneId, Hypervisor.HypervisorType hypervisorType, String checksum,
                               String templateTag, long templateOwnerId,
                               Map details, boolean sshkeyEnabled,
                               boolean isDynamicallyScalable, boolean isRoutingType, boolean deployAsIs, boolean forCks) {
        this.userId = userId;
        this.name = name;
        this.displayText = displayText;
        this.arch = arch;
        this.bits = bits;
        this.passwordEnabled = passwordEnabled;
        this.requiresHVM = requiresHVM;
        this.isPublic = isPublic;
        this.featured = featured;
        this.isExtractable = isExtractable;
        this.format = format;
        this.guestOSId = guestOSId;
        this.zoneId = zoneId;
        this.hypervisorType = hypervisorType;
        this.checksum = checksum;
        this.templateTag = templateTag;
        this.templateOwnerId = templateOwnerId;
        this.details = details;
        this.sshkeyEnabled = sshkeyEnabled;
        this.isDynamicallyScalable = isDynamicallyScalable;
        this.isRoutingType = isRoutingType;
        this.deployAsIs = deployAsIs;
    }

    UploadParamsBase(long userId, String name, String displayText, boolean isPublic, boolean isFeatured,
                               boolean isExtractable, Long osTypeId, Long zoneId, boolean bootable, long ownerId) {
        this.userId = userId;
        this.name = name;
        this.displayText = displayText;
        this.isPublic = isPublic;
        this.featured = isFeatured;
        this.isExtractable = isExtractable;
        this.guestOSId = osTypeId;
        this.zoneId = zoneId;
        this.bootable = bootable;
        this.templateOwnerId = ownerId;
    }

    @Override
    public boolean isIso() {
        return isIso;
    }

    @Override
    public long getUserId() {
        return userId;
    }

    @Override
    public String getName() {
        return name;
    }

    @Override
    public String getDisplayText() {
        return displayText;
    }

    @Override
    public Integer getBits() {
        return bits;
    }

    @Override
    public boolean isPasswordEnabled() {
        return passwordEnabled;
    }

    @Override
    public boolean requiresHVM() {
        return requiresHVM;
    }

    @Override
    public String getUrl() {
        return null;
    }

    @Override
    public boolean isPublic() {
        return isPublic;
    }

    @Override
    public boolean isFeatured() {
        return featured;
    }

    @Override
    public boolean isExtractable() {
        return isExtractable;
    }

    @Override
    public String getFormat() {
        return format;
    }

    @Override
    public Long getGuestOSId() {
        return guestOSId;
    }

    @Override
    public Long getZoneId() {
        return zoneId;
    }

    @Override
    public Hypervisor.HypervisorType getHypervisorType() {
        return hypervisorType;
    }

    @Override
    public String getChecksum() {
        return checksum;
    }

    @Override
    public boolean isBootable() {
        return bootable;
    }

    @Override
    public String getTemplateTag() {
        return templateTag;
    }

    @Override
    public long getTemplateOwnerId() {
        return templateOwnerId;
    }

    @Override
    public Map getDetails() {
        return details;
    }

    @Override
    public boolean isSshKeyEnabled() {
        return sshkeyEnabled;
    }

    @Override
    public String getImageStoreUuid() {
        return null;
    }

    @Override
    public boolean isDynamicallyScalable() {
        return isDynamicallyScalable;
    }

    @Override
    public boolean isRoutingType() {
        return isRoutingType;
    }

    @Override
    public boolean isDirectDownload() {
        return false;
    }

    @Override
    public boolean isDeployAsIs() {
        return deployAsIs;
    }

    void setIso(boolean iso) {
        isIso = iso;
    }

    void setBootable(boolean bootable) {
        this.bootable = bootable;
    }

    void setForCks(boolean forCks) {
        this.forCks = forCks;
    }

    void setBits(Integer bits) {
        this.bits = bits;
    }

    void setFormat(String format) {
        this.format = format;
    }

    void setRequiresHVM(boolean requiresHVM) {
        this.requiresHVM = requiresHVM;
    }

    void setHypervisorType(Hypervisor.HypervisorType hypervisorType) {
        this.hypervisorType = hypervisorType;
    }

    @Override
    public CPU.CPUArch getArch() {
        return arch;
    }

    public void setArch(CPU.CPUArch arch) {
        this.arch = arch;
    }
}<|MERGE_RESOLUTION|>--- conflicted
+++ resolved
@@ -46,10 +46,7 @@
     private boolean isDynamicallyScalable;
     private boolean isRoutingType;
     private boolean deployAsIs;
-<<<<<<< HEAD
-=======
     private boolean forCks;
->>>>>>> f8fd8e03
     private CPU.CPUArch arch;
 
     UploadParamsBase(long userId, String name, String displayText, CPU.CPUArch arch,
