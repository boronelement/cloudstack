// Licensed to the Apache Software Foundation (ASF) under one
// or more contributor license agreements.  See the NOTICE file
// distributed with this work for additional information
// regarding copyright ownership.  The ASF licenses this file
// to you under the Apache License, Version 2.0 (the
// "License"); you may not use this file except in compliance
// with the License.  You may obtain a copy of the License at
//
//   http://www.apache.org/licenses/LICENSE-2.0
//
// Unless required by applicable law or agreed to in writing,
// software distributed under the License is distributed on an
// "AS IS" BASIS, WITHOUT WARRANTIES OR CONDITIONS OF ANY
// KIND, either express or implied.  See the License for the
// specific language governing permissions and limitations
// under the License.

package com.cloud.storage.listener;

import java.text.SimpleDateFormat;
import java.util.Date;
import java.util.HashMap;
import java.util.Map;

import com.cloud.event.EventTypes;
import com.cloud.event.UsageEventUtils;
import com.cloud.utils.fsm.StateMachine2;
import com.cloud.vm.VMInstanceVO;
import com.cloud.vm.VirtualMachine;
import com.cloud.vm.dao.VMInstanceDao;
import org.apache.logging.log4j.Logger;
import org.apache.logging.log4j.LogManager;
import org.springframework.beans.factory.NoSuchBeanDefinitionException;

import org.apache.cloudstack.framework.config.dao.ConfigurationDao;
import org.apache.cloudstack.framework.events.EventBus;
import org.apache.cloudstack.framework.events.EventBusException;

import com.cloud.configuration.Config;
import com.cloud.event.EventCategory;
import com.cloud.server.ManagementService;
import com.cloud.storage.Volume;
import com.cloud.storage.Volume.Event;
import com.cloud.storage.Volume.State;
import com.cloud.utils.component.ComponentContext;
import com.cloud.utils.fsm.StateListener;

public class VolumeStateListener implements StateListener<State, Event, Volume> {

    protected static EventBus s_eventBus = null;
    protected ConfigurationDao _configDao;
    protected VMInstanceDao _vmInstanceDao;

    protected Logger logger = LogManager.getLogger(getClass());

    public VolumeStateListener(ConfigurationDao configDao, VMInstanceDao vmInstanceDao) {
        this._configDao = configDao;
        this._vmInstanceDao = vmInstanceDao;
    }

    @Override
    public boolean preStateTransitionEvent(State oldState, Event event, State newState, Volume vo, boolean status, Object opaque) {
        pubishOnEventBus(event.name(), "preStateTransitionEvent", vo, oldState, newState);
        return true;
    }

    @Override
    public boolean postStateTransitionEvent(StateMachine2.Transition<State, Event> transition, Volume vol, boolean status, Object opaque) {
      pubishOnEventBus(transition.getEvent().name(), "postStateTransitionEvent", vol, transition.getCurrentState(), transition.getToState());
      if(transition.isImpacted(StateMachine2.Transition.Impact.USAGE)) {
        Long instanceId = vol.getInstanceId();
        VMInstanceVO vmInstanceVO = null;
        if(instanceId != null) {
          vmInstanceVO = _vmInstanceDao.findById(instanceId);
        }
        if(instanceId == null || vmInstanceVO.getType() == VirtualMachine.Type.User) {
          if (transition.getToState() == State.Ready) {
            if (transition.getCurrentState() == State.Resizing) {
              // Log usage event for volumes belonging user VM's only
              // For the Resize Volume Event, this  publishes an event with an incorrect disk offering ID, so do nothing for now
            } else {
              UsageEventUtils.publishUsageEvent(EventTypes.EVENT_VOLUME_CREATE, vol.getAccountId(), vol.getDataCenterId(), vol.getId(), vol.getName(), vol.getDiskOfferingId(), null, vol.getSize(),
                      Volume.class.getName(), vol.getUuid(), vol.isDisplayVolume());
            }
          } else if (transition.getToState() == State.Destroy && vol.getVolumeType() != Volume.Type.ROOT) { //Do not Publish Usage Event for ROOT Disk as it would have been published already while destroying a VM
            UsageEventUtils.publishUsageEvent(EventTypes.EVENT_VOLUME_DELETE, vol.getAccountId(), vol.getDataCenterId(), vol.getId(), vol.getName(),
                    Volume.class.getName(), vol.getUuid(), vol.isDisplayVolume());
          } else if (transition.getToState() == State.Uploaded) {
            //Currently we are not capturing Usage for Secondary Storage so Usage for this operation will be captured when it is moved to primary storage
          }
        }
      }
      return true;
    }

  private void pubishOnEventBus(String event, String status, Volume vo, State oldState, State newState) {

        String configKey = Config.PublishResourceStateEvent.key();
        String value = _configDao.getValue(configKey);
        boolean configValue = Boolean.parseBoolean(value);
        if(!configValue)
            return;
        try {
            s_eventBus = ComponentContext.getComponent(EventBus.class);
        } catch (NoSuchBeanDefinitionException nbe) {
            return; // no provider is configured to provide events bus, so just return
        }

        String resourceName = getEntityFromClassName(Volume.class.getName());
        org.apache.cloudstack.framework.events.Event eventMsg =
            new org.apache.cloudstack.framework.events.Event(ManagementService.Name, EventCategory.RESOURCE_STATE_CHANGE_EVENT.getName(), event, resourceName,
                vo.getUuid());
        Map<String, String> eventDescription = new HashMap<String, String>();
        eventDescription.put("resource", resourceName);
        eventDescription.put("id", vo.getUuid());
        eventDescription.put("old-state", oldState.name());
        eventDescription.put("new-state", newState.name());

        String eventDate = new SimpleDateFormat("yyyy-MM-dd HH:mm:ss Z").format(new Date());
        eventDescription.put("eventDateTime", eventDate);

        eventMsg.setDescription(eventDescription);
        try {
            s_eventBus.publish(eventMsg);
        } catch (EventBusException e) {
<<<<<<< HEAD
            logger.warn("Failed to state change event on the the event bus.");
=======
            s_logger.warn("Failed to state change event on the event bus.");
>>>>>>> d25521e9
        }
    }

    private String getEntityFromClassName(String entityClassName) {
        int index = entityClassName.lastIndexOf(".");
        String entityName = entityClassName;
        if (index != -1) {
            entityName = entityClassName.substring(index + 1);
        }
        return entityName;
    }
}<|MERGE_RESOLUTION|>--- conflicted
+++ resolved
@@ -123,11 +123,7 @@
         try {
             s_eventBus.publish(eventMsg);
         } catch (EventBusException e) {
-<<<<<<< HEAD
-            logger.warn("Failed to state change event on the the event bus.");
-=======
-            s_logger.warn("Failed to state change event on the event bus.");
->>>>>>> d25521e9
+            logger.warn("Failed to state change event on the event bus.");
         }
     }
 
