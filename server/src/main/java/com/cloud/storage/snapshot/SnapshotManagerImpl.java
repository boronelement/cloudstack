// Licensed to the Apache Software Foundation (ASF) under one
// or more contributor license agreements.  See the NOTICE file
// distributed with this work for additional information
// regarding copyright ownership.  The ASF licenses this file
// to you under the Apache License, Version 2.0 (the
// "License"); you may not use this file except in compliance
// with the License.  You may obtain a copy of the License at
//
//   http://www.apache.org/licenses/LICENSE-2.0
//
// Unless required by applicable law or agreed to in writing,
// software distributed under the License is distributed on an
// "AS IS" BASIS, WITHOUT WARRANTIES OR CONDITIONS OF ANY
// KIND, either express or implied.  See the License for the
// specific language governing permissions and limitations
// under the License.
package com.cloud.storage.snapshot;

import java.util.ArrayList;
import java.util.Collections;
import java.util.Date;
import java.util.HashMap;
import java.util.List;
import java.util.Map;
import java.util.TimeZone;
import java.util.concurrent.ExecutionException;
import java.util.concurrent.Executors;
import java.util.concurrent.ScheduledExecutorService;
import java.util.concurrent.TimeUnit;
import java.util.stream.Collectors;

import javax.inject.Inject;
import javax.naming.ConfigurationException;

import org.apache.cloudstack.acl.SecurityChecker;
import org.apache.cloudstack.annotation.AnnotationService;
import org.apache.cloudstack.annotation.dao.AnnotationDao;
import org.apache.cloudstack.api.ApiCommandResourceType;
import org.apache.cloudstack.api.ApiConstants;
import org.apache.cloudstack.api.command.user.snapshot.CopySnapshotCmd;
import org.apache.cloudstack.api.command.user.snapshot.CreateSnapshotPolicyCmd;
import org.apache.cloudstack.api.command.user.snapshot.DeleteSnapshotPoliciesCmd;
import org.apache.cloudstack.api.command.user.snapshot.ListSnapshotPoliciesCmd;
import org.apache.cloudstack.api.command.user.snapshot.ListSnapshotsCmd;
import org.apache.cloudstack.api.command.user.snapshot.UpdateSnapshotPolicyCmd;
import org.apache.cloudstack.context.CallContext;
import org.apache.cloudstack.engine.subsystem.api.storage.CreateCmdResult;
import org.apache.cloudstack.engine.subsystem.api.storage.DataStore;
import org.apache.cloudstack.engine.subsystem.api.storage.DataStoreManager;
import org.apache.cloudstack.engine.subsystem.api.storage.EndPoint;
import org.apache.cloudstack.engine.subsystem.api.storage.EndPointSelector;
import org.apache.cloudstack.engine.subsystem.api.storage.ObjectInDataStoreStateMachine;
import org.apache.cloudstack.engine.subsystem.api.storage.SnapshotDataFactory;
import org.apache.cloudstack.engine.subsystem.api.storage.SnapshotInfo;
import org.apache.cloudstack.engine.subsystem.api.storage.SnapshotResult;
import org.apache.cloudstack.engine.subsystem.api.storage.SnapshotService;
import org.apache.cloudstack.engine.subsystem.api.storage.SnapshotStrategy;
import org.apache.cloudstack.engine.subsystem.api.storage.SnapshotStrategy.SnapshotOperation;
import org.apache.cloudstack.engine.subsystem.api.storage.StorageStrategyFactory;
import org.apache.cloudstack.engine.subsystem.api.storage.VolumeDataFactory;
import org.apache.cloudstack.engine.subsystem.api.storage.VolumeInfo;
import org.apache.cloudstack.engine.subsystem.api.storage.ZoneScope;
import org.apache.cloudstack.framework.async.AsyncCallFuture;
import org.apache.cloudstack.framework.config.ConfigKey;
import org.apache.cloudstack.framework.config.Configurable;
import org.apache.cloudstack.framework.config.dao.ConfigurationDao;
import org.apache.cloudstack.managed.context.ManagedContextRunnable;
import org.apache.cloudstack.resourcedetail.SnapshotPolicyDetailVO;
import org.apache.cloudstack.resourcedetail.dao.SnapshotPolicyDetailsDao;
import org.apache.cloudstack.snapshot.SnapshotHelper;
import org.apache.cloudstack.storage.datastore.db.PrimaryDataStoreDao;
import org.apache.cloudstack.storage.datastore.db.SnapshotDataStoreDao;
import org.apache.cloudstack.storage.datastore.db.SnapshotDataStoreVO;
import org.apache.cloudstack.storage.datastore.db.StoragePoolVO;
import org.apache.cloudstack.utils.reflectiontostringbuilderutils.ReflectionToStringBuilderUtils;
import org.apache.commons.collections.CollectionUtils;
import org.apache.commons.collections.MapUtils;
import org.apache.commons.lang3.StringUtils;
import org.apache.commons.lang3.builder.ReflectionToStringBuilder;
import org.apache.commons.lang3.builder.ToStringStyle;
import org.springframework.stereotype.Component;

import com.cloud.agent.api.Answer;
import com.cloud.agent.api.Command;
import com.cloud.agent.api.DeleteSnapshotsDirCommand;
import com.cloud.alert.AlertManager;
import com.cloud.api.commands.ListRecurringSnapshotScheduleCmd;
import com.cloud.api.query.MutualExclusiveIdsManagerBase;
import com.cloud.configuration.Config;
import com.cloud.configuration.Resource.ResourceType;
import com.cloud.dc.ClusterVO;
import com.cloud.dc.DataCenter;
import com.cloud.dc.DataCenterVO;
import com.cloud.dc.dao.ClusterDao;
import com.cloud.dc.dao.DataCenterDao;
import com.cloud.domain.dao.DomainDao;
import com.cloud.event.ActionEvent;
import com.cloud.event.ActionEventUtils;
import com.cloud.event.EventTypes;
import com.cloud.event.EventVO;
import com.cloud.event.UsageEventUtils;
import com.cloud.exception.InvalidParameterValueException;
import com.cloud.exception.PermissionDeniedException;
import com.cloud.exception.ResourceAllocationException;
import com.cloud.exception.ResourceUnavailableException;
import com.cloud.exception.StorageUnavailableException;
import com.cloud.host.HostVO;
import com.cloud.hypervisor.Hypervisor.HypervisorType;
import com.cloud.org.Grouping;
import com.cloud.projects.Project.ListProjectResourcesCriteria;
import com.cloud.resource.ResourceManager;
import com.cloud.server.ResourceTag.ResourceObjectType;
import com.cloud.server.TaggedResourceService;
import com.cloud.storage.CreateSnapshotPayload;
import com.cloud.storage.DataStoreRole;
import com.cloud.storage.DiskOfferingVO;
import com.cloud.storage.ScopeType;
import com.cloud.storage.Snapshot;
import com.cloud.storage.Snapshot.Type;
import com.cloud.storage.SnapshotPolicyVO;
import com.cloud.storage.SnapshotScheduleVO;
import com.cloud.storage.SnapshotVO;
import com.cloud.storage.Storage;
import com.cloud.storage.Storage.ImageFormat;
import com.cloud.storage.Storage.StoragePoolType;
import com.cloud.storage.StorageManager;
import com.cloud.storage.StoragePool;
import com.cloud.storage.VMTemplateStorageResourceAssoc;
import com.cloud.storage.VMTemplateVO;
import com.cloud.storage.Volume;
import com.cloud.storage.VolumeVO;
import com.cloud.storage.dao.DiskOfferingDao;
import com.cloud.storage.dao.SnapshotDao;
import com.cloud.storage.dao.SnapshotPolicyDao;
import com.cloud.storage.dao.SnapshotScheduleDao;
import com.cloud.storage.dao.SnapshotZoneDao;
import com.cloud.storage.dao.VMTemplateDao;
import com.cloud.storage.dao.VolumeDao;
import com.cloud.storage.template.TemplateConstants;
import com.cloud.tags.ResourceTagVO;
import com.cloud.tags.dao.ResourceTagDao;
import com.cloud.user.Account;
import com.cloud.user.AccountManager;
import com.cloud.user.AccountVO;
import com.cloud.user.DomainManager;
import com.cloud.user.ResourceLimitService;
import com.cloud.user.User;
import com.cloud.user.dao.AccountDao;
import com.cloud.utils.DateUtil;
import com.cloud.utils.DateUtil.IntervalType;
import com.cloud.utils.NumbersUtil;
import com.cloud.utils.Pair;
import com.cloud.utils.Ternary;
import com.cloud.utils.concurrency.NamedThreadFactory;
import com.cloud.utils.db.DB;
import com.cloud.utils.db.Filter;
import com.cloud.utils.db.GlobalLock;
import com.cloud.utils.db.JoinBuilder;
import com.cloud.utils.db.SearchBuilder;
import com.cloud.utils.db.SearchCriteria;
import com.cloud.utils.exception.CloudRuntimeException;
import com.cloud.vm.UserVmManager;
import com.cloud.vm.UserVmVO;
import com.cloud.vm.VMInstanceVO;
import com.cloud.vm.VirtualMachine;
import com.cloud.vm.VirtualMachine.State;
import com.cloud.vm.dao.UserVmDao;
import com.cloud.vm.snapshot.VMSnapshot;
import com.cloud.vm.snapshot.VMSnapshotDetailsVO;
import com.cloud.vm.snapshot.VMSnapshotVO;
import com.cloud.vm.snapshot.dao.VMSnapshotDao;
import com.cloud.vm.snapshot.dao.VMSnapshotDetailsDao;

@Component
public class SnapshotManagerImpl extends MutualExclusiveIdsManagerBase implements SnapshotManager, SnapshotApiService, Configurable {
    @Inject
    VMTemplateDao _templateDao;
    @Inject
    UserVmDao _vmDao;
    @Inject
    VolumeDao _volsDao;
    @Inject
    AccountDao _accountDao;
    @Inject
    SnapshotDao _snapshotDao;
    @Inject
    SnapshotDataStoreDao _snapshotStoreDao;
    @Inject
    PrimaryDataStoreDao _storagePoolDao;
    @Inject
    SnapshotPolicyDao _snapshotPolicyDao;
    @Inject
    SnapshotPolicyDetailsDao snapshotPolicyDetailsDao;
    @Inject
    SnapshotScheduleDao _snapshotScheduleDao;
    @Inject
    DomainDao _domainDao;
    @Inject
    DiskOfferingDao diskOfferingDao;
    @Inject
    StorageManager _storageMgr;
    @Inject
    SnapshotScheduler _snapSchedMgr;
    @Inject
    AccountManager _accountMgr;
    @Inject
    AlertManager _alertMgr;
    @Inject
    ClusterDao _clusterDao;
    @Inject
    ResourceLimitService _resourceLimitMgr;
    @Inject
    DomainManager _domainMgr;
    @Inject
    ResourceTagDao _resourceTagDao;
    @Inject
    ConfigurationDao _configDao;
    @Inject
    VMSnapshotDao _vmSnapshotDao;
    @Inject
    DataStoreManager dataStoreMgr;
    @Inject
    SnapshotService snapshotSrv;
    @Inject
    VolumeDataFactory volFactory;
    @Inject
    SnapshotDataFactory snapshotFactory;
    @Inject
    EndPointSelector _epSelector;
    @Inject
    ResourceManager _resourceMgr;
    @Inject
    StorageStrategyFactory _storageStrategyFactory;
    @Inject
    public TaggedResourceService taggedResourceService;
    @Inject
    private AnnotationDao annotationDao;

    @Inject
    protected SnapshotHelper snapshotHelper;
    @Inject
    DataCenterDao dataCenterDao;
    @Inject
    SnapshotZoneDao snapshotZoneDao;
    @Inject
    VMSnapshotDetailsDao vmSnapshotDetailsDao;
    @Inject
    SnapshotDataFactory snapshotDataFactory;

    private int _totalRetries;
    private int _pauseInterval;
    private int snapshotBackupRetries, snapshotBackupRetryInterval;

    private ScheduledExecutorService backupSnapshotExecutor;

    protected DataStore getSnapshotZoneImageStore(long snapshotId, long zoneId) {
        List<SnapshotDataStoreVO> snapshotImageStoreList = _snapshotStoreDao.listReadyBySnapshot(snapshotId, DataStoreRole.Image);
        for (SnapshotDataStoreVO ref : snapshotImageStoreList) {
            Long entryZoneId = dataStoreMgr.getStoreZoneId(ref.getDataStoreId(), ref.getRole());
            if (entryZoneId != null && entryZoneId.equals(zoneId)) {
                return dataStoreMgr.getDataStore(ref.getDataStoreId(), ref.getRole());
            }
        }
        return null;
    }

    protected boolean isBackupSnapshotToSecondaryForZone(long zoneId) {
        if (Boolean.FALSE.equals(SnapshotInfo.BackupSnapshotAfterTakingSnapshot.value())) {
            return false;
        }
        DataCenterVO zone = dataCenterDao.findById(zoneId);
        return !DataCenter.Type.Edge.equals(zone.getType());
    }

    @Override
    public String getConfigComponentName() {
        return SnapshotManager.class.getSimpleName();
    }

    @Override
    public ConfigKey<?>[] getConfigKeys() {
        return new ConfigKey<?>[] {BackupRetryAttempts, BackupRetryInterval, SnapshotHourlyMax, SnapshotDailyMax, SnapshotMonthlyMax, SnapshotWeeklyMax, usageSnapshotSelection,
                SnapshotInfo.BackupSnapshotAfterTakingSnapshot, VmStorageSnapshotKvm};
    }

    @Override
    public Answer sendToPool(Volume vol, Command cmd) {
        StoragePool pool = (StoragePool)dataStoreMgr.getPrimaryDataStore(vol.getPoolId());
        long[] hostIdsToTryFirst = null;

        Long vmHostId = getHostIdForSnapshotOperation(vol);

        if (vmHostId != null) {
            hostIdsToTryFirst = new long[] {vmHostId};
        }

        List<Long> hostIdsToAvoid = new ArrayList<Long>();
        for (int retry = _totalRetries; retry >= 0; retry--) {
            try {
                Pair<Long, Answer> result = _storageMgr.sendToPool(pool, hostIdsToTryFirst, hostIdsToAvoid, cmd);
                if (result.second().getResult()) {
                    return result.second();
                }
                if (logger.isDebugEnabled()) {
                    logger.debug("The result for " + cmd.getClass().getName() + " is " + result.second().getDetails() + " through " + result.first());
                }
                hostIdsToAvoid.add(result.first());
            } catch (StorageUnavailableException e1) {
                logger.warn("Storage unavailable ", e1);
                return null;
            }

            try {
                Thread.sleep(_pauseInterval * 1000);
            } catch (InterruptedException e) {
                logger.debug("[ignored] interrupted while retry cmd.");
            }

            logger.debug("Retrying...");
        }

        logger.warn("After " + _totalRetries + " retries, the command " + cmd.getClass().getName() + " did not succeed.");

        return null;
    }

    @Override
    public Long getHostIdForSnapshotOperation(Volume vol) {
        VMInstanceVO vm = _vmDao.findById(vol.getInstanceId());
        if (vm != null) {
            if (vm.getHostId() != null) {
                return vm.getHostId();
            } else if (vm.getLastHostId() != null) {
                return vm.getLastHostId();
            }
        }
        return null;
    }

    @Override
    public Snapshot revertSnapshot(Long snapshotId) {
        SnapshotVO snapshot = _snapshotDao.findById(snapshotId);
        if (snapshot == null) {
            throw new InvalidParameterValueException("No such snapshot");
        }

        if (Type.GROUP.name().equals(snapshot.getTypeDescription())) {
            throw new InvalidParameterValueException(String.format("The snapshot [%s] is part of a [%s] snapshots and cannot be reverted separately", snapshotId, snapshot.getTypeDescription()));
        }
        VolumeVO volume = _volsDao.findById(snapshot.getVolumeId());
        if (volume.getState() != Volume.State.Ready) {
            throw new InvalidParameterValueException("The volume is not in Ready state.");
        }

        Long instanceId = volume.getInstanceId();

        // If this volume is attached to an VM, then the VM needs to be in the stopped state
        // in order to revert the volume
        if (instanceId != null) {
            UserVmVO vm = _vmDao.findById(instanceId);
            if (vm.getState() != State.Stopped && vm.getState() != State.Shutdown) {
                throw new InvalidParameterValueException("The VM the specified disk is attached to is not in the shutdown state.");
            }
            // If target VM has associated VM snapshots then don't allow to revert from snapshot
            List<VMSnapshotVO> vmSnapshots = _vmSnapshotDao.findByVm(instanceId);
            if (vmSnapshots.size() > 0 && !Type.GROUP.name().equals(snapshot.getTypeDescription())) {
                throw new InvalidParameterValueException("Unable to revert snapshot for VM, please remove VM snapshots before reverting VM from snapshot");
            }
        }

        DataStoreRole dataStoreRole = snapshotHelper.getDataStoreRole(snapshot);

        SnapshotInfo snapshotInfo = snapshotFactory.getSnapshotWithRoleAndZone(snapshotId, dataStoreRole, volume.getDataCenterId());

        if (snapshotInfo == null) {
            throw new CloudRuntimeException(String.format("snapshot %s [%s] does not exists in data store", snapshot.getName(), snapshot.getUuid()));
        }

        SnapshotStrategy snapshotStrategy = _storageStrategyFactory.getSnapshotStrategy(snapshot, SnapshotOperation.REVERT);

        if (snapshotStrategy == null) {
            logger.error("Unable to find snapshot strategy to handle snapshot with id '" + snapshotId + "'");
            String errorMsg = String.format("Revert snapshot command failed for snapshot with id %d, because this command is supported only for KVM hypervisor", snapshotId);
            throw new CloudRuntimeException(errorMsg);
        }

        boolean result = snapshotStrategy.revertSnapshot(snapshotInfo);
        if (result) {
            // update volume size and primary storage count
            _resourceLimitMgr.decrementResourceCount(snapshot.getAccountId(), ResourceType.primary_storage, new Long(volume.getSize() - snapshot.getSize()));
            volume.setSize(snapshot.getSize());
            _volsDao.update(volume.getId(), volume);
            return snapshotInfo;
        }
        return null;
    }

    @Override
    @ActionEvent(eventType = EventTypes.EVENT_SNAPSHOT_POLICY_UPDATE, eventDescription = "updating snapshot policy", async = true)
    public SnapshotPolicy updateSnapshotPolicy(UpdateSnapshotPolicyCmd cmd) {

        Long id = cmd.getId();
        String customUUID = cmd.getCustomId();
        Boolean display = cmd.getDisplay();

        SnapshotPolicyVO policyVO = _snapshotPolicyDao.findById(id);
        VolumeInfo volume = volFactory.getVolume(policyVO.getVolumeId());
        if (volume == null) {
            throw new InvalidParameterValueException("No such volume exist");
        }

        // does the caller have the authority to act on this volume
        _accountMgr.checkAccess(CallContext.current().getCallingAccount(), null, true, volume);

        if (display != null) {
            boolean previousDisplay = policyVO.isDisplay();
            policyVO.setDisplay(display);
            _snapSchedMgr.scheduleOrCancelNextSnapshotJobOnDisplayChange(policyVO, previousDisplay);
        }

        if (customUUID != null)
            policyVO.setUuid(customUUID);

        _snapshotPolicyDao.update(id, policyVO);

        return policyVO;

    }

    @Override
    @DB
    @ActionEvent(eventType = EventTypes.EVENT_SNAPSHOT_CREATE, eventDescription = "creating snapshot", async = true)
    public Snapshot createSnapshot(Long volumeId, Long policyId, Long snapshotId, Account snapshotOwner) {
        VolumeInfo volume = volFactory.getVolume(volumeId);
        if (volume == null) {
            throw new InvalidParameterValueException("No such volume exist");
        }

        if (volume.getState() != Volume.State.Ready) {
            throw new InvalidParameterValueException("Volume is not in ready state");
        }

        // does the caller have the authority to act on this volume
        _accountMgr.checkAccess(CallContext.current().getCallingAccount(), null, true, volume);

        SnapshotInfo snapshot = snapshotFactory.getSnapshotOnPrimaryStore(snapshotId);
        if (snapshot == null) {
            logger.debug("Failed to create snapshot");
            throw new CloudRuntimeException("Failed to create snapshot");
        }
        try {
            postCreateSnapshot(volumeId, snapshot.getId(), policyId);
            //Check if the snapshot was removed while backingUp. If yes, do not log snapshot create usage event
            SnapshotVO freshSnapshot = _snapshotDao.findById(snapshot.getId());
            if (freshSnapshot != null) {
                UsageEventUtils.publishUsageEvent(EventTypes.EVENT_SNAPSHOT_CREATE, snapshot.getAccountId(), snapshot.getDataCenterId(), snapshotId, snapshot.getName(), null, null,
                        volume.getSize(), snapshot.getClass().getName(), snapshot.getUuid());
            }
            _resourceLimitMgr.incrementResourceCount(snapshotOwner.getId(), ResourceType.snapshot);

        } catch (Exception e) {
            logger.debug("Failed to create snapshot", e);
            throw new CloudRuntimeException("Failed to create snapshot", e);
        }

        return snapshot;
    }

    @Override
    public Snapshot archiveSnapshot(Long snapshotId) {
        SnapshotInfo snapshotOnPrimary = snapshotFactory.getSnapshotOnPrimaryStore(snapshotId);

        if (snapshotOnPrimary == null || !snapshotOnPrimary.getStatus().equals(ObjectInDataStoreStateMachine.State.Ready)) {
            throw new CloudRuntimeException("Can only archive snapshots present on primary storage. " + "Cannot find snapshot " + snapshotId + " on primary storage");
        }

        SnapshotInfo snapshotOnSecondary = snapshotSrv.backupSnapshot(snapshotOnPrimary);
        SnapshotVO snapshotVO = _snapshotDao.findById(snapshotOnSecondary.getId());
        snapshotVO.setLocationType(Snapshot.LocationType.SECONDARY);
        _snapshotDao.persist(snapshotVO);

        try {
            snapshotSrv.deleteSnapshot(snapshotOnPrimary);
        } catch (Exception e) {
            throw new CloudRuntimeException("Snapshot archived to Secondary Storage but there was an error deleting "
                    + " the snapshot on Primary Storage. Please manually delete the primary snapshot " + snapshotId, e);
        }

        return snapshotOnSecondary;
    }

    @Override
    public Snapshot backupSnapshotFromVmSnapshot(Long snapshotId, Long vmId, Long volumeId, Long vmSnapshotId) {
        VMInstanceVO vm = _vmDao.findById(vmId);
        if (vm == null) {
            throw new InvalidParameterValueException("Creating snapshot failed due to vm:" + vmId + " doesn't exist");
        }
        if (!HypervisorType.KVM.equals(vm.getHypervisorType())) {
            throw new InvalidParameterValueException("Unsupported hypervisor type " + vm.getHypervisorType() + ". This supports KVM only");
        }

        VMSnapshotVO vmSnapshot = _vmSnapshotDao.findById(vmSnapshotId);
        if (vmSnapshot == null) {
            throw new InvalidParameterValueException("Creating snapshot failed due to vmSnapshot:" + vmSnapshotId + " doesn't exist");
        }
        // check vmsnapshot permissions
        Account caller = CallContext.current().getCallingAccount();
        _accountMgr.checkAccess(caller, null, true, vmSnapshot);

        SnapshotVO snapshot = _snapshotDao.findById(snapshotId);
        if (snapshot == null) {
            throw new InvalidParameterValueException("Creating snapshot failed due to snapshot:" + snapshotId + " doesn't exist");
        }

        VolumeInfo volume = volFactory.getVolume(volumeId);
        if (volume == null) {
            throw new InvalidParameterValueException("Creating snapshot failed due to volume:" + volumeId + " doesn't exist");
        }

        if (volume.getState() != Volume.State.Ready) {
            throw new InvalidParameterValueException("VolumeId: " + volumeId + " is not in " + Volume.State.Ready + " state but " + volume.getState() + ". Cannot take snapshot.");
        }

        DataStore store = volume.getDataStore();
        SnapshotDataStoreVO parentSnapshotDataStoreVO = _snapshotStoreDao.findParent(store.getRole(), store.getId(), volumeId);
        if (parentSnapshotDataStoreVO != null) {
            //Double check the snapshot is removed or not
            SnapshotVO parentSnap = _snapshotDao.findById(parentSnapshotDataStoreVO.getSnapshotId());
            if (parentSnap != null && parentSnapshotDataStoreVO.getInstallPath() != null && parentSnapshotDataStoreVO.getInstallPath().equals(vmSnapshot.getName())) {
                throw new InvalidParameterValueException("Creating snapshot failed due to snapshot : " + parentSnap.getUuid() + " is created from the same vm snapshot");
            }
        }
        SnapshotInfo snapshotInfo = this.snapshotFactory.getSnapshot(snapshotId, store);
        snapshotInfo = (SnapshotInfo)store.create(snapshotInfo);
        SnapshotDataStoreVO snapshotOnPrimaryStore = this._snapshotStoreDao.findByStoreSnapshot(store.getRole(), store.getId(), snapshot.getId());

        StoragePoolVO storagePool = _storagePoolDao.findById(store.getId());
        updateSnapshotInfo(volumeId, vmSnapshotId, vmSnapshot, snapshot, snapshotOnPrimaryStore, storagePool);

        snapshot.setState(Snapshot.State.CreatedOnPrimary);
        _snapshotDao.update(snapshot.getId(), snapshot);
        snapshotInfo = this.snapshotFactory.getSnapshot(snapshotId, store);

        Long snapshotOwnerId = vm.getAccountId();

        try {
            SnapshotStrategy snapshotStrategy = _storageStrategyFactory.getSnapshotStrategy(snapshot, SnapshotOperation.BACKUP);
            if (snapshotStrategy == null) {
                throw new CloudRuntimeException("Unable to find snapshot strategy to handle snapshot with id '" + snapshotId + "'");
            }
            snapshotInfo = snapshotStrategy.backupSnapshot(snapshotInfo);

        } catch (Exception e) {
            logger.debug("Failed to backup snapshot from vm snapshot", e);
            _resourceLimitMgr.decrementResourceCount(snapshotOwnerId, ResourceType.snapshot);
            _resourceLimitMgr.decrementResourceCount(snapshotOwnerId, ResourceType.secondary_storage, new Long(volume.getSize()));
            throw new CloudRuntimeException("Failed to backup snapshot from vm snapshot", e);
        } finally {
            if (snapshotOnPrimaryStore != null) {
                _snapshotStoreDao.remove(snapshotOnPrimaryStore.getId());
            }
        }
        return snapshotInfo;
    }

    private void updateSnapshotInfo(Long volumeId, Long vmSnapshotId, VMSnapshotVO vmSnapshot, SnapshotVO snapshot,
            SnapshotDataStoreVO snapshotOnPrimaryStore, StoragePoolVO storagePool) {
        if ((storagePool.getPoolType() == StoragePoolType.NetworkFilesystem || storagePool.getPoolType() == StoragePoolType.Filesystem) && vmSnapshot.getType() == VMSnapshot.Type.Disk) {
            List<VMSnapshotDetailsVO> vmSnapshotDetails = vmSnapshotDetailsDao.findDetails(vmSnapshotId, "kvmStorageSnapshot");
            for (VMSnapshotDetailsVO vmSnapshotDetailsVO : vmSnapshotDetails) {
                SnapshotInfo sInfo = snapshotDataFactory.getSnapshot(Long.parseLong(vmSnapshotDetailsVO.getValue()), storagePool.getId(), DataStoreRole.Primary);
                if (sInfo.getVolumeId() == volumeId) {
                    snapshotOnPrimaryStore.setState(ObjectInDataStoreStateMachine.State.Ready);
                    snapshotOnPrimaryStore.setInstallPath(sInfo.getPath());
                    _snapshotStoreDao.update(snapshotOnPrimaryStore.getId(), snapshotOnPrimaryStore);
                    snapshot.setTypeDescription(Type.FROM_GROUP.name());
                    snapshot.setSnapshotType((short)Type.FROM_GROUP.ordinal());
                }
            }
        } else {
            snapshotOnPrimaryStore.setState(ObjectInDataStoreStateMachine.State.Ready);
            snapshotOnPrimaryStore.setInstallPath(vmSnapshot.getName());
            _snapshotStoreDao.update(snapshotOnPrimaryStore.getId(), snapshotOnPrimaryStore);
        }
    }

    @Override
    public SnapshotVO getParentSnapshot(VolumeInfo volume) {
        long preId = _snapshotDao.getLastSnapshot(volume.getId(), DataStoreRole.Primary);

        SnapshotVO preSnapshotVO = null;
        if (preId != 0 && !(volume.getLastPoolId() != null && !volume.getLastPoolId().equals(volume.getPoolId()))) {
            preSnapshotVO = _snapshotDao.findByIdIncludingRemoved(preId);
        }

        return preSnapshotVO;
    }

    private Long getSnapshotUserId() {
        Long userId = CallContext.current().getCallingUserId();
        if (userId == null) {
            return User.UID_SYSTEM;
        }
        return userId;
    }

    private void postCreateSnapshot(Long volumeId, Long snapshotId, Long policyId) {
        Long userId = getSnapshotUserId();
        SnapshotVO snapshot = _snapshotDao.findById(snapshotId);
        if (policyId != Snapshot.MANUAL_POLICY_ID) {
            SnapshotScheduleVO snapshotSchedule = _snapshotScheduleDao.getCurrentSchedule(volumeId, policyId, true);
            if (snapshotSchedule != null) {
                snapshotSchedule.setSnapshotId(snapshotId);
                _snapshotScheduleDao.update(snapshotSchedule.getId(), snapshotSchedule);
            }
        }

        if (snapshot != null && snapshot.isRecursive()) {
            postCreateRecurringSnapshotForPolicy(userId, volumeId, snapshotId, policyId);
        }
    }

    private void postCreateRecurringSnapshotForPolicy(long userId, long volumeId, long snapshotId, long policyId) {
        // Use count query
        SnapshotVO spstVO = _snapshotDao.findById(snapshotId);
        Type type = spstVO.getRecurringType();
        int maxSnaps = type.getMax();

        List<SnapshotVO> snaps = listSnapsforVolumeTypeNotDestroyed(volumeId, type);
        SnapshotPolicyVO policy = _snapshotPolicyDao.findById(policyId);
        if (policy != null && policy.getMaxSnaps() < maxSnaps) {
            maxSnaps = policy.getMaxSnaps();
        }
        while (snaps.size() > maxSnaps && snaps.size() > 1) {
            SnapshotVO oldestSnapshot = snaps.get(0);
            long oldSnapId = oldestSnapshot.getId();
            if (policy != null) {
                logger.debug("Max snaps: " + policy.getMaxSnaps() + " exceeded for snapshot policy with Id: " + policyId + ". Deleting oldest snapshot: " + oldSnapId);
            }
            if (deleteSnapshot(oldSnapId, null)) {
                //log Snapshot delete event
                ActionEventUtils.onCompletedActionEvent(User.UID_SYSTEM, oldestSnapshot.getAccountId(), EventVO.LEVEL_INFO, EventTypes.EVENT_SNAPSHOT_DELETE,
                        "Successfully deleted oldest snapshot: " + oldSnapId, oldSnapId, ApiCommandResourceType.Snapshot.toString(), 0);
            }
            snaps.remove(oldestSnapshot);
        }
    }

    protected Pair<List<SnapshotDataStoreVO>, List<Long>> getStoreRefsAndZonesForSnapshotDelete(long snapshotId, Long zoneId) {
        List<SnapshotDataStoreVO> snapshotStoreRefs = new ArrayList<>();
        List<SnapshotDataStoreVO> allSnapshotStoreRefs = _snapshotStoreDao.findBySnapshotId(snapshotId);
        List<Long> zoneIds = new ArrayList<>();
        if (zoneId != null) {
            DataCenterVO zone = dataCenterDao.findById(zoneId);
            if (zone == null) {
                throw new InvalidParameterValueException("Unable to find a zone with the specified id");
            }
            for (SnapshotDataStoreVO snapshotStore : allSnapshotStoreRefs) {
                Long entryZoneId = dataStoreMgr.getStoreZoneId(snapshotStore.getDataStoreId(), snapshotStore.getRole());
                if (zoneId.equals(entryZoneId)) {
                    snapshotStoreRefs.add(snapshotStore);
                }
            }
            zoneIds.add(zoneId);
        } else {
            snapshotStoreRefs = allSnapshotStoreRefs;
            for (SnapshotDataStoreVO snapshotStore : snapshotStoreRefs) {
                Long entryZoneId = dataStoreMgr.getStoreZoneId(snapshotStore.getDataStoreId(), snapshotStore.getRole());
                if (!zoneIds.contains(entryZoneId)) {
                    zoneIds.add(entryZoneId);
                }
            }
        }
        return new Pair<>(snapshotStoreRefs, zoneIds);
    }

    @Override
    @DB
    @ActionEvent(eventType = EventTypes.EVENT_SNAPSHOT_DELETE, eventDescription = "deleting snapshot", async = true)
    public boolean deleteSnapshot(long snapshotId, Long zoneId) {
        Account caller = CallContext.current().getCallingAccount();

        // Verify parameters
        final SnapshotVO snapshotCheck = _snapshotDao.findById(snapshotId);

        if (snapshotCheck == null) {
            throw new InvalidParameterValueException("unable to find a snapshot with id " + snapshotId);
        }

        if (Type.GROUP.name().equals(snapshotCheck.getTypeDescription())) {
            throw new InvalidParameterValueException(String.format("The snapshot [%s] is part of a [%s] snapshots and cannot be deleted separately", snapshotId, snapshotCheck.getTypeDescription()));
        }

        if (snapshotCheck.getState() == Snapshot.State.Destroyed) {
            throw new InvalidParameterValueException("Snapshot with id: " + snapshotId + " is already destroyed");
        }

        _accountMgr.checkAccess(caller, null, true, snapshotCheck);

        SnapshotStrategy snapshotStrategy = _storageStrategyFactory.getSnapshotStrategy(snapshotCheck, zoneId, SnapshotOperation.DELETE);

        if (snapshotStrategy == null) {
            logger.error("Unable to find snapshot strategy to handle snapshot with id '" + snapshotId + "'");

            return false;
        }
        Pair<List<SnapshotDataStoreVO>, List<Long>> storeRefAndZones = getStoreRefsAndZonesForSnapshotDelete(snapshotId, zoneId);
        List<SnapshotDataStoreVO> snapshotStoreRefs = storeRefAndZones.first();
        List<Long> zoneIds = storeRefAndZones.second();

        try {
            boolean result = snapshotStrategy.deleteSnapshot(snapshotId, zoneId);
            if (result) {
                for (Long zId : zoneIds) {
                    if (snapshotCheck.getState() == Snapshot.State.BackedUp) {
                        UsageEventUtils.publishUsageEvent(EventTypes.EVENT_SNAPSHOT_DELETE, snapshotCheck.getAccountId(), zId, snapshotId,
                                snapshotCheck.getName(), null, null, 0L, snapshotCheck.getClass().getName(), snapshotCheck.getUuid());
                    }
                }
                final SnapshotVO postDeleteSnapshotEntry = _snapshotDao.findById(snapshotId);
                if (postDeleteSnapshotEntry == null || Snapshot.State.Destroyed.equals(postDeleteSnapshotEntry.getState())) {
                    annotationDao.removeByEntityType(AnnotationService.EntityType.SNAPSHOT.name(), snapshotCheck.getUuid());

                    if (snapshotCheck.getState() != Snapshot.State.Error && snapshotCheck.getState() != Snapshot.State.Destroyed) {
                        _resourceLimitMgr.decrementResourceCount(snapshotCheck.getAccountId(), ResourceType.snapshot);
                    }
                }
                for (SnapshotDataStoreVO snapshotStoreRef : snapshotStoreRefs) {
                    if (ObjectInDataStoreStateMachine.State.Ready.equals(snapshotStoreRef.getState()) && !DataStoreRole.Primary.equals(snapshotStoreRef.getRole())) {
                        _resourceLimitMgr.decrementResourceCount(snapshotCheck.getAccountId(), ResourceType.secondary_storage, new Long(snapshotStoreRef.getPhysicalSize()));
                    }
                }
            }

            return result;
        } catch (Exception e) {
            logger.debug("Failed to delete snapshot: " + snapshotCheck.getId() + ":" + e.toString());

            throw new CloudRuntimeException("Failed to delete snapshot:" + e.toString());
        }
    }

    @Override
    public Pair<List<? extends Snapshot>, Integer> listSnapshots(ListSnapshotsCmd cmd) {
        Long volumeId = cmd.getVolumeId();
        String name = cmd.getSnapshotName();
        Long id = cmd.getId();
        String keyword = cmd.getKeyword();
        String snapshotTypeStr = cmd.getSnapshotType();
        String intervalTypeStr = cmd.getIntervalType();
        Map<String, String> tags = cmd.getTags();
        Long zoneId = cmd.getZoneId();
        Account caller = CallContext.current().getCallingAccount();
        List<Long> permittedAccounts = new ArrayList<Long>();

        // Verify parameters
        if (volumeId != null) {
            VolumeVO volume = _volsDao.findById(volumeId);
            if (volume != null) {
                _accountMgr.checkAccess(CallContext.current().getCallingAccount(), null, true, volume);
            }
        }

        List<Long> ids = getIdsListFromCmd(cmd.getId(), cmd.getIds());

        Ternary<Long, Boolean, ListProjectResourcesCriteria> domainIdRecursiveListProject = new Ternary<Long, Boolean, ListProjectResourcesCriteria>(cmd.getDomainId(),
                cmd.isRecursive(), null);
        _accountMgr.buildACLSearchParameters(caller, id, cmd.getAccountName(), cmd.getProjectId(), permittedAccounts, domainIdRecursiveListProject, cmd.listAll(), false);
        Long domainId = domainIdRecursiveListProject.first();
        Boolean isRecursive = domainIdRecursiveListProject.second();
        ListProjectResourcesCriteria listProjectResourcesCriteria = domainIdRecursiveListProject.third();

        Filter searchFilter = new Filter(SnapshotVO.class, "created", false, cmd.getStartIndex(), cmd.getPageSizeVal());
        SearchBuilder<SnapshotVO> sb = _snapshotDao.createSearchBuilder();
        _accountMgr.buildACLSearchBuilder(sb, domainId, isRecursive, permittedAccounts, listProjectResourcesCriteria);

        sb.and("statusNEQ", sb.entity().getState(), SearchCriteria.Op.NEQ); //exclude those Destroyed snapshot, not showing on UI
        sb.and("volumeId", sb.entity().getVolumeId(), SearchCriteria.Op.EQ);
        sb.and("name", sb.entity().getName(), SearchCriteria.Op.EQ);
        sb.and("id", sb.entity().getId(), SearchCriteria.Op.EQ);
        sb.and("idIN", sb.entity().getId(), SearchCriteria.Op.IN);
        sb.and("snapshotTypeEQ", sb.entity().getSnapshotType(), SearchCriteria.Op.IN);
        sb.and("snapshotTypeNEQ", sb.entity().getSnapshotType(), SearchCriteria.Op.NIN);
        sb.and("dataCenterId", sb.entity().getDataCenterId(), SearchCriteria.Op.EQ);

        if (tags != null && !tags.isEmpty()) {
            SearchBuilder<ResourceTagVO> tagSearch = _resourceTagDao.createSearchBuilder();
            for (int count = 0; count < tags.size(); count++) {
                tagSearch.or().op("key" + String.valueOf(count), tagSearch.entity().getKey(), SearchCriteria.Op.EQ);
                tagSearch.and("value" + String.valueOf(count), tagSearch.entity().getValue(), SearchCriteria.Op.EQ);
                tagSearch.cp();
            }
            tagSearch.and("resourceType", tagSearch.entity().getResourceType(), SearchCriteria.Op.EQ);
            sb.groupBy(sb.entity().getId());
            sb.join("tagSearch", tagSearch, sb.entity().getId(), tagSearch.entity().getResourceId(), JoinBuilder.JoinType.INNER);
        }

        SearchCriteria<SnapshotVO> sc = sb.create();
        _accountMgr.buildACLSearchCriteria(sc, domainId, isRecursive, permittedAccounts, listProjectResourcesCriteria);

        sc.setParameters("statusNEQ", Snapshot.State.Destroyed);

        if (volumeId != null) {
            sc.setParameters("volumeId", volumeId);
        }

        if (tags != null && !tags.isEmpty()) {
            int count = 0;
            sc.setJoinParameters("tagSearch", "resourceType", ResourceObjectType.Snapshot.toString());
            for (String key : tags.keySet()) {
                sc.setJoinParameters("tagSearch", "key" + String.valueOf(count), key);
                sc.setJoinParameters("tagSearch", "value" + String.valueOf(count), tags.get(key));
                count++;
            }
        }

        if (zoneId != null) {
            sc.setParameters("dataCenterId", zoneId);
        }

        setIdsListToSearchCriteria(sc, ids);

        if (name != null) {
            sc.setParameters("name", name);
        }

        if (id != null) {
            sc.setParameters("id", id);
        }

        if (keyword != null) {
            SearchCriteria<SnapshotVO> ssc = _snapshotDao.createSearchCriteria();
            ssc.addOr("name", SearchCriteria.Op.LIKE, "%" + keyword + "%");
            sc.addAnd("name", SearchCriteria.Op.SC, ssc);
        }

        if (snapshotTypeStr != null) {
            Type snapshotType = SnapshotVO.getSnapshotType(snapshotTypeStr);
            if (snapshotType == null) {
                throw new InvalidParameterValueException("Unsupported snapshot type " + snapshotTypeStr);
            }
            if (snapshotType == Type.RECURRING) {
                sc.setParameters("snapshotTypeEQ", Type.HOURLY.ordinal(), Type.DAILY.ordinal(), Type.WEEKLY.ordinal(), Type.MONTHLY.ordinal());
            } else {
                sc.setParameters("snapshotTypeEQ", snapshotType.ordinal());
            }
        } else if (intervalTypeStr != null && volumeId != null) {
            Type type = SnapshotVO.getSnapshotType(intervalTypeStr);
            if (type == null) {
                throw new InvalidParameterValueException("Unsupported snapstho interval type " + intervalTypeStr);
            }
            sc.setParameters("snapshotTypeEQ", type.ordinal());
        } else {
            // Show only MANUAL and RECURRING snapshot types
            sc.setParameters("snapshotTypeNEQ", Snapshot.Type.TEMPLATE.ordinal(), Snapshot.Type.GROUP.ordinal());
        }

        Pair<List<SnapshotVO>, Integer> result = _snapshotDao.searchAndCount(sc, searchFilter);
        return new Pair<List<? extends Snapshot>, Integer>(result.first(), result.second());
    }

    @Override
    public boolean deleteSnapshotDirsForAccount(long accountId) {

        List<VolumeVO> volumes = _volsDao.findIncludingRemovedByAccount(accountId);
        // The above call will list only non-destroyed volumes.
        // So call this method before marking the volumes as destroyed.
        // i.e Call them before the VMs for those volumes are destroyed.
        boolean success = true;
        for (VolumeVO volume : volumes) {
            if (volume.getPoolId() == null) {
                continue;
            }
            Long volumeId = volume.getId();
            Long dcId = volume.getDataCenterId();
            if (_snapshotDao.listByVolumeIdIncludingRemoved(volumeId).isEmpty()) {
                // This volume doesn't have any snapshots. Nothing do delete.
                continue;
            }
            List<DataStore> ssHosts = dataStoreMgr.getImageStoresByScope(new ZoneScope(dcId));
            for (DataStore ssHost : ssHosts) {
                String snapshotDir = TemplateConstants.DEFAULT_SNAPSHOT_ROOT_DIR + "/" + accountId + "/" + volumeId;
                DeleteSnapshotsDirCommand cmd = new DeleteSnapshotsDirCommand(ssHost.getTO(), snapshotDir);
                EndPoint ep = _epSelector.select(ssHost);
                Answer answer = null;
                if (ep == null) {
                    String errMsg = "No remote endpoint to send command, check if host or ssvm is down?";
                    logger.error(errMsg);
                    answer = new Answer(cmd, false, errMsg);
                } else {
                    answer = ep.sendMessage(cmd);
                }
                if ((answer != null) && answer.getResult()) {
                    logger.debug("Deleted all snapshots for volume: " + volumeId + " under account: " + accountId);
                } else {
                    success = false;
                    if (answer != null) {
                        logger.warn("Failed to delete all snapshot for volume " + volumeId + " on secondary storage " + ssHost.getUri());
                        logger.error(answer.getDetails());
                    }
                }
            }

            // Either way delete the snapshots for this volume.
            List<SnapshotVO> snapshots = listSnapsforVolume(volumeId);
            for (SnapshotVO snapshot : snapshots) {
                SnapshotStrategy snapshotStrategy = _storageStrategyFactory.getSnapshotStrategy(snapshot, SnapshotOperation.DELETE);
                if (snapshotStrategy == null) {
                    logger.error("Unable to find snapshot strategy to handle snapshot with id '" + snapshot.getId() + "'");
                    continue;
                }
                List<SnapshotDataStoreVO> snapshotStoreRefs = _snapshotStoreDao.listReadyBySnapshot(snapshot.getId(), DataStoreRole.Image);

                if (snapshotStrategy.deleteSnapshot(snapshot.getId(), null)) {
                    if (Type.MANUAL == snapshot.getRecurringType()) {
                        _resourceLimitMgr.decrementResourceCount(accountId, ResourceType.snapshot);
                        for (SnapshotDataStoreVO snapshotStoreRef : snapshotStoreRefs) {
                            _resourceLimitMgr.decrementResourceCount(accountId, ResourceType.secondary_storage, new Long(snapshotStoreRef.getPhysicalSize()));
                        }
                    }

                    // Log event after successful deletion
                    UsageEventUtils.publishUsageEvent(EventTypes.EVENT_SNAPSHOT_DELETE, snapshot.getAccountId(), volume.getDataCenterId(), snapshot.getId(), snapshot.getName(),
                            null, null, volume.getSize(), snapshot.getClass().getName(), snapshot.getUuid());
                }
            }
        }

        // Returns true if snapshotsDir has been deleted for all volumes.
        return success;
    }

    protected void validatePolicyZones(List<Long> zoneIds, VolumeVO volume, Account caller) {
        if (CollectionUtils.isEmpty(zoneIds)) {
            return;
        }
        if (Boolean.FALSE.equals(SnapshotInfo.BackupSnapshotAfterTakingSnapshot.value())) {
            throw new InvalidParameterValueException("Backing up of snapshot has been disabled. Snapshot can not be taken for multiple zones");
        }
        final DataCenterVO zone = dataCenterDao.findById(volume.getDataCenterId());
        if (DataCenter.Type.Edge.equals(zone.getType())) {
            throw new InvalidParameterValueException("Backing up of snapshot is not supported by the zone of the volume. Snapshots can not be taken for multiple zones");
        }
        boolean isRootAdminCaller = _accountMgr.isRootAdmin(caller.getId());
        for (Long zoneId : zoneIds) {
            getCheckedDestinationZoneForSnapshotCopy(zoneId, isRootAdminCaller);
        }
    }

    @Override
    @DB
    @ActionEvent(eventType = EventTypes.EVENT_SNAPSHOT_POLICY_CREATE, eventDescription = "creating snapshot policy")
    public SnapshotPolicyVO createPolicy(CreateSnapshotPolicyCmd cmd, Account policyOwner) {
        Long volumeId = cmd.getVolumeId();
        boolean display = cmd.isDisplay();
        VolumeVO volume = _volsDao.findById(cmd.getVolumeId());
        if (volume == null) {
            throw new InvalidParameterValueException("Failed to create snapshot policy, unable to find a volume with id " + volumeId);
        }

        // For now, volumes with encryption don't support snapshot schedules, because they will fail when VM is running
        DiskOfferingVO diskOffering = diskOfferingDao.findByIdIncludingRemoved(volume.getDiskOfferingId());
        if (diskOffering == null) {
            throw new InvalidParameterValueException(String.format("Failed to find disk offering for the volume [%s]", volume.getUuid()));
        } else if(diskOffering.getEncrypt()) {
            throw new UnsupportedOperationException(String.format("Encrypted volumes don't support snapshot schedules, cannot create snapshot policy for the volume [%s]", volume.getUuid()));
        }

        String volumeDescription = volume.getVolumeDescription();

        final Account caller = CallContext.current().getCallingAccount();
        _accountMgr.checkAccess(caller, null, true, volume);

        // If display is false we don't actually schedule snapshots.
        if (volume.getState() != Volume.State.Ready && display) {
            throw new InvalidParameterValueException("VolumeId: " + volumeId + " is not in " + Volume.State.Ready + " state but " + volume.getState() + ". Cannot take snapshot.");
        }

        if (volume.getTemplateId() != null) {
            VMTemplateVO template = _templateDao.findById(volume.getTemplateId());
            Long instanceId = volume.getInstanceId();
            UserVmVO userVmVO = null;
            if (instanceId != null) {
                userVmVO = _vmDao.findById(instanceId);
            }
            if (template != null && template.getTemplateType() == Storage.TemplateType.SYSTEM && (userVmVO == null || !UserVmManager.CKS_NODE.equals(userVmVO.getUserVmType()))) {
                throw new InvalidParameterValueException("VolumeId: " + volumeId + " is for System VM , Creating snapshot against System VM volumes is not supported");
            }
        }

        AccountVO owner = _accountDao.findById(volume.getAccountId());
        Long instanceId = volume.getInstanceId();
        String intervalType = cmd.getIntervalType();
        if (instanceId != null) {
            // It is not detached, but attached to a VM
            if (_vmDao.findById(instanceId) == null) {
                // It is not a UserVM but a SystemVM or DomR
                throw new InvalidParameterValueException(String.format("Failed to create snapshot policy [%s] for volume %s; Snapshots of volumes attached to System or router VM are not allowed.", intervalType, volumeDescription));
            }
        }

        IntervalType intvType = DateUtil.IntervalType.getIntervalType(intervalType);
        if (intvType == null) {
            throw new InvalidParameterValueException("Unsupported interval type " + intervalType);
        }
        Type type = getSnapshotType(intvType);
        String cmdTimezone = cmd.getTimezone();

        TimeZone timeZone = TimeZone.getTimeZone(cmdTimezone);
        String timezoneId = timeZone.getID();
        if (!timezoneId.equals(cmdTimezone)) {
            logger.warn(String.format("Using timezone [%s] for running the snapshot policy [%s] for volume %s, as an equivalent of [%s].", timezoneId, intervalType, volumeDescription,
              cmdTimezone));
        }

        String schedule = cmd.getSchedule();

        try {
            DateUtil.getNextRunTime(intvType, schedule, timezoneId, null);
        } catch (Exception e) {
            throw new InvalidParameterValueException(String.format("%s has an invalid schedule [%s] for interval type [%s].",
              volumeDescription, schedule, intervalType));
        }

        int maxSnaps = cmd.getMaxSnaps();

        if (maxSnaps <= 0) {
            throw new InvalidParameterValueException(String.format("maxSnaps [%s] for volume %s should be greater than 0.", maxSnaps, volumeDescription));
        }

        int intervalMaxSnaps = type.getMax();
        if (maxSnaps > intervalMaxSnaps) {
            throw new InvalidParameterValueException(String.format("maxSnaps [%s] for volume %s exceeds limit [%s] for interval type [%s].", maxSnaps, volumeDescription,
              intervalMaxSnaps, intervalType));
        }

        // Verify that max doesn't exceed domain and account snapshot limits in case display is on
        if (display) {
            long accountLimit = _resourceLimitMgr.findCorrectResourceLimitForAccount(owner, ResourceType.snapshot);
            long domainLimit = _resourceLimitMgr.findCorrectResourceLimitForDomain(_domainMgr.getDomain(owner.getDomainId()), ResourceType.snapshot);
            if (!_accountMgr.isRootAdmin(owner.getId()) && ((accountLimit != -1 && maxSnaps > accountLimit) || (domainLimit != -1 && maxSnaps > domainLimit))) {
                String message = "domain/account";
                if (owner.getType() == Account.Type.PROJECT) {
                    message = "domain/project";
                }

                throw new InvalidParameterValueException("Max number of snapshots shouldn't exceed the " + message + " level snapshot limit");
            }
        }

        final List<Long> zoneIds = cmd.getZoneIds();
        validatePolicyZones(zoneIds, volume, caller);

        Map<String, String> tags = cmd.getTags();
        boolean active = true;

        return persistSnapshotPolicy(volume, schedule, timezoneId, intvType, maxSnaps, display, active, tags, zoneIds);
    }

    protected SnapshotPolicyVO persistSnapshotPolicy(VolumeVO volume, String schedule, String timezone, IntervalType intervalType, int maxSnaps, boolean display, boolean active, Map<String, String> tags, List<Long> zoneIds) {
        long volumeId = volume.getId();
        String volumeDescription = volume.getVolumeDescription();

        GlobalLock createSnapshotPolicyLock = GlobalLock.getInternLock("createSnapshotPolicy_" + volumeId);
        boolean isLockAcquired = createSnapshotPolicyLock.lock(5);

        if (!isLockAcquired) {
            throw new CloudRuntimeException(String.format("Unable to acquire lock for creating snapshot policy [%s] for %s.", intervalType, volumeDescription));
        }

        logger.debug(String.format("Acquired lock for creating snapshot policy [%s] for volume %s.", intervalType, volumeDescription));

        try {
            SnapshotPolicyVO policy = _snapshotPolicyDao.findOneByVolumeInterval(volumeId, intervalType);

            if (policy == null) {
                policy = createSnapshotPolicy(volumeId, schedule, timezone, intervalType, maxSnaps, display, zoneIds);
            } else {
                updateSnapshotPolicy(policy, schedule, timezone, intervalType, maxSnaps, active, display, zoneIds);
            }

            createTagsForSnapshotPolicy(tags, policy);
            CallContext.current().putContextParameter(SnapshotPolicy.class, policy.getUuid());

            return policy;
        } finally {
            createSnapshotPolicyLock.unlock();
        }
    }

    protected SnapshotPolicyVO createSnapshotPolicy(long volumeId, String schedule, String timezone, IntervalType intervalType, int maxSnaps, boolean display, List<Long> zoneIds) {
        SnapshotPolicyVO policy = new SnapshotPolicyVO(volumeId, schedule, timezone, intervalType, maxSnaps, display);
        policy = _snapshotPolicyDao.persist(policy);
        if (CollectionUtils.isNotEmpty(zoneIds)) {
            List<SnapshotPolicyDetailVO> details = new ArrayList<>();
            for (Long zoneId : zoneIds) {
                details.add(new SnapshotPolicyDetailVO(policy.getId(), ApiConstants.ZONE_ID, String.valueOf(zoneId)));
            }
            snapshotPolicyDetailsDao.saveDetails(details);
        }
        _snapSchedMgr.scheduleNextSnapshotJob(policy);
        logger.debug(String.format("Created snapshot policy %s.", new ReflectionToStringBuilder(policy, ToStringStyle.JSON_STYLE).setExcludeFieldNames("id", "uuid", "active")));
        return policy;
    }

    protected void updateSnapshotPolicy(SnapshotPolicyVO policy, String schedule, String timezone, IntervalType intervalType, int maxSnaps, boolean active, boolean display, List<Long> zoneIds) {
        String previousPolicy = new ReflectionToStringBuilder(policy, ToStringStyle.JSON_STYLE).setExcludeFieldNames("id", "uuid").toString();
        boolean previousDisplay = policy.isDisplay();
        policy.setSchedule(schedule);
        policy.setTimezone(timezone);
        policy.setInterval((short) intervalType.ordinal());
        policy.setMaxSnaps(maxSnaps);
        policy.setActive(active);
        policy.setDisplay(display);
        _snapshotPolicyDao.update(policy.getId(), policy);
        if (CollectionUtils.isNotEmpty(zoneIds)) {
            List<SnapshotPolicyDetailVO> details = snapshotPolicyDetailsDao.listDetails(policy.getId());
            details = details.stream().filter(d -> !ApiConstants.ZONE_ID.equals(d.getName())).collect(Collectors.toList());
            for (Long zoneId : zoneIds) {
                details.add(new SnapshotPolicyDetailVO(policy.getId(), ApiConstants.ZONE_ID, String.valueOf(zoneId)));
            }
            snapshotPolicyDetailsDao.saveDetails(details);
        }

        _snapSchedMgr.scheduleOrCancelNextSnapshotJobOnDisplayChange(policy, previousDisplay);
        taggedResourceService.deleteTags(Collections.singletonList(policy.getUuid()), ResourceObjectType.SnapshotPolicy, null);
        logger.debug(String.format("Updated snapshot policy %s to %s.", previousPolicy, new ReflectionToStringBuilder(policy, ToStringStyle.JSON_STYLE)
          .setExcludeFieldNames("id", "uuid")));
    }

    protected void createTagsForSnapshotPolicy(Map<String, String> tags, SnapshotPolicyVO policy) {
        if (MapUtils.isNotEmpty(tags)) {
            taggedResourceService.createTags(Collections.singletonList(policy.getUuid()), ResourceObjectType.SnapshotPolicy, tags, null);
        }
    }

    @Override
    public void copySnapshotPoliciesBetweenVolumes(VolumeVO srcVolume, VolumeVO destVolume){
        IntervalType[] intervalTypes = IntervalType.values();
        List<SnapshotPolicyVO> policies = listPoliciesforVolume(srcVolume.getId());

        logger.debug(String.format("Copying snapshot policies %s from volume %s to volume %s.", ReflectionToStringBuilderUtils.reflectOnlySelectedFields(policies,
          "id", "uuid"), srcVolume.getVolumeDescription(), destVolume.getVolumeDescription()));

        for (SnapshotPolicyVO policy : policies) {
            List<SnapshotPolicyDetailVO> details = snapshotPolicyDetailsDao.findDetails(policy.getId(), ApiConstants.ZONE_ID);
            List<Long> zoneIds = details.stream().map(d -> Long.valueOf(d.getValue())).collect(Collectors.toList());
            persistSnapshotPolicy(destVolume, policy.getSchedule(), policy.getTimezone(), intervalTypes[policy.getInterval()], policy.getMaxSnaps(),
                    policy.isDisplay(), policy.isActive(), taggedResourceService.getTagsFromResource(ResourceObjectType.SnapshotPolicy, policy.getId()), zoneIds);
        }
    }

    protected boolean deletePolicy(Long policyId) {
        SnapshotPolicyVO snapshotPolicy = _snapshotPolicyDao.findById(policyId);
        _snapSchedMgr.removeSchedule(snapshotPolicy.getVolumeId(), snapshotPolicy.getId());
        taggedResourceService.deleteTags(Collections.singletonList(snapshotPolicy.getUuid()), ResourceObjectType.SnapshotPolicy, null);
        return _snapshotPolicyDao.remove(policyId);
    }

    @Override
    public Pair<List<? extends SnapshotPolicy>, Integer> listPoliciesforVolume(ListSnapshotPoliciesCmd cmd) {
        Long volumeId = cmd.getVolumeId();
        boolean display = cmd.isDisplay();
        Long id = cmd.getId();
        Pair<List<SnapshotPolicyVO>, Integer> result = null;
        // TODO - Have a better way of doing this.
        if (id != null) {
            result = _snapshotPolicyDao.listAndCountById(id, display, null);
            if (result != null && result.first() != null && !result.first().isEmpty()) {
                SnapshotPolicyVO snapshotPolicy = result.first().get(0);
                volumeId = snapshotPolicy.getVolumeId();
            }
        }
        VolumeVO volume = _volsDao.findById(volumeId);
        if (volume == null) {
            throw new InvalidParameterValueException("Unable to find a volume with id " + volumeId);
        }
        _accountMgr.checkAccess(CallContext.current().getCallingAccount(), null, true, volume);
        if (result != null)
            return new Pair<List<? extends SnapshotPolicy>, Integer>(result.first(), result.second());
        result = _snapshotPolicyDao.listAndCountByVolumeId(volumeId, display);
        return new Pair<List<? extends SnapshotPolicy>, Integer>(result.first(), result.second());
    }

    private List<SnapshotPolicyVO> listPoliciesforVolume(long volumeId) {
        return _snapshotPolicyDao.listByVolumeId(volumeId);
    }

    private List<SnapshotVO> listSnapsforVolume(long volumeId) {
        return _snapshotDao.listByVolumeId(volumeId);
    }

    private List<SnapshotVO> listSnapsforVolumeTypeNotDestroyed(long volumeId, Type type) {
        return _snapshotDao.listByVolumeIdTypeNotDestroyed(volumeId, type);
    }

    @Override
    public void deletePoliciesForVolume(Long volumeId) {
        List<SnapshotPolicyVO> policyInstances = listPoliciesforVolume(volumeId);
        for (SnapshotPolicyVO policyInstance : policyInstances) {
            deletePolicy(policyInstance.getId());
        }
        // We also want to delete the manual snapshots scheduled for this volume
        // We can only delete the schedules in the future, not the ones which are already executing.
        SnapshotScheduleVO snapshotSchedule = _snapshotScheduleDao.getCurrentSchedule(volumeId, Snapshot.MANUAL_POLICY_ID, false);
        if (snapshotSchedule != null) {
            _snapshotScheduleDao.expunge(snapshotSchedule.getId());
        }
    }

    @Override
    public List<SnapshotScheduleVO> findRecurringSnapshotSchedule(ListRecurringSnapshotScheduleCmd cmd) {
        Long volumeId = cmd.getVolumeId();
        Long policyId = cmd.getSnapshotPolicyId();
        Account account = CallContext.current().getCallingAccount();

        // Verify parameters
        VolumeVO volume = _volsDao.findById(volumeId);
        if (volume == null) {
            throw new InvalidParameterValueException("Failed to list snapshot schedule, unable to find a volume with id " + volumeId);
        }

        if (account != null) {
            long volAcctId = volume.getAccountId();
            if (_accountMgr.isAdmin(account.getId())) {
                Account userAccount = _accountDao.findById(Long.valueOf(volAcctId));
                if (!_domainDao.isChildDomain(account.getDomainId(), userAccount.getDomainId())) {
                    throw new PermissionDeniedException("Unable to list snapshot schedule for volume " + volumeId + ", permission denied.");
                }
            } else if (account.getId() != volAcctId) {
                throw new PermissionDeniedException("Unable to list snapshot schedule, account " + account.getAccountName() + " does not own volume id " + volAcctId);
            }
        }

        // List only future schedules, not past ones.
        List<SnapshotScheduleVO> snapshotSchedules = new ArrayList<SnapshotScheduleVO>();
        if (policyId == null) {
            List<SnapshotPolicyVO> policyInstances = listPoliciesforVolume(volumeId);
            for (SnapshotPolicyVO policyInstance : policyInstances) {
                SnapshotScheduleVO snapshotSchedule = _snapshotScheduleDao.getCurrentSchedule(volumeId, policyInstance.getId(), false);
                snapshotSchedules.add(snapshotSchedule);
            }
        } else {
            snapshotSchedules.add(_snapshotScheduleDao.getCurrentSchedule(volumeId, policyId, false));
        }
        return snapshotSchedules;
    }

    private Type getSnapshotType(Long policyId) {
        if (policyId.equals(Snapshot.MANUAL_POLICY_ID)) {
            return Type.MANUAL;
        } else {
            SnapshotPolicyVO spstPolicyVO = _snapshotPolicyDao.findById(policyId);
            IntervalType intvType = DateUtil.getIntervalType(spstPolicyVO.getInterval());
            return getSnapshotType(intvType);
        }
    }

    private Type getSnapshotType(IntervalType intvType) {
        if (intvType.equals(IntervalType.HOURLY)) {
            return Type.HOURLY;
        } else if (intvType.equals(IntervalType.DAILY)) {
            return Type.DAILY;
        } else if (intvType.equals(IntervalType.WEEKLY)) {
            return Type.WEEKLY;
        } else if (intvType.equals(IntervalType.MONTHLY)) {
            return Type.MONTHLY;
        }
        return null;
    }

    private boolean hostSupportsSnapsthotForVolume(HostVO host, VolumeInfo volume, boolean isFromVmSnapshot) {
        if (host.getHypervisorType() != HypervisorType.KVM) {
            return true;
        }

        //Turn off snapshot by default for KVM if the volume attached to vm that is not in the Stopped/Destroyed state,
        //unless it is set in the global flag
        Long vmId = volume.getInstanceId();
        if (vmId != null) {
            VMInstanceVO vm = _vmDao.findById(vmId);
            if (vm.getState() != VirtualMachine.State.Stopped && vm.getState() != VirtualMachine.State.Destroyed) {
                boolean snapshotEnabled = Boolean.parseBoolean(_configDao.getValue("kvm.snapshot.enabled"));
                if (!snapshotEnabled && !isFromVmSnapshot) {
                    logger.debug("Snapshot is not supported on host " + host + " for the volume " + volume + " attached to the vm " + vm);
                    return false;
                }
            }
        }

        // Determine host capabilities
        String caps = host.getCapabilities();

        if (caps != null) {
            String[] tokens = caps.split(",");
            for (String token : tokens) {
                if (token.contains("snapshot")) {
                    return true;
                }
            }
        }
        return false;
    }

    private boolean supportedByHypervisor(VolumeInfo volume, boolean isFromVmSnapshot) {
        HypervisorType hypervisorType;
        StoragePoolVO storagePool = _storagePoolDao.findById(volume.getDataStore().getId());
        ScopeType scope = storagePool.getScope();
        if (scope.equals(ScopeType.ZONE)) {
            hypervisorType = storagePool.getHypervisor();
        } else {
            hypervisorType = volume.getHypervisorType();
        }

        if (hypervisorType.equals(HypervisorType.Ovm)) {
            throw new InvalidParameterValueException("Ovm won't support taking snapshot");
        }

        if (hypervisorType.equals(HypervisorType.KVM)) {
            List<HostVO> hosts = null;
            if (scope.equals(ScopeType.CLUSTER)) {
                ClusterVO cluster = _clusterDao.findById(storagePool.getClusterId());
                hosts = _resourceMgr.listAllHostsInCluster(cluster.getId());
            } else if (scope.equals(ScopeType.ZONE)) {
                hosts = _resourceMgr.listAllUpAndEnabledHostsInOneZoneByHypervisor(hypervisorType, volume.getDataCenterId());
            }
            if (hosts != null && !hosts.isEmpty()) {
                HostVO host = hosts.get(0);
                if (!hostSupportsSnapsthotForVolume(host, volume, isFromVmSnapshot)) {
                    throw new CloudRuntimeException(
                            "KVM Snapshot is not supported for Running VMs. It is disabled by default due to a possible volume corruption in certain cases. To enable it set global settings kvm.snapshot.enabled to True. See the documentation for more details.");
                }
            }
        }

        // if volume is attached to a vm in destroyed or expunging state; disallow
        if (volume.getInstanceId() != null) {
            UserVmVO userVm = _vmDao.findById(volume.getInstanceId());
            if (userVm != null) {
                if (userVm.getState().equals(State.Destroyed) || userVm.getState().equals(State.Expunging)) {
                    throw new CloudRuntimeException("Creating snapshot failed due to volume:" + volume.getId() + " is associated with vm:" + userVm.getInstanceName() + " is in "
                            + userVm.getState().toString() + " state");
                }

                if (userVm.getHypervisorType() == HypervisorType.VMware || userVm.getHypervisorType() == HypervisorType.KVM) {
                    List<SnapshotVO> activeSnapshots = _snapshotDao.listByInstanceId(volume.getInstanceId(), Snapshot.State.Creating, Snapshot.State.CreatedOnPrimary,
                            Snapshot.State.BackingUp);
                    if (activeSnapshots.size() > 0) {
                        throw new InvalidParameterValueException("There is other active snapshot tasks on the instance to which the volume is attached, please try again later");
                    }
                }

                List<VMSnapshotVO> activeVMSnapshots = _vmSnapshotDao.listByInstanceId(userVm.getId(), VMSnapshot.State.Creating, VMSnapshot.State.Reverting,
                        VMSnapshot.State.Expunging);
                if (activeVMSnapshots.size() > 0) {
                    throw new CloudRuntimeException("There is other active vm snapshot tasks on the instance to which the volume is attached, please try again later");
                }
            }
        }

        return true;
    }

    @Override
    @DB
    public SnapshotInfo takeSnapshot(VolumeInfo volume) throws ResourceAllocationException {
        CreateSnapshotPayload payload = (CreateSnapshotPayload)volume.getpayload();

        updateSnapshotPayload(volume.getPoolId(), payload);

        Long snapshotId = payload.getSnapshotId();
        Account snapshotOwner = payload.getAccount();
        SnapshotInfo snapshot = snapshotFactory.getSnapshot(snapshotId, volume.getDataStore());
        snapshot.addPayload(payload);
        try {
            SnapshotStrategy snapshotStrategy = _storageStrategyFactory.getSnapshotStrategy(snapshot, SnapshotOperation.TAKE);

            if (snapshotStrategy == null) {
                throw new CloudRuntimeException("Can't find snapshot strategy to deal with snapshot:" + snapshotId);
            }

            SnapshotInfo snapshotOnPrimary = snapshotStrategy.takeSnapshot(snapshot);
            boolean backupSnapToSecondary = isBackupSnapshotToSecondaryForZone(snapshot.getDataCenterId());

            if (backupSnapToSecondary) {
                backupSnapshotToSecondary(payload.getAsyncBackup(), snapshotStrategy, snapshotOnPrimary, payload.getZoneIds());
            } else {
                logger.debug("skipping backup of snapshot [uuid=" + snapshot.getUuid() + "] to secondary due to configuration");
                snapshotOnPrimary.markBackedUp();
            }

            try {
                postCreateSnapshot(volume.getId(), snapshotId, payload.getSnapshotPolicyId());
                snapshotZoneDao.addSnapshotToZone(snapshotId, snapshot.getDataCenterId());

                DataStoreRole dataStoreRole = backupSnapToSecondary ? snapshotHelper.getDataStoreRole(snapshot) : DataStoreRole.Primary;

                List<SnapshotDataStoreVO> snapshotStoreRefs = _snapshotStoreDao.listReadyBySnapshot(snapshotId, dataStoreRole);
                if (CollectionUtils.isEmpty(snapshotStoreRefs)) {
                    throw new CloudRuntimeException(String.format("Could not find snapshot %s [%s] on [%s]", snapshot.getName(), snapshot.getUuid(), snapshot.getLocationType()));
                }
                SnapshotDataStoreVO snapshotStoreRef = snapshotStoreRefs.get(0);
                UsageEventUtils.publishUsageEvent(EventTypes.EVENT_SNAPSHOT_CREATE, snapshot.getAccountId(), snapshot.getDataCenterId(), snapshotId, snapshot.getName(), null, null,
                        snapshotStoreRef.getPhysicalSize(), volume.getSize(), snapshot.getClass().getName(), snapshot.getUuid());

                // Correct the resource count of snapshot in case of delta snapshots.
                _resourceLimitMgr.decrementResourceCount(snapshotOwner.getId(), ResourceType.secondary_storage, new Long(volume.getSize() - snapshotStoreRef.getPhysicalSize()));

                if (!payload.getAsyncBackup() && backupSnapToSecondary) {
                    copyNewSnapshotToZones(snapshotId, snapshot.getDataCenterId(), payload.getZoneIds());
                }
            } catch (Exception e) {
                logger.debug("post process snapshot failed", e);
            }
        } catch (CloudRuntimeException cre) {
            if (logger.isDebugEnabled()) {
                logger.debug("Failed to create snapshot" + cre.getLocalizedMessage());
            }
            _resourceLimitMgr.decrementResourceCount(snapshotOwner.getId(), ResourceType.snapshot);
            _resourceLimitMgr.decrementResourceCount(snapshotOwner.getId(), ResourceType.secondary_storage, new Long(volume.getSize()));
            throw cre;
        } catch (Exception e) {
            if (logger.isDebugEnabled()) {
                logger.debug("Failed to create snapshot", e);
            }
            _resourceLimitMgr.decrementResourceCount(snapshotOwner.getId(), ResourceType.snapshot);
            _resourceLimitMgr.decrementResourceCount(snapshotOwner.getId(), ResourceType.secondary_storage, new Long(volume.getSize()));
            throw new CloudRuntimeException("Failed to create snapshot", e);
        }
        return snapshot;
    }

    protected void backupSnapshotToSecondary(boolean asyncBackup, SnapshotStrategy snapshotStrategy, SnapshotInfo snapshotOnPrimary, List<Long> zoneIds) {
        if (asyncBackup) {
            backupSnapshotExecutor.schedule(new BackupSnapshotTask(snapshotOnPrimary, snapshotBackupRetries - 1, snapshotStrategy, zoneIds), 0, TimeUnit.SECONDS);
        } else {
            SnapshotInfo backupedSnapshot = snapshotStrategy.backupSnapshot(snapshotOnPrimary);
            if (backupedSnapshot != null) {
                snapshotStrategy.postSnapshotCreation(snapshotOnPrimary);
            }
        }
    }

    protected class BackupSnapshotTask extends ManagedContextRunnable {
        SnapshotInfo snapshot;
        int attempts;
        SnapshotStrategy snapshotStrategy;

        List<Long> zoneIds;

        public BackupSnapshotTask(SnapshotInfo snap, int maxRetries, SnapshotStrategy strategy, List<Long> zoneIds) {
            snapshot = snap;
            attempts = maxRetries;
            snapshotStrategy = strategy;
            this.zoneIds = zoneIds;
        }

        @Override
        protected void runInContext() {
            try {
                logger.debug("Value of attempts is " + (snapshotBackupRetries - attempts));

                SnapshotInfo backupedSnapshot = snapshotStrategy.backupSnapshot(snapshot);

                if (backupedSnapshot != null) {
                    snapshotStrategy.postSnapshotCreation(snapshot);
                    copyNewSnapshotToZones(snapshot.getId(), snapshot.getDataCenterId(), zoneIds);
                }
            } catch (final Exception e) {
                if (attempts >= 0) {
<<<<<<< HEAD
                    logger.debug("Backing up of snapshot failed, for snapshot with ID " + snapshot.getSnapshotId() + ", left with " + attempts + " more attempts");
                    backupSnapshotExecutor.schedule(new BackupSnapshotTask(snapshot, --attempts, snapshotStrategy), snapshotBackupRetryInterval, TimeUnit.SECONDS);
=======
                    s_logger.debug("Backing up of snapshot failed, for snapshot with ID " + snapshot.getSnapshotId() + ", left with " + attempts + " more attempts");
                    backupSnapshotExecutor.schedule(new BackupSnapshotTask(snapshot, --attempts, snapshotStrategy, zoneIds), snapshotBackupRetryInterval, TimeUnit.SECONDS);
>>>>>>> a15cb81c
                } else {
                    logger.debug("Done with " + snapshotBackupRetries + " attempts in  backing up of snapshot with ID " + snapshot.getSnapshotId());
                    snapshotSrv.cleanupOnSnapshotBackupFailure(snapshot);
                }
            }
        }
    }

    private void updateSnapshotPayload(long storagePoolId, CreateSnapshotPayload payload) {
        StoragePoolVO storagePoolVO = _storagePoolDao.findById(storagePoolId);

        if (storagePoolVO.isManaged()) {
            Snapshot.LocationType locationType = payload.getLocationType();

            if (locationType == null) {
                payload.setLocationType(Snapshot.LocationType.PRIMARY);
            }
        } else {
            payload.setLocationType(null);
        }
    }

    @Override
    public boolean configure(String name, Map<String, Object> params) throws ConfigurationException {

        String value = _configDao.getValue(Config.BackupSnapshotWait.toString());

        Type.HOURLY.setMax(SnapshotHourlyMax.value());
        Type.DAILY.setMax(SnapshotDailyMax.value());
        Type.WEEKLY.setMax(SnapshotWeeklyMax.value());
        Type.MONTHLY.setMax(SnapshotMonthlyMax.value());
        _totalRetries = NumbersUtil.parseInt(_configDao.getValue("total.retries"), 4);
        _pauseInterval = 2 * NumbersUtil.parseInt(_configDao.getValue("ping.interval"), 60);

        snapshotBackupRetries = BackupRetryAttempts.value();
        snapshotBackupRetryInterval = BackupRetryInterval.value();
        backupSnapshotExecutor = Executors.newScheduledThreadPool(10, new NamedThreadFactory("BackupSnapshotTask"));
        logger.info("Snapshot Manager is configured.");

        return true;
    }

    @Override
    public boolean start() {
        //destroy snapshots in destroying state
        List<SnapshotVO> snapshots = _snapshotDao.listAllByStatus(Snapshot.State.Destroying);
        for (SnapshotVO snapshotVO : snapshots) {
            try {
<<<<<<< HEAD
                if (!deleteSnapshot(snapshotVO.getId())) {
                    logger.debug("Failed to delete snapshot in destroying state with id " + snapshotVO.getUuid());
=======
                if (!deleteSnapshot(snapshotVO.getId(), null)) {
                    s_logger.debug("Failed to delete snapshot in destroying state with id " + snapshotVO.getUuid());
>>>>>>> a15cb81c
                }
            } catch (Exception e) {
                logger.debug("Failed to delete snapshot in destroying state with id " + snapshotVO.getUuid());
            }
        }
        return true;
    }

    @Override
    public boolean stop() {
        backupSnapshotExecutor.shutdown();
        return true;
    }

    @Override
    public boolean deleteSnapshotPolicies(DeleteSnapshotPoliciesCmd cmd) {
        Long policyId = cmd.getId();
        List<Long> policyIds = cmd.getIds();

        if ((policyId == null) && (policyIds == null)) {
            throw new InvalidParameterValueException("No policy id (or list of ids) specified.");
        }

        if (policyIds == null) {
            policyIds = new ArrayList<Long>();
            policyIds.add(policyId);
        } else if (policyIds.size() <= 0) {
            // Not even sure how this is even possible
            throw new InvalidParameterValueException("There are no policy ids");
        }

        if (policyIds.contains(Snapshot.MANUAL_POLICY_ID)) {
            throw new InvalidParameterValueException("Invalid Policy id given: " + Snapshot.MANUAL_POLICY_ID);
        }

        for (Long policy : policyIds) {
            SnapshotPolicyVO snapshotPolicyVO = _snapshotPolicyDao.findById(policy);
            if (snapshotPolicyVO == null) {
                throw new InvalidParameterValueException("Policy id given: " + policy + " does not exist");
            }
            VolumeVO volume = _volsDao.findById(snapshotPolicyVO.getVolumeId());
            if (volume == null) {
                throw new InvalidParameterValueException("Policy id given: " + policy + " does not belong to a valid volume");
            }

            _accountMgr.checkAccess(CallContext.current().getCallingAccount(), null, true, volume);
        }

        for (Long pId : policyIds) {
            if (!deletePolicy(pId)) {
                logger.warn("Failed to delete snapshot policy with Id: " + policyId);
                return false;
            }
        }

        return true;
    }

    @Override
    public boolean canOperateOnVolume(Volume volume) {
        List<SnapshotVO> snapshots = _snapshotDao.listByStatus(volume.getId(), Snapshot.State.Creating, Snapshot.State.CreatedOnPrimary, Snapshot.State.BackingUp);
        if (snapshots.size() > 0) {
            return false;
        }
        return true;
    }

    @Override
    public boolean backedUpSnapshotsExistsForVolume(Volume volume) {
        List<SnapshotVO> snapshots = _snapshotDao.listByStatus(volume.getId(), Snapshot.State.BackedUp);
        if (snapshots.size() > 0) {
            return true;
        }
        return false;
    }

    @Override
    public void cleanupSnapshotsByVolume(Long volumeId) {
        List<SnapshotInfo> infos = snapshotFactory.getSnapshotsForVolumeAndStoreRole(volumeId, DataStoreRole.Primary);
        for (SnapshotInfo info : infos) {
            try {
                if (info != null) {
                    snapshotSrv.deleteSnapshot(info);
                }
            } catch (CloudRuntimeException e) {
                String msg = "Cleanup of Snapshot with uuid " + info.getUuid() + " in primary storage is failed. Ignoring";
                logger.warn(msg);
            }
        }
    }

    @Override
    public Snapshot allocSnapshot(Long volumeId, Long policyId, String snapshotName, Snapshot.LocationType locationType) throws ResourceAllocationException {
        return allocSnapshot(volumeId, policyId, snapshotName, locationType, false, null);
    }

    @Override
    public Snapshot allocSnapshot(Long volumeId, Long policyId, String snapshotName, Snapshot.LocationType locationType, Boolean isFromVmSnapshot, List<Long> zoneIds) throws ResourceAllocationException {
        Account caller = CallContext.current().getCallingAccount();
        VolumeInfo volume = volFactory.getVolume(volumeId);
        supportedByHypervisor(volume, isFromVmSnapshot);

        // Verify permissions
        _accountMgr.checkAccess(caller, null, true, volume);
        Type snapshotType = getSnapshotType(policyId);
        Account owner = _accountMgr.getAccount(volume.getAccountId());

        try {
            _resourceLimitMgr.checkResourceLimit(owner, ResourceType.snapshot);
            _resourceLimitMgr.checkResourceLimit(owner, ResourceType.secondary_storage, new Long(volume.getSize()).longValue());
        } catch (ResourceAllocationException e) {
            if (snapshotType != Type.MANUAL) {
                String msg = "Snapshot resource limit exceeded for account id : " + owner.getId() + ". Failed to create recurring snapshots";
                logger.warn(msg);
                _alertMgr.sendAlert(AlertManager.AlertType.ALERT_TYPE_UPDATE_RESOURCE_COUNT, 0L, 0L, msg, "Snapshot resource limit exceeded for account id : " + owner.getId()
                        + ". Failed to create recurring snapshots; please use updateResourceLimit to increase the limit");
            }
            throw e;
        }

        // Determine the name for this snapshot
        // Snapshot Name: VMInstancename + volumeName + timeString
        String timeString = DateUtil.getDateDisplayString(DateUtil.GMT_TIMEZONE, new Date(), DateUtil.YYYYMMDD_FORMAT);

        VMInstanceVO vmInstance = _vmDao.findById(volume.getInstanceId());
        String vmDisplayName = "detached";
        if (vmInstance != null) {
            vmDisplayName = vmInstance.getHostName();
        }
        if (snapshotName == null)
            snapshotName = vmDisplayName + "_" + volume.getName() + "_" + timeString;

        HypervisorType hypervisorType = HypervisorType.None;
        StoragePoolVO storagePool = _storagePoolDao.findById(volume.getDataStore().getId());
        if (storagePool.getScope() == ScopeType.ZONE) {
            hypervisorType = storagePool.getHypervisor();

            // at the time being, managed storage only supports XenServer, ESX(i), and KVM (i.e. not Hyper-V), so the VHD file type can be mapped to XenServer
            if (storagePool.isManaged() && HypervisorType.Any.equals(hypervisorType)) {
                if (ImageFormat.VHD.equals(volume.getFormat())) {
                    hypervisorType = HypervisorType.XenServer;
                } else if (ImageFormat.OVA.equals(volume.getFormat())) {
                    hypervisorType = HypervisorType.VMware;
                } else if (ImageFormat.QCOW2.equals(volume.getFormat())) {
                    hypervisorType = HypervisorType.KVM;
                }
            }
        } else {
            hypervisorType = volume.getHypervisorType();
        }

        SnapshotVO snapshotVO = new SnapshotVO(volume.getDataCenterId(), volume.getAccountId(), volume.getDomainId(), volume.getId(), volume.getDiskOfferingId(), snapshotName,
                (short)snapshotType.ordinal(), snapshotType.name(), volume.getSize(), volume.getMinIops(), volume.getMaxIops(), hypervisorType, locationType);

        SnapshotVO snapshot = _snapshotDao.persist(snapshotVO);
        if (snapshot == null) {
            throw new CloudRuntimeException("Failed to create snapshot for volume: " + volume.getId());
        }
        CallContext.current().putContextParameter(Snapshot.class, snapshot.getUuid());
        _resourceLimitMgr.incrementResourceCount(volume.getAccountId(), ResourceType.snapshot);
        _resourceLimitMgr.incrementResourceCount(volume.getAccountId(), ResourceType.secondary_storage, new Long(volume.getSize()));
        return snapshot;
    }

    @Override
    public void markVolumeSnapshotsAsDestroyed(Volume volume) {
        List<SnapshotVO> snapshots = _snapshotDao.listByVolumeId(volume.getId());
        for (SnapshotVO snapshot: snapshots) {
            List<SnapshotDataStoreVO> snapshotDataStoreVOs = _snapshotStoreDao.findBySnapshotId(snapshot.getId());
            if (CollectionUtils.isEmpty(snapshotDataStoreVOs)) {
                snapshot.setState(Snapshot.State.Destroyed);
                _snapshotDao.update(snapshot.getId(), snapshot);
            }
        }
    }

    private boolean checkAndProcessSnapshotAlreadyExistInStore(long snapshotId, DataStore dstSecStore) {
        SnapshotDataStoreVO dstSnapshotStore = _snapshotStoreDao.findByStoreSnapshot(DataStoreRole.Image, dstSecStore.getId(), snapshotId);
        if (dstSnapshotStore == null) {
            return false;
        }
        if (dstSnapshotStore.getState() == ObjectInDataStoreStateMachine.State.Ready) {
            if (!dstSnapshotStore.isDisplay()) {
                s_logger.debug(String.format("Snapshot ID: %d is in ready state on image store ID: %d, marking it displayable for view", snapshotId, dstSnapshotStore.getDataStoreId()));
                dstSnapshotStore.setDisplay(true);
                _snapshotStoreDao.update(dstSnapshotStore.getId(), dstSnapshotStore);
            }
            return true; // already downloaded on this image store
        }
        if (List.of(VMTemplateStorageResourceAssoc.Status.ABANDONED,
                VMTemplateStorageResourceAssoc.Status.DOWNLOAD_ERROR,
                VMTemplateStorageResourceAssoc.Status.NOT_DOWNLOADED,
                VMTemplateStorageResourceAssoc.Status.UNKNOWN).contains(dstSnapshotStore.getDownloadState()) ||
                !List.of(ObjectInDataStoreStateMachine.State.Creating,
                        ObjectInDataStoreStateMachine.State.Copying).contains(dstSnapshotStore.getState())) {
            _snapshotStoreDao.removeBySnapshotStore(snapshotId, dstSecStore.getId(), DataStoreRole.Image);
        }
        return false;
    }

    @DB
    private boolean copySnapshotToZone(SnapshotDataStoreVO snapshotDataStoreVO, DataStore srcSecStore,
           DataCenterVO dstZone, DataStore dstSecStore, Account account)
            throws ResourceAllocationException {
        final long snapshotId = snapshotDataStoreVO.getSnapshotId();
        final long dstZoneId = dstZone.getId();
        if (checkAndProcessSnapshotAlreadyExistInStore(snapshotId, dstSecStore)) {
            return true;
        }
        _resourceLimitMgr.checkResourceLimit(account, ResourceType.secondary_storage, snapshotDataStoreVO.getSize());
        // snapshotId may refer to ID of a removed parent snapshot
        SnapshotInfo snapshotOnSecondary = snapshotFactory.getSnapshot(snapshotId, srcSecStore);
        String copyUrl = null;
        try {
            AsyncCallFuture<CreateCmdResult> future = snapshotSrv.queryCopySnapshot(snapshotOnSecondary);
            CreateCmdResult result = future.get();
            if (!result.isFailed()) {
                copyUrl = result.getPath();
            }
        } catch (InterruptedException | ExecutionException | ResourceUnavailableException ex) {
            s_logger.error(String.format("Failed to prepare URL for copy for snapshot ID: %d on store: %s", snapshotId, srcSecStore.getName()), ex);
        }
        if (StringUtils.isEmpty(copyUrl)) {
            s_logger.error(String.format("Unable to prepare URL for copy for snapshot ID: %d on store: %s", snapshotId, srcSecStore.getName()));
            return false;
        }
        s_logger.debug(String.format("Copying snapshot ID: %d to destination zones using download URL: %s", snapshotId, copyUrl));
        try {
            AsyncCallFuture<SnapshotResult> future = snapshotSrv.copySnapshot(snapshotOnSecondary, copyUrl, dstSecStore);
            SnapshotResult result = future.get();
            if (result.isFailed()) {
                s_logger.debug(String.format("Copy snapshot ID: %d failed for image store %s: %s", snapshotId, dstSecStore.getName(), result.getResult()));
                return false;
            }
            snapshotZoneDao.addSnapshotToZone(snapshotId, dstZoneId);
            _resourceLimitMgr.incrementResourceCount(account.getId(), ResourceType.secondary_storage, snapshotDataStoreVO.getSize());
            if (account.getId() != Account.ACCOUNT_ID_SYSTEM) {
                SnapshotVO snapshotVO = _snapshotDao.findByIdIncludingRemoved(snapshotId);
                UsageEventUtils.publishUsageEvent(EventTypes.EVENT_SNAPSHOT_COPY, account.getId(), dstZoneId, snapshotId, null, null, null, snapshotVO.getSize(),
                        snapshotVO.getSize(), snapshotVO.getClass().getName(), snapshotVO.getUuid());
            }
            return true;
        } catch (InterruptedException | ExecutionException | ResourceUnavailableException ex) {
            s_logger.debug(String.format("Failed to copy snapshot ID: %d to image store: %s", snapshotId, dstSecStore.getName()));
        }
        return false;
    }

    @DB
    private boolean copySnapshotChainToZone(SnapshotVO snapshotVO, DataStore srcSecStore, DataCenterVO destZone, Account account)
            throws StorageUnavailableException, ResourceAllocationException {
        final long snapshotId = snapshotVO.getId();
        final long destZoneId = destZone.getId();
        SnapshotDataStoreVO currentSnap = _snapshotStoreDao.findByStoreSnapshot(DataStoreRole.Image, srcSecStore.getId(), snapshotId);;
        List<SnapshotDataStoreVO> snapshotChain = new ArrayList<>();
        long size = 0L;
        DataStore dstSecStore = null;
        do {
            dstSecStore = getSnapshotZoneImageStore(currentSnap.getSnapshotId(), destZone.getId());
            if (dstSecStore != null) {
                s_logger.debug(String.format("Snapshot ID: %d is already present in secondary storage: %s" +
                        " in zone %s in ready state, don't need to copy any further",
                        currentSnap.getSnapshotId(), dstSecStore.getName(), destZone));
                if (snapshotId == currentSnap.getSnapshotId()) {
                    checkAndProcessSnapshotAlreadyExistInStore(snapshotId, dstSecStore);
                }
                break;
            }
            snapshotChain.add(currentSnap);
            size += currentSnap.getSize();
            currentSnap = currentSnap.getParentSnapshotId() == 0 ?
                    null :
                    _snapshotStoreDao.findByStoreSnapshot(DataStoreRole.Image, srcSecStore.getId(), currentSnap.getParentSnapshotId());
        } while (currentSnap != null);
        if (CollectionUtils.isEmpty(snapshotChain)) {
            return true;
        }
        try {
            _resourceLimitMgr.checkResourceLimit(account, ResourceType.secondary_storage, size);
        } catch (ResourceAllocationException e) {
            s_logger.error(String.format("Unable to allocate secondary storage resources for snapshot chain for %s with size: %d", snapshotVO, size), e);
            return false;
        }
        Collections.reverse(snapshotChain);
        if (dstSecStore == null) {
            // find all eligible image stores for the destination zone
            List<DataStore> dstSecStores = dataStoreMgr.getImageStoresByScopeExcludingReadOnly(new ZoneScope(destZoneId));
            if (CollectionUtils.isEmpty(dstSecStores)) {
                throw new StorageUnavailableException("Destination zone is not ready, no image store associated", DataCenter.class, destZoneId);
            }
            dstSecStore = dataStoreMgr.getImageStoreWithFreeCapacity(dstSecStores);
            if (dstSecStore == null) {
                throw new StorageUnavailableException("Destination zone is not ready, no image store with free capacity", DataCenter.class, destZoneId);
            }
        }
        s_logger.debug(String.format("Copying snapshot chain for snapshot ID: %d on secondary store: %s of zone ID: %d", snapshotId, dstSecStore.getName(), destZoneId));
        for (SnapshotDataStoreVO snapshotDataStoreVO : snapshotChain) {
            if (!copySnapshotToZone(snapshotDataStoreVO, srcSecStore, destZone, dstSecStore, account)) {
                s_logger.error(String.format("Failed to copy snapshot: %s to zone: %s due to failure to copy snapshot ID: %d from snapshot chain",
                        snapshotVO, destZone, snapshotDataStoreVO.getSnapshotId()));
                return false;
            }
        }
        return true;
    }

    @DB
    private List<String> copySnapshotToZones(SnapshotVO snapshotVO, DataStore srcSecStore, List<DataCenterVO> dstZones) throws StorageUnavailableException, ResourceAllocationException {
        AccountVO account = _accountDao.findById(snapshotVO.getAccountId());
        List<String> failedZones = new ArrayList<>();
        for (DataCenterVO destZone : dstZones) {
            if (!copySnapshotChainToZone(snapshotVO, srcSecStore, destZone, account)) {
                failedZones.add(destZone.getName());
            }
        }
        return failedZones;
    }

    protected Pair<SnapshotVO, Long> getCheckedSnapshotForCopy(final long snapshotId, final List<Long> destZoneIds, Long sourceZoneId) {
        SnapshotVO snapshot = _snapshotDao.findById(snapshotId);
        if (snapshot == null) {
            throw new InvalidParameterValueException("Unable to find snapshot with id");
        }
        // Verify snapshot is BackedUp and is on secondary store
        if (!Snapshot.State.BackedUp.equals(snapshot.getState())) {
            throw new InvalidParameterValueException("Snapshot is not backed up");
        }
        if (snapshot.getLocationType() != null && !Snapshot.LocationType.SECONDARY.equals(snapshot.getLocationType())) {
            throw new InvalidParameterValueException("Snapshot is not backed up");
        }
        if (CollectionUtils.isEmpty(destZoneIds)) {
            throw new InvalidParameterValueException("Please specify valid destination zone(s).");
        }
        Volume volume = _volsDao.findById(snapshot.getVolumeId());
        if (sourceZoneId == null) {
            sourceZoneId = volume.getDataCenterId();
        }
        if (destZoneIds.contains(sourceZoneId)) {
            throw new InvalidParameterValueException("Please specify different source and destination zones.");
        }
        DataCenterVO sourceZone = dataCenterDao.findById(sourceZoneId);
        if (sourceZone == null) {
            throw new InvalidParameterValueException("Please specify a valid source zone.");
        }
        return new Pair<>(snapshot, sourceZoneId);
    }

    protected DataCenterVO getCheckedDestinationZoneForSnapshotCopy(long zoneId, boolean isRootAdmin) {
        DataCenterVO dstZone = dataCenterDao.findById(zoneId);
        if (dstZone == null) {
            throw new InvalidParameterValueException("Please specify a valid destination zone.");
        }
        if (Grouping.AllocationState.Disabled.equals(dstZone.getAllocationState()) && !isRootAdmin) {
            throw new PermissionDeniedException("Cannot perform this operation, Zone is currently disabled: " + dstZone.getName());
        }
        if (DataCenter.Type.Edge.equals(dstZone.getType())) {
            s_logger.error(String.format("Edge zone %s specified for snapshot copy", dstZone));
            throw new InvalidParameterValueException(String.format("Snapshot copy is not supported by zone %s", dstZone.getName()));
        }
        return dstZone;
    }

    @Override
    @ActionEvent(eventType = EventTypes.EVENT_SNAPSHOT_COPY, eventDescription = "copying snapshot", create = false)
    public Snapshot copySnapshot(CopySnapshotCmd cmd) throws StorageUnavailableException, ResourceAllocationException {
        final Long snapshotId = cmd.getId();
        Long sourceZoneId = cmd.getSourceZoneId();
        List<Long> destZoneIds = cmd.getDestinationZoneIds();
        Account caller = CallContext.current().getCallingAccount();
        Pair<SnapshotVO, Long> snapshotZonePair = getCheckedSnapshotForCopy(snapshotId, destZoneIds, sourceZoneId);
        SnapshotVO snapshot = snapshotZonePair.first();
        sourceZoneId = snapshotZonePair.second();
        Map<Long, DataCenterVO> dataCenterVOs = new HashMap<>();
        boolean isRootAdminCaller = _accountMgr.isRootAdmin(caller.getId());
        for (Long destZoneId: destZoneIds) {
            DataCenterVO dstZone = getCheckedDestinationZoneForSnapshotCopy(destZoneId, isRootAdminCaller);
            dataCenterVOs.put(destZoneId, dstZone);
        }
        _accountMgr.checkAccess(caller, SecurityChecker.AccessType.OperateEntry, true, snapshot);
        DataStore srcSecStore = getSnapshotZoneImageStore(snapshotId, sourceZoneId);
        if (srcSecStore == null) {
            throw new InvalidParameterValueException(String.format("There is no snapshot ID: %s ready on image store", snapshot.getUuid()));
        }
        List<String> failedZones = copySnapshotToZones(snapshot, srcSecStore, new ArrayList<>(dataCenterVOs.values()));
        if (destZoneIds.size() > failedZones.size()){
            if (!failedZones.isEmpty()) {
                s_logger.error(String.format("There were failures when copying snapshot to zones: %s",
                        StringUtils.joinWith(", ", failedZones.toArray())));
            }
            return snapshot;
        } else {
            throw new CloudRuntimeException("Failed to copy snapshot");
        }
    }

    protected void copyNewSnapshotToZones(long snapshotId, long zoneId, List<Long> destZoneIds) {
        if (CollectionUtils.isEmpty(destZoneIds)) {
            return;
        }
        List<String> failedZones = new ArrayList<>();
        SnapshotVO snapshotVO = _snapshotDao.findById(snapshotId);
        long startEventId = ActionEventUtils.onStartedActionEvent(CallContext.current().getCallingUserId(),
                CallContext.current().getCallingAccountId(), EventTypes.EVENT_SNAPSHOT_COPY,
                String.format("Copying snapshot ID: %s", snapshotVO.getUuid()), snapshotId,
                ApiCommandResourceType.Snapshot.toString(), true, 0);
        DataStore dataStore = getSnapshotZoneImageStore(snapshotId, zoneId);
        String completedEventLevel = EventVO.LEVEL_ERROR;
        String completedEventMsg = String.format("Copying snapshot ID: %s failed", snapshotVO.getUuid());
        if (dataStore == null) {
            s_logger.error(String.format("Unable to find an image store for zone ID: %d where snapshot %s is in Ready state", zoneId, snapshotVO));
            ActionEventUtils.onCompletedActionEvent(CallContext.current().getCallingUserId(),
                    CallContext.current().getCallingAccountId(), completedEventLevel, EventTypes.EVENT_SNAPSHOT_COPY,
                    completedEventMsg, snapshotId, ApiCommandResourceType.Snapshot.toString(), startEventId);
            return;
        }
        List<DataCenterVO> dataCenterVOs = new ArrayList<>();
        for (Long destZoneId: destZoneIds) {
            DataCenterVO dstZone = dataCenterDao.findById(destZoneId);
            dataCenterVOs.add(dstZone);
        }
        try {
            failedZones = copySnapshotToZones(snapshotVO, dataStore, dataCenterVOs);
            if (CollectionUtils.isNotEmpty(failedZones)) {
                s_logger.error(String.format("There were failures while copying snapshot %s to zones: %s",
                        snapshotVO, StringUtils.joinWith(", ", failedZones.toArray())));
            }
        } catch (ResourceAllocationException | StorageUnavailableException | CloudRuntimeException e) {
            s_logger.error(String.format("Error while copying snapshot %s to zones: %s", snapshotVO, StringUtils.joinWith(",", destZoneIds.toArray())));
        }
        if (failedZones.size() < destZoneIds.size()) {
            final List<String> failedZonesFinal = failedZones;
            String zoneNames = StringUtils.joinWith(", ", dataCenterVOs.stream().filter(x -> !failedZonesFinal.contains(x.getUuid())).map(DataCenterVO::getName).collect(Collectors.toList()));
            completedEventLevel = EventVO.LEVEL_INFO;
            completedEventMsg = String.format("Completed copying snapshot ID: %s to zone(s): %s", snapshotVO.getUuid(), zoneNames);
        }
        ActionEventUtils.onCompletedActionEvent(CallContext.current().getCallingUserId(),
                CallContext.current().getCallingAccountId(), completedEventLevel, EventTypes.EVENT_SNAPSHOT_COPY,
                completedEventMsg, snapshotId, ApiCommandResourceType.Snapshot.toString(), startEventId);
    }
}<|MERGE_RESOLUTION|>--- conflicted
+++ resolved
@@ -1468,13 +1468,8 @@
                 }
             } catch (final Exception e) {
                 if (attempts >= 0) {
-<<<<<<< HEAD
                     logger.debug("Backing up of snapshot failed, for snapshot with ID " + snapshot.getSnapshotId() + ", left with " + attempts + " more attempts");
-                    backupSnapshotExecutor.schedule(new BackupSnapshotTask(snapshot, --attempts, snapshotStrategy), snapshotBackupRetryInterval, TimeUnit.SECONDS);
-=======
-                    s_logger.debug("Backing up of snapshot failed, for snapshot with ID " + snapshot.getSnapshotId() + ", left with " + attempts + " more attempts");
                     backupSnapshotExecutor.schedule(new BackupSnapshotTask(snapshot, --attempts, snapshotStrategy, zoneIds), snapshotBackupRetryInterval, TimeUnit.SECONDS);
->>>>>>> a15cb81c
                 } else {
                     logger.debug("Done with " + snapshotBackupRetries + " attempts in  backing up of snapshot with ID " + snapshot.getSnapshotId());
                     snapshotSrv.cleanupOnSnapshotBackupFailure(snapshot);
@@ -1523,13 +1518,8 @@
         List<SnapshotVO> snapshots = _snapshotDao.listAllByStatus(Snapshot.State.Destroying);
         for (SnapshotVO snapshotVO : snapshots) {
             try {
-<<<<<<< HEAD
-                if (!deleteSnapshot(snapshotVO.getId())) {
+                if (!deleteSnapshot(snapshotVO.getId(), null)) {
                     logger.debug("Failed to delete snapshot in destroying state with id " + snapshotVO.getUuid());
-=======
-                if (!deleteSnapshot(snapshotVO.getId(), null)) {
-                    s_logger.debug("Failed to delete snapshot in destroying state with id " + snapshotVO.getUuid());
->>>>>>> a15cb81c
                 }
             } catch (Exception e) {
                 logger.debug("Failed to delete snapshot in destroying state with id " + snapshotVO.getUuid());
