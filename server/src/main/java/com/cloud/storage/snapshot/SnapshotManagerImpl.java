--- conflicted
+++ resolved
@@ -1339,40 +1339,6 @@
         }
     }
 
-<<<<<<< HEAD
-=======
-    private DataStoreRole getDataStoreRole(Snapshot snapshot) {
-        SnapshotDataStoreVO snapshotStore = _snapshotStoreDao.findBySnapshot(snapshot.getId(), DataStoreRole.Primary);
-
-        if (snapshotStore == null) {
-            return DataStoreRole.Image;
-        }
-
-        long storagePoolId = snapshotStore.getDataStoreId();
-        DataStore dataStore = dataStoreMgr.getDataStore(storagePoolId, DataStoreRole.Primary);
-
-        Map<String, String> mapCapabilities = dataStore.getDriver().getCapabilities();
-
-        if (mapCapabilities != null) {
-            String value = mapCapabilities.get(DataStoreCapabilities.STORAGE_SYSTEM_SNAPSHOT.toString());
-            Boolean supportsStorageSystemSnapshots = Boolean.valueOf(value);
-
-            if (supportsStorageSystemSnapshots) {
-                return DataStoreRole.Primary;
-            }
-        }
-
-        StoragePoolVO storagePoolVO = _storagePoolDao.findById(storagePoolId);
-        if (storagePoolVO.getPoolType() == StoragePoolType.RBD) {
-            return DataStoreRole.Primary;
-        } else if (snapshot.getSnapshotType() == Type.GROUP.ordinal()) {
-            return DataStoreRole.Primary;
-        }
-
-        return DataStoreRole.Image;
-    }
-
->>>>>>> 8add4df0
     @Override
     public boolean configure(String name, Map<String, Object> params) throws ConfigurationException {
 
