--- conflicted
+++ resolved
@@ -679,13 +679,8 @@
         sb.and("name", sb.entity().getName(), SearchCriteria.Op.LIKE);
         sb.and("id", sb.entity().getId(), SearchCriteria.Op.EQ);
         sb.and("idIN", sb.entity().getId(), SearchCriteria.Op.IN);
-<<<<<<< HEAD
-        sb.and("snapshotTypeEQ", sb.entity().getsnapshotType(), SearchCriteria.Op.IN);
-        sb.and("snapshotTypeNEQ", sb.entity().getsnapshotType(), SearchCriteria.Op.NIN);
-=======
         sb.and("snapshotTypeEQ", sb.entity().getSnapshotType(), SearchCriteria.Op.IN);
         sb.and("snapshotTypeNEQ", sb.entity().getSnapshotType(), SearchCriteria.Op.NEQ);
->>>>>>> 41d25d54
         sb.and("dataCenterId", sb.entity().getDataCenterId(), SearchCriteria.Op.EQ);
 
         if (tags != null && !tags.isEmpty()) {
@@ -1368,7 +1363,7 @@
         StoragePoolVO storagePoolVO = _storagePoolDao.findById(storagePoolId);
         if ((storagePoolVO.getPoolType() == StoragePoolType.RBD || storagePoolVO.getPoolType() == StoragePoolType.PowerFlex) && !BackupSnapshotAfterTakingSnapshot.value()) {
             return DataStoreRole.Primary;
-        } else if (snapshot.getsnapshotType() == Type.GROUP.ordinal()) {
+        } else if (snapshot.getSnapshotType() == Type.GROUP.ordinal()) {
             return DataStoreRole.Primary;
         }
 
