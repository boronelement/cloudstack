// Licensed to the Apache Software Foundation (ASF) under one
// or more contributor license agreements.  See the NOTICE file
// distributed with this work for additional information
// regarding copyright ownership.  The ASF licenses this file
// to you under the Apache License, Version 2.0 (the
// "License"); you may not use this file except in compliance
// with the License.  You may obtain a copy of the License at
//
//   http://www.apache.org/licenses/LICENSE-2.0
//
// Unless required by applicable law or agreed to in writing,
// software distributed under the License is distributed on an
// "AS IS" BASIS, WITHOUT WARRANTIES OR CONDITIONS OF ANY
// KIND, either express or implied.  See the License for the
// specific language governing permissions and limitations
// under the License.
package com.cloud.storage;

import java.util.ArrayList;
import java.util.List;
import java.util.Map;

import com.cloud.cpu.CPU;
import com.cloud.hypervisor.Hypervisor.HypervisorType;
import com.cloud.storage.Storage.ImageFormat;
import com.cloud.storage.Storage.TemplateType;

public class TemplateProfile {
    Long userId;
    String name;
    String displayText;
    CPU.CPUArch arch;
    Integer bits;
    Boolean passwordEnabled;
    Boolean sshKeyEnbaled;
    Boolean requiresHvm;
    String url;
    Boolean isPublic;
    Boolean featured;
    Boolean isExtractable;
    ImageFormat format;
    Long guestOsId;
    List<Long> zoneIdList;
    HypervisorType hypervisorType;
    String accountName;
    Long domainId;
    Long accountId;
    String chksum;
    Boolean bootable;
    Long templateId;
    VMTemplateVO template;
    String templateTag;
    Map details;
    Boolean isDynamicallyScalable;
    TemplateType templateType;
    Boolean directDownload;
    Boolean deployAsIs;
    Boolean forCks;
    Long size;

    public TemplateProfile(Long templateId, Long userId, String name, String displayText, CPU.CPUArch arch, Integer bits, Boolean passwordEnabled, Boolean requiresHvm, String url,
                           Boolean isPublic, Boolean featured, Boolean isExtractable, ImageFormat format, Long guestOsId, List<Long> zoneIdList, HypervisorType hypervisorType,
                           String accountName, Long domainId, Long accountId, String chksum, Boolean bootable, Map details, Boolean sshKeyEnabled) {
        this.templateId = templateId;
        this.userId = userId;
        this.name = name;
        this.displayText = displayText;
        this.arch = arch;
        this.bits = bits;
        this.passwordEnabled = passwordEnabled;
        this.requiresHvm = requiresHvm;
        this.url = url;
        this.isPublic = isPublic;
        this.featured = featured;
        this.isExtractable = isExtractable;
        this.format = format;
        this.guestOsId = guestOsId;
        this.zoneIdList = zoneIdList;
        this.hypervisorType = hypervisorType;
        this.accountName = accountName;
        this.domainId = domainId;
        this.accountId = accountId;
        this.chksum = chksum;
        this.bootable = bootable;
        this.details = details;
        this.sshKeyEnbaled = sshKeyEnabled;
    }

    public TemplateProfile(Long userId, VMTemplateVO template, Long zoneId) {
        this.userId = userId;
        this.template = template;
        if (zoneId != null) {
            this.zoneIdList = new ArrayList<>();
            this.zoneIdList.add(zoneId);
        }
        else this.zoneIdList = null;
    }

    public TemplateProfile(Long templateId, Long userId, String name, String displayText, CPU.CPUArch arch, Integer bits, Boolean passwordEnabled, Boolean requiresHvm, String url,
                           Boolean isPublic, Boolean featured, Boolean isExtractable, ImageFormat format, Long guestOsId, List<Long> zoneId,

                           HypervisorType hypervisorType, String accountName, Long domainId, Long accountId, String chksum, Boolean bootable, String templateTag, Map details,
                           Boolean sshKeyEnabled, Long imageStoreId, Boolean isDynamicallyScalable, TemplateType templateType, Boolean directDownload, Boolean deployAsIs) {
        this(templateId,
            userId,
            name,
            displayText,
            arch,
            bits,
            passwordEnabled,
            requiresHvm,
            url,
            isPublic,
            featured,
            isExtractable,
            format,
            guestOsId,
            zoneId,
            hypervisorType,
            accountName,
            domainId,
            accountId,
            chksum,
            bootable,
            details,
            sshKeyEnabled);
        this.templateTag = templateTag;
        this.isDynamicallyScalable = isDynamicallyScalable;
        this.templateType = templateType;
        this.directDownload = directDownload;
        this.deployAsIs = deployAsIs;
    }

    public Long getTemplateId() {
        return templateId;
    }

    public void setTemplateId(Long id) {
        this.templateId = id;
    }

    public Long getUserId() {
        return userId;
    }

    public void setUserId(Long userId) {
        this.userId = userId;
    }

    public String getName() {
        return name;
    }

    public void setName(String name) {
        this.name = name;
    }

    public String getDisplayText() {
        return displayText;
    }

    public void setDisplayText(String text) {
        this.displayText = text;
    }

    public Integer getBits() {
        return bits;
    }

    public void setBits(Integer bits) {
        this.bits = bits;
    }

    public Boolean isPasswordEnabled() {
        return passwordEnabled;
    }

    public void setPasswordEnabled(Boolean enabled) {
        this.passwordEnabled = enabled;
    }

    public Boolean isRequiresHVM() {
        return requiresHvm;
    }

    public void setRequiresHVM(Boolean hvm) {
        this.requiresHvm = hvm;
    }

    public String getUrl() {
        return url;
    }

    public void setUrl(String url) {
        this.url = url;
    }

    public Boolean isPublic() {
        return isPublic;
    }

    public void setIsPublic(Boolean is) {
        this.isPublic = is;
    }

    public Boolean isFeatured() {
        return featured;
    }

    public void setFeatured(Boolean featured) {
        this.featured = featured;
    }

    public Boolean isExtractable() {
        return isExtractable;
    }

    public void setIsExtractable(Boolean is) {
        this.isExtractable = is;
    }

    public ImageFormat getFormat() {
        return format;
    }

    public void setFormat(ImageFormat format) {
        this.format = format;
    }

    public Long getGuestOsId() {
        return guestOsId;
    }

    public void setGuestOsId(Long id) {
        this.guestOsId = id;
    }

    public List<Long> getZoneIdList() {
        return zoneIdList;
    }

    public HypervisorType getHypervisorType() {
        return hypervisorType;
    }

    public void setHypervisorType(HypervisorType type) {
        this.hypervisorType = type;
    }

    public Long getDomainId() {
        return domainId;
    }

    public void setDomainId(Long id) {
        this.domainId = id;
    }

    public Long getAccountId() {
        return accountId;
    }

    public void setAccountId(Long id) {
        this.accountId = id;
    }

    public String getCheckSum() {
        return chksum;
    }

    public void setCheckSum(String chksum) {
        this.chksum = chksum;
    }

    public Boolean isBootable() {
        return this.bootable;
    }

    public void setBootable(Boolean bootable) {
        this.bootable = bootable;
    }

    public VMTemplateVO getTemplate() {
        return template;
    }

    public void setTemplate(VMTemplateVO template) {
        this.template = template;
    }

    public String getTemplateTag() {
        return templateTag;
    }

    public void setTemplateTag(String templateTag) {
        this.templateTag = templateTag;
    }

    public Map getDetails() {
        return this.details;
    }

    public void setDetails(Map details) {
        this.details = details;
    }

    public void setSshKeyEnabled(Boolean enabled) {
        this.sshKeyEnbaled = enabled;
    }

    public Boolean isSshKeyEnabled() {
        return this.sshKeyEnbaled;
    }

    public Boolean IsDynamicallyScalable() {
        return this.isDynamicallyScalable;
    }

    public void setScalabe(Boolean isDynamicallyScalabe) {
        this.isDynamicallyScalable = isDynamicallyScalabe;
    }

    public TemplateType getTemplateType() {
        return templateType;
    }

    public void setTemplateType(TemplateType templateType) {
        this.templateType = templateType;
    }

    public boolean isDirectDownload() {
        return directDownload == null ? false : directDownload;
    }

    public Long getSize() {
        return size;
    }

    public void setSize(Long size) {
        this.size = size;
    }

    public boolean isDeployAsIs() {
        return this.deployAsIs;
    }

<<<<<<< HEAD
    public Boolean isForCks() {
        return forCks;
    }

    public void setForCks(Boolean forCks) {
        this.forCks = forCks;
=======
    public CPU.CPUArch getArch() {
        return arch;
>>>>>>> 046870ef
    }
}<|MERGE_RESOLUTION|>--- conflicted
+++ resolved
@@ -343,16 +343,15 @@
         return this.deployAsIs;
     }
 
-<<<<<<< HEAD
     public Boolean isForCks() {
         return forCks;
     }
 
     public void setForCks(Boolean forCks) {
         this.forCks = forCks;
-=======
+    }
+
     public CPU.CPUArch getArch() {
         return arch;
->>>>>>> 046870ef
     }
 }