// Licensed to the Apache Software Foundation (ASF) under one
// or more contributor license agreements.  See the NOTICE file
// distributed with this work for additional information
// regarding copyright ownership.  The ASF licenses this file
// to you under the Apache License, Version 2.0 (the
// "License"); you may not use this file except in compliance
// with the License.  You may obtain a copy of the License at
//
//   http://www.apache.org/licenses/LICENSE-2.0
//
// Unless required by applicable law or agreed to in writing,
// software distributed under the License is distributed on an
// "AS IS" BASIS, WITHOUT WARRANTIES OR CONDITIONS OF ANY
// KIND, either express or implied.  See the License for the
// specific language governing permissions and limitations
// under the License.
package com.cloud.storage;

import java.util.ArrayList;
import java.util.List;
import java.util.Map;

import com.cloud.cpu.CPU;
import com.cloud.hypervisor.Hypervisor.HypervisorType;
import com.cloud.storage.Storage.ImageFormat;
import com.cloud.storage.Storage.TemplateType;

public class TemplateProfile {
    Long userId;
    String name;
    String displayText;
    CPU.CPUArch arch;
    Integer bits;
    Boolean passwordEnabled;
    Boolean sshKeyEnbaled;
    Boolean requiresHvm;
    String url;
    Boolean isPublic;
    Boolean featured;
    Boolean isExtractable;
    ImageFormat format;
    Long guestOsId;
    List<Long> zoneIdList;
    HypervisorType hypervisorType;
    String accountName;
    Long domainId;
    Long accountId;
    String chksum;
    Boolean bootable;
    Long templateId;
    VMTemplateVO template;
    String templateTag;
    Map details;
    Boolean isDynamicallyScalable;
    TemplateType templateType;
    Boolean directDownload;
    Boolean deployAsIs;
    Boolean forCks;
    Long size;

    public TemplateProfile(Long templateId, Long userId, String name, String displayText, CPU.CPUArch arch, Integer bits, Boolean passwordEnabled, Boolean requiresHvm, String url,
                           Boolean isPublic, Boolean featured, Boolean isExtractable, ImageFormat format, Long guestOsId, List<Long> zoneIdList, HypervisorType hypervisorType,
                           String accountName, Long domainId, Long accountId, String chksum, Boolean bootable, Map details, Boolean sshKeyEnabled) {
        this.templateId = templateId;
        this.userId = userId;
        this.name = name;
        this.displayText = displayText;
        this.arch = arch;
        this.bits = bits;
        this.passwordEnabled = passwordEnabled;
        this.requiresHvm = requiresHvm;
        this.url = url;
        this.isPublic = isPublic;
        this.featured = featured;
        this.isExtractable = isExtractable;
        this.format = format;
        this.guestOsId = guestOsId;
        this.zoneIdList = zoneIdList;
        this.hypervisorType = hypervisorType;
        this.accountName = accountName;
        this.domainId = domainId;
        this.accountId = accountId;
        this.chksum = chksum;
        this.bootable = bootable;
        this.details = details;
        this.sshKeyEnbaled = sshKeyEnabled;
    }

    public TemplateProfile(Long userId, VMTemplateVO template, Long zoneId) {
        this.userId = userId;
        this.template = template;
        if (zoneId != null) {
            this.zoneIdList = new ArrayList<>();
            this.zoneIdList.add(zoneId);
        }
        else this.zoneIdList = null;
    }

    public TemplateProfile(Long templateId, Long userId, String name, String displayText, CPU.CPUArch arch, Integer bits, Boolean passwordEnabled, Boolean requiresHvm, String url,
                           Boolean isPublic, Boolean featured, Boolean isExtractable, ImageFormat format, Long guestOsId, List<Long> zoneId,

                           HypervisorType hypervisorType, String accountName, Long domainId, Long accountId, String chksum, Boolean bootable, String templateTag, Map details,
                           Boolean sshKeyEnabled, Long imageStoreId, Boolean isDynamicallyScalable, TemplateType templateType, Boolean directDownload, Boolean deployAsIs) {
        this(templateId,
            userId,
            name,
            displayText,
            arch,
            bits,
            passwordEnabled,
            requiresHvm,
            url,
            isPublic,
            featured,
            isExtractable,
            format,
            guestOsId,
            zoneId,
            hypervisorType,
            accountName,
            domainId,
            accountId,
            chksum,
            bootable,
            details,
            sshKeyEnabled);
        this.templateTag = templateTag;
        this.isDynamicallyScalable = isDynamicallyScalable;
        this.templateType = templateType;
        this.directDownload = directDownload;
        this.deployAsIs = deployAsIs;
    }

    public Long getTemplateId() {
        return templateId;
    }

    public void setTemplateId(Long id) {
        this.templateId = id;
    }

    public Long getUserId() {
        return userId;
    }

    public void setUserId(Long userId) {
        this.userId = userId;
    }

    public String getName() {
        return name;
    }

    public void setName(String name) {
        this.name = name;
    }

    public String getDisplayText() {
        return displayText;
    }

    public void setDisplayText(String text) {
        this.displayText = text;
    }

    public Integer getBits() {
        return bits;
    }

    public void setBits(Integer bits) {
        this.bits = bits;
    }

    public Boolean isPasswordEnabled() {
        return passwordEnabled;
    }

    public void setPasswordEnabled(Boolean enabled) {
        this.passwordEnabled = enabled;
    }

    public Boolean isRequiresHVM() {
        return requiresHvm;
    }

    public void setRequiresHVM(Boolean hvm) {
        this.requiresHvm = hvm;
    }

    public String getUrl() {
        return url;
    }

    public void setUrl(String url) {
        this.url = url;
    }

    public Boolean isPublic() {
        return isPublic;
    }

    public void setIsPublic(Boolean is) {
        this.isPublic = is;
    }

    public Boolean isFeatured() {
        return featured;
    }

    public void setFeatured(Boolean featured) {
        this.featured = featured;
    }

    public Boolean isExtractable() {
        return isExtractable;
    }

    public void setIsExtractable(Boolean is) {
        this.isExtractable = is;
    }

    public ImageFormat getFormat() {
        return format;
    }

    public void setFormat(ImageFormat format) {
        this.format = format;
    }

    public Long getGuestOsId() {
        return guestOsId;
    }

    public void setGuestOsId(Long id) {
        this.guestOsId = id;
    }

    public List<Long> getZoneIdList() {
        return zoneIdList;
    }

    public HypervisorType getHypervisorType() {
        return hypervisorType;
    }

    public void setHypervisorType(HypervisorType type) {
        this.hypervisorType = type;
    }

    public Long getDomainId() {
        return domainId;
    }

    public void setDomainId(Long id) {
        this.domainId = id;
    }

    public Long getAccountId() {
        return accountId;
    }

    public void setAccountId(Long id) {
        this.accountId = id;
    }

    public String getCheckSum() {
        return chksum;
    }

    public void setCheckSum(String chksum) {
        this.chksum = chksum;
    }

    public Boolean isBootable() {
        return this.bootable;
    }

    public void setBootable(Boolean bootable) {
        this.bootable = bootable;
    }

    public VMTemplateVO getTemplate() {
        return template;
    }

    public void setTemplate(VMTemplateVO template) {
        this.template = template;
    }

    public String getTemplateTag() {
        return templateTag;
    }

    public void setTemplateTag(String templateTag) {
        this.templateTag = templateTag;
    }

    public Map getDetails() {
        return this.details;
    }

    public void setDetails(Map details) {
        this.details = details;
    }

    public void setSshKeyEnabled(Boolean enabled) {
        this.sshKeyEnbaled = enabled;
    }

    public Boolean isSshKeyEnabled() {
        return this.sshKeyEnbaled;
    }

    public Boolean IsDynamicallyScalable() {
        return this.isDynamicallyScalable;
    }

    public void setScalabe(Boolean isDynamicallyScalabe) {
        this.isDynamicallyScalable = isDynamicallyScalabe;
    }

    public TemplateType getTemplateType() {
        return templateType;
    }

    public void setTemplateType(TemplateType templateType) {
        this.templateType = templateType;
    }

    public boolean isDirectDownload() {
        return directDownload == null ? false : directDownload;
    }

    public Long getSize() {
        return size;
    }

    public void setSize(Long size) {
        this.size = size;
    }

    public boolean isDeployAsIs() {
        return this.deployAsIs;
    }

<<<<<<< HEAD
=======
    public Boolean isForCks() {
        return forCks;
    }

    public void setForCks(Boolean forCks) {
        this.forCks = forCks;
    }

>>>>>>> f8fd8e03
    public CPU.CPUArch getArch() {
        return arch;
    }
}<|MERGE_RESOLUTION|>--- conflicted
+++ resolved
@@ -343,8 +343,6 @@
         return this.deployAsIs;
     }
 
-<<<<<<< HEAD
-=======
     public Boolean isForCks() {
         return forCks;
     }
@@ -353,7 +351,6 @@
         this.forCks = forCks;
     }
 
->>>>>>> f8fd8e03
     public CPU.CPUArch getArch() {
         return arch;
     }
