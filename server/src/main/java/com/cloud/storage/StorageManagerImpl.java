// Licensed to the Apache Software Foundation (ASF) under one
// or more contributor license agreements.  See the NOTICE file
// distributed with this work for additional information
// regarding copyright ownership.  The ASF licenses this file
// to you under the Apache License, Version 2.0 (the
// "License"); you may not use this file except in compliance
// with the License.  You may obtain a copy of the License at
//
//   http://www.apache.org/licenses/LICENSE-2.0
//
// Unless required by applicable law or agreed to in writing,
// software distributed under the License is distributed on an
// "AS IS" BASIS, WITHOUT WARRANTIES OR CONDITIONS OF ANY
// KIND, either express or implied.  See the License for the
// specific language governing permissions and limitations
// under the License.
package com.cloud.storage;

import static com.cloud.utils.NumbersUtil.toHumanReadableSize;

import java.io.UnsupportedEncodingException;
import java.math.BigDecimal;
import java.math.BigInteger;
import java.net.URI;
import java.net.URISyntaxException;
import java.net.URLDecoder;
import java.net.UnknownHostException;
import java.nio.file.Files;
import java.sql.PreparedStatement;
import java.sql.ResultSet;
import java.util.ArrayList;
import java.util.Arrays;
import java.util.Collection;
import java.util.Collections;
import java.util.Date;
import java.util.HashMap;
import java.util.HashSet;
import java.util.Iterator;
import java.util.LinkedHashSet;
import java.util.List;
import java.util.Map;
import java.util.Random;
import java.util.Set;
import java.util.UUID;
import java.util.concurrent.ExecutionException;
import java.util.concurrent.Executors;
import java.util.concurrent.ScheduledExecutorService;
import java.util.concurrent.TimeUnit;
import java.util.stream.Collectors;

import javax.inject.Inject;

import org.apache.cloudstack.annotation.AnnotationService;
import org.apache.cloudstack.annotation.dao.AnnotationDao;
import org.apache.cloudstack.api.ApiConstants;
import org.apache.cloudstack.api.command.admin.storage.CancelPrimaryStorageMaintenanceCmd;
import org.apache.cloudstack.api.command.admin.storage.CreateSecondaryStagingStoreCmd;
import org.apache.cloudstack.api.command.admin.storage.CreateStoragePoolCmd;
import org.apache.cloudstack.api.command.admin.storage.DeleteImageStoreCmd;
import org.apache.cloudstack.api.command.admin.storage.DeleteObjectStoragePoolCmd;
import org.apache.cloudstack.api.command.admin.storage.DeletePoolCmd;
import org.apache.cloudstack.api.command.admin.storage.DeleteSecondaryStagingStoreCmd;
import org.apache.cloudstack.api.command.admin.storage.SyncStoragePoolCmd;
import org.apache.cloudstack.api.command.admin.storage.UpdateObjectStoragePoolCmd;
import org.apache.cloudstack.api.command.admin.storage.UpdateStoragePoolCmd;
import org.apache.cloudstack.api.command.admin.storage.heuristics.CreateSecondaryStorageSelectorCmd;
import org.apache.cloudstack.api.command.admin.storage.heuristics.RemoveSecondaryStorageSelectorCmd;
import org.apache.cloudstack.api.command.admin.storage.heuristics.UpdateSecondaryStorageSelectorCmd;
import org.apache.cloudstack.context.CallContext;
import org.apache.cloudstack.engine.subsystem.api.storage.ClusterScope;
import org.apache.cloudstack.engine.subsystem.api.storage.DataStore;
import org.apache.cloudstack.engine.subsystem.api.storage.DataStoreDriver;
import org.apache.cloudstack.engine.subsystem.api.storage.DataStoreLifeCycle;
import org.apache.cloudstack.engine.subsystem.api.storage.DataStoreManager;
import org.apache.cloudstack.engine.subsystem.api.storage.DataStoreProvider;
import org.apache.cloudstack.engine.subsystem.api.storage.DataStoreProviderManager;
import org.apache.cloudstack.engine.subsystem.api.storage.EndPoint;
import org.apache.cloudstack.engine.subsystem.api.storage.EndPointSelector;
import org.apache.cloudstack.engine.subsystem.api.storage.HostScope;
import org.apache.cloudstack.engine.subsystem.api.storage.HypervisorHostListener;
import org.apache.cloudstack.engine.subsystem.api.storage.ImageStoreProvider;
import org.apache.cloudstack.engine.subsystem.api.storage.ObjectInDataStoreStateMachine;
import org.apache.cloudstack.engine.subsystem.api.storage.PrimaryDataStoreDriver;
import org.apache.cloudstack.engine.subsystem.api.storage.PrimaryDataStoreInfo;
import org.apache.cloudstack.engine.subsystem.api.storage.PrimaryDataStoreLifeCycle;
import org.apache.cloudstack.engine.subsystem.api.storage.PrimaryDataStoreProvider;
import org.apache.cloudstack.engine.subsystem.api.storage.SnapshotDataFactory;
import org.apache.cloudstack.engine.subsystem.api.storage.SnapshotInfo;
import org.apache.cloudstack.engine.subsystem.api.storage.SnapshotService;
import org.apache.cloudstack.engine.subsystem.api.storage.TemplateDataFactory;
import org.apache.cloudstack.engine.subsystem.api.storage.TemplateInfo;
import org.apache.cloudstack.engine.subsystem.api.storage.TemplateService;
import org.apache.cloudstack.engine.subsystem.api.storage.TemplateService.TemplateApiResult;
import org.apache.cloudstack.engine.subsystem.api.storage.VolumeDataFactory;
import org.apache.cloudstack.engine.subsystem.api.storage.VolumeInfo;
import org.apache.cloudstack.engine.subsystem.api.storage.VolumeService;
import org.apache.cloudstack.engine.subsystem.api.storage.VolumeService.VolumeApiResult;
import org.apache.cloudstack.engine.subsystem.api.storage.ZoneScope;
import org.apache.cloudstack.framework.async.AsyncCallFuture;
import org.apache.cloudstack.framework.config.ConfigKey;
import org.apache.cloudstack.framework.config.Configurable;
import org.apache.cloudstack.framework.config.dao.ConfigurationDao;
import org.apache.cloudstack.managed.context.ManagedContextRunnable;
import org.apache.cloudstack.management.ManagementServerHost;
import org.apache.cloudstack.resourcedetail.dao.DiskOfferingDetailsDao;
import org.apache.cloudstack.secstorage.HeuristicVO;
import org.apache.cloudstack.secstorage.dao.SecondaryStorageHeuristicDao;
import org.apache.cloudstack.secstorage.heuristics.Heuristic;
import org.apache.cloudstack.secstorage.heuristics.HeuristicType;
import org.apache.cloudstack.storage.command.CheckDataStoreStoragePolicyComplainceCommand;
import org.apache.cloudstack.storage.command.DettachCommand;
import org.apache.cloudstack.storage.command.SyncVolumePathAnswer;
import org.apache.cloudstack.storage.command.SyncVolumePathCommand;
import org.apache.cloudstack.storage.datastore.db.ImageStoreDao;
import org.apache.cloudstack.storage.datastore.db.ImageStoreDetailsDao;
import org.apache.cloudstack.storage.datastore.db.ImageStoreObjectDownloadDao;
import org.apache.cloudstack.storage.datastore.db.ImageStoreObjectDownloadVO;
import org.apache.cloudstack.storage.datastore.db.ImageStoreVO;
import org.apache.cloudstack.storage.datastore.db.ObjectStoreDao;
import org.apache.cloudstack.storage.datastore.db.ObjectStoreDetailsDao;
import org.apache.cloudstack.storage.datastore.db.ObjectStoreVO;
import org.apache.cloudstack.storage.datastore.db.PrimaryDataStoreDao;
import org.apache.cloudstack.storage.datastore.db.SnapshotDataStoreDao;
import org.apache.cloudstack.storage.datastore.db.SnapshotDataStoreVO;
import org.apache.cloudstack.storage.datastore.db.StoragePoolDetailVO;
import org.apache.cloudstack.storage.datastore.db.StoragePoolDetailsDao;
import org.apache.cloudstack.storage.datastore.db.StoragePoolVO;
import org.apache.cloudstack.storage.datastore.db.TemplateDataStoreDao;
import org.apache.cloudstack.storage.datastore.db.TemplateDataStoreVO;
import org.apache.cloudstack.storage.datastore.db.VolumeDataStoreDao;
import org.apache.cloudstack.storage.datastore.db.VolumeDataStoreVO;
import org.apache.cloudstack.storage.image.datastore.ImageStoreEntity;
import org.apache.cloudstack.storage.object.ObjectStore;
import org.apache.cloudstack.storage.object.ObjectStoreEntity;
import org.apache.cloudstack.storage.to.VolumeObjectTO;
import org.apache.commons.collections.CollectionUtils;
import org.apache.commons.collections.MapUtils;
import org.apache.commons.lang.time.DateUtils;
import org.apache.commons.lang3.EnumUtils;
import org.apache.commons.lang3.StringUtils;
import org.springframework.stereotype.Component;

import com.cloud.agent.AgentManager;
import com.cloud.agent.api.Answer;
import com.cloud.agent.api.Command;
import com.cloud.agent.api.DeleteStoragePoolCommand;
import com.cloud.agent.api.GetStoragePoolCapabilitiesAnswer;
import com.cloud.agent.api.GetStoragePoolCapabilitiesCommand;
import com.cloud.agent.api.GetStorageStatsAnswer;
import com.cloud.agent.api.GetStorageStatsCommand;
import com.cloud.agent.api.GetVolumeStatsAnswer;
import com.cloud.agent.api.GetVolumeStatsCommand;
import com.cloud.agent.api.ModifyStoragePoolAnswer;
import com.cloud.agent.api.ModifyStoragePoolCommand;
import com.cloud.agent.api.StoragePoolInfo;
import com.cloud.agent.api.VolumeStatsEntry;
import com.cloud.agent.api.to.DataTO;
import com.cloud.agent.api.to.DiskTO;
import com.cloud.agent.api.to.StorageFilerTO;
import com.cloud.agent.manager.Commands;
import com.cloud.api.ApiDBUtils;
import com.cloud.api.query.dao.TemplateJoinDao;
import com.cloud.api.query.vo.TemplateJoinVO;
import com.cloud.capacity.Capacity;
import com.cloud.capacity.CapacityManager;
import com.cloud.capacity.CapacityState;
import com.cloud.capacity.CapacityVO;
import com.cloud.capacity.dao.CapacityDao;
import com.cloud.cluster.ClusterManagerListener;
import com.cloud.configuration.Config;
import com.cloud.configuration.ConfigurationManager;
import com.cloud.configuration.ConfigurationManagerImpl;
import com.cloud.configuration.Resource.ResourceType;
import com.cloud.dc.ClusterVO;
import com.cloud.dc.DataCenterVO;
import com.cloud.dc.VsphereStoragePolicyVO;
import com.cloud.dc.dao.ClusterDao;
import com.cloud.dc.dao.DataCenterDao;
import com.cloud.dc.dao.VsphereStoragePolicyDao;
import com.cloud.event.ActionEvent;
import com.cloud.event.EventTypes;
import com.cloud.exception.AgentUnavailableException;
import com.cloud.exception.ConnectionException;
import com.cloud.exception.DiscoveryException;
import com.cloud.exception.InsufficientCapacityException;
import com.cloud.exception.InvalidParameterValueException;
import com.cloud.exception.OperationTimedoutException;
import com.cloud.exception.PermissionDeniedException;
import com.cloud.exception.ResourceInUseException;
import com.cloud.exception.ResourceUnavailableException;
import com.cloud.exception.StorageConflictException;
import com.cloud.exception.StorageUnavailableException;
import com.cloud.host.Host;
import com.cloud.host.HostVO;
import com.cloud.host.Status;
import com.cloud.host.dao.HostDao;
import com.cloud.hypervisor.Hypervisor;
import com.cloud.hypervisor.Hypervisor.HypervisorType;
import com.cloud.hypervisor.HypervisorGuruManager;
import com.cloud.network.router.VirtualNetworkApplianceManager;
import com.cloud.offering.DiskOffering;
import com.cloud.offering.ServiceOffering;
import com.cloud.org.Grouping;
import com.cloud.org.Grouping.AllocationState;
import com.cloud.resource.ResourceState;
import com.cloud.server.ConfigurationServer;
import com.cloud.server.ManagementServer;
import com.cloud.server.StatsCollector;
import com.cloud.service.dao.ServiceOfferingDetailsDao;
import com.cloud.storage.Storage.ImageFormat;
import com.cloud.storage.Storage.StoragePoolType;
import com.cloud.storage.Volume.Type;
import com.cloud.storage.dao.BucketDao;
import com.cloud.storage.dao.DiskOfferingDao;
import com.cloud.storage.dao.SnapshotDao;
import com.cloud.storage.dao.StoragePoolHostDao;
import com.cloud.storage.dao.StoragePoolTagsDao;
import com.cloud.storage.dao.StoragePoolWorkDao;
import com.cloud.storage.dao.VMTemplateDao;
import com.cloud.storage.dao.VMTemplatePoolDao;
import com.cloud.storage.dao.VMTemplateZoneDao;
import com.cloud.storage.dao.VolumeDao;
import com.cloud.storage.listener.StoragePoolMonitor;
import com.cloud.storage.listener.VolumeStateListener;
import com.cloud.template.TemplateManager;
import com.cloud.template.VirtualMachineTemplate;
import com.cloud.upgrade.SystemVmTemplateRegistration;
import com.cloud.user.Account;
import com.cloud.user.AccountManager;
import com.cloud.user.ResourceLimitService;
import com.cloud.user.dao.UserDao;
import com.cloud.utils.DateUtil;
import com.cloud.utils.NumbersUtil;
import com.cloud.utils.Pair;
import com.cloud.utils.UriUtils;
import com.cloud.utils.component.ComponentContext;
import com.cloud.utils.component.ManagerBase;
import com.cloud.utils.concurrency.NamedThreadFactory;
import com.cloud.utils.db.DB;
import com.cloud.utils.db.EntityManager;
import com.cloud.utils.db.GenericSearchBuilder;
import com.cloud.utils.db.GlobalLock;
import com.cloud.utils.db.JoinBuilder;
import com.cloud.utils.db.JoinBuilder.JoinType;
import com.cloud.utils.db.SearchBuilder;
import com.cloud.utils.db.SearchCriteria;
import com.cloud.utils.db.SearchCriteria.Op;
import com.cloud.utils.db.Transaction;
import com.cloud.utils.db.TransactionCallbackNoReturn;
import com.cloud.utils.db.TransactionLegacy;
import com.cloud.utils.db.TransactionStatus;
import com.cloud.utils.exception.CloudRuntimeException;
import com.cloud.vm.DiskProfile;
import com.cloud.vm.UserVmManager;
import com.cloud.vm.VMInstanceVO;
import com.cloud.vm.VirtualMachine.State;
import com.cloud.vm.dao.VMInstanceDao;
import com.google.common.collect.Sets;


@Component
public class StorageManagerImpl extends ManagerBase implements StorageManager, ClusterManagerListener, Configurable {

    protected String _name;
    @Inject
    protected AgentManager _agentMgr;
    @Inject
    protected TemplateManager _tmpltMgr;
    @Inject
    protected AccountManager _accountMgr;
    @Inject
    protected ConfigurationManager _configMgr;
    @Inject
    private VolumeDataStoreDao _volumeDataStoreDao;
    @Inject
    protected HostDao _hostDao;
    @Inject
    protected SnapshotDao _snapshotDao;
    @Inject
    protected StoragePoolHostDao _storagePoolHostDao;
    @Inject
    protected VMTemplatePoolDao _vmTemplatePoolDao = null;
    @Inject
    protected VMTemplateZoneDao _vmTemplateZoneDao;
    @Inject
    protected VMTemplateDao _vmTemplateDao = null;
    @Inject
    protected VMInstanceDao _vmInstanceDao;
    @Inject
    protected PrimaryDataStoreDao _storagePoolDao = null;
    @Inject
    protected StoragePoolDetailsDao _storagePoolDetailsDao;
    @Inject
    protected ImageStoreDao _imageStoreDao = null;
    @Inject
    protected ImageStoreDetailsDao _imageStoreDetailsDao = null;
    @Inject
    protected ImageStoreObjectDownloadDao _imageStoreObjectDownloadDao = null;
    @Inject
    protected SnapshotDataStoreDao _snapshotStoreDao = null;
    @Inject
    protected TemplateDataStoreDao _templateStoreDao = null;
    @Inject
    protected TemplateJoinDao _templateViewDao = null;
    @Inject
    protected VolumeDataStoreDao _volumeStoreDao = null;
    @Inject
    protected CapacityDao _capacityDao;
    @Inject
    protected CapacityManager _capacityMgr;
    @Inject
    protected DataCenterDao _dcDao = null;
    @Inject
    protected VMTemplateDao _templateDao;
    @Inject
    protected UserDao _userDao;
    @Inject
    protected ClusterDao _clusterDao;
    @Inject
    protected StoragePoolWorkDao _storagePoolWorkDao;
    @Inject
    protected HypervisorGuruManager _hvGuruMgr;
    @Inject
    protected VolumeDao volumeDao;
    @Inject
    ConfigurationDao _configDao;
    @Inject
    ManagementServer _msServer;
    @Inject
    VolumeService volService;
    @Inject
    VolumeDataFactory volFactory;
    @Inject
    TemplateDataFactory tmplFactory;
    @Inject
    SnapshotDataFactory snapshotFactory;
    @Inject
    ConfigurationServer _configServer;
    @Inject
    DataStoreManager _dataStoreMgr;
    @Inject
    DataStoreProviderManager _dataStoreProviderMgr;
    @Inject
    private TemplateService _imageSrv;
    @Inject
    EndPointSelector _epSelector;
    @Inject
    private DiskOfferingDao _diskOfferingDao;
    @Inject
    ResourceLimitService _resourceLimitMgr;
    @Inject
    EntityManager _entityMgr;
    @Inject
    SnapshotService _snapshotService;
    @Inject
    public StorageService storageService;
    @Inject
    StoragePoolTagsDao _storagePoolTagsDao;
    @Inject
    PrimaryDataStoreDao primaryStoreDao;
    @Inject
    DiskOfferingDetailsDao _diskOfferingDetailsDao;
    @Inject
    ServiceOfferingDetailsDao _serviceOfferingDetailsDao;
    @Inject
    VsphereStoragePolicyDao _vsphereStoragePolicyDao;
    @Inject
    private AnnotationDao annotationDao;

    @Inject
    private SecondaryStorageHeuristicDao secondaryStorageHeuristicDao;

    @Inject
    protected UserVmManager userVmManager;
    @Inject
    protected ObjectStoreDao _objectStoreDao;

    @Inject
    protected ObjectStoreDetailsDao _objectStoreDetailsDao;

    @Inject
    protected BucketDao _bucketDao;
    protected List<StoragePoolDiscoverer> _discoverers;

    public List<StoragePoolDiscoverer> getDiscoverers() {
        return _discoverers;
    }

    public void setDiscoverers(List<StoragePoolDiscoverer> discoverers) {
        _discoverers = discoverers;
    }

    protected GenericSearchBuilder<StoragePoolHostVO, Long> UpHostsInPoolSearch;
    protected SearchBuilder<VMInstanceVO> StoragePoolSearch;
    protected SearchBuilder<StoragePoolVO> LocalStorageSearch;

    ScheduledExecutorService _executor = null;
    int _storagePoolAcquisitionWaitSeconds = 1800; // 30 minutes
    int _downloadUrlCleanupInterval;
    int _downloadUrlExpirationInterval;
    private long _serverId;

    private final Map<String, HypervisorHostListener> hostListeners = new HashMap<String, HypervisorHostListener>();

    public boolean share(VMInstanceVO vm, List<VolumeVO> vols, HostVO host, boolean cancelPreviousShare) throws StorageUnavailableException {

        // if pool is in maintenance and it is the ONLY pool available; reject
        List<VolumeVO> rootVolForGivenVm = volumeDao.findByInstanceAndType(vm.getId(), Type.ROOT);
        if (rootVolForGivenVm != null && rootVolForGivenVm.size() > 0) {
            boolean isPoolAvailable = isPoolAvailable(rootVolForGivenVm.get(0).getPoolId());
            if (!isPoolAvailable) {
                throw new StorageUnavailableException("Can not share " + vm, rootVolForGivenVm.get(0).getPoolId());
            }
        }

        // this check is done for maintenance mode for primary storage
        // if any one of the volume is unusable, we return false
        // if we return false, the allocator will try to switch to another PS if
        // available
        for (VolumeVO vol : vols) {
            if (vol.getRemoved() != null) {
                logger.warn("Volume id:" + vol.getId() + " is removed, cannot share on this instance");
                // not ok to share
                return false;
            }
        }
        // ok to share
        return true;
    }

    private boolean isPoolAvailable(Long poolId) {
        // get list of all pools
        List<StoragePoolVO> pools = _storagePoolDao.listAll();

        // if no pools or 1 pool which is in maintenance
        if (pools == null || pools.size() == 0 || (pools.size() == 1 && pools.get(0).getStatus().equals(StoragePoolStatus.Maintenance))) {
            return false;
        } else {
            return true;
        }
    }

    @Override
    public List<StoragePoolVO> ListByDataCenterHypervisor(long datacenterId, HypervisorType type) {
        List<StoragePoolVO> pools = _storagePoolDao.listByDataCenterId(datacenterId);
        List<StoragePoolVO> retPools = new ArrayList<StoragePoolVO>();
        for (StoragePoolVO pool : pools) {
            if (pool.getStatus() != StoragePoolStatus.Up) {
                continue;
            }
            if (pool.getScope() == ScopeType.ZONE) {
                if (pool.getHypervisor() != null && pool.getHypervisor() == type) {
                    retPools.add(pool);
                }
            } else {
                ClusterVO cluster = _clusterDao.findById(pool.getClusterId());
                if (type == cluster.getHypervisorType()) {
                    retPools.add(pool);
                }
            }
        }
        Collections.shuffle(retPools);
        return retPools;
    }

    @Override
    public boolean isLocalStorageActiveOnHost(Long hostId) {
        List<StoragePoolHostVO> storagePoolHostRefs = _storagePoolHostDao.listByHostId(hostId);
        for (StoragePoolHostVO storagePoolHostRef : storagePoolHostRefs) {
            StoragePoolVO PrimaryDataStoreVO = _storagePoolDao.findById(storagePoolHostRef.getPoolId());
            if (PrimaryDataStoreVO.getPoolType() == StoragePoolType.LVM || PrimaryDataStoreVO.getPoolType() == StoragePoolType.EXT) {
                SearchBuilder<VolumeVO> volumeSB = volumeDao.createSearchBuilder();
                volumeSB.and("poolId", volumeSB.entity().getPoolId(), SearchCriteria.Op.EQ);
                volumeSB.and("removed", volumeSB.entity().getRemoved(), SearchCriteria.Op.NULL);
                volumeSB.and("state", volumeSB.entity().getState(), SearchCriteria.Op.NIN);

                SearchBuilder<VMInstanceVO> activeVmSB = _vmInstanceDao.createSearchBuilder();
                activeVmSB.and("state", activeVmSB.entity().getState(), SearchCriteria.Op.IN);
                volumeSB.join("activeVmSB", activeVmSB, volumeSB.entity().getInstanceId(), activeVmSB.entity().getId(), JoinBuilder.JoinType.INNER);

                SearchCriteria<VolumeVO> volumeSC = volumeSB.create();
                volumeSC.setParameters("poolId", PrimaryDataStoreVO.getId());
                volumeSC.setParameters("state", Volume.State.Expunging, Volume.State.Destroy);
                volumeSC.setJoinParameters("activeVmSB", "state", State.Starting, State.Running, State.Stopping, State.Migrating);

                List<VolumeVO> volumes = volumeDao.search(volumeSC, null);
                if (volumes.size() > 0) {
                    return true;
                }
            }
        }

        return false;
    }

    @Override
    public Answer[] sendToPool(StoragePool pool, Commands cmds) throws StorageUnavailableException {
        return sendToPool(pool, null, null, cmds).second();
    }

    @Override
    public Answer sendToPool(StoragePool pool, long[] hostIdsToTryFirst, Command cmd) throws StorageUnavailableException {
        Answer[] answers = sendToPool(pool, hostIdsToTryFirst, null, new Commands(cmd)).second();
        if (answers == null) {
            return null;
        }
        return answers[0];
    }

    @Override
    public Answer sendToPool(StoragePool pool, Command cmd) throws StorageUnavailableException {
        if (cmd instanceof GetStorageStatsCommand && canPoolProvideStorageStats(pool)) {
            // Get stats from the pool directly instead of sending cmd to host
            return getStoragePoolStats(pool, (GetStorageStatsCommand) cmd);
        }

        Answer[] answers = sendToPool(pool, new Commands(cmd));
        if (answers == null) {
            return null;
        }
        return answers[0];
    }

    private GetStorageStatsAnswer getStoragePoolStats(StoragePool pool, GetStorageStatsCommand cmd) {
        GetStorageStatsAnswer answer = null;

        DataStoreProvider storeProvider = _dataStoreProviderMgr.getDataStoreProvider(pool.getStorageProviderName());
        DataStoreDriver storeDriver = storeProvider.getDataStoreDriver();
        PrimaryDataStoreDriver primaryStoreDriver = (PrimaryDataStoreDriver) storeDriver;
        Pair<Long, Long> storageStats = primaryStoreDriver.getStorageStats(pool);
        if (storageStats == null) {
            answer = new GetStorageStatsAnswer((GetStorageStatsCommand) cmd, "Failed to get storage stats for pool: " + pool.getId());
        } else {
            answer = new GetStorageStatsAnswer((GetStorageStatsCommand) cmd, storageStats.first(), storageStats.second());
        }

        return answer;
    }

    @Override
    public boolean canPoolProvideStorageStats(StoragePool pool) {
        DataStoreProvider storeProvider = _dataStoreProviderMgr.getDataStoreProvider(pool.getStorageProviderName());
        DataStoreDriver storeDriver = storeProvider.getDataStoreDriver();
        return storeDriver instanceof PrimaryDataStoreDriver && ((PrimaryDataStoreDriver)storeDriver).canProvideStorageStats();
    }

    @Override
    public Answer getVolumeStats(StoragePool pool, Command cmd) {
        DataStoreProvider storeProvider = _dataStoreProviderMgr.getDataStoreProvider(pool.getStorageProviderName());
        DataStoreDriver storeDriver = storeProvider.getDataStoreDriver();
        PrimaryDataStoreDriver primaryStoreDriver = (PrimaryDataStoreDriver) storeDriver;
        HashMap<String, VolumeStatsEntry> statEntry = new HashMap<String, VolumeStatsEntry>();
        GetVolumeStatsCommand getVolumeStatsCommand = (GetVolumeStatsCommand) cmd;
        for (String volumeUuid : getVolumeStatsCommand.getVolumeUuids()) {
            Pair<Long, Long> volumeStats = primaryStoreDriver.getVolumeStats(pool, volumeUuid);
            if (volumeStats == null) {
                return new GetVolumeStatsAnswer(getVolumeStatsCommand, "Failed to get stats for volume: " + volumeUuid,
                        null);
            } else {
                VolumeStatsEntry volumeStatsEntry = new VolumeStatsEntry(volumeUuid, volumeStats.first(),
                        volumeStats.second());
                statEntry.put(volumeUuid, volumeStatsEntry);
            }
        }
        return new GetVolumeStatsAnswer(getVolumeStatsCommand, "", statEntry);
    }

    public Long chooseHostForStoragePool(StoragePoolVO poolVO, List<Long> avoidHosts, boolean sendToVmResidesOn, Long vmId) {
        if (sendToVmResidesOn) {
            if (vmId != null) {
                VMInstanceVO vmInstance = _vmInstanceDao.findById(vmId);
                if (vmInstance != null) {
                    Long hostId = vmInstance.getHostId();
                    if (hostId != null && !avoidHosts.contains(vmInstance.getHostId())) {
                        return hostId;
                    }
                }
            }
            /*
             * Can't find the vm where host resides on(vm is destroyed? or
             * volume is detached from vm), randomly choose a host to send the
             * cmd
             */
        }
        List<StoragePoolHostVO> poolHosts = _storagePoolHostDao.listByHostStatus(poolVO.getId(), Status.Up);
        Collections.shuffle(poolHosts);
        if (poolHosts != null && poolHosts.size() > 0) {
            for (StoragePoolHostVO sphvo : poolHosts) {
                if (!avoidHosts.contains(sphvo.getHostId())) {
                    return sphvo.getHostId();
                }
            }
        }
        return null;
    }

    @Override
    public boolean configure(String name, Map<String, Object> params) {
        Map<String, String> configs = _configDao.getConfiguration("management-server", params);

        _storagePoolAcquisitionWaitSeconds = NumbersUtil.parseInt(configs.get("pool.acquisition.wait.seconds"), 1800);
        logger.info("pool.acquisition.wait.seconds is configured as " + _storagePoolAcquisitionWaitSeconds + " seconds");

        _agentMgr.registerForHostEvents(new StoragePoolMonitor(this, _storagePoolDao, _dataStoreProviderMgr), true, false, true);

        logger.info("Storage cleanup enabled: " + StorageCleanupEnabled.value() + ", interval: " + StorageCleanupInterval.value() + ", delay: " + StorageCleanupDelay.value()
        + ", template cleanup enabled: " + TemplateCleanupEnabled.value());

        String cleanupInterval = configs.get("extract.url.cleanup.interval");
        _downloadUrlCleanupInterval = NumbersUtil.parseInt(cleanupInterval, 7200);

        String urlExpirationInterval = configs.get("extract.url.expiration.interval");
        _downloadUrlExpirationInterval = NumbersUtil.parseInt(urlExpirationInterval, 14400);

        String workers = configs.get("expunge.workers");
        int wrks = NumbersUtil.parseInt(workers, 10);
        _executor = Executors.newScheduledThreadPool(wrks, new NamedThreadFactory("StorageManager-Scavenger"));

        _agentMgr.registerForHostEvents(ComponentContext.inject(LocalStoragePoolListener.class), true, false, false);

        _serverId = _msServer.getId();

        UpHostsInPoolSearch = _storagePoolHostDao.createSearchBuilder(Long.class);
        UpHostsInPoolSearch.selectFields(UpHostsInPoolSearch.entity().getHostId());
        SearchBuilder<HostVO> hostSearch = _hostDao.createSearchBuilder();
        hostSearch.and("status", hostSearch.entity().getStatus(), Op.EQ);
        hostSearch.and("resourceState", hostSearch.entity().getResourceState(), Op.EQ);
        UpHostsInPoolSearch.join("hosts", hostSearch, hostSearch.entity().getId(), UpHostsInPoolSearch.entity().getHostId(), JoinType.INNER);
        UpHostsInPoolSearch.and("pool", UpHostsInPoolSearch.entity().getPoolId(), Op.EQ);
        UpHostsInPoolSearch.done();

        StoragePoolSearch = _vmInstanceDao.createSearchBuilder();

        SearchBuilder<VolumeVO> volumeSearch = volumeDao.createSearchBuilder();
        volumeSearch.and("volumeType", volumeSearch.entity().getVolumeType(), SearchCriteria.Op.EQ);
        volumeSearch.and("poolId", volumeSearch.entity().getPoolId(), SearchCriteria.Op.EQ);
        volumeSearch.and("state", volumeSearch.entity().getState(), SearchCriteria.Op.EQ);
        StoragePoolSearch.join("vmVolume", volumeSearch, volumeSearch.entity().getInstanceId(), StoragePoolSearch.entity().getId(), JoinBuilder.JoinType.INNER);
        StoragePoolSearch.done();

        LocalStorageSearch = _storagePoolDao.createSearchBuilder();
        SearchBuilder<StoragePoolHostVO> storageHostSearch = _storagePoolHostDao.createSearchBuilder();
        storageHostSearch.and("hostId", storageHostSearch.entity().getHostId(), SearchCriteria.Op.EQ);
        LocalStorageSearch.join("poolHost", storageHostSearch, storageHostSearch.entity().getPoolId(), LocalStorageSearch.entity().getId(), JoinBuilder.JoinType.INNER);
        LocalStorageSearch.and("type", LocalStorageSearch.entity().getPoolType(), SearchCriteria.Op.IN);
        LocalStorageSearch.done();

        Volume.State.getStateMachine().registerListener(new VolumeStateListener(_configDao, _vmInstanceDao));

        return true;
    }

    @Override
    public String getStoragePoolTags(long poolId) {
        return com.cloud.utils.StringUtils.listToCsvTags(getStoragePoolTagList(poolId));
    }

    @Override
    public List<String> getStoragePoolTagList(long poolId) {
        return _storagePoolDao.searchForStoragePoolTags(poolId);
    }

    @Override
    public boolean start() {
        if (StorageCleanupEnabled.value()) {
            Random generator = new Random();
            int initialDelay = generator.nextInt(StorageCleanupInterval.value());
            _executor.scheduleWithFixedDelay(new StorageGarbageCollector(), initialDelay, StorageCleanupInterval.value(), TimeUnit.SECONDS);
        } else {
            logger.debug("Storage cleanup is not enabled, so the storage cleanup thread is not being scheduled.");
        }

        _executor.scheduleWithFixedDelay(new DownloadURLGarbageCollector(), _downloadUrlCleanupInterval, _downloadUrlCleanupInterval, TimeUnit.SECONDS);

        return true;
    }

    @Override
    public boolean stop() {
        if (StorageCleanupEnabled.value()) {
            _executor.shutdown();
        }
        return true;
    }

    protected String getValidatedPareForLocalStorage(Object obj, String paramName) {
        String result = obj == null ? null : obj.toString();
        if (StringUtils.isEmpty(result)) {
            throw new InvalidParameterValueException(String.format("Invalid %s provided", paramName));
        }
        return result;
    }

    protected DataStore createLocalStorage(Map<String, Object> poolInfos) throws ConnectionException{
        Object existingUuid = poolInfos.get("uuid");
        if( existingUuid == null ){
            poolInfos.put("uuid", UUID.randomUUID().toString());
        }
        String hostAddress = getValidatedPareForLocalStorage(poolInfos.get("host"), "host");
        String hostPath = getValidatedPareForLocalStorage(poolInfos.get("hostPath"), "path");
        Host host = _hostDao.findByName(hostAddress);

        if( host == null ) {
            host = _hostDao.findByIp(hostAddress);

            if( host == null ) {
                host = _hostDao.findByPublicIp(hostAddress);

                if( host == null ) {
                    throw new InvalidParameterValueException(String.format("host %s not found",hostAddress));
                }
             }
         }

        long capacityBytes = poolInfos.get("capacityBytes") != null ? Long.parseLong(poolInfos.get("capacityBytes").toString()) : 0;

        StoragePoolInfo pInfo = new StoragePoolInfo(poolInfos.get("uuid").toString(),
                                                    host.getPrivateIpAddress(),
                                                    hostPath,
                                                    hostPath,
                                                    StoragePoolType.Filesystem,
                                                    capacityBytes,
                                                    0,
                                                    (Map<String,String>)poolInfos.get("details"),
                                                    poolInfos.get("name").toString());

        return createLocalStorage(host, pInfo);
    }

    @DB
    @Override
    public DataStore createLocalStorage(Host host, StoragePoolInfo pInfo) throws ConnectionException {
        DataCenterVO dc = _dcDao.findById(host.getDataCenterId());
        if (dc == null) {
            return null;
        }
        boolean useLocalStorageForSystemVM = false;
        Boolean isLocal = ConfigurationManagerImpl.SystemVMUseLocalStorage.valueIn(dc.getId());
        if (isLocal != null) {
            useLocalStorageForSystemVM = isLocal.booleanValue();
        }
        if (!(dc.isLocalStorageEnabled() || useLocalStorageForSystemVM)) {
            return null;
        }
        DataStore store;
        try {
            String hostAddress = pInfo.getHost();
            if (host.getHypervisorType() == Hypervisor.HypervisorType.VMware) {
                hostAddress = "VMFS datastore: " + pInfo.getHostPath();
            }
            StoragePoolVO pool = _storagePoolDao.findPoolByHostPath(host.getDataCenterId(), host.getPodId(), hostAddress, pInfo.getHostPath(), pInfo.getUuid());
            if (pool == null && host.getHypervisorType() == HypervisorType.VMware) {
                // perform run-time upgrade. In versions prior to 2.2.12, there
                // is a bug that we don't save local datastore info (host path
                // is empty), this will cause us
                // not able to distinguish multiple local datastores that may be
                // available on the host, to support smooth migration, we
                // need to perform runtime upgrade here
                if (pInfo.getHostPath().length() > 0) {
                    pool = _storagePoolDao.findPoolByHostPath(host.getDataCenterId(), host.getPodId(), hostAddress, "", pInfo.getUuid());
                }
            }
            if (pool == null) {
                //the path can be different, but if they have the same uuid, assume they are the same storage
                pool = _storagePoolDao.findPoolByHostPath(host.getDataCenterId(), host.getPodId(), hostAddress, null, pInfo.getUuid());
                if (pool != null) {
                    logger.debug("Found a storage pool: " + pInfo.getUuid() + ", but with different hostpath " + pInfo.getHostPath() + ", still treat it as the same pool");
                }
            }

            DataStoreProvider provider = _dataStoreProviderMgr.getDefaultPrimaryDataStoreProvider();
            DataStoreLifeCycle lifeCycle = provider.getDataStoreLifeCycle();
            if (pool == null) {
                Map<String, Object> params = new HashMap<String, Object>();
                String name = pInfo.getName() != null ? pInfo.getName() : createLocalStoragePoolName(host, pInfo);
                params.put("zoneId", host.getDataCenterId());
                params.put("clusterId", host.getClusterId());
                params.put("podId", host.getPodId());
                params.put("hypervisorType", host.getHypervisorType());
                params.put("name", name);
                params.put("localStorage", true);
                params.put("details", pInfo.getDetails());
                params.put("uuid", pInfo.getUuid());
                params.put("providerName", provider.getName());
                params.put("scheme", pInfo.getPoolType().toString());
                params.put("host", pInfo.getHost());
                params.put("hostPath", pInfo.getHostPath());

                store = lifeCycle.initialize(params);
            } else {
                store = _dataStoreMgr.getDataStore(pool.getId(), DataStoreRole.Primary);
            }

            pool = _storagePoolDao.findById(store.getId());
            if (pool.getStatus() != StoragePoolStatus.Maintenance && pool.getStatus() != StoragePoolStatus.Removed) {
                HostScope scope = new HostScope(host.getId(), host.getClusterId(), host.getDataCenterId());
                lifeCycle.attachHost(store, scope, pInfo);
            }

        } catch (Exception e) {
            logger.warn("Unable to setup the local storage pool for " + host, e);
            throw new ConnectionException(true, "Unable to setup the local storage pool for " + host, e);
        }

        return _dataStoreMgr.getDataStore(store.getId(), DataStoreRole.Primary);
    }

    /**
     * Creates the local storage pool name.
     * The name will follow the pattern: <hostname>-local-<firstBlockOfUuid>
     */
    protected String createLocalStoragePoolName(Host host, StoragePoolInfo storagePoolInformation) {
        return String.format("%s-%s-%s", StringUtils.trim(host.getName()), "local", storagePoolInformation.getUuid().split("-")[0]);
    }

    @Override
    public PrimaryDataStoreInfo createPool(CreateStoragePoolCmd cmd) throws ResourceInUseException, IllegalArgumentException, UnknownHostException, ResourceUnavailableException {
        String providerName = cmd.getStorageProviderName();
        Map<String,String> uriParams = extractUriParamsAsMap(cmd.getUrl());
        boolean isFileScheme = "file".equals(uriParams.get("scheme"));
        DataStoreProvider storeProvider = _dataStoreProviderMgr.getDataStoreProvider(providerName);

        if (storeProvider == null) {
            storeProvider = _dataStoreProviderMgr.getDefaultPrimaryDataStoreProvider();
            if (storeProvider == null) {
                throw new InvalidParameterValueException("can't find storage provider: " + providerName);
            }
        }

        Long clusterId = cmd.getClusterId();
        Long podId = cmd.getPodId();
        Long zoneId = cmd.getZoneId();

        ScopeType scopeType = ScopeType.CLUSTER;
        if (isFileScheme) {
            scopeType = ScopeType.HOST;
        }
        String scope = cmd.getScope();
        if (scope != null) {
            try {
                scopeType = Enum.valueOf(ScopeType.class, scope.toUpperCase());
            } catch (Exception e) {
                throw new InvalidParameterValueException("invalid scope for pool " + scope);
            }
        }

        if (scopeType == ScopeType.CLUSTER && clusterId == null) {
            throw new InvalidParameterValueException("cluster id can't be null, if scope is cluster");
        } else if (scopeType == ScopeType.ZONE && zoneId == null) {
            throw new InvalidParameterValueException("zone id can't be null, if scope is zone");
        }

        HypervisorType hypervisorType = HypervisorType.KVM;
        if (scopeType == ScopeType.ZONE) {
            // ignore passed clusterId and podId
            clusterId = null;
            podId = null;
            String hypervisor = cmd.getHypervisor();
            if (hypervisor != null) {
                try {
                    hypervisorType = HypervisorType.getType(hypervisor);
                } catch (Exception e) {
                    throw new InvalidParameterValueException("invalid hypervisor type " + hypervisor);
                }
            } else {
                throw new InvalidParameterValueException("Missing parameter hypervisor. Hypervisor type is required to create zone wide primary storage.");
            }

            Set<HypervisorType> supportedHypervisorTypes = Sets.newHashSet(HypervisorType.KVM, HypervisorType.VMware,
                    HypervisorType.Hyperv, HypervisorType.LXC, HypervisorType.Any, HypervisorType.Simulator);
            if (!supportedHypervisorTypes.contains(hypervisorType)) {
                throw new InvalidParameterValueException("Zone wide storage pool is not supported for hypervisor type " + hypervisor);
            }
        } else {
            ClusterVO clusterVO = _clusterDao.findById(clusterId);
            hypervisorType = clusterVO.getHypervisorType();
        }

        Map<String, String> details = extractApiParamAsMap(cmd.getDetails());
        DataCenterVO zone = _dcDao.findById(cmd.getZoneId());
        if (zone == null) {
            throw new InvalidParameterValueException("unable to find zone by id " + zoneId);
        }
        // Check if zone is disabled
        Account account = CallContext.current().getCallingAccount();
        if (Grouping.AllocationState.Disabled == zone.getAllocationState() && !_accountMgr.isRootAdmin(account.getId())) {
            throw new PermissionDeniedException("Cannot perform this operation, Zone is currently disabled: " + zoneId);
        }

        Map<String, Object> params = new HashMap<String, Object>();
        params.put("zoneId", zone.getId());
        params.put("clusterId", clusterId);
        params.put("podId", podId);
        params.put("hypervisorType", hypervisorType);
        params.put("url", cmd.getUrl());
        params.put("tags", cmd.getTags());
        params.put("isTagARule", cmd.isTagARule());
        params.put("name", cmd.getStoragePoolName());
        params.put("details", details);
        params.put("providerName", storeProvider.getName());
        params.put("managed", cmd.isManaged());
        params.put("capacityBytes", cmd.getCapacityBytes());
        params.put("capacityIops", cmd.getCapacityIops());
        if (MapUtils.isNotEmpty(uriParams)) {
            params.putAll(uriParams);
        }

        DataStoreLifeCycle lifeCycle = storeProvider.getDataStoreLifeCycle();
        DataStore store = null;
        try {
            if (isFileScheme) {
                store = createLocalStorage(params);
            } else {
                store = lifeCycle.initialize(params);
            }
            if (scopeType == ScopeType.CLUSTER) {
                ClusterScope clusterScope = new ClusterScope(clusterId, podId, zoneId);
                lifeCycle.attachCluster(store, clusterScope);
            } else if (scopeType == ScopeType.ZONE) {
                ZoneScope zoneScope = new ZoneScope(zoneId);
                lifeCycle.attachZone(store, zoneScope, hypervisorType);
            }
        } catch (Exception e) {
            logger.debug("Failed to add data store: " + e.getMessage(), e);
            try {
                // clean up the db, just absorb the exception thrown in deletion with error logged, so that user can get error for adding data store
                // not deleting data store.
                if (store != null) {
                    lifeCycle.deleteDataStore(store);
                }
            } catch (Exception ex) {
                logger.debug("Failed to clean up storage pool: " + ex.getMessage());
            }
            throw new CloudRuntimeException("Failed to add data store: " + e.getMessage(), e);
        }

        return (PrimaryDataStoreInfo)_dataStoreMgr.getDataStore(store.getId(), DataStoreRole.Primary);
    }

    protected Map<String,String> extractUriParamsAsMap(String url) {
        Map<String,String> uriParams = new HashMap<>();
        UriUtils.UriInfo uriInfo;
        try {
            uriInfo = UriUtils.getUriInfo(url);
        } catch (CloudRuntimeException cre) {
            if (logger.isDebugEnabled()) {
                logger.debug(String.format("URI validation for url: %s failed, returning empty uri params", url));
            }
            return uriParams;
        }

        String scheme = uriInfo.getScheme();
        String storageHost = uriInfo.getStorageHost();
        String storagePath = uriInfo.getStoragePath();
        if (scheme == null) {
            if (logger.isDebugEnabled()) {
                logger.debug(String.format("Scheme for url: %s is not found, returning empty uri params", url));
            }
            return uriParams;
        }
        boolean isHostOrPathBlank = StringUtils.isAnyBlank(storagePath, storageHost);
        if (scheme.equalsIgnoreCase("nfs")) {
            if (isHostOrPathBlank) {
                throw new InvalidParameterValueException("host or path is null, should be nfs://hostname/path");
            }
        } else if (scheme.equalsIgnoreCase("cifs")) {
            // Don't validate against a URI encoded URI.
            try {
                URI cifsUri = new URI(url);
                String warnMsg = UriUtils.getCifsUriParametersProblems(cifsUri);
                if (warnMsg != null) {
                    throw new InvalidParameterValueException(warnMsg);
                }
            } catch (URISyntaxException e) {
                throw new InvalidParameterValueException(url + " is not a valid uri");
            }
        } else if (scheme.equalsIgnoreCase("sharedMountPoint")) {
            if (storagePath == null) {
                throw new InvalidParameterValueException("host or path is null, should be sharedmountpoint://localhost/path");
            }
        } else if (scheme.equalsIgnoreCase("rbd")) {
            if (storagePath == null) {
                throw new InvalidParameterValueException("host or path is null, should be rbd://hostname/pool");
            }
        } else if (scheme.equalsIgnoreCase("gluster")) {
            if (isHostOrPathBlank) {
                throw new InvalidParameterValueException("host or path is null, should be gluster://hostname/volume");
            }
        }

        String hostPath = null;
        try {
            hostPath = URLDecoder.decode(storagePath, "UTF-8");
        } catch (UnsupportedEncodingException e) {
            logger.error("[ignored] we are on a platform not supporting \"UTF-8\"!?!", e);
        }
        if (hostPath == null) { // if decoding fails, use getPath() anyway
            hostPath = storagePath;
        }

        uriParams.put("scheme", scheme);
        uriParams.put("host", storageHost);
        uriParams.put("hostPath", hostPath);
        uriParams.put("userInfo", uriInfo.getUserInfo());
        if (uriInfo.getPort() > 0) {
            uriParams.put("port", uriInfo.getPort() + "");
        }
        return uriParams;
    }

    private Map<String, String> extractApiParamAsMap(Map ds) {
        Map<String, String> details = new HashMap<String, String>();
        if (ds != null) {
            Collection detailsCollection = ds.values();
            Iterator it = detailsCollection.iterator();
            while (it.hasNext()) {
                HashMap d = (HashMap)it.next();
                Iterator it2 = d.entrySet().iterator();
                while (it2.hasNext()) {
                    Map.Entry entry = (Map.Entry)it2.next();
                    details.put((String)entry.getKey(), (String)entry.getValue());
                }
            }
        }
        return details;
    }

    @ActionEvent(eventType = EventTypes.EVENT_DISABLE_PRIMARY_STORAGE, eventDescription = "disable storage pool")
    private void disablePrimaryStoragePool(StoragePoolVO primaryStorage) {
        if (!primaryStorage.getStatus().equals(StoragePoolStatus.Up)) {
            throw new InvalidParameterValueException("Primary storage with id " + primaryStorage.getId() + " cannot be disabled. Storage pool state : " + primaryStorage.getStatus().toString());
        }

        DataStoreProvider provider = _dataStoreProviderMgr.getDataStoreProvider(primaryStorage.getStorageProviderName());
        DataStoreLifeCycle dataStoreLifeCycle = provider.getDataStoreLifeCycle();
        DataStore store = _dataStoreMgr.getDataStore(primaryStorage.getId(), DataStoreRole.Primary);
        ((PrimaryDataStoreLifeCycle)dataStoreLifeCycle).disableStoragePool(store);
    }

    @ActionEvent(eventType = EventTypes.EVENT_ENABLE_PRIMARY_STORAGE, eventDescription = "enable storage pool")
    private void enablePrimaryStoragePool(StoragePoolVO primaryStorage) {
        if (!primaryStorage.getStatus().equals(StoragePoolStatus.Disabled)) {
            throw new InvalidParameterValueException("Primary storage with id " + primaryStorage.getId() + " cannot be enabled. Storage pool state : " + primaryStorage.getStatus().toString());
        }

        DataStoreProvider provider = _dataStoreProviderMgr.getDataStoreProvider(primaryStorage.getStorageProviderName());
        DataStoreLifeCycle dataStoreLifeCycle = provider.getDataStoreLifeCycle();
        DataStore store = _dataStoreMgr.getDataStore(primaryStorage.getId(), DataStoreRole.Primary);
        ((PrimaryDataStoreLifeCycle)dataStoreLifeCycle).enableStoragePool(store);
    }

    @Override
    public PrimaryDataStoreInfo updateStoragePool(UpdateStoragePoolCmd cmd) throws IllegalArgumentException {
        // Input validation
        Long id = cmd.getId();

        StoragePoolVO pool = _storagePoolDao.findById(id);
        if (pool == null) {
            throw new IllegalArgumentException("Unable to find storage pool with ID: " + id);
        }

        String name = cmd.getName();
        if(StringUtils.isNotBlank(name)) {
            logger.debug("Updating Storage Pool name to: " + name);
            pool.setName(name);
            _storagePoolDao.update(pool.getId(), pool);
        }


        final List<String> storagePoolTags = cmd.getTags();
        if (storagePoolTags != null) {
            if (logger.isDebugEnabled()) {
                logger.debug("Updating Storage Pool Tags to :" + storagePoolTags);
            }
            if (pool.getPoolType() == StoragePoolType.DatastoreCluster) {
                List<StoragePoolVO> childStoragePools = _storagePoolDao.listChildStoragePoolsInDatastoreCluster(pool.getId());
                for (StoragePoolVO childPool : childStoragePools) {
                    _storagePoolTagsDao.persist(childPool.getId(), storagePoolTags, cmd.isTagARule());
                }
            }
            _storagePoolTagsDao.persist(pool.getId(), storagePoolTags, cmd.isTagARule());
        }

        boolean changes = false;
        Long updatedCapacityBytes = null;
        Long capacityBytes = cmd.getCapacityBytes();

        if (capacityBytes != null) {
            if (capacityBytes != pool.getCapacityBytes()) {
                updatedCapacityBytes = capacityBytes;
                changes = true;
            }
        }

        Long updatedCapacityIops = null;
        Long capacityIops = cmd.getCapacityIops();
        if (capacityIops != null) {
            if (!capacityIops.equals(pool.getCapacityIops())) {
                updatedCapacityIops = capacityIops;
                changes = true;
            }
        }

        // retrieve current details and merge/overlay input to capture changes
        Map<String, String> inputDetails = extractApiParamAsMap(cmd.getDetails());
        Map<String, String> details = null;
        if (inputDetails == null) {
            details = _storagePoolDetailsDao.listDetailsKeyPairs(id);
        } else {
            details = _storagePoolDetailsDao.listDetailsKeyPairs(id);
            details.putAll(inputDetails);
            changes = true;
        }

        if (changes) {
            StoragePoolVO storagePool = _storagePoolDao.findById(id);
            DataStoreProvider dataStoreProvider = _dataStoreProviderMgr.getDataStoreProvider(storagePool.getStorageProviderName());
            DataStoreLifeCycle dataStoreLifeCycle = dataStoreProvider.getDataStoreLifeCycle();

            if (dataStoreLifeCycle instanceof PrimaryDataStoreLifeCycle) {
                if (updatedCapacityBytes != null) {
                    details.put(PrimaryDataStoreLifeCycle.CAPACITY_BYTES, updatedCapacityBytes != null ? String.valueOf(updatedCapacityBytes) : null);
                    _storagePoolDao.updateCapacityBytes(id, updatedCapacityBytes);
                }
                if (updatedCapacityIops != null) {
                    details.put(PrimaryDataStoreLifeCycle.CAPACITY_IOPS, updatedCapacityIops != null ? String.valueOf(updatedCapacityIops) : null);
                    _storagePoolDao.updateCapacityIops(id, updatedCapacityIops);
                }
                if (cmd.getUrl() != null) {
                    details.put("url", cmd.getUrl());
                }
                _storagePoolDao.update(id, storagePool);
                _storagePoolDao.updateDetails(id, details);
            }
        }

        Boolean enabled = cmd.getEnabled();
        if (enabled != null) {
            if (enabled) {
                enablePrimaryStoragePool(pool);
            } else {
                disablePrimaryStoragePool(pool);
            }
        }

        return (PrimaryDataStoreInfo)_dataStoreMgr.getDataStore(pool.getId(), DataStoreRole.Primary);
    }

    @Override
    public void removeStoragePoolFromCluster(long hostId, String iScsiName, StoragePool storagePool) {
        final Map<String, String> details = new HashMap<>();

        details.put(DeleteStoragePoolCommand.DATASTORE_NAME, iScsiName);
        details.put(DeleteStoragePoolCommand.IQN, iScsiName);
        details.put(DeleteStoragePoolCommand.STORAGE_HOST, storagePool.getHostAddress());
        details.put(DeleteStoragePoolCommand.STORAGE_PORT, String.valueOf(storagePool.getPort()));

        final DeleteStoragePoolCommand cmd = new DeleteStoragePoolCommand();

        cmd.setDetails(details);
        cmd.setRemoveDatastore(true);

        final Answer answer = _agentMgr.easySend(hostId, cmd);

        if (answer == null || !answer.getResult()) {
            String errMsg = "Error interacting with host (related to DeleteStoragePoolCommand)" + (StringUtils.isNotBlank(answer.getDetails()) ? ": " + answer.getDetails() : "");

            logger.error(errMsg);

            throw new CloudRuntimeException(errMsg);
        }
    }

    @Override
    @DB
    public boolean deletePool(DeletePoolCmd cmd) {
        Long id = cmd.getId();
        boolean forced = cmd.isForced();

        StoragePoolVO sPool = _storagePoolDao.findById(id);
        if (sPool == null) {
            logger.warn("Unable to find pool:" + id);
            throw new InvalidParameterValueException("Unable to find pool by id " + id);
        }
        if (sPool.getStatus() != StoragePoolStatus.Maintenance) {
            logger.warn("Unable to delete storage id: " + id + " due to it is not in Maintenance state");
            throw new InvalidParameterValueException("Unable to delete storage due to it is not in Maintenance state, id: " + id);
        }

        if (sPool.getPoolType() == StoragePoolType.DatastoreCluster) {
            // FR41 yet to handle on failure of deletion of any of the child storage pool
            if (checkIfDataStoreClusterCanbeDeleted(sPool, forced)) {
                Transaction.execute(new TransactionCallbackNoReturn() {
                    @Override
                    public void doInTransactionWithoutResult(TransactionStatus status) {
                        List<StoragePoolVO> childStoragePools = _storagePoolDao.listChildStoragePoolsInDatastoreCluster(sPool.getId());
                        for (StoragePoolVO childPool : childStoragePools) {
                            deleteDataStoreInternal(childPool, forced);
                        }
                    }
                });
            } else {
                throw new CloudRuntimeException("Cannot delete pool " + sPool.getName() + " as there are associated " + "non-destroyed vols for this pool");
            }
        }
        return deleteDataStoreInternal(sPool, forced);
    }

    private boolean checkIfDataStoreClusterCanbeDeleted(StoragePoolVO sPool, boolean forced) {
        List<StoragePoolVO> childStoragePools = _storagePoolDao.listChildStoragePoolsInDatastoreCluster(sPool.getId());
        boolean canDelete = true;
        for (StoragePoolVO childPool : childStoragePools) {
            Pair<Long, Long> vlms = volumeDao.getCountAndTotalByPool(childPool.getId());
            if (forced) {
                if (vlms.first() > 0) {
                    Pair<Long, Long> nonDstrdVlms = volumeDao.getNonDestroyedCountAndTotalByPool(childPool.getId());
                    if (nonDstrdVlms.first() > 0) {
                        canDelete = false;
                        break;
                    }
                }
            } else {
                if (vlms.first() > 0) {
                    canDelete = false;
                    break;
                }
            }
        }
        return canDelete;
    }

    private boolean deleteDataStoreInternal(StoragePoolVO sPool, boolean forced) {
        Pair<Long, Long> vlms = volumeDao.getCountAndTotalByPool(sPool.getId());
        if (forced) {
            if (vlms.first() > 0) {
                Pair<Long, Long> nonDstrdVlms = volumeDao.getNonDestroyedCountAndTotalByPool(sPool.getId());
                if (nonDstrdVlms.first() > 0) {
                    throw new CloudRuntimeException("Cannot delete pool " + sPool.getName() + " as there are associated " + "non-destroyed vols for this pool");
                }
                // force expunge non-destroyed volumes
                List<VolumeVO> vols = volumeDao.listVolumesToBeDestroyed();
                for (VolumeVO vol : vols) {
                    AsyncCallFuture<VolumeApiResult> future = volService.expungeVolumeAsync(volFactory.getVolume(vol.getId()));
                    try {
                        future.get();
                    } catch (InterruptedException e) {
                        logger.debug("expunge volume failed:" + vol.getId(), e);
                    } catch (ExecutionException e) {
                        logger.debug("expunge volume failed:" + vol.getId(), e);
                    }
                }
            }
        } else {
            // Check if the pool has associated volumes in the volumes table
            // If it does , then you cannot delete the pool
            if (vlms.first() > 0) {
                throw new CloudRuntimeException("Cannot delete pool " + sPool.getName() + " as there are associated volumes for this pool");
            }
        }

        // First get the host_id from storage_pool_host_ref for given pool id
        StoragePoolVO lock = _storagePoolDao.acquireInLockTable(sPool.getId());

        if (lock == null) {
            if (logger.isDebugEnabled()) {
                logger.debug("Failed to acquire lock when deleting PrimaryDataStoreVO with ID: " + sPool.getId());
            }
            return false;
        }

        _storagePoolDao.releaseFromLockTable(lock.getId());
        logger.trace("Released lock for storage pool " + sPool.getId());

        DataStoreProvider storeProvider = _dataStoreProviderMgr.getDataStoreProvider(sPool.getStorageProviderName());
        DataStoreLifeCycle lifeCycle = storeProvider.getDataStoreLifeCycle();
        DataStore store = _dataStoreMgr.getDataStore(sPool.getId(), DataStoreRole.Primary);
        return lifeCycle.deleteDataStore(store);
    }

    @Override
    public boolean connectHostToSharedPool(long hostId, long poolId) throws StorageUnavailableException, StorageConflictException {
        StoragePool pool = (StoragePool)_dataStoreMgr.getDataStore(poolId, DataStoreRole.Primary);
        assert (pool.isShared()) : "Now, did you actually read the name of this method?";
        logger.debug("Adding pool " + pool.getName() + " to  host " + hostId);

        DataStoreProvider provider = _dataStoreProviderMgr.getDataStoreProvider(pool.getStorageProviderName());
        HypervisorHostListener listener = hostListeners.get(provider.getName());
        return listener.hostConnect(hostId, pool.getId());
    }

    @Override
    public void disconnectHostFromSharedPool(long hostId, long poolId) throws StorageUnavailableException, StorageConflictException {
        StoragePool pool = (StoragePool)_dataStoreMgr.getDataStore(poolId, DataStoreRole.Primary);
        assert (pool.isShared()) : "Now, did you actually read the name of this method?";
        logger.debug("Removing pool " + pool.getName() + " from  host " + hostId);

        DataStoreProvider provider = _dataStoreProviderMgr.getDataStoreProvider(pool.getStorageProviderName());
        HypervisorHostListener listener = hostListeners.get(provider.getName());
        listener.hostDisconnected(hostId, pool.getId());
    }

    @Override
    public void enableHost(long hostId) {
        List<DataStoreProvider> providers = _dataStoreProviderMgr.getProviders();
        if (providers != null) {
            for (DataStoreProvider provider : providers) {
                if (provider instanceof PrimaryDataStoreProvider) {
                    try {
                        HypervisorHostListener hypervisorHostListener = provider.getHostListener();
                        if (hypervisorHostListener != null) {
                            hypervisorHostListener.hostEnabled(hostId);
                        }
                    }
                    catch (Exception ex) {
                        logger.error("hostEnabled(long) failed for storage provider " + provider.getName(), ex);
                    }
                }
            }
        }
    }

    @Override
    public BigDecimal getStorageOverProvisioningFactor(Long poolId) {
        return new BigDecimal(CapacityManager.StorageOverprovisioningFactor.valueIn(poolId));
    }

    @Override
    public void createCapacityEntry(StoragePoolVO storagePool, short capacityType, long allocated) {
        SearchCriteria<CapacityVO> capacitySC = _capacityDao.createSearchCriteria();
        capacitySC.addAnd("hostOrPoolId", SearchCriteria.Op.EQ, storagePool.getId());
        capacitySC.addAnd("dataCenterId", SearchCriteria.Op.EQ, storagePool.getDataCenterId());
        capacitySC.addAnd("capacityType", SearchCriteria.Op.EQ, capacityType);

        List<CapacityVO> capacities = _capacityDao.search(capacitySC, null);

        long totalOverProvCapacity;
        if (storagePool.getPoolType().supportsOverProvisioning()) {
            // All this is for the inaccuracy of floats for big number multiplication.
            BigDecimal overProvFactor = getStorageOverProvisioningFactor(storagePool.getId());
            totalOverProvCapacity = overProvFactor.multiply(new BigDecimal(storagePool.getCapacityBytes())).longValue();
            logger.debug("Found storage pool " + storagePool.getName() + " of type " + storagePool.getPoolType().toString() + " with overprovisioning factor " + overProvFactor.toString());
            logger.debug("Total over provisioned capacity calculated is " + overProvFactor + " * " + toHumanReadableSize(storagePool.getCapacityBytes()));
        } else {
            logger.debug("Found storage pool " + storagePool.getName() + " of type " + storagePool.getPoolType().toString());
            totalOverProvCapacity = storagePool.getCapacityBytes();
        }

        logger.debug("Total over provisioned capacity of the pool " + storagePool.getName() + " id: " + storagePool.getId() + " is " + toHumanReadableSize(totalOverProvCapacity));
        CapacityState capacityState = CapacityState.Enabled;
        if (storagePool.getScope() == ScopeType.ZONE) {
            DataCenterVO dc = ApiDBUtils.findZoneById(storagePool.getDataCenterId());
            AllocationState allocationState = dc.getAllocationState();
            capacityState = (allocationState == AllocationState.Disabled) ? CapacityState.Disabled : CapacityState.Enabled;
        } else {
            if (storagePool.getClusterId() != null) {
                ClusterVO cluster = ApiDBUtils.findClusterById(storagePool.getClusterId());
                if (cluster != null) {
                    AllocationState allocationState = _configMgr.findClusterAllocationState(cluster);
                    capacityState = (allocationState == AllocationState.Disabled) ? CapacityState.Disabled : CapacityState.Enabled;
                }
            }
        }

        if (storagePool.getScope() == ScopeType.HOST) {
            List<StoragePoolHostVO> stoargePoolHostVO = _storagePoolHostDao.listByPoolId(storagePool.getId());

            if (stoargePoolHostVO != null && !stoargePoolHostVO.isEmpty()) {
                HostVO host = _hostDao.findById(stoargePoolHostVO.get(0).getHostId());

                if (host != null) {
                    capacityState = (host.getResourceState() == ResourceState.Disabled) ? CapacityState.Disabled : CapacityState.Enabled;
                }
            }
        }

        if (capacities.size() == 0) {
            CapacityVO capacity = new CapacityVO(storagePool.getId(), storagePool.getDataCenterId(), storagePool.getPodId(), storagePool.getClusterId(), allocated, totalOverProvCapacity,
                    capacityType);
            capacity.setCapacityState(capacityState);
            _capacityDao.persist(capacity);
        } else {
            CapacityVO capacity = capacities.get(0);
            if (capacity.getTotalCapacity() != totalOverProvCapacity || allocated != capacity.getUsedCapacity() || capacity.getCapacityState() != capacityState) {
                capacity.setTotalCapacity(totalOverProvCapacity);
                capacity.setUsedCapacity(allocated);
                capacity.setCapacityState(capacityState);
                _capacityDao.update(capacity.getId(), capacity);
            }
        }
        logger.debug("Successfully set Capacity - " + toHumanReadableSize(totalOverProvCapacity) + " for capacity type - " + capacityType + " , DataCenterId - " + storagePool.getDataCenterId() + ", HostOrPoolId - "
                + storagePool.getId() + ", PodId " + storagePool.getPodId());
    }

    @Override
    public List<Long> getUpHostsInPool(long poolId) {
        SearchCriteria<Long> sc = UpHostsInPoolSearch.create();
        sc.setParameters("pool", poolId);
        sc.setJoinParameters("hosts", "status", Status.Up);
        sc.setJoinParameters("hosts", "resourceState", ResourceState.Enabled);
        return _storagePoolHostDao.customSearch(sc, null);
    }

    @Override
    public Pair<Long, Answer[]> sendToPool(StoragePool pool, long[] hostIdsToTryFirst, List<Long> hostIdsToAvoid, Commands cmds) throws StorageUnavailableException {
        List<Long> hostIds = getUpHostsInPool(pool.getId());
        Collections.shuffle(hostIds);
        if (hostIdsToTryFirst != null) {
            for (int i = hostIdsToTryFirst.length - 1; i >= 0; i--) {
                if (hostIds.remove(hostIdsToTryFirst[i])) {
                    hostIds.add(0, hostIdsToTryFirst[i]);
                }
            }
        }

        if (hostIdsToAvoid != null) {
            hostIds.removeAll(hostIdsToAvoid);
        }
        if (hostIds == null || hostIds.isEmpty()) {
            throw new StorageUnavailableException("Unable to send command to the pool " + pool.getId() + " due to there is no enabled hosts up in this cluster", pool.getId());
        }
        for (Long hostId : hostIds) {
            try {
                List<Answer> answers = new ArrayList<Answer>();
                Command[] cmdArray = cmds.toCommands();
                for (Command cmd : cmdArray) {
                    long targetHostId = _hvGuruMgr.getGuruProcessedCommandTargetHost(hostId, cmd);
                    answers.add(_agentMgr.send(targetHostId, cmd));
                }
                return new Pair<Long, Answer[]>(hostId, answers.toArray(new Answer[answers.size()]));
            } catch (AgentUnavailableException e) {
                logger.debug("Unable to send storage pool command to " + pool + " via " + hostId, e);
            } catch (OperationTimedoutException e) {
                logger.debug("Unable to send storage pool command to " + pool + " via " + hostId, e);
            }
        }

        throw new StorageUnavailableException("Unable to send command to the pool ", pool.getId());
    }

    @Override
    public Pair<Long, Answer> sendToPool(StoragePool pool, long[] hostIdsToTryFirst, List<Long> hostIdsToAvoid, Command cmd) throws StorageUnavailableException {
        Commands cmds = new Commands(cmd);
        Pair<Long, Answer[]> result = sendToPool(pool, hostIdsToTryFirst, hostIdsToAvoid, cmds);
        return new Pair<Long, Answer>(result.first(), result.second()[0]);
    }

    private void cleanupInactiveTemplates() {
        List<VMTemplateVO> vmTemplateVOS = _templateDao.listUnRemovedTemplatesByStates(VirtualMachineTemplate.State.Inactive);
        for (VMTemplateVO template: vmTemplateVOS) {
            template.setRemoved(new Date());
            _templateDao.update(template.getId(), template);
        }
    }

    @Override
    public void cleanupStorage(boolean recurring) {
        GlobalLock scanLock = GlobalLock.getInternLock("storagemgr.cleanup");

        try {
            if (scanLock.lock(3)) {
                try {
                    // Cleanup primary storage pools
                    if (TemplateCleanupEnabled.value()) {
                        List<StoragePoolVO> storagePools = _storagePoolDao.listAll();
                        for (StoragePoolVO pool : storagePools) {
                            try {

                                List<VMTemplateStoragePoolVO> unusedTemplatesInPool = _tmpltMgr.getUnusedTemplatesInPool(pool);
                                logger.debug(String.format("Storage pool garbage collector found [%s] templates to be cleaned up in storage pool [%s].", unusedTemplatesInPool.size(), pool.getName()));
                                for (VMTemplateStoragePoolVO templatePoolVO : unusedTemplatesInPool) {
                                    if (templatePoolVO.getDownloadState() != VMTemplateStorageResourceAssoc.Status.DOWNLOADED) {
                                        logger.debug(String.format("Storage pool garbage collector is skipping template [%s] clean up on pool [%s] " +
                                                "because it is not completely downloaded.", templatePoolVO.getTemplateId(), templatePoolVO.getPoolId()));
                                        continue;
                                    }

                                    if (!templatePoolVO.getMarkedForGC()) {
                                        templatePoolVO.setMarkedForGC(true);
                                        _vmTemplatePoolDao.update(templatePoolVO.getId(), templatePoolVO);
                                        logger.debug(String.format("Storage pool garbage collector has marked template [%s] on pool [%s] " +
                                                "for garbage collection.", templatePoolVO.getTemplateId(), templatePoolVO.getPoolId()));
                                        continue;
                                    }

                                    _tmpltMgr.evictTemplateFromStoragePool(templatePoolVO);
                                }
                            } catch (Exception e) {
                                logger.error(String.format("Failed to clean up primary storage pool [%s] due to: [%s].", pool, e.getMessage()));
                                logger.debug(String.format("Failed to clean up primary storage pool [%s].", pool), e);
                            }
                        }
                    }

                    //destroy snapshots in destroying state in snapshot_store_ref
                    List<SnapshotDataStoreVO> ssSnapshots = _snapshotStoreDao.listByState(ObjectInDataStoreStateMachine.State.Destroying);
                    for (SnapshotDataStoreVO snapshotDataStoreVO : ssSnapshots) {
                        String snapshotUuid = null;
                        SnapshotVO snapshot = null;
                        final String storeRole = snapshotDataStoreVO.getRole().toString().toLowerCase();
                        if (logger.isDebugEnabled()) {
                            snapshot = _snapshotDao.findById(snapshotDataStoreVO.getSnapshotId());
                            if (snapshot == null) {
                                logger.warn(String.format("Did not find snapshot [ID: %d] for which store reference is in destroying state; therefore, it cannot be destroyed.", snapshotDataStoreVO.getSnapshotId()));
                                continue;
                            }
                            snapshotUuid = snapshot.getUuid();
                        }

                        try {
                            if (logger.isDebugEnabled()) {
                                logger.debug(String.format("Verifying if snapshot [%s] is in destroying state in %s data store ID: %d.", snapshotUuid, storeRole, snapshotDataStoreVO.getDataStoreId()));
                            }
                            SnapshotInfo snapshotInfo = snapshotFactory.getSnapshot(snapshotDataStoreVO.getSnapshotId(), snapshotDataStoreVO.getDataStoreId(), snapshotDataStoreVO.getRole());
                            if (snapshotInfo != null) {
                                if (logger.isDebugEnabled()) {
                                    logger.debug(String.format("Snapshot [%s] in destroying state found in %s data store [%s]; therefore, it will be destroyed.", snapshotUuid, storeRole, snapshotInfo.getDataStore().getUuid()));
                                }
                                _snapshotService.deleteSnapshot(snapshotInfo);
                            } else if (logger.isDebugEnabled()) {
                                logger.debug(String.format("Did not find snapshot [%s] in destroying state in %s data store ID: %d.", snapshotUuid, storeRole, snapshotDataStoreVO.getDataStoreId()));
                            }
                        } catch (Exception e) {
                            logger.error(String.format("Failed to delete snapshot [%s] from storage due to: [%s].", snapshotDataStoreVO.getSnapshotId(), e.getMessage()));
                            if (logger.isDebugEnabled()) {
                                logger.debug(String.format("Failed to delete snapshot [%s] from storage.", snapshotUuid), e);
                            }
                        }
                    }
                    cleanupSecondaryStorage(recurring);

                    List<VolumeVO> vols = volumeDao.listVolumesToBeDestroyed(new Date(System.currentTimeMillis() - ((long)StorageCleanupDelay.value() << 10)));
                    for (VolumeVO vol : vols) {
                        if (Type.ROOT.equals(vol.getVolumeType())) {
                             VMInstanceVO vmInstanceVO = _vmInstanceDao.findById(vol.getInstanceId());
                             if (vmInstanceVO != null && vmInstanceVO.getState() == State.Destroyed) {
                                 logger.debug(String.format("ROOT volume [%s] will not be expunged because the VM is [%s], therefore this volume will be expunged with the VM"
                                         + " cleanup job.", vol.getUuid(), vmInstanceVO.getState()));
                                 continue;
                             }
                        }
                        if (isVolumeSuspectedDestroyDuplicateOfVmVolume(vol)) {
                            logger.warn(String.format("Skipping cleaning up %s as it could be a duplicate for another volume on same pool", vol));
                            continue;
                        }
                        try {
                            // If this fails, just log a warning. It's ideal if we clean up the host-side clustered file
                            // system, but not necessary.
                            handleManagedStorage(vol);
                        } catch (Exception e) {
                            logger.error(String.format("Unable to destroy host-side clustered file system [%s] due to: [%s].", vol.getUuid(), e.getMessage()));
                            logger.debug(String.format("Unable to destroy host-side clustered file system [%s].", vol.getUuid()), e);
                        }

                        try {
                            VolumeInfo volumeInfo = volFactory.getVolume(vol.getId());
                            if (volumeInfo != null) {
                                volService.ensureVolumeIsExpungeReady(vol.getId());
                                volService.expungeVolumeAsync(volumeInfo);
                            } else {
                                logger.debug(String.format("Volume [%s] is already destroyed.", vol.getUuid()));
                            }
                        } catch (Exception e) {
                            logger.error(String.format("Unable to destroy volume [%s] due to: [%s].", vol.getUuid(), e.getMessage()));
                            logger.debug(String.format("Unable to destroy volume [%s].", vol.getUuid()), e);
                        }
                    }

                    // remove snapshots in Error state
                    List<SnapshotVO> snapshots = _snapshotDao.listAllByStatus(Snapshot.State.Error);
                    for (SnapshotVO snapshotVO : snapshots) {
                        try {
                            List<SnapshotDataStoreVO> storeRefs = _snapshotStoreDao.findBySnapshotId(snapshotVO.getId());
                            for (SnapshotDataStoreVO ref : storeRefs) {
                                _snapshotStoreDao.expunge(ref.getId());
                            }
                            _snapshotDao.expunge(snapshotVO.getId());
                        } catch (Exception e) {
                            logger.error(String.format("Unable to destroy snapshot [%s] due to: [%s].", snapshotVO.getUuid(), e.getMessage()));
                            logger.debug(String.format("Unable to destroy snapshot [%s].", snapshotVO.getUuid()), e);
                        }
                    }

                    // destroy uploaded volumes in abandoned/error state
                    List<VolumeDataStoreVO> volumeDataStores = _volumeDataStoreDao.listByVolumeState(Volume.State.UploadError, Volume.State.UploadAbandoned);
                    for (VolumeDataStoreVO volumeDataStore : volumeDataStores) {
                        VolumeVO volume = volumeDao.findById(volumeDataStore.getVolumeId());
                        if (volume == null) {
                            logger.warn(String.format("Uploaded volume [%s] not found, so cannot be destroyed.", volumeDataStore.getVolumeId()));
                            continue;
                        }
                        try {
                            DataStore dataStore = _dataStoreMgr.getDataStore(volumeDataStore.getDataStoreId(), DataStoreRole.Image);
                            EndPoint ep = _epSelector.select(dataStore, volumeDataStore.getExtractUrl());
                            if (ep == null) {
                                logger.warn(String.format("There is no secondary storage VM for image store [%s], cannot destroy uploaded volume [%s].", dataStore.getName(), volume.getUuid()));
                                continue;
                            }
                            Host host = _hostDao.findById(ep.getId());
                            if (host != null && host.getManagementServerId() != null) {
                                if (_serverId == host.getManagementServerId().longValue()) {
                                    volService.destroyVolume(volume.getId());
                                    // decrement volume resource count
                                    _resourceLimitMgr.decrementVolumeResourceCount(volume.getAccountId(), volume.isDisplayVolume(),
                                            null, _diskOfferingDao.findByIdIncludingRemoved(volume.getDiskOfferingId()));
                                    // expunge volume from secondary if volume is on image store
                                    VolumeInfo volOnSecondary = volFactory.getVolume(volume.getId(), DataStoreRole.Image);
                                    if (volOnSecondary != null) {
                                        logger.info(String.format("Expunging volume [%s] uploaded using HTTP POST from secondary data store.", volume.getUuid()));
                                        AsyncCallFuture<VolumeApiResult> future = volService.expungeVolumeAsync(volOnSecondary);
                                        VolumeApiResult result = future.get();
                                        if (!result.isSuccess()) {
                                            logger.warn(String.format("Failed to expunge volume [%s] from the image store [%s] due to: [%s].", volume.getUuid(), dataStore.getName(), result.getResult()));
                                        }
                                    }
                                }
                            }
                        } catch (Throwable th) {
                            logger.error(String.format("Unable to destroy uploaded volume [%s] due to: [%s].", volume.getUuid(), th.getMessage()));
                            logger.debug(String.format("Unable to destroy uploaded volume [%s].", volume.getUuid()), th);
                        }
                    }

                    // destroy uploaded templates in abandoned/error state
                    List<TemplateDataStoreVO> templateDataStores = _templateStoreDao.listByTemplateState(VirtualMachineTemplate.State.UploadError, VirtualMachineTemplate.State.UploadAbandoned);
                    for (TemplateDataStoreVO templateDataStore : templateDataStores) {
                        VMTemplateVO template = _templateDao.findById(templateDataStore.getTemplateId());
                        if (template == null) {
                            logger.warn(String.format("Uploaded template [%s] not found, so cannot be destroyed.", templateDataStore.getTemplateId()));
                            continue;
                        }
                        try {
                            DataStore dataStore = _dataStoreMgr.getDataStore(templateDataStore.getDataStoreId(), DataStoreRole.Image);
                            EndPoint ep = _epSelector.select(dataStore, templateDataStore.getExtractUrl());
                            if (ep == null) {
                                logger.warn(String.format("Cannot destroy uploaded template [%s] as there is no secondary storage VM for image store [%s].", template.getUuid(), dataStore.getName()));
                                continue;
                            }
                            Host host = _hostDao.findById(ep.getId());
                            if (host != null && host.getManagementServerId() != null) {
                                if (_serverId == host.getManagementServerId().longValue()) {
                                    AsyncCallFuture<TemplateApiResult> future = _imageSrv.deleteTemplateAsync(tmplFactory.getTemplate(template.getId(), dataStore));
                                    TemplateApiResult result = future.get();
                                    if (!result.isSuccess()) {
                                        logger.warn(String.format("Failed to delete template [%s] from image store [%s] due to: [%s]", template.getUuid(), dataStore.getName(), result.getResult()));
                                        continue;
                                    }
                                    // remove from template_zone_ref
                                    List<VMTemplateZoneVO> templateZones = _vmTemplateZoneDao.listByZoneTemplate(((ImageStoreEntity)dataStore).getDataCenterId(), template.getId());
                                    if (templateZones != null) {
                                        for (VMTemplateZoneVO templateZone : templateZones) {
                                            _vmTemplateZoneDao.remove(templateZone.getId());
                                        }
                                    }
                                    // mark all the occurrences of this template in the given store as destroyed
                                    _templateStoreDao.removeByTemplateStore(template.getId(), dataStore.getId());
                                    // find all eligible image stores for this template
                                    List<DataStore> imageStores = _tmpltMgr.getImageStoreByTemplate(template.getId(), null);
                                    if (imageStores == null || imageStores.size() == 0) {
                                        template.setState(VirtualMachineTemplate.State.Inactive);
                                        _templateDao.update(template.getId(), template);

                                        // decrement template resource count
                                        _resourceLimitMgr.decrementResourceCount(template.getAccountId(), ResourceType.template);
                                    }
                                }
                            }
                        } catch (Throwable th) {
                            logger.error(String.format("Unable to destroy uploaded template [%s] due to: [%s].", template.getUuid(), th.getMessage()));
                            logger.debug(String.format("Unable to destroy uploaded template [%s].", template.getUuid()), th);
                        }
                    }
                    cleanupInactiveTemplates();
                } finally {
                    scanLock.unlock();
                }
            }
        } finally {
            scanLock.releaseRef();
        }
    }

    protected boolean isVolumeSuspectedDestroyDuplicateOfVmVolume(VolumeVO gcVolume) {
        if (gcVolume.getPath() == null) {
            return false;
        }
        if (gcVolume.getPoolId() == null) {
            return false;
        }
        Long vmId = gcVolume.getInstanceId();
        if (vmId == null) {
            return false;
        }
        VMInstanceVO vm = _vmInstanceDao.findById(vmId);
        if (vm == null) {
            return false;
        }
        List<VolumeVO> vmUsableVolumes = volumeDao.findUsableVolumesForInstance(vmId);
        for (VolumeVO vol : vmUsableVolumes) {
            if (gcVolume.getPoolId().equals(vol.getPoolId()) && gcVolume.getPath().equals(vol.getPath())) {
                logger.debug(String.format("%s meant for garbage collection could a possible duplicate for %s", gcVolume, vol));
                return true;
            }
        }
        return false;
    }

    /**
     * This method only applies for managed storage.
     *
     * For XenServer and vSphere, see if we need to remove an SR or a datastore, then remove the underlying volume
     * from any applicable access control list (before other code attempts to delete the volume that supports it).
     *
     * For KVM, just tell the underlying storage plug-in to remove the volume from any applicable access control list
     * (before other code attempts to delete the volume that supports it).
     */
    private void handleManagedStorage(Volume volume) {
        Long instanceId = volume.getInstanceId();

        if (instanceId != null) {
            StoragePoolVO storagePool = _storagePoolDao.findById(volume.getPoolId());

            if (storagePool != null && storagePool.isManaged()) {
                VMInstanceVO vmInstanceVO = _vmInstanceDao.findById(instanceId);
                if (vmInstanceVO == null) {
                    return;
                }

                Long lastHostId = vmInstanceVO.getLastHostId();

                if (lastHostId != null) {
                    HostVO host = _hostDao.findById(lastHostId);
                    ClusterVO cluster = _clusterDao.findById(host.getClusterId());
                    VolumeInfo volumeInfo = volFactory.getVolume(volume.getId());

                    if (cluster.getHypervisorType() == HypervisorType.KVM) {
                        volService.revokeAccess(volumeInfo, host, volumeInfo.getDataStore());
                    } else {
                        DataTO volTO = volFactory.getVolume(volume.getId()).getTO();
                        DiskTO disk = new DiskTO(volTO, volume.getDeviceId(), volume.getPath(), volume.getVolumeType());

                        DettachCommand cmd = new DettachCommand(disk, null);

                        cmd.setManaged(true);

                        cmd.setStorageHost(storagePool.getHostAddress());
                        cmd.setStoragePort(storagePool.getPort());

                        cmd.set_iScsiName(volume.get_iScsiName());

                        Answer answer = _agentMgr.easySend(lastHostId, cmd);

                        if (answer != null && answer.getResult()) {
                            volService.revokeAccess(volumeInfo, host, volumeInfo.getDataStore());
                        } else {
                            logger.warn("Unable to remove host-side clustered file system for the following volume: " + volume.getUuid());
                        }
                    }
                }
            }
        }
    }

    @DB
    List<Long> findAllVolumeIdInSnapshotTable(Long storeId) {
        String sql = "SELECT volume_id from snapshots, snapshot_store_ref WHERE snapshots.id = snapshot_store_ref.snapshot_id and store_id=? GROUP BY volume_id";
        List<Long> list = new ArrayList<Long>();
        try {
            TransactionLegacy txn = TransactionLegacy.currentTxn();
            ResultSet rs = null;
            PreparedStatement pstmt = null;
            pstmt = txn.prepareAutoCloseStatement(sql);
            pstmt.setLong(1, storeId);
            rs = pstmt.executeQuery();
            while (rs.next()) {
                list.add(rs.getLong(1));
            }
            return list;
        } catch (Exception e) {
            logger.debug("failed to get all volumes who has snapshots in secondary storage " + storeId + " due to " + e.getMessage());
            return null;
        }

    }

    List<String> findAllSnapshotForVolume(Long volumeId) {
        String sql = "SELECT backup_snap_id FROM snapshots WHERE volume_id=? and backup_snap_id is not NULL";
        try {
            TransactionLegacy txn = TransactionLegacy.currentTxn();
            ResultSet rs = null;
            PreparedStatement pstmt = null;
            pstmt = txn.prepareAutoCloseStatement(sql);
            pstmt.setLong(1, volumeId);
            rs = pstmt.executeQuery();
            List<String> list = new ArrayList<String>();
            while (rs.next()) {
                list.add(rs.getString(1));
            }
            return list;
        } catch (Exception e) {
            logger.debug("failed to get all snapshots for a volume " + volumeId + " due to " + e.getMessage());
            return null;
        }
    }

    @Override
    @DB
    public void cleanupSecondaryStorage(boolean recurring) {
        // NOTE that object_store refactor will immediately delete the object from secondary storage when deleteTemplate etc api is issued.
        // so here we don't need to issue DeleteCommand to resource anymore, only need to remove db entry.
        try {
            // Cleanup templates in template_store_ref
            List<DataStore> imageStores = _dataStoreMgr.getImageStoresByScopeExcludingReadOnly(new ZoneScope(null));
            for (DataStore store : imageStores) {
                try {
                    long storeId = store.getId();
                    List<TemplateDataStoreVO> destroyedTemplateStoreVOs = _templateStoreDao.listDestroyed(storeId);
                    logger.debug("Secondary storage garbage collector found " + destroyedTemplateStoreVOs.size() + " templates to cleanup on template_store_ref for store: " + store.getName());
                    for (TemplateDataStoreVO destroyedTemplateStoreVO : destroyedTemplateStoreVOs) {
                        if (logger.isDebugEnabled()) {
                            logger.debug("Deleting template store DB entry: " + destroyedTemplateStoreVO);
                        }
                        _templateStoreDao.remove(destroyedTemplateStoreVO.getId());
                    }
                } catch (Exception e) {
                    logger.warn("problem cleaning up templates in template_store_ref for store: " + store.getName(), e);
                }
            }

            // CleanUp snapshots on snapshot_store_ref
            for (DataStore store : imageStores) {
                try {
                    List<SnapshotDataStoreVO> destroyedSnapshotStoreVOs = _snapshotStoreDao.listDestroyed(store.getId());
                    logger.debug("Secondary storage garbage collector found " + destroyedSnapshotStoreVOs.size() + " snapshots to cleanup on snapshot_store_ref for store: " + store.getName());
                    for (SnapshotDataStoreVO destroyedSnapshotStoreVO : destroyedSnapshotStoreVOs) {
                        // check if this snapshot has child
                        SnapshotInfo snap = snapshotFactory.getSnapshot(destroyedSnapshotStoreVO.getSnapshotId(), store);
                        if (snap.getChild() != null) {
                            logger.debug("Skip snapshot on store: " + destroyedSnapshotStoreVO + " , because it has child");
                            continue;
                        }

                        if (logger.isDebugEnabled()) {
                            logger.debug("Deleting snapshot store DB entry: " + destroyedSnapshotStoreVO);
                        }

                        List<SnapshotDataStoreVO> imageStoreRefs = _snapshotStoreDao.listBySnapshot(destroyedSnapshotStoreVO.getSnapshotId(), DataStoreRole.Image);
                        if (imageStoreRefs.size() <= 1) {
                            _snapshotDao.remove(destroyedSnapshotStoreVO.getSnapshotId());
                        }
                        SnapshotDataStoreVO snapshotOnPrimary = _snapshotStoreDao.findDestroyedReferenceBySnapshot(destroyedSnapshotStoreVO.getSnapshotId(), DataStoreRole.Primary);
                        if (snapshotOnPrimary != null) {
                            if (logger.isDebugEnabled()) {
                                logger.debug("Deleting snapshot on primary store reference DB entry: " + snapshotOnPrimary);
                            }
                            _snapshotStoreDao.remove(snapshotOnPrimary.getId());
                        }
                        _snapshotStoreDao.remove(destroyedSnapshotStoreVO.getId());
                    }

                } catch (Exception e2) {
                    logger.warn("problem cleaning up snapshots in snapshot_store_ref for store: " + store.getName(), e2);
                }

            }

            // CleanUp volumes on volume_store_ref
            for (DataStore store : imageStores) {
                try {
                    List<VolumeDataStoreVO> destroyedStoreVOs = _volumeStoreDao.listDestroyed(store.getId());
                    destroyedStoreVOs.addAll(_volumeDataStoreDao.listByVolumeState(Volume.State.Expunged));
                    logger.debug("Secondary storage garbage collector found " + destroyedStoreVOs.size() + " volumes to cleanup on volume_store_ref for store: " + store.getName());
                    for (VolumeDataStoreVO destroyedStoreVO : destroyedStoreVOs) {
                        if (logger.isDebugEnabled()) {
                            logger.debug("Deleting volume store DB entry: " + destroyedStoreVO);
                        }
                        _volumeStoreDao.remove(destroyedStoreVO.getId());
                    }

                } catch (Exception e2) {
                    logger.warn("problem cleaning up volumes in volume_store_ref for store: " + store.getName(), e2);
                }
            }
        } catch (Exception e3) {
            logger.warn("problem cleaning up secondary storage DB entries. ", e3);
        }
    }

    @Override
    public String getPrimaryStorageNameLabel(VolumeVO volume) {
        Long poolId = volume.getPoolId();

        // poolId is null only if volume is destroyed, which has been checked
        // before.
        assert poolId != null;
        StoragePoolVO PrimaryDataStoreVO = _storagePoolDao.findById(poolId);
        assert PrimaryDataStoreVO != null;
        return PrimaryDataStoreVO.getUuid();
    }

    @Override
    @DB
    public PrimaryDataStoreInfo preparePrimaryStorageForMaintenance(Long primaryStorageId) throws ResourceUnavailableException, InsufficientCapacityException {
        StoragePoolVO primaryStorage = null;
        primaryStorage = _storagePoolDao.findById(primaryStorageId);

        if (primaryStorage == null) {
            String msg = "Unable to obtain lock on the storage pool record in preparePrimaryStorageForMaintenance()";
            logger.error(msg);
            throw new InvalidParameterValueException(msg);
        }

        if (!primaryStorage.getStatus().equals(StoragePoolStatus.Up) && !primaryStorage.getStatus().equals(StoragePoolStatus.ErrorInMaintenance)) {
            throw new InvalidParameterValueException("Primary storage with id " + primaryStorageId + " is not ready for migration, as the status is:" + primaryStorage.getStatus().toString());
        }

        DataStoreProvider provider = _dataStoreProviderMgr.getDataStoreProvider(primaryStorage.getStorageProviderName());
        DataStoreLifeCycle lifeCycle = provider.getDataStoreLifeCycle();
        DataStore store = _dataStoreMgr.getDataStore(primaryStorage.getId(), DataStoreRole.Primary);

        if (primaryStorage.getPoolType() == StoragePoolType.DatastoreCluster) {
            if (primaryStorage.getStatus() == StoragePoolStatus.PrepareForMaintenance) {
                throw new CloudRuntimeException(String.format("There is already a job running for preparation for maintenance of the storage pool %s", primaryStorage.getUuid()));
            }
            handlePrepareDatastoreClusterMaintenance(lifeCycle, primaryStorageId);
        }
        lifeCycle.maintain(store);

        return (PrimaryDataStoreInfo)_dataStoreMgr.getDataStore(primaryStorage.getId(), DataStoreRole.Primary);
    }

    private void handlePrepareDatastoreClusterMaintenance(DataStoreLifeCycle lifeCycle, Long primaryStorageId) {
        StoragePoolVO datastoreCluster = _storagePoolDao.findById(primaryStorageId);
        datastoreCluster.setStatus(StoragePoolStatus.PrepareForMaintenance);
        _storagePoolDao.update(datastoreCluster.getId(), datastoreCluster);

        // Before preparing the datastorecluster to maintenance mode, the storagepools in the datastore cluster needs to put in maintenance
        List<StoragePoolVO> childDatastores = _storagePoolDao.listChildStoragePoolsInDatastoreCluster(primaryStorageId);
        Transaction.execute(new TransactionCallbackNoReturn() {
            @Override
            public void doInTransactionWithoutResult(TransactionStatus status) {
                for (StoragePoolVO childDatastore : childDatastores) {
                    // set the pool state to prepare for maintenance, so that VMs will not migrate to the storagepools in the same cluster
                    childDatastore.setStatus(StoragePoolStatus.PrepareForMaintenance);
                    _storagePoolDao.update(childDatastore.getId(), childDatastore);
                }
            }
        });
        for (Iterator<StoragePoolVO> iteratorChildDatastore = childDatastores.listIterator(); iteratorChildDatastore.hasNext(); ) {
            DataStore childStore = _dataStoreMgr.getDataStore(iteratorChildDatastore.next().getId(), DataStoreRole.Primary);
            try {
                lifeCycle.maintain(childStore);
            } catch (Exception e) {
                if (logger.isDebugEnabled()) {
                    logger.debug(String.format("Exception on maintenance preparation of one of the child datastores in datastore cluster %d with error %s", primaryStorageId, e));
                }
                // Set to ErrorInMaintenance state of all child storage pools and datastore cluster
                for (StoragePoolVO childDatastore : childDatastores) {
                    childDatastore.setStatus(StoragePoolStatus.ErrorInMaintenance);
                    _storagePoolDao.update(childDatastore.getId(), childDatastore);
                }
                datastoreCluster.setStatus(StoragePoolStatus.ErrorInMaintenance);
                _storagePoolDao.update(datastoreCluster.getId(), datastoreCluster);
                throw new CloudRuntimeException(String.format("Failed to prepare maintenance mode for datastore cluster %d with error %s %s", primaryStorageId, e.getMessage(), e));
            }
        }
    }

    @Override
    @DB
    public PrimaryDataStoreInfo cancelPrimaryStorageForMaintenance(CancelPrimaryStorageMaintenanceCmd cmd) throws ResourceUnavailableException {
        Long primaryStorageId = cmd.getId();
        StoragePoolVO primaryStorage = null;

        primaryStorage = _storagePoolDao.findById(primaryStorageId);

        if (primaryStorage == null) {
            String msg = "Unable to obtain lock on the storage pool in cancelPrimaryStorageForMaintenance()";
            logger.error(msg);
            throw new InvalidParameterValueException(msg);
        }

        if (primaryStorage.getStatus().equals(StoragePoolStatus.Up) || primaryStorage.getStatus().equals(StoragePoolStatus.PrepareForMaintenance)) {
            throw new StorageUnavailableException("Primary storage with id " + primaryStorageId + " is not ready to complete migration, as the status is:" + primaryStorage.getStatus().toString(),
                    primaryStorageId);
        }

        DataStoreProvider provider = _dataStoreProviderMgr.getDataStoreProvider(primaryStorage.getStorageProviderName());
        DataStoreLifeCycle lifeCycle = provider.getDataStoreLifeCycle();
        DataStore store = _dataStoreMgr.getDataStore(primaryStorage.getId(), DataStoreRole.Primary);
        if (primaryStorage.getPoolType() == StoragePoolType.DatastoreCluster) {
            primaryStorage.setStatus(StoragePoolStatus.Up);
            _storagePoolDao.update(primaryStorage.getId(), primaryStorage);
            //FR41 need to handle when one of the primary stores is unable to cancel the maintenance mode
            List<StoragePoolVO> childDatastores = _storagePoolDao.listChildStoragePoolsInDatastoreCluster(primaryStorageId);
            for (StoragePoolVO childDatastore : childDatastores) {
                DataStore childStore = _dataStoreMgr.getDataStore(childDatastore.getId(), DataStoreRole.Primary);
                lifeCycle.cancelMaintain(childStore);
            }
        }
        lifeCycle.cancelMaintain(store);

        return (PrimaryDataStoreInfo)_dataStoreMgr.getDataStore(primaryStorage.getId(), DataStoreRole.Primary);
    }

    @Override
    @ActionEvent(eventType = EventTypes.EVENT_SYNC_STORAGE_POOL, eventDescription = "synchronising storage pool with management server", async = true)
    public StoragePool syncStoragePool(SyncStoragePoolCmd cmd) {
        Long poolId = cmd.getPoolId();
        StoragePoolVO pool = _storagePoolDao.findById(poolId);

        if (pool == null) {
            String msg = String.format("Unable to obtain lock on the storage pool record while syncing storage pool [%s] with management server", pool.getUuid());
            logger.error(msg);
            throw new InvalidParameterValueException(msg);
        }

        if (!pool.getPoolType().equals(StoragePoolType.DatastoreCluster)) {
            throw new InvalidParameterValueException("SyncStoragePool API is currently supported only for storage type of datastore cluster");
        }

        if (!pool.getStatus().equals(StoragePoolStatus.Up)) {
            throw new InvalidParameterValueException(String.format("Primary storage with id %s is not ready for syncing, as the status is %s", pool.getUuid(), pool.getStatus().toString()));
        }

        // find the host
        List<Long> poolIds = new ArrayList<>();
        poolIds.add(poolId);
        List<Long> hosts = _storagePoolHostDao.findHostsConnectedToPools(poolIds);
        if (hosts.size() > 0) {
            Long hostId = hosts.get(0);
            ModifyStoragePoolCommand modifyStoragePoolCommand = new ModifyStoragePoolCommand(true, pool);
            final Answer answer = _agentMgr.easySend(hostId, modifyStoragePoolCommand);

            if (answer == null) {
                throw new CloudRuntimeException(String.format("Unable to get an answer to the modify storage pool command %s", pool.getUuid()));
            }

            if (!answer.getResult()) {
                throw new CloudRuntimeException(String.format("Unable to process ModifyStoragePoolCommand for pool %s on the host %s due to ", pool.getUuid(), hostId, answer.getDetails()));
            }

            assert (answer instanceof ModifyStoragePoolAnswer) : "Well, now why won't you actually return the ModifyStoragePoolAnswer when it's ModifyStoragePoolCommand? Pool=" +
                    pool.getId() + "Host=" + hostId;
            ModifyStoragePoolAnswer mspAnswer = (ModifyStoragePoolAnswer) answer;
            StoragePoolVO poolVO = _storagePoolDao.findById(poolId);
            updateStoragePoolHostVOAndBytes(poolVO, hostId, mspAnswer);
            validateChildDatastoresToBeAddedInUpState(poolVO, mspAnswer.getDatastoreClusterChildren());
            syncDatastoreClusterStoragePool(poolId, mspAnswer.getDatastoreClusterChildren(), hostId);
            for (ModifyStoragePoolAnswer childDataStoreAnswer : mspAnswer.getDatastoreClusterChildren()) {
                StoragePoolInfo childStoragePoolInfo = childDataStoreAnswer.getPoolInfo();
                StoragePoolVO dataStoreVO = _storagePoolDao.findPoolByUUID(childStoragePoolInfo.getUuid());
                for (Long host : hosts) {
                    updateStoragePoolHostVOAndBytes(dataStoreVO, host, childDataStoreAnswer);
                }
            }

        } else {
            throw new CloudRuntimeException(String.format("Unable to sync storage pool [%s] as there no connected hosts to the storage pool", pool.getUuid()));
        }
        return (PrimaryDataStoreInfo) _dataStoreMgr.getDataStore(pool.getId(), DataStoreRole.Primary);
    }


    @Override
    public Heuristic createSecondaryStorageHeuristic(CreateSecondaryStorageSelectorCmd cmd) {
        String name = cmd.getName();
        String description = cmd.getDescription();
        long zoneId = cmd.getZoneId();
        String heuristicRule = cmd.getHeuristicRule();
        String type = cmd.getType();
        HeuristicType formattedType = EnumUtils.getEnumIgnoreCase(HeuristicType.class, type);

        if (formattedType == null) {
            throw new IllegalArgumentException(String.format("The given heuristic type [%s] is not valid for creating a new secondary storage selector." +
                    " The valid options are %s.", type, Arrays.asList(HeuristicType.values())));
        }

        HeuristicVO heuristic = secondaryStorageHeuristicDao.findByZoneIdAndType(zoneId, formattedType);

        if (heuristic != null) {
            DataCenterVO dataCenter = _dcDao.findById(zoneId);
            throw new CloudRuntimeException(String.format("There is already a heuristic rule in the specified %s with the type [%s].",
                    dataCenter, type));
        }

        validateHeuristicRule(heuristicRule);

        HeuristicVO heuristicVO = new HeuristicVO(name, description, zoneId, formattedType.toString(), heuristicRule);
        return secondaryStorageHeuristicDao.persist(heuristicVO);
    }

    @Override
    public Heuristic updateSecondaryStorageHeuristic(UpdateSecondaryStorageSelectorCmd cmd) {
        long heuristicId = cmd.getId();
        String heuristicRule = cmd.getHeuristicRule();

        HeuristicVO heuristicVO = secondaryStorageHeuristicDao.findById(heuristicId);
        validateHeuristicRule(heuristicRule);
        heuristicVO.setHeuristicRule(heuristicRule);

        return secondaryStorageHeuristicDao.persist(heuristicVO);
    }

    @Override
    public void removeSecondaryStorageHeuristic(RemoveSecondaryStorageSelectorCmd cmd) {
        Long heuristicId = cmd.getId();
        HeuristicVO heuristicVO = secondaryStorageHeuristicDao.findById(heuristicId);

        if (heuristicVO != null) {
            secondaryStorageHeuristicDao.remove(heuristicId);
        } else {
            throw new CloudRuntimeException("Unable to find an active heuristic with the specified UUID.");
        }
    }

    protected void validateHeuristicRule(String heuristicRule) {
        if (StringUtils.isBlank(heuristicRule)) {
            throw new IllegalArgumentException("Unable to create a new secondary storage selector as the given heuristic rule is blank.");
        }
    }

    public void syncDatastoreClusterStoragePool(long datastoreClusterPoolId, List<ModifyStoragePoolAnswer> childDatastoreAnswerList, long hostId) {
        StoragePoolVO datastoreClusterPool = _storagePoolDao.findById(datastoreClusterPoolId);
        List<StoragePoolTagVO> storageTags = _storagePoolTagsDao.findStoragePoolTags(datastoreClusterPoolId);
        List<StoragePoolVO> childDatastores = _storagePoolDao.listChildStoragePoolsInDatastoreCluster(datastoreClusterPoolId);
        Set<String> childDatastoreUUIDs = new HashSet<>();
        for (StoragePoolVO childDatastore : childDatastores) {
            childDatastoreUUIDs.add(childDatastore.getUuid());
        }

        for (ModifyStoragePoolAnswer childDataStoreAnswer : childDatastoreAnswerList) {
            StoragePoolInfo childStoragePoolInfo = childDataStoreAnswer.getPoolInfo();
            StoragePoolVO dataStoreVO = getExistingPoolByUuid(childStoragePoolInfo.getUuid());
            if (dataStoreVO == null && childDataStoreAnswer.getPoolType().equalsIgnoreCase("NFS")) {
                List<StoragePoolVO> nfsStoragePools = _storagePoolDao.findPoolsByStorageType(StoragePoolType.NetworkFilesystem);
                for (StoragePoolVO storagePool : nfsStoragePools) {
                    String storagePoolUUID = storagePool.getUuid();
                    if (childStoragePoolInfo.getName().equalsIgnoreCase(storagePoolUUID.replaceAll("-", ""))) {
                        dataStoreVO = storagePool;
                        break;
                    }
                }
            }
            if (dataStoreVO != null) {
                if (dataStoreVO.getParent() != datastoreClusterPoolId) {
                    logger.debug(String.format("Storage pool %s with uuid %s is found to be under datastore cluster %s at vCenter, " +
                                    "so moving the storage pool to be a child storage pool under the datastore cluster in CloudStack management server",
                            childStoragePoolInfo.getName(), childStoragePoolInfo.getUuid(), datastoreClusterPool.getName()));
                    dataStoreVO.setParent(datastoreClusterPoolId);
                    _storagePoolDao.update(dataStoreVO.getId(), dataStoreVO);
                    if (CollectionUtils.isNotEmpty(storageTags)) {
                        storageTags.addAll(_storagePoolTagsDao.findStoragePoolTags(dataStoreVO.getId()));
                    } else {
                        storageTags = _storagePoolTagsDao.findStoragePoolTags(dataStoreVO.getId());
                    }
                    if (CollectionUtils.isNotEmpty(storageTags)) {
                        Set<StoragePoolTagVO> set = new LinkedHashSet<>(storageTags);
                        storageTags.clear();
                        storageTags.addAll(set);
                        if (logger.isDebugEnabled()) {
                            logger.debug("Updating Storage Pool Tags to :" + storageTags);
                        }
                        _storagePoolTagsDao.persist(storageTags);
                    }
                } else {
                    // This is to find datastores which are removed from datastore cluster.
                    // The final set childDatastoreUUIDs contains the UUIDs of child datastores which needs to be removed from datastore cluster
                    childDatastoreUUIDs.remove(dataStoreVO.getUuid());
                }
            } else {
                dataStoreVO = createChildDatastoreVO(datastoreClusterPool, childDataStoreAnswer, storageTags);
            }
            updateStoragePoolHostVOAndBytes(dataStoreVO, hostId, childDataStoreAnswer);
        }

        handleRemoveChildStoragePoolFromDatastoreCluster(childDatastoreUUIDs);
    }

    private StoragePoolVO getExistingPoolByUuid(String uuid){
        if(!uuid.contains("-")){
            UUID poolUuid = new UUID(
                new BigInteger(uuid.substring(0, 16), 16).longValue(),
                new BigInteger(uuid.substring(16), 16).longValue()
            );
            uuid = poolUuid.toString();
        }
        return _storagePoolDao.findByUuid(uuid);
    }

    public void validateChildDatastoresToBeAddedInUpState(StoragePoolVO datastoreClusterPool, List<ModifyStoragePoolAnswer> childDatastoreAnswerList) {
        for (ModifyStoragePoolAnswer childDataStoreAnswer : childDatastoreAnswerList) {
            StoragePoolInfo childStoragePoolInfo = childDataStoreAnswer.getPoolInfo();
            StoragePoolVO dataStoreVO = _storagePoolDao.findPoolByUUID(childStoragePoolInfo.getUuid());
            if (dataStoreVO == null && childDataStoreAnswer.getPoolType().equalsIgnoreCase("NFS")) {
                List<StoragePoolVO> nfsStoragePools = _storagePoolDao.findPoolsByStorageType(StoragePoolType.NetworkFilesystem);
                for (StoragePoolVO storagePool : nfsStoragePools) {
                    String storagePoolUUID = storagePool.getUuid();
                    if (childStoragePoolInfo.getName().equalsIgnoreCase(storagePoolUUID.replaceAll("-", ""))) {
                          dataStoreVO = storagePool;
                          break;
                    }
                }
            }
            if (dataStoreVO != null && !dataStoreVO.getStatus().equals(StoragePoolStatus.Up)) {
                String msg = String.format("Cannot synchronise datastore cluster %s because primary storage with id %s is not in Up state, " +
                        "current state is %s", datastoreClusterPool.getUuid(), dataStoreVO.getUuid(), dataStoreVO.getStatus().toString());
                throw new CloudRuntimeException(msg);
            }
        }
    }

    private StoragePoolVO createChildDatastoreVO(StoragePoolVO datastoreClusterPool, ModifyStoragePoolAnswer childDataStoreAnswer, List<StoragePoolTagVO> storagePoolTagVOList) {
        StoragePoolInfo childStoragePoolInfo = childDataStoreAnswer.getPoolInfo();

        StoragePoolVO dataStoreVO = new StoragePoolVO();
        dataStoreVO.setStorageProviderName(datastoreClusterPool.getStorageProviderName());
        dataStoreVO.setHostAddress(childStoragePoolInfo.getHost());
        dataStoreVO.setPoolType(Storage.StoragePoolType.PreSetup);
        dataStoreVO.setPath(childStoragePoolInfo.getHostPath());
        dataStoreVO.setPort(datastoreClusterPool.getPort());
        dataStoreVO.setName(childStoragePoolInfo.getName());
        dataStoreVO.setUuid(childStoragePoolInfo.getUuid());
        dataStoreVO.setDataCenterId(datastoreClusterPool.getDataCenterId());
        dataStoreVO.setPodId(datastoreClusterPool.getPodId());
        dataStoreVO.setClusterId(datastoreClusterPool.getClusterId());
        dataStoreVO.setStatus(StoragePoolStatus.Up);
        dataStoreVO.setUserInfo(datastoreClusterPool.getUserInfo());
        dataStoreVO.setManaged(datastoreClusterPool.isManaged());
        dataStoreVO.setCapacityIops(datastoreClusterPool.getCapacityIops());
        dataStoreVO.setCapacityBytes(childDataStoreAnswer.getPoolInfo().getCapacityBytes());
        dataStoreVO.setUsedBytes(childDataStoreAnswer.getPoolInfo().getCapacityBytes() - childDataStoreAnswer.getPoolInfo().getAvailableBytes());
        dataStoreVO.setHypervisor(datastoreClusterPool.getHypervisor());
        dataStoreVO.setScope(datastoreClusterPool.getScope());
        dataStoreVO.setParent(datastoreClusterPool.getId());

        Map<String, String> details = new HashMap<>();
        if(StringUtils.isNotEmpty(childDataStoreAnswer.getPoolType())) {
            details.put("pool_type", childDataStoreAnswer.getPoolType());
        }

        List<String> storagePoolTags = new ArrayList<>();
        boolean isTagARule = false;
        if (CollectionUtils.isNotEmpty(storagePoolTagVOList)) {
            storagePoolTags = storagePoolTagVOList.parallelStream().map(StoragePoolTagVO::getTag).collect(Collectors.toList());
            isTagARule = storagePoolTagVOList.get(0).isTagARule();
        }

        _storagePoolDao.persist(dataStoreVO, details, storagePoolTags, isTagARule);
        return dataStoreVO;
    }

    private void handleRemoveChildStoragePoolFromDatastoreCluster(Set<String> childDatastoreUUIDs) {

        for (String childDatastoreUUID : childDatastoreUUIDs) {
            StoragePoolVO dataStoreVO = _storagePoolDao.findPoolByUUID(childDatastoreUUID);
            List<VolumeVO> allVolumes = volumeDao.findByPoolId(dataStoreVO.getId());
            allVolumes.removeIf(volumeVO -> volumeVO.getInstanceId() == null);
            allVolumes.removeIf(volumeVO -> volumeVO.getState() != Volume.State.Ready);
            for (VolumeVO volume : allVolumes) {
                VMInstanceVO vmInstance = _vmInstanceDao.findById(volume.getInstanceId());
                if (vmInstance == null) {
                    continue;
                }
                long volumeId = volume.getId();
                Long hostId = vmInstance.getHostId();
                if (hostId == null) {
                    hostId = vmInstance.getLastHostId();
                }
                HostVO hostVO = _hostDao.findById(hostId);

                // Prepare for the syncvolumepath command
                DataTO volTO = volFactory.getVolume(volume.getId()).getTO();
                DiskTO disk = new DiskTO(volTO, volume.getDeviceId(), volume.getPath(), volume.getVolumeType());
                Map<String, String> details = new HashMap<String, String>();
                details.put(DiskTO.PROTOCOL_TYPE, Storage.StoragePoolType.DatastoreCluster.toString());
                disk.setDetails(details);

                logger.debug(String.format("Attempting to process SyncVolumePathCommand for the volume %d on the host %d with state %s", volumeId, hostId, hostVO.getResourceState()));
                SyncVolumePathCommand cmd = new SyncVolumePathCommand(disk);
                final Answer answer = _agentMgr.easySend(hostId, cmd);
                // validate answer
                if (answer == null) {
                    throw new CloudRuntimeException("Unable to get an answer to the SyncVolumePath command for volume " + volumeId);
                }
                if (!answer.getResult()) {
                    throw new CloudRuntimeException("Unable to process SyncVolumePathCommand for the volume" + volumeId + " to the host " + hostId + " due to " + answer.getDetails());
                }
                assert (answer instanceof SyncVolumePathAnswer) : "Well, now why won't you actually return the SyncVolumePathAnswer when it's SyncVolumePathCommand? volume=" +
                        volume.getUuid() + "Host=" + hostId;

                // check for the changed details of volume and update database
                VolumeVO volumeVO = volumeDao.findById(volumeId);
                String datastoreName = answer.getContextParam("datastoreName");
                if (datastoreName != null) {
                    StoragePoolVO storagePoolVO = _storagePoolDao.findByUuid(datastoreName);
                    if (storagePoolVO != null) {
                        volumeVO.setPoolId(storagePoolVO.getId());
                    } else {
                        logger.warn(String.format("Unable to find datastore %s while updating the new datastore of the volume %d", datastoreName, volumeId));
                    }
                }

                String volumePath = answer.getContextParam("volumePath");
                if (volumePath != null) {
                    volumeVO.setPath(volumePath);
                }

                String chainInfo = answer.getContextParam("chainInfo");
                if (chainInfo != null) {
                    volumeVO.setChainInfo(chainInfo);
                }

                volumeDao.update(volumeVO.getId(), volumeVO);
            }
            dataStoreVO.setParent(0L);
            _storagePoolDao.update(dataStoreVO.getId(), dataStoreVO);
        }

    }

    private void updateStoragePoolHostVOAndBytes(StoragePool pool, long hostId, ModifyStoragePoolAnswer mspAnswer) {
        StoragePoolHostVO poolHost = _storagePoolHostDao.findByPoolHost(pool.getId(), hostId);
        if (poolHost == null) {
            poolHost = new StoragePoolHostVO(pool.getId(), hostId, mspAnswer.getPoolInfo().getLocalPath().replaceAll("//", "/"));
            _storagePoolHostDao.persist(poolHost);
        } else {
            poolHost.setLocalPath(mspAnswer.getPoolInfo().getLocalPath().replaceAll("//", "/"));
        }

        StoragePoolVO poolVO = _storagePoolDao.findById(pool.getId());
        poolVO.setUsedBytes(mspAnswer.getPoolInfo().getCapacityBytes() - mspAnswer.getPoolInfo().getAvailableBytes());
        poolVO.setCapacityBytes(mspAnswer.getPoolInfo().getCapacityBytes());

        _storagePoolDao.update(pool.getId(), poolVO);
    }

    protected class StorageGarbageCollector extends ManagedContextRunnable {

        public StorageGarbageCollector() {
        }

        @Override
        protected void runInContext() {
            try {
                logger.trace("Storage Garbage Collection Thread is running.");

                cleanupStorage(true);

            } catch (Exception e) {
                logger.error("Caught the following Exception", e);
            }
        }
    }

    @Override
    public void onManagementNodeJoined(List<? extends ManagementServerHost> nodeList, long selfNodeId) {
    }

    @Override
    public void onManagementNodeLeft(List<? extends ManagementServerHost> nodeList, long selfNodeId) {
        for (ManagementServerHost vo : nodeList) {
            if (vo.getMsid() == _serverId) {
                logger.info("Cleaning up storage maintenance jobs associated with Management server: " + vo.getMsid());
                List<Long> poolIds = _storagePoolWorkDao.searchForPoolIdsForPendingWorkJobs(vo.getMsid());
                if (poolIds.size() > 0) {
                    for (Long poolId : poolIds) {
                        StoragePoolVO pool = _storagePoolDao.findById(poolId);
                        // check if pool is in an inconsistent state
                        if (pool != null && (pool.getStatus().equals(StoragePoolStatus.ErrorInMaintenance) || pool.getStatus().equals(StoragePoolStatus.PrepareForMaintenance)
                                || pool.getStatus().equals(StoragePoolStatus.CancelMaintenance))) {
                            _storagePoolWorkDao.removePendingJobsOnMsRestart(vo.getMsid(), poolId);
                            pool.setStatus(StoragePoolStatus.ErrorInMaintenance);
                            _storagePoolDao.update(poolId, pool);
                        }

                    }
                }
            }
        }
    }

    @Override
    public void onManagementNodeIsolated() {
    }

    @Override
    public CapacityVO getSecondaryStorageUsedStats(Long hostId, Long zoneId) {
        SearchCriteria<HostVO> sc = _hostDao.createSearchCriteria();
        if (zoneId != null) {
            sc.addAnd("dataCenterId", SearchCriteria.Op.EQ, zoneId);
        }

        List<Long> hosts = new ArrayList<Long>();
        if (hostId != null) {
            hosts.add(hostId);
        } else {
            List<DataStore> stores = _dataStoreMgr.getImageStoresByScope(new ZoneScope(zoneId));
            if (stores != null) {
                for (DataStore store : stores) {
                    hosts.add(store.getId());
                }
            }
        }

        CapacityVO capacity = new CapacityVO(hostId, zoneId, null, null, 0, 0, Capacity.CAPACITY_TYPE_SECONDARY_STORAGE);
        for (Long id : hosts) {
            StorageStats stats = ApiDBUtils.getSecondaryStorageStatistics(id);
            if (stats == null) {
                continue;
            }
            capacity.setUsedCapacity(stats.getByteUsed() + capacity.getUsedCapacity());
            capacity.setTotalCapacity(stats.getCapacityBytes() + capacity.getTotalCapacity());
        }

        return capacity;
    }

    private CapacityVO getStoragePoolUsedStatsInternal(Long zoneId, Long podId, Long clusterId, List<Long> poolIds, Long poolId) {
        SearchCriteria<StoragePoolVO> sc = _storagePoolDao.createSearchCriteria();
        List<StoragePoolVO> pools = new ArrayList<>();

        if (zoneId != null) {
            sc.addAnd("dataCenterId", SearchCriteria.Op.EQ, zoneId);
        }
        if (podId != null) {
            sc.addAnd("podId", SearchCriteria.Op.EQ, podId);
        }
        if (clusterId != null) {
            sc.addAnd("clusterId", SearchCriteria.Op.EQ, clusterId);
        }
        if (CollectionUtils.isNotEmpty(poolIds)) {
            sc.addAnd("id", SearchCriteria.Op.IN, poolIds.toArray());
        }
        if (poolId != null) {
            sc.addAnd("id", SearchCriteria.Op.EQ, poolId);
        }
        sc.addAnd("parent", SearchCriteria.Op.EQ, 0L);
        if (poolId != null) {
            pools.add(_storagePoolDao.findById(poolId));
        } else {
            pools = _storagePoolDao.search(sc, null);
        }

        CapacityVO capacity = new CapacityVO(poolId, zoneId, podId, clusterId, 0, 0, Capacity.CAPACITY_TYPE_STORAGE);
        for (StoragePoolVO pool : pools) {
            StorageStats stats = ApiDBUtils.getStoragePoolStatistics(pool.getId());
            if (stats == null) {
                continue;
            }
            capacity.setUsedCapacity(stats.getByteUsed() + capacity.getUsedCapacity());
            capacity.setTotalCapacity(stats.getCapacityBytes() + capacity.getTotalCapacity());
        }
        return capacity;

    }

    @Override
    public CapacityVO getStoragePoolUsedStats(Long poolId, Long clusterId, Long podId, Long zoneId) {
        return getStoragePoolUsedStatsInternal(zoneId, podId, clusterId, null, poolId);
    }

    @Override
    public CapacityVO getStoragePoolUsedStats(Long zoneId, Long podId, Long clusterId, List<Long> poolIds) {
        return getStoragePoolUsedStatsInternal(zoneId, podId, clusterId, poolIds, null);
    }

    @Override
    public PrimaryDataStoreInfo getStoragePool(long id) {
        return (PrimaryDataStoreInfo)_dataStoreMgr.getDataStore(id, DataStoreRole.Primary);
    }

    @Override
    @DB
    public List<VMInstanceVO> listByStoragePool(long storagePoolId) {
        SearchCriteria<VMInstanceVO> sc = StoragePoolSearch.create();
        sc.setJoinParameters("vmVolume", "volumeType", Volume.Type.ROOT);
        sc.setJoinParameters("vmVolume", "poolId", storagePoolId);
        sc.setJoinParameters("vmVolume", "state", Volume.State.Ready);
        return _vmInstanceDao.search(sc, null);
    }

    @Override
    @DB
    public StoragePoolVO findLocalStorageOnHost(long hostId) {
        SearchCriteria<StoragePoolVO> sc = LocalStorageSearch.create();
        sc.setParameters("type", StoragePoolType.Filesystem, StoragePoolType.LVM);
        sc.setJoinParameters("poolHost", "hostId", hostId);
        List<StoragePoolVO> storagePools = _storagePoolDao.search(sc, null);
        if (!storagePools.isEmpty()) {
            return storagePools.get(0);
        } else {
            return null;
        }
    }

    @Override
    public Host findUpAndEnabledHostWithAccessToStoragePools(List<Long> poolIds) {
        List<Long> hostIds = _storagePoolHostDao.findHostsConnectedToPools(poolIds);
        if (hostIds.isEmpty()) {
            return null;
        }
        Collections.shuffle(hostIds);

        for (Long hostId : hostIds) {
            Host host = _hostDao.findById(hostId);
            if (canHostAccessStoragePools(host, poolIds)) {
                return host;
            }
        }

        return null;
    }

    private boolean canHostAccessStoragePools(Host host, List<Long> poolIds) {
        if (poolIds == null || poolIds.isEmpty()) {
            return false;
        }

        for (Long poolId : poolIds) {
            StoragePool pool = _storagePoolDao.findById(poolId);
            if (!canHostAccessStoragePool(host, pool)) {
                return false;
            }
        }

        return true;
    }

    @Override
    @DB
    public List<StoragePoolHostVO> findStoragePoolsConnectedToHost(long hostId) {
        return _storagePoolHostDao.listByHostId(hostId);
    }

    @Override
    public boolean canHostAccessStoragePool(Host host, StoragePool pool) {
        if (host == null || pool == null) {
            return false;
        }

        if (!pool.isManaged()) {
            return true;
        }

        DataStoreProvider storeProvider = _dataStoreProviderMgr.getDataStoreProvider(pool.getStorageProviderName());
        DataStoreDriver storeDriver = storeProvider.getDataStoreDriver();

        if (storeDriver instanceof PrimaryDataStoreDriver && ((PrimaryDataStoreDriver)storeDriver).canHostAccessStoragePool(host, pool)) {
            return true;
        }

        return false;
    }

    @Override
    @DB
    public Host getHost(long hostId) {
        return _hostDao.findById(hostId);
    }

    @Override
    public Host updateSecondaryStorage(long secStorageId, String newUrl) {
        HostVO secHost = _hostDao.findById(secStorageId);
        if (secHost == null) {
            throw new InvalidParameterValueException("Can not find out the secondary storage id: " + secStorageId);
        }

        if (secHost.getType() != Host.Type.SecondaryStorage) {
            throw new InvalidParameterValueException("host: " + secStorageId + " is not a secondary storage");
        }

        URI uri = null;
        try {
            uri = new URI(UriUtils.encodeURIComponent(newUrl));
            if (uri.getScheme() == null) {
                throw new InvalidParameterValueException("uri.scheme is null " + newUrl + ", add nfs:// (or cifs://) as a prefix");
            } else if (uri.getScheme().equalsIgnoreCase("nfs")) {
                if (uri.getHost() == null || uri.getHost().equalsIgnoreCase("") || uri.getPath() == null || uri.getPath().equalsIgnoreCase("")) {
                    throw new InvalidParameterValueException("Your host and/or path is wrong.  Make sure it's of the format nfs://hostname/path");
                }
            } else if (uri.getScheme().equalsIgnoreCase("cifs")) {
                // Don't validate against a URI encoded URI.
                URI cifsUri = new URI(newUrl);
                String warnMsg = UriUtils.getCifsUriParametersProblems(cifsUri);
                if (warnMsg != null) {
                    throw new InvalidParameterValueException(warnMsg);
                }
            }
        } catch (URISyntaxException e) {
            throw new InvalidParameterValueException(newUrl + " is not a valid uri");
        }

        String oldUrl = secHost.getStorageUrl();

        URI oldUri = null;
        try {
            oldUri = new URI(UriUtils.encodeURIComponent(oldUrl));
            if (!oldUri.getScheme().equalsIgnoreCase(uri.getScheme())) {
                throw new InvalidParameterValueException("can not change old scheme:" + oldUri.getScheme() + " to " + uri.getScheme());
            }
        } catch (URISyntaxException e) {
            logger.debug("Failed to get uri from " + oldUrl);
        }

        secHost.setStorageUrl(newUrl);
        secHost.setGuid(newUrl);
        secHost.setName(newUrl);
        _hostDao.update(secHost.getId(), secHost);
        return secHost;
    }

    @Override
    public HypervisorType getHypervisorTypeFromFormat(ImageFormat format) {

        if (format == null) {
            return HypervisorType.None;
        }

        if (format == ImageFormat.VHD) {
            return HypervisorType.XenServer;
        } else if (format == ImageFormat.OVA) {
            return HypervisorType.VMware;
        } else if (format == ImageFormat.QCOW2) {
            return HypervisorType.KVM;
        } else if (format == ImageFormat.RAW) {
            return HypervisorType.Ovm;
        } else if (format == ImageFormat.VHDX) {
            return HypervisorType.Hyperv;
        } else {
            return HypervisorType.None;
        }
    }

    private boolean checkUsagedSpace(StoragePool pool) {
        // Managed storage does not currently deal with accounting for physically used space (only provisioned space). Just return true if "pool" is managed.
        if (pool.isManaged() && !canPoolProvideStorageStats(pool)) {
            return true;
        }

        long totalSize = pool.getCapacityBytes();
        long usedSize = getUsedSize(pool);
        double usedPercentage = ((double)usedSize / (double)totalSize);
        double storageUsedThreshold = CapacityManager.StorageCapacityDisableThreshold.valueIn(pool.getDataCenterId());
        if (logger.isDebugEnabled()) {
            logger.debug("Checking pool " + pool.getId() + " for storage, totalSize: " + pool.getCapacityBytes() + ", usedBytes: " + pool.getUsedBytes() +
                    ", usedPct: " + usedPercentage + ", disable threshold: " + storageUsedThreshold);
        }
        if (usedPercentage >= storageUsedThreshold) {
            if (logger.isDebugEnabled()) {
                logger.debug("Insufficient space on pool: " + pool.getId() + " since its usage percentage: " + usedPercentage +
                        " has crossed the pool.storage.capacity.disablethreshold: " + storageUsedThreshold);
            }
            return false;
        }
        return true;
    }

    private long getUsedSize(StoragePool pool) {
        if (pool.getStorageProviderName().equalsIgnoreCase(DataStoreProvider.DEFAULT_PRIMARY) || canPoolProvideStorageStats(pool)) {
            return (pool.getUsedBytes());
        }

        StatsCollector sc = StatsCollector.getInstance();
        if (sc != null) {
            StorageStats stats = sc.getStoragePoolStats(pool.getId());
            if (stats == null) {
                stats = sc.getStorageStats(pool.getId());
            }
            if (stats != null) {
                return (stats.getByteUsed());
            }
        }

        return 0;
    }

    protected boolean checkIfPoolIopsCapacityNull(StoragePool pool) {
        // Only IOPS-guaranteed primary storage like SolidFire is using/setting IOPS.
        // This check returns true for storage that does not specify IOPS.
        if (pool.getCapacityIops() == null) {
            logger.info("Storage pool " + pool.getName() + " (" + pool.getId() + ") does not supply IOPS capacity, assuming enough capacity");

            return true;
        }
        return false;
    }

<<<<<<< HEAD
    protected boolean storagePoolHasEnoughIops(long requestedIops, StoragePool pool, boolean skipPoolNullIopsCheck) {
        if (!skipPoolNullIopsCheck && checkIfPoolIopsCapacityNull(pool)) {
=======
    protected boolean storagePoolHasEnoughIops(long requestedIops, List<Pair<Volume, DiskProfile>> requestedVolumes, StoragePool pool, boolean skipPoolCheck) {
        if (!skipPoolCheck && checkIfPoolIopsCapacityNull(pool)) {
>>>>>>> 9581f7a9
            return true;
        }
        StoragePoolVO storagePoolVo = _storagePoolDao.findById(pool.getId());
        long currentIops = _capacityMgr.getUsedIops(storagePoolVo);
        long futureIops = currentIops + requestedIops;
        boolean hasEnoughIops = futureIops <= pool.getCapacityIops();
        String hasCapacity = hasEnoughIops ? "has" : "does not have";
        logger.debug(String.format("Pool [%s] %s enough IOPS to allocate volumes [%s].", pool, hasCapacity, requestedVolumes));
        return hasEnoughIops;
    }

    @Override
    public boolean storagePoolHasEnoughIops(List<Pair<Volume, DiskProfile>> requestedVolumes, StoragePool pool) {
        if (requestedVolumes == null || requestedVolumes.isEmpty() || pool == null) {
            logger.debug(String.format("Cannot check if storage [%s] has enough IOPS to allocate volumes [%s].", pool, requestedVolumes));
            return false;
        }
        if (checkIfPoolIopsCapacityNull(pool)) {
            return true;
        }
        long requestedIops = 0;
        for (Pair<Volume, DiskProfile> volumeDiskProfilePair : requestedVolumes) {
            Volume requestedVolume = volumeDiskProfilePair.first();
            DiskProfile diskProfile = volumeDiskProfilePair.second();
            Long minIops = requestedVolume.getMinIops();
            if (requestedVolume.getDiskOfferingId() != diskProfile.getDiskOfferingId()) {
                minIops = diskProfile.getMinIops();
            }

            if (minIops != null && minIops > 0) {
                requestedIops += minIops;
            }
        }
        return storagePoolHasEnoughIops(requestedIops, requestedVolumes, pool, true);
    }

    @Override
    public boolean storagePoolHasEnoughIops(Long requestedIops, StoragePool pool) {
        if (pool == null) {
            return false;
        }
        if (requestedIops == null || requestedIops == 0) {
            return true;
        }
        return storagePoolHasEnoughIops(requestedIops, pool, false);
    }

    @Override
    public boolean storagePoolHasEnoughSpace(Long size, StoragePool pool) {
        if (size == null || size == 0) {
            return true;
        }
        final StoragePoolVO poolVO = _storagePoolDao.findById(pool.getId());
        long allocatedSizeWithTemplate = _capacityMgr.getAllocatedPoolCapacity(poolVO, null);
        return checkPoolforSpace(pool, allocatedSizeWithTemplate, size);
    }

    @Override
    public boolean storagePoolHasEnoughSpace(List<Pair<Volume, DiskProfile>> volumeDiskProfilePairs, StoragePool pool) {
        return storagePoolHasEnoughSpace(volumeDiskProfilePairs, pool, null);
    }

    @Override
    public boolean storagePoolHasEnoughSpace(List<Pair<Volume, DiskProfile>> volumeDiskProfilesList, StoragePool pool, Long clusterId) {
        if (CollectionUtils.isEmpty(volumeDiskProfilesList)) {
            logger.debug(String.format("Cannot check if pool [%s] has enough space to allocate volumes because the volumes list is empty.", pool));
            return false;
        }

        if (!checkUsagedSpace(pool)) {
            logger.debug(String.format("Cannot allocate pool [%s] because there is not enough space in this pool.", pool));
            return false;
        }

        // allocated space includes templates
        if (logger.isDebugEnabled()) {
            logger.debug("Destination pool id: " + pool.getId());
        }
        // allocated space includes templates
        final StoragePoolVO poolVO = _storagePoolDao.findById(pool.getId());
        long allocatedSizeWithTemplate = _capacityMgr.getAllocatedPoolCapacity(poolVO, null);
        long totalAskingSize = 0;

        for (Pair<Volume, DiskProfile> volumeDiskProfilePair : volumeDiskProfilesList) {
            // refreshing the volume from the DB to get latest hv_ss_reserve (hypervisor snapshot reserve) field
            // I could have just assigned this to "volume", but decided to make a new variable for it so that it
            // might be clearer that this "volume" in "volumeDiskProfilesList" still might have an old value for hv_ss_reverse.
            Volume volume = volumeDiskProfilePair.first();
            DiskProfile diskProfile = volumeDiskProfilePair.second();
            VolumeVO volumeVO = volumeDao.findById(volume.getId());

            if (volumeVO.getHypervisorSnapshotReserve() == null) {
                // update the volume's hv_ss_reserve (hypervisor snapshot reserve) from a disk offering (used for managed storage)
                volService.updateHypervisorSnapshotReserveForVolume(getDiskOfferingVO(volumeVO), volumeVO.getId(), getHypervisorType(volumeVO));

                // hv_ss_reserve field might have been updated; refresh from DB to make use of it in getDataObjectSizeIncludingHypervisorSnapshotReserve
                volumeVO = volumeDao.findById(volume.getId());
            }

            // this if statement should resolve to true at most once per execution of the for loop its contained within (for a root disk that is
            // to leverage a template)
            if (volume.getTemplateId() != null) {
                VMTemplateVO tmpl = _templateDao.findByIdIncludingRemoved(volume.getTemplateId());

                if (tmpl != null && !ImageFormat.ISO.equals(tmpl.getFormat())) {
                    allocatedSizeWithTemplate = _capacityMgr.getAllocatedPoolCapacity(poolVO, tmpl);
                }
            }

            if (logger.isDebugEnabled()) {
                logger.debug("Pool ID for the volume with ID " + volumeVO.getId() + " is " + volumeVO.getPoolId());
            }

            // A ready-state volume is already allocated in a pool, so the asking size is zero for it.
            // In case the volume is moving across pools or is not ready yet, the asking size has to be computed.
            if ((volumeVO.getState() != Volume.State.Ready) || (volumeVO.getPoolId() != pool.getId())) {
                totalAskingSize += getDataObjectSizeIncludingHypervisorSnapshotReserve(volumeVO, diskProfile, poolVO);

                totalAskingSize += getAskingSizeForTemplateBasedOnClusterAndStoragePool(volumeVO.getTemplateId(), clusterId, poolVO);
            }
        }

        return checkPoolforSpace(pool, allocatedSizeWithTemplate, totalAskingSize);
    }

    @Override
    public boolean storagePoolHasEnoughSpaceForResize(StoragePool pool, long currentSize, long newSize) {
        if (!checkUsagedSpace(pool)) {
            return false;
        }
        if (logger.isDebugEnabled()) {
            logger.debug("Destination pool id: " + pool.getId());
        }
        long totalAskingSize = newSize - currentSize;

        if (totalAskingSize <= 0) {
            return true;
        } else {
            final StoragePoolVO poolVO = _storagePoolDao.findById(pool.getId());
            final long allocatedSizeWithTemplate = _capacityMgr.getAllocatedPoolCapacity(poolVO, null);
            return checkPoolforSpace(pool, allocatedSizeWithTemplate, totalAskingSize);
        }
    }

    protected Answer getCheckDatastorePolicyComplianceAnswer(String storagePolicyId, StoragePool pool) throws StorageUnavailableException {
        if (StringUtils.isEmpty(storagePolicyId)) {
            return null;
        }
        VsphereStoragePolicyVO storagePolicyVO = _vsphereStoragePolicyDao.findById(Long.parseLong(storagePolicyId));
        List<Long> hostIds = getUpHostsInPool(pool.getId());
        Collections.shuffle(hostIds);

        if (CollectionUtils.isEmpty(hostIds)) {
            throw new StorageUnavailableException("Unable to send command to the pool " + pool.getName() + " due to there is no enabled hosts up in this cluster", pool.getId());
        }
        try {
            StorageFilerTO storageFilerTO = new StorageFilerTO(pool);
            CheckDataStoreStoragePolicyComplainceCommand cmd = new CheckDataStoreStoragePolicyComplainceCommand(storagePolicyVO.getPolicyId(), storageFilerTO);
            long targetHostId = _hvGuruMgr.getGuruProcessedCommandTargetHost(hostIds.get(0), cmd);
            return _agentMgr.send(targetHostId, cmd);
        } catch (AgentUnavailableException e) {
            logger.debug("Unable to send storage pool command to " + pool + " via " + hostIds.get(0), e);
            throw new StorageUnavailableException("Unable to send command to the pool ", pool.getId());
        } catch (OperationTimedoutException e) {
            logger.debug("Failed to process storage pool command to " + pool + " via " + hostIds.get(0), e);
            throw new StorageUnavailableException("Failed to process storage command to the pool ", pool.getId());
        }
    }

    @Override
    public boolean isStoragePoolCompliantWithStoragePolicy(long diskOfferingId, StoragePool pool) throws StorageUnavailableException {
        String storagePolicyId = _diskOfferingDetailsDao.getDetail(diskOfferingId, ApiConstants.STORAGE_POLICY);
        Answer answer = getCheckDatastorePolicyComplianceAnswer(storagePolicyId, pool);
        return answer == null || answer.getResult();
    }

    @Override
    public boolean isStoragePoolCompliantWithStoragePolicy(List<Pair<Volume, DiskProfile>> volumes, StoragePool pool) throws StorageUnavailableException {
        if (CollectionUtils.isEmpty(volumes)) {
            return false;
        }
        List<Pair<Volume, Answer>> answers = new ArrayList<Pair<Volume, Answer>>();

        for (Pair<Volume, DiskProfile> volumeDiskProfilePair : volumes) {
            String storagePolicyId = null;
            Volume volume = volumeDiskProfilePair.first();
            DiskProfile diskProfile = volumeDiskProfilePair.second();
            if (volume.getVolumeType() == Type.ROOT) {
                Long vmId = volume.getInstanceId();
                if (vmId != null) {
                    VMInstanceVO vm = _vmInstanceDao.findByIdIncludingRemoved(vmId);
                    storagePolicyId = _serviceOfferingDetailsDao.getDetail(vm.getServiceOfferingId(), ApiConstants.STORAGE_POLICY);
                }
            } else {
                storagePolicyId = _diskOfferingDetailsDao.getDetail(diskProfile.getDiskOfferingId(), ApiConstants.STORAGE_POLICY);
            }
<<<<<<< HEAD
            Answer answer = getCheckDatastorePolicyComplianceAnswer(storagePolicyId, pool);
            if (answer != null) {
                answers.add(new Pair<>(volume, answer));
=======
            if (StringUtils.isNotEmpty(storagePolicyId)) {
                VsphereStoragePolicyVO storagePolicyVO = _vsphereStoragePolicyDao.findById(Long.parseLong(storagePolicyId));
                List<Long> hostIds = getUpHostsInPool(pool.getId());
                Collections.shuffle(hostIds);

                if (hostIds == null || hostIds.isEmpty()) {
                    throw new StorageUnavailableException("Unable to send command to the pool " + pool.getName() + " due to there is no enabled hosts up in this cluster", pool.getId());
                }
                try {
                    StorageFilerTO storageFilerTO = new StorageFilerTO(pool);
                    CheckDataStoreStoragePolicyComplainceCommand cmd = new CheckDataStoreStoragePolicyComplainceCommand(storagePolicyVO.getPolicyId(), storageFilerTO);
                    long targetHostId = _hvGuruMgr.getGuruProcessedCommandTargetHost(hostIds.get(0), cmd);
                    Answer answer = _agentMgr.send(targetHostId, cmd);
                    answers.add(new Pair<>(volume, answer));
                } catch (AgentUnavailableException e) {
                    logger.debug("Unable to send storage pool command to " + pool + " via " + hostIds.get(0), e);
                    throw new StorageUnavailableException("Unable to send command to the pool ", pool.getId());
                } catch (OperationTimedoutException e) {
                    logger.debug("Failed to process storage pool command to " + pool + " via " + hostIds.get(0), e);
                    throw new StorageUnavailableException("Failed to process storage command to the pool ", pool.getId());
                }
>>>>>>> 9581f7a9
            }
        }
        // check cummilative result for all volumes
        for (Pair<Volume, Answer> answer : answers) {
            if (!answer.second().getResult()) {
                logger.debug(String.format("Storage pool %s is not compliance with storage policy for volume %s", pool.getUuid(), answer.first().getName()));
                return false;
            }
        }
        return true;
    }

    protected boolean checkPoolforSpace(StoragePool pool, long allocatedSizeWithTemplate, long totalAskingSize) {
        // allocated space includes templates
        StoragePoolVO poolVO = _storagePoolDao.findById(pool.getId());

        long totalOverProvCapacity;

        if (pool.getPoolType().supportsOverProvisioning()) {
            BigDecimal overProvFactor = getStorageOverProvisioningFactor(pool.getId());

            totalOverProvCapacity = overProvFactor.multiply(new BigDecimal(pool.getCapacityBytes())).longValue();

            logger.debug("Found storage pool " + pool.getName() + " of type " + pool.getPoolType().toString() + " with overprovisioning factor " + overProvFactor.toString());
            logger.debug("Total over provisioned capacity calculated is " + overProvFactor + " * " + toHumanReadableSize(pool.getCapacityBytes()));
        } else {
            totalOverProvCapacity = pool.getCapacityBytes();

            logger.debug("Found storage pool " + poolVO.getName() + " of type " + pool.getPoolType().toString());
        }

        logger.debug("Total capacity of the pool " + poolVO.getName() + " with ID " + pool.getId() + " is " + toHumanReadableSize(totalOverProvCapacity));

        double storageAllocatedThreshold = CapacityManager.StorageAllocatedCapacityDisableThreshold.valueIn(pool.getDataCenterId());

        if (logger.isDebugEnabled()) {
            logger.debug("Checking pool: " + pool.getId() + " for storage allocation , maxSize : " + toHumanReadableSize(totalOverProvCapacity) + ", totalAllocatedSize : " + toHumanReadableSize(allocatedSizeWithTemplate)
                    + ", askingSize : " + toHumanReadableSize(totalAskingSize) + ", allocated disable threshold: " + storageAllocatedThreshold);
        }

        double usedPercentage = (allocatedSizeWithTemplate + totalAskingSize) / (double)(totalOverProvCapacity);

        if (usedPercentage > storageAllocatedThreshold) {
            if (logger.isDebugEnabled()) {
                logger.debug("Insufficient un-allocated capacity on: " + pool.getId() + " for storage allocation since its allocated percentage: " + usedPercentage
                        + " has crossed the allocated pool.storage.allocated.capacity.disablethreshold: " + storageAllocatedThreshold + ", skipping this pool");
            }

            return false;
        }

        if (totalOverProvCapacity < (allocatedSizeWithTemplate + totalAskingSize)) {
            if (logger.isDebugEnabled()) {
                logger.debug("Insufficient un-allocated capacity on: " + pool.getId() + " for storage allocation, not enough storage, maxSize : " + toHumanReadableSize(totalOverProvCapacity)
                        + ", totalAllocatedSize : " + toHumanReadableSize(allocatedSizeWithTemplate) + ", askingSize : " + toHumanReadableSize(totalAskingSize));
            }

            return false;
        }

        return true;
    }

    /**
     * Storage plug-ins for managed storage can be designed in such a way as to store a template on the primary storage once and
     * make use of it via storage-side cloning.
     *
     * This method determines how many more bytes it will need for the template (if the template is already stored on the primary storage,
     * then the answer is 0).
     */
    private long getAskingSizeForTemplateBasedOnClusterAndStoragePool(Long templateId, Long clusterId, StoragePoolVO storagePoolVO) {
        if (templateId == null || clusterId == null || storagePoolVO == null || !storagePoolVO.isManaged()) {
            return 0;
        }

        VMTemplateVO tmpl = _templateDao.findByIdIncludingRemoved(templateId);

        if (tmpl == null || ImageFormat.ISO.equals(tmpl.getFormat())) {
            return 0;
        }

        HypervisorType hypervisorType = tmpl.getHypervisorType();

        // The getSupportsResigning method is applicable for XenServer as a UUID-resigning patch may or may not be installed on those hypervisor hosts.
        if (_clusterDao.getSupportsResigning(clusterId) || HypervisorType.VMware.equals(hypervisorType) || HypervisorType.KVM.equals(hypervisorType)) {
            return getBytesRequiredForTemplate(tmpl, storagePoolVO);
        }

        return 0;
    }

    private long getDataObjectSizeIncludingHypervisorSnapshotReserve(Volume volume, DiskProfile diskProfile, StoragePool pool) {
        DataStoreProvider storeProvider = _dataStoreProviderMgr.getDataStoreProvider(pool.getStorageProviderName());
        DataStoreDriver storeDriver = storeProvider.getDataStoreDriver();

        if (storeDriver instanceof PrimaryDataStoreDriver) {
            PrimaryDataStoreDriver primaryStoreDriver = (PrimaryDataStoreDriver)storeDriver;

            VolumeInfo volumeInfo = volFactory.getVolume(volume.getId());
            if (volume.getDiskOfferingId() != diskProfile.getDiskOfferingId()) {
                return diskProfile.getSize();
            }
            return primaryStoreDriver.getDataObjectSizeIncludingHypervisorSnapshotReserve(volumeInfo, pool);
        }

        return volume.getSize();
    }

    private DiskOfferingVO getDiskOfferingVO(Volume volume) {
        Long diskOfferingId = volume.getDiskOfferingId();

        return _diskOfferingDao.findById(diskOfferingId);
    }

    private HypervisorType getHypervisorType(Volume volume) {
        Long instanceId = volume.getInstanceId();

        VMInstanceVO vmInstance = _vmInstanceDao.findById(instanceId);

        if (vmInstance != null) {
            return vmInstance.getHypervisorType();
        }

        return null;
    }

    private long getBytesRequiredForTemplate(VMTemplateVO tmpl, StoragePool pool) {
        if (tmplFactory.isTemplateMarkedForDirectDownload(tmpl.getId())) {
            return tmpl.getSize();
        }

        DataStoreProvider storeProvider = _dataStoreProviderMgr.getDataStoreProvider(pool.getStorageProviderName());
        DataStoreDriver storeDriver = storeProvider.getDataStoreDriver();

        if (storeDriver instanceof PrimaryDataStoreDriver) {
            PrimaryDataStoreDriver primaryStoreDriver = (PrimaryDataStoreDriver)storeDriver;

            TemplateInfo templateInfo = tmplFactory.getReadyTemplateOnImageStore(tmpl.getId(), pool.getDataCenterId());

            return primaryStoreDriver.getBytesRequiredForTemplate(templateInfo, pool);
        }

        return tmpl.getSize();
    }

    @Override
    public boolean storagePoolCompatibleWithVolumePool(StoragePool pool, Volume volume) {
        if (pool == null || volume == null) {
            logger.debug(String.format("Cannot check if storage pool [%s] is compatible with volume [%s].", pool, volume));
            return false;
        }

        if (volume.getPoolId() == null) {
            logger.debug(String.format("Volume [%s] is not allocated to any pool. Cannot check compatibility with pool [%s].", volume, pool));
            return true;
        }

        StoragePool volumePool = _storagePoolDao.findById(volume.getPoolId());
        if (volumePool == null) {
            logger.debug(String.format("Pool [%s] used by volume [%s] does not exist. Cannot check compatibility.", pool, volume));
            return true;
        }

        if (volume.getState() == Volume.State.Ready) {
            if (volumePool.getPoolType() == Storage.StoragePoolType.PowerFlex && pool.getPoolType() != Storage.StoragePoolType.PowerFlex) {
                logger.debug(String.format("Pool [%s] with type [%s] does not match volume [%s] pool type [%s].", pool, pool.getPoolType(), volume, volumePool.getPoolType()));
                return false;
            } else if (volumePool.getPoolType() != Storage.StoragePoolType.PowerFlex && pool.getPoolType() == Storage.StoragePoolType.PowerFlex) {
                logger.debug(String.format("Pool [%s] with type [%s] does not match volume [%s] pool type [%s].", pool, pool.getPoolType(), volume, volumePool.getPoolType()));
                return false;
            }
        } else {
            logger.debug(String.format("Cannot check compatibility of pool [%s] because volume [%s] is not in [%s] state.", pool, volume, Volume.State.Ready));
            return false;
        }
        logger.debug(String.format("Pool [%s] is compatible with volume [%s].", pool, volume));
        return true;
    }

    @Override
    public void createCapacityEntry(long poolId) {
        StoragePoolVO storage = _storagePoolDao.findById(poolId);
        createCapacityEntry(storage, Capacity.CAPACITY_TYPE_STORAGE_ALLOCATED, 0);
    }

    @Override
    public synchronized boolean registerHostListener(String providerName, HypervisorHostListener listener) {
        hostListeners.put(providerName, listener);
        return true;
    }

    @Override
    public Answer sendToPool(long poolId, Command cmd) throws StorageUnavailableException {
        return null;
    }

    @Override
    public Answer[] sendToPool(long poolId, Commands cmd) throws StorageUnavailableException {
        return null;
    }

    @Override
    public String getName() {
        return null;
    }

    private String getValidTemplateName(Long zoneId, HypervisorType hType) {
        String templateName = null;
        switch (hType) {
            case XenServer:
                templateName = VirtualNetworkApplianceManager.RouterTemplateXen.valueIn(zoneId);
                break;
            case KVM:
                templateName = VirtualNetworkApplianceManager.RouterTemplateKvm.valueIn(zoneId);
                break;
            case VMware:
                templateName = VirtualNetworkApplianceManager.RouterTemplateVmware.valueIn(zoneId);
                break;
            case Hyperv:
                templateName = VirtualNetworkApplianceManager.RouterTemplateHyperV.valueIn(zoneId);
                break;
            case LXC:
                templateName = VirtualNetworkApplianceManager.RouterTemplateLxc.valueIn(zoneId);
                break;
            default:
                break;
        }
        return templateName;
    }
    @Override
    public ImageStore discoverImageStore(String name, String url, String providerName, Long zoneId, Map details) throws IllegalArgumentException, DiscoveryException, InvalidParameterValueException {
        DataStoreProvider storeProvider = _dataStoreProviderMgr.getDataStoreProvider(providerName);

        if (storeProvider == null) {
            storeProvider = _dataStoreProviderMgr.getDefaultImageDataStoreProvider();
            if (storeProvider == null) {
                throw new InvalidParameterValueException("can't find image store provider: " + providerName);
            }
            providerName = storeProvider.getName(); // ignored passed provider name and use default image store provider name
        }

        ScopeType scopeType = ScopeType.ZONE;
        if (zoneId == null) {
            scopeType = ScopeType.REGION;
        }

        if (name == null) {
            name = url;
        }

        ImageStoreVO imageStore = _imageStoreDao.findByName(name);
        if (imageStore != null) {
            throw new InvalidParameterValueException("The image store with name " + name + " already exists, try creating with another name");
        }

        // check if scope is supported by store provider
        if (!((ImageStoreProvider)storeProvider).isScopeSupported(scopeType)) {
            throw new InvalidParameterValueException("Image store provider " + providerName + " does not support scope " + scopeType);
        }

        // check if we have already image stores from other different providers,
        // we currently are not supporting image stores from different
        // providers co-existing
        List<ImageStoreVO> imageStores = _imageStoreDao.listImageStores();
        for (ImageStoreVO store : imageStores) {
            if (!store.getProviderName().equalsIgnoreCase(providerName)) {
                throw new InvalidParameterValueException("You can only add new image stores from the same provider " + store.getProviderName() + " already added");
            }
        }

        if (zoneId != null) {
            // Check if the zone exists in the system
            DataCenterVO zone = _dcDao.findById(zoneId);
            if (zone == null) {
                throw new InvalidParameterValueException("Can't find zone by id " + zoneId);
            }

            Account account = CallContext.current().getCallingAccount();
            if (Grouping.AllocationState.Disabled == zone.getAllocationState() && !_accountMgr.isRootAdmin(account.getId())) {
                PermissionDeniedException ex = new PermissionDeniedException("Cannot perform this operation, Zone with specified id is currently disabled");
                ex.addProxyObject(zone.getUuid(), "dcId");
                throw ex;
            }
        }

        Map<String, Object> params = new HashMap<>();
        params.put("zoneId", zoneId);
        params.put("url", url);
        params.put("name", name);
        params.put("details", details);
        params.put("scope", scopeType);
        params.put("providerName", storeProvider.getName());
        params.put("role", DataStoreRole.Image);

        DataStoreLifeCycle lifeCycle = storeProvider.getDataStoreLifeCycle();

        DataStore store;
        try {
            store = lifeCycle.initialize(params);
        } catch (Exception e) {
            if (logger.isDebugEnabled()) {
                logger.debug("Failed to add data store: " + e.getMessage(), e);
            }
            throw new CloudRuntimeException("Failed to add data store: " + e.getMessage(), e);
        }

        if (((ImageStoreProvider)storeProvider).needDownloadSysTemplate()) {
            // trigger system vm template download
            _imageSrv.downloadBootstrapSysTemplate(store);
        } else {
            // populate template_store_ref table
            _imageSrv.addSystemVMTemplatesToSecondary(store);
            _imageSrv.handleTemplateSync(store);
            registerSystemVmTemplateOnFirstNfsStore(zoneId, providerName, url, store);
        }

        // associate builtin template with zones associated with this image store
        associateCrosszoneTemplatesToZone(zoneId);

        // duplicate cache store records to region wide storage
        if (scopeType == ScopeType.REGION) {
            duplicateCacheStoreRecordsToRegionStore(store.getId());
        }

        return (ImageStore)_dataStoreMgr.getDataStore(store.getId(), DataStoreRole.Image);
    }

    private void registerSystemVmTemplateOnFirstNfsStore(Long zoneId, String providerName, String url, DataStore store) {
        if (DataStoreProvider.NFS_IMAGE.equals(providerName) && zoneId != null) {
            Transaction.execute(new TransactionCallbackNoReturn() {
                @Override
                public void doInTransactionWithoutResult(final TransactionStatus status) {
                    List<ImageStoreVO> stores = _imageStoreDao.listAllStoresInZone(zoneId, providerName, DataStoreRole.Image);
                    stores = stores.stream().filter(str -> str.getId() != store.getId()).collect(Collectors.toList());
                    // Check if it's the only/first store in the zone
                    if (stores.size() == 0) {
                        List<HypervisorType> hypervisorTypes = _clusterDao.getAvailableHypervisorInZone(zoneId);
                        Set<HypervisorType> hypSet = new HashSet<HypervisorType>(hypervisorTypes);
                        TransactionLegacy txn = TransactionLegacy.open("AutomaticTemplateRegister");
                        SystemVmTemplateRegistration systemVmTemplateRegistration = new SystemVmTemplateRegistration();
                        String filePath = null;
                        try {
                            filePath = Files.createTempDirectory(SystemVmTemplateRegistration.TEMPORARY_SECONDARY_STORE).toString();
                            if (filePath == null) {
                                throw new CloudRuntimeException("Failed to create temporary file path to mount the store");
                            }
                            Pair<String, Long> storeUrlAndId = new Pair<>(url, store.getId());
                            for (HypervisorType hypervisorType : hypSet) {
                                try {
                                    if (HypervisorType.Simulator == hypervisorType) {
                                        continue;
                                    }
                                    String templateName = getValidTemplateName(zoneId, hypervisorType);
                                    Pair<Hypervisor.HypervisorType, String> hypervisorAndTemplateName =
                                            new Pair<>(hypervisorType, templateName);
                                    Long templateId = systemVmTemplateRegistration.getRegisteredTemplateId(hypervisorAndTemplateName);
                                    VMTemplateVO vmTemplateVO = null;
                                    TemplateDataStoreVO templateVO = null;
                                    if (templateId != null) {
                                        vmTemplateVO = _templateDao.findById(templateId);
                                        templateVO = _templateStoreDao.findByTemplate(templateId, DataStoreRole.Image);
                                        if (templateVO != null) {
                                            try {
                                                if (SystemVmTemplateRegistration.validateIfSeeded(url, templateVO.getInstallPath())) {
                                                    continue;
                                                }
                                            } catch (Exception e) {
                                                logger.error("Failed to validated if template is seeded", e);
                                            }
                                        }
                                    }
                                    SystemVmTemplateRegistration.mountStore(storeUrlAndId.first(), filePath);
                                    if (templateVO != null && vmTemplateVO != null) {
                                        systemVmTemplateRegistration.registerTemplate(hypervisorAndTemplateName, storeUrlAndId, vmTemplateVO, templateVO, filePath);
                                    } else {
                                        systemVmTemplateRegistration.registerTemplate(hypervisorAndTemplateName, storeUrlAndId, filePath);
                                    }
                                } catch (CloudRuntimeException e) {
                                    SystemVmTemplateRegistration.unmountStore(filePath);
                                    logger.error(String.format("Failed to register systemVM template for hypervisor: %s", hypervisorType.name()), e);
                                }
                            }
                        } catch (Exception e) {
                            logger.error("Failed to register systemVM template(s)");
                        } finally {
                            SystemVmTemplateRegistration.unmountStore(filePath);
                            txn.close();
                        }
                    }
                }
            });
        }
    }
    @Override
    public ImageStore migrateToObjectStore(String name, String url, String providerName, Map<String, String> details) throws DiscoveryException, InvalidParameterValueException {
        // check if current cloud is ready to migrate, we only support cloud with only NFS secondary storages
        List<ImageStoreVO> imgStores = _imageStoreDao.listImageStores();
        List<ImageStoreVO> nfsStores = new ArrayList<ImageStoreVO>();
        if (imgStores != null && imgStores.size() > 0) {
            for (ImageStoreVO store : imgStores) {
                if (!store.getProviderName().equals(DataStoreProvider.NFS_IMAGE)) {
                    throw new InvalidParameterValueException("We only support migrate NFS secondary storage to use object store!");
                } else {
                    nfsStores.add(store);
                }
            }
        }
        // convert all NFS secondary storage to staging store
        if (nfsStores != null && nfsStores.size() > 0) {
            for (ImageStoreVO store : nfsStores) {
                long storeId = store.getId();

                _accountMgr.checkAccessAndSpecifyAuthority(CallContext.current().getCallingAccount(), store.getDataCenterId());

                DataStoreProvider provider = _dataStoreProviderMgr.getDataStoreProvider(store.getProviderName());
                DataStoreLifeCycle lifeCycle = provider.getDataStoreLifeCycle();
                DataStore secStore = _dataStoreMgr.getDataStore(storeId, DataStoreRole.Image);
                lifeCycle.migrateToObjectStore(secStore);
                // update store_role in template_store_ref and snapshot_store_ref to ImageCache
                _templateStoreDao.updateStoreRoleToCachce(storeId);
                _snapshotStoreDao.updateStoreRoleToCache(storeId);
            }
        }
        // add object store
        return discoverImageStore(name, url, providerName, null, details);
    }

    @Override
    @ActionEvent(eventType = EventTypes.EVENT_UPDATE_IMAGE_STORE_ACCESS_STATE,
            eventDescription = "image store access updated")
    public ImageStore updateImageStoreStatus(Long id, Boolean readonly) {
        // Input validation
        ImageStoreVO imageStoreVO = _imageStoreDao.findById(id);
        if (imageStoreVO == null) {
            throw new IllegalArgumentException("Unable to find image store with ID: " + id);
        }
        imageStoreVO.setReadonly(readonly);
        _imageStoreDao.update(id, imageStoreVO);
        return imageStoreVO;
    }

    /**
     * @param poolId - Storage pool id for pool to update.
     * @param failOnChecks - If true, throw an error if pool type and state checks fail.
     */
    @Override
    public void updateStorageCapabilities(Long poolId, boolean failOnChecks) {
        StoragePoolVO pool = _storagePoolDao.findById(poolId);

        if (pool == null) {
            throw new CloudRuntimeException("Primary storage not found for id: " + poolId);
        }

        // Only checking NFS for now - required for disk provisioning type support for vmware.
        if (pool.getPoolType() != StoragePoolType.NetworkFilesystem) {
            if (failOnChecks) {
                throw new CloudRuntimeException("Storage capabilities update only supported on NFS storage mounted.");
            }
            return;
        }

        if (pool.getStatus() != StoragePoolStatus.Initialized && pool.getStatus() != StoragePoolStatus.Up) {
            if (failOnChecks){
                throw new CloudRuntimeException("Primary storage is not in the right state to update capabilities");
            }
            return;
        }

        HypervisorType hypervisor = pool.getHypervisor();

        if (hypervisor == null){
            if (pool.getClusterId() != null) {
                ClusterVO cluster = _clusterDao.findById(pool.getClusterId());
                hypervisor = cluster.getHypervisorType();
            }
        }

        if (!HypervisorType.VMware.equals(hypervisor)) {
            if (failOnChecks) {
                throw new CloudRuntimeException("Storage capabilities update only supported on VMWare.");
            }
            return;
        }

        // find the host
        List<Long> poolIds = new ArrayList<Long>();
        poolIds.add(pool.getId());
        List<Long> hosts = _storagePoolHostDao.findHostsConnectedToPools(poolIds);
        if (hosts.size() > 0) {
            GetStoragePoolCapabilitiesCommand cmd = new GetStoragePoolCapabilitiesCommand();
            cmd.setPool(new StorageFilerTO(pool));
            GetStoragePoolCapabilitiesAnswer answer = (GetStoragePoolCapabilitiesAnswer) _agentMgr.easySend(hosts.get(0), cmd);
            if (answer.getPoolDetails() != null && answer.getPoolDetails().containsKey(Storage.Capability.HARDWARE_ACCELERATION.toString())) {
                StoragePoolDetailVO hardwareAccelerationSupported = _storagePoolDetailsDao.findDetail(pool.getId(), Storage.Capability.HARDWARE_ACCELERATION.toString());
                if (hardwareAccelerationSupported == null) {
                    StoragePoolDetailVO storagePoolDetailVO = new StoragePoolDetailVO(pool.getId(), Storage.Capability.HARDWARE_ACCELERATION.toString(), answer.getPoolDetails().get(Storage.Capability.HARDWARE_ACCELERATION.toString()), false);
                    _storagePoolDetailsDao.persist(storagePoolDetailVO);
                } else {
                    hardwareAccelerationSupported.setValue(answer.getPoolDetails().get(Storage.Capability.HARDWARE_ACCELERATION.toString()));
                    _storagePoolDetailsDao.update(hardwareAccelerationSupported.getId(), hardwareAccelerationSupported);
                }
            } else {
                if (answer != null && !answer.getResult()) {
                    logger.error("Failed to update storage pool capabilities: " + answer.getDetails());
                    if (failOnChecks) {
                        throw new CloudRuntimeException(answer.getDetails());
                    }
                }
            }
        }
    }

    private void duplicateCacheStoreRecordsToRegionStore(long storeId) {
        _templateStoreDao.duplicateCacheRecordsOnRegionStore(storeId);
        _snapshotStoreDao.duplicateCacheRecordsOnRegionStore(storeId);
        _volumeStoreDao.duplicateCacheRecordsOnRegionStore(storeId);
    }

    private void associateCrosszoneTemplatesToZone(Long zoneId) {
        VMTemplateZoneVO tmpltZone;

        List<VMTemplateVO> allTemplates = _vmTemplateDao.listAll();
        List<Long> dcIds = new ArrayList<Long>();
        if (zoneId != null) {
            dcIds.add(zoneId);
        } else {
            List<DataCenterVO> dcs = _dcDao.listAll();
            if (dcs != null) {
                for (DataCenterVO dc : dcs) {
                    dcIds.add(dc.getId());
                }
            }
        }

        for (VMTemplateVO vt : allTemplates) {
            if (vt.isCrossZones()) {
                for (Long dcId : dcIds) {
                    tmpltZone = _vmTemplateZoneDao.findByZoneTemplate(dcId, vt.getId());
                    if (tmpltZone == null) {
                        VMTemplateZoneVO vmTemplateZone = new VMTemplateZoneVO(dcId, vt.getId(), new Date());
                        _vmTemplateZoneDao.persist(vmTemplateZone);
                    }
                }
            }
        }
    }

    @Override
    public boolean deleteImageStore(DeleteImageStoreCmd cmd) {
        final long storeId = cmd.getId();
        // Verify that image store exists
        ImageStoreVO store = _imageStoreDao.findById(storeId);
        if (store == null) {
            throw new InvalidParameterValueException("Image store with id " + storeId + " doesn't exist");
        }
        _accountMgr.checkAccessAndSpecifyAuthority(CallContext.current().getCallingAccount(), store.getDataCenterId());

        // Verify that there are no live snapshot, template, volume on the image
        // store to be deleted
        List<SnapshotDataStoreVO> snapshots = _snapshotStoreDao.listByStoreId(storeId, DataStoreRole.Image);
        if (snapshots != null && snapshots.size() > 0) {
            throw new InvalidParameterValueException("Cannot delete image store with active snapshots backup!");
        }
        List<VolumeDataStoreVO> volumes = _volumeStoreDao.listByStoreId(storeId);
        if (volumes != null && volumes.size() > 0) {
            throw new InvalidParameterValueException("Cannot delete image store with active volumes backup!");
        }

        // search if there are user templates stored on this image store, excluding system, builtin templates
        List<TemplateJoinVO> templates = _templateViewDao.listActiveTemplates(storeId);
        if (templates != null && templates.size() > 0) {
            throw new InvalidParameterValueException("Cannot delete image store with active templates backup!");
        }

        // ready to delete
        Transaction.execute(new TransactionCallbackNoReturn() {
            @Override
            public void doInTransactionWithoutResult(TransactionStatus status) {
                // first delete from image_store_details table, we need to do that since
                // we are not actually deleting record from main
                // image_data_store table, so delete cascade will not work
                _imageStoreDetailsDao.deleteDetails(storeId);
                _snapshotStoreDao.deletePrimaryRecordsForStore(storeId, DataStoreRole.Image);
                _volumeStoreDao.deletePrimaryRecordsForStore(storeId);
                _templateStoreDao.deletePrimaryRecordsForStore(storeId);
                annotationDao.removeByEntityType(AnnotationService.EntityType.SECONDARY_STORAGE.name(), store.getUuid());
                _imageStoreDao.remove(storeId);
            }
        });

        return true;
    }

    @Override
    public ImageStore createSecondaryStagingStore(CreateSecondaryStagingStoreCmd cmd) {
        String providerName = cmd.getProviderName();
        DataStoreProvider storeProvider = _dataStoreProviderMgr.getDataStoreProvider(providerName);

        if (storeProvider == null) {
            storeProvider = _dataStoreProviderMgr.getDefaultCacheDataStoreProvider();
            if (storeProvider == null) {
                throw new InvalidParameterValueException("can't find cache store provider: " + providerName);
            }
        }

        Long dcId = cmd.getZoneId();

        ScopeType scopeType = null;
        String scope = cmd.getScope();
        if (scope != null) {
            try {
                scopeType = Enum.valueOf(ScopeType.class, scope.toUpperCase());

            } catch (Exception e) {
                throw new InvalidParameterValueException("invalid scope for cache store " + scope);
            }

            if (scopeType != ScopeType.ZONE) {
                throw new InvalidParameterValueException("Only zone wide cache storage is supported");
            }
        }

        if (scopeType == ScopeType.ZONE && dcId == null) {
            throw new InvalidParameterValueException("zone id can't be null, if scope is zone");
        }

        // Check if the zone exists in the system
        DataCenterVO zone = _dcDao.findById(dcId);
        if (zone == null) {
            throw new InvalidParameterValueException("Can't find zone by id " + dcId);
        }

        Account account = CallContext.current().getCallingAccount();
        if (Grouping.AllocationState.Disabled == zone.getAllocationState() && !_accountMgr.isRootAdmin(account.getId())) {
            PermissionDeniedException ex = new PermissionDeniedException("Cannot perform this operation, Zone with specified id is currently disabled");
            ex.addProxyObject(zone.getUuid(), "dcId");
            throw ex;
        }

        Map<String, Object> params = new HashMap<String, Object>();
        params.put("zoneId", dcId);
        params.put("url", cmd.getUrl());
        params.put("name", cmd.getUrl());
        params.put("details", cmd.getDetails());
        params.put("scope", scopeType);
        params.put("providerName", storeProvider.getName());
        params.put("role", DataStoreRole.ImageCache);

        DataStoreLifeCycle lifeCycle = storeProvider.getDataStoreLifeCycle();
        DataStore store = null;
        try {
            store = lifeCycle.initialize(params);
        } catch (Exception e) {
            logger.debug("Failed to add data store: " + e.getMessage(), e);
            throw new CloudRuntimeException("Failed to add data store: " + e.getMessage(), e);
        }

        return (ImageStore)_dataStoreMgr.getDataStore(store.getId(), DataStoreRole.ImageCache);
    }

    @Override
    public boolean deleteSecondaryStagingStore(DeleteSecondaryStagingStoreCmd cmd) {
        final long storeId = cmd.getId();
        // Verify that cache store exists
        ImageStoreVO store = _imageStoreDao.findById(storeId);
        if (store == null) {
            throw new InvalidParameterValueException("Cache store with id " + storeId + " doesn't exist");
        }
        _accountMgr.checkAccessAndSpecifyAuthority(CallContext.current().getCallingAccount(), store.getDataCenterId());

        // Verify that there are no live snapshot, template, volume on the cache
        // store that is currently referenced
        List<SnapshotDataStoreVO> snapshots = _snapshotStoreDao.listActiveOnCache(storeId);
        if (snapshots != null && snapshots.size() > 0) {
            throw new InvalidParameterValueException("Cannot delete cache store with staging snapshots currently in use!");
        }
        List<VolumeDataStoreVO> volumes = _volumeStoreDao.listActiveOnCache(storeId);
        if (volumes != null && volumes.size() > 0) {
            throw new InvalidParameterValueException("Cannot delete cache store with staging volumes currently in use!");
        }

        List<TemplateDataStoreVO> templates = _templateStoreDao.listActiveOnCache(storeId);
        if (templates != null && templates.size() > 0) {
            throw new InvalidParameterValueException("Cannot delete cache store with staging templates currently in use!");
        }

        // ready to delete
        Transaction.execute(new TransactionCallbackNoReturn() {
            @Override
            public void doInTransactionWithoutResult(TransactionStatus status) {
                // first delete from image_store_details table, we need to do that since
                // we are not actually deleting record from main
                // image_data_store table, so delete cascade will not work
                _imageStoreDetailsDao.deleteDetails(storeId);
                _snapshotStoreDao.deletePrimaryRecordsForStore(storeId, DataStoreRole.ImageCache);
                _volumeStoreDao.deletePrimaryRecordsForStore(storeId);
                _templateStoreDao.deletePrimaryRecordsForStore(storeId);
                _imageStoreDao.remove(storeId);
            }
        });

        return true;
    }

    protected class DownloadURLGarbageCollector implements Runnable {

        public DownloadURLGarbageCollector() {
        }

        @Override
        public void run() {
            try {
                logger.trace("Download URL Garbage Collection Thread is running.");

                cleanupDownloadUrls();

            } catch (Exception e) {
                logger.error("Caught the following Exception", e);
            }
        }
    }

    @Override
    public void cleanupDownloadUrls() {

        // Cleanup expired volume URLs
        List<VolumeDataStoreVO> volumesOnImageStoreList = _volumeStoreDao.listVolumeDownloadUrls();
        HashSet<Long> expiredVolumeIds = new HashSet<Long>();
        HashSet<Long> activeVolumeIds = new HashSet<Long>();
        for (VolumeDataStoreVO volumeOnImageStore : volumesOnImageStoreList) {

            long volumeId = volumeOnImageStore.getVolumeId();
            try {
                long downloadUrlCurrentAgeInSecs = DateUtil.getTimeDifference(DateUtil.now(), volumeOnImageStore.getExtractUrlCreated());
                if (downloadUrlCurrentAgeInSecs < _downloadUrlExpirationInterval) {  // URL hasnt expired yet
                    activeVolumeIds.add(volumeId);
                    continue;
                }
                expiredVolumeIds.add(volumeId);
                logger.debug("Removing download url " + volumeOnImageStore.getExtractUrl() + " for volume id " + volumeId);

                // Remove it from image store
                ImageStoreEntity secStore = (ImageStoreEntity)_dataStoreMgr.getDataStore(volumeOnImageStore.getDataStoreId(), DataStoreRole.Image);
                secStore.deleteExtractUrl(volumeOnImageStore.getInstallPath(), volumeOnImageStore.getExtractUrl(), Upload.Type.VOLUME);

                // Now expunge it from DB since this entry was created only for download purpose
                _volumeStoreDao.expunge(volumeOnImageStore.getId());
            } catch (Throwable th) {
                logger.warn("Caught exception while deleting download url " + volumeOnImageStore.getExtractUrl() + " for volume id " + volumeOnImageStore.getVolumeId(), th);
            }
        }
        for (Long volumeId : expiredVolumeIds) {
            if (activeVolumeIds.contains(volumeId)) {
                continue;
            }
            Volume volume = volumeDao.findById(volumeId);
            if (volume != null && volume.getState() == Volume.State.Expunged) {
                volumeDao.remove(volumeId);
            }
        }

        // Cleanup expired template URLs
        List<TemplateDataStoreVO> templatesOnImageStoreList = _templateStoreDao.listTemplateDownloadUrls();
        for (TemplateDataStoreVO templateOnImageStore : templatesOnImageStoreList) {

            try {
                long downloadUrlCurrentAgeInSecs = DateUtil.getTimeDifference(DateUtil.now(), templateOnImageStore.getExtractUrlCreated());
                if (downloadUrlCurrentAgeInSecs < _downloadUrlExpirationInterval) {  // URL hasnt expired yet
                    continue;
                }

                logger.debug("Removing download url " + templateOnImageStore.getExtractUrl() + " for template id " + templateOnImageStore.getTemplateId());

                // Remove it from image store
                ImageStoreEntity secStore = (ImageStoreEntity)_dataStoreMgr.getDataStore(templateOnImageStore.getDataStoreId(), DataStoreRole.Image);
                secStore.deleteExtractUrl(templateOnImageStore.getInstallPath(), templateOnImageStore.getExtractUrl(), Upload.Type.TEMPLATE);

                // Now remove download details from DB.
                templateOnImageStore.setExtractUrl(null);
                templateOnImageStore.setExtractUrlCreated(null);
                _templateStoreDao.update(templateOnImageStore.getId(), templateOnImageStore);
            } catch (Throwable th) {
                logger.warn("caught exception while deleting download url " + templateOnImageStore.getExtractUrl() + " for template id " + templateOnImageStore.getTemplateId(), th);
            }
        }

        Date date = DateUtils.addSeconds(new Date(), -1 * _downloadUrlExpirationInterval);
        List<ImageStoreObjectDownloadVO> imageStoreObjectDownloadList = _imageStoreObjectDownloadDao.listToExpire(date);
        for (ImageStoreObjectDownloadVO imageStoreObjectDownloadVO : imageStoreObjectDownloadList) {
            try {
                ImageStoreEntity secStore = (ImageStoreEntity)_dataStoreMgr.getDataStore(imageStoreObjectDownloadVO.getStoreId(), DataStoreRole.Image);
                secStore.deleteExtractUrl(imageStoreObjectDownloadVO.getPath(), imageStoreObjectDownloadVO.getDownloadUrl(), null);
                _imageStoreObjectDownloadDao.expunge(imageStoreObjectDownloadVO.getId());
            } catch (Throwable th) {
                logger.warn("caught exception while deleting download url " + imageStoreObjectDownloadVO.getDownloadUrl() + " for object id " + imageStoreObjectDownloadVO.getId(), th);
            }
        }
    }

    // get bytesReadRate from service_offering, disk_offering and vm.disk.throttling.bytes_read_rate
    @Override
    public Long getDiskBytesReadRate(final ServiceOffering offering, final DiskOffering diskOffering) {
        if ((diskOffering != null) && (diskOffering.getBytesReadRate() != null) && (diskOffering.getBytesReadRate() > 0)) {
            return diskOffering.getBytesReadRate();
        } else if ((diskOffering != null) && (diskOffering.getBytesReadRate() != null) && (diskOffering.getBytesReadRate() > 0)) {
            return diskOffering.getBytesReadRate();
        } else {
            Long bytesReadRate = Long.parseLong(_configDao.getValue(Config.VmDiskThrottlingBytesReadRate.key()));
            if ((bytesReadRate > 0) && ((offering == null) || (!offering.isSystemUse()))) {
                return bytesReadRate;
            }
        }
        return 0L;
    }

    // get bytesWriteRate from service_offering, disk_offering and vm.disk.throttling.bytes_write_rate
    @Override
    public Long getDiskBytesWriteRate(final ServiceOffering offering, final DiskOffering diskOffering) {
        if ((diskOffering != null) && (diskOffering.getBytesWriteRate() != null) && (diskOffering.getBytesWriteRate() > 0)) {
            return diskOffering.getBytesWriteRate();
        } else {
            Long bytesWriteRate = Long.parseLong(_configDao.getValue(Config.VmDiskThrottlingBytesWriteRate.key()));
            if ((bytesWriteRate > 0) && ((offering == null) || (!offering.isSystemUse()))) {
                return bytesWriteRate;
            }
        }
        return 0L;
    }

    // get iopsReadRate from service_offering, disk_offering and vm.disk.throttling.iops_read_rate
    @Override
    public Long getDiskIopsReadRate(final ServiceOffering offering, final DiskOffering diskOffering) {
        if ((diskOffering != null) && (diskOffering.getIopsReadRate() != null) && (diskOffering.getIopsReadRate() > 0)) {
            return diskOffering.getIopsReadRate();
        } else {
            Long iopsReadRate = Long.parseLong(_configDao.getValue(Config.VmDiskThrottlingIopsReadRate.key()));
            if ((iopsReadRate > 0) && ((offering == null) || (!offering.isSystemUse()))) {
                return iopsReadRate;
            }
        }
        return 0L;
    }

    // get iopsWriteRate from service_offering, disk_offering and vm.disk.throttling.iops_write_rate
    @Override
    public Long getDiskIopsWriteRate(final ServiceOffering offering, final DiskOffering diskOffering) {
        if ((diskOffering != null) && (diskOffering.getIopsWriteRate() != null) && (diskOffering.getIopsWriteRate() > 0)) {
            return diskOffering.getIopsWriteRate();
        } else {
            Long iopsWriteRate = Long.parseLong(_configDao.getValue(Config.VmDiskThrottlingIopsWriteRate.key()));
            if ((iopsWriteRate > 0) && ((offering == null) || (!offering.isSystemUse()))) {
                return iopsWriteRate;
            }
        }
        return 0L;
    }

    @Override
    public String getConfigComponentName() {
        return StorageManager.class.getSimpleName();
    }

    @Override
    public ConfigKey<?>[] getConfigKeys() {
        return new ConfigKey<?>[]{
                StorageCleanupInterval,
                StorageCleanupDelay,
                StorageCleanupEnabled,
                TemplateCleanupEnabled,
                KvmStorageOfflineMigrationWait,
                KvmStorageOnlineMigrationWait,
                KvmAutoConvergence,
                MaxNumberOfManagedClusteredFileSystems,
                STORAGE_POOL_DISK_WAIT,
                STORAGE_POOL_CLIENT_TIMEOUT,
                STORAGE_POOL_CLIENT_MAX_CONNECTIONS,
                STORAGE_POOL_IO_POLICY,
                PRIMARY_STORAGE_DOWNLOAD_WAIT,
                SecStorageMaxMigrateSessions,
                MaxDataMigrationWaitTime,
                DiskProvisioningStrictness,
                PreferredStoragePool,
                SecStorageVMAutoScaleDown,
                MountDisabledStoragePool,
                VmwareCreateCloneFull,
                VmwareAllowParallelExecution,
                ConvertVmwareInstanceToKvmTimeout
        };
    }

    @Override
    public void setDiskProfileThrottling(DiskProfile dskCh, final ServiceOffering offering, final DiskOffering diskOffering) {
        dskCh.setBytesReadRate(getDiskBytesReadRate(offering, diskOffering));
        dskCh.setBytesWriteRate(getDiskBytesWriteRate(offering, diskOffering));
        dskCh.setIopsReadRate(getDiskIopsReadRate(offering, diskOffering));
        dskCh.setIopsWriteRate(getDiskIopsWriteRate(offering, diskOffering));
    }

    @Override
    public DiskTO getDiskWithThrottling(final DataTO volTO, final Volume.Type volumeType, final long deviceId, final String path, final long offeringId, final long diskOfferingId) {
        DiskTO disk = null;
        if (volTO != null && volTO instanceof VolumeObjectTO) {
            VolumeObjectTO volumeTO = (VolumeObjectTO)volTO;
            ServiceOffering offering = _entityMgr.findById(ServiceOffering.class, offeringId);
            DiskOffering diskOffering = _entityMgr.findById(DiskOffering.class, diskOfferingId);
            if (volumeType == Volume.Type.ROOT) {
                setVolumeObjectTOThrottling(volumeTO, offering, diskOffering);
            } else {
                setVolumeObjectTOThrottling(volumeTO, null, diskOffering);
            }
            disk = new DiskTO(volumeTO, deviceId, path, volumeType);
        } else {
            disk = new DiskTO(volTO, deviceId, path, volumeType);
        }
        return disk;
    }

    @Override
    public boolean isStoragePoolDatastoreClusterParent(StoragePool pool) {
        List<StoragePoolVO> childStoragePools = _storagePoolDao.listChildStoragePoolsInDatastoreCluster(pool.getId());
        if (childStoragePools != null && !childStoragePools.isEmpty()) {
            return true;
        }
        return false;
    }

    private void setVolumeObjectTOThrottling(VolumeObjectTO volumeTO, final ServiceOffering offering, final DiskOffering diskOffering) {
        volumeTO.setBytesReadRate(getDiskBytesReadRate(offering, diskOffering));
        volumeTO.setBytesWriteRate(getDiskBytesWriteRate(offering, diskOffering));
        volumeTO.setIopsReadRate(getDiskIopsReadRate(offering, diskOffering));
        volumeTO.setIopsWriteRate(getDiskIopsWriteRate(offering, diskOffering));
    }

    @Override
    @ActionEvent(eventType = EventTypes.EVENT_OBJECT_STORE_CREATE, eventDescription = "creating object storage")
    public ObjectStore discoverObjectStore(String name, String url, String providerName, Map details)
            throws IllegalArgumentException, InvalidParameterValueException {
        DataStoreProvider storeProvider = _dataStoreProviderMgr.getDataStoreProvider(providerName);

        if (storeProvider == null) {
            throw new InvalidParameterValueException("can't find object store provider: " + providerName);
        }

        // Check Unique object store name
        ObjectStoreVO objectStore = _objectStoreDao.findByName(name);
        if (objectStore != null) {
            throw new InvalidParameterValueException("The object store with name " + name + " already exists, try creating with another name");
        }

        try {
            // Check URL
            UriUtils.validateUrl(url);
        } catch (final Exception e) {
            throw new InvalidParameterValueException(url + " is not a valid URL");
        }

        // Check Unique object store url
        ObjectStoreVO objectStoreUrl = _objectStoreDao.findByUrl(url);
        if (objectStoreUrl != null) {
            throw new InvalidParameterValueException("The object store with url " + url + " already exists");
        }


        Map<String, Object> params = new HashMap<>();
        params.put("url", url);
        params.put("name", name);
        params.put("providerName", storeProvider.getName());
        params.put("role", DataStoreRole.Object);
        params.put("details", details);

        DataStoreLifeCycle lifeCycle = storeProvider.getDataStoreLifeCycle();

        DataStore store;
        try {
            store = lifeCycle.initialize(params);
        } catch (Exception e) {
            if (logger.isDebugEnabled()) {
                logger.debug("Failed to add object store: " + e.getMessage(), e);
            }
            throw new CloudRuntimeException("Failed to add object store: " + e.getMessage(), e);
        }

        return (ObjectStore)_dataStoreMgr.getDataStore(store.getId(), DataStoreRole.Object);
    }

    @Override
    @ActionEvent(eventType = EventTypes.EVENT_OBJECT_STORE_DELETE, eventDescription = "deleting object storage")
    public boolean deleteObjectStore(DeleteObjectStoragePoolCmd cmd) {
        final long storeId = cmd.getId();
        // Verify that object store exists
        ObjectStoreVO store = _objectStoreDao.findById(storeId);
        if (store == null) {
            throw new InvalidParameterValueException("Object store with id " + storeId + " doesn't exist");
        }

        // Verify that there are no buckets in the store
        List<BucketVO> buckets = _bucketDao.listByObjectStoreId(storeId);
        if(buckets != null && buckets.size() > 0) {
            throw new InvalidParameterValueException("Cannot delete object store with buckets");
        }

        // ready to delete
        Transaction.execute(new TransactionCallbackNoReturn() {
            @Override
            public void doInTransactionWithoutResult(TransactionStatus status) {
                _objectStoreDetailsDao.deleteDetails(storeId);
                _objectStoreDao.remove(storeId);
            }
        });
        logger.debug("Successfully deleted object store with Id: "+storeId);
        return true;
    }

    @Override
    @ActionEvent(eventType = EventTypes.EVENT_OBJECT_STORE_UPDATE, eventDescription = "update object storage")
    public ObjectStore updateObjectStore(Long id, UpdateObjectStoragePoolCmd cmd) {

        // Input validation
        ObjectStoreVO objectStoreVO = _objectStoreDao.findById(id);
        if (objectStoreVO == null) {
            throw new IllegalArgumentException("Unable to find object store with ID: " + id);
        }

        if(cmd.getUrl() != null ) {
            String url = cmd.getUrl();
            try {
                // Check URL
                UriUtils.validateUrl(url);
            } catch (final Exception e) {
                throw new InvalidParameterValueException(url + " is not a valid URL");
            }
            ObjectStoreEntity objectStore = (ObjectStoreEntity)_dataStoreMgr.getDataStore(objectStoreVO.getId(), DataStoreRole.Object);
            String oldUrl = objectStoreVO.getUrl();
            objectStoreVO.setUrl(url);
            _objectStoreDao.update(id, objectStoreVO);
            //Update URL and check access
            try {
                objectStore.listBuckets();
            } catch (Exception e) {
                //Revert to old URL on failure
                objectStoreVO.setUrl(oldUrl);
                _objectStoreDao.update(id, objectStoreVO);
                throw new IllegalArgumentException("Unable to access Object Storage with URL: " + cmd.getUrl());
            }
        }

        if(cmd.getName() != null ) {
            objectStoreVO.setName(cmd.getName());
        }
        _objectStoreDao.update(id, objectStoreVO);
        logger.debug("Successfully updated object store with Id: "+id);
        return objectStoreVO;
    }
}<|MERGE_RESOLUTION|>--- conflicted
+++ resolved
@@ -2685,13 +2685,8 @@
         return false;
     }
 
-<<<<<<< HEAD
-    protected boolean storagePoolHasEnoughIops(long requestedIops, StoragePool pool, boolean skipPoolNullIopsCheck) {
+    protected boolean storagePoolHasEnoughIops(long requestedIops, List<Pair<Volume, DiskProfile>> requestedVolumes, StoragePool pool, boolean skipPoolNullIopsCheck) {
         if (!skipPoolNullIopsCheck && checkIfPoolIopsCapacityNull(pool)) {
-=======
-    protected boolean storagePoolHasEnoughIops(long requestedIops, List<Pair<Volume, DiskProfile>> requestedVolumes, StoragePool pool, boolean skipPoolCheck) {
-        if (!skipPoolCheck && checkIfPoolIopsCapacityNull(pool)) {
->>>>>>> 9581f7a9
             return true;
         }
         StoragePoolVO storagePoolVo = _storagePoolDao.findById(pool.getId());
@@ -2736,7 +2731,7 @@
         if (requestedIops == null || requestedIops == 0) {
             return true;
         }
-        return storagePoolHasEnoughIops(requestedIops, pool, false);
+        return storagePoolHasEnoughIops(requestedIops, new ArrayList<>(), pool, false);
     }
 
     @Override
@@ -2888,33 +2883,9 @@
             } else {
                 storagePolicyId = _diskOfferingDetailsDao.getDetail(diskProfile.getDiskOfferingId(), ApiConstants.STORAGE_POLICY);
             }
-<<<<<<< HEAD
             Answer answer = getCheckDatastorePolicyComplianceAnswer(storagePolicyId, pool);
             if (answer != null) {
                 answers.add(new Pair<>(volume, answer));
-=======
-            if (StringUtils.isNotEmpty(storagePolicyId)) {
-                VsphereStoragePolicyVO storagePolicyVO = _vsphereStoragePolicyDao.findById(Long.parseLong(storagePolicyId));
-                List<Long> hostIds = getUpHostsInPool(pool.getId());
-                Collections.shuffle(hostIds);
-
-                if (hostIds == null || hostIds.isEmpty()) {
-                    throw new StorageUnavailableException("Unable to send command to the pool " + pool.getName() + " due to there is no enabled hosts up in this cluster", pool.getId());
-                }
-                try {
-                    StorageFilerTO storageFilerTO = new StorageFilerTO(pool);
-                    CheckDataStoreStoragePolicyComplainceCommand cmd = new CheckDataStoreStoragePolicyComplainceCommand(storagePolicyVO.getPolicyId(), storageFilerTO);
-                    long targetHostId = _hvGuruMgr.getGuruProcessedCommandTargetHost(hostIds.get(0), cmd);
-                    Answer answer = _agentMgr.send(targetHostId, cmd);
-                    answers.add(new Pair<>(volume, answer));
-                } catch (AgentUnavailableException e) {
-                    logger.debug("Unable to send storage pool command to " + pool + " via " + hostIds.get(0), e);
-                    throw new StorageUnavailableException("Unable to send command to the pool ", pool.getId());
-                } catch (OperationTimedoutException e) {
-                    logger.debug("Failed to process storage pool command to " + pool + " via " + hostIds.get(0), e);
-                    throw new StorageUnavailableException("Failed to process storage command to the pool ", pool.getId());
-                }
->>>>>>> 9581f7a9
             }
         }
         // check cummilative result for all volumes
