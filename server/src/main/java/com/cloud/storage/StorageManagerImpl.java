--- conflicted
+++ resolved
@@ -139,11 +139,6 @@
 import org.apache.commons.collections.MapUtils;
 import org.apache.commons.lang.time.DateUtils;
 import org.apache.commons.lang3.EnumUtils;
-<<<<<<< HEAD
-import org.apache.commons.lang3.StringUtils;
-=======
-import org.apache.log4j.Logger;
->>>>>>> 050ee441
 import org.springframework.stereotype.Component;
 
 import com.cloud.agent.AgentManager;
@@ -413,7 +408,7 @@
     int _downloadUrlExpirationInterval;
     private long _serverId;
 
-    private final Map<String, HypervisorHostListener> hostListeners = new HashMap<String, HypervisorHostListener>();
+    private final Map<String, HypervisorHostListener> hostListeners = new HashMap<>();
 
     public boolean share(VMInstanceVO vm, List<VolumeVO> vols, HostVO host, boolean cancelPreviousShare) throws StorageUnavailableException {
 
@@ -471,7 +466,7 @@
     @Override
     public List<StoragePoolVO> ListByDataCenterHypervisor(long datacenterId, HypervisorType type) {
         List<StoragePoolVO> pools = _storagePoolDao.listByDataCenterId(datacenterId);
-        List<StoragePoolVO> retPools = new ArrayList<StoragePoolVO>();
+        List<StoragePoolVO> retPools = new ArrayList<>();
         for (StoragePoolVO pool : pools) {
             if (pool.getStatus() != StoragePoolStatus.Up) {
                 continue;
@@ -577,7 +572,7 @@
         DataStoreProvider storeProvider = _dataStoreProviderMgr.getDataStoreProvider(pool.getStorageProviderName());
         DataStoreDriver storeDriver = storeProvider.getDataStoreDriver();
         PrimaryDataStoreDriver primaryStoreDriver = (PrimaryDataStoreDriver) storeDriver;
-        HashMap<String, VolumeStatsEntry> statEntry = new HashMap<String, VolumeStatsEntry>();
+        HashMap<String, VolumeStatsEntry> statEntry = new HashMap<>();
         GetVolumeStatsCommand getVolumeStatsCommand = (GetVolumeStatsCommand) cmd;
         for (String volumeUuid : getVolumeStatsCommand.getVolumeUuids()) {
             Pair<Long, Long> volumeStats = primaryStoreDriver.getVolumeStats(pool, volumeUuid);
@@ -799,7 +794,7 @@
             DataStoreProvider provider = _dataStoreProviderMgr.getDefaultPrimaryDataStoreProvider();
             DataStoreLifeCycle lifeCycle = provider.getDataStoreLifeCycle();
             if (pool == null) {
-                Map<String, Object> params = new HashMap<String, Object>();
+                Map<String, Object> params = new HashMap<>();
                 String name = pInfo.getName() != null ? pInfo.getName() : createLocalStoragePoolName(host, pInfo);
                 params.put("zoneId", host.getDataCenterId());
                 params.put("clusterId", host.getClusterId());
@@ -915,7 +910,7 @@
             throw new PermissionDeniedException("Cannot perform this operation, Zone is currently disabled: " + zoneId);
         }
 
-        Map<String, Object> params = new HashMap<String, Object>();
+        Map<String, Object> params = new HashMap<>();
         params.put("zoneId", zone.getId());
         params.put("clusterId", clusterId);
         params.put("podId", podId);
@@ -1037,7 +1032,7 @@
     }
 
     private Map<String, String> extractApiParamAsMap(Map ds) {
-        Map<String, String> details = new HashMap<String, String>();
+        Map<String, String> details = new HashMap<>();
         if (ds != null) {
             Collection detailsCollection = ds.values();
             Iterator it = detailsCollection.iterator();
@@ -1448,13 +1443,13 @@
         }
         for (Long hostId : hostIds) {
             try {
-                List<Answer> answers = new ArrayList<Answer>();
+                List<Answer> answers = new ArrayList<>();
                 Command[] cmdArray = cmds.toCommands();
                 for (Command cmd : cmdArray) {
                     long targetHostId = _hvGuruMgr.getGuruProcessedCommandTargetHost(hostId, cmd);
                     answers.add(_agentMgr.send(targetHostId, cmd));
                 }
-                return new Pair<Long, Answer[]>(hostId, answers.toArray(new Answer[answers.size()]));
+                return new Pair<>(hostId, answers.toArray(new Answer[answers.size()]));
             } catch (AgentUnavailableException e) {
                 logger.debug("Unable to send storage pool command to " + pool + " via " + hostId, e);
             } catch (OperationTimedoutException e) {
@@ -1469,7 +1464,7 @@
     public Pair<Long, Answer> sendToPool(StoragePool pool, long[] hostIdsToTryFirst, List<Long> hostIdsToAvoid, Command cmd) throws StorageUnavailableException {
         Commands cmds = new Commands(cmd);
         Pair<Long, Answer[]> result = sendToPool(pool, hostIdsToTryFirst, hostIdsToAvoid, cmds);
-        return new Pair<Long, Answer>(result.first(), result.second()[0]);
+        return new Pair<>(result.first(), result.second()[0]);
     }
 
     private void cleanupInactiveTemplates() {
@@ -1791,7 +1786,7 @@
     @DB
     List<Long> findAllVolumeIdInSnapshotTable(Long storeId) {
         String sql = "SELECT volume_id from snapshots, snapshot_store_ref WHERE snapshots.id = snapshot_store_ref.snapshot_id and store_id=? GROUP BY volume_id";
-        List<Long> list = new ArrayList<Long>();
+        List<Long> list = new ArrayList<>();
         try {
             TransactionLegacy txn = TransactionLegacy.currentTxn();
             ResultSet rs = null;
@@ -1819,7 +1814,7 @@
             pstmt = txn.prepareAutoCloseStatement(sql);
             pstmt.setLong(1, volumeId);
             rs = pstmt.executeQuery();
-            List<String> list = new ArrayList<String>();
+            List<String> list = new ArrayList<>();
             while (rs.next()) {
                 list.add(rs.getString(1));
             }
@@ -2068,7 +2063,7 @@
             }
 
             if (!answer.getResult()) {
-                throw new CloudRuntimeException(String.format("Unable to process ModifyStoragePoolCommand for pool %s on the host %s due to ", pool.getUuid(), hostId, answer.getDetails()));
+                throw new CloudRuntimeException(String.format("Unable to process ModifyStoragePoolCommand for pool %s on the host %s due to %s", pool.getUuid(), hostId, answer.getDetails()));
             }
 
             assert (answer instanceof ModifyStoragePoolAnswer) : "Well, now why won't you actually return the ModifyStoragePoolAnswer when it's ModifyStoragePoolCommand? Pool=" +
@@ -2303,7 +2298,7 @@
                 // Prepare for the syncvolumepath command
                 DataTO volTO = volFactory.getVolume(volume.getId()).getTO();
                 DiskTO disk = new DiskTO(volTO, volume.getDeviceId(), volume.getPath(), volume.getVolumeType());
-                Map<String, String> details = new HashMap<String, String>();
+                Map<String, String> details = new HashMap<>();
                 details.put(DiskTO.PROTOCOL_TYPE, Storage.StoragePoolType.DatastoreCluster.toString());
                 disk.setDetails(details);
 
@@ -2422,7 +2417,7 @@
             sc.addAnd("dataCenterId", SearchCriteria.Op.EQ, zoneId);
         }
 
-        List<Long> hosts = new ArrayList<Long>();
+        List<Long> hosts = new ArrayList<>();
         if (hostId != null) {
             hosts.add(hostId);
         } else {
@@ -2577,11 +2572,7 @@
         DataStoreProvider storeProvider = _dataStoreProviderMgr.getDataStoreProvider(pool.getStorageProviderName());
         DataStoreDriver storeDriver = storeProvider.getDataStoreDriver();
 
-        if (storeDriver instanceof PrimaryDataStoreDriver && ((PrimaryDataStoreDriver)storeDriver).canHostAccessStoragePool(host, pool)) {
-            return true;
-        }
-
-        return false;
+        return (storeDriver instanceof PrimaryDataStoreDriver && ((PrimaryDataStoreDriver)storeDriver).canHostAccessStoragePool(host, pool));
     }
 
     @Override
@@ -2900,7 +2891,7 @@
         if (CollectionUtils.isEmpty(volumes)) {
             return false;
         }
-        List<Pair<Volume, Answer>> answers = new ArrayList<Pair<Volume, Answer>>();
+        List<Pair<Volume, Answer>> answers = new ArrayList<>();
 
         for (Pair<Volume, DiskProfile> volumeDiskProfilePair : volumes) {
             Volume volume = volumeDiskProfilePair.first();
@@ -3238,7 +3229,7 @@
                     // Check if it's the only/first store in the zone
                     if (stores.size() == 0) {
                         List<HypervisorType> hypervisorTypes = _clusterDao.getAvailableHypervisorInZone(zoneId);
-                        Set<HypervisorType> hypSet = new HashSet<HypervisorType>(hypervisorTypes);
+                        Set<HypervisorType> hypSet = new HashSet<>(hypervisorTypes);
                         TransactionLegacy txn = TransactionLegacy.open("AutomaticTemplateRegister");
                         SystemVmTemplateRegistration systemVmTemplateRegistration = new SystemVmTemplateRegistration();
                         String filePath = null;
@@ -3298,7 +3289,7 @@
     public ImageStore migrateToObjectStore(String name, String url, String providerName, Map<String, String> details) throws DiscoveryException, InvalidParameterValueException {
         // check if current cloud is ready to migrate, we only support cloud with only NFS secondary storages
         List<ImageStoreVO> imgStores = _imageStoreDao.listImageStores();
-        List<ImageStoreVO> nfsStores = new ArrayList<ImageStoreVO>();
+        List<ImageStoreVO> nfsStores = new ArrayList<>();
         if (imgStores != null && imgStores.size() > 0) {
             for (ImageStoreVO store : imgStores) {
                 if (!store.getProviderName().equals(DataStoreProvider.NFS_IMAGE)) {
@@ -3404,7 +3395,7 @@
         }
 
         // find the host
-        List<Long> poolIds = new ArrayList<Long>();
+        List<Long> poolIds = new ArrayList<>();
         poolIds.add(pool.getId());
         List<Long> hosts = _storagePoolHostDao.findHostsConnectedToPools(poolIds);
         if (hosts.size() > 0) {
@@ -3441,7 +3432,7 @@
         VMTemplateZoneVO tmpltZone;
 
         List<VMTemplateVO> allTemplates = _vmTemplateDao.listAll();
-        List<Long> dcIds = new ArrayList<Long>();
+        List<Long> dcIds = new ArrayList<>();
         if (zoneId != null) {
             dcIds.add(zoneId);
         } else {
@@ -3558,7 +3549,7 @@
             throw ex;
         }
 
-        Map<String, Object> params = new HashMap<String, Object>();
+        Map<String, Object> params = new HashMap<>();
         params.put("zoneId", dcId);
         params.put("url", cmd.getUrl());
         params.put("name", cmd.getUrl());
@@ -3646,8 +3637,8 @@
 
         // Cleanup expired volume URLs
         List<VolumeDataStoreVO> volumesOnImageStoreList = _volumeStoreDao.listVolumeDownloadUrls();
-        HashSet<Long> expiredVolumeIds = new HashSet<Long>();
-        HashSet<Long> activeVolumeIds = new HashSet<Long>();
+        HashSet<Long> expiredVolumeIds = new HashSet<>();
+        HashSet<Long> activeVolumeIds = new HashSet<>();
         for (VolumeDataStoreVO volumeOnImageStore : volumesOnImageStoreList) {
 
             long volumeId = volumeOnImageStore.getVolumeId();
