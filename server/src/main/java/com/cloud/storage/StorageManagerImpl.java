--- conflicted
+++ resolved
@@ -1730,27 +1730,6 @@
         }
 
         double storageUsedThreshold = CapacityManager.StorageCapacityDisableThreshold.valueIn(pool.getDataCenterId());
-<<<<<<< HEAD
-        if (sc != null) {
-            long totalSize = pool.getCapacityBytes();
-            StorageStats stats = sc.getStoragePoolStats(pool.getId());
-            if (stats == null) {
-                stats = sc.getStorageStats(pool.getId());
-            }
-            if (stats != null) {
-                double usedPercentage = ((double)stats.getByteUsed() / (double)totalSize);
-                if (s_logger.isDebugEnabled()) {
-                    s_logger.debug("Checking pool " + pool.getId() + " for storage, totalSize: " + toHumanReadableSize(pool.getCapacityBytes()) + ", usedBytes: " + toHumanReadableSize(stats.getByteUsed()) + ", usedPct: " + usedPercentage
-                            + ", disable threshold: " + storageUsedThreshold);
-                }
-                if (usedPercentage >= storageUsedThreshold) {
-                    if (s_logger.isDebugEnabled()) {
-                        s_logger.debug("Insufficient space on pool: " + pool.getId() + " since its usage percentage: " + usedPercentage + " has crossed the pool.storage.capacity.disablethreshold: "
-                                + storageUsedThreshold);
-                    }
-                    return false;
-                }
-=======
         long totalSize = pool.getCapacityBytes();
         double usedPercentage = ((double)pool.getUsedBytes() / (double)totalSize);
         if (s_logger.isDebugEnabled()) {
@@ -1761,7 +1740,6 @@
             if (s_logger.isDebugEnabled()) {
                 s_logger.debug("Insufficient space on pool: " + pool.getId() + " since its usage percentage: " + usedPercentage +
                         " has crossed the pool.storage.capacity.disablethreshold: " + storageUsedThreshold);
->>>>>>> 71c5dbcf
             }
             return false;
         }
