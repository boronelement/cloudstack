// Licensed to the Apache Software Foundation (ASF) under one
// or more contributor license agreements.  See the NOTICE file
// distributed with this work for additional information
// regarding copyright ownership.  The ASF licenses this file
// to you under the Apache License, Version 2.0 (the
// "License"); you may not use this file except in compliance
// with the License.  You may obtain a copy of the License at
//
//   http://www.apache.org/licenses/LICENSE-2.0
//
// Unless required by applicable law or agreed to in writing,
// software distributed under the License is distributed on an
// "AS IS" BASIS, WITHOUT WARRANTIES OR CONDITIONS OF ANY
// KIND, either express or implied.  See the License for the
// specific language governing permissions and limitations
// under the License.
package com.cloud.storage;

import static com.cloud.utils.NumbersUtil.toHumanReadableSize;

import java.io.UnsupportedEncodingException;
import java.math.BigDecimal;
import java.math.BigInteger;
import java.net.URI;
import java.net.URISyntaxException;
import java.net.URLDecoder;
import java.net.UnknownHostException;
import java.nio.file.Files;
import java.sql.PreparedStatement;
import java.sql.ResultSet;
import java.util.ArrayList;
import java.util.Arrays;
import java.util.Collection;
import java.util.Collections;
import java.util.Date;
import java.util.HashMap;
import java.util.HashSet;
import java.util.Iterator;
import java.util.LinkedHashSet;
import java.util.List;
import java.util.Map;
import java.util.Random;
import java.util.Set;
import java.util.UUID;
import java.util.concurrent.ExecutionException;
import java.util.concurrent.Executors;
import java.util.concurrent.ScheduledExecutorService;
import java.util.concurrent.TimeUnit;
import java.util.stream.Collectors;

import javax.inject.Inject;

import org.apache.cloudstack.annotation.AnnotationService;
import org.apache.cloudstack.annotation.dao.AnnotationDao;
import org.apache.cloudstack.api.ApiConstants;
import org.apache.cloudstack.api.command.admin.storage.CancelPrimaryStorageMaintenanceCmd;
import org.apache.cloudstack.api.command.admin.storage.CreateSecondaryStagingStoreCmd;
import org.apache.cloudstack.api.command.admin.storage.CreateStoragePoolCmd;
import org.apache.cloudstack.api.command.admin.storage.DeleteImageStoreCmd;
import org.apache.cloudstack.api.command.admin.storage.DeleteObjectStoragePoolCmd;
import org.apache.cloudstack.api.command.admin.storage.DeletePoolCmd;
import org.apache.cloudstack.api.command.admin.storage.DeleteSecondaryStagingStoreCmd;
import org.apache.cloudstack.api.command.admin.storage.SyncStoragePoolCmd;
import org.apache.cloudstack.api.command.admin.storage.UpdateObjectStoragePoolCmd;
import org.apache.cloudstack.api.command.admin.storage.UpdateStoragePoolCmd;
import org.apache.cloudstack.api.command.admin.storage.heuristics.CreateSecondaryStorageSelectorCmd;
import org.apache.cloudstack.api.command.admin.storage.heuristics.RemoveSecondaryStorageSelectorCmd;
import org.apache.cloudstack.api.command.admin.storage.heuristics.UpdateSecondaryStorageSelectorCmd;
import org.apache.cloudstack.context.CallContext;
import org.apache.cloudstack.engine.subsystem.api.storage.ClusterScope;
import org.apache.cloudstack.engine.subsystem.api.storage.DataStore;
import org.apache.cloudstack.engine.subsystem.api.storage.DataStoreDriver;
import org.apache.cloudstack.engine.subsystem.api.storage.DataStoreLifeCycle;
import org.apache.cloudstack.engine.subsystem.api.storage.DataStoreManager;
import org.apache.cloudstack.engine.subsystem.api.storage.DataStoreProvider;
import org.apache.cloudstack.engine.subsystem.api.storage.DataStoreProviderManager;
import org.apache.cloudstack.engine.subsystem.api.storage.EndPoint;
import org.apache.cloudstack.engine.subsystem.api.storage.EndPointSelector;
import org.apache.cloudstack.engine.subsystem.api.storage.HostScope;
import org.apache.cloudstack.engine.subsystem.api.storage.HypervisorHostListener;
import org.apache.cloudstack.engine.subsystem.api.storage.ImageStoreProvider;
import org.apache.cloudstack.engine.subsystem.api.storage.ObjectInDataStoreStateMachine;
import org.apache.cloudstack.engine.subsystem.api.storage.PrimaryDataStoreDriver;
import org.apache.cloudstack.engine.subsystem.api.storage.PrimaryDataStoreInfo;
import org.apache.cloudstack.engine.subsystem.api.storage.PrimaryDataStoreLifeCycle;
import org.apache.cloudstack.engine.subsystem.api.storage.PrimaryDataStoreProvider;
import org.apache.cloudstack.engine.subsystem.api.storage.SnapshotDataFactory;
import org.apache.cloudstack.engine.subsystem.api.storage.SnapshotInfo;
import org.apache.cloudstack.engine.subsystem.api.storage.SnapshotService;
import org.apache.cloudstack.engine.subsystem.api.storage.TemplateDataFactory;
import org.apache.cloudstack.engine.subsystem.api.storage.TemplateInfo;
import org.apache.cloudstack.engine.subsystem.api.storage.TemplateService;
import org.apache.cloudstack.engine.subsystem.api.storage.TemplateService.TemplateApiResult;
import org.apache.cloudstack.engine.subsystem.api.storage.VolumeDataFactory;
import org.apache.cloudstack.engine.subsystem.api.storage.VolumeInfo;
import org.apache.cloudstack.engine.subsystem.api.storage.VolumeService;
import org.apache.cloudstack.engine.subsystem.api.storage.VolumeService.VolumeApiResult;
import org.apache.cloudstack.engine.subsystem.api.storage.ZoneScope;
import org.apache.cloudstack.framework.async.AsyncCallFuture;
import org.apache.cloudstack.framework.config.ConfigKey;
import org.apache.cloudstack.framework.config.Configurable;
import org.apache.cloudstack.framework.config.dao.ConfigurationDao;
import org.apache.cloudstack.managed.context.ManagedContextRunnable;
import org.apache.cloudstack.management.ManagementServerHost;
import org.apache.cloudstack.resourcedetail.dao.DiskOfferingDetailsDao;
import org.apache.cloudstack.secstorage.HeuristicVO;
import org.apache.cloudstack.secstorage.dao.SecondaryStorageHeuristicDao;
import org.apache.cloudstack.secstorage.heuristics.Heuristic;
import org.apache.cloudstack.secstorage.heuristics.HeuristicType;
import org.apache.cloudstack.storage.command.CheckDataStoreStoragePolicyComplainceCommand;
import org.apache.cloudstack.storage.command.DettachCommand;
import org.apache.cloudstack.storage.command.SyncVolumePathAnswer;
import org.apache.cloudstack.storage.command.SyncVolumePathCommand;
import org.apache.cloudstack.storage.datastore.db.ImageStoreDao;
import org.apache.cloudstack.storage.datastore.db.ImageStoreDetailsDao;
import org.apache.cloudstack.storage.datastore.db.ImageStoreObjectDownloadDao;
import org.apache.cloudstack.storage.datastore.db.ImageStoreObjectDownloadVO;
import org.apache.cloudstack.storage.datastore.db.ImageStoreVO;
import org.apache.cloudstack.storage.datastore.db.ObjectStoreDao;
import org.apache.cloudstack.storage.datastore.db.ObjectStoreDetailsDao;
import org.apache.cloudstack.storage.datastore.db.ObjectStoreVO;
import org.apache.cloudstack.storage.datastore.db.PrimaryDataStoreDao;
import org.apache.cloudstack.storage.datastore.db.SnapshotDataStoreDao;
import org.apache.cloudstack.storage.datastore.db.SnapshotDataStoreVO;
import org.apache.cloudstack.storage.datastore.db.StoragePoolDetailVO;
import org.apache.cloudstack.storage.datastore.db.StoragePoolDetailsDao;
import org.apache.cloudstack.storage.datastore.db.StoragePoolVO;
import org.apache.cloudstack.storage.datastore.db.TemplateDataStoreDao;
import org.apache.cloudstack.storage.datastore.db.TemplateDataStoreVO;
import org.apache.cloudstack.storage.datastore.db.VolumeDataStoreDao;
import org.apache.cloudstack.storage.datastore.db.VolumeDataStoreVO;
import org.apache.cloudstack.storage.image.datastore.ImageStoreEntity;
import org.apache.cloudstack.storage.object.ObjectStore;
import org.apache.cloudstack.storage.object.ObjectStoreEntity;
import org.apache.cloudstack.storage.to.VolumeObjectTO;
import org.apache.commons.collections.CollectionUtils;
import org.apache.commons.collections.MapUtils;
import org.apache.commons.lang.time.DateUtils;
import org.apache.commons.lang3.EnumUtils;
import org.apache.commons.lang3.StringUtils;
import org.apache.log4j.Logger;
import org.springframework.stereotype.Component;

import com.cloud.agent.AgentManager;
import com.cloud.agent.api.Answer;
import com.cloud.agent.api.Command;
import com.cloud.agent.api.DeleteStoragePoolCommand;
import com.cloud.agent.api.GetStoragePoolCapabilitiesAnswer;
import com.cloud.agent.api.GetStoragePoolCapabilitiesCommand;
import com.cloud.agent.api.GetStorageStatsAnswer;
import com.cloud.agent.api.GetStorageStatsCommand;
import com.cloud.agent.api.GetVolumeStatsAnswer;
import com.cloud.agent.api.GetVolumeStatsCommand;
import com.cloud.agent.api.ModifyStoragePoolAnswer;
import com.cloud.agent.api.ModifyStoragePoolCommand;
import com.cloud.agent.api.StoragePoolInfo;
import com.cloud.agent.api.VolumeStatsEntry;
import com.cloud.agent.api.to.DataTO;
import com.cloud.agent.api.to.DiskTO;
import com.cloud.agent.api.to.StorageFilerTO;
import com.cloud.agent.manager.Commands;
import com.cloud.api.ApiDBUtils;
import com.cloud.api.query.dao.TemplateJoinDao;
import com.cloud.api.query.vo.TemplateJoinVO;
import com.cloud.capacity.Capacity;
import com.cloud.capacity.CapacityManager;
import com.cloud.capacity.CapacityState;
import com.cloud.capacity.CapacityVO;
import com.cloud.capacity.dao.CapacityDao;
import com.cloud.cluster.ClusterManagerListener;
import com.cloud.configuration.Config;
import com.cloud.configuration.ConfigurationManager;
import com.cloud.configuration.ConfigurationManagerImpl;
import com.cloud.configuration.Resource.ResourceType;
import com.cloud.dc.ClusterVO;
import com.cloud.dc.DataCenterVO;
import com.cloud.dc.VsphereStoragePolicyVO;
import com.cloud.dc.dao.ClusterDao;
import com.cloud.dc.dao.DataCenterDao;
import com.cloud.dc.dao.VsphereStoragePolicyDao;
import com.cloud.event.ActionEvent;
import com.cloud.event.EventTypes;
import com.cloud.exception.AgentUnavailableException;
import com.cloud.exception.ConnectionException;
import com.cloud.exception.DiscoveryException;
import com.cloud.exception.InsufficientCapacityException;
import com.cloud.exception.InvalidParameterValueException;
import com.cloud.exception.OperationTimedoutException;
import com.cloud.exception.PermissionDeniedException;
import com.cloud.exception.ResourceInUseException;
import com.cloud.exception.ResourceUnavailableException;
import com.cloud.exception.StorageConflictException;
import com.cloud.exception.StorageUnavailableException;
import com.cloud.host.Host;
import com.cloud.host.HostVO;
import com.cloud.host.Status;
import com.cloud.host.dao.HostDao;
import com.cloud.hypervisor.Hypervisor;
import com.cloud.hypervisor.Hypervisor.HypervisorType;
import com.cloud.hypervisor.HypervisorGuruManager;
import com.cloud.network.router.VirtualNetworkApplianceManager;
import com.cloud.offering.DiskOffering;
import com.cloud.offering.ServiceOffering;
import com.cloud.org.Grouping;
import com.cloud.org.Grouping.AllocationState;
import com.cloud.resource.ResourceState;
import com.cloud.server.ConfigurationServer;
import com.cloud.server.ManagementServer;
import com.cloud.server.StatsCollector;
import com.cloud.service.dao.ServiceOfferingDetailsDao;
import com.cloud.storage.Storage.ImageFormat;
import com.cloud.storage.Storage.StoragePoolType;
import com.cloud.storage.Volume.Type;
import com.cloud.storage.dao.BucketDao;
import com.cloud.storage.dao.DiskOfferingDao;
import com.cloud.storage.dao.SnapshotDao;
import com.cloud.storage.dao.StoragePoolHostDao;
import com.cloud.storage.dao.StoragePoolTagsDao;
import com.cloud.storage.dao.StoragePoolWorkDao;
import com.cloud.storage.dao.VMTemplateDao;
import com.cloud.storage.dao.VMTemplatePoolDao;
import com.cloud.storage.dao.VMTemplateZoneDao;
import com.cloud.storage.dao.VolumeDao;
import com.cloud.storage.listener.StoragePoolMonitor;
import com.cloud.storage.listener.VolumeStateListener;
import com.cloud.template.TemplateManager;
import com.cloud.template.VirtualMachineTemplate;
import com.cloud.upgrade.SystemVmTemplateRegistration;
import com.cloud.user.Account;
import com.cloud.user.AccountManager;
import com.cloud.user.ResourceLimitService;
import com.cloud.user.dao.UserDao;
import com.cloud.utils.DateUtil;
import com.cloud.utils.NumbersUtil;
import com.cloud.utils.Pair;
import com.cloud.utils.UriUtils;
import com.cloud.utils.component.ComponentContext;
import com.cloud.utils.component.ManagerBase;
import com.cloud.utils.concurrency.NamedThreadFactory;
import com.cloud.utils.db.DB;
import com.cloud.utils.db.EntityManager;
import com.cloud.utils.db.GenericSearchBuilder;
import com.cloud.utils.db.GlobalLock;
import com.cloud.utils.db.JoinBuilder;
import com.cloud.utils.db.JoinBuilder.JoinType;
import com.cloud.utils.db.SearchBuilder;
import com.cloud.utils.db.SearchCriteria;
import com.cloud.utils.db.SearchCriteria.Op;
import com.cloud.utils.db.Transaction;
import com.cloud.utils.db.TransactionCallbackNoReturn;
import com.cloud.utils.db.TransactionLegacy;
import com.cloud.utils.db.TransactionStatus;
import com.cloud.utils.exception.CloudRuntimeException;
import com.cloud.vm.DiskProfile;
import com.cloud.vm.UserVmManager;
import com.cloud.vm.VMInstanceVO;
import com.cloud.vm.VirtualMachine.State;
import com.cloud.vm.dao.VMInstanceDao;
import com.google.common.collect.Sets;


@Component
public class StorageManagerImpl extends ManagerBase implements StorageManager, ClusterManagerListener, Configurable {
    private static final Logger s_logger = Logger.getLogger(StorageManagerImpl.class);

    protected String _name;
    @Inject
    protected AgentManager _agentMgr;
    @Inject
    protected TemplateManager _tmpltMgr;
    @Inject
    protected AccountManager _accountMgr;
    @Inject
    protected ConfigurationManager _configMgr;
    @Inject
    private VolumeDataStoreDao _volumeDataStoreDao;
    @Inject
    protected HostDao _hostDao;
    @Inject
    protected SnapshotDao _snapshotDao;
    @Inject
    protected StoragePoolHostDao _storagePoolHostDao;
    @Inject
    protected VMTemplatePoolDao _vmTemplatePoolDao = null;
    @Inject
    protected VMTemplateZoneDao _vmTemplateZoneDao;
    @Inject
    protected VMTemplateDao _vmTemplateDao = null;
    @Inject
    protected VMInstanceDao _vmInstanceDao;
    @Inject
    protected PrimaryDataStoreDao _storagePoolDao = null;
    @Inject
    protected StoragePoolDetailsDao _storagePoolDetailsDao;
    @Inject
    protected ImageStoreDao _imageStoreDao = null;
    @Inject
    protected ImageStoreDetailsDao _imageStoreDetailsDao = null;
    @Inject
    protected ImageStoreObjectDownloadDao _imageStoreObjectDownloadDao = null;
    @Inject
    protected SnapshotDataStoreDao _snapshotStoreDao = null;
    @Inject
    protected TemplateDataStoreDao _templateStoreDao = null;
    @Inject
    protected TemplateJoinDao _templateViewDao = null;
    @Inject
    protected VolumeDataStoreDao _volumeStoreDao = null;
    @Inject
    protected CapacityDao _capacityDao;
    @Inject
    protected CapacityManager _capacityMgr;
    @Inject
    protected DataCenterDao _dcDao = null;
    @Inject
    protected VMTemplateDao _templateDao;
    @Inject
    protected UserDao _userDao;
    @Inject
    protected ClusterDao _clusterDao;
    @Inject
    protected StoragePoolWorkDao _storagePoolWorkDao;
    @Inject
    protected HypervisorGuruManager _hvGuruMgr;
    @Inject
    protected VolumeDao volumeDao;
    @Inject
    ConfigurationDao _configDao;
    @Inject
    ManagementServer _msServer;
    @Inject
    VolumeService volService;
    @Inject
    VolumeDataFactory volFactory;
    @Inject
    TemplateDataFactory tmplFactory;
    @Inject
    SnapshotDataFactory snapshotFactory;
    @Inject
    ConfigurationServer _configServer;
    @Inject
    DataStoreManager _dataStoreMgr;
    @Inject
    DataStoreProviderManager _dataStoreProviderMgr;
    @Inject
    private TemplateService _imageSrv;
    @Inject
    EndPointSelector _epSelector;
    @Inject
    private DiskOfferingDao _diskOfferingDao;
    @Inject
    ResourceLimitService _resourceLimitMgr;
    @Inject
    EntityManager _entityMgr;
    @Inject
    SnapshotService _snapshotService;
    @Inject
    public StorageService storageService;
    @Inject
    StoragePoolTagsDao _storagePoolTagsDao;
    @Inject
    PrimaryDataStoreDao primaryStoreDao;
    @Inject
    DiskOfferingDetailsDao _diskOfferingDetailsDao;
    @Inject
    ServiceOfferingDetailsDao _serviceOfferingDetailsDao;
    @Inject
    VsphereStoragePolicyDao _vsphereStoragePolicyDao;
    @Inject
    private AnnotationDao annotationDao;

    @Inject
    private SecondaryStorageHeuristicDao secondaryStorageHeuristicDao;

    @Inject
    protected UserVmManager userVmManager;
    @Inject
    protected ObjectStoreDao _objectStoreDao;

    @Inject
    protected ObjectStoreDetailsDao _objectStoreDetailsDao;

    @Inject
    protected BucketDao _bucketDao;
    protected List<StoragePoolDiscoverer> _discoverers;

    public List<StoragePoolDiscoverer> getDiscoverers() {
        return _discoverers;
    }

    public void setDiscoverers(List<StoragePoolDiscoverer> discoverers) {
        _discoverers = discoverers;
    }

    protected GenericSearchBuilder<StoragePoolHostVO, Long> UpHostsInPoolSearch;
    protected SearchBuilder<VMInstanceVO> StoragePoolSearch;
    protected SearchBuilder<StoragePoolVO> LocalStorageSearch;

    ScheduledExecutorService _executor = null;
    int _storagePoolAcquisitionWaitSeconds = 1800; // 30 minutes
    int _downloadUrlCleanupInterval;
    int _downloadUrlExpirationInterval;
    private long _serverId;

    private final Map<String, HypervisorHostListener> hostListeners = new HashMap<String, HypervisorHostListener>();

    public boolean share(VMInstanceVO vm, List<VolumeVO> vols, HostVO host, boolean cancelPreviousShare) throws StorageUnavailableException {

        // if pool is in maintenance and it is the ONLY pool available; reject
        List<VolumeVO> rootVolForGivenVm = volumeDao.findByInstanceAndType(vm.getId(), Type.ROOT);
        if (rootVolForGivenVm != null && rootVolForGivenVm.size() > 0) {
            boolean isPoolAvailable = isPoolAvailable(rootVolForGivenVm.get(0).getPoolId());
            if (!isPoolAvailable) {
                throw new StorageUnavailableException("Can not share " + vm, rootVolForGivenVm.get(0).getPoolId());
            }
        }

        // this check is done for maintenance mode for primary storage
        // if any one of the volume is unusable, we return false
        // if we return false, the allocator will try to switch to another PS if
        // available
        for (VolumeVO vol : vols) {
            if (vol.getRemoved() != null) {
                s_logger.warn("Volume id:" + vol.getId() + " is removed, cannot share on this instance");
                // not ok to share
                return false;
            }
        }
        // ok to share
        return true;
    }

    private boolean isPoolAvailable(Long poolId) {
        // get list of all pools
        List<StoragePoolVO> pools = _storagePoolDao.listAll();

        // if no pools or 1 pool which is in maintenance
        if (pools == null || pools.size() == 0 || (pools.size() == 1 && pools.get(0).getStatus().equals(StoragePoolStatus.Maintenance))) {
            return false;
        } else {
            return true;
        }
    }

    @Override
    public List<StoragePoolVO> ListByDataCenterHypervisor(long datacenterId, HypervisorType type) {
        List<StoragePoolVO> pools = _storagePoolDao.listByDataCenterId(datacenterId);
        List<StoragePoolVO> retPools = new ArrayList<StoragePoolVO>();
        for (StoragePoolVO pool : pools) {
            if (pool.getStatus() != StoragePoolStatus.Up) {
                continue;
            }
            if (pool.getScope() == ScopeType.ZONE) {
                if (pool.getHypervisor() != null && pool.getHypervisor() == type) {
                    retPools.add(pool);
                }
            } else {
                ClusterVO cluster = _clusterDao.findById(pool.getClusterId());
                if (type == cluster.getHypervisorType()) {
                    retPools.add(pool);
                }
            }
        }
        Collections.shuffle(retPools);
        return retPools;
    }

    @Override
    public boolean isLocalStorageActiveOnHost(Long hostId) {
        List<StoragePoolHostVO> storagePoolHostRefs = _storagePoolHostDao.listByHostId(hostId);
        for (StoragePoolHostVO storagePoolHostRef : storagePoolHostRefs) {
            StoragePoolVO PrimaryDataStoreVO = _storagePoolDao.findById(storagePoolHostRef.getPoolId());
            if (PrimaryDataStoreVO.getPoolType() == StoragePoolType.LVM || PrimaryDataStoreVO.getPoolType() == StoragePoolType.EXT) {
                SearchBuilder<VolumeVO> volumeSB = volumeDao.createSearchBuilder();
                volumeSB.and("poolId", volumeSB.entity().getPoolId(), SearchCriteria.Op.EQ);
                volumeSB.and("removed", volumeSB.entity().getRemoved(), SearchCriteria.Op.NULL);
                volumeSB.and("state", volumeSB.entity().getState(), SearchCriteria.Op.NIN);

                SearchBuilder<VMInstanceVO> activeVmSB = _vmInstanceDao.createSearchBuilder();
                activeVmSB.and("state", activeVmSB.entity().getState(), SearchCriteria.Op.IN);
                volumeSB.join("activeVmSB", activeVmSB, volumeSB.entity().getInstanceId(), activeVmSB.entity().getId(), JoinBuilder.JoinType.INNER);

                SearchCriteria<VolumeVO> volumeSC = volumeSB.create();
                volumeSC.setParameters("poolId", PrimaryDataStoreVO.getId());
                volumeSC.setParameters("state", Volume.State.Expunging, Volume.State.Destroy);
                volumeSC.setJoinParameters("activeVmSB", "state", State.Starting, State.Running, State.Stopping, State.Migrating);

                List<VolumeVO> volumes = volumeDao.search(volumeSC, null);
                if (volumes.size() > 0) {
                    return true;
                }
            }
        }

        return false;
    }

    @Override
    public Answer[] sendToPool(StoragePool pool, Commands cmds) throws StorageUnavailableException {
        return sendToPool(pool, null, null, cmds).second();
    }

    @Override
    public Answer sendToPool(StoragePool pool, long[] hostIdsToTryFirst, Command cmd) throws StorageUnavailableException {
        Answer[] answers = sendToPool(pool, hostIdsToTryFirst, null, new Commands(cmd)).second();
        if (answers == null) {
            return null;
        }
        return answers[0];
    }

    @Override
    public Answer sendToPool(StoragePool pool, Command cmd) throws StorageUnavailableException {
        if (cmd instanceof GetStorageStatsCommand && canPoolProvideStorageStats(pool)) {
            // Get stats from the pool directly instead of sending cmd to host
            return getStoragePoolStats(pool, (GetStorageStatsCommand) cmd);
        }

        Answer[] answers = sendToPool(pool, new Commands(cmd));
        if (answers == null) {
            return null;
        }
        return answers[0];
    }

    private GetStorageStatsAnswer getStoragePoolStats(StoragePool pool, GetStorageStatsCommand cmd) {
        GetStorageStatsAnswer answer = null;

        DataStoreProvider storeProvider = _dataStoreProviderMgr.getDataStoreProvider(pool.getStorageProviderName());
        DataStoreDriver storeDriver = storeProvider.getDataStoreDriver();
        PrimaryDataStoreDriver primaryStoreDriver = (PrimaryDataStoreDriver) storeDriver;
        Pair<Long, Long> storageStats = primaryStoreDriver.getStorageStats(pool);
        if (storageStats == null) {
            answer = new GetStorageStatsAnswer((GetStorageStatsCommand) cmd, "Failed to get storage stats for pool: " + pool.getId());
        } else {
            answer = new GetStorageStatsAnswer((GetStorageStatsCommand) cmd, storageStats.first(), storageStats.second());
        }

        return answer;
    }

    @Override
    public boolean canPoolProvideStorageStats(StoragePool pool) {
        DataStoreProvider storeProvider = _dataStoreProviderMgr.getDataStoreProvider(pool.getStorageProviderName());
        DataStoreDriver storeDriver = storeProvider.getDataStoreDriver();
        return storeDriver instanceof PrimaryDataStoreDriver && ((PrimaryDataStoreDriver)storeDriver).canProvideStorageStats();
    }

    @Override
    public Answer getVolumeStats(StoragePool pool, Command cmd) {
        DataStoreProvider storeProvider = _dataStoreProviderMgr.getDataStoreProvider(pool.getStorageProviderName());
        DataStoreDriver storeDriver = storeProvider.getDataStoreDriver();
        PrimaryDataStoreDriver primaryStoreDriver = (PrimaryDataStoreDriver) storeDriver;
        HashMap<String, VolumeStatsEntry> statEntry = new HashMap<String, VolumeStatsEntry>();
        GetVolumeStatsCommand getVolumeStatsCommand = (GetVolumeStatsCommand) cmd;
        for (String volumeUuid : getVolumeStatsCommand.getVolumeUuids()) {
            Pair<Long, Long> volumeStats = primaryStoreDriver.getVolumeStats(pool, volumeUuid);
            if (volumeStats == null) {
                return new GetVolumeStatsAnswer(getVolumeStatsCommand, "Failed to get stats for volume: " + volumeUuid,
                        null);
            } else {
                VolumeStatsEntry volumeStatsEntry = new VolumeStatsEntry(volumeUuid, volumeStats.first(),
                        volumeStats.second());
                statEntry.put(volumeUuid, volumeStatsEntry);
            }
        }
        return new GetVolumeStatsAnswer(getVolumeStatsCommand, "", statEntry);
    }

    public Long chooseHostForStoragePool(StoragePoolVO poolVO, List<Long> avoidHosts, boolean sendToVmResidesOn, Long vmId) {
        if (sendToVmResidesOn) {
            if (vmId != null) {
                VMInstanceVO vmInstance = _vmInstanceDao.findById(vmId);
                if (vmInstance != null) {
                    Long hostId = vmInstance.getHostId();
                    if (hostId != null && !avoidHosts.contains(vmInstance.getHostId())) {
                        return hostId;
                    }
                }
            }
            /*
             * Can't find the vm where host resides on(vm is destroyed? or
             * volume is detached from vm), randomly choose a host to send the
             * cmd
             */
        }
        List<StoragePoolHostVO> poolHosts = _storagePoolHostDao.listByHostStatus(poolVO.getId(), Status.Up);
        Collections.shuffle(poolHosts);
        if (poolHosts != null && poolHosts.size() > 0) {
            for (StoragePoolHostVO sphvo : poolHosts) {
                if (!avoidHosts.contains(sphvo.getHostId())) {
                    return sphvo.getHostId();
                }
            }
        }
        return null;
    }

    @Override
    public boolean configure(String name, Map<String, Object> params) {
        Map<String, String> configs = _configDao.getConfiguration("management-server", params);

        _storagePoolAcquisitionWaitSeconds = NumbersUtil.parseInt(configs.get("pool.acquisition.wait.seconds"), 1800);
        s_logger.info("pool.acquisition.wait.seconds is configured as " + _storagePoolAcquisitionWaitSeconds + " seconds");

        _agentMgr.registerForHostEvents(new StoragePoolMonitor(this, _storagePoolDao, _dataStoreProviderMgr), true, false, true);

        s_logger.info("Storage cleanup enabled: " + StorageCleanupEnabled.value() + ", interval: " + StorageCleanupInterval.value() + ", delay: " + StorageCleanupDelay.value()
        + ", template cleanup enabled: " + TemplateCleanupEnabled.value());

        String cleanupInterval = configs.get("extract.url.cleanup.interval");
        _downloadUrlCleanupInterval = NumbersUtil.parseInt(cleanupInterval, 7200);

        String urlExpirationInterval = configs.get("extract.url.expiration.interval");
        _downloadUrlExpirationInterval = NumbersUtil.parseInt(urlExpirationInterval, 14400);

        String workers = configs.get("expunge.workers");
        int wrks = NumbersUtil.parseInt(workers, 10);
        _executor = Executors.newScheduledThreadPool(wrks, new NamedThreadFactory("StorageManager-Scavenger"));

        _agentMgr.registerForHostEvents(ComponentContext.inject(LocalStoragePoolListener.class), true, false, false);

        _serverId = _msServer.getId();

        UpHostsInPoolSearch = _storagePoolHostDao.createSearchBuilder(Long.class);
        UpHostsInPoolSearch.selectFields(UpHostsInPoolSearch.entity().getHostId());
        SearchBuilder<HostVO> hostSearch = _hostDao.createSearchBuilder();
        hostSearch.and("status", hostSearch.entity().getStatus(), Op.EQ);
        hostSearch.and("resourceState", hostSearch.entity().getResourceState(), Op.EQ);
        UpHostsInPoolSearch.join("hosts", hostSearch, hostSearch.entity().getId(), UpHostsInPoolSearch.entity().getHostId(), JoinType.INNER);
        UpHostsInPoolSearch.and("pool", UpHostsInPoolSearch.entity().getPoolId(), Op.EQ);
        UpHostsInPoolSearch.done();

        StoragePoolSearch = _vmInstanceDao.createSearchBuilder();

        SearchBuilder<VolumeVO> volumeSearch = volumeDao.createSearchBuilder();
        volumeSearch.and("volumeType", volumeSearch.entity().getVolumeType(), SearchCriteria.Op.EQ);
        volumeSearch.and("poolId", volumeSearch.entity().getPoolId(), SearchCriteria.Op.EQ);
        volumeSearch.and("state", volumeSearch.entity().getState(), SearchCriteria.Op.EQ);
        StoragePoolSearch.join("vmVolume", volumeSearch, volumeSearch.entity().getInstanceId(), StoragePoolSearch.entity().getId(), JoinBuilder.JoinType.INNER);
        StoragePoolSearch.done();

        LocalStorageSearch = _storagePoolDao.createSearchBuilder();
        SearchBuilder<StoragePoolHostVO> storageHostSearch = _storagePoolHostDao.createSearchBuilder();
        storageHostSearch.and("hostId", storageHostSearch.entity().getHostId(), SearchCriteria.Op.EQ);
        LocalStorageSearch.join("poolHost", storageHostSearch, storageHostSearch.entity().getPoolId(), LocalStorageSearch.entity().getId(), JoinBuilder.JoinType.INNER);
        LocalStorageSearch.and("type", LocalStorageSearch.entity().getPoolType(), SearchCriteria.Op.IN);
        LocalStorageSearch.done();

        Volume.State.getStateMachine().registerListener(new VolumeStateListener(_configDao, _vmInstanceDao));

        return true;
    }

    @Override
    public String getStoragePoolTags(long poolId) {
        return com.cloud.utils.StringUtils.listToCsvTags(getStoragePoolTagList(poolId));
    }

    @Override
    public List<String> getStoragePoolTagList(long poolId) {
        return _storagePoolDao.searchForStoragePoolTags(poolId);
    }

    @Override
    public boolean start() {
        if (StorageCleanupEnabled.value()) {
            Random generator = new Random();
            int initialDelay = generator.nextInt(StorageCleanupInterval.value());
            _executor.scheduleWithFixedDelay(new StorageGarbageCollector(), initialDelay, StorageCleanupInterval.value(), TimeUnit.SECONDS);
        } else {
            s_logger.debug("Storage cleanup is not enabled, so the storage cleanup thread is not being scheduled.");
        }

        _executor.scheduleWithFixedDelay(new DownloadURLGarbageCollector(), _downloadUrlCleanupInterval, _downloadUrlCleanupInterval, TimeUnit.SECONDS);

        return true;
    }

    @Override
    public boolean stop() {
        if (StorageCleanupEnabled.value()) {
            _executor.shutdown();
        }
        return true;
    }

    protected String getValidatedPareForLocalStorage(Object obj, String paramName) {
        String result = obj == null ? null : obj.toString();
        if (StringUtils.isEmpty(result)) {
            throw new InvalidParameterValueException(String.format("Invalid %s provided", paramName));
        }
        return result;
    }

    protected DataStore createLocalStorage(Map<String, Object> poolInfos) throws ConnectionException{
        Object existingUuid = poolInfos.get("uuid");
        if( existingUuid == null ){
            poolInfos.put("uuid", UUID.randomUUID().toString());
        }
        String hostAddress = getValidatedPareForLocalStorage(poolInfos.get("host"), "host");
        String hostPath = getValidatedPareForLocalStorage(poolInfos.get("hostPath"), "path");
        Host host = _hostDao.findByName(hostAddress);

        if( host == null ) {
            host = _hostDao.findByIp(hostAddress);

            if( host == null ) {
                host = _hostDao.findByPublicIp(hostAddress);

                if( host == null ) {
                    throw new InvalidParameterValueException(String.format("host %s not found",hostAddress));
                }
             }
         }

        long capacityBytes = poolInfos.get("capacityBytes") != null ? Long.parseLong(poolInfos.get("capacityBytes").toString()) : 0;

        StoragePoolInfo pInfo = new StoragePoolInfo(poolInfos.get("uuid").toString(),
                                                    host.getPrivateIpAddress(),
                                                    hostPath,
                                                    hostPath,
                                                    StoragePoolType.Filesystem,
                                                    capacityBytes,
                                                    0,
                                                    (Map<String,String>)poolInfos.get("details"),
                                                    poolInfos.get("name").toString());

        return createLocalStorage(host, pInfo);
    }

    @DB
    @Override
    public DataStore createLocalStorage(Host host, StoragePoolInfo pInfo) throws ConnectionException {
        DataCenterVO dc = _dcDao.findById(host.getDataCenterId());
        if (dc == null) {
            return null;
        }
        boolean useLocalStorageForSystemVM = false;
        Boolean isLocal = ConfigurationManagerImpl.SystemVMUseLocalStorage.valueIn(dc.getId());
        if (isLocal != null) {
            useLocalStorageForSystemVM = isLocal.booleanValue();
        }
        if (!(dc.isLocalStorageEnabled() || useLocalStorageForSystemVM)) {
            return null;
        }
        DataStore store;
        try {
            String hostAddress = pInfo.getHost();
            if (host.getHypervisorType() == Hypervisor.HypervisorType.VMware) {
                hostAddress = "VMFS datastore: " + pInfo.getHostPath();
            }
            StoragePoolVO pool = _storagePoolDao.findPoolByHostPath(host.getDataCenterId(), host.getPodId(), hostAddress, pInfo.getHostPath(), pInfo.getUuid());
            if (pool == null && host.getHypervisorType() == HypervisorType.VMware) {
                // perform run-time upgrade. In versions prior to 2.2.12, there
                // is a bug that we don't save local datastore info (host path
                // is empty), this will cause us
                // not able to distinguish multiple local datastores that may be
                // available on the host, to support smooth migration, we
                // need to perform runtime upgrade here
                if (pInfo.getHostPath().length() > 0) {
                    pool = _storagePoolDao.findPoolByHostPath(host.getDataCenterId(), host.getPodId(), hostAddress, "", pInfo.getUuid());
                }
            }
            if (pool == null) {
                //the path can be different, but if they have the same uuid, assume they are the same storage
                pool = _storagePoolDao.findPoolByHostPath(host.getDataCenterId(), host.getPodId(), hostAddress, null, pInfo.getUuid());
                if (pool != null) {
                    s_logger.debug("Found a storage pool: " + pInfo.getUuid() + ", but with different hostpath " + pInfo.getHostPath() + ", still treat it as the same pool");
                }
            }

            DataStoreProvider provider = _dataStoreProviderMgr.getDefaultPrimaryDataStoreProvider();
            DataStoreLifeCycle lifeCycle = provider.getDataStoreLifeCycle();
            if (pool == null) {
                Map<String, Object> params = new HashMap<String, Object>();
                String name = pInfo.getName() != null ? pInfo.getName() : createLocalStoragePoolName(host, pInfo);
                params.put("zoneId", host.getDataCenterId());
                params.put("clusterId", host.getClusterId());
                params.put("podId", host.getPodId());
                params.put("hypervisorType", host.getHypervisorType());
                params.put("name", name);
                params.put("localStorage", true);
                params.put("details", pInfo.getDetails());
                params.put("uuid", pInfo.getUuid());
                params.put("providerName", provider.getName());
                params.put("scheme", pInfo.getPoolType().toString());
                params.put("host", pInfo.getHost());
                params.put("hostPath", pInfo.getHostPath());

                store = lifeCycle.initialize(params);
            } else {
                store = _dataStoreMgr.getDataStore(pool.getId(), DataStoreRole.Primary);
            }

            pool = _storagePoolDao.findById(store.getId());
            if (pool.getStatus() != StoragePoolStatus.Maintenance && pool.getStatus() != StoragePoolStatus.Removed) {
                HostScope scope = new HostScope(host.getId(), host.getClusterId(), host.getDataCenterId());
                lifeCycle.attachHost(store, scope, pInfo);
            }

        } catch (Exception e) {
            s_logger.warn("Unable to setup the local storage pool for " + host, e);
            throw new ConnectionException(true, "Unable to setup the local storage pool for " + host, e);
        }

        return _dataStoreMgr.getDataStore(store.getId(), DataStoreRole.Primary);
    }

    /**
     * Creates the local storage pool name.
     * The name will follow the pattern: <hostname>-local-<firstBlockOfUuid>
     */
    protected String createLocalStoragePoolName(Host host, StoragePoolInfo storagePoolInformation) {
        return String.format("%s-%s-%s", StringUtils.trim(host.getName()), "local", storagePoolInformation.getUuid().split("-")[0]);
    }

    @Override
    public PrimaryDataStoreInfo createPool(CreateStoragePoolCmd cmd) throws ResourceInUseException, IllegalArgumentException, UnknownHostException, ResourceUnavailableException {
        String providerName = cmd.getStorageProviderName();
        Map<String,String> uriParams = extractUriParamsAsMap(cmd.getUrl());
        boolean isFileScheme = "file".equals(uriParams.get("scheme"));
        DataStoreProvider storeProvider = _dataStoreProviderMgr.getDataStoreProvider(providerName);

        if (storeProvider == null) {
            storeProvider = _dataStoreProviderMgr.getDefaultPrimaryDataStoreProvider();
            if (storeProvider == null) {
                throw new InvalidParameterValueException("can't find storage provider: " + providerName);
            }
        }

        Long clusterId = cmd.getClusterId();
        Long podId = cmd.getPodId();
        Long zoneId = cmd.getZoneId();

        ScopeType scopeType = ScopeType.CLUSTER;
        if (isFileScheme) {
            scopeType = ScopeType.HOST;
        }
        String scope = cmd.getScope();
        if (scope != null) {
            try {
                scopeType = Enum.valueOf(ScopeType.class, scope.toUpperCase());
            } catch (Exception e) {
                throw new InvalidParameterValueException("invalid scope for pool " + scope);
            }
        }

        if (scopeType == ScopeType.CLUSTER && clusterId == null) {
            throw new InvalidParameterValueException("cluster id can't be null, if scope is cluster");
        } else if (scopeType == ScopeType.ZONE && zoneId == null) {
            throw new InvalidParameterValueException("zone id can't be null, if scope is zone");
        }

        HypervisorType hypervisorType = HypervisorType.KVM;
        if (scopeType == ScopeType.ZONE) {
            // ignore passed clusterId and podId
            clusterId = null;
            podId = null;
            String hypervisor = cmd.getHypervisor();
            if (hypervisor != null) {
                try {
                    hypervisorType = HypervisorType.getType(hypervisor);
                } catch (Exception e) {
                    throw new InvalidParameterValueException("invalid hypervisor type " + hypervisor);
                }
            } else {
                throw new InvalidParameterValueException("Missing parameter hypervisor. Hypervisor type is required to create zone wide primary storage.");
            }

            Set<HypervisorType> supportedHypervisorTypes = Sets.newHashSet(HypervisorType.KVM, HypervisorType.VMware,
                    HypervisorType.Hyperv, HypervisorType.LXC, HypervisorType.Any, HypervisorType.Simulator);
            if (!supportedHypervisorTypes.contains(hypervisorType)) {
                throw new InvalidParameterValueException("Zone wide storage pool is not supported for hypervisor type " + hypervisor);
            }
        } else {
            ClusterVO clusterVO = _clusterDao.findById(clusterId);
            hypervisorType = clusterVO.getHypervisorType();
        }

        Map<String, String> details = extractApiParamAsMap(cmd.getDetails());
        DataCenterVO zone = _dcDao.findById(cmd.getZoneId());
        if (zone == null) {
            throw new InvalidParameterValueException("unable to find zone by id " + zoneId);
        }
        // Check if zone is disabled
        Account account = CallContext.current().getCallingAccount();
        if (Grouping.AllocationState.Disabled == zone.getAllocationState() && !_accountMgr.isRootAdmin(account.getId())) {
            throw new PermissionDeniedException("Cannot perform this operation, Zone is currently disabled: " + zoneId);
        }

        Map<String, Object> params = new HashMap<String, Object>();
        params.put("zoneId", zone.getId());
        params.put("clusterId", clusterId);
        params.put("podId", podId);
        params.put("hypervisorType", hypervisorType);
        params.put("url", cmd.getUrl());
        params.put("tags", cmd.getTags());
        params.put("isTagARule", cmd.isTagARule());
        params.put("name", cmd.getStoragePoolName());
        params.put("details", details);
        params.put("providerName", storeProvider.getName());
        params.put("managed", cmd.isManaged());
        params.put("capacityBytes", cmd.getCapacityBytes());
        params.put("capacityIops", cmd.getCapacityIops());
        if (MapUtils.isNotEmpty(uriParams)) {
            params.putAll(uriParams);
        }

        DataStoreLifeCycle lifeCycle = storeProvider.getDataStoreLifeCycle();
        DataStore store = null;
        try {
            if (isFileScheme) {
                store = createLocalStorage(params);
            } else {
                store = lifeCycle.initialize(params);
            }
            if (scopeType == ScopeType.CLUSTER) {
                ClusterScope clusterScope = new ClusterScope(clusterId, podId, zoneId);
                lifeCycle.attachCluster(store, clusterScope);
            } else if (scopeType == ScopeType.ZONE) {
                ZoneScope zoneScope = new ZoneScope(zoneId);
                lifeCycle.attachZone(store, zoneScope, hypervisorType);
            }
        } catch (Exception e) {
            s_logger.debug("Failed to add data store: " + e.getMessage(), e);
            try {
                // clean up the db, just absorb the exception thrown in deletion with error logged, so that user can get error for adding data store
                // not deleting data store.
                if (store != null) {
                    lifeCycle.deleteDataStore(store);
                }
            } catch (Exception ex) {
                s_logger.debug("Failed to clean up storage pool: " + ex.getMessage());
            }
            throw new CloudRuntimeException("Failed to add data store: " + e.getMessage(), e);
        }

        return (PrimaryDataStoreInfo)_dataStoreMgr.getDataStore(store.getId(), DataStoreRole.Primary);
    }

    protected Map<String,String> extractUriParamsAsMap(String url) {
        Map<String,String> uriParams = new HashMap<>();
        UriUtils.UriInfo uriInfo;
        try {
            uriInfo = UriUtils.getUriInfo(url);
        } catch (CloudRuntimeException cre) {
            if (s_logger.isDebugEnabled()) {
                s_logger.debug(String.format("URI validation for url: %s failed, returning empty uri params", url));
            }
            return uriParams;
        }

        String scheme = uriInfo.getScheme();
        String storageHost = uriInfo.getStorageHost();
        String storagePath = uriInfo.getStoragePath();
        if (scheme == null) {
            if (s_logger.isDebugEnabled()) {
                s_logger.debug(String.format("Scheme for url: %s is not found, returning empty uri params", url));
            }
            return uriParams;
        }
        boolean isHostOrPathBlank = StringUtils.isAnyBlank(storagePath, storageHost);
        if (scheme.equalsIgnoreCase("nfs")) {
            if (isHostOrPathBlank) {
                throw new InvalidParameterValueException("host or path is null, should be nfs://hostname/path");
            }
        } else if (scheme.equalsIgnoreCase("cifs")) {
            // Don't validate against a URI encoded URI.
            try {
                URI cifsUri = new URI(url);
                String warnMsg = UriUtils.getCifsUriParametersProblems(cifsUri);
                if (warnMsg != null) {
                    throw new InvalidParameterValueException(warnMsg);
                }
            } catch (URISyntaxException e) {
                throw new InvalidParameterValueException(url + " is not a valid uri");
            }
        } else if (scheme.equalsIgnoreCase("sharedMountPoint")) {
            if (storagePath == null) {
                throw new InvalidParameterValueException("host or path is null, should be sharedmountpoint://localhost/path");
            }
        } else if (scheme.equalsIgnoreCase("rbd")) {
            if (storagePath == null) {
                throw new InvalidParameterValueException("host or path is null, should be rbd://hostname/pool");
            }
        } else if (scheme.equalsIgnoreCase("gluster")) {
            if (isHostOrPathBlank) {
                throw new InvalidParameterValueException("host or path is null, should be gluster://hostname/volume");
            }
        }

        String hostPath = null;
        try {
            hostPath = URLDecoder.decode(storagePath, "UTF-8");
        } catch (UnsupportedEncodingException e) {
            s_logger.error("[ignored] we are on a platform not supporting \"UTF-8\"!?!", e);
        }
        if (hostPath == null) { // if decoding fails, use getPath() anyway
            hostPath = storagePath;
        }

        uriParams.put("scheme", scheme);
        uriParams.put("host", storageHost);
        uriParams.put("hostPath", hostPath);
        uriParams.put("userInfo", uriInfo.getUserInfo());
        if (uriInfo.getPort() > 0) {
            uriParams.put("port", uriInfo.getPort() + "");
        }
        return uriParams;
    }

    private Map<String, String> extractApiParamAsMap(Map ds) {
        Map<String, String> details = new HashMap<String, String>();
        if (ds != null) {
            Collection detailsCollection = ds.values();
            Iterator it = detailsCollection.iterator();
            while (it.hasNext()) {
                HashMap d = (HashMap)it.next();
                Iterator it2 = d.entrySet().iterator();
                while (it2.hasNext()) {
                    Map.Entry entry = (Map.Entry)it2.next();
                    details.put((String)entry.getKey(), (String)entry.getValue());
                }
            }
        }
        return details;
    }

    @ActionEvent(eventType = EventTypes.EVENT_DISABLE_PRIMARY_STORAGE, eventDescription = "disable storage pool")
    private void disablePrimaryStoragePool(StoragePoolVO primaryStorage) {
        if (!primaryStorage.getStatus().equals(StoragePoolStatus.Up)) {
            throw new InvalidParameterValueException("Primary storage with id " + primaryStorage.getId() + " cannot be disabled. Storage pool state : " + primaryStorage.getStatus().toString());
        }

        DataStoreProvider provider = _dataStoreProviderMgr.getDataStoreProvider(primaryStorage.getStorageProviderName());
        DataStoreLifeCycle dataStoreLifeCycle = provider.getDataStoreLifeCycle();
        DataStore store = _dataStoreMgr.getDataStore(primaryStorage.getId(), DataStoreRole.Primary);
        ((PrimaryDataStoreLifeCycle)dataStoreLifeCycle).disableStoragePool(store);
    }

    @ActionEvent(eventType = EventTypes.EVENT_ENABLE_PRIMARY_STORAGE, eventDescription = "enable storage pool")
    private void enablePrimaryStoragePool(StoragePoolVO primaryStorage) {
        if (!primaryStorage.getStatus().equals(StoragePoolStatus.Disabled)) {
            throw new InvalidParameterValueException("Primary storage with id " + primaryStorage.getId() + " cannot be enabled. Storage pool state : " + primaryStorage.getStatus().toString());
        }

        DataStoreProvider provider = _dataStoreProviderMgr.getDataStoreProvider(primaryStorage.getStorageProviderName());
        DataStoreLifeCycle dataStoreLifeCycle = provider.getDataStoreLifeCycle();
        DataStore store = _dataStoreMgr.getDataStore(primaryStorage.getId(), DataStoreRole.Primary);
        ((PrimaryDataStoreLifeCycle)dataStoreLifeCycle).enableStoragePool(store);
    }

    @Override
    public PrimaryDataStoreInfo updateStoragePool(UpdateStoragePoolCmd cmd) throws IllegalArgumentException {
        // Input validation
        Long id = cmd.getId();

        StoragePoolVO pool = _storagePoolDao.findById(id);
        if (pool == null) {
            throw new IllegalArgumentException("Unable to find storage pool with ID: " + id);
        }

        String name = cmd.getName();
        if(StringUtils.isNotBlank(name)) {
            s_logger.debug("Updating Storage Pool name to: " + name);
            pool.setName(name);
            _storagePoolDao.update(pool.getId(), pool);
        }


        final List<String> storagePoolTags = cmd.getTags();
        if (storagePoolTags != null) {
            if (s_logger.isDebugEnabled()) {
                s_logger.debug("Updating Storage Pool Tags to :" + storagePoolTags);
            }
            if (pool.getPoolType() == StoragePoolType.DatastoreCluster) {
                List<StoragePoolVO> childStoragePools = _storagePoolDao.listChildStoragePoolsInDatastoreCluster(pool.getId());
                for (StoragePoolVO childPool : childStoragePools) {
                    _storagePoolTagsDao.persist(childPool.getId(), storagePoolTags, cmd.isTagARule());
                }
            }
            _storagePoolTagsDao.persist(pool.getId(), storagePoolTags, cmd.isTagARule());
        }

        boolean changes = false;
        Long updatedCapacityBytes = null;
        Long capacityBytes = cmd.getCapacityBytes();

        if (capacityBytes != null) {
            if (capacityBytes != pool.getCapacityBytes()) {
                updatedCapacityBytes = capacityBytes;
                changes = true;
            }
        }

        Long updatedCapacityIops = null;
        Long capacityIops = cmd.getCapacityIops();
        if (capacityIops != null) {
            if (!capacityIops.equals(pool.getCapacityIops())) {
                updatedCapacityIops = capacityIops;
                changes = true;
            }
        }

        // retrieve current details and merge/overlay input to capture changes
        Map<String, String> inputDetails = extractApiParamAsMap(cmd.getDetails());
        Map<String, String> details = null;
        if (inputDetails == null) {
            details = _storagePoolDetailsDao.listDetailsKeyPairs(id);
        } else {
            details = _storagePoolDetailsDao.listDetailsKeyPairs(id);
            details.putAll(inputDetails);
            changes = true;
        }

        if (changes) {
            StoragePoolVO storagePool = _storagePoolDao.findById(id);
            DataStoreProvider dataStoreProvider = _dataStoreProviderMgr.getDataStoreProvider(storagePool.getStorageProviderName());
            DataStoreLifeCycle dataStoreLifeCycle = dataStoreProvider.getDataStoreLifeCycle();

            if (dataStoreLifeCycle instanceof PrimaryDataStoreLifeCycle) {
                if (updatedCapacityBytes != null) {
                    details.put(PrimaryDataStoreLifeCycle.CAPACITY_BYTES, updatedCapacityBytes != null ? String.valueOf(updatedCapacityBytes) : null);
                    _storagePoolDao.updateCapacityBytes(id, updatedCapacityBytes);
                }
                if (updatedCapacityIops != null) {
                    details.put(PrimaryDataStoreLifeCycle.CAPACITY_IOPS, updatedCapacityIops != null ? String.valueOf(updatedCapacityIops) : null);
                    _storagePoolDao.updateCapacityIops(id, updatedCapacityIops);
                }
                if (cmd.getUrl() != null) {
                    details.put("url", cmd.getUrl());
                }
                _storagePoolDao.update(id, storagePool);
                _storagePoolDao.updateDetails(id, details);
            }
        }

        Boolean enabled = cmd.getEnabled();
        if (enabled != null) {
            if (enabled) {
                enablePrimaryStoragePool(pool);
            } else {
                disablePrimaryStoragePool(pool);
            }
        }

        return (PrimaryDataStoreInfo)_dataStoreMgr.getDataStore(pool.getId(), DataStoreRole.Primary);
    }

    @Override
    public void removeStoragePoolFromCluster(long hostId, String iScsiName, StoragePool storagePool) {
        final Map<String, String> details = new HashMap<>();

        details.put(DeleteStoragePoolCommand.DATASTORE_NAME, iScsiName);
        details.put(DeleteStoragePoolCommand.IQN, iScsiName);
        details.put(DeleteStoragePoolCommand.STORAGE_HOST, storagePool.getHostAddress());
        details.put(DeleteStoragePoolCommand.STORAGE_PORT, String.valueOf(storagePool.getPort()));

        final DeleteStoragePoolCommand cmd = new DeleteStoragePoolCommand();

        cmd.setDetails(details);
        cmd.setRemoveDatastore(true);

        final Answer answer = _agentMgr.easySend(hostId, cmd);

        if (answer == null || !answer.getResult()) {
            String errMsg = "Error interacting with host (related to DeleteStoragePoolCommand)" + (StringUtils.isNotBlank(answer.getDetails()) ? ": " + answer.getDetails() : "");

            s_logger.error(errMsg);

            throw new CloudRuntimeException(errMsg);
        }
    }

    @Override
    @DB
    public boolean deletePool(DeletePoolCmd cmd) {
        Long id = cmd.getId();
        boolean forced = cmd.isForced();

        StoragePoolVO sPool = _storagePoolDao.findById(id);
        if (sPool == null) {
            s_logger.warn("Unable to find pool:" + id);
            throw new InvalidParameterValueException("Unable to find pool by id " + id);
        }
        if (sPool.getStatus() != StoragePoolStatus.Maintenance) {
            s_logger.warn("Unable to delete storage id: " + id + " due to it is not in Maintenance state");
            throw new InvalidParameterValueException("Unable to delete storage due to it is not in Maintenance state, id: " + id);
        }

        if (sPool.getPoolType() == StoragePoolType.DatastoreCluster) {
            // FR41 yet to handle on failure of deletion of any of the child storage pool
            if (checkIfDataStoreClusterCanbeDeleted(sPool, forced)) {
                Transaction.execute(new TransactionCallbackNoReturn() {
                    @Override
                    public void doInTransactionWithoutResult(TransactionStatus status) {
                        List<StoragePoolVO> childStoragePools = _storagePoolDao.listChildStoragePoolsInDatastoreCluster(sPool.getId());
                        for (StoragePoolVO childPool : childStoragePools) {
                            deleteDataStoreInternal(childPool, forced);
                        }
                    }
                });
            } else {
                throw new CloudRuntimeException("Cannot delete pool " + sPool.getName() + " as there are associated " + "non-destroyed vols for this pool");
            }
        }
        return deleteDataStoreInternal(sPool, forced);
    }

    private boolean checkIfDataStoreClusterCanbeDeleted(StoragePoolVO sPool, boolean forced) {
        List<StoragePoolVO> childStoragePools = _storagePoolDao.listChildStoragePoolsInDatastoreCluster(sPool.getId());
        boolean canDelete = true;
        for (StoragePoolVO childPool : childStoragePools) {
            Pair<Long, Long> vlms = volumeDao.getCountAndTotalByPool(childPool.getId());
            if (forced) {
                if (vlms.first() > 0) {
                    Pair<Long, Long> nonDstrdVlms = volumeDao.getNonDestroyedCountAndTotalByPool(childPool.getId());
                    if (nonDstrdVlms.first() > 0) {
                        canDelete = false;
                        break;
                    }
                }
            } else {
                if (vlms.first() > 0) {
                    canDelete = false;
                    break;
                }
            }
        }
        return canDelete;
    }

    private boolean deleteDataStoreInternal(StoragePoolVO sPool, boolean forced) {
        Pair<Long, Long> vlms = volumeDao.getCountAndTotalByPool(sPool.getId());
        if (forced) {
            if (vlms.first() > 0) {
                Pair<Long, Long> nonDstrdVlms = volumeDao.getNonDestroyedCountAndTotalByPool(sPool.getId());
                if (nonDstrdVlms.first() > 0) {
                    throw new CloudRuntimeException("Cannot delete pool " + sPool.getName() + " as there are associated " + "non-destroyed vols for this pool");
                }
                // force expunge non-destroyed volumes
                List<VolumeVO> vols = volumeDao.listVolumesToBeDestroyed();
                for (VolumeVO vol : vols) {
                    AsyncCallFuture<VolumeApiResult> future = volService.expungeVolumeAsync(volFactory.getVolume(vol.getId()));
                    try {
                        future.get();
                    } catch (InterruptedException e) {
                        s_logger.debug("expunge volume failed:" + vol.getId(), e);
                    } catch (ExecutionException e) {
                        s_logger.debug("expunge volume failed:" + vol.getId(), e);
                    }
                }
            }
        } else {
            // Check if the pool has associated volumes in the volumes table
            // If it does , then you cannot delete the pool
            if (vlms.first() > 0) {
                throw new CloudRuntimeException("Cannot delete pool " + sPool.getName() + " as there are associated volumes for this pool");
            }
        }

        // First get the host_id from storage_pool_host_ref for given pool id
        StoragePoolVO lock = _storagePoolDao.acquireInLockTable(sPool.getId());

        if (lock == null) {
            if (s_logger.isDebugEnabled()) {
                s_logger.debug("Failed to acquire lock when deleting PrimaryDataStoreVO with ID: " + sPool.getId());
            }
            return false;
        }

        _storagePoolDao.releaseFromLockTable(lock.getId());
        s_logger.trace("Released lock for storage pool " + sPool.getId());

        DataStoreProvider storeProvider = _dataStoreProviderMgr.getDataStoreProvider(sPool.getStorageProviderName());
        DataStoreLifeCycle lifeCycle = storeProvider.getDataStoreLifeCycle();
        DataStore store = _dataStoreMgr.getDataStore(sPool.getId(), DataStoreRole.Primary);
        return lifeCycle.deleteDataStore(store);
    }

    @Override
    public boolean connectHostToSharedPool(long hostId, long poolId) throws StorageUnavailableException, StorageConflictException {
        StoragePool pool = (StoragePool)_dataStoreMgr.getDataStore(poolId, DataStoreRole.Primary);
        assert (pool.isShared()) : "Now, did you actually read the name of this method?";
        s_logger.debug("Adding pool " + pool.getName() + " to  host " + hostId);

        DataStoreProvider provider = _dataStoreProviderMgr.getDataStoreProvider(pool.getStorageProviderName());
        HypervisorHostListener listener = hostListeners.get(provider.getName());
        return listener.hostConnect(hostId, pool.getId());
    }

    @Override
    public void disconnectHostFromSharedPool(long hostId, long poolId) throws StorageUnavailableException, StorageConflictException {
        StoragePool pool = (StoragePool)_dataStoreMgr.getDataStore(poolId, DataStoreRole.Primary);
        assert (pool.isShared()) : "Now, did you actually read the name of this method?";
        s_logger.debug("Removing pool " + pool.getName() + " from  host " + hostId);

        DataStoreProvider provider = _dataStoreProviderMgr.getDataStoreProvider(pool.getStorageProviderName());
        HypervisorHostListener listener = hostListeners.get(provider.getName());
        listener.hostDisconnected(hostId, pool.getId());
    }

    @Override
    public void enableHost(long hostId) {
        List<DataStoreProvider> providers = _dataStoreProviderMgr.getProviders();
        if (providers != null) {
            for (DataStoreProvider provider : providers) {
                if (provider instanceof PrimaryDataStoreProvider) {
                    try {
                        HypervisorHostListener hypervisorHostListener = provider.getHostListener();
                        if (hypervisorHostListener != null) {
                            hypervisorHostListener.hostEnabled(hostId);
                        }
                    }
                    catch (Exception ex) {
                        s_logger.error("hostEnabled(long) failed for storage provider " + provider.getName(), ex);
                    }
                }
            }
        }
    }

    @Override
    public BigDecimal getStorageOverProvisioningFactor(Long poolId) {
        return new BigDecimal(CapacityManager.StorageOverprovisioningFactor.valueIn(poolId));
    }

    @Override
    public void createCapacityEntry(StoragePoolVO storagePool, short capacityType, long allocated) {
        SearchCriteria<CapacityVO> capacitySC = _capacityDao.createSearchCriteria();
        capacitySC.addAnd("hostOrPoolId", SearchCriteria.Op.EQ, storagePool.getId());
        capacitySC.addAnd("dataCenterId", SearchCriteria.Op.EQ, storagePool.getDataCenterId());
        capacitySC.addAnd("capacityType", SearchCriteria.Op.EQ, capacityType);

        List<CapacityVO> capacities = _capacityDao.search(capacitySC, null);

        long totalOverProvCapacity;
        if (storagePool.getPoolType().supportsOverProvisioning()) {
            // All this is for the inaccuracy of floats for big number multiplication.
            BigDecimal overProvFactor = getStorageOverProvisioningFactor(storagePool.getId());
            totalOverProvCapacity = overProvFactor.multiply(new BigDecimal(storagePool.getCapacityBytes())).longValue();
            s_logger.debug("Found storage pool " + storagePool.getName() + " of type " + storagePool.getPoolType().toString() + " with overprovisioning factor " + overProvFactor.toString());
            s_logger.debug("Total over provisioned capacity calculated is " + overProvFactor + " * " + toHumanReadableSize(storagePool.getCapacityBytes()));
        } else {
            s_logger.debug("Found storage pool " + storagePool.getName() + " of type " + storagePool.getPoolType().toString());
            totalOverProvCapacity = storagePool.getCapacityBytes();
        }

        s_logger.debug("Total over provisioned capacity of the pool " + storagePool.getName() + " id: " + storagePool.getId() + " is " + toHumanReadableSize(totalOverProvCapacity));
        CapacityState capacityState = CapacityState.Enabled;
        if (storagePool.getScope() == ScopeType.ZONE) {
            DataCenterVO dc = ApiDBUtils.findZoneById(storagePool.getDataCenterId());
            AllocationState allocationState = dc.getAllocationState();
            capacityState = (allocationState == AllocationState.Disabled) ? CapacityState.Disabled : CapacityState.Enabled;
        } else {
            if (storagePool.getClusterId() != null) {
                ClusterVO cluster = ApiDBUtils.findClusterById(storagePool.getClusterId());
                if (cluster != null) {
                    AllocationState allocationState = _configMgr.findClusterAllocationState(cluster);
                    capacityState = (allocationState == AllocationState.Disabled) ? CapacityState.Disabled : CapacityState.Enabled;
                }
            }
        }

        if (storagePool.getScope() == ScopeType.HOST) {
            List<StoragePoolHostVO> stoargePoolHostVO = _storagePoolHostDao.listByPoolId(storagePool.getId());

            if (stoargePoolHostVO != null && !stoargePoolHostVO.isEmpty()) {
                HostVO host = _hostDao.findById(stoargePoolHostVO.get(0).getHostId());

                if (host != null) {
                    capacityState = (host.getResourceState() == ResourceState.Disabled) ? CapacityState.Disabled : CapacityState.Enabled;
                }
            }
        }

        if (capacities.size() == 0) {
            CapacityVO capacity = new CapacityVO(storagePool.getId(), storagePool.getDataCenterId(), storagePool.getPodId(), storagePool.getClusterId(), allocated, totalOverProvCapacity,
                    capacityType);
            capacity.setCapacityState(capacityState);
            _capacityDao.persist(capacity);
        } else {
            CapacityVO capacity = capacities.get(0);
            if (capacity.getTotalCapacity() != totalOverProvCapacity || allocated != capacity.getUsedCapacity() || capacity.getCapacityState() != capacityState) {
                capacity.setTotalCapacity(totalOverProvCapacity);
                capacity.setUsedCapacity(allocated);
                capacity.setCapacityState(capacityState);
                _capacityDao.update(capacity.getId(), capacity);
            }
        }
        s_logger.debug("Successfully set Capacity - " + toHumanReadableSize(totalOverProvCapacity) + " for capacity type - " + capacityType + " , DataCenterId - " + storagePool.getDataCenterId() + ", HostOrPoolId - "
                + storagePool.getId() + ", PodId " + storagePool.getPodId());
    }

    @Override
    public List<Long> getUpHostsInPool(long poolId) {
        SearchCriteria<Long> sc = UpHostsInPoolSearch.create();
        sc.setParameters("pool", poolId);
        sc.setJoinParameters("hosts", "status", Status.Up);
        sc.setJoinParameters("hosts", "resourceState", ResourceState.Enabled);
        return _storagePoolHostDao.customSearch(sc, null);
    }

    @Override
    public Pair<Long, Answer[]> sendToPool(StoragePool pool, long[] hostIdsToTryFirst, List<Long> hostIdsToAvoid, Commands cmds) throws StorageUnavailableException {
        List<Long> hostIds = getUpHostsInPool(pool.getId());
        Collections.shuffle(hostIds);
        if (hostIdsToTryFirst != null) {
            for (int i = hostIdsToTryFirst.length - 1; i >= 0; i--) {
                if (hostIds.remove(hostIdsToTryFirst[i])) {
                    hostIds.add(0, hostIdsToTryFirst[i]);
                }
            }
        }

        if (hostIdsToAvoid != null) {
            hostIds.removeAll(hostIdsToAvoid);
        }
        if (hostIds == null || hostIds.isEmpty()) {
            throw new StorageUnavailableException("Unable to send command to the pool " + pool.getId() + " due to there is no enabled hosts up in this cluster", pool.getId());
        }
        for (Long hostId : hostIds) {
            try {
                List<Answer> answers = new ArrayList<Answer>();
                Command[] cmdArray = cmds.toCommands();
                for (Command cmd : cmdArray) {
                    long targetHostId = _hvGuruMgr.getGuruProcessedCommandTargetHost(hostId, cmd);
                    answers.add(_agentMgr.send(targetHostId, cmd));
                }
                return new Pair<Long, Answer[]>(hostId, answers.toArray(new Answer[answers.size()]));
            } catch (AgentUnavailableException e) {
                s_logger.debug("Unable to send storage pool command to " + pool + " via " + hostId, e);
            } catch (OperationTimedoutException e) {
                s_logger.debug("Unable to send storage pool command to " + pool + " via " + hostId, e);
            }
        }

        throw new StorageUnavailableException("Unable to send command to the pool ", pool.getId());
    }

    @Override
    public Pair<Long, Answer> sendToPool(StoragePool pool, long[] hostIdsToTryFirst, List<Long> hostIdsToAvoid, Command cmd) throws StorageUnavailableException {
        Commands cmds = new Commands(cmd);
        Pair<Long, Answer[]> result = sendToPool(pool, hostIdsToTryFirst, hostIdsToAvoid, cmds);
        return new Pair<Long, Answer>(result.first(), result.second()[0]);
    }

    private void cleanupInactiveTemplates() {
        List<VMTemplateVO> vmTemplateVOS = _templateDao.listUnRemovedTemplatesByStates(VirtualMachineTemplate.State.Inactive);
        for (VMTemplateVO template: vmTemplateVOS) {
            template.setRemoved(new Date());
            _templateDao.update(template.getId(), template);
        }
    }

    @Override
    public void cleanupStorage(boolean recurring) {
        GlobalLock scanLock = GlobalLock.getInternLock("storagemgr.cleanup");

        try {
            if (scanLock.lock(3)) {
                try {
                    // Cleanup primary storage pools
                    if (TemplateCleanupEnabled.value()) {
                        List<StoragePoolVO> storagePools = _storagePoolDao.listAll();
                        for (StoragePoolVO pool : storagePools) {
                            try {

                                List<VMTemplateStoragePoolVO> unusedTemplatesInPool = _tmpltMgr.getUnusedTemplatesInPool(pool);
                                s_logger.debug(String.format("Storage pool garbage collector found [%s] templates to be cleaned up in storage pool [%s].", unusedTemplatesInPool.size(), pool.getName()));
                                for (VMTemplateStoragePoolVO templatePoolVO : unusedTemplatesInPool) {
                                    if (templatePoolVO.getDownloadState() != VMTemplateStorageResourceAssoc.Status.DOWNLOADED) {
                                        s_logger.debug(String.format("Storage pool garbage collector is skipping template [%s] clean up on pool [%s] " +
                                                "because it is not completely downloaded.", templatePoolVO.getTemplateId(), templatePoolVO.getPoolId()));
                                        continue;
                                    }

                                    if (!templatePoolVO.getMarkedForGC()) {
                                        templatePoolVO.setMarkedForGC(true);
                                        _vmTemplatePoolDao.update(templatePoolVO.getId(), templatePoolVO);
                                        s_logger.debug(String.format("Storage pool garbage collector has marked template [%s] on pool [%s] " +
                                                "for garbage collection.", templatePoolVO.getTemplateId(), templatePoolVO.getPoolId()));
                                        continue;
                                    }

                                    _tmpltMgr.evictTemplateFromStoragePool(templatePoolVO);
                                }
                            } catch (Exception e) {
                                s_logger.error(String.format("Failed to clean up primary storage pool [%s] due to: [%s].", pool, e.getMessage()));
                                s_logger.debug(String.format("Failed to clean up primary storage pool [%s].", pool), e);
                            }
                        }
                    }

                    //destroy snapshots in destroying state in snapshot_store_ref
                    List<SnapshotDataStoreVO> ssSnapshots = _snapshotStoreDao.listByState(ObjectInDataStoreStateMachine.State.Destroying);
                    for (SnapshotDataStoreVO snapshotDataStoreVO : ssSnapshots) {
                        String snapshotUuid = null;
                        SnapshotVO snapshot = null;
                        final String storeRole = snapshotDataStoreVO.getRole().toString().toLowerCase();
                        if (s_logger.isDebugEnabled()) {
                            snapshot = _snapshotDao.findById(snapshotDataStoreVO.getSnapshotId());
                            if (snapshot == null) {
                                s_logger.warn(String.format("Did not find snapshot [ID: %d] for which store reference is in destroying state; therefore, it cannot be destroyed.", snapshotDataStoreVO.getSnapshotId()));
                                continue;
                            }
                            snapshotUuid = snapshot.getUuid();
                        }

                        try {
                            if (s_logger.isDebugEnabled()) {
                                s_logger.debug(String.format("Verifying if snapshot [%s] is in destroying state in %s data store ID: %d.", snapshotUuid, storeRole, snapshotDataStoreVO.getDataStoreId()));
                            }
                            SnapshotInfo snapshotInfo = snapshotFactory.getSnapshot(snapshotDataStoreVO.getSnapshotId(), snapshotDataStoreVO.getDataStoreId(), snapshotDataStoreVO.getRole());
                            if (snapshotInfo != null) {
                                if (s_logger.isDebugEnabled()) {
                                    s_logger.debug(String.format("Snapshot [%s] in destroying state found in %s data store [%s]; therefore, it will be destroyed.", snapshotUuid, storeRole, snapshotInfo.getDataStore().getUuid()));
                                }
                                _snapshotService.deleteSnapshot(snapshotInfo);
                            } else if (s_logger.isDebugEnabled()) {
                                s_logger.debug(String.format("Did not find snapshot [%s] in destroying state in %s data store ID: %d.", snapshotUuid, storeRole, snapshotDataStoreVO.getDataStoreId()));
                            }
                        } catch (Exception e) {
                            s_logger.error(String.format("Failed to delete snapshot [%s] from storage due to: [%s].", snapshotDataStoreVO.getSnapshotId(), e.getMessage()));
                            if (s_logger.isDebugEnabled()) {
                                s_logger.debug(String.format("Failed to delete snapshot [%s] from storage.", snapshotUuid), e);
                            }
                        }
                    }
                    cleanupSecondaryStorage(recurring);

                    List<VolumeVO> vols = volumeDao.listVolumesToBeDestroyed(new Date(System.currentTimeMillis() - ((long)StorageCleanupDelay.value() << 10)));
                    for (VolumeVO vol : vols) {
                        if (Type.ROOT.equals(vol.getVolumeType())) {
                             VMInstanceVO vmInstanceVO = _vmInstanceDao.findById(vol.getInstanceId());
                             if (vmInstanceVO != null && vmInstanceVO.getState() == State.Destroyed) {
                                 s_logger.debug(String.format("ROOT volume [%s] will not be expunged because the VM is [%s], therefore this volume will be expunged with the VM"
                                         + " cleanup job.", vol.getUuid(), vmInstanceVO.getState()));
                                 continue;
                             }
                        }
                        if (isVolumeSuspectedDestroyDuplicateOfVmVolume(vol)) {
                            s_logger.warn(String.format("Skipping cleaning up %s as it could be a duplicate for another volume on same pool", vol));
                            continue;
                        }
                        try {
                            // If this fails, just log a warning. It's ideal if we clean up the host-side clustered file
                            // system, but not necessary.
                            handleManagedStorage(vol);
                        } catch (Exception e) {
                            s_logger.error(String.format("Unable to destroy host-side clustered file system [%s] due to: [%s].", vol.getUuid(), e.getMessage()));
                            s_logger.debug(String.format("Unable to destroy host-side clustered file system [%s].", vol.getUuid()), e);
                        }

                        try {
                            VolumeInfo volumeInfo = volFactory.getVolume(vol.getId());
                            if (volumeInfo != null) {
                                volService.ensureVolumeIsExpungeReady(vol.getId());
                                volService.expungeVolumeAsync(volumeInfo);
                            } else {
                                s_logger.debug(String.format("Volume [%s] is already destroyed.", vol.getUuid()));
                            }
                        } catch (Exception e) {
                            s_logger.error(String.format("Unable to destroy volume [%s] due to: [%s].", vol.getUuid(), e.getMessage()));
                            s_logger.debug(String.format("Unable to destroy volume [%s].", vol.getUuid()), e);
                        }
                    }

                    // remove snapshots in Error state
                    List<SnapshotVO> snapshots = _snapshotDao.listAllByStatus(Snapshot.State.Error);
                    for (SnapshotVO snapshotVO : snapshots) {
                        try {
                            List<SnapshotDataStoreVO> storeRefs = _snapshotStoreDao.findBySnapshotId(snapshotVO.getId());
                            for (SnapshotDataStoreVO ref : storeRefs) {
                                _snapshotStoreDao.expunge(ref.getId());
                            }
                            _snapshotDao.expunge(snapshotVO.getId());
                        } catch (Exception e) {
                            s_logger.error(String.format("Unable to destroy snapshot [%s] due to: [%s].", snapshotVO.getUuid(), e.getMessage()));
                            s_logger.debug(String.format("Unable to destroy snapshot [%s].", snapshotVO.getUuid()), e);
                        }
                    }

                    // destroy uploaded volumes in abandoned/error state
                    List<VolumeDataStoreVO> volumeDataStores = _volumeDataStoreDao.listByVolumeState(Volume.State.UploadError, Volume.State.UploadAbandoned);
                    for (VolumeDataStoreVO volumeDataStore : volumeDataStores) {
                        VolumeVO volume = volumeDao.findById(volumeDataStore.getVolumeId());
                        if (volume == null) {
                            s_logger.warn(String.format("Uploaded volume [%s] not found, so cannot be destroyed.", volumeDataStore.getVolumeId()));
                            continue;
                        }
                        try {
                            DataStore dataStore = _dataStoreMgr.getDataStore(volumeDataStore.getDataStoreId(), DataStoreRole.Image);
                            EndPoint ep = _epSelector.select(dataStore, volumeDataStore.getExtractUrl());
                            if (ep == null) {
                                s_logger.warn(String.format("There is no secondary storage VM for image store [%s], cannot destroy uploaded volume [%s].", dataStore.getName(), volume.getUuid()));
                                continue;
                            }
                            Host host = _hostDao.findById(ep.getId());
                            if (host != null && host.getManagementServerId() != null) {
                                if (_serverId == host.getManagementServerId().longValue()) {
                                    volService.destroyVolume(volume.getId());
                                    // decrement volume resource count
                                    _resourceLimitMgr.decrementVolumeResourceCount(volume.getAccountId(), volume.isDisplayVolume(),
                                            null, _diskOfferingDao.findByIdIncludingRemoved(volume.getDiskOfferingId()));
                                    // expunge volume from secondary if volume is on image store
                                    VolumeInfo volOnSecondary = volFactory.getVolume(volume.getId(), DataStoreRole.Image);
                                    if (volOnSecondary != null) {
                                        s_logger.info(String.format("Expunging volume [%s] uploaded using HTTP POST from secondary data store.", volume.getUuid()));
                                        AsyncCallFuture<VolumeApiResult> future = volService.expungeVolumeAsync(volOnSecondary);
                                        VolumeApiResult result = future.get();
                                        if (!result.isSuccess()) {
                                            s_logger.warn(String.format("Failed to expunge volume [%s] from the image store [%s] due to: [%s].", volume.getUuid(), dataStore.getName(), result.getResult()));
                                        }
                                    }
                                }
                            }
                        } catch (Throwable th) {
                            s_logger.error(String.format("Unable to destroy uploaded volume [%s] due to: [%s].", volume.getUuid(), th.getMessage()));
                            s_logger.debug(String.format("Unable to destroy uploaded volume [%s].", volume.getUuid()), th);
                        }
                    }

                    // destroy uploaded templates in abandoned/error state
                    List<TemplateDataStoreVO> templateDataStores = _templateStoreDao.listByTemplateState(VirtualMachineTemplate.State.UploadError, VirtualMachineTemplate.State.UploadAbandoned);
                    for (TemplateDataStoreVO templateDataStore : templateDataStores) {
                        VMTemplateVO template = _templateDao.findById(templateDataStore.getTemplateId());
                        if (template == null) {
                            s_logger.warn(String.format("Uploaded template [%s] not found, so cannot be destroyed.", templateDataStore.getTemplateId()));
                            continue;
                        }
                        try {
                            DataStore dataStore = _dataStoreMgr.getDataStore(templateDataStore.getDataStoreId(), DataStoreRole.Image);
                            EndPoint ep = _epSelector.select(dataStore, templateDataStore.getExtractUrl());
                            if (ep == null) {
                                s_logger.warn(String.format("Cannot destroy uploaded template [%s] as there is no secondary storage VM for image store [%s].", template.getUuid(), dataStore.getName()));
                                continue;
                            }
                            Host host = _hostDao.findById(ep.getId());
                            if (host != null && host.getManagementServerId() != null) {
                                if (_serverId == host.getManagementServerId().longValue()) {
                                    AsyncCallFuture<TemplateApiResult> future = _imageSrv.deleteTemplateAsync(tmplFactory.getTemplate(template.getId(), dataStore));
                                    TemplateApiResult result = future.get();
                                    if (!result.isSuccess()) {
                                        s_logger.warn(String.format("Failed to delete template [%s] from image store [%s] due to: [%s]", template.getUuid(), dataStore.getName(), result.getResult()));
                                        continue;
                                    }
                                    // remove from template_zone_ref
                                    List<VMTemplateZoneVO> templateZones = _vmTemplateZoneDao.listByZoneTemplate(((ImageStoreEntity)dataStore).getDataCenterId(), template.getId());
                                    if (templateZones != null) {
                                        for (VMTemplateZoneVO templateZone : templateZones) {
                                            _vmTemplateZoneDao.remove(templateZone.getId());
                                        }
                                    }
                                    // mark all the occurrences of this template in the given store as destroyed
                                    _templateStoreDao.removeByTemplateStore(template.getId(), dataStore.getId());
                                    // find all eligible image stores for this template
                                    List<DataStore> imageStores = _tmpltMgr.getImageStoreByTemplate(template.getId(), null);
                                    if (imageStores == null || imageStores.size() == 0) {
                                        template.setState(VirtualMachineTemplate.State.Inactive);
                                        _templateDao.update(template.getId(), template);

                                        // decrement template resource count
                                        _resourceLimitMgr.decrementResourceCount(template.getAccountId(), ResourceType.template);
                                    }
                                }
                            }
                        } catch (Throwable th) {
                            s_logger.error(String.format("Unable to destroy uploaded template [%s] due to: [%s].", template.getUuid(), th.getMessage()));
                            s_logger.debug(String.format("Unable to destroy uploaded template [%s].", template.getUuid()), th);
                        }
                    }
                    cleanupInactiveTemplates();
                } finally {
                    scanLock.unlock();
                }
            }
        } finally {
            scanLock.releaseRef();
        }
    }

    protected boolean isVolumeSuspectedDestroyDuplicateOfVmVolume(VolumeVO gcVolume) {
        if (gcVolume.getPath() == null) {
            return false;
        }
        if (gcVolume.getPoolId() == null) {
            return false;
        }
        Long vmId = gcVolume.getInstanceId();
        if (vmId == null) {
            return false;
        }
        VMInstanceVO vm = _vmInstanceDao.findById(vmId);
        if (vm == null) {
            return false;
        }
        List<VolumeVO> vmUsableVolumes = volumeDao.findUsableVolumesForInstance(vmId);
        for (VolumeVO vol : vmUsableVolumes) {
            if (gcVolume.getPoolId().equals(vol.getPoolId()) && gcVolume.getPath().equals(vol.getPath())) {
                s_logger.debug(String.format("%s meant for garbage collection could a possible duplicate for %s", gcVolume, vol));
                return true;
            }
        }
        return false;
    }

    /**
     * This method only applies for managed storage.
     *
     * For XenServer and vSphere, see if we need to remove an SR or a datastore, then remove the underlying volume
     * from any applicable access control list (before other code attempts to delete the volume that supports it).
     *
     * For KVM, just tell the underlying storage plug-in to remove the volume from any applicable access control list
     * (before other code attempts to delete the volume that supports it).
     */
    private void handleManagedStorage(Volume volume) {
        Long instanceId = volume.getInstanceId();

        if (instanceId != null) {
            StoragePoolVO storagePool = _storagePoolDao.findById(volume.getPoolId());

            if (storagePool != null && storagePool.isManaged()) {
                VMInstanceVO vmInstanceVO = _vmInstanceDao.findById(instanceId);
                if (vmInstanceVO == null) {
                    return;
                }

                Long lastHostId = vmInstanceVO.getLastHostId();

                if (lastHostId != null) {
                    HostVO host = _hostDao.findById(lastHostId);
                    ClusterVO cluster = _clusterDao.findById(host.getClusterId());
                    VolumeInfo volumeInfo = volFactory.getVolume(volume.getId());

                    if (cluster.getHypervisorType() == HypervisorType.KVM) {
                        volService.revokeAccess(volumeInfo, host, volumeInfo.getDataStore());
                    } else {
                        DataTO volTO = volFactory.getVolume(volume.getId()).getTO();
                        DiskTO disk = new DiskTO(volTO, volume.getDeviceId(), volume.getPath(), volume.getVolumeType());

                        DettachCommand cmd = new DettachCommand(disk, null);

                        cmd.setManaged(true);

                        cmd.setStorageHost(storagePool.getHostAddress());
                        cmd.setStoragePort(storagePool.getPort());

                        cmd.set_iScsiName(volume.get_iScsiName());

                        Answer answer = _agentMgr.easySend(lastHostId, cmd);

                        if (answer != null && answer.getResult()) {
                            volService.revokeAccess(volumeInfo, host, volumeInfo.getDataStore());
                        } else {
                            s_logger.warn("Unable to remove host-side clustered file system for the following volume: " + volume.getUuid());
                        }
                    }
                }
            }
        }
    }

    @DB
    List<Long> findAllVolumeIdInSnapshotTable(Long storeId) {
        String sql = "SELECT volume_id from snapshots, snapshot_store_ref WHERE snapshots.id = snapshot_store_ref.snapshot_id and store_id=? GROUP BY volume_id";
        List<Long> list = new ArrayList<Long>();
        try {
            TransactionLegacy txn = TransactionLegacy.currentTxn();
            ResultSet rs = null;
            PreparedStatement pstmt = null;
            pstmt = txn.prepareAutoCloseStatement(sql);
            pstmt.setLong(1, storeId);
            rs = pstmt.executeQuery();
            while (rs.next()) {
                list.add(rs.getLong(1));
            }
            return list;
        } catch (Exception e) {
            s_logger.debug("failed to get all volumes who has snapshots in secondary storage " + storeId + " due to " + e.getMessage());
            return null;
        }

    }

    List<String> findAllSnapshotForVolume(Long volumeId) {
        String sql = "SELECT backup_snap_id FROM snapshots WHERE volume_id=? and backup_snap_id is not NULL";
        try {
            TransactionLegacy txn = TransactionLegacy.currentTxn();
            ResultSet rs = null;
            PreparedStatement pstmt = null;
            pstmt = txn.prepareAutoCloseStatement(sql);
            pstmt.setLong(1, volumeId);
            rs = pstmt.executeQuery();
            List<String> list = new ArrayList<String>();
            while (rs.next()) {
                list.add(rs.getString(1));
            }
            return list;
        } catch (Exception e) {
            s_logger.debug("failed to get all snapshots for a volume " + volumeId + " due to " + e.getMessage());
            return null;
        }
    }

    @Override
    @DB
    public void cleanupSecondaryStorage(boolean recurring) {
        // NOTE that object_store refactor will immediately delete the object from secondary storage when deleteTemplate etc api is issued.
        // so here we don't need to issue DeleteCommand to resource anymore, only need to remove db entry.
        try {
            // Cleanup templates in template_store_ref
            List<DataStore> imageStores = _dataStoreMgr.getImageStoresByScopeExcludingReadOnly(new ZoneScope(null));
            for (DataStore store : imageStores) {
                try {
                    long storeId = store.getId();
                    List<TemplateDataStoreVO> destroyedTemplateStoreVOs = _templateStoreDao.listDestroyed(storeId);
                    s_logger.debug("Secondary storage garbage collector found " + destroyedTemplateStoreVOs.size() + " templates to cleanup on template_store_ref for store: " + store.getName());
                    for (TemplateDataStoreVO destroyedTemplateStoreVO : destroyedTemplateStoreVOs) {
                        if (s_logger.isDebugEnabled()) {
                            s_logger.debug("Deleting template store DB entry: " + destroyedTemplateStoreVO);
                        }
                        _templateStoreDao.remove(destroyedTemplateStoreVO.getId());
                    }
                } catch (Exception e) {
                    s_logger.warn("problem cleaning up templates in template_store_ref for store: " + store.getName(), e);
                }
            }

            // CleanUp snapshots on snapshot_store_ref
            for (DataStore store : imageStores) {
                try {
                    List<SnapshotDataStoreVO> destroyedSnapshotStoreVOs = _snapshotStoreDao.listDestroyed(store.getId());
                    s_logger.debug("Secondary storage garbage collector found " + destroyedSnapshotStoreVOs.size() + " snapshots to cleanup on snapshot_store_ref for store: " + store.getName());
                    for (SnapshotDataStoreVO destroyedSnapshotStoreVO : destroyedSnapshotStoreVOs) {
                        // check if this snapshot has child
                        SnapshotInfo snap = snapshotFactory.getSnapshot(destroyedSnapshotStoreVO.getSnapshotId(), store);
                        if (snap.getChild() != null) {
                            s_logger.debug("Skip snapshot on store: " + destroyedSnapshotStoreVO + " , because it has child");
                            continue;
                        }

                        if (s_logger.isDebugEnabled()) {
                            s_logger.debug("Deleting snapshot store DB entry: " + destroyedSnapshotStoreVO);
                        }

                        List<SnapshotDataStoreVO> imageStoreRefs = _snapshotStoreDao.listBySnapshot(destroyedSnapshotStoreVO.getSnapshotId(), DataStoreRole.Image);
                        if (imageStoreRefs.size() <= 1) {
                            _snapshotDao.remove(destroyedSnapshotStoreVO.getSnapshotId());
                        }
                        SnapshotDataStoreVO snapshotOnPrimary = _snapshotStoreDao.findDestroyedReferenceBySnapshot(destroyedSnapshotStoreVO.getSnapshotId(), DataStoreRole.Primary);
                        if (snapshotOnPrimary != null) {
                            if (s_logger.isDebugEnabled()) {
                                s_logger.debug("Deleting snapshot on primary store reference DB entry: " + snapshotOnPrimary);
                            }
                            _snapshotStoreDao.remove(snapshotOnPrimary.getId());
                        }
                        _snapshotStoreDao.remove(destroyedSnapshotStoreVO.getId());
                    }

                } catch (Exception e2) {
                    s_logger.warn("problem cleaning up snapshots in snapshot_store_ref for store: " + store.getName(), e2);
                }

            }

            // CleanUp volumes on volume_store_ref
            for (DataStore store : imageStores) {
                try {
                    List<VolumeDataStoreVO> destroyedStoreVOs = _volumeStoreDao.listDestroyed(store.getId());
                    destroyedStoreVOs.addAll(_volumeDataStoreDao.listByVolumeState(Volume.State.Expunged));
                    s_logger.debug("Secondary storage garbage collector found " + destroyedStoreVOs.size() + " volumes to cleanup on volume_store_ref for store: " + store.getName());
                    for (VolumeDataStoreVO destroyedStoreVO : destroyedStoreVOs) {
                        if (s_logger.isDebugEnabled()) {
                            s_logger.debug("Deleting volume store DB entry: " + destroyedStoreVO);
                        }
                        _volumeStoreDao.remove(destroyedStoreVO.getId());
                    }

                } catch (Exception e2) {
                    s_logger.warn("problem cleaning up volumes in volume_store_ref for store: " + store.getName(), e2);
                }
            }
        } catch (Exception e3) {
            s_logger.warn("problem cleaning up secondary storage DB entries. ", e3);
        }
    }

    @Override
    public String getPrimaryStorageNameLabel(VolumeVO volume) {
        Long poolId = volume.getPoolId();

        // poolId is null only if volume is destroyed, which has been checked
        // before.
        assert poolId != null;
        StoragePoolVO PrimaryDataStoreVO = _storagePoolDao.findById(poolId);
        assert PrimaryDataStoreVO != null;
        return PrimaryDataStoreVO.getUuid();
    }

    @Override
    @DB
    public PrimaryDataStoreInfo preparePrimaryStorageForMaintenance(Long primaryStorageId) throws ResourceUnavailableException, InsufficientCapacityException {
        StoragePoolVO primaryStorage = null;
        primaryStorage = _storagePoolDao.findById(primaryStorageId);

        if (primaryStorage == null) {
            String msg = "Unable to obtain lock on the storage pool record in preparePrimaryStorageForMaintenance()";
            s_logger.error(msg);
            throw new InvalidParameterValueException(msg);
        }

        if (!primaryStorage.getStatus().equals(StoragePoolStatus.Up) && !primaryStorage.getStatus().equals(StoragePoolStatus.ErrorInMaintenance)) {
            throw new InvalidParameterValueException("Primary storage with id " + primaryStorageId + " is not ready for migration, as the status is:" + primaryStorage.getStatus().toString());
        }

        DataStoreProvider provider = _dataStoreProviderMgr.getDataStoreProvider(primaryStorage.getStorageProviderName());
        DataStoreLifeCycle lifeCycle = provider.getDataStoreLifeCycle();
        DataStore store = _dataStoreMgr.getDataStore(primaryStorage.getId(), DataStoreRole.Primary);

        if (primaryStorage.getPoolType() == StoragePoolType.DatastoreCluster) {
            if (primaryStorage.getStatus() == StoragePoolStatus.PrepareForMaintenance) {
                throw new CloudRuntimeException(String.format("There is already a job running for preparation for maintenance of the storage pool %s", primaryStorage.getUuid()));
            }
            handlePrepareDatastoreClusterMaintenance(lifeCycle, primaryStorageId);
        }
        lifeCycle.maintain(store);

        return (PrimaryDataStoreInfo)_dataStoreMgr.getDataStore(primaryStorage.getId(), DataStoreRole.Primary);
    }

    private void handlePrepareDatastoreClusterMaintenance(DataStoreLifeCycle lifeCycle, Long primaryStorageId) {
        StoragePoolVO datastoreCluster = _storagePoolDao.findById(primaryStorageId);
        datastoreCluster.setStatus(StoragePoolStatus.PrepareForMaintenance);
        _storagePoolDao.update(datastoreCluster.getId(), datastoreCluster);

        // Before preparing the datastorecluster to maintenance mode, the storagepools in the datastore cluster needs to put in maintenance
        List<StoragePoolVO> childDatastores = _storagePoolDao.listChildStoragePoolsInDatastoreCluster(primaryStorageId);
        Transaction.execute(new TransactionCallbackNoReturn() {
            @Override
            public void doInTransactionWithoutResult(TransactionStatus status) {
                for (StoragePoolVO childDatastore : childDatastores) {
                    // set the pool state to prepare for maintenance, so that VMs will not migrate to the storagepools in the same cluster
                    childDatastore.setStatus(StoragePoolStatus.PrepareForMaintenance);
                    _storagePoolDao.update(childDatastore.getId(), childDatastore);
                }
            }
        });
        for (Iterator<StoragePoolVO> iteratorChildDatastore = childDatastores.listIterator(); iteratorChildDatastore.hasNext(); ) {
            DataStore childStore = _dataStoreMgr.getDataStore(iteratorChildDatastore.next().getId(), DataStoreRole.Primary);
            try {
                lifeCycle.maintain(childStore);
            } catch (Exception e) {
                if (s_logger.isDebugEnabled()) {
                    s_logger.debug(String.format("Exception on maintenance preparation of one of the child datastores in datastore cluster %d with error %s", primaryStorageId, e));
                }
                // Set to ErrorInMaintenance state of all child storage pools and datastore cluster
                for (StoragePoolVO childDatastore : childDatastores) {
                    childDatastore.setStatus(StoragePoolStatus.ErrorInMaintenance);
                    _storagePoolDao.update(childDatastore.getId(), childDatastore);
                }
                datastoreCluster.setStatus(StoragePoolStatus.ErrorInMaintenance);
                _storagePoolDao.update(datastoreCluster.getId(), datastoreCluster);
                throw new CloudRuntimeException(String.format("Failed to prepare maintenance mode for datastore cluster %d with error %s %s", primaryStorageId, e.getMessage(), e));
            }
        }
    }

    @Override
    @DB
    public PrimaryDataStoreInfo cancelPrimaryStorageForMaintenance(CancelPrimaryStorageMaintenanceCmd cmd) throws ResourceUnavailableException {
        Long primaryStorageId = cmd.getId();
        StoragePoolVO primaryStorage = null;

        primaryStorage = _storagePoolDao.findById(primaryStorageId);

        if (primaryStorage == null) {
            String msg = "Unable to obtain lock on the storage pool in cancelPrimaryStorageForMaintenance()";
            s_logger.error(msg);
            throw new InvalidParameterValueException(msg);
        }

        if (primaryStorage.getStatus().equals(StoragePoolStatus.Up) || primaryStorage.getStatus().equals(StoragePoolStatus.PrepareForMaintenance)) {
            throw new StorageUnavailableException("Primary storage with id " + primaryStorageId + " is not ready to complete migration, as the status is:" + primaryStorage.getStatus().toString(),
                    primaryStorageId);
        }

        DataStoreProvider provider = _dataStoreProviderMgr.getDataStoreProvider(primaryStorage.getStorageProviderName());
        DataStoreLifeCycle lifeCycle = provider.getDataStoreLifeCycle();
        DataStore store = _dataStoreMgr.getDataStore(primaryStorage.getId(), DataStoreRole.Primary);
        if (primaryStorage.getPoolType() == StoragePoolType.DatastoreCluster) {
            primaryStorage.setStatus(StoragePoolStatus.Up);
            _storagePoolDao.update(primaryStorage.getId(), primaryStorage);
            //FR41 need to handle when one of the primary stores is unable to cancel the maintenance mode
            List<StoragePoolVO> childDatastores = _storagePoolDao.listChildStoragePoolsInDatastoreCluster(primaryStorageId);
            for (StoragePoolVO childDatastore : childDatastores) {
                DataStore childStore = _dataStoreMgr.getDataStore(childDatastore.getId(), DataStoreRole.Primary);
                lifeCycle.cancelMaintain(childStore);
            }
        }
        lifeCycle.cancelMaintain(store);

        return (PrimaryDataStoreInfo)_dataStoreMgr.getDataStore(primaryStorage.getId(), DataStoreRole.Primary);
    }

    @Override
    @ActionEvent(eventType = EventTypes.EVENT_SYNC_STORAGE_POOL, eventDescription = "synchronising storage pool with management server", async = true)
    public StoragePool syncStoragePool(SyncStoragePoolCmd cmd) {
        Long poolId = cmd.getPoolId();
        StoragePoolVO pool = _storagePoolDao.findById(poolId);

        if (pool == null) {
            String msg = String.format("Unable to obtain lock on the storage pool record while syncing storage pool [%s] with management server", pool.getUuid());
            s_logger.error(msg);
            throw new InvalidParameterValueException(msg);
        }

        if (!pool.getPoolType().equals(StoragePoolType.DatastoreCluster)) {
            throw new InvalidParameterValueException("SyncStoragePool API is currently supported only for storage type of datastore cluster");
        }

        if (!pool.getStatus().equals(StoragePoolStatus.Up)) {
            throw new InvalidParameterValueException(String.format("Primary storage with id %s is not ready for syncing, as the status is %s", pool.getUuid(), pool.getStatus().toString()));
        }

        // find the host
        List<Long> poolIds = new ArrayList<>();
        poolIds.add(poolId);
        List<Long> hosts = _storagePoolHostDao.findHostsConnectedToPools(poolIds);
        if (hosts.size() > 0) {
            Long hostId = hosts.get(0);
            ModifyStoragePoolCommand modifyStoragePoolCommand = new ModifyStoragePoolCommand(true, pool);
            final Answer answer = _agentMgr.easySend(hostId, modifyStoragePoolCommand);

            if (answer == null) {
                throw new CloudRuntimeException(String.format("Unable to get an answer to the modify storage pool command %s", pool.getUuid()));
            }

            if (!answer.getResult()) {
                throw new CloudRuntimeException(String.format("Unable to process ModifyStoragePoolCommand for pool %s on the host %s due to ", pool.getUuid(), hostId, answer.getDetails()));
            }

            assert (answer instanceof ModifyStoragePoolAnswer) : "Well, now why won't you actually return the ModifyStoragePoolAnswer when it's ModifyStoragePoolCommand? Pool=" +
                    pool.getId() + "Host=" + hostId;
            ModifyStoragePoolAnswer mspAnswer = (ModifyStoragePoolAnswer) answer;
            StoragePoolVO poolVO = _storagePoolDao.findById(poolId);
            updateStoragePoolHostVOAndBytes(poolVO, hostId, mspAnswer);
            validateChildDatastoresToBeAddedInUpState(poolVO, mspAnswer.getDatastoreClusterChildren());
            syncDatastoreClusterStoragePool(poolId, mspAnswer.getDatastoreClusterChildren(), hostId);
            for (ModifyStoragePoolAnswer childDataStoreAnswer : mspAnswer.getDatastoreClusterChildren()) {
                StoragePoolInfo childStoragePoolInfo = childDataStoreAnswer.getPoolInfo();
                StoragePoolVO dataStoreVO = _storagePoolDao.findPoolByUUID(childStoragePoolInfo.getUuid());
                for (Long host : hosts) {
                    updateStoragePoolHostVOAndBytes(dataStoreVO, host, childDataStoreAnswer);
                }
            }

        } else {
            throw new CloudRuntimeException(String.format("Unable to sync storage pool [%s] as there no connected hosts to the storage pool", pool.getUuid()));
        }
        return (PrimaryDataStoreInfo) _dataStoreMgr.getDataStore(pool.getId(), DataStoreRole.Primary);
    }


    @Override
    public Heuristic createSecondaryStorageHeuristic(CreateSecondaryStorageSelectorCmd cmd) {
        String name = cmd.getName();
        String description = cmd.getDescription();
        long zoneId = cmd.getZoneId();
        String heuristicRule = cmd.getHeuristicRule();
        String type = cmd.getType();
        HeuristicType formattedType = EnumUtils.getEnumIgnoreCase(HeuristicType.class, type);

        if (formattedType == null) {
            throw new IllegalArgumentException(String.format("The given heuristic type [%s] is not valid for creating a new secondary storage selector." +
                    " The valid options are %s.", type, Arrays.asList(HeuristicType.values())));
        }

        HeuristicVO heuristic = secondaryStorageHeuristicDao.findByZoneIdAndType(zoneId, formattedType);

        if (heuristic != null) {
            DataCenterVO dataCenter = _dcDao.findById(zoneId);
            throw new CloudRuntimeException(String.format("There is already a heuristic rule in the specified %s with the type [%s].",
                    dataCenter, type));
        }

        validateHeuristicRule(heuristicRule);

        HeuristicVO heuristicVO = new HeuristicVO(name, description, zoneId, formattedType.toString(), heuristicRule);
        return secondaryStorageHeuristicDao.persist(heuristicVO);
    }

    @Override
    public Heuristic updateSecondaryStorageHeuristic(UpdateSecondaryStorageSelectorCmd cmd) {
        long heuristicId = cmd.getId();
        String heuristicRule = cmd.getHeuristicRule();

        HeuristicVO heuristicVO = secondaryStorageHeuristicDao.findById(heuristicId);
        validateHeuristicRule(heuristicRule);
        heuristicVO.setHeuristicRule(heuristicRule);

        return secondaryStorageHeuristicDao.persist(heuristicVO);
    }

    @Override
    public void removeSecondaryStorageHeuristic(RemoveSecondaryStorageSelectorCmd cmd) {
        Long heuristicId = cmd.getId();
        HeuristicVO heuristicVO = secondaryStorageHeuristicDao.findById(heuristicId);

        if (heuristicVO != null) {
            secondaryStorageHeuristicDao.remove(heuristicId);
        } else {
            throw new CloudRuntimeException("Unable to find an active heuristic with the specified UUID.");
        }
    }

    protected void validateHeuristicRule(String heuristicRule) {
        if (StringUtils.isBlank(heuristicRule)) {
            throw new IllegalArgumentException("Unable to create a new secondary storage selector as the given heuristic rule is blank.");
        }
    }

    public void syncDatastoreClusterStoragePool(long datastoreClusterPoolId, List<ModifyStoragePoolAnswer> childDatastoreAnswerList, long hostId) {
        StoragePoolVO datastoreClusterPool = _storagePoolDao.findById(datastoreClusterPoolId);
        List<StoragePoolTagVO> storageTags = _storagePoolTagsDao.findStoragePoolTags(datastoreClusterPoolId);
        List<StoragePoolVO> childDatastores = _storagePoolDao.listChildStoragePoolsInDatastoreCluster(datastoreClusterPoolId);
        Set<String> childDatastoreUUIDs = new HashSet<>();
        for (StoragePoolVO childDatastore : childDatastores) {
            childDatastoreUUIDs.add(childDatastore.getUuid());
        }

        for (ModifyStoragePoolAnswer childDataStoreAnswer : childDatastoreAnswerList) {
            StoragePoolInfo childStoragePoolInfo = childDataStoreAnswer.getPoolInfo();
            StoragePoolVO dataStoreVO = getExistingPoolByUuid(childStoragePoolInfo.getUuid());
            if (dataStoreVO == null && childDataStoreAnswer.getPoolType().equalsIgnoreCase("NFS")) {
                List<StoragePoolVO> nfsStoragePools = _storagePoolDao.findPoolsByStorageType(StoragePoolType.NetworkFilesystem);
                for (StoragePoolVO storagePool : nfsStoragePools) {
                    String storagePoolUUID = storagePool.getUuid();
                    if (childStoragePoolInfo.getName().equalsIgnoreCase(storagePoolUUID.replaceAll("-", ""))) {
                        dataStoreVO = storagePool;
                        break;
                    }
                }
            }
            if (dataStoreVO != null) {
                if (dataStoreVO.getParent() != datastoreClusterPoolId) {
                    s_logger.debug(String.format("Storage pool %s with uuid %s is found to be under datastore cluster %s at vCenter, " +
                                    "so moving the storage pool to be a child storage pool under the datastore cluster in CloudStack management server",
                            childStoragePoolInfo.getName(), childStoragePoolInfo.getUuid(), datastoreClusterPool.getName()));
                    dataStoreVO.setParent(datastoreClusterPoolId);
                    _storagePoolDao.update(dataStoreVO.getId(), dataStoreVO);
                    if (CollectionUtils.isNotEmpty(storageTags)) {
                        storageTags.addAll(_storagePoolTagsDao.findStoragePoolTags(dataStoreVO.getId()));
                    } else {
                        storageTags = _storagePoolTagsDao.findStoragePoolTags(dataStoreVO.getId());
                    }
                    if (CollectionUtils.isNotEmpty(storageTags)) {
                        Set<StoragePoolTagVO> set = new LinkedHashSet<>(storageTags);
                        storageTags.clear();
                        storageTags.addAll(set);
                        if (s_logger.isDebugEnabled()) {
                            s_logger.debug("Updating Storage Pool Tags to :" + storageTags);
                        }
                        _storagePoolTagsDao.persist(storageTags);
                    }
                } else {
                    // This is to find datastores which are removed from datastore cluster.
                    // The final set childDatastoreUUIDs contains the UUIDs of child datastores which needs to be removed from datastore cluster
                    childDatastoreUUIDs.remove(dataStoreVO.getUuid());
                }
            } else {
                dataStoreVO = createChildDatastoreVO(datastoreClusterPool, childDataStoreAnswer, storageTags);
            }
            updateStoragePoolHostVOAndBytes(dataStoreVO, hostId, childDataStoreAnswer);
        }

        handleRemoveChildStoragePoolFromDatastoreCluster(childDatastoreUUIDs);
    }

    private StoragePoolVO getExistingPoolByUuid(String uuid){
        if(!uuid.contains("-")){
            UUID poolUuid = new UUID(
                new BigInteger(uuid.substring(0, 16), 16).longValue(),
                new BigInteger(uuid.substring(16), 16).longValue()
            );
            uuid = poolUuid.toString();
        }
        return _storagePoolDao.findByUuid(uuid);
    }

    public void validateChildDatastoresToBeAddedInUpState(StoragePoolVO datastoreClusterPool, List<ModifyStoragePoolAnswer> childDatastoreAnswerList) {
        for (ModifyStoragePoolAnswer childDataStoreAnswer : childDatastoreAnswerList) {
            StoragePoolInfo childStoragePoolInfo = childDataStoreAnswer.getPoolInfo();
            StoragePoolVO dataStoreVO = _storagePoolDao.findPoolByUUID(childStoragePoolInfo.getUuid());
            if (dataStoreVO == null && childDataStoreAnswer.getPoolType().equalsIgnoreCase("NFS")) {
                List<StoragePoolVO> nfsStoragePools = _storagePoolDao.findPoolsByStorageType(StoragePoolType.NetworkFilesystem);
                for (StoragePoolVO storagePool : nfsStoragePools) {
                    String storagePoolUUID = storagePool.getUuid();
                    if (childStoragePoolInfo.getName().equalsIgnoreCase(storagePoolUUID.replaceAll("-", ""))) {
                          dataStoreVO = storagePool;
                          break;
                    }
                }
            }
            if (dataStoreVO != null && !dataStoreVO.getStatus().equals(StoragePoolStatus.Up)) {
                String msg = String.format("Cannot synchronise datastore cluster %s because primary storage with id %s is not in Up state, " +
                        "current state is %s", datastoreClusterPool.getUuid(), dataStoreVO.getUuid(), dataStoreVO.getStatus().toString());
                throw new CloudRuntimeException(msg);
            }
        }
    }

    private StoragePoolVO createChildDatastoreVO(StoragePoolVO datastoreClusterPool, ModifyStoragePoolAnswer childDataStoreAnswer, List<StoragePoolTagVO> storagePoolTagVOList) {
        StoragePoolInfo childStoragePoolInfo = childDataStoreAnswer.getPoolInfo();

        StoragePoolVO dataStoreVO = new StoragePoolVO();
        dataStoreVO.setStorageProviderName(datastoreClusterPool.getStorageProviderName());
        dataStoreVO.setHostAddress(childStoragePoolInfo.getHost());
        dataStoreVO.setPoolType(Storage.StoragePoolType.PreSetup);
        dataStoreVO.setPath(childStoragePoolInfo.getHostPath());
        dataStoreVO.setPort(datastoreClusterPool.getPort());
        dataStoreVO.setName(childStoragePoolInfo.getName());
        dataStoreVO.setUuid(childStoragePoolInfo.getUuid());
        dataStoreVO.setDataCenterId(datastoreClusterPool.getDataCenterId());
        dataStoreVO.setPodId(datastoreClusterPool.getPodId());
        dataStoreVO.setClusterId(datastoreClusterPool.getClusterId());
        dataStoreVO.setStatus(StoragePoolStatus.Up);
        dataStoreVO.setUserInfo(datastoreClusterPool.getUserInfo());
        dataStoreVO.setManaged(datastoreClusterPool.isManaged());
        dataStoreVO.setCapacityIops(datastoreClusterPool.getCapacityIops());
        dataStoreVO.setCapacityBytes(childDataStoreAnswer.getPoolInfo().getCapacityBytes());
        dataStoreVO.setUsedBytes(childDataStoreAnswer.getPoolInfo().getCapacityBytes() - childDataStoreAnswer.getPoolInfo().getAvailableBytes());
        dataStoreVO.setHypervisor(datastoreClusterPool.getHypervisor());
        dataStoreVO.setScope(datastoreClusterPool.getScope());
        dataStoreVO.setParent(datastoreClusterPool.getId());

        Map<String, String> details = new HashMap<>();
        if(StringUtils.isNotEmpty(childDataStoreAnswer.getPoolType())) {
            details.put("pool_type", childDataStoreAnswer.getPoolType());
        }

        List<String> storagePoolTags = new ArrayList<>();
        boolean isTagARule = false;
        if (CollectionUtils.isNotEmpty(storagePoolTagVOList)) {
            storagePoolTags = storagePoolTagVOList.parallelStream().map(StoragePoolTagVO::getTag).collect(Collectors.toList());
            isTagARule = storagePoolTagVOList.get(0).isTagARule();
        }

        _storagePoolDao.persist(dataStoreVO, details, storagePoolTags, isTagARule);
        return dataStoreVO;
    }

    private void handleRemoveChildStoragePoolFromDatastoreCluster(Set<String> childDatastoreUUIDs) {

        for (String childDatastoreUUID : childDatastoreUUIDs) {
            StoragePoolVO dataStoreVO = _storagePoolDao.findPoolByUUID(childDatastoreUUID);
            List<VolumeVO> allVolumes = volumeDao.findByPoolId(dataStoreVO.getId());
            allVolumes.removeIf(volumeVO -> volumeVO.getInstanceId() == null);
            allVolumes.removeIf(volumeVO -> volumeVO.getState() != Volume.State.Ready);
            for (VolumeVO volume : allVolumes) {
                VMInstanceVO vmInstance = _vmInstanceDao.findById(volume.getInstanceId());
                if (vmInstance == null) {
                    continue;
                }
                long volumeId = volume.getId();
                Long hostId = vmInstance.getHostId();
                if (hostId == null) {
                    hostId = vmInstance.getLastHostId();
                }
                HostVO hostVO = _hostDao.findById(hostId);

                // Prepare for the syncvolumepath command
                DataTO volTO = volFactory.getVolume(volume.getId()).getTO();
                DiskTO disk = new DiskTO(volTO, volume.getDeviceId(), volume.getPath(), volume.getVolumeType());
                Map<String, String> details = new HashMap<String, String>();
                details.put(DiskTO.PROTOCOL_TYPE, Storage.StoragePoolType.DatastoreCluster.toString());
                disk.setDetails(details);

                s_logger.debug(String.format("Attempting to process SyncVolumePathCommand for the volume %d on the host %d with state %s", volumeId, hostId, hostVO.getResourceState()));
                SyncVolumePathCommand cmd = new SyncVolumePathCommand(disk);
                final Answer answer = _agentMgr.easySend(hostId, cmd);
                // validate answer
                if (answer == null) {
                    throw new CloudRuntimeException("Unable to get an answer to the SyncVolumePath command for volume " + volumeId);
                }
                if (!answer.getResult()) {
                    throw new CloudRuntimeException("Unable to process SyncVolumePathCommand for the volume" + volumeId + " to the host " + hostId + " due to " + answer.getDetails());
                }
                assert (answer instanceof SyncVolumePathAnswer) : "Well, now why won't you actually return the SyncVolumePathAnswer when it's SyncVolumePathCommand? volume=" +
                        volume.getUuid() + "Host=" + hostId;

                // check for the changed details of volume and update database
                VolumeVO volumeVO = volumeDao.findById(volumeId);
                String datastoreName = answer.getContextParam("datastoreName");
                if (datastoreName != null) {
                    StoragePoolVO storagePoolVO = _storagePoolDao.findByUuid(datastoreName);
                    if (storagePoolVO != null) {
                        volumeVO.setPoolId(storagePoolVO.getId());
                    } else {
                        s_logger.warn(String.format("Unable to find datastore %s while updating the new datastore of the volume %d", datastoreName, volumeId));
                    }
                }

                String volumePath = answer.getContextParam("volumePath");
                if (volumePath != null) {
                    volumeVO.setPath(volumePath);
                }

                String chainInfo = answer.getContextParam("chainInfo");
                if (chainInfo != null) {
                    volumeVO.setChainInfo(chainInfo);
                }

                volumeDao.update(volumeVO.getId(), volumeVO);
            }
            dataStoreVO.setParent(0L);
            _storagePoolDao.update(dataStoreVO.getId(), dataStoreVO);
        }

    }

    private void updateStoragePoolHostVOAndBytes(StoragePool pool, long hostId, ModifyStoragePoolAnswer mspAnswer) {
        StoragePoolHostVO poolHost = _storagePoolHostDao.findByPoolHost(pool.getId(), hostId);
        if (poolHost == null) {
            poolHost = new StoragePoolHostVO(pool.getId(), hostId, mspAnswer.getPoolInfo().getLocalPath().replaceAll("//", "/"));
            _storagePoolHostDao.persist(poolHost);
        } else {
            poolHost.setLocalPath(mspAnswer.getPoolInfo().getLocalPath().replaceAll("//", "/"));
        }

        StoragePoolVO poolVO = _storagePoolDao.findById(pool.getId());
        poolVO.setUsedBytes(mspAnswer.getPoolInfo().getCapacityBytes() - mspAnswer.getPoolInfo().getAvailableBytes());
        poolVO.setCapacityBytes(mspAnswer.getPoolInfo().getCapacityBytes());

        _storagePoolDao.update(pool.getId(), poolVO);
    }

    protected class StorageGarbageCollector extends ManagedContextRunnable {

        public StorageGarbageCollector() {
        }

        @Override
        protected void runInContext() {
            try {
                s_logger.trace("Storage Garbage Collection Thread is running.");

                cleanupStorage(true);

            } catch (Exception e) {
                s_logger.error("Caught the following Exception", e);
            }
        }
    }

    @Override
    public void onManagementNodeJoined(List<? extends ManagementServerHost> nodeList, long selfNodeId) {
    }

    @Override
    public void onManagementNodeLeft(List<? extends ManagementServerHost> nodeList, long selfNodeId) {
        for (ManagementServerHost vo : nodeList) {
            if (vo.getMsid() == _serverId) {
                s_logger.info("Cleaning up storage maintenance jobs associated with Management server: " + vo.getMsid());
                List<Long> poolIds = _storagePoolWorkDao.searchForPoolIdsForPendingWorkJobs(vo.getMsid());
                if (poolIds.size() > 0) {
                    for (Long poolId : poolIds) {
                        StoragePoolVO pool = _storagePoolDao.findById(poolId);
                        // check if pool is in an inconsistent state
                        if (pool != null && (pool.getStatus().equals(StoragePoolStatus.ErrorInMaintenance) || pool.getStatus().equals(StoragePoolStatus.PrepareForMaintenance)
                                || pool.getStatus().equals(StoragePoolStatus.CancelMaintenance))) {
                            _storagePoolWorkDao.removePendingJobsOnMsRestart(vo.getMsid(), poolId);
                            pool.setStatus(StoragePoolStatus.ErrorInMaintenance);
                            _storagePoolDao.update(poolId, pool);
                        }

                    }
                }
            }
        }
    }

    @Override
    public void onManagementNodeIsolated() {
    }

    @Override
    public CapacityVO getSecondaryStorageUsedStats(Long hostId, Long zoneId) {
        SearchCriteria<HostVO> sc = _hostDao.createSearchCriteria();
        if (zoneId != null) {
            sc.addAnd("dataCenterId", SearchCriteria.Op.EQ, zoneId);
        }

        List<Long> hosts = new ArrayList<Long>();
        if (hostId != null) {
            hosts.add(hostId);
        } else {
            List<DataStore> stores = _dataStoreMgr.getImageStoresByScope(new ZoneScope(zoneId));
            if (stores != null) {
                for (DataStore store : stores) {
                    hosts.add(store.getId());
                }
            }
        }

        CapacityVO capacity = new CapacityVO(hostId, zoneId, null, null, 0, 0, Capacity.CAPACITY_TYPE_SECONDARY_STORAGE);
        for (Long id : hosts) {
            StorageStats stats = ApiDBUtils.getSecondaryStorageStatistics(id);
            if (stats == null) {
                continue;
            }
            capacity.setUsedCapacity(stats.getByteUsed() + capacity.getUsedCapacity());
            capacity.setTotalCapacity(stats.getCapacityBytes() + capacity.getTotalCapacity());
        }

        return capacity;
    }

    private CapacityVO getStoragePoolUsedStatsInternal(Long zoneId, Long podId, Long clusterId, List<Long> poolIds, Long poolId) {
        SearchCriteria<StoragePoolVO> sc = _storagePoolDao.createSearchCriteria();
        List<StoragePoolVO> pools = new ArrayList<>();

        if (zoneId != null) {
            sc.addAnd("dataCenterId", SearchCriteria.Op.EQ, zoneId);
        }
        if (podId != null) {
            sc.addAnd("podId", SearchCriteria.Op.EQ, podId);
        }
        if (clusterId != null) {
            sc.addAnd("clusterId", SearchCriteria.Op.EQ, clusterId);
        }
        if (CollectionUtils.isNotEmpty(poolIds)) {
            sc.addAnd("id", SearchCriteria.Op.IN, poolIds.toArray());
        }
        if (poolId != null) {
            sc.addAnd("id", SearchCriteria.Op.EQ, poolId);
        }
        sc.addAnd("parent", SearchCriteria.Op.EQ, 0L);
        if (poolId != null) {
            pools.add(_storagePoolDao.findById(poolId));
        } else {
            pools = _storagePoolDao.search(sc, null);
        }

        CapacityVO capacity = new CapacityVO(poolId, zoneId, podId, clusterId, 0, 0, Capacity.CAPACITY_TYPE_STORAGE);
        for (StoragePoolVO pool : pools) {
            StorageStats stats = ApiDBUtils.getStoragePoolStatistics(pool.getId());
            if (stats == null) {
                continue;
            }
            capacity.setUsedCapacity(stats.getByteUsed() + capacity.getUsedCapacity());
            capacity.setTotalCapacity(stats.getCapacityBytes() + capacity.getTotalCapacity());
        }
        return capacity;

    }

    @Override
    public CapacityVO getStoragePoolUsedStats(Long poolId, Long clusterId, Long podId, Long zoneId) {
        return getStoragePoolUsedStatsInternal(zoneId, podId, clusterId, null, poolId);
    }

    @Override
    public CapacityVO getStoragePoolUsedStats(Long zoneId, Long podId, Long clusterId, List<Long> poolIds) {
        return getStoragePoolUsedStatsInternal(zoneId, podId, clusterId, poolIds, null);
    }

    @Override
    public PrimaryDataStoreInfo getStoragePool(long id) {
        return (PrimaryDataStoreInfo)_dataStoreMgr.getDataStore(id, DataStoreRole.Primary);
    }

    @Override
    @DB
    public List<VMInstanceVO> listByStoragePool(long storagePoolId) {
        SearchCriteria<VMInstanceVO> sc = StoragePoolSearch.create();
        sc.setJoinParameters("vmVolume", "volumeType", Volume.Type.ROOT);
        sc.setJoinParameters("vmVolume", "poolId", storagePoolId);
        sc.setJoinParameters("vmVolume", "state", Volume.State.Ready);
        return _vmInstanceDao.search(sc, null);
    }

    @Override
    @DB
    public StoragePoolVO findLocalStorageOnHost(long hostId) {
        SearchCriteria<StoragePoolVO> sc = LocalStorageSearch.create();
        sc.setParameters("type", StoragePoolType.Filesystem, StoragePoolType.LVM);
        sc.setJoinParameters("poolHost", "hostId", hostId);
        List<StoragePoolVO> storagePools = _storagePoolDao.search(sc, null);
        if (!storagePools.isEmpty()) {
            return storagePools.get(0);
        } else {
            return null;
        }
    }

    @Override
    public Host findUpAndEnabledHostWithAccessToStoragePools(List<Long> poolIds) {
        List<Long> hostIds = _storagePoolHostDao.findHostsConnectedToPools(poolIds);
        if (hostIds.isEmpty()) {
            return null;
        }
        Collections.shuffle(hostIds);

        for (Long hostId : hostIds) {
            Host host = _hostDao.findById(hostId);
            if (canHostAccessStoragePools(host, poolIds)) {
                return host;
            }
        }

        return null;
    }

    private boolean canHostAccessStoragePools(Host host, List<Long> poolIds) {
        if (poolIds == null || poolIds.isEmpty()) {
            return false;
        }

        for (Long poolId : poolIds) {
            StoragePool pool = _storagePoolDao.findById(poolId);
            if (!canHostAccessStoragePool(host, pool)) {
                return false;
            }
        }

        return true;
    }

    @Override
    @DB
    public List<StoragePoolHostVO> findStoragePoolsConnectedToHost(long hostId) {
        return _storagePoolHostDao.listByHostId(hostId);
    }

    @Override
    public boolean canHostAccessStoragePool(Host host, StoragePool pool) {
        if (host == null || pool == null) {
            return false;
        }

        if (!pool.isManaged()) {
            return true;
        }

        DataStoreProvider storeProvider = _dataStoreProviderMgr.getDataStoreProvider(pool.getStorageProviderName());
        DataStoreDriver storeDriver = storeProvider.getDataStoreDriver();

        if (storeDriver instanceof PrimaryDataStoreDriver && ((PrimaryDataStoreDriver)storeDriver).canHostAccessStoragePool(host, pool)) {
            return true;
        }

        return false;
    }

    @Override
    @DB
    public Host getHost(long hostId) {
        return _hostDao.findById(hostId);
    }

    @Override
    public Host updateSecondaryStorage(long secStorageId, String newUrl) {
        HostVO secHost = _hostDao.findById(secStorageId);
        if (secHost == null) {
            throw new InvalidParameterValueException("Can not find out the secondary storage id: " + secStorageId);
        }

        if (secHost.getType() != Host.Type.SecondaryStorage) {
            throw new InvalidParameterValueException("host: " + secStorageId + " is not a secondary storage");
        }

        URI uri = null;
        try {
            uri = new URI(UriUtils.encodeURIComponent(newUrl));
            if (uri.getScheme() == null) {
                throw new InvalidParameterValueException("uri.scheme is null " + newUrl + ", add nfs:// (or cifs://) as a prefix");
            } else if (uri.getScheme().equalsIgnoreCase("nfs")) {
                if (uri.getHost() == null || uri.getHost().equalsIgnoreCase("") || uri.getPath() == null || uri.getPath().equalsIgnoreCase("")) {
                    throw new InvalidParameterValueException("Your host and/or path is wrong.  Make sure it's of the format nfs://hostname/path");
                }
            } else if (uri.getScheme().equalsIgnoreCase("cifs")) {
                // Don't validate against a URI encoded URI.
                URI cifsUri = new URI(newUrl);
                String warnMsg = UriUtils.getCifsUriParametersProblems(cifsUri);
                if (warnMsg != null) {
                    throw new InvalidParameterValueException(warnMsg);
                }
            }
        } catch (URISyntaxException e) {
            throw new InvalidParameterValueException(newUrl + " is not a valid uri");
        }

        String oldUrl = secHost.getStorageUrl();

        URI oldUri = null;
        try {
            oldUri = new URI(UriUtils.encodeURIComponent(oldUrl));
            if (!oldUri.getScheme().equalsIgnoreCase(uri.getScheme())) {
                throw new InvalidParameterValueException("can not change old scheme:" + oldUri.getScheme() + " to " + uri.getScheme());
            }
        } catch (URISyntaxException e) {
            s_logger.debug("Failed to get uri from " + oldUrl);
        }

        secHost.setStorageUrl(newUrl);
        secHost.setGuid(newUrl);
        secHost.setName(newUrl);
        _hostDao.update(secHost.getId(), secHost);
        return secHost;
    }

    @Override
    public HypervisorType getHypervisorTypeFromFormat(ImageFormat format) {

        if (format == null) {
            return HypervisorType.None;
        }

        if (format == ImageFormat.VHD) {
            return HypervisorType.XenServer;
        } else if (format == ImageFormat.OVA) {
            return HypervisorType.VMware;
        } else if (format == ImageFormat.QCOW2) {
            return HypervisorType.KVM;
        } else if (format == ImageFormat.RAW) {
            return HypervisorType.Ovm;
        } else if (format == ImageFormat.VHDX) {
            return HypervisorType.Hyperv;
        } else {
            return HypervisorType.None;
        }
    }

    private boolean checkUsagedSpace(StoragePool pool) {
        // Managed storage does not currently deal with accounting for physically used space (only provisioned space). Just return true if "pool" is managed.
        if (pool.isManaged() && !canPoolProvideStorageStats(pool)) {
            return true;
        }

        long totalSize = pool.getCapacityBytes();
        long usedSize = getUsedSize(pool);
        double usedPercentage = ((double)usedSize / (double)totalSize);
        double storageUsedThreshold = CapacityManager.StorageCapacityDisableThreshold.valueIn(pool.getDataCenterId());
        if (s_logger.isDebugEnabled()) {
            s_logger.debug("Checking pool " + pool.getId() + " for storage, totalSize: " + pool.getCapacityBytes() + ", usedBytes: " + pool.getUsedBytes() +
                    ", usedPct: " + usedPercentage + ", disable threshold: " + storageUsedThreshold);
        }
        if (usedPercentage >= storageUsedThreshold) {
            if (s_logger.isDebugEnabled()) {
                s_logger.debug("Insufficient space on pool: " + pool.getId() + " since its usage percentage: " + usedPercentage +
                        " has crossed the pool.storage.capacity.disablethreshold: " + storageUsedThreshold);
            }
            return false;
        }
        return true;
    }

    private long getUsedSize(StoragePool pool) {
        if (pool.getStorageProviderName().equalsIgnoreCase(DataStoreProvider.DEFAULT_PRIMARY) || canPoolProvideStorageStats(pool)) {
            return (pool.getUsedBytes());
        }

        StatsCollector sc = StatsCollector.getInstance();
        if (sc != null) {
            StorageStats stats = sc.getStoragePoolStats(pool.getId());
            if (stats == null) {
                stats = sc.getStorageStats(pool.getId());
            }
            if (stats != null) {
                return (stats.getByteUsed());
            }
        }

        return 0;
    }

    protected boolean checkIfPoolIopsCapacityNull(StoragePool pool) {
        // Only IOPS-guaranteed primary storage like SolidFire is using/setting IOPS.
        // This check returns true for storage that does not specify IOPS.
        if (pool.getCapacityIops() == null) {
            s_logger.info("Storage pool " + pool.getName() + " (" + pool.getId() + ") does not supply IOPS capacity, assuming enough capacity");

            return true;
        }
        return false;
    }

<<<<<<< HEAD
    protected boolean storagePoolHasEnoughIops(long requestedIops, StoragePool pool, boolean skipPoolCheck) {
        if (!skipPoolCheck && checkIfPoolIopsCapacityNull(pool)) {
=======
    protected boolean storagePoolHasEnoughIops(long requestedIops, StoragePool pool, boolean skipPoolNullIopsCheck) {
        if (!skipPoolNullIopsCheck && checkIfPoolIopsCapacityNull(pool)) {
>>>>>>> 3a8dd5c4
            return true;
        }
        StoragePoolVO storagePoolVo = _storagePoolDao.findById(pool.getId());
        long currentIops = _capacityMgr.getUsedIops(storagePoolVo);
        long futureIops = currentIops + requestedIops;
        return futureIops <= pool.getCapacityIops();
    }

    @Override
    public boolean storagePoolHasEnoughIops(List<Pair<Volume, DiskProfile>> requestedVolumes, StoragePool pool) {
        if (requestedVolumes == null || requestedVolumes.isEmpty() || pool == null) {
            s_logger.debug(String.format("Cannot check if storage [%s] has enough IOPS to allocate volumes [%s].", pool, requestedVolumes));
            return false;
        }
        if (checkIfPoolIopsCapacityNull(pool)) {
            return true;
        }
        long requestedIops = 0;
        for (Pair<Volume, DiskProfile> volumeDiskProfilePair : requestedVolumes) {
            Volume requestedVolume = volumeDiskProfilePair.first();
            DiskProfile diskProfile = volumeDiskProfilePair.second();
            Long minIops = requestedVolume.getMinIops();
            if (requestedVolume.getDiskOfferingId() != diskProfile.getDiskOfferingId()) {
                minIops = diskProfile.getMinIops();
            }

            if (minIops != null && minIops > 0) {
                requestedIops += minIops;
            }
        }
        return storagePoolHasEnoughIops(requestedIops, pool, true);
    }

    @Override
    public boolean storagePoolHasEnoughIops(Long requestedIops, StoragePool pool) {
        if (pool == null) {
            return false;
        }
        if (requestedIops == null || requestedIops == 0) {
            return true;
        }
        return storagePoolHasEnoughIops(requestedIops, pool, false);
    }

    @Override
    public boolean storagePoolHasEnoughSpace(Long size, StoragePool pool) {
        if (size == null || size == 0) {
            return true;
        }
        final StoragePoolVO poolVO = _storagePoolDao.findById(pool.getId());
        long allocatedSizeWithTemplate = _capacityMgr.getAllocatedPoolCapacity(poolVO, null);
        return checkPoolforSpace(pool, allocatedSizeWithTemplate, size);
    }

    @Override
    public boolean storagePoolHasEnoughSpace(List<Pair<Volume, DiskProfile>> volumeDiskProfilePairs, StoragePool pool) {
        return storagePoolHasEnoughSpace(volumeDiskProfilePairs, pool, null);
    }

    @Override
    public boolean storagePoolHasEnoughSpace(List<Pair<Volume, DiskProfile>> volumeDiskProfilesList, StoragePool pool, Long clusterId) {
        if (CollectionUtils.isEmpty(volumeDiskProfilesList)) {
            s_logger.debug(String.format("Cannot check if pool [%s] has enough space to allocate volumes because the volumes list is empty.", pool));
            return false;
        }

        if (!checkUsagedSpace(pool)) {
            s_logger.debug(String.format("Cannot allocate pool [%s] because there is not enough space in this pool.", pool));
            return false;
        }

        // allocated space includes templates
        if (s_logger.isDebugEnabled()) {
            s_logger.debug("Destination pool id: " + pool.getId());
        }
        // allocated space includes templates
        final StoragePoolVO poolVO = _storagePoolDao.findById(pool.getId());
        long allocatedSizeWithTemplate = _capacityMgr.getAllocatedPoolCapacity(poolVO, null);
        long totalAskingSize = 0;

        for (Pair<Volume, DiskProfile> volumeDiskProfilePair : volumeDiskProfilesList) {
            // refreshing the volume from the DB to get latest hv_ss_reserve (hypervisor snapshot reserve) field
            // I could have just assigned this to "volume", but decided to make a new variable for it so that it
            // might be clearer that this "volume" in "volumeDiskProfilesList" still might have an old value for hv_ss_reverse.
            Volume volume = volumeDiskProfilePair.first();
            DiskProfile diskProfile = volumeDiskProfilePair.second();
            VolumeVO volumeVO = volumeDao.findById(volume.getId());

            if (volumeVO.getHypervisorSnapshotReserve() == null) {
                // update the volume's hv_ss_reserve (hypervisor snapshot reserve) from a disk offering (used for managed storage)
                volService.updateHypervisorSnapshotReserveForVolume(getDiskOfferingVO(volumeVO), volumeVO.getId(), getHypervisorType(volumeVO));

                // hv_ss_reserve field might have been updated; refresh from DB to make use of it in getDataObjectSizeIncludingHypervisorSnapshotReserve
                volumeVO = volumeDao.findById(volume.getId());
            }

            // this if statement should resolve to true at most once per execution of the for loop its contained within (for a root disk that is
            // to leverage a template)
            if (volume.getTemplateId() != null) {
                VMTemplateVO tmpl = _templateDao.findByIdIncludingRemoved(volume.getTemplateId());

                if (tmpl != null && !ImageFormat.ISO.equals(tmpl.getFormat())) {
                    allocatedSizeWithTemplate = _capacityMgr.getAllocatedPoolCapacity(poolVO, tmpl);
                }
            }

            if (s_logger.isDebugEnabled()) {
                s_logger.debug("Pool ID for the volume with ID " + volumeVO.getId() + " is " + volumeVO.getPoolId());
            }

            // A ready-state volume is already allocated in a pool, so the asking size is zero for it.
            // In case the volume is moving across pools or is not ready yet, the asking size has to be computed.
            if ((volumeVO.getState() != Volume.State.Ready) || (volumeVO.getPoolId() != pool.getId())) {
                totalAskingSize += getDataObjectSizeIncludingHypervisorSnapshotReserve(volumeVO, diskProfile, poolVO);

                totalAskingSize += getAskingSizeForTemplateBasedOnClusterAndStoragePool(volumeVO.getTemplateId(), clusterId, poolVO);
            }
        }

        return checkPoolforSpace(pool, allocatedSizeWithTemplate, totalAskingSize);
    }

    @Override
    public boolean storagePoolHasEnoughSpaceForResize(StoragePool pool, long currentSize, long newSize) {
        if (!checkUsagedSpace(pool)) {
            return false;
        }
        if (s_logger.isDebugEnabled()) {
            s_logger.debug("Destination pool id: " + pool.getId());
        }
        long totalAskingSize = newSize - currentSize;

        if (totalAskingSize <= 0) {
            return true;
        } else {
            final StoragePoolVO poolVO = _storagePoolDao.findById(pool.getId());
            final long allocatedSizeWithTemplate = _capacityMgr.getAllocatedPoolCapacity(poolVO, null);
            return checkPoolforSpace(pool, allocatedSizeWithTemplate, totalAskingSize);
        }
    }

    protected Answer getCheckDatastorePolicyComplianceAnswer(String storagePolicyId, StoragePool pool) throws StorageUnavailableException {
        if (StringUtils.isEmpty(storagePolicyId)) {
            return null;
        }
        VsphereStoragePolicyVO storagePolicyVO = _vsphereStoragePolicyDao.findById(Long.parseLong(storagePolicyId));
        List<Long> hostIds = getUpHostsInPool(pool.getId());
        Collections.shuffle(hostIds);

        if (CollectionUtils.isEmpty(hostIds)) {
            throw new StorageUnavailableException("Unable to send command to the pool " + pool.getName() + " due to there is no enabled hosts up in this cluster", pool.getId());
        }
        try {
            StorageFilerTO storageFilerTO = new StorageFilerTO(pool);
            CheckDataStoreStoragePolicyComplainceCommand cmd = new CheckDataStoreStoragePolicyComplainceCommand(storagePolicyVO.getPolicyId(), storageFilerTO);
            long targetHostId = _hvGuruMgr.getGuruProcessedCommandTargetHost(hostIds.get(0), cmd);
            return _agentMgr.send(targetHostId, cmd);
        } catch (AgentUnavailableException e) {
            s_logger.debug("Unable to send storage pool command to " + pool + " via " + hostIds.get(0), e);
            throw new StorageUnavailableException("Unable to send command to the pool ", pool.getId());
        } catch (OperationTimedoutException e) {
            s_logger.debug("Failed to process storage pool command to " + pool + " via " + hostIds.get(0), e);
            throw new StorageUnavailableException("Failed to process storage command to the pool ", pool.getId());
        }
    }

    @Override
    public boolean isStoragePoolCompliantWithStoragePolicy(long diskOfferingId, StoragePool pool) throws StorageUnavailableException {
        String storagePolicyId = _diskOfferingDetailsDao.getDetail(diskOfferingId, ApiConstants.STORAGE_POLICY);
        Answer answer = getCheckDatastorePolicyComplianceAnswer(storagePolicyId, pool);
        return answer == null || answer.getResult();
    }

    @Override
    public boolean isStoragePoolCompliantWithStoragePolicy(List<Pair<Volume, DiskProfile>> volumes, StoragePool pool) throws StorageUnavailableException {
        if (CollectionUtils.isEmpty(volumes)) {
            return false;
        }
        List<Pair<Volume, Answer>> answers = new ArrayList<Pair<Volume, Answer>>();

        for (Pair<Volume, DiskProfile> volumeDiskProfilePair : volumes) {
            String storagePolicyId = null;
            Volume volume = volumeDiskProfilePair.first();
            DiskProfile diskProfile = volumeDiskProfilePair.second();
            if (volume.getVolumeType() == Type.ROOT) {
                Long vmId = volume.getInstanceId();
                if (vmId != null) {
                    VMInstanceVO vm = _vmInstanceDao.findByIdIncludingRemoved(vmId);
                    storagePolicyId = _serviceOfferingDetailsDao.getDetail(vm.getServiceOfferingId(), ApiConstants.STORAGE_POLICY);
                }
            } else {
                storagePolicyId = _diskOfferingDetailsDao.getDetail(diskProfile.getDiskOfferingId(), ApiConstants.STORAGE_POLICY);
            }
            Answer answer = getCheckDatastorePolicyComplianceAnswer(storagePolicyId, pool);
            if (answer != null) {
                answers.add(new Pair<>(volume, answer));
            }
        }
        // check cummilative result for all volumes
        for (Pair<Volume, Answer> answer : answers) {
            if (!answer.second().getResult()) {
                s_logger.debug(String.format("Storage pool %s is not compliance with storage policy for volume %s", pool.getUuid(), answer.first().getName()));
                return false;
            }
        }
        return true;
    }

    protected boolean checkPoolforSpace(StoragePool pool, long allocatedSizeWithTemplate, long totalAskingSize) {
        // allocated space includes templates
        StoragePoolVO poolVO = _storagePoolDao.findById(pool.getId());

        long totalOverProvCapacity;

        if (pool.getPoolType().supportsOverProvisioning()) {
            BigDecimal overProvFactor = getStorageOverProvisioningFactor(pool.getId());

            totalOverProvCapacity = overProvFactor.multiply(new BigDecimal(pool.getCapacityBytes())).longValue();

            s_logger.debug("Found storage pool " + pool.getName() + " of type " + pool.getPoolType().toString() + " with overprovisioning factor " + overProvFactor.toString());
            s_logger.debug("Total over provisioned capacity calculated is " + overProvFactor + " * " + toHumanReadableSize(pool.getCapacityBytes()));
        } else {
            totalOverProvCapacity = pool.getCapacityBytes();

            s_logger.debug("Found storage pool " + poolVO.getName() + " of type " + pool.getPoolType().toString());
        }

        s_logger.debug("Total capacity of the pool " + poolVO.getName() + " with ID " + pool.getId() + " is " + toHumanReadableSize(totalOverProvCapacity));

        double storageAllocatedThreshold = CapacityManager.StorageAllocatedCapacityDisableThreshold.valueIn(pool.getDataCenterId());

        if (s_logger.isDebugEnabled()) {
            s_logger.debug("Checking pool: " + pool.getId() + " for storage allocation , maxSize : " + toHumanReadableSize(totalOverProvCapacity) + ", totalAllocatedSize : " + toHumanReadableSize(allocatedSizeWithTemplate)
                    + ", askingSize : " + toHumanReadableSize(totalAskingSize) + ", allocated disable threshold: " + storageAllocatedThreshold);
        }

        double usedPercentage = (allocatedSizeWithTemplate + totalAskingSize) / (double)(totalOverProvCapacity);

        if (usedPercentage > storageAllocatedThreshold) {
            if (s_logger.isDebugEnabled()) {
                s_logger.debug("Insufficient un-allocated capacity on: " + pool.getId() + " for storage allocation since its allocated percentage: " + usedPercentage
                        + " has crossed the allocated pool.storage.allocated.capacity.disablethreshold: " + storageAllocatedThreshold + ", skipping this pool");
            }

            return false;
        }

        if (totalOverProvCapacity < (allocatedSizeWithTemplate + totalAskingSize)) {
            if (s_logger.isDebugEnabled()) {
                s_logger.debug("Insufficient un-allocated capacity on: " + pool.getId() + " for storage allocation, not enough storage, maxSize : " + toHumanReadableSize(totalOverProvCapacity)
                        + ", totalAllocatedSize : " + toHumanReadableSize(allocatedSizeWithTemplate) + ", askingSize : " + toHumanReadableSize(totalAskingSize));
            }

            return false;
        }

        return true;
    }

    /**
     * Storage plug-ins for managed storage can be designed in such a way as to store a template on the primary storage once and
     * make use of it via storage-side cloning.
     *
     * This method determines how many more bytes it will need for the template (if the template is already stored on the primary storage,
     * then the answer is 0).
     */
    private long getAskingSizeForTemplateBasedOnClusterAndStoragePool(Long templateId, Long clusterId, StoragePoolVO storagePoolVO) {
        if (templateId == null || clusterId == null || storagePoolVO == null || !storagePoolVO.isManaged()) {
            return 0;
        }

        VMTemplateVO tmpl = _templateDao.findByIdIncludingRemoved(templateId);

        if (tmpl == null || ImageFormat.ISO.equals(tmpl.getFormat())) {
            return 0;
        }

        HypervisorType hypervisorType = tmpl.getHypervisorType();

        // The getSupportsResigning method is applicable for XenServer as a UUID-resigning patch may or may not be installed on those hypervisor hosts.
        if (_clusterDao.getSupportsResigning(clusterId) || HypervisorType.VMware.equals(hypervisorType) || HypervisorType.KVM.equals(hypervisorType)) {
            return getBytesRequiredForTemplate(tmpl, storagePoolVO);
        }

        return 0;
    }

    private long getDataObjectSizeIncludingHypervisorSnapshotReserve(Volume volume, DiskProfile diskProfile, StoragePool pool) {
        DataStoreProvider storeProvider = _dataStoreProviderMgr.getDataStoreProvider(pool.getStorageProviderName());
        DataStoreDriver storeDriver = storeProvider.getDataStoreDriver();

        if (storeDriver instanceof PrimaryDataStoreDriver) {
            PrimaryDataStoreDriver primaryStoreDriver = (PrimaryDataStoreDriver)storeDriver;

            VolumeInfo volumeInfo = volFactory.getVolume(volume.getId());
            if (volume.getDiskOfferingId() != diskProfile.getDiskOfferingId()) {
                return diskProfile.getSize();
            }
            return primaryStoreDriver.getDataObjectSizeIncludingHypervisorSnapshotReserve(volumeInfo, pool);
        }

        return volume.getSize();
    }

    private DiskOfferingVO getDiskOfferingVO(Volume volume) {
        Long diskOfferingId = volume.getDiskOfferingId();

        return _diskOfferingDao.findById(diskOfferingId);
    }

    private HypervisorType getHypervisorType(Volume volume) {
        Long instanceId = volume.getInstanceId();

        VMInstanceVO vmInstance = _vmInstanceDao.findById(instanceId);

        if (vmInstance != null) {
            return vmInstance.getHypervisorType();
        }

        return null;
    }

    private long getBytesRequiredForTemplate(VMTemplateVO tmpl, StoragePool pool) {
        if (tmplFactory.isTemplateMarkedForDirectDownload(tmpl.getId())) {
            return tmpl.getSize();
        }

        DataStoreProvider storeProvider = _dataStoreProviderMgr.getDataStoreProvider(pool.getStorageProviderName());
        DataStoreDriver storeDriver = storeProvider.getDataStoreDriver();

        if (storeDriver instanceof PrimaryDataStoreDriver) {
            PrimaryDataStoreDriver primaryStoreDriver = (PrimaryDataStoreDriver)storeDriver;

            TemplateInfo templateInfo = tmplFactory.getReadyTemplateOnImageStore(tmpl.getId(), pool.getDataCenterId());

            return primaryStoreDriver.getBytesRequiredForTemplate(templateInfo, pool);
        }

        return tmpl.getSize();
    }

    @Override
    public boolean storagePoolCompatibleWithVolumePool(StoragePool pool, Volume volume) {
        if (pool == null || volume == null) {
            s_logger.debug(String.format("Cannot check if storage pool [%s] is compatible with volume [%s].", pool, volume));
            return false;
        }

        if (volume.getPoolId() == null) {
            s_logger.debug(String.format("Volume [%s] is not allocated to any pool. Cannot check compatibility with pool [%s].", volume, pool));
            return true;
        }

        StoragePool volumePool = _storagePoolDao.findById(volume.getPoolId());
        if (volumePool == null) {
            s_logger.debug(String.format("Pool [%s] used by volume [%s] does not exist. Cannot check compatibility.", pool, volume));
            return true;
        }

        if (volume.getState() == Volume.State.Ready) {
            if (volumePool.getPoolType() == Storage.StoragePoolType.PowerFlex && pool.getPoolType() != Storage.StoragePoolType.PowerFlex) {
                s_logger.debug(String.format("Pool [%s] with type [%s] does not match volume [%s] pool type [%s].", pool, pool.getPoolType(), volume, volumePool.getPoolType()));
                return false;
            } else if (volumePool.getPoolType() != Storage.StoragePoolType.PowerFlex && pool.getPoolType() == Storage.StoragePoolType.PowerFlex) {
                s_logger.debug(String.format("Pool [%s] with type [%s] does not match volume [%s] pool type [%s].", pool, pool.getPoolType(), volume, volumePool.getPoolType()));
                return false;
            }
        } else {
            s_logger.debug(String.format("Cannot check compatibility of pool [%s] because volume [%s] is not in [%s] state.", pool, volume, Volume.State.Ready));
            return false;
        }
        s_logger.debug(String.format("Pool [%s] is compatible with volume [%s].", pool, volume));
        return true;
    }

    @Override
    public void createCapacityEntry(long poolId) {
        StoragePoolVO storage = _storagePoolDao.findById(poolId);
        createCapacityEntry(storage, Capacity.CAPACITY_TYPE_STORAGE_ALLOCATED, 0);
    }

    @Override
    public synchronized boolean registerHostListener(String providerName, HypervisorHostListener listener) {
        hostListeners.put(providerName, listener);
        return true;
    }

    @Override
    public Answer sendToPool(long poolId, Command cmd) throws StorageUnavailableException {
        return null;
    }

    @Override
    public Answer[] sendToPool(long poolId, Commands cmd) throws StorageUnavailableException {
        return null;
    }

    @Override
    public String getName() {
        return null;
    }

    private String getValidTemplateName(Long zoneId, HypervisorType hType) {
        String templateName = null;
        switch (hType) {
            case XenServer:
                templateName = VirtualNetworkApplianceManager.RouterTemplateXen.valueIn(zoneId);
                break;
            case KVM:
                templateName = VirtualNetworkApplianceManager.RouterTemplateKvm.valueIn(zoneId);
                break;
            case VMware:
                templateName = VirtualNetworkApplianceManager.RouterTemplateVmware.valueIn(zoneId);
                break;
            case Hyperv:
                templateName = VirtualNetworkApplianceManager.RouterTemplateHyperV.valueIn(zoneId);
                break;
            case LXC:
                templateName = VirtualNetworkApplianceManager.RouterTemplateLxc.valueIn(zoneId);
                break;
            default:
                break;
        }
        return templateName;
    }
    @Override
    public ImageStore discoverImageStore(String name, String url, String providerName, Long zoneId, Map details) throws IllegalArgumentException, DiscoveryException, InvalidParameterValueException {
        DataStoreProvider storeProvider = _dataStoreProviderMgr.getDataStoreProvider(providerName);

        if (storeProvider == null) {
            storeProvider = _dataStoreProviderMgr.getDefaultImageDataStoreProvider();
            if (storeProvider == null) {
                throw new InvalidParameterValueException("can't find image store provider: " + providerName);
            }
            providerName = storeProvider.getName(); // ignored passed provider name and use default image store provider name
        }

        ScopeType scopeType = ScopeType.ZONE;
        if (zoneId == null) {
            scopeType = ScopeType.REGION;
        }

        if (name == null) {
            name = url;
        }

        ImageStoreVO imageStore = _imageStoreDao.findByName(name);
        if (imageStore != null) {
            throw new InvalidParameterValueException("The image store with name " + name + " already exists, try creating with another name");
        }

        // check if scope is supported by store provider
        if (!((ImageStoreProvider)storeProvider).isScopeSupported(scopeType)) {
            throw new InvalidParameterValueException("Image store provider " + providerName + " does not support scope " + scopeType);
        }

        // check if we have already image stores from other different providers,
        // we currently are not supporting image stores from different
        // providers co-existing
        List<ImageStoreVO> imageStores = _imageStoreDao.listImageStores();
        for (ImageStoreVO store : imageStores) {
            if (!store.getProviderName().equalsIgnoreCase(providerName)) {
                throw new InvalidParameterValueException("You can only add new image stores from the same provider " + store.getProviderName() + " already added");
            }
        }

        if (zoneId != null) {
            // Check if the zone exists in the system
            DataCenterVO zone = _dcDao.findById(zoneId);
            if (zone == null) {
                throw new InvalidParameterValueException("Can't find zone by id " + zoneId);
            }

            Account account = CallContext.current().getCallingAccount();
            if (Grouping.AllocationState.Disabled == zone.getAllocationState() && !_accountMgr.isRootAdmin(account.getId())) {
                PermissionDeniedException ex = new PermissionDeniedException("Cannot perform this operation, Zone with specified id is currently disabled");
                ex.addProxyObject(zone.getUuid(), "dcId");
                throw ex;
            }
        }

        Map<String, Object> params = new HashMap<>();
        params.put("zoneId", zoneId);
        params.put("url", url);
        params.put("name", name);
        params.put("details", details);
        params.put("scope", scopeType);
        params.put("providerName", storeProvider.getName());
        params.put("role", DataStoreRole.Image);

        DataStoreLifeCycle lifeCycle = storeProvider.getDataStoreLifeCycle();

        DataStore store;
        try {
            store = lifeCycle.initialize(params);
        } catch (Exception e) {
            if (s_logger.isDebugEnabled()) {
                s_logger.debug("Failed to add data store: " + e.getMessage(), e);
            }
            throw new CloudRuntimeException("Failed to add data store: " + e.getMessage(), e);
        }

        if (((ImageStoreProvider)storeProvider).needDownloadSysTemplate()) {
            // trigger system vm template download
            _imageSrv.downloadBootstrapSysTemplate(store);
        } else {
            // populate template_store_ref table
            _imageSrv.addSystemVMTemplatesToSecondary(store);
            _imageSrv.handleTemplateSync(store);
            registerSystemVmTemplateOnFirstNfsStore(zoneId, providerName, url, store);
        }

        // associate builtin template with zones associated with this image store
        associateCrosszoneTemplatesToZone(zoneId);

        // duplicate cache store records to region wide storage
        if (scopeType == ScopeType.REGION) {
            duplicateCacheStoreRecordsToRegionStore(store.getId());
        }

        return (ImageStore)_dataStoreMgr.getDataStore(store.getId(), DataStoreRole.Image);
    }

    private void registerSystemVmTemplateOnFirstNfsStore(Long zoneId, String providerName, String url, DataStore store) {
        if (DataStoreProvider.NFS_IMAGE.equals(providerName) && zoneId != null) {
            Transaction.execute(new TransactionCallbackNoReturn() {
                @Override
                public void doInTransactionWithoutResult(final TransactionStatus status) {
                    List<ImageStoreVO> stores = _imageStoreDao.listAllStoresInZone(zoneId, providerName, DataStoreRole.Image);
                    stores = stores.stream().filter(str -> str.getId() != store.getId()).collect(Collectors.toList());
                    // Check if it's the only/first store in the zone
                    if (stores.size() == 0) {
                        List<HypervisorType> hypervisorTypes = _clusterDao.getAvailableHypervisorInZone(zoneId);
                        Set<HypervisorType> hypSet = new HashSet<HypervisorType>(hypervisorTypes);
                        TransactionLegacy txn = TransactionLegacy.open("AutomaticTemplateRegister");
                        SystemVmTemplateRegistration systemVmTemplateRegistration = new SystemVmTemplateRegistration();
                        String filePath = null;
                        try {
                            filePath = Files.createTempDirectory(SystemVmTemplateRegistration.TEMPORARY_SECONDARY_STORE).toString();
                            if (filePath == null) {
                                throw new CloudRuntimeException("Failed to create temporary file path to mount the store");
                            }
                            Pair<String, Long> storeUrlAndId = new Pair<>(url, store.getId());
                            for (HypervisorType hypervisorType : hypSet) {
                                try {
                                    if (HypervisorType.Simulator == hypervisorType) {
                                        continue;
                                    }
                                    String templateName = getValidTemplateName(zoneId, hypervisorType);
                                    Pair<Hypervisor.HypervisorType, String> hypervisorAndTemplateName =
                                            new Pair<>(hypervisorType, templateName);
                                    Long templateId = systemVmTemplateRegistration.getRegisteredTemplateId(hypervisorAndTemplateName);
                                    VMTemplateVO vmTemplateVO = null;
                                    TemplateDataStoreVO templateVO = null;
                                    if (templateId != null) {
                                        vmTemplateVO = _templateDao.findById(templateId);
                                        templateVO = _templateStoreDao.findByTemplate(templateId, DataStoreRole.Image);
                                        if (templateVO != null) {
                                            try {
                                                if (SystemVmTemplateRegistration.validateIfSeeded(url, templateVO.getInstallPath())) {
                                                    continue;
                                                }
                                            } catch (Exception e) {
                                                s_logger.error("Failed to validated if template is seeded", e);
                                            }
                                        }
                                    }
                                    SystemVmTemplateRegistration.mountStore(storeUrlAndId.first(), filePath);
                                    if (templateVO != null && vmTemplateVO != null) {
                                        systemVmTemplateRegistration.registerTemplate(hypervisorAndTemplateName, storeUrlAndId, vmTemplateVO, templateVO, filePath);
                                    } else {
                                        systemVmTemplateRegistration.registerTemplate(hypervisorAndTemplateName, storeUrlAndId, filePath);
                                    }
                                } catch (CloudRuntimeException e) {
                                    SystemVmTemplateRegistration.unmountStore(filePath);
                                    s_logger.error(String.format("Failed to register systemVM template for hypervisor: %s", hypervisorType.name()), e);
                                }
                            }
                        } catch (Exception e) {
                            s_logger.error("Failed to register systemVM template(s)");
                        } finally {
                            SystemVmTemplateRegistration.unmountStore(filePath);
                            txn.close();
                        }
                    }
                }
            });
        }
    }
    @Override
    public ImageStore migrateToObjectStore(String name, String url, String providerName, Map<String, String> details) throws DiscoveryException, InvalidParameterValueException {
        // check if current cloud is ready to migrate, we only support cloud with only NFS secondary storages
        List<ImageStoreVO> imgStores = _imageStoreDao.listImageStores();
        List<ImageStoreVO> nfsStores = new ArrayList<ImageStoreVO>();
        if (imgStores != null && imgStores.size() > 0) {
            for (ImageStoreVO store : imgStores) {
                if (!store.getProviderName().equals(DataStoreProvider.NFS_IMAGE)) {
                    throw new InvalidParameterValueException("We only support migrate NFS secondary storage to use object store!");
                } else {
                    nfsStores.add(store);
                }
            }
        }
        // convert all NFS secondary storage to staging store
        if (nfsStores != null && nfsStores.size() > 0) {
            for (ImageStoreVO store : nfsStores) {
                long storeId = store.getId();

                _accountMgr.checkAccessAndSpecifyAuthority(CallContext.current().getCallingAccount(), store.getDataCenterId());

                DataStoreProvider provider = _dataStoreProviderMgr.getDataStoreProvider(store.getProviderName());
                DataStoreLifeCycle lifeCycle = provider.getDataStoreLifeCycle();
                DataStore secStore = _dataStoreMgr.getDataStore(storeId, DataStoreRole.Image);
                lifeCycle.migrateToObjectStore(secStore);
                // update store_role in template_store_ref and snapshot_store_ref to ImageCache
                _templateStoreDao.updateStoreRoleToCachce(storeId);
                _snapshotStoreDao.updateStoreRoleToCache(storeId);
            }
        }
        // add object store
        return discoverImageStore(name, url, providerName, null, details);
    }

    @Override
    @ActionEvent(eventType = EventTypes.EVENT_UPDATE_IMAGE_STORE_ACCESS_STATE,
            eventDescription = "image store access updated")
    public ImageStore updateImageStoreStatus(Long id, Boolean readonly) {
        // Input validation
        ImageStoreVO imageStoreVO = _imageStoreDao.findById(id);
        if (imageStoreVO == null) {
            throw new IllegalArgumentException("Unable to find image store with ID: " + id);
        }
        imageStoreVO.setReadonly(readonly);
        _imageStoreDao.update(id, imageStoreVO);
        return imageStoreVO;
    }

    /**
     * @param poolId - Storage pool id for pool to update.
     * @param failOnChecks - If true, throw an error if pool type and state checks fail.
     */
    @Override
    public void updateStorageCapabilities(Long poolId, boolean failOnChecks) {
        StoragePoolVO pool = _storagePoolDao.findById(poolId);

        if (pool == null) {
            throw new CloudRuntimeException("Primary storage not found for id: " + poolId);
        }

        // Only checking NFS for now - required for disk provisioning type support for vmware.
        if (pool.getPoolType() != StoragePoolType.NetworkFilesystem) {
            if (failOnChecks) {
                throw new CloudRuntimeException("Storage capabilities update only supported on NFS storage mounted.");
            }
            return;
        }

        if (pool.getStatus() != StoragePoolStatus.Initialized && pool.getStatus() != StoragePoolStatus.Up) {
            if (failOnChecks){
                throw new CloudRuntimeException("Primary storage is not in the right state to update capabilities");
            }
            return;
        }

        HypervisorType hypervisor = pool.getHypervisor();

        if (hypervisor == null){
            if (pool.getClusterId() != null) {
                ClusterVO cluster = _clusterDao.findById(pool.getClusterId());
                hypervisor = cluster.getHypervisorType();
            }
        }

        if (!HypervisorType.VMware.equals(hypervisor)) {
            if (failOnChecks) {
                throw new CloudRuntimeException("Storage capabilities update only supported on VMWare.");
            }
            return;
        }

        // find the host
        List<Long> poolIds = new ArrayList<Long>();
        poolIds.add(pool.getId());
        List<Long> hosts = _storagePoolHostDao.findHostsConnectedToPools(poolIds);
        if (hosts.size() > 0) {
            GetStoragePoolCapabilitiesCommand cmd = new GetStoragePoolCapabilitiesCommand();
            cmd.setPool(new StorageFilerTO(pool));
            GetStoragePoolCapabilitiesAnswer answer = (GetStoragePoolCapabilitiesAnswer) _agentMgr.easySend(hosts.get(0), cmd);
            if (answer.getPoolDetails() != null && answer.getPoolDetails().containsKey(Storage.Capability.HARDWARE_ACCELERATION.toString())) {
                StoragePoolDetailVO hardwareAccelerationSupported = _storagePoolDetailsDao.findDetail(pool.getId(), Storage.Capability.HARDWARE_ACCELERATION.toString());
                if (hardwareAccelerationSupported == null) {
                    StoragePoolDetailVO storagePoolDetailVO = new StoragePoolDetailVO(pool.getId(), Storage.Capability.HARDWARE_ACCELERATION.toString(), answer.getPoolDetails().get(Storage.Capability.HARDWARE_ACCELERATION.toString()), false);
                    _storagePoolDetailsDao.persist(storagePoolDetailVO);
                } else {
                    hardwareAccelerationSupported.setValue(answer.getPoolDetails().get(Storage.Capability.HARDWARE_ACCELERATION.toString()));
                    _storagePoolDetailsDao.update(hardwareAccelerationSupported.getId(), hardwareAccelerationSupported);
                }
            } else {
                if (answer != null && !answer.getResult()) {
                    s_logger.error("Failed to update storage pool capabilities: " + answer.getDetails());
                    if (failOnChecks) {
                        throw new CloudRuntimeException(answer.getDetails());
                    }
                }
            }
        }
    }

    private void duplicateCacheStoreRecordsToRegionStore(long storeId) {
        _templateStoreDao.duplicateCacheRecordsOnRegionStore(storeId);
        _snapshotStoreDao.duplicateCacheRecordsOnRegionStore(storeId);
        _volumeStoreDao.duplicateCacheRecordsOnRegionStore(storeId);
    }

    private void associateCrosszoneTemplatesToZone(Long zoneId) {
        VMTemplateZoneVO tmpltZone;

        List<VMTemplateVO> allTemplates = _vmTemplateDao.listAll();
        List<Long> dcIds = new ArrayList<Long>();
        if (zoneId != null) {
            dcIds.add(zoneId);
        } else {
            List<DataCenterVO> dcs = _dcDao.listAll();
            if (dcs != null) {
                for (DataCenterVO dc : dcs) {
                    dcIds.add(dc.getId());
                }
            }
        }

        for (VMTemplateVO vt : allTemplates) {
            if (vt.isCrossZones()) {
                for (Long dcId : dcIds) {
                    tmpltZone = _vmTemplateZoneDao.findByZoneTemplate(dcId, vt.getId());
                    if (tmpltZone == null) {
                        VMTemplateZoneVO vmTemplateZone = new VMTemplateZoneVO(dcId, vt.getId(), new Date());
                        _vmTemplateZoneDao.persist(vmTemplateZone);
                    }
                }
            }
        }
    }

    @Override
    public boolean deleteImageStore(DeleteImageStoreCmd cmd) {
        final long storeId = cmd.getId();
        // Verify that image store exists
        ImageStoreVO store = _imageStoreDao.findById(storeId);
        if (store == null) {
            throw new InvalidParameterValueException("Image store with id " + storeId + " doesn't exist");
        }
        _accountMgr.checkAccessAndSpecifyAuthority(CallContext.current().getCallingAccount(), store.getDataCenterId());

        // Verify that there are no live snapshot, template, volume on the image
        // store to be deleted
        List<SnapshotDataStoreVO> snapshots = _snapshotStoreDao.listByStoreId(storeId, DataStoreRole.Image);
        if (snapshots != null && snapshots.size() > 0) {
            throw new InvalidParameterValueException("Cannot delete image store with active snapshots backup!");
        }
        List<VolumeDataStoreVO> volumes = _volumeStoreDao.listByStoreId(storeId);
        if (volumes != null && volumes.size() > 0) {
            throw new InvalidParameterValueException("Cannot delete image store with active volumes backup!");
        }

        // search if there are user templates stored on this image store, excluding system, builtin templates
        List<TemplateJoinVO> templates = _templateViewDao.listActiveTemplates(storeId);
        if (templates != null && templates.size() > 0) {
            throw new InvalidParameterValueException("Cannot delete image store with active templates backup!");
        }

        // ready to delete
        Transaction.execute(new TransactionCallbackNoReturn() {
            @Override
            public void doInTransactionWithoutResult(TransactionStatus status) {
                // first delete from image_store_details table, we need to do that since
                // we are not actually deleting record from main
                // image_data_store table, so delete cascade will not work
                _imageStoreDetailsDao.deleteDetails(storeId);
                _snapshotStoreDao.deletePrimaryRecordsForStore(storeId, DataStoreRole.Image);
                _volumeStoreDao.deletePrimaryRecordsForStore(storeId);
                _templateStoreDao.deletePrimaryRecordsForStore(storeId);
                annotationDao.removeByEntityType(AnnotationService.EntityType.SECONDARY_STORAGE.name(), store.getUuid());
                _imageStoreDao.remove(storeId);
            }
        });

        return true;
    }

    @Override
    public ImageStore createSecondaryStagingStore(CreateSecondaryStagingStoreCmd cmd) {
        String providerName = cmd.getProviderName();
        DataStoreProvider storeProvider = _dataStoreProviderMgr.getDataStoreProvider(providerName);

        if (storeProvider == null) {
            storeProvider = _dataStoreProviderMgr.getDefaultCacheDataStoreProvider();
            if (storeProvider == null) {
                throw new InvalidParameterValueException("can't find cache store provider: " + providerName);
            }
        }

        Long dcId = cmd.getZoneId();

        ScopeType scopeType = null;
        String scope = cmd.getScope();
        if (scope != null) {
            try {
                scopeType = Enum.valueOf(ScopeType.class, scope.toUpperCase());

            } catch (Exception e) {
                throw new InvalidParameterValueException("invalid scope for cache store " + scope);
            }

            if (scopeType != ScopeType.ZONE) {
                throw new InvalidParameterValueException("Only zone wide cache storage is supported");
            }
        }

        if (scopeType == ScopeType.ZONE && dcId == null) {
            throw new InvalidParameterValueException("zone id can't be null, if scope is zone");
        }

        // Check if the zone exists in the system
        DataCenterVO zone = _dcDao.findById(dcId);
        if (zone == null) {
            throw new InvalidParameterValueException("Can't find zone by id " + dcId);
        }

        Account account = CallContext.current().getCallingAccount();
        if (Grouping.AllocationState.Disabled == zone.getAllocationState() && !_accountMgr.isRootAdmin(account.getId())) {
            PermissionDeniedException ex = new PermissionDeniedException("Cannot perform this operation, Zone with specified id is currently disabled");
            ex.addProxyObject(zone.getUuid(), "dcId");
            throw ex;
        }

        Map<String, Object> params = new HashMap<String, Object>();
        params.put("zoneId", dcId);
        params.put("url", cmd.getUrl());
        params.put("name", cmd.getUrl());
        params.put("details", cmd.getDetails());
        params.put("scope", scopeType);
        params.put("providerName", storeProvider.getName());
        params.put("role", DataStoreRole.ImageCache);

        DataStoreLifeCycle lifeCycle = storeProvider.getDataStoreLifeCycle();
        DataStore store = null;
        try {
            store = lifeCycle.initialize(params);
        } catch (Exception e) {
            s_logger.debug("Failed to add data store: " + e.getMessage(), e);
            throw new CloudRuntimeException("Failed to add data store: " + e.getMessage(), e);
        }

        return (ImageStore)_dataStoreMgr.getDataStore(store.getId(), DataStoreRole.ImageCache);
    }

    @Override
    public boolean deleteSecondaryStagingStore(DeleteSecondaryStagingStoreCmd cmd) {
        final long storeId = cmd.getId();
        // Verify that cache store exists
        ImageStoreVO store = _imageStoreDao.findById(storeId);
        if (store == null) {
            throw new InvalidParameterValueException("Cache store with id " + storeId + " doesn't exist");
        }
        _accountMgr.checkAccessAndSpecifyAuthority(CallContext.current().getCallingAccount(), store.getDataCenterId());

        // Verify that there are no live snapshot, template, volume on the cache
        // store that is currently referenced
        List<SnapshotDataStoreVO> snapshots = _snapshotStoreDao.listActiveOnCache(storeId);
        if (snapshots != null && snapshots.size() > 0) {
            throw new InvalidParameterValueException("Cannot delete cache store with staging snapshots currently in use!");
        }
        List<VolumeDataStoreVO> volumes = _volumeStoreDao.listActiveOnCache(storeId);
        if (volumes != null && volumes.size() > 0) {
            throw new InvalidParameterValueException("Cannot delete cache store with staging volumes currently in use!");
        }

        List<TemplateDataStoreVO> templates = _templateStoreDao.listActiveOnCache(storeId);
        if (templates != null && templates.size() > 0) {
            throw new InvalidParameterValueException("Cannot delete cache store with staging templates currently in use!");
        }

        // ready to delete
        Transaction.execute(new TransactionCallbackNoReturn() {
            @Override
            public void doInTransactionWithoutResult(TransactionStatus status) {
                // first delete from image_store_details table, we need to do that since
                // we are not actually deleting record from main
                // image_data_store table, so delete cascade will not work
                _imageStoreDetailsDao.deleteDetails(storeId);
                _snapshotStoreDao.deletePrimaryRecordsForStore(storeId, DataStoreRole.ImageCache);
                _volumeStoreDao.deletePrimaryRecordsForStore(storeId);
                _templateStoreDao.deletePrimaryRecordsForStore(storeId);
                _imageStoreDao.remove(storeId);
            }
        });

        return true;
    }

    protected class DownloadURLGarbageCollector implements Runnable {

        public DownloadURLGarbageCollector() {
        }

        @Override
        public void run() {
            try {
                s_logger.trace("Download URL Garbage Collection Thread is running.");

                cleanupDownloadUrls();

            } catch (Exception e) {
                s_logger.error("Caught the following Exception", e);
            }
        }
    }

    @Override
    public void cleanupDownloadUrls() {

        // Cleanup expired volume URLs
        List<VolumeDataStoreVO> volumesOnImageStoreList = _volumeStoreDao.listVolumeDownloadUrls();
        HashSet<Long> expiredVolumeIds = new HashSet<Long>();
        HashSet<Long> activeVolumeIds = new HashSet<Long>();
        for (VolumeDataStoreVO volumeOnImageStore : volumesOnImageStoreList) {

            long volumeId = volumeOnImageStore.getVolumeId();
            try {
                long downloadUrlCurrentAgeInSecs = DateUtil.getTimeDifference(DateUtil.now(), volumeOnImageStore.getExtractUrlCreated());
                if (downloadUrlCurrentAgeInSecs < _downloadUrlExpirationInterval) {  // URL hasnt expired yet
                    activeVolumeIds.add(volumeId);
                    continue;
                }
                expiredVolumeIds.add(volumeId);
                s_logger.debug("Removing download url " + volumeOnImageStore.getExtractUrl() + " for volume id " + volumeId);

                // Remove it from image store
                ImageStoreEntity secStore = (ImageStoreEntity)_dataStoreMgr.getDataStore(volumeOnImageStore.getDataStoreId(), DataStoreRole.Image);
                secStore.deleteExtractUrl(volumeOnImageStore.getInstallPath(), volumeOnImageStore.getExtractUrl(), Upload.Type.VOLUME);

                // Now expunge it from DB since this entry was created only for download purpose
                _volumeStoreDao.expunge(volumeOnImageStore.getId());
            } catch (Throwable th) {
                s_logger.warn("Caught exception while deleting download url " + volumeOnImageStore.getExtractUrl() + " for volume id " + volumeOnImageStore.getVolumeId(), th);
            }
        }
        for (Long volumeId : expiredVolumeIds) {
            if (activeVolumeIds.contains(volumeId)) {
                continue;
            }
            Volume volume = volumeDao.findById(volumeId);
            if (volume != null && volume.getState() == Volume.State.Expunged) {
                volumeDao.remove(volumeId);
            }
        }

        // Cleanup expired template URLs
        List<TemplateDataStoreVO> templatesOnImageStoreList = _templateStoreDao.listTemplateDownloadUrls();
        for (TemplateDataStoreVO templateOnImageStore : templatesOnImageStoreList) {

            try {
                long downloadUrlCurrentAgeInSecs = DateUtil.getTimeDifference(DateUtil.now(), templateOnImageStore.getExtractUrlCreated());
                if (downloadUrlCurrentAgeInSecs < _downloadUrlExpirationInterval) {  // URL hasnt expired yet
                    continue;
                }

                s_logger.debug("Removing download url " + templateOnImageStore.getExtractUrl() + " for template id " + templateOnImageStore.getTemplateId());

                // Remove it from image store
                ImageStoreEntity secStore = (ImageStoreEntity)_dataStoreMgr.getDataStore(templateOnImageStore.getDataStoreId(), DataStoreRole.Image);
                secStore.deleteExtractUrl(templateOnImageStore.getInstallPath(), templateOnImageStore.getExtractUrl(), Upload.Type.TEMPLATE);

                // Now remove download details from DB.
                templateOnImageStore.setExtractUrl(null);
                templateOnImageStore.setExtractUrlCreated(null);
                _templateStoreDao.update(templateOnImageStore.getId(), templateOnImageStore);
            } catch (Throwable th) {
                s_logger.warn("caught exception while deleting download url " + templateOnImageStore.getExtractUrl() + " for template id " + templateOnImageStore.getTemplateId(), th);
            }
        }

        Date date = DateUtils.addSeconds(new Date(), -1 * _downloadUrlExpirationInterval);
        List<ImageStoreObjectDownloadVO> imageStoreObjectDownloadList = _imageStoreObjectDownloadDao.listToExpire(date);
        for (ImageStoreObjectDownloadVO imageStoreObjectDownloadVO : imageStoreObjectDownloadList) {
            try {
                ImageStoreEntity secStore = (ImageStoreEntity)_dataStoreMgr.getDataStore(imageStoreObjectDownloadVO.getStoreId(), DataStoreRole.Image);
                secStore.deleteExtractUrl(imageStoreObjectDownloadVO.getPath(), imageStoreObjectDownloadVO.getDownloadUrl(), null);
                _imageStoreObjectDownloadDao.expunge(imageStoreObjectDownloadVO.getId());
            } catch (Throwable th) {
                s_logger.warn("caught exception while deleting download url " + imageStoreObjectDownloadVO.getDownloadUrl() + " for object id " + imageStoreObjectDownloadVO.getId(), th);
            }
        }
    }

    // get bytesReadRate from service_offering, disk_offering and vm.disk.throttling.bytes_read_rate
    @Override
    public Long getDiskBytesReadRate(final ServiceOffering offering, final DiskOffering diskOffering) {
        if ((diskOffering != null) && (diskOffering.getBytesReadRate() != null) && (diskOffering.getBytesReadRate() > 0)) {
            return diskOffering.getBytesReadRate();
        } else if ((diskOffering != null) && (diskOffering.getBytesReadRate() != null) && (diskOffering.getBytesReadRate() > 0)) {
            return diskOffering.getBytesReadRate();
        } else {
            Long bytesReadRate = Long.parseLong(_configDao.getValue(Config.VmDiskThrottlingBytesReadRate.key()));
            if ((bytesReadRate > 0) && ((offering == null) || (!offering.isSystemUse()))) {
                return bytesReadRate;
            }
        }
        return 0L;
    }

    // get bytesWriteRate from service_offering, disk_offering and vm.disk.throttling.bytes_write_rate
    @Override
    public Long getDiskBytesWriteRate(final ServiceOffering offering, final DiskOffering diskOffering) {
        if ((diskOffering != null) && (diskOffering.getBytesWriteRate() != null) && (diskOffering.getBytesWriteRate() > 0)) {
            return diskOffering.getBytesWriteRate();
        } else {
            Long bytesWriteRate = Long.parseLong(_configDao.getValue(Config.VmDiskThrottlingBytesWriteRate.key()));
            if ((bytesWriteRate > 0) && ((offering == null) || (!offering.isSystemUse()))) {
                return bytesWriteRate;
            }
        }
        return 0L;
    }

    // get iopsReadRate from service_offering, disk_offering and vm.disk.throttling.iops_read_rate
    @Override
    public Long getDiskIopsReadRate(final ServiceOffering offering, final DiskOffering diskOffering) {
        if ((diskOffering != null) && (diskOffering.getIopsReadRate() != null) && (diskOffering.getIopsReadRate() > 0)) {
            return diskOffering.getIopsReadRate();
        } else {
            Long iopsReadRate = Long.parseLong(_configDao.getValue(Config.VmDiskThrottlingIopsReadRate.key()));
            if ((iopsReadRate > 0) && ((offering == null) || (!offering.isSystemUse()))) {
                return iopsReadRate;
            }
        }
        return 0L;
    }

    // get iopsWriteRate from service_offering, disk_offering and vm.disk.throttling.iops_write_rate
    @Override
    public Long getDiskIopsWriteRate(final ServiceOffering offering, final DiskOffering diskOffering) {
        if ((diskOffering != null) && (diskOffering.getIopsWriteRate() != null) && (diskOffering.getIopsWriteRate() > 0)) {
            return diskOffering.getIopsWriteRate();
        } else {
            Long iopsWriteRate = Long.parseLong(_configDao.getValue(Config.VmDiskThrottlingIopsWriteRate.key()));
            if ((iopsWriteRate > 0) && ((offering == null) || (!offering.isSystemUse()))) {
                return iopsWriteRate;
            }
        }
        return 0L;
    }

    @Override
    public String getConfigComponentName() {
        return StorageManager.class.getSimpleName();
    }

    @Override
    public ConfigKey<?>[] getConfigKeys() {
        return new ConfigKey<?>[]{
                StorageCleanupInterval,
                StorageCleanupDelay,
                StorageCleanupEnabled,
                TemplateCleanupEnabled,
                KvmStorageOfflineMigrationWait,
                KvmStorageOnlineMigrationWait,
                KvmAutoConvergence,
                MaxNumberOfManagedClusteredFileSystems,
                STORAGE_POOL_DISK_WAIT,
                STORAGE_POOL_CLIENT_TIMEOUT,
                STORAGE_POOL_CLIENT_MAX_CONNECTIONS,
                STORAGE_POOL_IO_POLICY,
                PRIMARY_STORAGE_DOWNLOAD_WAIT,
                SecStorageMaxMigrateSessions,
                MaxDataMigrationWaitTime,
                DiskProvisioningStrictness,
                PreferredStoragePool,
                SecStorageVMAutoScaleDown,
                MountDisabledStoragePool,
                VmwareCreateCloneFull,
                VmwareAllowParallelExecution,
                ConvertVmwareInstanceToKvmTimeout
        };
    }

    @Override
    public void setDiskProfileThrottling(DiskProfile dskCh, final ServiceOffering offering, final DiskOffering diskOffering) {
        dskCh.setBytesReadRate(getDiskBytesReadRate(offering, diskOffering));
        dskCh.setBytesWriteRate(getDiskBytesWriteRate(offering, diskOffering));
        dskCh.setIopsReadRate(getDiskIopsReadRate(offering, diskOffering));
        dskCh.setIopsWriteRate(getDiskIopsWriteRate(offering, diskOffering));
    }

    @Override
    public DiskTO getDiskWithThrottling(final DataTO volTO, final Volume.Type volumeType, final long deviceId, final String path, final long offeringId, final long diskOfferingId) {
        DiskTO disk = null;
        if (volTO != null && volTO instanceof VolumeObjectTO) {
            VolumeObjectTO volumeTO = (VolumeObjectTO)volTO;
            ServiceOffering offering = _entityMgr.findById(ServiceOffering.class, offeringId);
            DiskOffering diskOffering = _entityMgr.findById(DiskOffering.class, diskOfferingId);
            if (volumeType == Volume.Type.ROOT) {
                setVolumeObjectTOThrottling(volumeTO, offering, diskOffering);
            } else {
                setVolumeObjectTOThrottling(volumeTO, null, diskOffering);
            }
            disk = new DiskTO(volumeTO, deviceId, path, volumeType);
        } else {
            disk = new DiskTO(volTO, deviceId, path, volumeType);
        }
        return disk;
    }

    @Override
    public boolean isStoragePoolDatastoreClusterParent(StoragePool pool) {
        List<StoragePoolVO> childStoragePools = _storagePoolDao.listChildStoragePoolsInDatastoreCluster(pool.getId());
        if (childStoragePools != null && !childStoragePools.isEmpty()) {
            return true;
        }
        return false;
    }

    private void setVolumeObjectTOThrottling(VolumeObjectTO volumeTO, final ServiceOffering offering, final DiskOffering diskOffering) {
        volumeTO.setBytesReadRate(getDiskBytesReadRate(offering, diskOffering));
        volumeTO.setBytesWriteRate(getDiskBytesWriteRate(offering, diskOffering));
        volumeTO.setIopsReadRate(getDiskIopsReadRate(offering, diskOffering));
        volumeTO.setIopsWriteRate(getDiskIopsWriteRate(offering, diskOffering));
    }

    @Override
    @ActionEvent(eventType = EventTypes.EVENT_OBJECT_STORE_CREATE, eventDescription = "creating object storage")
    public ObjectStore discoverObjectStore(String name, String url, String providerName, Map details)
            throws IllegalArgumentException, InvalidParameterValueException {
        DataStoreProvider storeProvider = _dataStoreProviderMgr.getDataStoreProvider(providerName);

        if (storeProvider == null) {
            throw new InvalidParameterValueException("can't find object store provider: " + providerName);
        }

        // Check Unique object store name
        ObjectStoreVO objectStore = _objectStoreDao.findByName(name);
        if (objectStore != null) {
            throw new InvalidParameterValueException("The object store with name " + name + " already exists, try creating with another name");
        }

        try {
            // Check URL
            UriUtils.validateUrl(url);
        } catch (final Exception e) {
            throw new InvalidParameterValueException(url + " is not a valid URL");
        }

        // Check Unique object store url
        ObjectStoreVO objectStoreUrl = _objectStoreDao.findByUrl(url);
        if (objectStoreUrl != null) {
            throw new InvalidParameterValueException("The object store with url " + url + " already exists");
        }


        Map<String, Object> params = new HashMap<>();
        params.put("url", url);
        params.put("name", name);
        params.put("providerName", storeProvider.getName());
        params.put("role", DataStoreRole.Object);
        params.put("details", details);

        DataStoreLifeCycle lifeCycle = storeProvider.getDataStoreLifeCycle();

        DataStore store;
        try {
            store = lifeCycle.initialize(params);
        } catch (Exception e) {
            if (s_logger.isDebugEnabled()) {
                s_logger.debug("Failed to add object store: " + e.getMessage(), e);
            }
            throw new CloudRuntimeException("Failed to add object store: " + e.getMessage(), e);
        }

        return (ObjectStore)_dataStoreMgr.getDataStore(store.getId(), DataStoreRole.Object);
    }

    @Override
    @ActionEvent(eventType = EventTypes.EVENT_OBJECT_STORE_DELETE, eventDescription = "deleting object storage")
    public boolean deleteObjectStore(DeleteObjectStoragePoolCmd cmd) {
        final long storeId = cmd.getId();
        // Verify that object store exists
        ObjectStoreVO store = _objectStoreDao.findById(storeId);
        if (store == null) {
            throw new InvalidParameterValueException("Object store with id " + storeId + " doesn't exist");
        }

        // Verify that there are no buckets in the store
        List<BucketVO> buckets = _bucketDao.listByObjectStoreId(storeId);
        if(buckets != null && buckets.size() > 0) {
            throw new InvalidParameterValueException("Cannot delete object store with buckets");
        }

        // ready to delete
        Transaction.execute(new TransactionCallbackNoReturn() {
            @Override
            public void doInTransactionWithoutResult(TransactionStatus status) {
                _objectStoreDetailsDao.deleteDetails(storeId);
                _objectStoreDao.remove(storeId);
            }
        });
        s_logger.debug("Successfully deleted object store with Id: "+storeId);
        return true;
    }

    @Override
    @ActionEvent(eventType = EventTypes.EVENT_OBJECT_STORE_UPDATE, eventDescription = "update object storage")
    public ObjectStore updateObjectStore(Long id, UpdateObjectStoragePoolCmd cmd) {

        // Input validation
        ObjectStoreVO objectStoreVO = _objectStoreDao.findById(id);
        if (objectStoreVO == null) {
            throw new IllegalArgumentException("Unable to find object store with ID: " + id);
        }

        if(cmd.getUrl() != null ) {
            String url = cmd.getUrl();
            try {
                // Check URL
                UriUtils.validateUrl(url);
            } catch (final Exception e) {
                throw new InvalidParameterValueException(url + " is not a valid URL");
            }
            ObjectStoreEntity objectStore = (ObjectStoreEntity)_dataStoreMgr.getDataStore(objectStoreVO.getId(), DataStoreRole.Object);
            String oldUrl = objectStoreVO.getUrl();
            objectStoreVO.setUrl(url);
            _objectStoreDao.update(id, objectStoreVO);
            //Update URL and check access
            try {
                objectStore.listBuckets();
            } catch (Exception e) {
                //Revert to old URL on failure
                objectStoreVO.setUrl(oldUrl);
                _objectStoreDao.update(id, objectStoreVO);
                throw new IllegalArgumentException("Unable to access Object Storage with URL: " + cmd.getUrl());
            }
        }

        if(cmd.getName() != null ) {
            objectStoreVO.setName(cmd.getName());
        }
        _objectStoreDao.update(id, objectStoreVO);
        s_logger.debug("Successfully updated object store with Id: "+id);
        return objectStoreVO;
    }
}<|MERGE_RESOLUTION|>--- conflicted
+++ resolved
@@ -2687,13 +2687,8 @@
         return false;
     }
 
-<<<<<<< HEAD
-    protected boolean storagePoolHasEnoughIops(long requestedIops, StoragePool pool, boolean skipPoolCheck) {
-        if (!skipPoolCheck && checkIfPoolIopsCapacityNull(pool)) {
-=======
     protected boolean storagePoolHasEnoughIops(long requestedIops, StoragePool pool, boolean skipPoolNullIopsCheck) {
         if (!skipPoolNullIopsCheck && checkIfPoolIopsCapacityNull(pool)) {
->>>>>>> 3a8dd5c4
             return true;
         }
         StoragePoolVO storagePoolVo = _storagePoolDao.findById(pool.getId());
