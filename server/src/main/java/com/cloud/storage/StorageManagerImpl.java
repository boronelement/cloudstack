// Licensed to the Apache Software Foundation (ASF) under one
// or more contributor license agreements.  See the NOTICE file
// distributed with this work for additional information
// regarding copyright ownership.  The ASF licenses this file
// to you under the Apache License, Version 2.0 (the
// "License"); you may not use this file except in compliance
// with the License.  You may obtain a copy of the License at
//
//   http://www.apache.org/licenses/LICENSE-2.0
//
// Unless required by applicable law or agreed to in writing,
// software distributed under the License is distributed on an
// "AS IS" BASIS, WITHOUT WARRANTIES OR CONDITIONS OF ANY
// KIND, either express or implied.  See the License for the
// specific language governing permissions and limitations
// under the License.
package com.cloud.storage;

import static com.cloud.utils.NumbersUtil.toHumanReadableSize;

import java.math.BigDecimal;
import java.math.BigInteger;
import java.net.URI;
import java.net.URISyntaxException;
import java.net.UnknownHostException;
import java.nio.file.Files;
import java.sql.PreparedStatement;
import java.sql.ResultSet;
import java.util.ArrayList;
import java.util.Collection;
import java.util.Collections;
import java.util.Date;
import java.util.HashMap;
import java.util.HashSet;
import java.util.Iterator;
import java.util.LinkedHashSet;
import java.util.List;
import java.util.Map;
import java.util.Random;
import java.util.Set;
import java.util.UUID;
import java.util.concurrent.ExecutionException;
import java.util.concurrent.Executors;
import java.util.concurrent.ScheduledExecutorService;
import java.util.concurrent.TimeUnit;
import java.util.stream.Collectors;

import javax.inject.Inject;

import org.apache.cloudstack.annotation.AnnotationService;
import org.apache.cloudstack.annotation.dao.AnnotationDao;
import org.apache.cloudstack.api.ApiConstants;
import org.apache.cloudstack.api.command.admin.storage.CancelPrimaryStorageMaintenanceCmd;
import org.apache.cloudstack.api.command.admin.storage.CreateSecondaryStagingStoreCmd;
import org.apache.cloudstack.api.command.admin.storage.CreateStoragePoolCmd;
import org.apache.cloudstack.api.command.admin.storage.DeleteImageStoreCmd;
import org.apache.cloudstack.api.command.admin.storage.DeletePoolCmd;
import org.apache.cloudstack.api.command.admin.storage.DeleteSecondaryStagingStoreCmd;
import org.apache.cloudstack.api.command.admin.storage.SyncStoragePoolCmd;
import org.apache.cloudstack.api.command.admin.storage.UpdateStoragePoolCmd;
import org.apache.cloudstack.context.CallContext;
import org.apache.cloudstack.engine.subsystem.api.storage.ClusterScope;
import org.apache.cloudstack.engine.subsystem.api.storage.DataStore;
import org.apache.cloudstack.engine.subsystem.api.storage.DataStoreDriver;
import org.apache.cloudstack.engine.subsystem.api.storage.DataStoreLifeCycle;
import org.apache.cloudstack.engine.subsystem.api.storage.DataStoreManager;
import org.apache.cloudstack.engine.subsystem.api.storage.DataStoreProvider;
import org.apache.cloudstack.engine.subsystem.api.storage.DataStoreProviderManager;
import org.apache.cloudstack.engine.subsystem.api.storage.EndPoint;
import org.apache.cloudstack.engine.subsystem.api.storage.EndPointSelector;
import org.apache.cloudstack.engine.subsystem.api.storage.HostScope;
import org.apache.cloudstack.engine.subsystem.api.storage.HypervisorHostListener;
import org.apache.cloudstack.engine.subsystem.api.storage.ImageStoreProvider;
import org.apache.cloudstack.engine.subsystem.api.storage.ObjectInDataStoreStateMachine;
import org.apache.cloudstack.engine.subsystem.api.storage.PrimaryDataStoreDriver;
import org.apache.cloudstack.engine.subsystem.api.storage.PrimaryDataStoreInfo;
import org.apache.cloudstack.engine.subsystem.api.storage.PrimaryDataStoreLifeCycle;
import org.apache.cloudstack.engine.subsystem.api.storage.PrimaryDataStoreProvider;
import org.apache.cloudstack.engine.subsystem.api.storage.SnapshotDataFactory;
import org.apache.cloudstack.engine.subsystem.api.storage.SnapshotInfo;
import org.apache.cloudstack.engine.subsystem.api.storage.SnapshotService;
import org.apache.cloudstack.engine.subsystem.api.storage.TemplateDataFactory;
import org.apache.cloudstack.engine.subsystem.api.storage.TemplateInfo;
import org.apache.cloudstack.engine.subsystem.api.storage.TemplateService;
import org.apache.cloudstack.engine.subsystem.api.storage.TemplateService.TemplateApiResult;
import org.apache.cloudstack.engine.subsystem.api.storage.VolumeDataFactory;
import org.apache.cloudstack.engine.subsystem.api.storage.VolumeInfo;
import org.apache.cloudstack.engine.subsystem.api.storage.VolumeService;
import org.apache.cloudstack.engine.subsystem.api.storage.VolumeService.VolumeApiResult;
import org.apache.cloudstack.engine.subsystem.api.storage.ZoneScope;
import org.apache.cloudstack.framework.async.AsyncCallFuture;
import org.apache.cloudstack.framework.config.ConfigKey;
import org.apache.cloudstack.framework.config.Configurable;
import org.apache.cloudstack.framework.config.dao.ConfigurationDao;
import org.apache.cloudstack.managed.context.ManagedContextRunnable;
import org.apache.cloudstack.management.ManagementServerHost;
import org.apache.cloudstack.resourcedetail.dao.DiskOfferingDetailsDao;
import org.apache.cloudstack.storage.command.CheckDataStoreStoragePolicyComplainceCommand;
import org.apache.cloudstack.storage.command.DettachCommand;
import org.apache.cloudstack.storage.command.SyncVolumePathAnswer;
import org.apache.cloudstack.storage.command.SyncVolumePathCommand;
import org.apache.cloudstack.storage.datastore.db.ImageStoreDao;
import org.apache.cloudstack.storage.datastore.db.ImageStoreDetailsDao;
import org.apache.cloudstack.storage.datastore.db.ImageStoreVO;
import org.apache.cloudstack.storage.datastore.db.PrimaryDataStoreDao;
import org.apache.cloudstack.storage.datastore.db.SnapshotDataStoreDao;
import org.apache.cloudstack.storage.datastore.db.SnapshotDataStoreVO;
import org.apache.cloudstack.storage.datastore.db.StoragePoolDetailVO;
import org.apache.cloudstack.storage.datastore.db.StoragePoolDetailsDao;
import org.apache.cloudstack.storage.datastore.db.StoragePoolVO;
import org.apache.cloudstack.storage.datastore.db.TemplateDataStoreDao;
import org.apache.cloudstack.storage.datastore.db.TemplateDataStoreVO;
import org.apache.cloudstack.storage.datastore.db.VolumeDataStoreDao;
import org.apache.cloudstack.storage.datastore.db.VolumeDataStoreVO;
import org.apache.cloudstack.storage.image.datastore.ImageStoreEntity;
import org.apache.cloudstack.storage.to.VolumeObjectTO;
import org.apache.commons.collections.CollectionUtils;
import org.apache.commons.lang3.StringUtils;
import org.apache.log4j.Logger;
import org.springframework.stereotype.Component;

import com.cloud.agent.AgentManager;
import com.cloud.agent.api.Answer;
import com.cloud.agent.api.Command;
import com.cloud.agent.api.DeleteStoragePoolCommand;
import com.cloud.agent.api.GetStoragePoolCapabilitiesAnswer;
import com.cloud.agent.api.GetStoragePoolCapabilitiesCommand;
import com.cloud.agent.api.GetStorageStatsAnswer;
import com.cloud.agent.api.GetStorageStatsCommand;
import com.cloud.agent.api.GetVolumeStatsAnswer;
import com.cloud.agent.api.GetVolumeStatsCommand;
import com.cloud.agent.api.ModifyStoragePoolAnswer;
import com.cloud.agent.api.ModifyStoragePoolCommand;
import com.cloud.agent.api.StoragePoolInfo;
import com.cloud.agent.api.VolumeStatsEntry;
import com.cloud.agent.api.to.DataTO;
import com.cloud.agent.api.to.DiskTO;
import com.cloud.agent.api.to.StorageFilerTO;
import com.cloud.agent.manager.Commands;
import com.cloud.api.ApiDBUtils;
import com.cloud.api.query.dao.TemplateJoinDao;
import com.cloud.api.query.vo.TemplateJoinVO;
import com.cloud.capacity.Capacity;
import com.cloud.capacity.CapacityManager;
import com.cloud.capacity.CapacityState;
import com.cloud.capacity.CapacityVO;
import com.cloud.capacity.dao.CapacityDao;
import com.cloud.cluster.ClusterManagerListener;
import com.cloud.configuration.Config;
import com.cloud.configuration.ConfigurationManager;
import com.cloud.configuration.ConfigurationManagerImpl;
import com.cloud.configuration.Resource.ResourceType;
import com.cloud.dc.ClusterVO;
import com.cloud.dc.DataCenterVO;
import com.cloud.dc.VsphereStoragePolicyVO;
import com.cloud.dc.dao.ClusterDao;
import com.cloud.dc.dao.DataCenterDao;
import com.cloud.dc.dao.VsphereStoragePolicyDao;
import com.cloud.event.ActionEvent;
import com.cloud.event.EventTypes;
import com.cloud.exception.AgentUnavailableException;
import com.cloud.exception.ConnectionException;
import com.cloud.exception.DiscoveryException;
import com.cloud.exception.InsufficientCapacityException;
import com.cloud.exception.InvalidParameterValueException;
import com.cloud.exception.OperationTimedoutException;
import com.cloud.exception.PermissionDeniedException;
import com.cloud.exception.ResourceInUseException;
import com.cloud.exception.ResourceUnavailableException;
import com.cloud.exception.StorageConflictException;
import com.cloud.exception.StorageUnavailableException;
import com.cloud.host.Host;
import com.cloud.host.HostVO;
import com.cloud.host.Status;
import com.cloud.host.dao.HostDao;
import com.cloud.hypervisor.Hypervisor;
import com.cloud.hypervisor.Hypervisor.HypervisorType;
import com.cloud.hypervisor.HypervisorGuruManager;
import com.cloud.network.router.VirtualNetworkApplianceManager;
import com.cloud.offering.DiskOffering;
import com.cloud.offering.ServiceOffering;
import com.cloud.org.Grouping;
import com.cloud.org.Grouping.AllocationState;
import com.cloud.resource.ResourceState;
import com.cloud.server.ConfigurationServer;
import com.cloud.server.ManagementServer;
import com.cloud.server.StatsCollector;
import com.cloud.service.dao.ServiceOfferingDetailsDao;
import com.cloud.storage.Storage.ImageFormat;
import com.cloud.storage.Storage.StoragePoolType;
import com.cloud.storage.Volume.Type;
import com.cloud.storage.dao.DiskOfferingDao;
import com.cloud.storage.dao.SnapshotDao;
import com.cloud.storage.dao.StoragePoolHostDao;
import com.cloud.storage.dao.StoragePoolTagsDao;
import com.cloud.storage.dao.StoragePoolWorkDao;
import com.cloud.storage.dao.VMTemplateDao;
import com.cloud.storage.dao.VMTemplatePoolDao;
import com.cloud.storage.dao.VMTemplateZoneDao;
import com.cloud.storage.dao.VolumeDao;
import com.cloud.storage.listener.StoragePoolMonitor;
import com.cloud.storage.listener.VolumeStateListener;
import com.cloud.template.TemplateManager;
import com.cloud.template.VirtualMachineTemplate;
import com.cloud.upgrade.SystemVmTemplateRegistration;
import com.cloud.user.Account;
import com.cloud.user.AccountManager;
import com.cloud.user.ResourceLimitService;
import com.cloud.user.dao.UserDao;
import com.cloud.utils.DateUtil;
import com.cloud.utils.NumbersUtil;
import com.cloud.utils.Pair;
import com.cloud.utils.UriUtils;
import com.cloud.utils.component.ComponentContext;
import com.cloud.utils.component.ManagerBase;
import com.cloud.utils.concurrency.NamedThreadFactory;
import com.cloud.utils.db.DB;
import com.cloud.utils.db.EntityManager;
import com.cloud.utils.db.GenericSearchBuilder;
import com.cloud.utils.db.GlobalLock;
import com.cloud.utils.db.JoinBuilder;
import com.cloud.utils.db.JoinBuilder.JoinType;
import com.cloud.utils.db.SearchBuilder;
import com.cloud.utils.db.SearchCriteria;
import com.cloud.utils.db.SearchCriteria.Op;
import com.cloud.utils.db.Transaction;
import com.cloud.utils.db.TransactionCallbackNoReturn;
import com.cloud.utils.db.TransactionLegacy;
import com.cloud.utils.db.TransactionStatus;
import com.cloud.utils.exception.CloudRuntimeException;
import com.cloud.vm.DiskProfile;
import com.cloud.vm.UserVmManager;
import com.cloud.vm.VMInstanceVO;
import com.cloud.vm.VirtualMachine.State;
import com.cloud.vm.dao.VMInstanceDao;
import com.google.common.collect.Sets;

@Component
public class StorageManagerImpl extends ManagerBase implements StorageManager, ClusterManagerListener, Configurable {
    private static final Logger s_logger = Logger.getLogger(StorageManagerImpl.class);

    protected String _name;
    @Inject
    protected AgentManager _agentMgr;
    @Inject
    protected TemplateManager _tmpltMgr;
    @Inject
    protected AccountManager _accountMgr;
    @Inject
    protected ConfigurationManager _configMgr;
    @Inject
    private VolumeDataStoreDao _volumeDataStoreDao;
    @Inject
    protected HostDao _hostDao;
    @Inject
    protected SnapshotDao _snapshotDao;
    @Inject
    protected StoragePoolHostDao _storagePoolHostDao;
    @Inject
    protected VMTemplatePoolDao _vmTemplatePoolDao = null;
    @Inject
    protected VMTemplateZoneDao _vmTemplateZoneDao;
    @Inject
    protected VMTemplateDao _vmTemplateDao = null;
    @Inject
    protected VMInstanceDao _vmInstanceDao;
    @Inject
    protected PrimaryDataStoreDao _storagePoolDao = null;
    @Inject
    protected StoragePoolDetailsDao _storagePoolDetailsDao;
    @Inject
    protected ImageStoreDao _imageStoreDao = null;
    @Inject
    protected ImageStoreDetailsDao _imageStoreDetailsDao = null;
    @Inject
    protected SnapshotDataStoreDao _snapshotStoreDao = null;
    @Inject
    protected TemplateDataStoreDao _templateStoreDao = null;
    @Inject
    protected TemplateJoinDao _templateViewDao = null;
    @Inject
    protected VolumeDataStoreDao _volumeStoreDao = null;
    @Inject
    protected CapacityDao _capacityDao;
    @Inject
    protected CapacityManager _capacityMgr;
    @Inject
    protected DataCenterDao _dcDao = null;
    @Inject
    protected VMTemplateDao _templateDao;
    @Inject
    protected UserDao _userDao;
    @Inject
    protected ClusterDao _clusterDao;
    @Inject
    protected StoragePoolWorkDao _storagePoolWorkDao;
    @Inject
    protected HypervisorGuruManager _hvGuruMgr;
    @Inject
    protected VolumeDao volumeDao;
    @Inject
    ConfigurationDao _configDao;
    @Inject
    ManagementServer _msServer;
    @Inject
    VolumeService volService;
    @Inject
    VolumeDataFactory volFactory;
    @Inject
    TemplateDataFactory tmplFactory;
    @Inject
    SnapshotDataFactory snapshotFactory;
    @Inject
    ConfigurationServer _configServer;
    @Inject
    DataStoreManager _dataStoreMgr;
    @Inject
    DataStoreProviderManager _dataStoreProviderMgr;
    @Inject
    private TemplateService _imageSrv;
    @Inject
    EndPointSelector _epSelector;
    @Inject
    private DiskOfferingDao _diskOfferingDao;
    @Inject
    ResourceLimitService _resourceLimitMgr;
    @Inject
    EntityManager _entityMgr;
    @Inject
    SnapshotService _snapshotService;
    @Inject
    public StorageService storageService;
    @Inject
    StoragePoolTagsDao _storagePoolTagsDao;
    @Inject
    PrimaryDataStoreDao primaryStoreDao;
    @Inject
    DiskOfferingDetailsDao _diskOfferingDetailsDao;
    @Inject
    ServiceOfferingDetailsDao _serviceOfferingDetailsDao;
    @Inject
    VsphereStoragePolicyDao _vsphereStoragePolicyDao;
    @Inject
    private AnnotationDao annotationDao;

    @Inject
    protected UserVmManager userVmManager;
    protected List<StoragePoolDiscoverer> _discoverers;

    public List<StoragePoolDiscoverer> getDiscoverers() {
        return _discoverers;
    }

    public void setDiscoverers(List<StoragePoolDiscoverer> discoverers) {
        _discoverers = discoverers;
    }

    protected GenericSearchBuilder<StoragePoolHostVO, Long> UpHostsInPoolSearch;
    protected SearchBuilder<VMInstanceVO> StoragePoolSearch;
    protected SearchBuilder<StoragePoolVO> LocalStorageSearch;

    ScheduledExecutorService _executor = null;
    int _storagePoolAcquisitionWaitSeconds = 1800; // 30 minutes
    int _downloadUrlCleanupInterval;
    int _downloadUrlExpirationInterval;
    private long _serverId;

    private final Map<String, HypervisorHostListener> hostListeners = new HashMap<String, HypervisorHostListener>();

    public boolean share(VMInstanceVO vm, List<VolumeVO> vols, HostVO host, boolean cancelPreviousShare) throws StorageUnavailableException {

        // if pool is in maintenance and it is the ONLY pool available; reject
        List<VolumeVO> rootVolForGivenVm = volumeDao.findByInstanceAndType(vm.getId(), Type.ROOT);
        if (rootVolForGivenVm != null && rootVolForGivenVm.size() > 0) {
            boolean isPoolAvailable = isPoolAvailable(rootVolForGivenVm.get(0).getPoolId());
            if (!isPoolAvailable) {
                throw new StorageUnavailableException("Can not share " + vm, rootVolForGivenVm.get(0).getPoolId());
            }
        }

        // this check is done for maintenance mode for primary storage
        // if any one of the volume is unusable, we return false
        // if we return false, the allocator will try to switch to another PS if
        // available
        for (VolumeVO vol : vols) {
            if (vol.getRemoved() != null) {
                s_logger.warn("Volume id:" + vol.getId() + " is removed, cannot share on this instance");
                // not ok to share
                return false;
            }
        }
        // ok to share
        return true;
    }

    private boolean isPoolAvailable(Long poolId) {
        // get list of all pools
        List<StoragePoolVO> pools = _storagePoolDao.listAll();

        // if no pools or 1 pool which is in maintenance
        if (pools == null || pools.size() == 0 || (pools.size() == 1 && pools.get(0).getStatus().equals(StoragePoolStatus.Maintenance))) {
            return false;
        } else {
            return true;
        }
    }

    @Override
    public List<StoragePoolVO> ListByDataCenterHypervisor(long datacenterId, HypervisorType type) {
        List<StoragePoolVO> pools = _storagePoolDao.listByDataCenterId(datacenterId);
        List<StoragePoolVO> retPools = new ArrayList<StoragePoolVO>();
        for (StoragePoolVO pool : pools) {
            if (pool.getStatus() != StoragePoolStatus.Up) {
                continue;
            }
            if (pool.getScope() == ScopeType.ZONE) {
                if (pool.getHypervisor() != null && pool.getHypervisor() == type) {
                    retPools.add(pool);
                }
            } else {
                ClusterVO cluster = _clusterDao.findById(pool.getClusterId());
                if (type == cluster.getHypervisorType()) {
                    retPools.add(pool);
                }
            }
        }
        Collections.shuffle(retPools);
        return retPools;
    }

    @Override
    public boolean isLocalStorageActiveOnHost(Long hostId) {
        List<StoragePoolHostVO> storagePoolHostRefs = _storagePoolHostDao.listByHostId(hostId);
        for (StoragePoolHostVO storagePoolHostRef : storagePoolHostRefs) {
            StoragePoolVO PrimaryDataStoreVO = _storagePoolDao.findById(storagePoolHostRef.getPoolId());
            if (PrimaryDataStoreVO.getPoolType() == StoragePoolType.LVM || PrimaryDataStoreVO.getPoolType() == StoragePoolType.EXT) {
                SearchBuilder<VolumeVO> volumeSB = volumeDao.createSearchBuilder();
                volumeSB.and("poolId", volumeSB.entity().getPoolId(), SearchCriteria.Op.EQ);
                volumeSB.and("removed", volumeSB.entity().getRemoved(), SearchCriteria.Op.NULL);
                volumeSB.and("state", volumeSB.entity().getState(), SearchCriteria.Op.NIN);

                SearchBuilder<VMInstanceVO> activeVmSB = _vmInstanceDao.createSearchBuilder();
                activeVmSB.and("state", activeVmSB.entity().getState(), SearchCriteria.Op.IN);
                volumeSB.join("activeVmSB", activeVmSB, volumeSB.entity().getInstanceId(), activeVmSB.entity().getId(), JoinBuilder.JoinType.INNER);

                SearchCriteria<VolumeVO> volumeSC = volumeSB.create();
                volumeSC.setParameters("poolId", PrimaryDataStoreVO.getId());
                volumeSC.setParameters("state", Volume.State.Expunging, Volume.State.Destroy);
                volumeSC.setJoinParameters("activeVmSB", "state", State.Starting, State.Running, State.Stopping, State.Migrating);

                List<VolumeVO> volumes = volumeDao.search(volumeSC, null);
                if (volumes.size() > 0) {
                    return true;
                }
            }
        }

        return false;
    }

    @Override
    public Answer[] sendToPool(StoragePool pool, Commands cmds) throws StorageUnavailableException {
        return sendToPool(pool, null, null, cmds).second();
    }

    @Override
    public Answer sendToPool(StoragePool pool, long[] hostIdsToTryFirst, Command cmd) throws StorageUnavailableException {
        Answer[] answers = sendToPool(pool, hostIdsToTryFirst, null, new Commands(cmd)).second();
        if (answers == null) {
            return null;
        }
        return answers[0];
    }

    @Override
    public Answer sendToPool(StoragePool pool, Command cmd) throws StorageUnavailableException {
        if (cmd instanceof GetStorageStatsCommand && canPoolProvideStorageStats(pool)) {
            // Get stats from the pool directly instead of sending cmd to host
            return getStoragePoolStats(pool, (GetStorageStatsCommand) cmd);
        }

        Answer[] answers = sendToPool(pool, new Commands(cmd));
        if (answers == null) {
            return null;
        }
        return answers[0];
    }

    private GetStorageStatsAnswer getStoragePoolStats(StoragePool pool, GetStorageStatsCommand cmd) {
        GetStorageStatsAnswer answer = null;

        DataStoreProvider storeProvider = _dataStoreProviderMgr.getDataStoreProvider(pool.getStorageProviderName());
        DataStoreDriver storeDriver = storeProvider.getDataStoreDriver();
        PrimaryDataStoreDriver primaryStoreDriver = (PrimaryDataStoreDriver) storeDriver;
        Pair<Long, Long> storageStats = primaryStoreDriver.getStorageStats(pool);
        if (storageStats == null) {
            answer = new GetStorageStatsAnswer((GetStorageStatsCommand) cmd, "Failed to get storage stats for pool: " + pool.getId());
        } else {
            answer = new GetStorageStatsAnswer((GetStorageStatsCommand) cmd, storageStats.first(), storageStats.second());
        }

        return answer;
    }

    @Override
    public boolean canPoolProvideStorageStats(StoragePool pool) {
        DataStoreProvider storeProvider = _dataStoreProviderMgr.getDataStoreProvider(pool.getStorageProviderName());
        DataStoreDriver storeDriver = storeProvider.getDataStoreDriver();
        return storeDriver instanceof PrimaryDataStoreDriver && ((PrimaryDataStoreDriver)storeDriver).canProvideStorageStats();
    }

    @Override
    public Answer getVolumeStats(StoragePool pool, Command cmd) {
        DataStoreProvider storeProvider = _dataStoreProviderMgr.getDataStoreProvider(pool.getStorageProviderName());
        DataStoreDriver storeDriver = storeProvider.getDataStoreDriver();
        PrimaryDataStoreDriver primaryStoreDriver = (PrimaryDataStoreDriver) storeDriver;
        HashMap<String, VolumeStatsEntry> statEntry = new HashMap<String, VolumeStatsEntry>();
        GetVolumeStatsCommand getVolumeStatsCommand = (GetVolumeStatsCommand) cmd;
        for (String volumeUuid : getVolumeStatsCommand.getVolumeUuids()) {
            Pair<Long, Long> volumeStats = primaryStoreDriver.getVolumeStats(pool, volumeUuid);
            if (volumeStats == null) {
                return new GetVolumeStatsAnswer(getVolumeStatsCommand, "Failed to get stats for volume: " + volumeUuid,
                        null);
            } else {
                VolumeStatsEntry volumeStatsEntry = new VolumeStatsEntry(volumeUuid, volumeStats.first(),
                        volumeStats.second());
                statEntry.put(volumeUuid, volumeStatsEntry);
            }
        }
        return new GetVolumeStatsAnswer(getVolumeStatsCommand, "", statEntry);
    }

    public Long chooseHostForStoragePool(StoragePoolVO poolVO, List<Long> avoidHosts, boolean sendToVmResidesOn, Long vmId) {
        if (sendToVmResidesOn) {
            if (vmId != null) {
                VMInstanceVO vmInstance = _vmInstanceDao.findById(vmId);
                if (vmInstance != null) {
                    Long hostId = vmInstance.getHostId();
                    if (hostId != null && !avoidHosts.contains(vmInstance.getHostId())) {
                        return hostId;
                    }
                }
            }
            /*
             * Can't find the vm where host resides on(vm is destroyed? or
             * volume is detached from vm), randomly choose a host to send the
             * cmd
             */
        }
        List<StoragePoolHostVO> poolHosts = _storagePoolHostDao.listByHostStatus(poolVO.getId(), Status.Up);
        Collections.shuffle(poolHosts);
        if (poolHosts != null && poolHosts.size() > 0) {
            for (StoragePoolHostVO sphvo : poolHosts) {
                if (!avoidHosts.contains(sphvo.getHostId())) {
                    return sphvo.getHostId();
                }
            }
        }
        return null;
    }

    @Override
    public boolean configure(String name, Map<String, Object> params) {
        Map<String, String> configs = _configDao.getConfiguration("management-server", params);

        _storagePoolAcquisitionWaitSeconds = NumbersUtil.parseInt(configs.get("pool.acquisition.wait.seconds"), 1800);
        s_logger.info("pool.acquisition.wait.seconds is configured as " + _storagePoolAcquisitionWaitSeconds + " seconds");

        _agentMgr.registerForHostEvents(new StoragePoolMonitor(this, _storagePoolDao, _dataStoreProviderMgr), true, false, true);

        s_logger.info("Storage cleanup enabled: " + StorageCleanupEnabled.value() + ", interval: " + StorageCleanupInterval.value() + ", delay: " + StorageCleanupDelay.value()
        + ", template cleanup enabled: " + TemplateCleanupEnabled.value());

        String cleanupInterval = configs.get("extract.url.cleanup.interval");
        _downloadUrlCleanupInterval = NumbersUtil.parseInt(cleanupInterval, 7200);

        String urlExpirationInterval = configs.get("extract.url.expiration.interval");
        _downloadUrlExpirationInterval = NumbersUtil.parseInt(urlExpirationInterval, 14400);

        String workers = configs.get("expunge.workers");
        int wrks = NumbersUtil.parseInt(workers, 10);
        _executor = Executors.newScheduledThreadPool(wrks, new NamedThreadFactory("StorageManager-Scavenger"));

        _agentMgr.registerForHostEvents(ComponentContext.inject(LocalStoragePoolListener.class), true, false, false);

        _serverId = _msServer.getId();

        UpHostsInPoolSearch = _storagePoolHostDao.createSearchBuilder(Long.class);
        UpHostsInPoolSearch.selectFields(UpHostsInPoolSearch.entity().getHostId());
        SearchBuilder<HostVO> hostSearch = _hostDao.createSearchBuilder();
        hostSearch.and("status", hostSearch.entity().getStatus(), Op.EQ);
        hostSearch.and("resourceState", hostSearch.entity().getResourceState(), Op.EQ);
        UpHostsInPoolSearch.join("hosts", hostSearch, hostSearch.entity().getId(), UpHostsInPoolSearch.entity().getHostId(), JoinType.INNER);
        UpHostsInPoolSearch.and("pool", UpHostsInPoolSearch.entity().getPoolId(), Op.EQ);
        UpHostsInPoolSearch.done();

        StoragePoolSearch = _vmInstanceDao.createSearchBuilder();

        SearchBuilder<VolumeVO> volumeSearch = volumeDao.createSearchBuilder();
        volumeSearch.and("volumeType", volumeSearch.entity().getVolumeType(), SearchCriteria.Op.EQ);
        volumeSearch.and("poolId", volumeSearch.entity().getPoolId(), SearchCriteria.Op.EQ);
        volumeSearch.and("state", volumeSearch.entity().getState(), SearchCriteria.Op.EQ);
        StoragePoolSearch.join("vmVolume", volumeSearch, volumeSearch.entity().getInstanceId(), StoragePoolSearch.entity().getId(), JoinBuilder.JoinType.INNER);
        StoragePoolSearch.done();

        LocalStorageSearch = _storagePoolDao.createSearchBuilder();
        SearchBuilder<StoragePoolHostVO> storageHostSearch = _storagePoolHostDao.createSearchBuilder();
        storageHostSearch.and("hostId", storageHostSearch.entity().getHostId(), SearchCriteria.Op.EQ);
        LocalStorageSearch.join("poolHost", storageHostSearch, storageHostSearch.entity().getPoolId(), LocalStorageSearch.entity().getId(), JoinBuilder.JoinType.INNER);
        LocalStorageSearch.and("type", LocalStorageSearch.entity().getPoolType(), SearchCriteria.Op.IN);
        LocalStorageSearch.done();

        Volume.State.getStateMachine().registerListener(new VolumeStateListener(_configDao, _vmInstanceDao));

        return true;
    }

    @Override
    public String getStoragePoolTags(long poolId) {
        return com.cloud.utils.StringUtils.listToCsvTags(getStoragePoolTagList(poolId));
    }

    @Override
    public List<String> getStoragePoolTagList(long poolId) {
        return _storagePoolDao.searchForStoragePoolTags(poolId);
    }

    @Override
    public boolean start() {
        if (StorageCleanupEnabled.value()) {
            Random generator = new Random();
            int initialDelay = generator.nextInt(StorageCleanupInterval.value());
            _executor.scheduleWithFixedDelay(new StorageGarbageCollector(), initialDelay, StorageCleanupInterval.value(), TimeUnit.SECONDS);
        } else {
            s_logger.debug("Storage cleanup is not enabled, so the storage cleanup thread is not being scheduled.");
        }

        _executor.scheduleWithFixedDelay(new DownloadURLGarbageCollector(), _downloadUrlCleanupInterval, _downloadUrlCleanupInterval, TimeUnit.SECONDS);

        return true;
    }

    @Override
    public boolean stop() {
        if (StorageCleanupEnabled.value()) {
            _executor.shutdown();
        }
        return true;
    }

    @DB
    @Override
    public DataStore createLocalStorage(Host host, StoragePoolInfo pInfo) throws ConnectionException {
        DataCenterVO dc = _dcDao.findById(host.getDataCenterId());
        if (dc == null) {
            return null;
        }
        boolean useLocalStorageForSystemVM = false;
        Boolean isLocal = ConfigurationManagerImpl.SystemVMUseLocalStorage.valueIn(dc.getId());
        if (isLocal != null) {
            useLocalStorageForSystemVM = isLocal.booleanValue();
        }
        if (!(dc.isLocalStorageEnabled() || useLocalStorageForSystemVM)) {
            return null;
        }
        DataStore store;
        try {
            String hostAddress = pInfo.getHost();
            if (host.getHypervisorType() == Hypervisor.HypervisorType.VMware) {
                hostAddress = "VMFS datastore: " + pInfo.getHostPath();
            }
            StoragePoolVO pool = _storagePoolDao.findPoolByHostPath(host.getDataCenterId(), host.getPodId(), hostAddress, pInfo.getHostPath(), pInfo.getUuid());
            if (pool == null && host.getHypervisorType() == HypervisorType.VMware) {
                // perform run-time upgrade. In versions prior to 2.2.12, there
                // is a bug that we don't save local datastore info (host path
                // is empty), this will cause us
                // not able to distinguish multiple local datastores that may be
                // available on the host, to support smooth migration, we
                // need to perform runtime upgrade here
                if (pInfo.getHostPath().length() > 0) {
                    pool = _storagePoolDao.findPoolByHostPath(host.getDataCenterId(), host.getPodId(), hostAddress, "", pInfo.getUuid());
                }
            }
            if (pool == null) {
                //the path can be different, but if they have the same uuid, assume they are the same storage
                pool = _storagePoolDao.findPoolByHostPath(host.getDataCenterId(), host.getPodId(), hostAddress, null, pInfo.getUuid());
                if (pool != null) {
                    s_logger.debug("Found a storage pool: " + pInfo.getUuid() + ", but with different hostpath " + pInfo.getHostPath() + ", still treat it as the same pool");
                }
            }

            DataStoreProvider provider = _dataStoreProviderMgr.getDefaultPrimaryDataStoreProvider();
            DataStoreLifeCycle lifeCycle = provider.getDataStoreLifeCycle();
            if (pool == null) {
                Map<String, Object> params = new HashMap<String, Object>();
                String name = createLocalStoragePoolName(host, pInfo);
                params.put("zoneId", host.getDataCenterId());
                params.put("clusterId", host.getClusterId());
                params.put("podId", host.getPodId());
                params.put("hypervisorType", host.getHypervisorType());
                params.put("url", pInfo.getPoolType().toString() + "://" + pInfo.getHost() + "/" + pInfo.getHostPath());
                params.put("name", name);
                params.put("localStorage", true);
                params.put("details", pInfo.getDetails());
                params.put("uuid", pInfo.getUuid());
                params.put("providerName", provider.getName());

                store = lifeCycle.initialize(params);
            } else {
                store = _dataStoreMgr.getDataStore(pool.getId(), DataStoreRole.Primary);
            }

            pool = _storagePoolDao.findById(store.getId());
            if (pool.getStatus() != StoragePoolStatus.Maintenance && pool.getStatus() != StoragePoolStatus.Removed) {
                HostScope scope = new HostScope(host.getId(), host.getClusterId(), host.getDataCenterId());
                lifeCycle.attachHost(store, scope, pInfo);
            }

        } catch (Exception e) {
            s_logger.warn("Unable to setup the local storage pool for " + host, e);
            throw new ConnectionException(true, "Unable to setup the local storage pool for " + host, e);
        }

        return _dataStoreMgr.getDataStore(store.getId(), DataStoreRole.Primary);
    }

    /**
     * Creates the local storage pool name.
     * The name will follow the pattern: <hostname>-local-<firstBlockOfUuid>
     */
    protected String createLocalStoragePoolName(Host host, StoragePoolInfo storagePoolInformation) {
        return String.format("%s-%s-%s", StringUtils.trim(host.getName()), "local", storagePoolInformation.getUuid().split("-")[0]);
    }

    @Override
    public PrimaryDataStoreInfo createPool(CreateStoragePoolCmd cmd) throws ResourceInUseException, IllegalArgumentException, UnknownHostException, ResourceUnavailableException {
        String providerName = cmd.getStorageProviderName();
        DataStoreProvider storeProvider = _dataStoreProviderMgr.getDataStoreProvider(providerName);

        if (storeProvider == null) {
            storeProvider = _dataStoreProviderMgr.getDefaultPrimaryDataStoreProvider();
            if (storeProvider == null) {
                throw new InvalidParameterValueException("can't find storage provider: " + providerName);
            }
        }

        Long clusterId = cmd.getClusterId();
        Long podId = cmd.getPodId();
        Long zoneId = cmd.getZoneId();

        ScopeType scopeType = ScopeType.CLUSTER;
        String scope = cmd.getScope();
        if (scope != null) {
            try {
                scopeType = Enum.valueOf(ScopeType.class, scope.toUpperCase());
            } catch (Exception e) {
                throw new InvalidParameterValueException("invalid scope for pool " + scope);
            }
        }

        if (scopeType == ScopeType.CLUSTER && clusterId == null) {
            throw new InvalidParameterValueException("cluster id can't be null, if scope is cluster");
        } else if (scopeType == ScopeType.ZONE && zoneId == null) {
            throw new InvalidParameterValueException("zone id can't be null, if scope is zone");
        }

        HypervisorType hypervisorType = HypervisorType.KVM;
        if (scopeType == ScopeType.ZONE) {
            // ignore passed clusterId and podId
            clusterId = null;
            podId = null;
            String hypervisor = cmd.getHypervisor();
            if (hypervisor != null) {
                try {
                    hypervisorType = HypervisorType.getType(hypervisor);
                } catch (Exception e) {
                    throw new InvalidParameterValueException("invalid hypervisor type " + hypervisor);
                }
            } else {
                throw new InvalidParameterValueException("Missing parameter hypervisor. Hypervisor type is required to create zone wide primary storage.");
            }

            Set<HypervisorType> supportedHypervisorTypes = Sets.newHashSet(HypervisorType.KVM, HypervisorType.VMware,
                    HypervisorType.Hyperv, HypervisorType.LXC, HypervisorType.Any, HypervisorType.Simulator);
            if (!supportedHypervisorTypes.contains(hypervisorType)) {
                throw new InvalidParameterValueException("Zone wide storage pool is not supported for hypervisor type " + hypervisor);
            }
        } else {
            ClusterVO clusterVO = _clusterDao.findById(clusterId);
            hypervisorType = clusterVO.getHypervisorType();
        }

        Map<String, String> details = extractApiParamAsMap(cmd.getDetails());
        DataCenterVO zone = _dcDao.findById(cmd.getZoneId());
        if (zone == null) {
            throw new InvalidParameterValueException("unable to find zone by id " + zoneId);
        }
        // Check if zone is disabled
        Account account = CallContext.current().getCallingAccount();
        if (Grouping.AllocationState.Disabled == zone.getAllocationState() && !_accountMgr.isRootAdmin(account.getId())) {
            throw new PermissionDeniedException("Cannot perform this operation, Zone is currently disabled: " + zoneId);
        }

        Map<String, Object> params = new HashMap<String, Object>();
        params.put("zoneId", zone.getId());
        params.put("clusterId", clusterId);
        params.put("podId", podId);
        params.put("hypervisorType", hypervisorType);
        params.put("url", cmd.getUrl());
        params.put("tags", cmd.getTags());
        params.put("name", cmd.getStoragePoolName());
        params.put("details", details);
        params.put("providerName", storeProvider.getName());
        params.put("managed", cmd.isManaged());
        params.put("capacityBytes", cmd.getCapacityBytes());
        params.put("capacityIops", cmd.getCapacityIops());

        DataStoreLifeCycle lifeCycle = storeProvider.getDataStoreLifeCycle();
        DataStore store = null;
        try {
            store = lifeCycle.initialize(params);
            if (scopeType == ScopeType.CLUSTER) {
                ClusterScope clusterScope = new ClusterScope(clusterId, podId, zoneId);
                lifeCycle.attachCluster(store, clusterScope);
            } else if (scopeType == ScopeType.ZONE) {
                ZoneScope zoneScope = new ZoneScope(zoneId);
                lifeCycle.attachZone(store, zoneScope, hypervisorType);
            }
        } catch (Exception e) {
            s_logger.debug("Failed to add data store: " + e.getMessage(), e);
            try {
                // clean up the db, just absorb the exception thrown in deletion with error logged, so that user can get error for adding data store
                // not deleting data store.
                if (store != null) {
                    lifeCycle.deleteDataStore(store);
                }
            } catch (Exception ex) {
                s_logger.debug("Failed to clean up storage pool: " + ex.getMessage());
            }
            throw new CloudRuntimeException("Failed to add data store: " + e.getMessage(), e);
        }

        return (PrimaryDataStoreInfo)_dataStoreMgr.getDataStore(store.getId(), DataStoreRole.Primary);
    }

    private Map<String, String> extractApiParamAsMap(Map ds) {
        Map<String, String> details = new HashMap<String, String>();
        if (ds != null) {
            Collection detailsCollection = ds.values();
            Iterator it = detailsCollection.iterator();
            while (it.hasNext()) {
                HashMap d = (HashMap)it.next();
                Iterator it2 = d.entrySet().iterator();
                while (it2.hasNext()) {
                    Map.Entry entry = (Map.Entry)it2.next();
                    details.put((String)entry.getKey(), (String)entry.getValue());
                }
            }
        }
        return details;
    }

    @ActionEvent(eventType = EventTypes.EVENT_DISABLE_PRIMARY_STORAGE, eventDescription = "disable storage pool")
    private void disablePrimaryStoragePool(StoragePoolVO primaryStorage) {
        if (!primaryStorage.getStatus().equals(StoragePoolStatus.Up)) {
            throw new InvalidParameterValueException("Primary storage with id " + primaryStorage.getId() + " cannot be disabled. Storage pool state : " + primaryStorage.getStatus().toString());
        }

        DataStoreProvider provider = _dataStoreProviderMgr.getDataStoreProvider(primaryStorage.getStorageProviderName());
        DataStoreLifeCycle dataStoreLifeCycle = provider.getDataStoreLifeCycle();
        DataStore store = _dataStoreMgr.getDataStore(primaryStorage.getId(), DataStoreRole.Primary);
        ((PrimaryDataStoreLifeCycle)dataStoreLifeCycle).disableStoragePool(store);
    }

    @ActionEvent(eventType = EventTypes.EVENT_ENABLE_PRIMARY_STORAGE, eventDescription = "enable storage pool")
    private void enablePrimaryStoragePool(StoragePoolVO primaryStorage) {
        if (!primaryStorage.getStatus().equals(StoragePoolStatus.Disabled)) {
            throw new InvalidParameterValueException("Primary storage with id " + primaryStorage.getId() + " cannot be enabled. Storage pool state : " + primaryStorage.getStatus().toString());
        }

        DataStoreProvider provider = _dataStoreProviderMgr.getDataStoreProvider(primaryStorage.getStorageProviderName());
        DataStoreLifeCycle dataStoreLifeCycle = provider.getDataStoreLifeCycle();
        DataStore store = _dataStoreMgr.getDataStore(primaryStorage.getId(), DataStoreRole.Primary);
        ((PrimaryDataStoreLifeCycle)dataStoreLifeCycle).enableStoragePool(store);
    }

    @Override
    public PrimaryDataStoreInfo updateStoragePool(UpdateStoragePoolCmd cmd) throws IllegalArgumentException {
        // Input validation
        Long id = cmd.getId();

        StoragePoolVO pool = _storagePoolDao.findById(id);
        if (pool == null) {
            throw new IllegalArgumentException("Unable to find storage pool with ID: " + id);
        }

        String name = cmd.getName();
        if(StringUtils.isNotBlank(name)) {
            s_logger.debug("Updating Storage Pool name to: " + name);
            pool.setName(name);
            _storagePoolDao.update(pool.getId(), pool);
        }


        final List<String> storagePoolTags = cmd.getTags();
        if (storagePoolTags != null) {
            if (s_logger.isDebugEnabled()) {
                s_logger.debug("Updating Storage Pool Tags to :" + storagePoolTags);
            }
            if (pool.getPoolType() == StoragePoolType.DatastoreCluster) {
                List<StoragePoolVO> childStoragePools = _storagePoolDao.listChildStoragePoolsInDatastoreCluster(pool.getId());
                for (StoragePoolVO childPool : childStoragePools) {
                    _storagePoolTagsDao.persist(childPool.getId(), storagePoolTags);
                }
            }
            _storagePoolTagsDao.persist(pool.getId(), storagePoolTags);
        }

        Long updatedCapacityBytes = null;
        Long capacityBytes = cmd.getCapacityBytes();

        if (capacityBytes != null) {
            if (capacityBytes != pool.getCapacityBytes()) {
                updatedCapacityBytes = capacityBytes;
            }
        }

        Long updatedCapacityIops = null;
        Long capacityIops = cmd.getCapacityIops();

        if (capacityIops != null) {
            if (!capacityIops.equals(pool.getCapacityIops())) {
                updatedCapacityIops = capacityIops;
            }
        }

        if (updatedCapacityBytes != null || updatedCapacityIops != null) {
            StoragePoolVO storagePool = _storagePoolDao.findById(id);
            DataStoreProvider dataStoreProvider = _dataStoreProviderMgr.getDataStoreProvider(storagePool.getStorageProviderName());
            DataStoreLifeCycle dataStoreLifeCycle = dataStoreProvider.getDataStoreLifeCycle();

            if (dataStoreLifeCycle instanceof PrimaryDataStoreLifeCycle) {
                Map<String, String> details = new HashMap<String, String>();

                details.put(PrimaryDataStoreLifeCycle.CAPACITY_BYTES, updatedCapacityBytes != null ? String.valueOf(updatedCapacityBytes) : null);
                details.put(PrimaryDataStoreLifeCycle.CAPACITY_IOPS, updatedCapacityIops != null ? String.valueOf(updatedCapacityIops) : null);

                ((PrimaryDataStoreLifeCycle)dataStoreLifeCycle).updateStoragePool(storagePool, details);
            }
        }

        Boolean enabled = cmd.getEnabled();
        if (enabled != null) {
            if (enabled) {
                enablePrimaryStoragePool(pool);
            } else {
                disablePrimaryStoragePool(pool);
            }
        }

        if (updatedCapacityBytes != null) {
            _storagePoolDao.updateCapacityBytes(id, capacityBytes);
        }

        if (updatedCapacityIops != null) {
            _storagePoolDao.updateCapacityIops(id, capacityIops);
        }

        return (PrimaryDataStoreInfo)_dataStoreMgr.getDataStore(pool.getId(), DataStoreRole.Primary);
    }

    @Override
    public void removeStoragePoolFromCluster(long hostId, String iScsiName, StoragePool storagePool) {
        final Map<String, String> details = new HashMap<>();

        details.put(DeleteStoragePoolCommand.DATASTORE_NAME, iScsiName);
        details.put(DeleteStoragePoolCommand.IQN, iScsiName);
        details.put(DeleteStoragePoolCommand.STORAGE_HOST, storagePool.getHostAddress());
        details.put(DeleteStoragePoolCommand.STORAGE_PORT, String.valueOf(storagePool.getPort()));

        final DeleteStoragePoolCommand cmd = new DeleteStoragePoolCommand();

        cmd.setDetails(details);
        cmd.setRemoveDatastore(true);

        final Answer answer = _agentMgr.easySend(hostId, cmd);

        if (answer == null || !answer.getResult()) {
            String errMsg = "Error interacting with host (related to DeleteStoragePoolCommand)" + (StringUtils.isNotBlank(answer.getDetails()) ? ": " + answer.getDetails() : "");

            s_logger.error(errMsg);

            throw new CloudRuntimeException(errMsg);
        }
    }

    @Override
    @DB
    public boolean deletePool(DeletePoolCmd cmd) {
        Long id = cmd.getId();
        boolean forced = cmd.isForced();

        StoragePoolVO sPool = _storagePoolDao.findById(id);
        if (sPool == null) {
            s_logger.warn("Unable to find pool:" + id);
            throw new InvalidParameterValueException("Unable to find pool by id " + id);
        }
        if (sPool.getStatus() != StoragePoolStatus.Maintenance) {
            s_logger.warn("Unable to delete storage id: " + id + " due to it is not in Maintenance state");
            throw new InvalidParameterValueException("Unable to delete storage due to it is not in Maintenance state, id: " + id);
        }

        if (sPool.getPoolType() == StoragePoolType.DatastoreCluster) {
            // FR41 yet to handle on failure of deletion of any of the child storage pool
            if (checkIfDataStoreClusterCanbeDeleted(sPool, forced)) {
                Transaction.execute(new TransactionCallbackNoReturn() {
                    @Override
                    public void doInTransactionWithoutResult(TransactionStatus status) {
                        List<StoragePoolVO> childStoragePools = _storagePoolDao.listChildStoragePoolsInDatastoreCluster(sPool.getId());
                        for (StoragePoolVO childPool : childStoragePools) {
                            deleteDataStoreInternal(childPool, forced);
                        }
                    }
                });
            } else {
                throw new CloudRuntimeException("Cannot delete pool " + sPool.getName() + " as there are associated " + "non-destroyed vols for this pool");
            }
        }
        return deleteDataStoreInternal(sPool, forced);
    }

    private boolean checkIfDataStoreClusterCanbeDeleted(StoragePoolVO sPool, boolean forced) {
        List<StoragePoolVO> childStoragePools = _storagePoolDao.listChildStoragePoolsInDatastoreCluster(sPool.getId());
        boolean canDelete = true;
        for (StoragePoolVO childPool : childStoragePools) {
            Pair<Long, Long> vlms = volumeDao.getCountAndTotalByPool(childPool.getId());
            if (forced) {
                if (vlms.first() > 0) {
                    Pair<Long, Long> nonDstrdVlms = volumeDao.getNonDestroyedCountAndTotalByPool(childPool.getId());
                    if (nonDstrdVlms.first() > 0) {
                        canDelete = false;
                        break;
                    }
                }
            } else {
                if (vlms.first() > 0) {
                    canDelete = false;
                    break;
                }
            }
        }
        return canDelete;
    }

    private boolean deleteDataStoreInternal(StoragePoolVO sPool, boolean forced) {
        Pair<Long, Long> vlms = volumeDao.getCountAndTotalByPool(sPool.getId());
        if (forced) {
            if (vlms.first() > 0) {
                Pair<Long, Long> nonDstrdVlms = volumeDao.getNonDestroyedCountAndTotalByPool(sPool.getId());
                if (nonDstrdVlms.first() > 0) {
                    throw new CloudRuntimeException("Cannot delete pool " + sPool.getName() + " as there are associated " + "non-destroyed vols for this pool");
                }
                // force expunge non-destroyed volumes
                List<VolumeVO> vols = volumeDao.listVolumesToBeDestroyed();
                for (VolumeVO vol : vols) {
                    AsyncCallFuture<VolumeApiResult> future = volService.expungeVolumeAsync(volFactory.getVolume(vol.getId()));
                    try {
                        future.get();
                    } catch (InterruptedException e) {
                        s_logger.debug("expunge volume failed:" + vol.getId(), e);
                    } catch (ExecutionException e) {
                        s_logger.debug("expunge volume failed:" + vol.getId(), e);
                    }
                }
            }
        } else {
            // Check if the pool has associated volumes in the volumes table
            // If it does , then you cannot delete the pool
            if (vlms.first() > 0) {
                throw new CloudRuntimeException("Cannot delete pool " + sPool.getName() + " as there are associated volumes for this pool");
            }
        }

        // First get the host_id from storage_pool_host_ref for given pool id
        StoragePoolVO lock = _storagePoolDao.acquireInLockTable(sPool.getId());

        if (lock == null) {
            if (s_logger.isDebugEnabled()) {
                s_logger.debug("Failed to acquire lock when deleting PrimaryDataStoreVO with ID: " + sPool.getId());
            }
            return false;
        }

        _storagePoolDao.releaseFromLockTable(lock.getId());
        s_logger.trace("Released lock for storage pool " + sPool.getId());

        DataStoreProvider storeProvider = _dataStoreProviderMgr.getDataStoreProvider(sPool.getStorageProviderName());
        DataStoreLifeCycle lifeCycle = storeProvider.getDataStoreLifeCycle();
        DataStore store = _dataStoreMgr.getDataStore(sPool.getId(), DataStoreRole.Primary);
        return lifeCycle.deleteDataStore(store);
    }

    @Override
    public boolean connectHostToSharedPool(long hostId, long poolId) throws StorageUnavailableException, StorageConflictException {
        StoragePool pool = (StoragePool)_dataStoreMgr.getDataStore(poolId, DataStoreRole.Primary);
        assert (pool.isShared()) : "Now, did you actually read the name of this method?";
        s_logger.debug("Adding pool " + pool.getName() + " to  host " + hostId);

        DataStoreProvider provider = _dataStoreProviderMgr.getDataStoreProvider(pool.getStorageProviderName());
        HypervisorHostListener listener = hostListeners.get(provider.getName());
        return listener.hostConnect(hostId, pool.getId());
    }

    @Override
    public void disconnectHostFromSharedPool(long hostId, long poolId) throws StorageUnavailableException, StorageConflictException {
        StoragePool pool = (StoragePool)_dataStoreMgr.getDataStore(poolId, DataStoreRole.Primary);
        assert (pool.isShared()) : "Now, did you actually read the name of this method?";
        s_logger.debug("Removing pool " + pool.getName() + " from  host " + hostId);

        DataStoreProvider provider = _dataStoreProviderMgr.getDataStoreProvider(pool.getStorageProviderName());
        HypervisorHostListener listener = hostListeners.get(provider.getName());
        listener.hostDisconnected(hostId, pool.getId());
    }

    @Override
    public void enableHost(long hostId) {
        List<DataStoreProvider> providers = _dataStoreProviderMgr.getProviders();
        if (providers != null) {
            for (DataStoreProvider provider : providers) {
                if (provider instanceof PrimaryDataStoreProvider) {
                    try {
                        HypervisorHostListener hypervisorHostListener = provider.getHostListener();
                        if (hypervisorHostListener != null) {
                            hypervisorHostListener.hostEnabled(hostId);
                        }
                    }
                    catch (Exception ex) {
                        s_logger.error("hostEnabled(long) failed for storage provider " + provider.getName(), ex);
                    }
                }
            }
        }
    }

    @Override
    public BigDecimal getStorageOverProvisioningFactor(Long poolId) {
        return new BigDecimal(CapacityManager.StorageOverprovisioningFactor.valueIn(poolId));
    }

    @Override
    public void createCapacityEntry(StoragePoolVO storagePool, short capacityType, long allocated) {
        SearchCriteria<CapacityVO> capacitySC = _capacityDao.createSearchCriteria();
        capacitySC.addAnd("hostOrPoolId", SearchCriteria.Op.EQ, storagePool.getId());
        capacitySC.addAnd("dataCenterId", SearchCriteria.Op.EQ, storagePool.getDataCenterId());
        capacitySC.addAnd("capacityType", SearchCriteria.Op.EQ, capacityType);

        List<CapacityVO> capacities = _capacityDao.search(capacitySC, null);

        long totalOverProvCapacity;
        if (storagePool.getPoolType().supportsOverProvisioning()) {
            // All this is for the inaccuracy of floats for big number multiplication.
            BigDecimal overProvFactor = getStorageOverProvisioningFactor(storagePool.getId());
            totalOverProvCapacity = overProvFactor.multiply(new BigDecimal(storagePool.getCapacityBytes())).longValue();
            s_logger.debug("Found storage pool " + storagePool.getName() + " of type " + storagePool.getPoolType().toString() + " with overprovisioning factor " + overProvFactor.toString());
            s_logger.debug("Total over provisioned capacity calculated is " + overProvFactor + " * " + toHumanReadableSize(storagePool.getCapacityBytes()));
        } else {
            s_logger.debug("Found storage pool " + storagePool.getName() + " of type " + storagePool.getPoolType().toString());
            totalOverProvCapacity = storagePool.getCapacityBytes();
        }

        s_logger.debug("Total over provisioned capacity of the pool " + storagePool.getName() + " id: " + storagePool.getId() + " is " + toHumanReadableSize(totalOverProvCapacity));
        CapacityState capacityState = CapacityState.Enabled;
        if (storagePool.getScope() == ScopeType.ZONE) {
            DataCenterVO dc = ApiDBUtils.findZoneById(storagePool.getDataCenterId());
            AllocationState allocationState = dc.getAllocationState();
            capacityState = (allocationState == AllocationState.Disabled) ? CapacityState.Disabled : CapacityState.Enabled;
        } else {
            if (storagePool.getClusterId() != null) {
                ClusterVO cluster = ApiDBUtils.findClusterById(storagePool.getClusterId());
                if (cluster != null) {
                    AllocationState allocationState = _configMgr.findClusterAllocationState(cluster);
                    capacityState = (allocationState == AllocationState.Disabled) ? CapacityState.Disabled : CapacityState.Enabled;
                }
            }
        }

        if (storagePool.getScope() == ScopeType.HOST) {
            List<StoragePoolHostVO> stoargePoolHostVO = _storagePoolHostDao.listByPoolId(storagePool.getId());

            if (stoargePoolHostVO != null && !stoargePoolHostVO.isEmpty()) {
                HostVO host = _hostDao.findById(stoargePoolHostVO.get(0).getHostId());

                if (host != null) {
                    capacityState = (host.getResourceState() == ResourceState.Disabled) ? CapacityState.Disabled : CapacityState.Enabled;
                }
            }
        }

        if (capacities.size() == 0) {
            CapacityVO capacity = new CapacityVO(storagePool.getId(), storagePool.getDataCenterId(), storagePool.getPodId(), storagePool.getClusterId(), allocated, totalOverProvCapacity,
                    capacityType);
            capacity.setCapacityState(capacityState);
            _capacityDao.persist(capacity);
        } else {
            CapacityVO capacity = capacities.get(0);
            if (capacity.getTotalCapacity() != totalOverProvCapacity || allocated != capacity.getUsedCapacity() || capacity.getCapacityState() != capacityState) {
                capacity.setTotalCapacity(totalOverProvCapacity);
                capacity.setUsedCapacity(allocated);
                capacity.setCapacityState(capacityState);
                _capacityDao.update(capacity.getId(), capacity);
            }
        }
        s_logger.debug("Successfully set Capacity - " + toHumanReadableSize(totalOverProvCapacity) + " for capacity type - " + capacityType + " , DataCenterId - " + storagePool.getDataCenterId() + ", HostOrPoolId - "
                + storagePool.getId() + ", PodId " + storagePool.getPodId());
    }

    @Override
    public List<Long> getUpHostsInPool(long poolId) {
        SearchCriteria<Long> sc = UpHostsInPoolSearch.create();
        sc.setParameters("pool", poolId);
        sc.setJoinParameters("hosts", "status", Status.Up);
        sc.setJoinParameters("hosts", "resourceState", ResourceState.Enabled);
        return _storagePoolHostDao.customSearch(sc, null);
    }

    @Override
    public Pair<Long, Answer[]> sendToPool(StoragePool pool, long[] hostIdsToTryFirst, List<Long> hostIdsToAvoid, Commands cmds) throws StorageUnavailableException {
        List<Long> hostIds = getUpHostsInPool(pool.getId());
        Collections.shuffle(hostIds);
        if (hostIdsToTryFirst != null) {
            for (int i = hostIdsToTryFirst.length - 1; i >= 0; i--) {
                if (hostIds.remove(hostIdsToTryFirst[i])) {
                    hostIds.add(0, hostIdsToTryFirst[i]);
                }
            }
        }

        if (hostIdsToAvoid != null) {
            hostIds.removeAll(hostIdsToAvoid);
        }
        if (hostIds == null || hostIds.isEmpty()) {
            throw new StorageUnavailableException("Unable to send command to the pool " + pool.getId() + " due to there is no enabled hosts up in this cluster", pool.getId());
        }
        for (Long hostId : hostIds) {
            try {
                List<Answer> answers = new ArrayList<Answer>();
                Command[] cmdArray = cmds.toCommands();
                for (Command cmd : cmdArray) {
                    long targetHostId = _hvGuruMgr.getGuruProcessedCommandTargetHost(hostId, cmd);
                    answers.add(_agentMgr.send(targetHostId, cmd));
                }
                return new Pair<Long, Answer[]>(hostId, answers.toArray(new Answer[answers.size()]));
            } catch (AgentUnavailableException e) {
                s_logger.debug("Unable to send storage pool command to " + pool + " via " + hostId, e);
            } catch (OperationTimedoutException e) {
                s_logger.debug("Unable to send storage pool command to " + pool + " via " + hostId, e);
            }
        }

        throw new StorageUnavailableException("Unable to send command to the pool ", pool.getId());
    }

    @Override
    public Pair<Long, Answer> sendToPool(StoragePool pool, long[] hostIdsToTryFirst, List<Long> hostIdsToAvoid, Command cmd) throws StorageUnavailableException {
        Commands cmds = new Commands(cmd);
        Pair<Long, Answer[]> result = sendToPool(pool, hostIdsToTryFirst, hostIdsToAvoid, cmds);
        return new Pair<Long, Answer>(result.first(), result.second()[0]);
    }

    private void cleanupInactiveTemplates() {
        List<VMTemplateVO> vmTemplateVOS = _templateDao.listUnRemovedTemplatesByStates(VirtualMachineTemplate.State.Inactive);
        for (VMTemplateVO template: vmTemplateVOS) {
            template.setRemoved(new Date());
            _templateDao.update(template.getId(), template);
        }
    }

    @Override
    public void cleanupStorage(boolean recurring) {
        GlobalLock scanLock = GlobalLock.getInternLock("storagemgr.cleanup");

        try {
            if (scanLock.lock(3)) {
                try {
                    // Cleanup primary storage pools
                    if (TemplateCleanupEnabled.value()) {
                        List<StoragePoolVO> storagePools = _storagePoolDao.listAll();
                        for (StoragePoolVO pool : storagePools) {
                            try {

                                List<VMTemplateStoragePoolVO> unusedTemplatesInPool = _tmpltMgr.getUnusedTemplatesInPool(pool);
                                s_logger.debug(String.format("Storage pool garbage collector found [%s] templates to be cleaned up in storage pool [%s].", unusedTemplatesInPool.size(), pool.getName()));
                                for (VMTemplateStoragePoolVO templatePoolVO : unusedTemplatesInPool) {
                                    if (templatePoolVO.getDownloadState() != VMTemplateStorageResourceAssoc.Status.DOWNLOADED) {
                                        s_logger.debug(String.format("Storage pool garbage collector is skipping template [%s] clean up on pool [%s] " +
                                                "because it is not completely downloaded.", templatePoolVO.getTemplateId(), templatePoolVO.getPoolId()));
                                        continue;
                                    }

                                    if (!templatePoolVO.getMarkedForGC()) {
                                        templatePoolVO.setMarkedForGC(true);
                                        _vmTemplatePoolDao.update(templatePoolVO.getId(), templatePoolVO);
                                        s_logger.debug(String.format("Storage pool garbage collector has marked template [%s] on pool [%s] " +
                                                "for garbage collection.", templatePoolVO.getTemplateId(), templatePoolVO.getPoolId()));
                                        continue;
                                    }

                                    _tmpltMgr.evictTemplateFromStoragePool(templatePoolVO);
                                }
                            } catch (Exception e) {
                                s_logger.error(String.format("Failed to clean up primary storage pool [%s] due to: [%s].", pool, e.getMessage()));
                                s_logger.debug(String.format("Failed to clean up primary storage pool [%s].", pool), e);
                            }
                        }
                    }

                    //destroy snapshots in destroying state in snapshot_store_ref
                    List<SnapshotDataStoreVO> ssSnapshots = _snapshotStoreDao.listByState(ObjectInDataStoreStateMachine.State.Destroying);
                    for (SnapshotDataStoreVO ssSnapshotVO : ssSnapshots) {
                        String snapshotUuid = null;
                        SnapshotVO snapshot = null;

                        if (s_logger.isDebugEnabled()) {
                            snapshot = _snapshotDao.findById(ssSnapshotVO.getSnapshotId());
                            if (snapshot == null) {
                                s_logger.warn(String.format("Did not find snapshot [%s] in destroying state; therefore, it cannot be destroyed.", ssSnapshotVO.getSnapshotId()));
                                continue;
                            }

                            snapshotUuid = snapshot.getUuid();
                        }

                        try {
<<<<<<< HEAD
                            _snapshotService.deleteSnapshot(snapshotFactory.getSnapshot(ssSnapshotVO.getSnapshotId(), ssSnapshotVO.getDataStoreId(), DataStoreRole.Image));
=======
                            if (s_logger.isDebugEnabled()) {
                                s_logger.debug(String.format("Verifying if snapshot [%s] is in destroying state in any image data store.", snapshotUuid));
                            }

                            SnapshotInfo snapshotInfo = snapshotFactory.getSnapshot(ssSnapshotVO.getSnapshotId(), DataStoreRole.Image);

                            if (snapshotInfo != null) {
                                if (s_logger.isDebugEnabled()) {
                                    s_logger.debug(String.format("Snapshot [%s] in destroying state found in image data store [%s]; therefore, it will be destroyed.", snapshotUuid, snapshotInfo.getDataStore().getUuid()));
                                }
                                _snapshotService.deleteSnapshot(snapshotInfo);
                            } else if (s_logger.isDebugEnabled()) {
                                s_logger.debug(String.format("Did not find snapshot [%s] in destroying state in any image data store.", snapshotUuid));
                            }
>>>>>>> c9d23036
                        } catch (Exception e) {
                            s_logger.error(String.format("Failed to delete snapshot [%s] from storage due to: [%s].", ssSnapshotVO.getSnapshotId(), e.getMessage()));
                            if (s_logger.isDebugEnabled()) {
                                s_logger.debug(String.format("Failed to delete snapshot [%s] from storage.", snapshotUuid), e);
                            }
                        }
                    }
                    cleanupSecondaryStorage(recurring);

                    List<VolumeVO> vols = volumeDao.listVolumesToBeDestroyed(new Date(System.currentTimeMillis() - ((long)StorageCleanupDelay.value() << 10)));
                    for (VolumeVO vol : vols) {
                        if (Type.ROOT.equals(vol.getVolumeType())) {
                             VMInstanceVO vmInstanceVO = _vmInstanceDao.findById(vol.getInstanceId());
                             if (vmInstanceVO != null && vmInstanceVO.getState() == State.Destroyed) {
                                 s_logger.debug(String.format("ROOT volume [%s] will not be expunged because the VM is [%s], therefore this volume will be expunged with the VM"
                                         + " cleanup job.", vol.getUuid(), vmInstanceVO.getState()));
                                 continue;
                             }
                        }
                        if (isVolumeSuspectedDestroyDuplicateOfVmVolume(vol)) {
                            s_logger.warn(String.format("Skipping cleaning up %s as it could be a duplicate for another volume on same pool", vol));
                            continue;
                        }
                        try {
                            // If this fails, just log a warning. It's ideal if we clean up the host-side clustered file
                            // system, but not necessary.
                            handleManagedStorage(vol);
                        } catch (Exception e) {
                            s_logger.error(String.format("Unable to destroy host-side clustered file system [%s] due to: [%s].", vol.getUuid(), e.getMessage()));
                            s_logger.debug(String.format("Unable to destroy host-side clustered file system [%s].", vol.getUuid()), e);
                        }

                        try {
                            VolumeInfo volumeInfo = volFactory.getVolume(vol.getId());
                            if (volumeInfo != null) {
                                volService.ensureVolumeIsExpungeReady(vol.getId());
                                volService.expungeVolumeAsync(volumeInfo);
                            } else {
                                s_logger.debug(String.format("Volume [%s] is already destroyed.", vol.getUuid()));
                            }
                        } catch (Exception e) {
                            s_logger.error(String.format("Unable to destroy volume [%s] due to: [%s].", vol.getUuid(), e.getMessage()));
                            s_logger.debug(String.format("Unable to destroy volume [%s].", vol.getUuid()), e);
                        }
                    }

                    // remove snapshots in Error state
                    List<SnapshotVO> snapshots = _snapshotDao.listAllByStatus(Snapshot.State.Error);
                    for (SnapshotVO snapshotVO : snapshots) {
                        try {
                            List<SnapshotDataStoreVO> storeRefs = _snapshotStoreDao.findBySnapshotId(snapshotVO.getId());
                            for (SnapshotDataStoreVO ref : storeRefs) {
                                _snapshotStoreDao.expunge(ref.getId());
                            }
                            _snapshotDao.expunge(snapshotVO.getId());
                        } catch (Exception e) {
                            s_logger.error(String.format("Unable to destroy snapshot [%s] due to: [%s].", snapshotVO.getUuid(), e.getMessage()));
                            s_logger.debug(String.format("Unable to destroy snapshot [%s].", snapshotVO.getUuid()), e);
                        }
                    }

                    // destroy uploaded volumes in abandoned/error state
                    List<VolumeDataStoreVO> volumeDataStores = _volumeDataStoreDao.listByVolumeState(Volume.State.UploadError, Volume.State.UploadAbandoned);
                    for (VolumeDataStoreVO volumeDataStore : volumeDataStores) {
                        VolumeVO volume = volumeDao.findById(volumeDataStore.getVolumeId());
                        if (volume == null) {
                            s_logger.warn(String.format("Uploaded volume [%s] not found, so cannot be destroyed.", volumeDataStore.getVolumeId()));
                            continue;
                        }
                        try {
                            DataStore dataStore = _dataStoreMgr.getDataStore(volumeDataStore.getDataStoreId(), DataStoreRole.Image);
                            EndPoint ep = _epSelector.select(dataStore, volumeDataStore.getExtractUrl());
                            if (ep == null) {
                                s_logger.warn(String.format("There is no secondary storage VM for image store [%s], cannot destroy uploaded volume [%s].", dataStore.getName(), volume.getUuid()));
                                continue;
                            }
                            Host host = _hostDao.findById(ep.getId());
                            if (host != null && host.getManagementServerId() != null) {
                                if (_serverId == host.getManagementServerId().longValue()) {
                                    volService.destroyVolume(volume.getId());
                                    // decrement volume resource count
                                    _resourceLimitMgr.decrementResourceCount(volume.getAccountId(), ResourceType.volume, volume.isDisplayVolume());
                                    // expunge volume from secondary if volume is on image store
                                    VolumeInfo volOnSecondary = volFactory.getVolume(volume.getId(), DataStoreRole.Image);
                                    if (volOnSecondary != null) {
                                        s_logger.info(String.format("Expunging volume [%s] uploaded using HTTP POST from secondary data store.", volume.getUuid()));
                                        AsyncCallFuture<VolumeApiResult> future = volService.expungeVolumeAsync(volOnSecondary);
                                        VolumeApiResult result = future.get();
                                        if (!result.isSuccess()) {
                                            s_logger.warn(String.format("Failed to expunge volume [%s] from the image store [%s] due to: [%s].", volume.getUuid(), dataStore.getName(), result.getResult()));
                                        }
                                    }
                                }
                            }
                        } catch (Throwable th) {
                            s_logger.error(String.format("Unable to destroy uploaded volume [%s] due to: [%s].", volume.getUuid(), th.getMessage()));
                            s_logger.debug(String.format("Unable to destroy uploaded volume [%s].", volume.getUuid()), th);
                        }
                    }

                    // destroy uploaded templates in abandoned/error state
                    List<TemplateDataStoreVO> templateDataStores = _templateStoreDao.listByTemplateState(VirtualMachineTemplate.State.UploadError, VirtualMachineTemplate.State.UploadAbandoned);
                    for (TemplateDataStoreVO templateDataStore : templateDataStores) {
                        VMTemplateVO template = _templateDao.findById(templateDataStore.getTemplateId());
                        if (template == null) {
                            s_logger.warn(String.format("Uploaded template [%s] not found, so cannot be destroyed.", templateDataStore.getTemplateId()));
                            continue;
                        }
                        try {
                            DataStore dataStore = _dataStoreMgr.getDataStore(templateDataStore.getDataStoreId(), DataStoreRole.Image);
                            EndPoint ep = _epSelector.select(dataStore, templateDataStore.getExtractUrl());
                            if (ep == null) {
                                s_logger.warn(String.format("Cannot destroy uploaded template [%s] as there is no secondary storage VM for image store [%s].", template.getUuid(), dataStore.getName()));
                                continue;
                            }
                            Host host = _hostDao.findById(ep.getId());
                            if (host != null && host.getManagementServerId() != null) {
                                if (_serverId == host.getManagementServerId().longValue()) {
                                    AsyncCallFuture<TemplateApiResult> future = _imageSrv.deleteTemplateAsync(tmplFactory.getTemplate(template.getId(), dataStore));
                                    TemplateApiResult result = future.get();
                                    if (!result.isSuccess()) {
                                        s_logger.warn(String.format("Failed to delete template [%s] from image store [%s] due to: [%s]", template.getUuid(), dataStore.getName(), result.getResult()));
                                        continue;
                                    }
                                    // remove from template_zone_ref
                                    List<VMTemplateZoneVO> templateZones = _vmTemplateZoneDao.listByZoneTemplate(((ImageStoreEntity)dataStore).getDataCenterId(), template.getId());
                                    if (templateZones != null) {
                                        for (VMTemplateZoneVO templateZone : templateZones) {
                                            _vmTemplateZoneDao.remove(templateZone.getId());
                                        }
                                    }
                                    // mark all the occurrences of this template in the given store as destroyed
                                    _templateStoreDao.removeByTemplateStore(template.getId(), dataStore.getId());
                                    // find all eligible image stores for this template
                                    List<DataStore> imageStores = _tmpltMgr.getImageStoreByTemplate(template.getId(), null);
                                    if (imageStores == null || imageStores.size() == 0) {
                                        template.setState(VirtualMachineTemplate.State.Inactive);
                                        _templateDao.update(template.getId(), template);

                                        // decrement template resource count
                                        _resourceLimitMgr.decrementResourceCount(template.getAccountId(), ResourceType.template);
                                    }
                                }
                            }
                        } catch (Throwable th) {
                            s_logger.error(String.format("Unable to destroy uploaded template [%s] due to: [%s].", template.getUuid(), th.getMessage()));
                            s_logger.debug(String.format("Unable to destroy uploaded template [%s].", template.getUuid()), th);
                        }
                    }
                    cleanupInactiveTemplates();
                } finally {
                    scanLock.unlock();
                }
            }
        } finally {
            scanLock.releaseRef();
        }
    }

    protected boolean isVolumeSuspectedDestroyDuplicateOfVmVolume(VolumeVO gcVolume) {
        if (gcVolume.getPath() == null) {
            return false;
        }
        if (gcVolume.getPoolId() == null) {
            return false;
        }
        Long vmId = gcVolume.getInstanceId();
        if (vmId == null) {
            return false;
        }
        VMInstanceVO vm = _vmInstanceDao.findById(vmId);
        if (vm == null) {
            return false;
        }
        List<VolumeVO> vmUsableVolumes = volumeDao.findUsableVolumesForInstance(vmId);
        for (VolumeVO vol : vmUsableVolumes) {
            if (gcVolume.getPoolId().equals(vol.getPoolId()) && gcVolume.getPath().equals(vol.getPath())) {
                s_logger.debug(String.format("%s meant for garbage collection could a possible duplicate for %s", gcVolume, vol));
                return true;
            }
        }
        return false;
    }

    /**
     * This method only applies for managed storage.
     *
     * For XenServer and vSphere, see if we need to remove an SR or a datastore, then remove the underlying volume
     * from any applicable access control list (before other code attempts to delete the volume that supports it).
     *
     * For KVM, just tell the underlying storage plug-in to remove the volume from any applicable access control list
     * (before other code attempts to delete the volume that supports it).
     */
    private void handleManagedStorage(Volume volume) {
        Long instanceId = volume.getInstanceId();

        if (instanceId != null) {
            StoragePoolVO storagePool = _storagePoolDao.findById(volume.getPoolId());

            if (storagePool != null && storagePool.isManaged()) {
                VMInstanceVO vmInstanceVO = _vmInstanceDao.findById(instanceId);
                if (vmInstanceVO == null) {
                    return;
                }

                Long lastHostId = vmInstanceVO.getLastHostId();

                if (lastHostId != null) {
                    HostVO host = _hostDao.findById(lastHostId);
                    ClusterVO cluster = _clusterDao.findById(host.getClusterId());
                    VolumeInfo volumeInfo = volFactory.getVolume(volume.getId());

                    if (cluster.getHypervisorType() == HypervisorType.KVM) {
                        volService.revokeAccess(volumeInfo, host, volumeInfo.getDataStore());
                    } else {
                        DataTO volTO = volFactory.getVolume(volume.getId()).getTO();
                        DiskTO disk = new DiskTO(volTO, volume.getDeviceId(), volume.getPath(), volume.getVolumeType());

                        DettachCommand cmd = new DettachCommand(disk, null);

                        cmd.setManaged(true);

                        cmd.setStorageHost(storagePool.getHostAddress());
                        cmd.setStoragePort(storagePool.getPort());

                        cmd.set_iScsiName(volume.get_iScsiName());

                        Answer answer = _agentMgr.easySend(lastHostId, cmd);

                        if (answer != null && answer.getResult()) {
                            volService.revokeAccess(volumeInfo, host, volumeInfo.getDataStore());
                        } else {
                            s_logger.warn("Unable to remove host-side clustered file system for the following volume: " + volume.getUuid());
                        }
                    }
                }
            }
        }
    }

    @DB
    List<Long> findAllVolumeIdInSnapshotTable(Long storeId) {
        String sql = "SELECT volume_id from snapshots, snapshot_store_ref WHERE snapshots.id = snapshot_store_ref.snapshot_id and store_id=? GROUP BY volume_id";
        List<Long> list = new ArrayList<Long>();
        try {
            TransactionLegacy txn = TransactionLegacy.currentTxn();
            ResultSet rs = null;
            PreparedStatement pstmt = null;
            pstmt = txn.prepareAutoCloseStatement(sql);
            pstmt.setLong(1, storeId);
            rs = pstmt.executeQuery();
            while (rs.next()) {
                list.add(rs.getLong(1));
            }
            return list;
        } catch (Exception e) {
            s_logger.debug("failed to get all volumes who has snapshots in secondary storage " + storeId + " due to " + e.getMessage());
            return null;
        }

    }

    List<String> findAllSnapshotForVolume(Long volumeId) {
        String sql = "SELECT backup_snap_id FROM snapshots WHERE volume_id=? and backup_snap_id is not NULL";
        try {
            TransactionLegacy txn = TransactionLegacy.currentTxn();
            ResultSet rs = null;
            PreparedStatement pstmt = null;
            pstmt = txn.prepareAutoCloseStatement(sql);
            pstmt.setLong(1, volumeId);
            rs = pstmt.executeQuery();
            List<String> list = new ArrayList<String>();
            while (rs.next()) {
                list.add(rs.getString(1));
            }
            return list;
        } catch (Exception e) {
            s_logger.debug("failed to get all snapshots for a volume " + volumeId + " due to " + e.getMessage());
            return null;
        }
    }

    @Override
    @DB
    public void cleanupSecondaryStorage(boolean recurring) {
        // NOTE that object_store refactor will immediately delete the object from secondary storage when deleteTemplate etc api is issued.
        // so here we don't need to issue DeleteCommand to resource anymore, only need to remove db entry.
        try {
            // Cleanup templates in template_store_ref
            List<DataStore> imageStores = _dataStoreMgr.getImageStoresByScopeExcludingReadOnly(new ZoneScope(null));
            for (DataStore store : imageStores) {
                try {
                    long storeId = store.getId();
                    List<TemplateDataStoreVO> destroyedTemplateStoreVOs = _templateStoreDao.listDestroyed(storeId);
                    s_logger.debug("Secondary storage garbage collector found " + destroyedTemplateStoreVOs.size() + " templates to cleanup on template_store_ref for store: " + store.getName());
                    for (TemplateDataStoreVO destroyedTemplateStoreVO : destroyedTemplateStoreVOs) {
                        if (s_logger.isDebugEnabled()) {
                            s_logger.debug("Deleting template store DB entry: " + destroyedTemplateStoreVO);
                        }
                        _templateStoreDao.remove(destroyedTemplateStoreVO.getId());
                    }
                } catch (Exception e) {
                    s_logger.warn("problem cleaning up templates in template_store_ref for store: " + store.getName(), e);
                }
            }

            // CleanUp snapshots on snapshot_store_ref
            for (DataStore store : imageStores) {
                try {
                    List<SnapshotDataStoreVO> destroyedSnapshotStoreVOs = _snapshotStoreDao.listDestroyed(store.getId());
                    s_logger.debug("Secondary storage garbage collector found " + destroyedSnapshotStoreVOs.size() + " snapshots to cleanup on snapshot_store_ref for store: " + store.getName());
                    for (SnapshotDataStoreVO destroyedSnapshotStoreVO : destroyedSnapshotStoreVOs) {
                        // check if this snapshot has child
                        SnapshotInfo snap = snapshotFactory.getSnapshot(destroyedSnapshotStoreVO.getSnapshotId(), store);
                        if (snap.getChild() != null) {
                            s_logger.debug("Skip snapshot on store: " + destroyedSnapshotStoreVO + " , because it has child");
                            continue;
                        }

                        if (s_logger.isDebugEnabled()) {
                            s_logger.debug("Deleting snapshot store DB entry: " + destroyedSnapshotStoreVO);
                        }

                        List<SnapshotDataStoreVO> imageStoreRefs = _snapshotStoreDao.listBySnapshot(destroyedSnapshotStoreVO.getSnapshotId(), DataStoreRole.Image);
                        if (imageStoreRefs.size() <= 1) {
                            _snapshotDao.remove(destroyedSnapshotStoreVO.getSnapshotId());
                        }
                        SnapshotDataStoreVO snapshotOnPrimary = _snapshotStoreDao.findDestroyedReferenceBySnapshot(destroyedSnapshotStoreVO.getSnapshotId(), DataStoreRole.Primary);
                        if (snapshotOnPrimary != null) {
                            if (s_logger.isDebugEnabled()) {
                                s_logger.debug("Deleting snapshot on primary store reference DB entry: " + snapshotOnPrimary);
                            }
                            _snapshotStoreDao.remove(snapshotOnPrimary.getId());
                        }
                        _snapshotStoreDao.remove(destroyedSnapshotStoreVO.getId());
                    }

                } catch (Exception e2) {
                    s_logger.warn("problem cleaning up snapshots in snapshot_store_ref for store: " + store.getName(), e2);
                }

            }

            // CleanUp volumes on volume_store_ref
            for (DataStore store : imageStores) {
                try {
                    List<VolumeDataStoreVO> destroyedStoreVOs = _volumeStoreDao.listDestroyed(store.getId());
                    destroyedStoreVOs.addAll(_volumeDataStoreDao.listByVolumeState(Volume.State.Expunged));
                    s_logger.debug("Secondary storage garbage collector found " + destroyedStoreVOs.size() + " volumes to cleanup on volume_store_ref for store: " + store.getName());
                    for (VolumeDataStoreVO destroyedStoreVO : destroyedStoreVOs) {
                        if (s_logger.isDebugEnabled()) {
                            s_logger.debug("Deleting volume store DB entry: " + destroyedStoreVO);
                        }
                        _volumeStoreDao.remove(destroyedStoreVO.getId());
                    }

                } catch (Exception e2) {
                    s_logger.warn("problem cleaning up volumes in volume_store_ref for store: " + store.getName(), e2);
                }
            }
        } catch (Exception e3) {
            s_logger.warn("problem cleaning up secondary storage DB entries. ", e3);
        }
    }

    @Override
    public String getPrimaryStorageNameLabel(VolumeVO volume) {
        Long poolId = volume.getPoolId();

        // poolId is null only if volume is destroyed, which has been checked
        // before.
        assert poolId != null;
        StoragePoolVO PrimaryDataStoreVO = _storagePoolDao.findById(poolId);
        assert PrimaryDataStoreVO != null;
        return PrimaryDataStoreVO.getUuid();
    }

    @Override
    @DB
    public PrimaryDataStoreInfo preparePrimaryStorageForMaintenance(Long primaryStorageId) throws ResourceUnavailableException, InsufficientCapacityException {
        StoragePoolVO primaryStorage = null;
        primaryStorage = _storagePoolDao.findById(primaryStorageId);

        if (primaryStorage == null) {
            String msg = "Unable to obtain lock on the storage pool record in preparePrimaryStorageForMaintenance()";
            s_logger.error(msg);
            throw new InvalidParameterValueException(msg);
        }

        if (!primaryStorage.getStatus().equals(StoragePoolStatus.Up) && !primaryStorage.getStatus().equals(StoragePoolStatus.ErrorInMaintenance)) {
            throw new InvalidParameterValueException("Primary storage with id " + primaryStorageId + " is not ready for migration, as the status is:" + primaryStorage.getStatus().toString());
        }

        DataStoreProvider provider = _dataStoreProviderMgr.getDataStoreProvider(primaryStorage.getStorageProviderName());
        DataStoreLifeCycle lifeCycle = provider.getDataStoreLifeCycle();
        DataStore store = _dataStoreMgr.getDataStore(primaryStorage.getId(), DataStoreRole.Primary);

        if (primaryStorage.getPoolType() == StoragePoolType.DatastoreCluster) {
            if (primaryStorage.getStatus() == StoragePoolStatus.PrepareForMaintenance) {
                throw new CloudRuntimeException(String.format("There is already a job running for preparation for maintenance of the storage pool %s", primaryStorage.getUuid()));
            }
            handlePrepareDatastoreClusterMaintenance(lifeCycle, primaryStorageId);
        }
        lifeCycle.maintain(store);

        return (PrimaryDataStoreInfo)_dataStoreMgr.getDataStore(primaryStorage.getId(), DataStoreRole.Primary);
    }

    private void handlePrepareDatastoreClusterMaintenance(DataStoreLifeCycle lifeCycle, Long primaryStorageId) {
        StoragePoolVO datastoreCluster = _storagePoolDao.findById(primaryStorageId);
        datastoreCluster.setStatus(StoragePoolStatus.PrepareForMaintenance);
        _storagePoolDao.update(datastoreCluster.getId(), datastoreCluster);

        // Before preparing the datastorecluster to maintenance mode, the storagepools in the datastore cluster needs to put in maintenance
        List<StoragePoolVO> childDatastores = _storagePoolDao.listChildStoragePoolsInDatastoreCluster(primaryStorageId);
        Transaction.execute(new TransactionCallbackNoReturn() {
            @Override
            public void doInTransactionWithoutResult(TransactionStatus status) {
                for (StoragePoolVO childDatastore : childDatastores) {
                    // set the pool state to prepare for maintenance, so that VMs will not migrate to the storagepools in the same cluster
                    childDatastore.setStatus(StoragePoolStatus.PrepareForMaintenance);
                    _storagePoolDao.update(childDatastore.getId(), childDatastore);
                }
            }
        });
        for (Iterator<StoragePoolVO> iteratorChildDatastore = childDatastores.listIterator(); iteratorChildDatastore.hasNext(); ) {
            DataStore childStore = _dataStoreMgr.getDataStore(iteratorChildDatastore.next().getId(), DataStoreRole.Primary);
            try {
                lifeCycle.maintain(childStore);
            } catch (Exception e) {
                if (s_logger.isDebugEnabled()) {
                    s_logger.debug(String.format("Exception on maintenance preparation of one of the child datastores in datastore cluster %d with error %s", primaryStorageId, e));
                }
                // Set to ErrorInMaintenance state of all child storage pools and datastore cluster
                for (StoragePoolVO childDatastore : childDatastores) {
                    childDatastore.setStatus(StoragePoolStatus.ErrorInMaintenance);
                    _storagePoolDao.update(childDatastore.getId(), childDatastore);
                }
                datastoreCluster.setStatus(StoragePoolStatus.ErrorInMaintenance);
                _storagePoolDao.update(datastoreCluster.getId(), datastoreCluster);
                throw new CloudRuntimeException(String.format("Failed to prepare maintenance mode for datastore cluster %d with error %s %s", primaryStorageId, e.getMessage(), e));
            }
        }
    }

    @Override
    @DB
    public PrimaryDataStoreInfo cancelPrimaryStorageForMaintenance(CancelPrimaryStorageMaintenanceCmd cmd) throws ResourceUnavailableException {
        Long primaryStorageId = cmd.getId();
        StoragePoolVO primaryStorage = null;

        primaryStorage = _storagePoolDao.findById(primaryStorageId);

        if (primaryStorage == null) {
            String msg = "Unable to obtain lock on the storage pool in cancelPrimaryStorageForMaintenance()";
            s_logger.error(msg);
            throw new InvalidParameterValueException(msg);
        }

        if (primaryStorage.getStatus().equals(StoragePoolStatus.Up) || primaryStorage.getStatus().equals(StoragePoolStatus.PrepareForMaintenance)) {
            throw new StorageUnavailableException("Primary storage with id " + primaryStorageId + " is not ready to complete migration, as the status is:" + primaryStorage.getStatus().toString(),
                    primaryStorageId);
        }

        DataStoreProvider provider = _dataStoreProviderMgr.getDataStoreProvider(primaryStorage.getStorageProviderName());
        DataStoreLifeCycle lifeCycle = provider.getDataStoreLifeCycle();
        DataStore store = _dataStoreMgr.getDataStore(primaryStorage.getId(), DataStoreRole.Primary);
        if (primaryStorage.getPoolType() == StoragePoolType.DatastoreCluster) {
            primaryStorage.setStatus(StoragePoolStatus.Up);
            _storagePoolDao.update(primaryStorage.getId(), primaryStorage);
            //FR41 need to handle when one of the primary stores is unable to cancel the maintenance mode
            List<StoragePoolVO> childDatastores = _storagePoolDao.listChildStoragePoolsInDatastoreCluster(primaryStorageId);
            for (StoragePoolVO childDatastore : childDatastores) {
                DataStore childStore = _dataStoreMgr.getDataStore(childDatastore.getId(), DataStoreRole.Primary);
                lifeCycle.cancelMaintain(childStore);
            }
        }
        lifeCycle.cancelMaintain(store);

        return (PrimaryDataStoreInfo)_dataStoreMgr.getDataStore(primaryStorage.getId(), DataStoreRole.Primary);
    }

    @Override
    @ActionEvent(eventType = EventTypes.EVENT_SYNC_STORAGE_POOL, eventDescription = "synchronising storage pool with management server", async = true)
    public StoragePool syncStoragePool(SyncStoragePoolCmd cmd) {
        Long poolId = cmd.getPoolId();
        StoragePoolVO pool = _storagePoolDao.findById(poolId);

        if (pool == null) {
            String msg = String.format("Unable to obtain lock on the storage pool record while syncing storage pool [%s] with management server", pool.getUuid());
            s_logger.error(msg);
            throw new InvalidParameterValueException(msg);
        }

        if (!pool.getPoolType().equals(StoragePoolType.DatastoreCluster)) {
            throw new InvalidParameterValueException("SyncStoragePool API is currently supported only for storage type of datastore cluster");
        }

        if (!pool.getStatus().equals(StoragePoolStatus.Up)) {
            throw new InvalidParameterValueException(String.format("Primary storage with id %s is not ready for syncing, as the status is %s", pool.getUuid(), pool.getStatus().toString()));
        }

        // find the host
        List<Long> poolIds = new ArrayList<>();
        poolIds.add(poolId);
        List<Long> hosts = _storagePoolHostDao.findHostsConnectedToPools(poolIds);
        if (hosts.size() > 0) {
            Long hostId = hosts.get(0);
            ModifyStoragePoolCommand modifyStoragePoolCommand = new ModifyStoragePoolCommand(true, pool);
            final Answer answer = _agentMgr.easySend(hostId, modifyStoragePoolCommand);

            if (answer == null) {
                throw new CloudRuntimeException(String.format("Unable to get an answer to the modify storage pool command %s", pool.getUuid()));
            }

            if (!answer.getResult()) {
                throw new CloudRuntimeException(String.format("Unable to process ModifyStoragePoolCommand for pool %s on the host %s due to ", pool.getUuid(), hostId, answer.getDetails()));
            }

            assert (answer instanceof ModifyStoragePoolAnswer) : "Well, now why won't you actually return the ModifyStoragePoolAnswer when it's ModifyStoragePoolCommand? Pool=" +
                    pool.getId() + "Host=" + hostId;
            ModifyStoragePoolAnswer mspAnswer = (ModifyStoragePoolAnswer) answer;
            StoragePoolVO poolVO = _storagePoolDao.findById(poolId);
            updateStoragePoolHostVOAndBytes(poolVO, hostId, mspAnswer);
            validateChildDatastoresToBeAddedInUpState(poolVO, mspAnswer.getDatastoreClusterChildren());
            syncDatastoreClusterStoragePool(poolId, mspAnswer.getDatastoreClusterChildren(), hostId);
            for (ModifyStoragePoolAnswer childDataStoreAnswer : mspAnswer.getDatastoreClusterChildren()) {
                StoragePoolInfo childStoragePoolInfo = childDataStoreAnswer.getPoolInfo();
                StoragePoolVO dataStoreVO = _storagePoolDao.findPoolByUUID(childStoragePoolInfo.getUuid());
                for (Long host : hosts) {
                    updateStoragePoolHostVOAndBytes(dataStoreVO, host, childDataStoreAnswer);
                }
            }

        } else {
            throw new CloudRuntimeException(String.format("Unable to sync storage pool [%s] as there no connected hosts to the storage pool", pool.getUuid()));
        }
        return (PrimaryDataStoreInfo) _dataStoreMgr.getDataStore(pool.getId(), DataStoreRole.Primary);
    }

    public void syncDatastoreClusterStoragePool(long datastoreClusterPoolId, List<ModifyStoragePoolAnswer> childDatastoreAnswerList, long hostId) {
        StoragePoolVO datastoreClusterPool = _storagePoolDao.findById(datastoreClusterPoolId);
        List<String> storageTags = _storagePoolTagsDao.getStoragePoolTags(datastoreClusterPoolId);
        List<StoragePoolVO> childDatastores = _storagePoolDao.listChildStoragePoolsInDatastoreCluster(datastoreClusterPoolId);
        Set<String> childDatastoreUUIDs = new HashSet<>();
        for (StoragePoolVO childDatastore : childDatastores) {
            childDatastoreUUIDs.add(childDatastore.getUuid());
        }

        for (ModifyStoragePoolAnswer childDataStoreAnswer : childDatastoreAnswerList) {
            StoragePoolInfo childStoragePoolInfo = childDataStoreAnswer.getPoolInfo();
            StoragePoolVO dataStoreVO = getExistingPoolByUuid(childStoragePoolInfo.getUuid());
            if (dataStoreVO == null && childDataStoreAnswer.getPoolType().equalsIgnoreCase("NFS")) {
                List<StoragePoolVO> nfsStoragePools = _storagePoolDao.findPoolsByStorageType(StoragePoolType.NetworkFilesystem.toString());
                for (StoragePoolVO storagePool : nfsStoragePools) {
                    String storagePoolUUID = storagePool.getUuid();
                    if (childStoragePoolInfo.getName().equalsIgnoreCase(storagePoolUUID.replaceAll("-", ""))) {
                        dataStoreVO = storagePool;
                        break;
                    }
                }
            }
            if (dataStoreVO != null) {
                if (dataStoreVO.getParent() != datastoreClusterPoolId) {
                    s_logger.debug(String.format("Storage pool %s with uuid %s is found to be under datastore cluster %s at vCenter, " +
                                    "so moving the storage pool to be a child storage pool under the datastore cluster in CloudStack management server",
                            childStoragePoolInfo.getName(), childStoragePoolInfo.getUuid(), datastoreClusterPool.getName()));
                    dataStoreVO.setParent(datastoreClusterPoolId);
                    _storagePoolDao.update(dataStoreVO.getId(), dataStoreVO);
                    if (CollectionUtils.isNotEmpty(storageTags)) {
                        storageTags.addAll(_storagePoolTagsDao.getStoragePoolTags(dataStoreVO.getId()));
                    } else {
                        storageTags = _storagePoolTagsDao.getStoragePoolTags(dataStoreVO.getId());
                    }
                    if (CollectionUtils.isNotEmpty(storageTags)) {
                        Set<String> set = new LinkedHashSet<>(storageTags);
                        storageTags.clear();
                        storageTags.addAll(set);
                        if (s_logger.isDebugEnabled()) {
                            s_logger.debug("Updating Storage Pool Tags to :" + storageTags);
                        }
                        _storagePoolTagsDao.persist(dataStoreVO.getId(), storageTags);
                    }
                } else {
                    // This is to find datastores which are removed from datastore cluster.
                    // The final set childDatastoreUUIDs contains the UUIDs of child datastores which needs to be removed from datastore cluster
                    childDatastoreUUIDs.remove(dataStoreVO.getUuid());
                }
            } else {
                dataStoreVO = createChildDatastoreVO(datastoreClusterPool, childDataStoreAnswer);
            }
            updateStoragePoolHostVOAndBytes(dataStoreVO, hostId, childDataStoreAnswer);
        }

        handleRemoveChildStoragePoolFromDatastoreCluster(childDatastoreUUIDs);
    }

    private StoragePoolVO getExistingPoolByUuid(String uuid){
        if(!uuid.contains("-")){
            UUID poolUuid = new UUID(
                new BigInteger(uuid.substring(0, 16), 16).longValue(),
                new BigInteger(uuid.substring(16), 16).longValue()
            );
            uuid = poolUuid.toString();
        }
        return _storagePoolDao.findByUuid(uuid);
    }

    public void validateChildDatastoresToBeAddedInUpState(StoragePoolVO datastoreClusterPool, List<ModifyStoragePoolAnswer> childDatastoreAnswerList) {
        for (ModifyStoragePoolAnswer childDataStoreAnswer : childDatastoreAnswerList) {
            StoragePoolInfo childStoragePoolInfo = childDataStoreAnswer.getPoolInfo();
            StoragePoolVO dataStoreVO = _storagePoolDao.findPoolByUUID(childStoragePoolInfo.getUuid());
            if (dataStoreVO == null && childDataStoreAnswer.getPoolType().equalsIgnoreCase("NFS")) {
                List<StoragePoolVO> nfsStoragePools = _storagePoolDao.findPoolsByStorageType(StoragePoolType.NetworkFilesystem.toString());
                for (StoragePoolVO storagePool : nfsStoragePools) {
                    String storagePoolUUID = storagePool.getUuid();
                    if (childStoragePoolInfo.getName().equalsIgnoreCase(storagePoolUUID.replaceAll("-", ""))) {
                          dataStoreVO = storagePool;
                          break;
                    }
                }
            }
            if (dataStoreVO != null && !dataStoreVO.getStatus().equals(StoragePoolStatus.Up)) {
                String msg = String.format("Cannot synchronise datastore cluster %s because primary storage with id %s is not in Up state, " +
                        "current state is %s", datastoreClusterPool.getUuid(), dataStoreVO.getUuid(), dataStoreVO.getStatus().toString());
                throw new CloudRuntimeException(msg);
            }
        }
    }

    private StoragePoolVO createChildDatastoreVO(StoragePoolVO datastoreClusterPool, ModifyStoragePoolAnswer childDataStoreAnswer) {
        StoragePoolInfo childStoragePoolInfo = childDataStoreAnswer.getPoolInfo();
        List<String> storageTags = _storagePoolTagsDao.getStoragePoolTags(datastoreClusterPool.getId());

        StoragePoolVO dataStoreVO = new StoragePoolVO();
        dataStoreVO.setStorageProviderName(datastoreClusterPool.getStorageProviderName());
        dataStoreVO.setHostAddress(childStoragePoolInfo.getHost());
        dataStoreVO.setPoolType(Storage.StoragePoolType.PreSetup);
        dataStoreVO.setPath(childStoragePoolInfo.getHostPath());
        dataStoreVO.setPort(datastoreClusterPool.getPort());
        dataStoreVO.setName(childStoragePoolInfo.getName());
        dataStoreVO.setUuid(childStoragePoolInfo.getUuid());
        dataStoreVO.setDataCenterId(datastoreClusterPool.getDataCenterId());
        dataStoreVO.setPodId(datastoreClusterPool.getPodId());
        dataStoreVO.setClusterId(datastoreClusterPool.getClusterId());
        dataStoreVO.setStatus(StoragePoolStatus.Up);
        dataStoreVO.setUserInfo(datastoreClusterPool.getUserInfo());
        dataStoreVO.setManaged(datastoreClusterPool.isManaged());
        dataStoreVO.setCapacityIops(datastoreClusterPool.getCapacityIops());
        dataStoreVO.setCapacityBytes(childDataStoreAnswer.getPoolInfo().getCapacityBytes());
        dataStoreVO.setUsedBytes(childDataStoreAnswer.getPoolInfo().getCapacityBytes() - childDataStoreAnswer.getPoolInfo().getAvailableBytes());
        dataStoreVO.setHypervisor(datastoreClusterPool.getHypervisor());
        dataStoreVO.setScope(datastoreClusterPool.getScope());
        dataStoreVO.setParent(datastoreClusterPool.getId());

        Map<String, String> details = new HashMap<>();
        if(StringUtils.isNotEmpty(childDataStoreAnswer.getPoolType())) {
            details.put("pool_type", childDataStoreAnswer.getPoolType());
        }
        _storagePoolDao.persist(dataStoreVO, details, storageTags);
        return dataStoreVO;
    }

    private void handleRemoveChildStoragePoolFromDatastoreCluster(Set<String> childDatastoreUUIDs) {

        for (String childDatastoreUUID : childDatastoreUUIDs) {
            StoragePoolVO dataStoreVO = _storagePoolDao.findPoolByUUID(childDatastoreUUID);
            List<VolumeVO> allVolumes = volumeDao.findByPoolId(dataStoreVO.getId());
            allVolumes.removeIf(volumeVO -> volumeVO.getInstanceId() == null);
            allVolumes.removeIf(volumeVO -> volumeVO.getState() != Volume.State.Ready);
            for (VolumeVO volume : allVolumes) {
                VMInstanceVO vmInstance = _vmInstanceDao.findById(volume.getInstanceId());
                if (vmInstance == null) {
                    continue;
                }
                long volumeId = volume.getId();
                Long hostId = vmInstance.getHostId();
                if (hostId == null) {
                    hostId = vmInstance.getLastHostId();
                }
                HostVO hostVO = _hostDao.findById(hostId);

                // Prepare for the syncvolumepath command
                DataTO volTO = volFactory.getVolume(volume.getId()).getTO();
                DiskTO disk = new DiskTO(volTO, volume.getDeviceId(), volume.getPath(), volume.getVolumeType());
                Map<String, String> details = new HashMap<String, String>();
                details.put(DiskTO.PROTOCOL_TYPE, Storage.StoragePoolType.DatastoreCluster.toString());
                disk.setDetails(details);

                s_logger.debug(String.format("Attempting to process SyncVolumePathCommand for the volume %d on the host %d with state %s", volumeId, hostId, hostVO.getResourceState()));
                SyncVolumePathCommand cmd = new SyncVolumePathCommand(disk);
                final Answer answer = _agentMgr.easySend(hostId, cmd);
                // validate answer
                if (answer == null) {
                    throw new CloudRuntimeException("Unable to get an answer to the SyncVolumePath command for volume " + volumeId);
                }
                if (!answer.getResult()) {
                    throw new CloudRuntimeException("Unable to process SyncVolumePathCommand for the volume" + volumeId + " to the host " + hostId + " due to " + answer.getDetails());
                }
                assert (answer instanceof SyncVolumePathAnswer) : "Well, now why won't you actually return the SyncVolumePathAnswer when it's SyncVolumePathCommand? volume=" +
                        volume.getUuid() + "Host=" + hostId;

                // check for the changed details of volume and update database
                VolumeVO volumeVO = volumeDao.findById(volumeId);
                String datastoreName = answer.getContextParam("datastoreName");
                if (datastoreName != null) {
                    StoragePoolVO storagePoolVO = _storagePoolDao.findByUuid(datastoreName);
                    if (storagePoolVO != null) {
                        volumeVO.setPoolId(storagePoolVO.getId());
                    } else {
                        s_logger.warn(String.format("Unable to find datastore %s while updating the new datastore of the volume %d", datastoreName, volumeId));
                    }
                }

                String volumePath = answer.getContextParam("volumePath");
                if (volumePath != null) {
                    volumeVO.setPath(volumePath);
                }

                String chainInfo = answer.getContextParam("chainInfo");
                if (chainInfo != null) {
                    volumeVO.setChainInfo(chainInfo);
                }

                volumeDao.update(volumeVO.getId(), volumeVO);
            }
            dataStoreVO.setParent(0L);
            _storagePoolDao.update(dataStoreVO.getId(), dataStoreVO);
        }

    }

    private void updateStoragePoolHostVOAndBytes(StoragePool pool, long hostId, ModifyStoragePoolAnswer mspAnswer) {
        StoragePoolHostVO poolHost = _storagePoolHostDao.findByPoolHost(pool.getId(), hostId);
        if (poolHost == null) {
            poolHost = new StoragePoolHostVO(pool.getId(), hostId, mspAnswer.getPoolInfo().getLocalPath().replaceAll("//", "/"));
            _storagePoolHostDao.persist(poolHost);
        } else {
            poolHost.setLocalPath(mspAnswer.getPoolInfo().getLocalPath().replaceAll("//", "/"));
        }

        StoragePoolVO poolVO = _storagePoolDao.findById(pool.getId());
        poolVO.setUsedBytes(mspAnswer.getPoolInfo().getCapacityBytes() - mspAnswer.getPoolInfo().getAvailableBytes());
        poolVO.setCapacityBytes(mspAnswer.getPoolInfo().getCapacityBytes());

        _storagePoolDao.update(pool.getId(), poolVO);
    }

    protected class StorageGarbageCollector extends ManagedContextRunnable {

        public StorageGarbageCollector() {
        }

        @Override
        protected void runInContext() {
            try {
                s_logger.trace("Storage Garbage Collection Thread is running.");

                cleanupStorage(true);

            } catch (Exception e) {
                s_logger.error("Caught the following Exception", e);
            }
        }
    }

    @Override
    public void onManagementNodeJoined(List<? extends ManagementServerHost> nodeList, long selfNodeId) {
    }

    @Override
    public void onManagementNodeLeft(List<? extends ManagementServerHost> nodeList, long selfNodeId) {
        for (ManagementServerHost vo : nodeList) {
            if (vo.getMsid() == _serverId) {
                s_logger.info("Cleaning up storage maintenance jobs associated with Management server: " + vo.getMsid());
                List<Long> poolIds = _storagePoolWorkDao.searchForPoolIdsForPendingWorkJobs(vo.getMsid());
                if (poolIds.size() > 0) {
                    for (Long poolId : poolIds) {
                        StoragePoolVO pool = _storagePoolDao.findById(poolId);
                        // check if pool is in an inconsistent state
                        if (pool != null && (pool.getStatus().equals(StoragePoolStatus.ErrorInMaintenance) || pool.getStatus().equals(StoragePoolStatus.PrepareForMaintenance)
                                || pool.getStatus().equals(StoragePoolStatus.CancelMaintenance))) {
                            _storagePoolWorkDao.removePendingJobsOnMsRestart(vo.getMsid(), poolId);
                            pool.setStatus(StoragePoolStatus.ErrorInMaintenance);
                            _storagePoolDao.update(poolId, pool);
                        }

                    }
                }
            }
        }
    }

    @Override
    public void onManagementNodeIsolated() {
    }

    @Override
    public CapacityVO getSecondaryStorageUsedStats(Long hostId, Long zoneId) {
        SearchCriteria<HostVO> sc = _hostDao.createSearchCriteria();
        if (zoneId != null) {
            sc.addAnd("dataCenterId", SearchCriteria.Op.EQ, zoneId);
        }

        List<Long> hosts = new ArrayList<Long>();
        if (hostId != null) {
            hosts.add(hostId);
        } else {
            List<DataStore> stores = _dataStoreMgr.getImageStoresByScope(new ZoneScope(zoneId));
            if (stores != null) {
                for (DataStore store : stores) {
                    hosts.add(store.getId());
                }
            }
        }

        CapacityVO capacity = new CapacityVO(hostId, zoneId, null, null, 0, 0, Capacity.CAPACITY_TYPE_SECONDARY_STORAGE);
        for (Long id : hosts) {
            StorageStats stats = ApiDBUtils.getSecondaryStorageStatistics(id);
            if (stats == null) {
                continue;
            }
            capacity.setUsedCapacity(stats.getByteUsed() + capacity.getUsedCapacity());
            capacity.setTotalCapacity(stats.getCapacityBytes() + capacity.getTotalCapacity());
        }

        return capacity;
    }

    @Override
    public CapacityVO getStoragePoolUsedStats(Long poolId, Long clusterId, Long podId, Long zoneId) {
        SearchCriteria<StoragePoolVO> sc = _storagePoolDao.createSearchCriteria();
        List<StoragePoolVO> pools = new ArrayList<StoragePoolVO>();

        if (zoneId != null) {
            sc.addAnd("dataCenterId", SearchCriteria.Op.EQ, zoneId);
        }

        if (podId != null) {
            sc.addAnd("podId", SearchCriteria.Op.EQ, podId);
        }

        if (clusterId != null) {
            sc.addAnd("clusterId", SearchCriteria.Op.EQ, clusterId);
        }

        if (poolId != null) {
            sc.addAnd("hostOrPoolId", SearchCriteria.Op.EQ, poolId);
        }
        sc.addAnd("parent", SearchCriteria.Op.EQ, 0L);
        if (poolId != null) {
            pools.add(_storagePoolDao.findById(poolId));
        } else {
            pools = _storagePoolDao.search(sc, null);
        }

        CapacityVO capacity = new CapacityVO(poolId, zoneId, podId, clusterId, 0, 0, Capacity.CAPACITY_TYPE_STORAGE);
        for (StoragePoolVO PrimaryDataStoreVO : pools) {
            StorageStats stats = ApiDBUtils.getStoragePoolStatistics(PrimaryDataStoreVO.getId());
            if (stats == null) {
                continue;
            }
            capacity.setUsedCapacity(stats.getByteUsed() + capacity.getUsedCapacity());
            capacity.setTotalCapacity(stats.getCapacityBytes() + capacity.getTotalCapacity());
        }
        return capacity;
    }

    @Override
    public PrimaryDataStoreInfo getStoragePool(long id) {
        return (PrimaryDataStoreInfo)_dataStoreMgr.getDataStore(id, DataStoreRole.Primary);
    }

    @Override
    @DB
    public List<VMInstanceVO> listByStoragePool(long storagePoolId) {
        SearchCriteria<VMInstanceVO> sc = StoragePoolSearch.create();
        sc.setJoinParameters("vmVolume", "volumeType", Volume.Type.ROOT);
        sc.setJoinParameters("vmVolume", "poolId", storagePoolId);
        sc.setJoinParameters("vmVolume", "state", Volume.State.Ready);
        return _vmInstanceDao.search(sc, null);
    }

    @Override
    @DB
    public StoragePoolVO findLocalStorageOnHost(long hostId) {
        SearchCriteria<StoragePoolVO> sc = LocalStorageSearch.create();
        sc.setParameters("type", new Object[] {StoragePoolType.Filesystem, StoragePoolType.LVM});
        sc.setJoinParameters("poolHost", "hostId", hostId);
        List<StoragePoolVO> storagePools = _storagePoolDao.search(sc, null);
        if (!storagePools.isEmpty()) {
            return storagePools.get(0);
        } else {
            return null;
        }
    }

    @Override
    public Host findUpAndEnabledHostWithAccessToStoragePools(List<Long> poolIds) {
        List<Long> hostIds = _storagePoolHostDao.findHostsConnectedToPools(poolIds);
        if (hostIds.isEmpty()) {
            return null;
        }
        Collections.shuffle(hostIds);

        for (Long hostId : hostIds) {
            Host host = _hostDao.findById(hostId);
            if (canHostAccessStoragePools(host, poolIds)) {
                return host;
            }
        }

        return null;
    }

    private boolean canHostAccessStoragePools(Host host, List<Long> poolIds) {
        if (poolIds == null || poolIds.isEmpty()) {
            return false;
        }

        for (Long poolId : poolIds) {
            StoragePool pool = _storagePoolDao.findById(poolId);
            if (!canHostAccessStoragePool(host, pool)) {
                return false;
            }
        }

        return true;
    }

    @Override
    @DB
    public List<StoragePoolHostVO> findStoragePoolsConnectedToHost(long hostId) {
        return _storagePoolHostDao.listByHostId(hostId);
    }

    @Override
    public boolean canHostAccessStoragePool(Host host, StoragePool pool) {
        if (host == null || pool == null) {
            return false;
        }

        if (!pool.isManaged()) {
            return true;
        }

        DataStoreProvider storeProvider = _dataStoreProviderMgr.getDataStoreProvider(pool.getStorageProviderName());
        DataStoreDriver storeDriver = storeProvider.getDataStoreDriver();

        if (storeDriver instanceof PrimaryDataStoreDriver && ((PrimaryDataStoreDriver)storeDriver).canHostAccessStoragePool(host, pool)) {
            return true;
        }

        return false;
    }

    @Override
    @DB
    public Host getHost(long hostId) {
        return _hostDao.findById(hostId);
    }

    @Override
    public Host updateSecondaryStorage(long secStorageId, String newUrl) {
        HostVO secHost = _hostDao.findById(secStorageId);
        if (secHost == null) {
            throw new InvalidParameterValueException("Can not find out the secondary storage id: " + secStorageId);
        }

        if (secHost.getType() != Host.Type.SecondaryStorage) {
            throw new InvalidParameterValueException("host: " + secStorageId + " is not a secondary storage");
        }

        URI uri = null;
        try {
            uri = new URI(UriUtils.encodeURIComponent(newUrl));
            if (uri.getScheme() == null) {
                throw new InvalidParameterValueException("uri.scheme is null " + newUrl + ", add nfs:// (or cifs://) as a prefix");
            } else if (uri.getScheme().equalsIgnoreCase("nfs")) {
                if (uri.getHost() == null || uri.getHost().equalsIgnoreCase("") || uri.getPath() == null || uri.getPath().equalsIgnoreCase("")) {
                    throw new InvalidParameterValueException("Your host and/or path is wrong.  Make sure it's of the format nfs://hostname/path");
                }
            } else if (uri.getScheme().equalsIgnoreCase("cifs")) {
                // Don't validate against a URI encoded URI.
                URI cifsUri = new URI(newUrl);
                String warnMsg = UriUtils.getCifsUriParametersProblems(cifsUri);
                if (warnMsg != null) {
                    throw new InvalidParameterValueException(warnMsg);
                }
            }
        } catch (URISyntaxException e) {
            throw new InvalidParameterValueException(newUrl + " is not a valid uri");
        }

        String oldUrl = secHost.getStorageUrl();

        URI oldUri = null;
        try {
            oldUri = new URI(UriUtils.encodeURIComponent(oldUrl));
            if (!oldUri.getScheme().equalsIgnoreCase(uri.getScheme())) {
                throw new InvalidParameterValueException("can not change old scheme:" + oldUri.getScheme() + " to " + uri.getScheme());
            }
        } catch (URISyntaxException e) {
            s_logger.debug("Failed to get uri from " + oldUrl);
        }

        secHost.setStorageUrl(newUrl);
        secHost.setGuid(newUrl);
        secHost.setName(newUrl);
        _hostDao.update(secHost.getId(), secHost);
        return secHost;
    }

    @Override
    public HypervisorType getHypervisorTypeFromFormat(ImageFormat format) {

        if (format == null) {
            return HypervisorType.None;
        }

        if (format == ImageFormat.VHD) {
            return HypervisorType.XenServer;
        } else if (format == ImageFormat.OVA) {
            return HypervisorType.VMware;
        } else if (format == ImageFormat.QCOW2) {
            return HypervisorType.KVM;
        } else if (format == ImageFormat.RAW) {
            return HypervisorType.Ovm;
        } else if (format == ImageFormat.VHDX) {
            return HypervisorType.Hyperv;
        } else {
            return HypervisorType.None;
        }
    }

    private boolean checkUsagedSpace(StoragePool pool) {
        // Managed storage does not currently deal with accounting for physically used space (only provisioned space). Just return true if "pool" is managed.
        if (pool.isManaged() && !canPoolProvideStorageStats(pool)) {
            return true;
        }

        long totalSize = pool.getCapacityBytes();
        long usedSize = getUsedSize(pool);
        double usedPercentage = ((double)usedSize / (double)totalSize);
        double storageUsedThreshold = CapacityManager.StorageCapacityDisableThreshold.valueIn(pool.getDataCenterId());
        if (s_logger.isDebugEnabled()) {
            s_logger.debug("Checking pool " + pool.getId() + " for storage, totalSize: " + pool.getCapacityBytes() + ", usedBytes: " + pool.getUsedBytes() +
                    ", usedPct: " + usedPercentage + ", disable threshold: " + storageUsedThreshold);
        }
        if (usedPercentage >= storageUsedThreshold) {
            if (s_logger.isDebugEnabled()) {
                s_logger.debug("Insufficient space on pool: " + pool.getId() + " since its usage percentage: " + usedPercentage +
                        " has crossed the pool.storage.capacity.disablethreshold: " + storageUsedThreshold);
            }
            return false;
        }
        return true;
    }

    private long getUsedSize(StoragePool pool) {
        if (pool.getStorageProviderName().equalsIgnoreCase(DataStoreProvider.DEFAULT_PRIMARY) || canPoolProvideStorageStats(pool)) {
            return (pool.getUsedBytes());
        }

        StatsCollector sc = StatsCollector.getInstance();
        if (sc != null) {
            StorageStats stats = sc.getStoragePoolStats(pool.getId());
            if (stats == null) {
                stats = sc.getStorageStats(pool.getId());
            }
            if (stats != null) {
                return (stats.getByteUsed());
            }
        }

        return 0;
    }

    @Override
    public boolean storagePoolHasEnoughIops(List<Pair<Volume, DiskProfile>> requestedVolumes, StoragePool pool) {
        if (requestedVolumes == null || requestedVolumes.isEmpty() || pool == null) {
            s_logger.debug(String.format("Cannot check if storage [%s] has enough IOPS to allocate volumes [%s].", pool, requestedVolumes));
            return false;
        }

        // Only IOPS-guaranteed primary storage like SolidFire is using/setting IOPS.
        // This check returns true for storage that does not specify IOPS.
        if (pool.getCapacityIops() == null) {
            s_logger.info("Storage pool " + pool.getName() + " (" + pool.getId() + ") does not supply IOPS capacity, assuming enough capacity");

            return true;
        }

        StoragePoolVO storagePoolVo = _storagePoolDao.findById(pool.getId());
        long currentIops = _capacityMgr.getUsedIops(storagePoolVo);

        long requestedIops = 0;

        for (Pair<Volume, DiskProfile> volumeDiskProfilePair : requestedVolumes) {
            Volume requestedVolume = volumeDiskProfilePair.first();
            DiskProfile diskProfile = volumeDiskProfilePair.second();
            Long minIops = requestedVolume.getMinIops();
            if (requestedVolume.getDiskOfferingId() != diskProfile.getDiskOfferingId()) {
                minIops = diskProfile.getMinIops();
            }

            if (minIops != null && minIops > 0) {
                requestedIops += minIops;
            }
        }

        long futureIops = currentIops + requestedIops;
        boolean hasEnoughIops = futureIops <= pool.getCapacityIops();
        String hasCapacity = hasEnoughIops ? "has" : "does not have";
        s_logger.debug(String.format("Pool [%s] %s enough IOPS to allocate volumes [%s].", pool, hasCapacity, requestedVolumes));
        return hasEnoughIops;
    }

    @Override
    public boolean storagePoolHasEnoughSpace(List<Pair<Volume, DiskProfile>> volumeDiskProfilePairs, StoragePool pool) {
        return storagePoolHasEnoughSpace(volumeDiskProfilePairs, pool, null);
    }

    @Override
    public boolean storagePoolHasEnoughSpace(List<Pair<Volume, DiskProfile>> volumeDiskProfilesList, StoragePool pool, Long clusterId) {
        if (CollectionUtils.isEmpty(volumeDiskProfilesList)) {
            s_logger.debug(String.format("Cannot check if pool [%s] has enough space to allocate volumes because the volumes list is empty.", pool));
            return false;
        }

        if (!checkUsagedSpace(pool)) {
            s_logger.debug(String.format("Cannot allocate pool [%s] because there is not enough space in this pool.", pool));
            return false;
        }

        // allocated space includes templates
        if (s_logger.isDebugEnabled()) {
            s_logger.debug("Destination pool id: " + pool.getId());
        }
        // allocated space includes templates
        final StoragePoolVO poolVO = _storagePoolDao.findById(pool.getId());
        long allocatedSizeWithTemplate = _capacityMgr.getAllocatedPoolCapacity(poolVO, null);
        long totalAskingSize = 0;

        for (Pair<Volume, DiskProfile> volumeDiskProfilePair : volumeDiskProfilesList) {
            // refreshing the volume from the DB to get latest hv_ss_reserve (hypervisor snapshot reserve) field
            // I could have just assigned this to "volume", but decided to make a new variable for it so that it
            // might be clearer that this "volume" in "volumeDiskProfilesList" still might have an old value for hv_ss_reverse.
            Volume volume = volumeDiskProfilePair.first();
            DiskProfile diskProfile = volumeDiskProfilePair.second();
            VolumeVO volumeVO = volumeDao.findById(volume.getId());

            if (volumeVO.getHypervisorSnapshotReserve() == null) {
                // update the volume's hv_ss_reserve (hypervisor snapshot reserve) from a disk offering (used for managed storage)
                volService.updateHypervisorSnapshotReserveForVolume(getDiskOfferingVO(volumeVO), volumeVO.getId(), getHypervisorType(volumeVO));

                // hv_ss_reserve field might have been updated; refresh from DB to make use of it in getDataObjectSizeIncludingHypervisorSnapshotReserve
                volumeVO = volumeDao.findById(volume.getId());
            }

            // this if statement should resolve to true at most once per execution of the for loop its contained within (for a root disk that is
            // to leverage a template)
            if (volume.getTemplateId() != null) {
                VMTemplateVO tmpl = _templateDao.findByIdIncludingRemoved(volume.getTemplateId());

                if (tmpl != null && !ImageFormat.ISO.equals(tmpl.getFormat())) {
                    allocatedSizeWithTemplate = _capacityMgr.getAllocatedPoolCapacity(poolVO, tmpl);
                }
            }

            if (s_logger.isDebugEnabled()) {
                s_logger.debug("Pool ID for the volume with ID " + volumeVO.getId() + " is " + volumeVO.getPoolId());
            }

            // A ready-state volume is already allocated in a pool, so the asking size is zero for it.
            // In case the volume is moving across pools or is not ready yet, the asking size has to be computed.
            if ((volumeVO.getState() != Volume.State.Ready) || (volumeVO.getPoolId() != pool.getId())) {
                totalAskingSize += getDataObjectSizeIncludingHypervisorSnapshotReserve(volumeVO, diskProfile, poolVO);

                totalAskingSize += getAskingSizeForTemplateBasedOnClusterAndStoragePool(volumeVO.getTemplateId(), clusterId, poolVO);
            }
        }

        return checkPoolforSpace(pool, allocatedSizeWithTemplate, totalAskingSize);
    }

    @Override
    public boolean storagePoolHasEnoughSpaceForResize(StoragePool pool, long currentSize, long newSize) {
        if (!checkUsagedSpace(pool)) {
            return false;
        }
        if (s_logger.isDebugEnabled()) {
            s_logger.debug("Destination pool id: " + pool.getId());
        }
        long totalAskingSize = newSize - currentSize;

        if (totalAskingSize <= 0) {
            return true;
        } else {
            final StoragePoolVO poolVO = _storagePoolDao.findById(pool.getId());
            final long allocatedSizeWithTemplate = _capacityMgr.getAllocatedPoolCapacity(poolVO, null);
            return checkPoolforSpace(pool, allocatedSizeWithTemplate, totalAskingSize);
        }
    }

    @Override
    public boolean isStoragePoolCompliantWithStoragePolicy(List<Pair<Volume, DiskProfile>> volumes, StoragePool pool) throws StorageUnavailableException {
        if (CollectionUtils.isEmpty(volumes)) {
            return false;
        }
        List<Pair<Volume, Answer>> answers = new ArrayList<Pair<Volume, Answer>>();

        for (Pair<Volume, DiskProfile> volumeDiskProfilePair : volumes) {
            String storagePolicyId = null;
            Volume volume = volumeDiskProfilePair.first();
            DiskProfile diskProfile = volumeDiskProfilePair.second();
            if (volume.getVolumeType() == Type.ROOT) {
                Long vmId = volume.getInstanceId();
                if (vmId != null) {
                    VMInstanceVO vm = _vmInstanceDao.findByIdIncludingRemoved(vmId);
                    storagePolicyId = _serviceOfferingDetailsDao.getDetail(vm.getServiceOfferingId(), ApiConstants.STORAGE_POLICY);
                }
            } else {
                storagePolicyId = _diskOfferingDetailsDao.getDetail(diskProfile.getDiskOfferingId(), ApiConstants.STORAGE_POLICY);
            }
            if (StringUtils.isNotEmpty(storagePolicyId)) {
                VsphereStoragePolicyVO storagePolicyVO = _vsphereStoragePolicyDao.findById(Long.parseLong(storagePolicyId));
                List<Long> hostIds = getUpHostsInPool(pool.getId());
                Collections.shuffle(hostIds);

                if (hostIds == null || hostIds.isEmpty()) {
                    throw new StorageUnavailableException("Unable to send command to the pool " + pool.getName() + " due to there is no enabled hosts up in this cluster", pool.getId());
                }
                try {
                    StorageFilerTO storageFilerTO = new StorageFilerTO(pool);
                    CheckDataStoreStoragePolicyComplainceCommand cmd = new CheckDataStoreStoragePolicyComplainceCommand(storagePolicyVO.getPolicyId(), storageFilerTO);
                    long targetHostId = _hvGuruMgr.getGuruProcessedCommandTargetHost(hostIds.get(0), cmd);
                    Answer answer = _agentMgr.send(targetHostId, cmd);
                    answers.add(new Pair<>(volume, answer));
                } catch (AgentUnavailableException e) {
                    s_logger.debug("Unable to send storage pool command to " + pool + " via " + hostIds.get(0), e);
                    throw new StorageUnavailableException("Unable to send command to the pool ", pool.getId());
                } catch (OperationTimedoutException e) {
                    s_logger.debug("Failed to process storage pool command to " + pool + " via " + hostIds.get(0), e);
                    throw new StorageUnavailableException("Failed to process storage command to the pool ", pool.getId());
                }
            }
        }
        // check cummilative result for all volumes
        for (Pair<Volume, Answer> answer : answers) {
            if (!answer.second().getResult()) {
                s_logger.debug(String.format("Storage pool %s is not compliance with storage policy for volume %s", pool.getUuid(), answer.first().getName()));
                return false;
            }
        }
        return true;
    }

    private boolean checkPoolforSpace(StoragePool pool, long allocatedSizeWithTemplate, long totalAskingSize) {
        // allocated space includes templates
        StoragePoolVO poolVO = _storagePoolDao.findById(pool.getId());

        long totalOverProvCapacity;

        if (pool.getPoolType().supportsOverProvisioning()) {
            BigDecimal overProvFactor = getStorageOverProvisioningFactor(pool.getId());

            totalOverProvCapacity = overProvFactor.multiply(new BigDecimal(pool.getCapacityBytes())).longValue();

            s_logger.debug("Found storage pool " + pool.getName() + " of type " + pool.getPoolType().toString() + " with overprovisioning factor " + overProvFactor.toString());
            s_logger.debug("Total over provisioned capacity calculated is " + overProvFactor + " * " + toHumanReadableSize(pool.getCapacityBytes()));
        } else {
            totalOverProvCapacity = pool.getCapacityBytes();

            s_logger.debug("Found storage pool " + poolVO.getName() + " of type " + pool.getPoolType().toString());
        }

        s_logger.debug("Total capacity of the pool " + poolVO.getName() + " with ID " + pool.getId() + " is " + toHumanReadableSize(totalOverProvCapacity));

        double storageAllocatedThreshold = CapacityManager.StorageAllocatedCapacityDisableThreshold.valueIn(pool.getDataCenterId());

        if (s_logger.isDebugEnabled()) {
            s_logger.debug("Checking pool: " + pool.getId() + " for storage allocation , maxSize : " + toHumanReadableSize(totalOverProvCapacity) + ", totalAllocatedSize : " + toHumanReadableSize(allocatedSizeWithTemplate)
                    + ", askingSize : " + toHumanReadableSize(totalAskingSize) + ", allocated disable threshold: " + storageAllocatedThreshold);
        }

        double usedPercentage = (allocatedSizeWithTemplate + totalAskingSize) / (double)(totalOverProvCapacity);

        if (usedPercentage > storageAllocatedThreshold) {
            if (s_logger.isDebugEnabled()) {
                s_logger.debug("Insufficient un-allocated capacity on: " + pool.getId() + " for storage allocation since its allocated percentage: " + usedPercentage
                        + " has crossed the allocated pool.storage.allocated.capacity.disablethreshold: " + storageAllocatedThreshold + ", skipping this pool");
            }

            return false;
        }

        if (totalOverProvCapacity < (allocatedSizeWithTemplate + totalAskingSize)) {
            if (s_logger.isDebugEnabled()) {
                s_logger.debug("Insufficient un-allocated capacity on: " + pool.getId() + " for storage allocation, not enough storage, maxSize : " + toHumanReadableSize(totalOverProvCapacity)
                        + ", totalAllocatedSize : " + toHumanReadableSize(allocatedSizeWithTemplate) + ", askingSize : " + toHumanReadableSize(totalAskingSize));
            }

            return false;
        }

        return true;
    }

    /**
     * Storage plug-ins for managed storage can be designed in such a way as to store a template on the primary storage once and
     * make use of it via storage-side cloning.
     *
     * This method determines how many more bytes it will need for the template (if the template is already stored on the primary storage,
     * then the answer is 0).
     */
    private long getAskingSizeForTemplateBasedOnClusterAndStoragePool(Long templateId, Long clusterId, StoragePoolVO storagePoolVO) {
        if (templateId == null || clusterId == null || storagePoolVO == null || !storagePoolVO.isManaged()) {
            return 0;
        }

        VMTemplateVO tmpl = _templateDao.findByIdIncludingRemoved(templateId);

        if (tmpl == null || ImageFormat.ISO.equals(tmpl.getFormat())) {
            return 0;
        }

        HypervisorType hypervisorType = tmpl.getHypervisorType();

        // The getSupportsResigning method is applicable for XenServer as a UUID-resigning patch may or may not be installed on those hypervisor hosts.
        if (_clusterDao.getSupportsResigning(clusterId) || HypervisorType.VMware.equals(hypervisorType) || HypervisorType.KVM.equals(hypervisorType)) {
            return getBytesRequiredForTemplate(tmpl, storagePoolVO);
        }

        return 0;
    }

    private long getDataObjectSizeIncludingHypervisorSnapshotReserve(Volume volume, DiskProfile diskProfile, StoragePool pool) {
        DataStoreProvider storeProvider = _dataStoreProviderMgr.getDataStoreProvider(pool.getStorageProviderName());
        DataStoreDriver storeDriver = storeProvider.getDataStoreDriver();

        if (storeDriver instanceof PrimaryDataStoreDriver) {
            PrimaryDataStoreDriver primaryStoreDriver = (PrimaryDataStoreDriver)storeDriver;

            VolumeInfo volumeInfo = volFactory.getVolume(volume.getId());
            if (volume.getDiskOfferingId() != diskProfile.getDiskOfferingId()) {
                return diskProfile.getSize();
            }
            return primaryStoreDriver.getDataObjectSizeIncludingHypervisorSnapshotReserve(volumeInfo, pool);
        }

        return volume.getSize();
    }

    private DiskOfferingVO getDiskOfferingVO(Volume volume) {
        Long diskOfferingId = volume.getDiskOfferingId();

        return _diskOfferingDao.findById(diskOfferingId);
    }

    private HypervisorType getHypervisorType(Volume volume) {
        Long instanceId = volume.getInstanceId();

        VMInstanceVO vmInstance = _vmInstanceDao.findById(instanceId);

        if (vmInstance != null) {
            return vmInstance.getHypervisorType();
        }

        return null;
    }

    private long getBytesRequiredForTemplate(VMTemplateVO tmpl, StoragePool pool) {
        if (tmplFactory.isTemplateMarkedForDirectDownload(tmpl.getId())) {
            return tmpl.getSize();
        }

        DataStoreProvider storeProvider = _dataStoreProviderMgr.getDataStoreProvider(pool.getStorageProviderName());
        DataStoreDriver storeDriver = storeProvider.getDataStoreDriver();

        if (storeDriver instanceof PrimaryDataStoreDriver) {
            PrimaryDataStoreDriver primaryStoreDriver = (PrimaryDataStoreDriver)storeDriver;

            TemplateInfo templateInfo = tmplFactory.getReadyTemplateOnImageStore(tmpl.getId(), pool.getDataCenterId());

            return primaryStoreDriver.getBytesRequiredForTemplate(templateInfo, pool);
        }

        return tmpl.getSize();
    }

    @Override
    public boolean storagePoolCompatibleWithVolumePool(StoragePool pool, Volume volume) {
        if (pool == null || volume == null) {
            s_logger.debug(String.format("Cannot check if storage pool [%s] is compatible with volume [%s].", pool, volume));
            return false;
        }

        if (volume.getPoolId() == null) {
            s_logger.debug(String.format("Volume [%s] is not allocated to any pool. Cannot check compatibility with pool [%s].", volume, pool));
            return true;
        }

        StoragePool volumePool = _storagePoolDao.findById(volume.getPoolId());
        if (volumePool == null) {
            s_logger.debug(String.format("Pool [%s] used by volume [%s] does not exist. Cannot check compatibility.", pool, volume));
            return true;
        }

        if (volume.getState() == Volume.State.Ready) {
            if (volumePool.getPoolType() == Storage.StoragePoolType.PowerFlex && pool.getPoolType() != Storage.StoragePoolType.PowerFlex) {
                s_logger.debug(String.format("Pool [%s] with type [%s] does not match volume [%s] pool type [%s].", pool, pool.getPoolType(), volume, volumePool.getPoolType()));
                return false;
            } else if (volumePool.getPoolType() != Storage.StoragePoolType.PowerFlex && pool.getPoolType() == Storage.StoragePoolType.PowerFlex) {
                s_logger.debug(String.format("Pool [%s] with type [%s] does not match volume [%s] pool type [%s].", pool, pool.getPoolType(), volume, volumePool.getPoolType()));
                return false;
            }
        } else {
            s_logger.debug(String.format("Cannot check compatibility of pool [%s] because volume [%s] is not in [%s] state.", pool, volume, Volume.State.Ready));
            return false;
        }
        s_logger.debug(String.format("Pool [%s] is compatible with volume [%s].", pool, volume));
        return true;
    }

    @Override
    public void createCapacityEntry(long poolId) {
        StoragePoolVO storage = _storagePoolDao.findById(poolId);
        createCapacityEntry(storage, Capacity.CAPACITY_TYPE_STORAGE_ALLOCATED, 0);
    }

    @Override
    public synchronized boolean registerHostListener(String providerName, HypervisorHostListener listener) {
        hostListeners.put(providerName, listener);
        return true;
    }

    @Override
    public Answer sendToPool(long poolId, Command cmd) throws StorageUnavailableException {
        return null;
    }

    @Override
    public Answer[] sendToPool(long poolId, Commands cmd) throws StorageUnavailableException {
        return null;
    }

    @Override
    public String getName() {
        return null;
    }

    private String getValidTemplateName(Long zoneId, HypervisorType hType) {
        String templateName = null;
        switch (hType) {
            case XenServer:
                templateName = VirtualNetworkApplianceManager.RouterTemplateXen.valueIn(zoneId);
                break;
            case KVM:
                templateName = VirtualNetworkApplianceManager.RouterTemplateKvm.valueIn(zoneId);
                break;
            case VMware:
                templateName = VirtualNetworkApplianceManager.RouterTemplateVmware.valueIn(zoneId);
                break;
            case Hyperv:
                templateName = VirtualNetworkApplianceManager.RouterTemplateHyperV.valueIn(zoneId);
                break;
            case LXC:
                templateName = VirtualNetworkApplianceManager.RouterTemplateLxc.valueIn(zoneId);
                break;
            default:
                break;
        }
        return templateName;
    }
    @Override
    public ImageStore discoverImageStore(String name, String url, String providerName, Long zoneId, Map details) throws IllegalArgumentException, DiscoveryException, InvalidParameterValueException {
        DataStoreProvider storeProvider = _dataStoreProviderMgr.getDataStoreProvider(providerName);

        if (storeProvider == null) {
            storeProvider = _dataStoreProviderMgr.getDefaultImageDataStoreProvider();
            if (storeProvider == null) {
                throw new InvalidParameterValueException("can't find image store provider: " + providerName);
            }
            providerName = storeProvider.getName(); // ignored passed provider name and use default image store provider name
        }

        ScopeType scopeType = ScopeType.ZONE;
        if (zoneId == null) {
            scopeType = ScopeType.REGION;
        }

        if (name == null) {
            name = url;
        }

        ImageStoreVO imageStore = _imageStoreDao.findByName(name);
        if (imageStore != null) {
            throw new InvalidParameterValueException("The image store with name " + name + " already exists, try creating with another name");
        }

        // check if scope is supported by store provider
        if (!((ImageStoreProvider)storeProvider).isScopeSupported(scopeType)) {
            throw new InvalidParameterValueException("Image store provider " + providerName + " does not support scope " + scopeType);
        }

        // check if we have already image stores from other different providers,
        // we currently are not supporting image stores from different
        // providers co-existing
        List<ImageStoreVO> imageStores = _imageStoreDao.listImageStores();
        for (ImageStoreVO store : imageStores) {
            if (!store.getProviderName().equalsIgnoreCase(providerName)) {
                throw new InvalidParameterValueException("You can only add new image stores from the same provider " + store.getProviderName() + " already added");
            }
        }

        if (zoneId != null) {
            // Check if the zone exists in the system
            DataCenterVO zone = _dcDao.findById(zoneId);
            if (zone == null) {
                throw new InvalidParameterValueException("Can't find zone by id " + zoneId);
            }

            Account account = CallContext.current().getCallingAccount();
            if (Grouping.AllocationState.Disabled == zone.getAllocationState() && !_accountMgr.isRootAdmin(account.getId())) {
                PermissionDeniedException ex = new PermissionDeniedException("Cannot perform this operation, Zone with specified id is currently disabled");
                ex.addProxyObject(zone.getUuid(), "dcId");
                throw ex;
            }
        }

        Map<String, Object> params = new HashMap<>();
        params.put("zoneId", zoneId);
        params.put("url", url);
        params.put("name", name);
        params.put("details", details);
        params.put("scope", scopeType);
        params.put("providerName", storeProvider.getName());
        params.put("role", DataStoreRole.Image);

        DataStoreLifeCycle lifeCycle = storeProvider.getDataStoreLifeCycle();

        DataStore store;
        try {
            store = lifeCycle.initialize(params);
        } catch (Exception e) {
            if (s_logger.isDebugEnabled()) {
                s_logger.debug("Failed to add data store: " + e.getMessage(), e);
            }
            throw new CloudRuntimeException("Failed to add data store: " + e.getMessage(), e);
        }

        if (((ImageStoreProvider)storeProvider).needDownloadSysTemplate()) {
            // trigger system vm template download
            _imageSrv.downloadBootstrapSysTemplate(store);
        } else {
            // populate template_store_ref table
            _imageSrv.addSystemVMTemplatesToSecondary(store);
            _imageSrv.handleTemplateSync(store);
            registerSystemVmTemplateOnFirstNfsStore(zoneId, providerName, url, store);
        }

        // associate builtin template with zones associated with this image store
        associateCrosszoneTemplatesToZone(zoneId);

        // duplicate cache store records to region wide storage
        if (scopeType == ScopeType.REGION) {
            duplicateCacheStoreRecordsToRegionStore(store.getId());
        }

        return (ImageStore)_dataStoreMgr.getDataStore(store.getId(), DataStoreRole.Image);
    }

    private void registerSystemVmTemplateOnFirstNfsStore(Long zoneId, String providerName, String url, DataStore store) {
        if (DataStoreProvider.NFS_IMAGE.equals(providerName) && zoneId != null) {
            Transaction.execute(new TransactionCallbackNoReturn() {
                @Override
                public void doInTransactionWithoutResult(final TransactionStatus status) {
                    List<ImageStoreVO> stores = _imageStoreDao.listAllStoresInZone(zoneId, providerName, DataStoreRole.Image);
                    stores = stores.stream().filter(str -> str.getId() != store.getId()).collect(Collectors.toList());
                    // Check if it's the only/first store in the zone
                    if (stores.size() == 0) {
                        List<HypervisorType> hypervisorTypes = _clusterDao.getAvailableHypervisorInZone(zoneId);
                        Set<HypervisorType> hypSet = new HashSet<HypervisorType>(hypervisorTypes);
                        TransactionLegacy txn = TransactionLegacy.open("AutomaticTemplateRegister");
                        SystemVmTemplateRegistration systemVmTemplateRegistration = new SystemVmTemplateRegistration();
                        String filePath = null;
                        try {
                            filePath = Files.createTempDirectory(SystemVmTemplateRegistration.TEMPORARY_SECONDARY_STORE).toString();
                            if (filePath == null) {
                                throw new CloudRuntimeException("Failed to create temporary file path to mount the store");
                            }
                            Pair<String, Long> storeUrlAndId = new Pair<>(url, store.getId());
                            for (HypervisorType hypervisorType : hypSet) {
                                try {
                                    if (HypervisorType.Simulator == hypervisorType) {
                                        continue;
                                    }
                                    String templateName = getValidTemplateName(zoneId, hypervisorType);
                                    Pair<Hypervisor.HypervisorType, String> hypervisorAndTemplateName =
                                            new Pair<>(hypervisorType, templateName);
                                    Long templateId = systemVmTemplateRegistration.getRegisteredTemplateId(hypervisorAndTemplateName);
                                    VMTemplateVO vmTemplateVO = null;
                                    TemplateDataStoreVO templateVO = null;
                                    if (templateId != null) {
                                        vmTemplateVO = _templateDao.findById(templateId);
                                        templateVO = _templateStoreDao.findByTemplate(templateId, DataStoreRole.Image);
                                        if (templateVO != null) {
                                            try {
                                                if (SystemVmTemplateRegistration.validateIfSeeded(url, templateVO.getInstallPath())) {
                                                    continue;
                                                }
                                            } catch (Exception e) {
                                                s_logger.error("Failed to validated if template is seeded", e);
                                            }
                                        }
                                    }
                                    SystemVmTemplateRegistration.mountStore(storeUrlAndId.first(), filePath);
                                    if (templateVO != null && vmTemplateVO != null) {
                                        systemVmTemplateRegistration.registerTemplate(hypervisorAndTemplateName, storeUrlAndId, vmTemplateVO, templateVO, filePath);
                                    } else {
                                        systemVmTemplateRegistration.registerTemplate(hypervisorAndTemplateName, storeUrlAndId, filePath);
                                    }
                                } catch (CloudRuntimeException e) {
                                    SystemVmTemplateRegistration.unmountStore(filePath);
                                    s_logger.error(String.format("Failed to register systemVM template for hypervisor: %s", hypervisorType.name()), e);
                                }
                            }
                        } catch (Exception e) {
                            s_logger.error("Failed to register systemVM template(s)");
                        } finally {
                            SystemVmTemplateRegistration.unmountStore(filePath);
                            txn.close();
                        }
                    }
                }
            });
        }
    }
    @Override
    public ImageStore migrateToObjectStore(String name, String url, String providerName, Map<String, String> details) throws DiscoveryException, InvalidParameterValueException {
        // check if current cloud is ready to migrate, we only support cloud with only NFS secondary storages
        List<ImageStoreVO> imgStores = _imageStoreDao.listImageStores();
        List<ImageStoreVO> nfsStores = new ArrayList<ImageStoreVO>();
        if (imgStores != null && imgStores.size() > 0) {
            for (ImageStoreVO store : imgStores) {
                if (!store.getProviderName().equals(DataStoreProvider.NFS_IMAGE)) {
                    throw new InvalidParameterValueException("We only support migrate NFS secondary storage to use object store!");
                } else {
                    nfsStores.add(store);
                }
            }
        }
        // convert all NFS secondary storage to staging store
        if (nfsStores != null && nfsStores.size() > 0) {
            for (ImageStoreVO store : nfsStores) {
                long storeId = store.getId();

                _accountMgr.checkAccessAndSpecifyAuthority(CallContext.current().getCallingAccount(), store.getDataCenterId());

                DataStoreProvider provider = _dataStoreProviderMgr.getDataStoreProvider(store.getProviderName());
                DataStoreLifeCycle lifeCycle = provider.getDataStoreLifeCycle();
                DataStore secStore = _dataStoreMgr.getDataStore(storeId, DataStoreRole.Image);
                lifeCycle.migrateToObjectStore(secStore);
                // update store_role in template_store_ref and snapshot_store_ref to ImageCache
                _templateStoreDao.updateStoreRoleToCachce(storeId);
                _snapshotStoreDao.updateStoreRoleToCache(storeId);
            }
        }
        // add object store
        return discoverImageStore(name, url, providerName, null, details);
    }

    @Override
    public ImageStore updateImageStoreStatus(Long id, Boolean readonly) {
        // Input validation
        ImageStoreVO imageStoreVO = _imageStoreDao.findById(id);
        if (imageStoreVO == null) {
            throw new IllegalArgumentException("Unable to find image store with ID: " + id);
        }
        imageStoreVO.setReadonly(readonly);
        _imageStoreDao.update(id, imageStoreVO);
        return imageStoreVO;
    }

    /**
     * @param poolId - Storage pool id for pool to update.
     * @param failOnChecks - If true, throw an error if pool type and state checks fail.
     */
    @Override
    public void updateStorageCapabilities(Long poolId, boolean failOnChecks) {
        StoragePoolVO pool = _storagePoolDao.findById(poolId);

        if (pool == null) {
            throw new CloudRuntimeException("Primary storage not found for id: " + poolId);
        }

        // Only checking NFS for now - required for disk provisioning type support for vmware.
        if (pool.getPoolType() != StoragePoolType.NetworkFilesystem) {
            if (failOnChecks) {
                throw new CloudRuntimeException("Storage capabilities update only supported on NFS storage mounted.");
            }
            return;
        }

        if (pool.getStatus() != StoragePoolStatus.Initialized && pool.getStatus() != StoragePoolStatus.Up) {
            if (failOnChecks){
                throw new CloudRuntimeException("Primary storage is not in the right state to update capabilities");
            }
            return;
        }

        HypervisorType hypervisor = pool.getHypervisor();

        if (hypervisor == null){
            if (pool.getClusterId() != null) {
                ClusterVO cluster = _clusterDao.findById(pool.getClusterId());
                hypervisor = cluster.getHypervisorType();
            }
        }

        if (!HypervisorType.VMware.equals(hypervisor)) {
            if (failOnChecks) {
                throw new CloudRuntimeException("Storage capabilities update only supported on VMWare.");
            }
            return;
        }

        // find the host
        List<Long> poolIds = new ArrayList<Long>();
        poolIds.add(pool.getId());
        List<Long> hosts = _storagePoolHostDao.findHostsConnectedToPools(poolIds);
        if (hosts.size() > 0) {
            GetStoragePoolCapabilitiesCommand cmd = new GetStoragePoolCapabilitiesCommand();
            cmd.setPool(new StorageFilerTO(pool));
            GetStoragePoolCapabilitiesAnswer answer = (GetStoragePoolCapabilitiesAnswer) _agentMgr.easySend(hosts.get(0), cmd);
            if (answer.getPoolDetails() != null && answer.getPoolDetails().containsKey(Storage.Capability.HARDWARE_ACCELERATION.toString())) {
                StoragePoolDetailVO hardwareAccelerationSupported = _storagePoolDetailsDao.findDetail(pool.getId(), Storage.Capability.HARDWARE_ACCELERATION.toString());
                if (hardwareAccelerationSupported == null) {
                    StoragePoolDetailVO storagePoolDetailVO = new StoragePoolDetailVO(pool.getId(), Storage.Capability.HARDWARE_ACCELERATION.toString(), answer.getPoolDetails().get(Storage.Capability.HARDWARE_ACCELERATION.toString()), false);
                    _storagePoolDetailsDao.persist(storagePoolDetailVO);
                } else {
                    hardwareAccelerationSupported.setValue(answer.getPoolDetails().get(Storage.Capability.HARDWARE_ACCELERATION.toString()));
                    _storagePoolDetailsDao.update(hardwareAccelerationSupported.getId(), hardwareAccelerationSupported);
                }
            } else {
                if (answer != null && !answer.getResult()) {
                    s_logger.error("Failed to update storage pool capabilities: " + answer.getDetails());
                    if (failOnChecks) {
                        throw new CloudRuntimeException(answer.getDetails());
                    }
                }
            }
        }
    }

    private void duplicateCacheStoreRecordsToRegionStore(long storeId) {
        _templateStoreDao.duplicateCacheRecordsOnRegionStore(storeId);
        _snapshotStoreDao.duplicateCacheRecordsOnRegionStore(storeId);
        _volumeStoreDao.duplicateCacheRecordsOnRegionStore(storeId);
    }

    private void associateCrosszoneTemplatesToZone(Long zoneId) {
        VMTemplateZoneVO tmpltZone;

        List<VMTemplateVO> allTemplates = _vmTemplateDao.listAll();
        List<Long> dcIds = new ArrayList<Long>();
        if (zoneId != null) {
            dcIds.add(zoneId);
        } else {
            List<DataCenterVO> dcs = _dcDao.listAll();
            if (dcs != null) {
                for (DataCenterVO dc : dcs) {
                    dcIds.add(dc.getId());
                }
            }
        }

        for (VMTemplateVO vt : allTemplates) {
            if (vt.isCrossZones()) {
                for (Long dcId : dcIds) {
                    tmpltZone = _vmTemplateZoneDao.findByZoneTemplate(dcId, vt.getId());
                    if (tmpltZone == null) {
                        VMTemplateZoneVO vmTemplateZone = new VMTemplateZoneVO(dcId, vt.getId(), new Date());
                        _vmTemplateZoneDao.persist(vmTemplateZone);
                    }
                }
            }
        }
    }

    @Override
    public boolean deleteImageStore(DeleteImageStoreCmd cmd) {
        final long storeId = cmd.getId();
        // Verify that image store exists
        ImageStoreVO store = _imageStoreDao.findById(storeId);
        if (store == null) {
            throw new InvalidParameterValueException("Image store with id " + storeId + " doesn't exist");
        }
        _accountMgr.checkAccessAndSpecifyAuthority(CallContext.current().getCallingAccount(), store.getDataCenterId());

        // Verify that there are no live snapshot, template, volume on the image
        // store to be deleted
        List<SnapshotDataStoreVO> snapshots = _snapshotStoreDao.listByStoreId(storeId, DataStoreRole.Image);
        if (snapshots != null && snapshots.size() > 0) {
            throw new InvalidParameterValueException("Cannot delete image store with active snapshots backup!");
        }
        List<VolumeDataStoreVO> volumes = _volumeStoreDao.listByStoreId(storeId);
        if (volumes != null && volumes.size() > 0) {
            throw new InvalidParameterValueException("Cannot delete image store with active volumes backup!");
        }

        // search if there are user templates stored on this image store, excluding system, builtin templates
        List<TemplateJoinVO> templates = _templateViewDao.listActiveTemplates(storeId);
        if (templates != null && templates.size() > 0) {
            throw new InvalidParameterValueException("Cannot delete image store with active templates backup!");
        }

        // ready to delete
        Transaction.execute(new TransactionCallbackNoReturn() {
            @Override
            public void doInTransactionWithoutResult(TransactionStatus status) {
                // first delete from image_store_details table, we need to do that since
                // we are not actually deleting record from main
                // image_data_store table, so delete cascade will not work
                _imageStoreDetailsDao.deleteDetails(storeId);
                _snapshotStoreDao.deletePrimaryRecordsForStore(storeId, DataStoreRole.Image);
                _volumeStoreDao.deletePrimaryRecordsForStore(storeId);
                _templateStoreDao.deletePrimaryRecordsForStore(storeId);
                annotationDao.removeByEntityType(AnnotationService.EntityType.SECONDARY_STORAGE.name(), store.getUuid());
                _imageStoreDao.remove(storeId);
            }
        });

        return true;
    }

    @Override
    public ImageStore createSecondaryStagingStore(CreateSecondaryStagingStoreCmd cmd) {
        String providerName = cmd.getProviderName();
        DataStoreProvider storeProvider = _dataStoreProviderMgr.getDataStoreProvider(providerName);

        if (storeProvider == null) {
            storeProvider = _dataStoreProviderMgr.getDefaultCacheDataStoreProvider();
            if (storeProvider == null) {
                throw new InvalidParameterValueException("can't find cache store provider: " + providerName);
            }
        }

        Long dcId = cmd.getZoneId();

        ScopeType scopeType = null;
        String scope = cmd.getScope();
        if (scope != null) {
            try {
                scopeType = Enum.valueOf(ScopeType.class, scope.toUpperCase());

            } catch (Exception e) {
                throw new InvalidParameterValueException("invalid scope for cache store " + scope);
            }

            if (scopeType != ScopeType.ZONE) {
                throw new InvalidParameterValueException("Only zone wide cache storage is supported");
            }
        }

        if (scopeType == ScopeType.ZONE && dcId == null) {
            throw new InvalidParameterValueException("zone id can't be null, if scope is zone");
        }

        // Check if the zone exists in the system
        DataCenterVO zone = _dcDao.findById(dcId);
        if (zone == null) {
            throw new InvalidParameterValueException("Can't find zone by id " + dcId);
        }

        Account account = CallContext.current().getCallingAccount();
        if (Grouping.AllocationState.Disabled == zone.getAllocationState() && !_accountMgr.isRootAdmin(account.getId())) {
            PermissionDeniedException ex = new PermissionDeniedException("Cannot perform this operation, Zone with specified id is currently disabled");
            ex.addProxyObject(zone.getUuid(), "dcId");
            throw ex;
        }

        Map<String, Object> params = new HashMap<String, Object>();
        params.put("zoneId", dcId);
        params.put("url", cmd.getUrl());
        params.put("name", cmd.getUrl());
        params.put("details", cmd.getDetails());
        params.put("scope", scopeType);
        params.put("providerName", storeProvider.getName());
        params.put("role", DataStoreRole.ImageCache);

        DataStoreLifeCycle lifeCycle = storeProvider.getDataStoreLifeCycle();
        DataStore store = null;
        try {
            store = lifeCycle.initialize(params);
        } catch (Exception e) {
            s_logger.debug("Failed to add data store: " + e.getMessage(), e);
            throw new CloudRuntimeException("Failed to add data store: " + e.getMessage(), e);
        }

        return (ImageStore)_dataStoreMgr.getDataStore(store.getId(), DataStoreRole.ImageCache);
    }

    @Override
    public boolean deleteSecondaryStagingStore(DeleteSecondaryStagingStoreCmd cmd) {
        final long storeId = cmd.getId();
        // Verify that cache store exists
        ImageStoreVO store = _imageStoreDao.findById(storeId);
        if (store == null) {
            throw new InvalidParameterValueException("Cache store with id " + storeId + " doesn't exist");
        }
        _accountMgr.checkAccessAndSpecifyAuthority(CallContext.current().getCallingAccount(), store.getDataCenterId());

        // Verify that there are no live snapshot, template, volume on the cache
        // store that is currently referenced
        List<SnapshotDataStoreVO> snapshots = _snapshotStoreDao.listActiveOnCache(storeId);
        if (snapshots != null && snapshots.size() > 0) {
            throw new InvalidParameterValueException("Cannot delete cache store with staging snapshots currently in use!");
        }
        List<VolumeDataStoreVO> volumes = _volumeStoreDao.listActiveOnCache(storeId);
        if (volumes != null && volumes.size() > 0) {
            throw new InvalidParameterValueException("Cannot delete cache store with staging volumes currently in use!");
        }

        List<TemplateDataStoreVO> templates = _templateStoreDao.listActiveOnCache(storeId);
        if (templates != null && templates.size() > 0) {
            throw new InvalidParameterValueException("Cannot delete cache store with staging templates currently in use!");
        }

        // ready to delete
        Transaction.execute(new TransactionCallbackNoReturn() {
            @Override
            public void doInTransactionWithoutResult(TransactionStatus status) {
                // first delete from image_store_details table, we need to do that since
                // we are not actually deleting record from main
                // image_data_store table, so delete cascade will not work
                _imageStoreDetailsDao.deleteDetails(storeId);
                _snapshotStoreDao.deletePrimaryRecordsForStore(storeId, DataStoreRole.ImageCache);
                _volumeStoreDao.deletePrimaryRecordsForStore(storeId);
                _templateStoreDao.deletePrimaryRecordsForStore(storeId);
                _imageStoreDao.remove(storeId);
            }
        });

        return true;
    }

    protected class DownloadURLGarbageCollector implements Runnable {

        public DownloadURLGarbageCollector() {
        }

        @Override
        public void run() {
            try {
                s_logger.trace("Download URL Garbage Collection Thread is running.");

                cleanupDownloadUrls();

            } catch (Exception e) {
                s_logger.error("Caught the following Exception", e);
            }
        }
    }

    @Override
    public void cleanupDownloadUrls() {

        // Cleanup expired volume URLs
        List<VolumeDataStoreVO> volumesOnImageStoreList = _volumeStoreDao.listVolumeDownloadUrls();
        HashSet<Long> expiredVolumeIds = new HashSet<Long>();
        HashSet<Long> activeVolumeIds = new HashSet<Long>();
        for (VolumeDataStoreVO volumeOnImageStore : volumesOnImageStoreList) {

            long volumeId = volumeOnImageStore.getVolumeId();
            try {
                long downloadUrlCurrentAgeInSecs = DateUtil.getTimeDifference(DateUtil.now(), volumeOnImageStore.getExtractUrlCreated());
                if (downloadUrlCurrentAgeInSecs < _downloadUrlExpirationInterval) {  // URL hasnt expired yet
                    activeVolumeIds.add(volumeId);
                    continue;
                }
                expiredVolumeIds.add(volumeId);
                s_logger.debug("Removing download url " + volumeOnImageStore.getExtractUrl() + " for volume id " + volumeId);

                // Remove it from image store
                ImageStoreEntity secStore = (ImageStoreEntity)_dataStoreMgr.getDataStore(volumeOnImageStore.getDataStoreId(), DataStoreRole.Image);
                secStore.deleteExtractUrl(volumeOnImageStore.getInstallPath(), volumeOnImageStore.getExtractUrl(), Upload.Type.VOLUME);

                // Now expunge it from DB since this entry was created only for download purpose
                _volumeStoreDao.expunge(volumeOnImageStore.getId());
            } catch (Throwable th) {
                s_logger.warn("Caught exception while deleting download url " + volumeOnImageStore.getExtractUrl() + " for volume id " + volumeOnImageStore.getVolumeId(), th);
            }
        }
        for (Long volumeId : expiredVolumeIds) {
            if (activeVolumeIds.contains(volumeId)) {
                continue;
            }
            Volume volume = volumeDao.findById(volumeId);
            if (volume != null && volume.getState() == Volume.State.Expunged) {
                volumeDao.remove(volumeId);
            }
        }

        // Cleanup expired template URLs
        List<TemplateDataStoreVO> templatesOnImageStoreList = _templateStoreDao.listTemplateDownloadUrls();
        for (TemplateDataStoreVO templateOnImageStore : templatesOnImageStoreList) {

            try {
                long downloadUrlCurrentAgeInSecs = DateUtil.getTimeDifference(DateUtil.now(), templateOnImageStore.getExtractUrlCreated());
                if (downloadUrlCurrentAgeInSecs < _downloadUrlExpirationInterval) {  // URL hasnt expired yet
                    continue;
                }

                s_logger.debug("Removing download url " + templateOnImageStore.getExtractUrl() + " for template id " + templateOnImageStore.getTemplateId());

                // Remove it from image store
                ImageStoreEntity secStore = (ImageStoreEntity)_dataStoreMgr.getDataStore(templateOnImageStore.getDataStoreId(), DataStoreRole.Image);
                secStore.deleteExtractUrl(templateOnImageStore.getInstallPath(), templateOnImageStore.getExtractUrl(), Upload.Type.TEMPLATE);

                // Now remove download details from DB.
                templateOnImageStore.setExtractUrl(null);
                templateOnImageStore.setExtractUrlCreated(null);
                _templateStoreDao.update(templateOnImageStore.getId(), templateOnImageStore);
            } catch (Throwable th) {
                s_logger.warn("caught exception while deleting download url " + templateOnImageStore.getExtractUrl() + " for template id " + templateOnImageStore.getTemplateId(), th);
            }
        }
    }

    // get bytesReadRate from service_offering, disk_offering and vm.disk.throttling.bytes_read_rate
    @Override
    public Long getDiskBytesReadRate(final ServiceOffering offering, final DiskOffering diskOffering) {
        if ((diskOffering != null) && (diskOffering.getBytesReadRate() != null) && (diskOffering.getBytesReadRate() > 0)) {
            return diskOffering.getBytesReadRate();
        } else if ((diskOffering != null) && (diskOffering.getBytesReadRate() != null) && (diskOffering.getBytesReadRate() > 0)) {
            return diskOffering.getBytesReadRate();
        } else {
            Long bytesReadRate = Long.parseLong(_configDao.getValue(Config.VmDiskThrottlingBytesReadRate.key()));
            if ((bytesReadRate > 0) && ((offering == null) || (!offering.isSystemUse()))) {
                return bytesReadRate;
            }
        }
        return 0L;
    }

    // get bytesWriteRate from service_offering, disk_offering and vm.disk.throttling.bytes_write_rate
    @Override
    public Long getDiskBytesWriteRate(final ServiceOffering offering, final DiskOffering diskOffering) {
        if ((diskOffering != null) && (diskOffering.getBytesWriteRate() != null) && (diskOffering.getBytesWriteRate() > 0)) {
            return diskOffering.getBytesWriteRate();
        } else {
            Long bytesWriteRate = Long.parseLong(_configDao.getValue(Config.VmDiskThrottlingBytesWriteRate.key()));
            if ((bytesWriteRate > 0) && ((offering == null) || (!offering.isSystemUse()))) {
                return bytesWriteRate;
            }
        }
        return 0L;
    }

    // get iopsReadRate from service_offering, disk_offering and vm.disk.throttling.iops_read_rate
    @Override
    public Long getDiskIopsReadRate(final ServiceOffering offering, final DiskOffering diskOffering) {
        if ((diskOffering != null) && (diskOffering.getIopsReadRate() != null) && (diskOffering.getIopsReadRate() > 0)) {
            return diskOffering.getIopsReadRate();
        } else {
            Long iopsReadRate = Long.parseLong(_configDao.getValue(Config.VmDiskThrottlingIopsReadRate.key()));
            if ((iopsReadRate > 0) && ((offering == null) || (!offering.isSystemUse()))) {
                return iopsReadRate;
            }
        }
        return 0L;
    }

    // get iopsWriteRate from service_offering, disk_offering and vm.disk.throttling.iops_write_rate
    @Override
    public Long getDiskIopsWriteRate(final ServiceOffering offering, final DiskOffering diskOffering) {
        if ((diskOffering != null) && (diskOffering.getIopsWriteRate() != null) && (diskOffering.getIopsWriteRate() > 0)) {
            return diskOffering.getIopsWriteRate();
        } else {
            Long iopsWriteRate = Long.parseLong(_configDao.getValue(Config.VmDiskThrottlingIopsWriteRate.key()));
            if ((iopsWriteRate > 0) && ((offering == null) || (!offering.isSystemUse()))) {
                return iopsWriteRate;
            }
        }
        return 0L;
    }

    @Override
    public String getConfigComponentName() {
        return StorageManager.class.getSimpleName();
    }

    @Override
    public ConfigKey<?>[] getConfigKeys() {
        return new ConfigKey<?>[]{
                StorageCleanupInterval,
                StorageCleanupDelay,
                StorageCleanupEnabled,
                TemplateCleanupEnabled,
                KvmStorageOfflineMigrationWait,
                KvmStorageOnlineMigrationWait,
                KvmAutoConvergence,
                MaxNumberOfManagedClusteredFileSystems,
                STORAGE_POOL_DISK_WAIT,
                STORAGE_POOL_CLIENT_TIMEOUT,
                STORAGE_POOL_CLIENT_MAX_CONNECTIONS,
                STORAGE_POOL_IO_POLICY,
                PRIMARY_STORAGE_DOWNLOAD_WAIT,
                SecStorageMaxMigrateSessions,
                MaxDataMigrationWaitTime,
                DiskProvisioningStrictness,
                PreferredStoragePool,
                SecStorageVMAutoScaleDown,
                MountDisabledStoragePool,
                VmwareCreateCloneFull,
                VmwareAllowParallelExecution
        };
    }

    @Override
    public void setDiskProfileThrottling(DiskProfile dskCh, final ServiceOffering offering, final DiskOffering diskOffering) {
        dskCh.setBytesReadRate(getDiskBytesReadRate(offering, diskOffering));
        dskCh.setBytesWriteRate(getDiskBytesWriteRate(offering, diskOffering));
        dskCh.setIopsReadRate(getDiskIopsReadRate(offering, diskOffering));
        dskCh.setIopsWriteRate(getDiskIopsWriteRate(offering, diskOffering));
    }

    @Override
    public DiskTO getDiskWithThrottling(final DataTO volTO, final Volume.Type volumeType, final long deviceId, final String path, final long offeringId, final long diskOfferingId) {
        DiskTO disk = null;
        if (volTO != null && volTO instanceof VolumeObjectTO) {
            VolumeObjectTO volumeTO = (VolumeObjectTO)volTO;
            ServiceOffering offering = _entityMgr.findById(ServiceOffering.class, offeringId);
            DiskOffering diskOffering = _entityMgr.findById(DiskOffering.class, diskOfferingId);
            if (volumeType == Volume.Type.ROOT) {
                setVolumeObjectTOThrottling(volumeTO, offering, diskOffering);
            } else {
                setVolumeObjectTOThrottling(volumeTO, null, diskOffering);
            }
            disk = new DiskTO(volumeTO, deviceId, path, volumeType);
        } else {
            disk = new DiskTO(volTO, deviceId, path, volumeType);
        }
        return disk;
    }

    @Override
    public boolean isStoragePoolDatastoreClusterParent(StoragePool pool) {
        List<StoragePoolVO> childStoragePools = _storagePoolDao.listChildStoragePoolsInDatastoreCluster(pool.getId());
        if (childStoragePools != null && !childStoragePools.isEmpty()) {
            return true;
        }
        return false;
    }

    private void setVolumeObjectTOThrottling(VolumeObjectTO volumeTO, final ServiceOffering offering, final DiskOffering diskOffering) {
        volumeTO.setBytesReadRate(getDiskBytesReadRate(offering, diskOffering));
        volumeTO.setBytesWriteRate(getDiskBytesWriteRate(offering, diskOffering));
        volumeTO.setIopsReadRate(getDiskIopsReadRate(offering, diskOffering));
        volumeTO.setIopsWriteRate(getDiskIopsWriteRate(offering, diskOffering));
    }

}<|MERGE_RESOLUTION|>--- conflicted
+++ resolved
@@ -1316,41 +1316,34 @@
 
                     //destroy snapshots in destroying state in snapshot_store_ref
                     List<SnapshotDataStoreVO> ssSnapshots = _snapshotStoreDao.listByState(ObjectInDataStoreStateMachine.State.Destroying);
-                    for (SnapshotDataStoreVO ssSnapshotVO : ssSnapshots) {
+                    for (SnapshotDataStoreVO snapshotDataStoreVO : ssSnapshots) {
                         String snapshotUuid = null;
                         SnapshotVO snapshot = null;
-
+                        final String storeRole = snapshotDataStoreVO.getRole().toString().toLowerCase();
                         if (s_logger.isDebugEnabled()) {
-                            snapshot = _snapshotDao.findById(ssSnapshotVO.getSnapshotId());
+                            snapshot = _snapshotDao.findById(snapshotDataStoreVO.getSnapshotId());
                             if (snapshot == null) {
-                                s_logger.warn(String.format("Did not find snapshot [%s] in destroying state; therefore, it cannot be destroyed.", ssSnapshotVO.getSnapshotId()));
+                                s_logger.warn(String.format("Did not find snapshot [ID: %d] for which store reference is in destroying state; therefore, it cannot be destroyed.", snapshotDataStoreVO.getSnapshotId()));
                                 continue;
                             }
-
                             snapshotUuid = snapshot.getUuid();
                         }
 
                         try {
-<<<<<<< HEAD
-                            _snapshotService.deleteSnapshot(snapshotFactory.getSnapshot(ssSnapshotVO.getSnapshotId(), ssSnapshotVO.getDataStoreId(), DataStoreRole.Image));
-=======
                             if (s_logger.isDebugEnabled()) {
-                                s_logger.debug(String.format("Verifying if snapshot [%s] is in destroying state in any image data store.", snapshotUuid));
+                                s_logger.debug(String.format("Verifying if snapshot [%s] is in destroying state in %s data store ID: %d.", snapshotUuid, storeRole, snapshotDataStoreVO.getDataStoreId()));
                             }
-
-                            SnapshotInfo snapshotInfo = snapshotFactory.getSnapshot(ssSnapshotVO.getSnapshotId(), DataStoreRole.Image);
-
+                            SnapshotInfo snapshotInfo = snapshotFactory.getSnapshot(snapshotDataStoreVO.getSnapshotId(), snapshotDataStoreVO.getDataStoreId(), snapshotDataStoreVO.getRole());
                             if (snapshotInfo != null) {
                                 if (s_logger.isDebugEnabled()) {
-                                    s_logger.debug(String.format("Snapshot [%s] in destroying state found in image data store [%s]; therefore, it will be destroyed.", snapshotUuid, snapshotInfo.getDataStore().getUuid()));
+                                    s_logger.debug(String.format("Snapshot [%s] in destroying state found in %s data store [%s]; therefore, it will be destroyed.", snapshotUuid, storeRole, snapshotInfo.getDataStore().getUuid()));
                                 }
                                 _snapshotService.deleteSnapshot(snapshotInfo);
                             } else if (s_logger.isDebugEnabled()) {
-                                s_logger.debug(String.format("Did not find snapshot [%s] in destroying state in any image data store.", snapshotUuid));
+                                s_logger.debug(String.format("Did not find snapshot [%s] in destroying state in %s data store ID: %d.", snapshotUuid, storeRole, snapshotDataStoreVO.getDataStoreId()));
                             }
->>>>>>> c9d23036
                         } catch (Exception e) {
-                            s_logger.error(String.format("Failed to delete snapshot [%s] from storage due to: [%s].", ssSnapshotVO.getSnapshotId(), e.getMessage()));
+                            s_logger.error(String.format("Failed to delete snapshot [%s] from storage due to: [%s].", snapshotDataStoreVO.getSnapshotId(), e.getMessage()));
                             if (s_logger.isDebugEnabled()) {
                                 s_logger.debug(String.format("Failed to delete snapshot [%s] from storage.", snapshotUuid), e);
                             }
