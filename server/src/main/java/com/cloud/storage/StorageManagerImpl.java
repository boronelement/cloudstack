// Licensed to the Apache Software Foundation (ASF) under one
// or more contributor license agreements.  See the NOTICE file
// distributed with this work for additional information
// regarding copyright ownership.  The ASF licenses this file
// to you under the Apache License, Version 2.0 (the
// "License"); you may not use this file except in compliance
// with the License.  You may obtain a copy of the License at
//
//   http://www.apache.org/licenses/LICENSE-2.0
//
// Unless required by applicable law or agreed to in writing,
// software distributed under the License is distributed on an
// "AS IS" BASIS, WITHOUT WARRANTIES OR CONDITIONS OF ANY
// KIND, either express or implied.  See the License for the
// specific language governing permissions and limitations
// under the License.
package com.cloud.storage;

import static com.cloud.utils.NumbersUtil.toHumanReadableSize;

import java.math.BigDecimal;
import java.net.URI;
import java.net.URISyntaxException;
import java.net.UnknownHostException;
import java.sql.Connection;
import java.sql.PreparedStatement;
import java.sql.ResultSet;
import java.sql.SQLException;
import java.util.ArrayList;
import java.util.Collection;
import java.util.Collections;
import java.util.Date;
import java.util.HashMap;
import java.util.HashSet;
import java.util.Iterator;
import java.util.LinkedHashSet;
import java.util.List;
import java.util.Map;
import java.util.Random;
import java.util.Set;
import java.util.concurrent.ExecutionException;
import java.util.concurrent.Executors;
import java.util.concurrent.ScheduledExecutorService;
import java.util.concurrent.TimeUnit;
import java.util.stream.Collectors;

import javax.inject.Inject;

import com.cloud.agent.api.GetStoragePoolCapabilitiesAnswer;
import com.cloud.agent.api.GetStoragePoolCapabilitiesCommand;
import com.cloud.network.router.VirtualNetworkApplianceManager;
import com.cloud.upgrade.SystemVmTemplateRegistration;
import org.apache.cloudstack.api.ApiConstants;
import org.apache.cloudstack.api.command.admin.storage.CancelPrimaryStorageMaintenanceCmd;
import org.apache.cloudstack.api.command.admin.storage.CreateSecondaryStagingStoreCmd;
import org.apache.cloudstack.api.command.admin.storage.CreateStoragePoolCmd;
import org.apache.cloudstack.api.command.admin.storage.DeleteImageStoreCmd;
import org.apache.cloudstack.api.command.admin.storage.DeletePoolCmd;
import org.apache.cloudstack.api.command.admin.storage.DeleteSecondaryStagingStoreCmd;
import org.apache.cloudstack.api.command.admin.storage.SyncStoragePoolCmd;
import org.apache.cloudstack.api.command.admin.storage.UpdateStoragePoolCmd;
import org.apache.cloudstack.context.CallContext;
import org.apache.cloudstack.engine.subsystem.api.storage.ClusterScope;
import org.apache.cloudstack.engine.subsystem.api.storage.DataStore;
import org.apache.cloudstack.engine.subsystem.api.storage.DataStoreDriver;
import org.apache.cloudstack.engine.subsystem.api.storage.DataStoreLifeCycle;
import org.apache.cloudstack.engine.subsystem.api.storage.DataStoreManager;
import org.apache.cloudstack.engine.subsystem.api.storage.DataStoreProvider;
import org.apache.cloudstack.engine.subsystem.api.storage.DataStoreProviderManager;
import org.apache.cloudstack.engine.subsystem.api.storage.EndPoint;
import org.apache.cloudstack.engine.subsystem.api.storage.EndPointSelector;
import org.apache.cloudstack.engine.subsystem.api.storage.HostScope;
import org.apache.cloudstack.engine.subsystem.api.storage.HypervisorHostListener;
import org.apache.cloudstack.engine.subsystem.api.storage.ImageStoreProvider;
import org.apache.cloudstack.engine.subsystem.api.storage.ObjectInDataStoreStateMachine;
import org.apache.cloudstack.engine.subsystem.api.storage.PrimaryDataStoreDriver;
import org.apache.cloudstack.engine.subsystem.api.storage.PrimaryDataStoreInfo;
import org.apache.cloudstack.engine.subsystem.api.storage.PrimaryDataStoreLifeCycle;
import org.apache.cloudstack.engine.subsystem.api.storage.SnapshotDataFactory;
import org.apache.cloudstack.engine.subsystem.api.storage.SnapshotInfo;
import org.apache.cloudstack.engine.subsystem.api.storage.SnapshotService;
import org.apache.cloudstack.engine.subsystem.api.storage.TemplateDataFactory;
import org.apache.cloudstack.engine.subsystem.api.storage.TemplateInfo;
import org.apache.cloudstack.engine.subsystem.api.storage.TemplateService;
import org.apache.cloudstack.engine.subsystem.api.storage.TemplateService.TemplateApiResult;
import org.apache.cloudstack.engine.subsystem.api.storage.VolumeDataFactory;
import org.apache.cloudstack.engine.subsystem.api.storage.VolumeInfo;
import org.apache.cloudstack.engine.subsystem.api.storage.VolumeService;
import org.apache.cloudstack.engine.subsystem.api.storage.VolumeService.VolumeApiResult;
import org.apache.cloudstack.engine.subsystem.api.storage.ZoneScope;
import org.apache.cloudstack.framework.async.AsyncCallFuture;
import org.apache.cloudstack.framework.config.ConfigKey;
import org.apache.cloudstack.framework.config.Configurable;
import org.apache.cloudstack.framework.config.dao.ConfigurationDao;
import org.apache.cloudstack.managed.context.ManagedContextRunnable;
import org.apache.cloudstack.management.ManagementServerHost;
import org.apache.cloudstack.resourcedetail.dao.DiskOfferingDetailsDao;
import org.apache.cloudstack.storage.command.CheckDataStoreStoragePolicyComplainceCommand;
import org.apache.cloudstack.storage.command.DettachCommand;
import org.apache.cloudstack.storage.command.SyncVolumePathAnswer;
import org.apache.cloudstack.storage.command.SyncVolumePathCommand;
import org.apache.cloudstack.storage.datastore.db.ImageStoreDao;
import org.apache.cloudstack.storage.datastore.db.ImageStoreDetailsDao;
import org.apache.cloudstack.storage.datastore.db.ImageStoreVO;
import org.apache.cloudstack.storage.datastore.db.PrimaryDataStoreDao;
import org.apache.cloudstack.storage.datastore.db.SnapshotDataStoreDao;
import org.apache.cloudstack.storage.datastore.db.SnapshotDataStoreVO;
import org.apache.cloudstack.storage.datastore.db.StoragePoolDetailVO;
import org.apache.cloudstack.storage.datastore.db.StoragePoolDetailsDao;
import org.apache.cloudstack.storage.datastore.db.StoragePoolVO;
import org.apache.cloudstack.storage.datastore.db.TemplateDataStoreDao;
import org.apache.cloudstack.storage.datastore.db.TemplateDataStoreVO;
import org.apache.cloudstack.storage.datastore.db.VolumeDataStoreDao;
import org.apache.cloudstack.storage.datastore.db.VolumeDataStoreVO;
import org.apache.cloudstack.storage.image.datastore.ImageStoreEntity;
import org.apache.cloudstack.storage.to.VolumeObjectTO;
import org.apache.commons.collections.CollectionUtils;
import org.apache.log4j.Logger;
import org.springframework.stereotype.Component;

import com.cloud.agent.AgentManager;
import com.cloud.agent.api.Answer;
import com.cloud.agent.api.Command;
import com.cloud.agent.api.DeleteStoragePoolCommand;
import com.cloud.agent.api.GetStorageStatsAnswer;
import com.cloud.agent.api.GetStorageStatsCommand;
import com.cloud.agent.api.GetVolumeStatsAnswer;
import com.cloud.agent.api.GetVolumeStatsCommand;
import com.cloud.agent.api.ModifyStoragePoolAnswer;
import com.cloud.agent.api.ModifyStoragePoolCommand;
import com.cloud.agent.api.StoragePoolInfo;
import com.cloud.agent.api.VolumeStatsEntry;
import com.cloud.agent.api.to.DataTO;
import com.cloud.agent.api.to.DiskTO;
import com.cloud.agent.api.to.StorageFilerTO;
import com.cloud.agent.manager.Commands;
import com.cloud.api.ApiDBUtils;
import com.cloud.api.query.dao.TemplateJoinDao;
import com.cloud.api.query.vo.TemplateJoinVO;
import com.cloud.capacity.Capacity;
import com.cloud.capacity.CapacityManager;
import com.cloud.capacity.CapacityState;
import com.cloud.capacity.CapacityVO;
import com.cloud.capacity.dao.CapacityDao;
import com.cloud.cluster.ClusterManagerListener;
import com.cloud.configuration.Config;
import com.cloud.configuration.ConfigurationManager;
import com.cloud.configuration.ConfigurationManagerImpl;
import com.cloud.configuration.Resource.ResourceType;
import com.cloud.dc.ClusterVO;
import com.cloud.dc.DataCenterVO;
import com.cloud.dc.VsphereStoragePolicyVO;
import com.cloud.dc.dao.ClusterDao;
import com.cloud.dc.dao.DataCenterDao;
import com.cloud.dc.dao.VsphereStoragePolicyDao;
import com.cloud.event.ActionEvent;
import com.cloud.event.EventTypes;
import com.cloud.exception.AgentUnavailableException;
import com.cloud.exception.ConnectionException;
import com.cloud.exception.DiscoveryException;
import com.cloud.exception.InsufficientCapacityException;
import com.cloud.exception.InvalidParameterValueException;
import com.cloud.exception.OperationTimedoutException;
import com.cloud.exception.PermissionDeniedException;
import com.cloud.exception.ResourceInUseException;
import com.cloud.exception.ResourceUnavailableException;
import com.cloud.exception.StorageConflictException;
import com.cloud.exception.StorageUnavailableException;
import com.cloud.host.Host;
import com.cloud.host.HostVO;
import com.cloud.host.Status;
import com.cloud.host.dao.HostDao;
import com.cloud.hypervisor.Hypervisor;
import com.cloud.hypervisor.Hypervisor.HypervisorType;
import com.cloud.hypervisor.HypervisorGuruManager;
import com.cloud.offering.DiskOffering;
import com.cloud.offering.ServiceOffering;
import com.cloud.org.Grouping;
import com.cloud.org.Grouping.AllocationState;
import com.cloud.resource.ResourceState;
import com.cloud.server.ConfigurationServer;
import com.cloud.server.ManagementServer;
import com.cloud.service.dao.ServiceOfferingDetailsDao;
import com.cloud.storage.Storage.ImageFormat;
import com.cloud.storage.Storage.StoragePoolType;
import com.cloud.storage.Volume.Type;
import com.cloud.storage.dao.DiskOfferingDao;
import com.cloud.storage.dao.SnapshotDao;
import com.cloud.storage.dao.StoragePoolHostDao;
import com.cloud.storage.dao.StoragePoolTagsDao;
import com.cloud.storage.dao.StoragePoolWorkDao;
import com.cloud.storage.dao.VMTemplateDao;
import com.cloud.storage.dao.VMTemplatePoolDao;
import com.cloud.storage.dao.VMTemplateZoneDao;
import com.cloud.storage.dao.VolumeDao;
import com.cloud.storage.listener.StoragePoolMonitor;
import com.cloud.storage.listener.VolumeStateListener;
import com.cloud.template.TemplateManager;
import com.cloud.template.VirtualMachineTemplate;
import com.cloud.user.Account;
import com.cloud.user.AccountManager;
import com.cloud.user.ResourceLimitService;
import com.cloud.user.dao.UserDao;
import com.cloud.utils.DateUtil;
import com.cloud.utils.NumbersUtil;
import com.cloud.utils.Pair;
import com.cloud.utils.StringUtils;
import com.cloud.utils.UriUtils;
import com.cloud.utils.component.ComponentContext;
import com.cloud.utils.component.ManagerBase;
import com.cloud.utils.concurrency.NamedThreadFactory;
import com.cloud.utils.db.DB;
import com.cloud.utils.db.EntityManager;
import com.cloud.utils.db.GenericSearchBuilder;
import com.cloud.utils.db.GlobalLock;
import com.cloud.utils.db.JoinBuilder;
import com.cloud.utils.db.JoinBuilder.JoinType;
import com.cloud.utils.db.SearchBuilder;
import com.cloud.utils.db.SearchCriteria;
import com.cloud.utils.db.SearchCriteria.Op;
import com.cloud.utils.db.Transaction;
import com.cloud.utils.db.TransactionCallbackNoReturn;
import com.cloud.utils.db.TransactionLegacy;
import com.cloud.utils.db.TransactionStatus;
import com.cloud.utils.exception.CloudRuntimeException;
import com.cloud.vm.DiskProfile;
import com.cloud.vm.VMInstanceVO;
import com.cloud.vm.VirtualMachine.State;
import com.cloud.vm.dao.VMInstanceDao;

@Component
public class StorageManagerImpl extends ManagerBase implements StorageManager, ClusterManagerListener, Configurable {
    private static final Logger s_logger = Logger.getLogger(StorageManagerImpl.class);

    protected String _name;
    @Inject
    protected AgentManager _agentMgr;
    @Inject
    protected TemplateManager _tmpltMgr;
    @Inject
    protected AccountManager _accountMgr;
    @Inject
    protected ConfigurationManager _configMgr;
    @Inject
    protected VolumeDao _volsDao;
    @Inject
    private VolumeDataStoreDao _volumeDataStoreDao;
    @Inject
    protected HostDao _hostDao;
    @Inject
    protected SnapshotDao _snapshotDao;
    @Inject
    protected StoragePoolHostDao _storagePoolHostDao;
    @Inject
    protected VMTemplatePoolDao _vmTemplatePoolDao = null;
    @Inject
    protected VMTemplateZoneDao _vmTemplateZoneDao;
    @Inject
    protected VMTemplateDao _vmTemplateDao = null;
    @Inject
    protected VMInstanceDao _vmInstanceDao;
    @Inject
    protected PrimaryDataStoreDao _storagePoolDao = null;
    @Inject
    protected StoragePoolDetailsDao _storagePoolDetailsDao;
    @Inject
    protected ImageStoreDao _imageStoreDao = null;
    @Inject
    protected ImageStoreDetailsDao _imageStoreDetailsDao = null;
    @Inject
    protected SnapshotDataStoreDao _snapshotStoreDao = null;
    @Inject
    protected TemplateDataStoreDao _templateStoreDao = null;
    @Inject
    protected TemplateJoinDao _templateViewDao = null;
    @Inject
    protected VolumeDataStoreDao _volumeStoreDao = null;
    @Inject
    protected CapacityDao _capacityDao;
    @Inject
    protected CapacityManager _capacityMgr;
    @Inject
    protected DataCenterDao _dcDao = null;
    @Inject
    protected VMTemplateDao _templateDao;
    @Inject
    protected UserDao _userDao;
    @Inject
    protected ClusterDao _clusterDao;
    @Inject
    protected StoragePoolWorkDao _storagePoolWorkDao;
    @Inject
    protected HypervisorGuruManager _hvGuruMgr;
    @Inject
    protected VolumeDao _volumeDao;
    @Inject
    ConfigurationDao _configDao;
    @Inject
    ManagementServer _msServer;
    @Inject
    VolumeService volService;
    @Inject
    VolumeDataFactory volFactory;
    @Inject
    TemplateDataFactory tmplFactory;
    @Inject
    SnapshotDataFactory snapshotFactory;
    @Inject
    ConfigurationServer _configServer;
    @Inject
    DataStoreManager _dataStoreMgr;
    @Inject
    DataStoreProviderManager _dataStoreProviderMgr;
    @Inject
    private TemplateService _imageSrv;
    @Inject
    EndPointSelector _epSelector;
    @Inject
    private DiskOfferingDao _diskOfferingDao;
    @Inject
    ResourceLimitService _resourceLimitMgr;
    @Inject
    EntityManager _entityMgr;
    @Inject
    SnapshotService _snapshotService;
    @Inject
    public StorageService storageService;
    @Inject
    StoragePoolTagsDao _storagePoolTagsDao;
    @Inject
    PrimaryDataStoreDao primaryStoreDao;
    @Inject
    DiskOfferingDetailsDao _diskOfferingDetailsDao;
    @Inject
    ServiceOfferingDetailsDao _serviceOfferingDetailsDao;
    @Inject
    VsphereStoragePolicyDao _vsphereStoragePolicyDao;

    protected List<StoragePoolDiscoverer> _discoverers;

    public List<StoragePoolDiscoverer> getDiscoverers() {
        return _discoverers;
    }

    public void setDiscoverers(List<StoragePoolDiscoverer> discoverers) {
        _discoverers = discoverers;
    }

    protected GenericSearchBuilder<StoragePoolHostVO, Long> UpHostsInPoolSearch;
    protected SearchBuilder<VMInstanceVO> StoragePoolSearch;
    protected SearchBuilder<StoragePoolVO> LocalStorageSearch;

    ScheduledExecutorService _executor = null;
    int _storagePoolAcquisitionWaitSeconds = 1800; // 30 minutes
    int _downloadUrlCleanupInterval;
    int _downloadUrlExpirationInterval;
    // protected BigDecimal _overProvisioningFactor = new BigDecimal(1);
    private long _serverId;

    private final Map<String, HypervisorHostListener> hostListeners = new HashMap<String, HypervisorHostListener>();

    public boolean share(VMInstanceVO vm, List<VolumeVO> vols, HostVO host, boolean cancelPreviousShare) throws StorageUnavailableException {

        // if pool is in maintenance and it is the ONLY pool available; reject
        List<VolumeVO> rootVolForGivenVm = _volsDao.findByInstanceAndType(vm.getId(), Type.ROOT);
        if (rootVolForGivenVm != null && rootVolForGivenVm.size() > 0) {
            boolean isPoolAvailable = isPoolAvailable(rootVolForGivenVm.get(0).getPoolId());
            if (!isPoolAvailable) {
                throw new StorageUnavailableException("Can not share " + vm, rootVolForGivenVm.get(0).getPoolId());
            }
        }

        // this check is done for maintenance mode for primary storage
        // if any one of the volume is unusable, we return false
        // if we return false, the allocator will try to switch to another PS if
        // available
        for (VolumeVO vol : vols) {
            if (vol.getRemoved() != null) {
                s_logger.warn("Volume id:" + vol.getId() + " is removed, cannot share on this instance");
                // not ok to share
                return false;
            }
        }
        // ok to share
        return true;
    }

    private boolean isPoolAvailable(Long poolId) {
        // get list of all pools
        List<StoragePoolVO> pools = _storagePoolDao.listAll();

        // if no pools or 1 pool which is in maintenance
        if (pools == null || pools.size() == 0 || (pools.size() == 1 && pools.get(0).getStatus().equals(StoragePoolStatus.Maintenance))) {
            return false;
        } else {
            return true;
        }
    }

    @Override
    public List<StoragePoolVO> ListByDataCenterHypervisor(long datacenterId, HypervisorType type) {
        List<StoragePoolVO> pools = _storagePoolDao.listByDataCenterId(datacenterId);
        List<StoragePoolVO> retPools = new ArrayList<StoragePoolVO>();
        for (StoragePoolVO pool : pools) {
            if (pool.getStatus() != StoragePoolStatus.Up) {
                continue;
            }
            if (pool.getScope() == ScopeType.ZONE) {
                if (pool.getHypervisor() != null && pool.getHypervisor() == type) {
                    retPools.add(pool);
                }
            } else {
                ClusterVO cluster = _clusterDao.findById(pool.getClusterId());
                if (type == cluster.getHypervisorType()) {
                    retPools.add(pool);
                }
            }
        }
        Collections.shuffle(retPools);
        return retPools;
    }

    @Override
    public boolean isLocalStorageActiveOnHost(Long hostId) {
        List<StoragePoolHostVO> storagePoolHostRefs = _storagePoolHostDao.listByHostId(hostId);
        for (StoragePoolHostVO storagePoolHostRef : storagePoolHostRefs) {
            StoragePoolVO PrimaryDataStoreVO = _storagePoolDao.findById(storagePoolHostRef.getPoolId());
            if (PrimaryDataStoreVO.getPoolType() == StoragePoolType.LVM || PrimaryDataStoreVO.getPoolType() == StoragePoolType.EXT) {
                SearchBuilder<VolumeVO> volumeSB = _volsDao.createSearchBuilder();
                volumeSB.and("poolId", volumeSB.entity().getPoolId(), SearchCriteria.Op.EQ);
                volumeSB.and("removed", volumeSB.entity().getRemoved(), SearchCriteria.Op.NULL);
                volumeSB.and("state", volumeSB.entity().getState(), SearchCriteria.Op.NIN);

                SearchBuilder<VMInstanceVO> activeVmSB = _vmInstanceDao.createSearchBuilder();
                activeVmSB.and("state", activeVmSB.entity().getState(), SearchCriteria.Op.IN);
                volumeSB.join("activeVmSB", activeVmSB, volumeSB.entity().getInstanceId(), activeVmSB.entity().getId(), JoinBuilder.JoinType.INNER);

                SearchCriteria<VolumeVO> volumeSC = volumeSB.create();
                volumeSC.setParameters("poolId", PrimaryDataStoreVO.getId());
                volumeSC.setParameters("state", Volume.State.Expunging, Volume.State.Destroy);
                volumeSC.setJoinParameters("activeVmSB", "state", State.Starting, State.Running, State.Stopping, State.Migrating);

                List<VolumeVO> volumes = _volsDao.search(volumeSC, null);
                if (volumes.size() > 0) {
                    return true;
                }
            }
        }

        return false;
    }

    @Override
    public Answer[] sendToPool(StoragePool pool, Commands cmds) throws StorageUnavailableException {
        return sendToPool(pool, null, null, cmds).second();
    }

    @Override
    public Answer sendToPool(StoragePool pool, long[] hostIdsToTryFirst, Command cmd) throws StorageUnavailableException {
        Answer[] answers = sendToPool(pool, hostIdsToTryFirst, null, new Commands(cmd)).second();
        if (answers == null) {
            return null;
        }
        return answers[0];
    }

    @Override
    public Answer sendToPool(StoragePool pool, Command cmd) throws StorageUnavailableException {
        if (cmd instanceof GetStorageStatsCommand && pool.getPoolType() == StoragePoolType.PowerFlex) {
            // Get stats from the pool directly instead of sending cmd to host
            // Added support for ScaleIO/PowerFlex pool only
            return getStoragePoolStats(pool, (GetStorageStatsCommand) cmd);
        }

        Answer[] answers = sendToPool(pool, new Commands(cmd));
        if (answers == null) {
            return null;
        }
        return answers[0];
    }

    private GetStorageStatsAnswer getStoragePoolStats(StoragePool pool, GetStorageStatsCommand cmd) {
        DataStoreProvider storeProvider = _dataStoreProviderMgr.getDataStoreProvider(pool.getStorageProviderName());
        DataStoreDriver storeDriver = storeProvider.getDataStoreDriver();
        GetStorageStatsAnswer answer = null;

        if (storeDriver instanceof PrimaryDataStoreDriver && ((PrimaryDataStoreDriver)storeDriver).canProvideStorageStats()) {
            PrimaryDataStoreDriver primaryStoreDriver = (PrimaryDataStoreDriver)storeDriver;
            Pair<Long, Long> storageStats = primaryStoreDriver.getStorageStats(pool);
            if (storageStats == null) {
                answer = new GetStorageStatsAnswer((GetStorageStatsCommand) cmd, "Failed to get storage stats for pool: " + pool.getId());
            } else {
                answer = new GetStorageStatsAnswer((GetStorageStatsCommand) cmd, storageStats.first(), storageStats.second());
            }
        }

        return answer;
    }

    @Override
    public Answer getVolumeStats(StoragePool pool, Command cmd) {
        if (!(cmd instanceof GetVolumeStatsCommand)) {
            return null;
        }

        DataStoreProvider storeProvider = _dataStoreProviderMgr.getDataStoreProvider(pool.getStorageProviderName());
        DataStoreDriver storeDriver = storeProvider.getDataStoreDriver();

        if (storeDriver instanceof PrimaryDataStoreDriver && ((PrimaryDataStoreDriver)storeDriver).canProvideVolumeStats()) {
            PrimaryDataStoreDriver primaryStoreDriver = (PrimaryDataStoreDriver)storeDriver;
            HashMap<String, VolumeStatsEntry> statEntry = new HashMap<String, VolumeStatsEntry>();
            GetVolumeStatsCommand getVolumeStatsCommand = (GetVolumeStatsCommand) cmd;
            for (String volumeUuid : getVolumeStatsCommand.getVolumeUuids()) {
                Pair<Long, Long> volumeStats = primaryStoreDriver.getVolumeStats(pool, volumeUuid);
                if (volumeStats == null) {
                    return new GetVolumeStatsAnswer(getVolumeStatsCommand, "Failed to get stats for volume: " + volumeUuid, null);
                } else {
                    VolumeStatsEntry volumeStatsEntry = new VolumeStatsEntry(volumeUuid, volumeStats.first(), volumeStats.second());
                    statEntry.put(volumeUuid, volumeStatsEntry);
                }
            }
            return new GetVolumeStatsAnswer(getVolumeStatsCommand, "", statEntry);
        }

        return null;
    }

    public Long chooseHostForStoragePool(StoragePoolVO poolVO, List<Long> avoidHosts, boolean sendToVmResidesOn, Long vmId) {
        if (sendToVmResidesOn) {
            if (vmId != null) {
                VMInstanceVO vmInstance = _vmInstanceDao.findById(vmId);
                if (vmInstance != null) {
                    Long hostId = vmInstance.getHostId();
                    if (hostId != null && !avoidHosts.contains(vmInstance.getHostId())) {
                        return hostId;
                    }
                }
            }
            /*
             * Can't find the vm where host resides on(vm is destroyed? or
             * volume is detached from vm), randomly choose a host to send the
             * cmd
             */
        }
        List<StoragePoolHostVO> poolHosts = _storagePoolHostDao.listByHostStatus(poolVO.getId(), Status.Up);
        Collections.shuffle(poolHosts);
        if (poolHosts != null && poolHosts.size() > 0) {
            for (StoragePoolHostVO sphvo : poolHosts) {
                if (!avoidHosts.contains(sphvo.getHostId())) {
                    return sphvo.getHostId();
                }
            }
        }
        return null;
    }

    @Override
    public boolean configure(String name, Map<String, Object> params) {
        Map<String, String> configs = _configDao.getConfiguration("management-server", params);

        _storagePoolAcquisitionWaitSeconds = NumbersUtil.parseInt(configs.get("pool.acquisition.wait.seconds"), 1800);
        s_logger.info("pool.acquisition.wait.seconds is configured as " + _storagePoolAcquisitionWaitSeconds + " seconds");

        _agentMgr.registerForHostEvents(new StoragePoolMonitor(this, _storagePoolDao, _dataStoreProviderMgr), true, false, true);

        s_logger.info("Storage cleanup enabled: " + StorageCleanupEnabled.value() + ", interval: " + StorageCleanupInterval.value() + ", delay: " + StorageCleanupDelay.value()
        + ", template cleanup enabled: " + TemplateCleanupEnabled.value());

        String cleanupInterval = configs.get("extract.url.cleanup.interval");
        _downloadUrlCleanupInterval = NumbersUtil.parseInt(cleanupInterval, 7200);

        String urlExpirationInterval = configs.get("extract.url.expiration.interval");
        _downloadUrlExpirationInterval = NumbersUtil.parseInt(urlExpirationInterval, 14400);

        String workers = configs.get("expunge.workers");
        int wrks = NumbersUtil.parseInt(workers, 10);
        _executor = Executors.newScheduledThreadPool(wrks, new NamedThreadFactory("StorageManager-Scavenger"));

        _agentMgr.registerForHostEvents(ComponentContext.inject(LocalStoragePoolListener.class), true, false, false);

        _serverId = _msServer.getId();

        UpHostsInPoolSearch = _storagePoolHostDao.createSearchBuilder(Long.class);
        UpHostsInPoolSearch.selectFields(UpHostsInPoolSearch.entity().getHostId());
        SearchBuilder<HostVO> hostSearch = _hostDao.createSearchBuilder();
        hostSearch.and("status", hostSearch.entity().getStatus(), Op.EQ);
        hostSearch.and("resourceState", hostSearch.entity().getResourceState(), Op.EQ);
        UpHostsInPoolSearch.join("hosts", hostSearch, hostSearch.entity().getId(), UpHostsInPoolSearch.entity().getHostId(), JoinType.INNER);
        UpHostsInPoolSearch.and("pool", UpHostsInPoolSearch.entity().getPoolId(), Op.EQ);
        UpHostsInPoolSearch.done();

        StoragePoolSearch = _vmInstanceDao.createSearchBuilder();

        SearchBuilder<VolumeVO> volumeSearch = _volumeDao.createSearchBuilder();
        volumeSearch.and("volumeType", volumeSearch.entity().getVolumeType(), SearchCriteria.Op.EQ);
        volumeSearch.and("poolId", volumeSearch.entity().getPoolId(), SearchCriteria.Op.EQ);
        volumeSearch.and("state", volumeSearch.entity().getState(), SearchCriteria.Op.EQ);
        StoragePoolSearch.join("vmVolume", volumeSearch, volumeSearch.entity().getInstanceId(), StoragePoolSearch.entity().getId(), JoinBuilder.JoinType.INNER);
        StoragePoolSearch.done();

        LocalStorageSearch = _storagePoolDao.createSearchBuilder();
        SearchBuilder<StoragePoolHostVO> storageHostSearch = _storagePoolHostDao.createSearchBuilder();
        storageHostSearch.and("hostId", storageHostSearch.entity().getHostId(), SearchCriteria.Op.EQ);
        LocalStorageSearch.join("poolHost", storageHostSearch, storageHostSearch.entity().getPoolId(), LocalStorageSearch.entity().getId(), JoinBuilder.JoinType.INNER);
        LocalStorageSearch.and("type", LocalStorageSearch.entity().getPoolType(), SearchCriteria.Op.IN);
        LocalStorageSearch.done();

        Volume.State.getStateMachine().registerListener(new VolumeStateListener(_configDao, _vmInstanceDao));

        return true;
    }

    @Override
    public String getStoragePoolTags(long poolId) {
        return StringUtils.listToCsvTags(getStoragePoolTagList(poolId));
    }

    @Override
    public List<String> getStoragePoolTagList(long poolId) {
        return _storagePoolDao.searchForStoragePoolTags(poolId);
    }

    @Override
    public boolean start() {
        if (StorageCleanupEnabled.value()) {
            Random generator = new Random();
            int initialDelay = generator.nextInt(StorageCleanupInterval.value());
            _executor.scheduleWithFixedDelay(new StorageGarbageCollector(), initialDelay, StorageCleanupInterval.value(), TimeUnit.SECONDS);
        } else {
            s_logger.debug("Storage cleanup is not enabled, so the storage cleanup thread is not being scheduled.");
        }

        _executor.scheduleWithFixedDelay(new DownloadURLGarbageCollector(), _downloadUrlCleanupInterval, _downloadUrlCleanupInterval, TimeUnit.SECONDS);

        return true;
    }

    @Override
    public boolean stop() {
        if (StorageCleanupEnabled.value()) {
            _executor.shutdown();
        }
        return true;
    }

    @DB
    @Override
    public DataStore createLocalStorage(Host host, StoragePoolInfo pInfo) throws ConnectionException {
        DataCenterVO dc = _dcDao.findById(host.getDataCenterId());
        if (dc == null) {
            return null;
        }
        boolean useLocalStorageForSystemVM = false;
        Boolean isLocal = ConfigurationManagerImpl.SystemVMUseLocalStorage.valueIn(dc.getId());
        if (isLocal != null) {
            useLocalStorageForSystemVM = isLocal.booleanValue();
        }
        if (!(dc.isLocalStorageEnabled() || useLocalStorageForSystemVM)) {
            return null;
        }
        DataStore store;
        try {
            String hostAddress = pInfo.getHost();
            if (host.getHypervisorType() == Hypervisor.HypervisorType.VMware) {
                hostAddress = "VMFS datastore: " + pInfo.getHostPath();
            }
            StoragePoolVO pool = _storagePoolDao.findPoolByHostPath(host.getDataCenterId(), host.getPodId(), hostAddress, pInfo.getHostPath(), pInfo.getUuid());
            if (pool == null && host.getHypervisorType() == HypervisorType.VMware) {
                // perform run-time upgrade. In versions prior to 2.2.12, there
                // is a bug that we don't save local datastore info (host path
                // is empty), this will cause us
                // not able to distinguish multiple local datastores that may be
                // available on the host, to support smooth migration, we
                // need to perform runtime upgrade here
                if (pInfo.getHostPath().length() > 0) {
                    pool = _storagePoolDao.findPoolByHostPath(host.getDataCenterId(), host.getPodId(), hostAddress, "", pInfo.getUuid());
                }
            }
            if (pool == null) {
                //the path can be different, but if they have the same uuid, assume they are the same storage
                pool = _storagePoolDao.findPoolByHostPath(host.getDataCenterId(), host.getPodId(), hostAddress, null, pInfo.getUuid());
                if (pool != null) {
                    s_logger.debug("Found a storage pool: " + pInfo.getUuid() + ", but with different hostpath " + pInfo.getHostPath() + ", still treat it as the same pool");
                }
            }

            DataStoreProvider provider = _dataStoreProviderMgr.getDefaultPrimaryDataStoreProvider();
            DataStoreLifeCycle lifeCycle = provider.getDataStoreLifeCycle();
            if (pool == null) {
                Map<String, Object> params = new HashMap<String, Object>();
                String name = createLocalStoragePoolName(host, pInfo);
                params.put("zoneId", host.getDataCenterId());
                params.put("clusterId", host.getClusterId());
                params.put("podId", host.getPodId());
                params.put("hypervisorType", host.getHypervisorType());
                params.put("url", pInfo.getPoolType().toString() + "://" + pInfo.getHost() + "/" + pInfo.getHostPath());
                params.put("name", name);
                params.put("localStorage", true);
                params.put("details", pInfo.getDetails());
                params.put("uuid", pInfo.getUuid());
                params.put("providerName", provider.getName());

                store = lifeCycle.initialize(params);
            } else {
                store = _dataStoreMgr.getDataStore(pool.getId(), DataStoreRole.Primary);
            }

            pool = _storagePoolDao.findById(store.getId());
            if (pool.getStatus() != StoragePoolStatus.Maintenance && pool.getStatus() != StoragePoolStatus.Removed) {
                HostScope scope = new HostScope(host.getId(), host.getClusterId(), host.getDataCenterId());
                lifeCycle.attachHost(store, scope, pInfo);
            }

        } catch (Exception e) {
            s_logger.warn("Unable to setup the local storage pool for " + host, e);
            throw new ConnectionException(true, "Unable to setup the local storage pool for " + host, e);
        }

        return _dataStoreMgr.getDataStore(store.getId(), DataStoreRole.Primary);
    }

    /**
     * Creates the local storage pool name.
     * The name will follow the pattern: <hostname>-local-<firstBlockOfUuid>
     */
    protected String createLocalStoragePoolName(Host host, StoragePoolInfo storagePoolInformation) {
        return String.format("%s-%s-%s", org.apache.commons.lang3.StringUtils.trim(host.getName()), "local", storagePoolInformation.getUuid().split("-")[0]);
    }

    @Override
    public PrimaryDataStoreInfo createPool(CreateStoragePoolCmd cmd) throws ResourceInUseException, IllegalArgumentException, UnknownHostException, ResourceUnavailableException {
        String providerName = cmd.getStorageProviderName();
        DataStoreProvider storeProvider = _dataStoreProviderMgr.getDataStoreProvider(providerName);

        if (storeProvider == null) {
            storeProvider = _dataStoreProviderMgr.getDefaultPrimaryDataStoreProvider();
            if (storeProvider == null) {
                throw new InvalidParameterValueException("can't find storage provider: " + providerName);
            }
        }

        Long clusterId = cmd.getClusterId();
        Long podId = cmd.getPodId();
        Long zoneId = cmd.getZoneId();

        ScopeType scopeType = ScopeType.CLUSTER;
        String scope = cmd.getScope();
        if (scope != null) {
            try {
                scopeType = Enum.valueOf(ScopeType.class, scope.toUpperCase());
            } catch (Exception e) {
                throw new InvalidParameterValueException("invalid scope for pool " + scope);
            }
        }

        if (scopeType == ScopeType.CLUSTER && clusterId == null) {
            throw new InvalidParameterValueException("cluster id can't be null, if scope is cluster");
        } else if (scopeType == ScopeType.ZONE && zoneId == null) {
            throw new InvalidParameterValueException("zone id can't be null, if scope is zone");
        }

        HypervisorType hypervisorType = HypervisorType.KVM;
        if (scopeType == ScopeType.ZONE) {
            // ignore passed clusterId and podId
            clusterId = null;
            podId = null;
            String hypervisor = cmd.getHypervisor();
            if (hypervisor != null) {
                try {
                    hypervisorType = HypervisorType.getType(hypervisor);
                } catch (Exception e) {
                    throw new InvalidParameterValueException("invalid hypervisor type " + hypervisor);
                }
            } else {
                throw new InvalidParameterValueException("Missing parameter hypervisor. Hypervisor type is required to create zone wide primary storage.");
            }
            if (hypervisorType != HypervisorType.KVM && hypervisorType != HypervisorType.VMware && hypervisorType != HypervisorType.Hyperv && hypervisorType != HypervisorType.LXC
                    && hypervisorType != HypervisorType.Any) {
                throw new InvalidParameterValueException("zone wide storage pool is not supported for hypervisor type " + hypervisor);
            }
        } else {
            ClusterVO clusterVO = _clusterDao.findById(clusterId);
            hypervisorType = clusterVO.getHypervisorType();
        }

        Map<String, String> details = extractApiParamAsMap(cmd.getDetails());
        DataCenterVO zone = _dcDao.findById(cmd.getZoneId());
        if (zone == null) {
            throw new InvalidParameterValueException("unable to find zone by id " + zoneId);
        }
        // Check if zone is disabled
        Account account = CallContext.current().getCallingAccount();
        if (Grouping.AllocationState.Disabled == zone.getAllocationState() && !_accountMgr.isRootAdmin(account.getId())) {
            throw new PermissionDeniedException("Cannot perform this operation, Zone is currently disabled: " + zoneId);
        }

        Map<String, Object> params = new HashMap<String, Object>();
        params.put("zoneId", zone.getId());
        params.put("clusterId", clusterId);
        params.put("podId", podId);
        params.put("hypervisorType", hypervisorType);
        params.put("url", cmd.getUrl());
        params.put("tags", cmd.getTags());
        params.put("name", cmd.getStoragePoolName());
        params.put("details", details);
        params.put("providerName", storeProvider.getName());
        params.put("managed", cmd.isManaged());
        params.put("capacityBytes", cmd.getCapacityBytes());
        params.put("capacityIops", cmd.getCapacityIops());

        DataStoreLifeCycle lifeCycle = storeProvider.getDataStoreLifeCycle();
        DataStore store = null;
        try {
            store = lifeCycle.initialize(params);
            if (scopeType == ScopeType.CLUSTER) {
                ClusterScope clusterScope = new ClusterScope(clusterId, podId, zoneId);
                lifeCycle.attachCluster(store, clusterScope);
            } else if (scopeType == ScopeType.ZONE) {
                ZoneScope zoneScope = new ZoneScope(zoneId);
                lifeCycle.attachZone(store, zoneScope, hypervisorType);
            }
        } catch (Exception e) {
            s_logger.debug("Failed to add data store: " + e.getMessage(), e);
            try {
                // clean up the db, just absorb the exception thrown in deletion with error logged, so that user can get error for adding data store
                // not deleting data store.
                if (store != null) {
                    lifeCycle.deleteDataStore(store);
                }
            } catch (Exception ex) {
                s_logger.debug("Failed to clean up storage pool: " + ex.getMessage());
            }
            throw new CloudRuntimeException("Failed to add data store: " + e.getMessage(), e);
        }

        return (PrimaryDataStoreInfo)_dataStoreMgr.getDataStore(store.getId(), DataStoreRole.Primary);
    }

    private Map<String, String> extractApiParamAsMap(Map ds) {
        Map<String, String> details = new HashMap<String, String>();
        if (ds != null) {
            Collection detailsCollection = ds.values();
            Iterator it = detailsCollection.iterator();
            while (it.hasNext()) {
                HashMap d = (HashMap)it.next();
                Iterator it2 = d.entrySet().iterator();
                while (it2.hasNext()) {
                    Map.Entry entry = (Map.Entry)it2.next();
                    details.put((String)entry.getKey(), (String)entry.getValue());
                }
            }
        }
        return details;
    }

    @ActionEvent(eventType = EventTypes.EVENT_DISABLE_PRIMARY_STORAGE, eventDescription = "disable storage pool")
    private void disablePrimaryStoragePool(StoragePoolVO primaryStorage) {
        if (!primaryStorage.getStatus().equals(StoragePoolStatus.Up)) {
            throw new InvalidParameterValueException("Primary storage with id " + primaryStorage.getId() + " cannot be disabled. Storage pool state : " + primaryStorage.getStatus().toString());
        }

        DataStoreProvider provider = _dataStoreProviderMgr.getDataStoreProvider(primaryStorage.getStorageProviderName());
        DataStoreLifeCycle dataStoreLifeCycle = provider.getDataStoreLifeCycle();
        DataStore store = _dataStoreMgr.getDataStore(primaryStorage.getId(), DataStoreRole.Primary);
        ((PrimaryDataStoreLifeCycle)dataStoreLifeCycle).disableStoragePool(store);
    }

    @ActionEvent(eventType = EventTypes.EVENT_ENABLE_PRIMARY_STORAGE, eventDescription = "enable storage pool")
    private void enablePrimaryStoragePool(StoragePoolVO primaryStorage) {
        if (!primaryStorage.getStatus().equals(StoragePoolStatus.Disabled)) {
            throw new InvalidParameterValueException("Primary storage with id " + primaryStorage.getId() + " cannot be enabled. Storage pool state : " + primaryStorage.getStatus().toString());
        }

        DataStoreProvider provider = _dataStoreProviderMgr.getDataStoreProvider(primaryStorage.getStorageProviderName());
        DataStoreLifeCycle dataStoreLifeCycle = provider.getDataStoreLifeCycle();
        DataStore store = _dataStoreMgr.getDataStore(primaryStorage.getId(), DataStoreRole.Primary);
        ((PrimaryDataStoreLifeCycle)dataStoreLifeCycle).enableStoragePool(store);
    }

    @Override
    public PrimaryDataStoreInfo updateStoragePool(UpdateStoragePoolCmd cmd) throws IllegalArgumentException {
        // Input validation
        Long id = cmd.getId();

        StoragePoolVO pool = _storagePoolDao.findById(id);
        if (pool == null) {
            throw new IllegalArgumentException("Unable to find storage pool with ID: " + id);
        }

        String name = cmd.getName();
        if(org.apache.commons.lang.StringUtils.isNotBlank(name)) {
            s_logger.debug("Updating Storage Pool name to: " + name);
            pool.setName(name);
            _storagePoolDao.update(pool.getId(), pool);
        }


        final List<String> storagePoolTags = cmd.getTags();
        if (storagePoolTags != null) {
            if (s_logger.isDebugEnabled()) {
                s_logger.debug("Updating Storage Pool Tags to :" + storagePoolTags);
            }
            if (pool.getPoolType() == StoragePoolType.DatastoreCluster) {
                List<StoragePoolVO> childStoragePools = _storagePoolDao.listChildStoragePoolsInDatastoreCluster(pool.getId());
                for (StoragePoolVO childPool : childStoragePools) {
                    _storagePoolTagsDao.persist(childPool.getId(), storagePoolTags);
                }
            }
            _storagePoolTagsDao.persist(pool.getId(), storagePoolTags);
        }

        Long updatedCapacityBytes = null;
        Long capacityBytes = cmd.getCapacityBytes();

        if (capacityBytes != null) {
            if (capacityBytes != pool.getCapacityBytes()) {
                updatedCapacityBytes = capacityBytes;
            }
        }

        Long updatedCapacityIops = null;
        Long capacityIops = cmd.getCapacityIops();

        if (capacityIops != null) {
            if (!capacityIops.equals(pool.getCapacityIops())) {
                updatedCapacityIops = capacityIops;
            }
        }

        if (updatedCapacityBytes != null || updatedCapacityIops != null) {
            StoragePoolVO storagePool = _storagePoolDao.findById(id);
            DataStoreProvider dataStoreProvider = _dataStoreProviderMgr.getDataStoreProvider(storagePool.getStorageProviderName());
            DataStoreLifeCycle dataStoreLifeCycle = dataStoreProvider.getDataStoreLifeCycle();

            if (dataStoreLifeCycle instanceof PrimaryDataStoreLifeCycle) {
                Map<String, String> details = new HashMap<String, String>();

                details.put(PrimaryDataStoreLifeCycle.CAPACITY_BYTES, updatedCapacityBytes != null ? String.valueOf(updatedCapacityBytes) : null);
                details.put(PrimaryDataStoreLifeCycle.CAPACITY_IOPS, updatedCapacityIops != null ? String.valueOf(updatedCapacityIops) : null);

                ((PrimaryDataStoreLifeCycle)dataStoreLifeCycle).updateStoragePool(storagePool, details);
            }
        }

        Boolean enabled = cmd.getEnabled();
        if (enabled != null) {
            if (enabled) {
                enablePrimaryStoragePool(pool);
            } else {
                disablePrimaryStoragePool(pool);
            }
        }

        if (updatedCapacityBytes != null) {
            _storagePoolDao.updateCapacityBytes(id, capacityBytes);
        }

        if (updatedCapacityIops != null) {
            _storagePoolDao.updateCapacityIops(id, capacityIops);
        }

        return (PrimaryDataStoreInfo)_dataStoreMgr.getDataStore(pool.getId(), DataStoreRole.Primary);
    }

    @Override
    public void removeStoragePoolFromCluster(long hostId, String iScsiName, StoragePool storagePool) {
        final Map<String, String> details = new HashMap<>();

        details.put(DeleteStoragePoolCommand.DATASTORE_NAME, iScsiName);
        details.put(DeleteStoragePoolCommand.IQN, iScsiName);
        details.put(DeleteStoragePoolCommand.STORAGE_HOST, storagePool.getHostAddress());
        details.put(DeleteStoragePoolCommand.STORAGE_PORT, String.valueOf(storagePool.getPort()));

        final DeleteStoragePoolCommand cmd = new DeleteStoragePoolCommand();

        cmd.setDetails(details);
        cmd.setRemoveDatastore(true);

        final Answer answer = _agentMgr.easySend(hostId, cmd);

        if (answer == null || !answer.getResult()) {
            String errMsg = "Error interacting with host (related to DeleteStoragePoolCommand)" + (StringUtils.isNotBlank(answer.getDetails()) ? ": " + answer.getDetails() : "");

            s_logger.error(errMsg);

            throw new CloudRuntimeException(errMsg);
        }
    }

    @Override
    @DB
    public boolean deletePool(DeletePoolCmd cmd) {
        Long id = cmd.getId();
        boolean forced = cmd.isForced();

        StoragePoolVO sPool = _storagePoolDao.findById(id);
        if (sPool == null) {
            s_logger.warn("Unable to find pool:" + id);
            throw new InvalidParameterValueException("Unable to find pool by id " + id);
        }
        if (sPool.getStatus() != StoragePoolStatus.Maintenance) {
            s_logger.warn("Unable to delete storage id: " + id + " due to it is not in Maintenance state");
            throw new InvalidParameterValueException("Unable to delete storage due to it is not in Maintenance state, id: " + id);
        }

        if (sPool.getPoolType() == StoragePoolType.DatastoreCluster) {
            // FR41 yet to handle on failure of deletion of any of the child storage pool
            if (checkIfDataStoreClusterCanbeDeleted(sPool, forced)) {
                Transaction.execute(new TransactionCallbackNoReturn() {
                    @Override
                    public void doInTransactionWithoutResult(TransactionStatus status) {
                        List<StoragePoolVO> childStoragePools = _storagePoolDao.listChildStoragePoolsInDatastoreCluster(sPool.getId());
                        for (StoragePoolVO childPool : childStoragePools) {
                            deleteDataStoreInternal(childPool, forced);
                        }
                    }
                });
            } else {
                throw new CloudRuntimeException("Cannot delete pool " + sPool.getName() + " as there are associated " + "non-destroyed vols for this pool");
            }
        }
        return deleteDataStoreInternal(sPool, forced);
    }

    private boolean checkIfDataStoreClusterCanbeDeleted(StoragePoolVO sPool, boolean forced) {
        List<StoragePoolVO> childStoragePools = _storagePoolDao.listChildStoragePoolsInDatastoreCluster(sPool.getId());
        boolean canDelete = true;
        for (StoragePoolVO childPool : childStoragePools) {
            Pair<Long, Long> vlms = _volsDao.getCountAndTotalByPool(childPool.getId());
            if (forced) {
                if (vlms.first() > 0) {
                    Pair<Long, Long> nonDstrdVlms = _volsDao.getNonDestroyedCountAndTotalByPool(childPool.getId());
                    if (nonDstrdVlms.first() > 0) {
                        canDelete = false;
                        break;
                    }
                }
            } else {
                if (vlms.first() > 0) {
                    canDelete = false;
                    break;
                }
            }
        }
        return canDelete;
    }

    private boolean deleteDataStoreInternal(StoragePoolVO sPool, boolean forced) {
        Pair<Long, Long> vlms = _volsDao.getCountAndTotalByPool(sPool.getId());
        if (forced) {
            if (vlms.first() > 0) {
                Pair<Long, Long> nonDstrdVlms = _volsDao.getNonDestroyedCountAndTotalByPool(sPool.getId());
                if (nonDstrdVlms.first() > 0) {
                    throw new CloudRuntimeException("Cannot delete pool " + sPool.getName() + " as there are associated " + "non-destroyed vols for this pool");
                }
                // force expunge non-destroyed volumes
                List<VolumeVO> vols = _volsDao.listVolumesToBeDestroyed();
                for (VolumeVO vol : vols) {
                    AsyncCallFuture<VolumeApiResult> future = volService.expungeVolumeAsync(volFactory.getVolume(vol.getId()));
                    try {
                        future.get();
                    } catch (InterruptedException e) {
                        s_logger.debug("expunge volume failed:" + vol.getId(), e);
                    } catch (ExecutionException e) {
                        s_logger.debug("expunge volume failed:" + vol.getId(), e);
                    }
                }
            }
        } else {
            // Check if the pool has associated volumes in the volumes table
            // If it does , then you cannot delete the pool
            if (vlms.first() > 0) {
                throw new CloudRuntimeException("Cannot delete pool " + sPool.getName() + " as there are associated volumes for this pool");
            }
        }

        // First get the host_id from storage_pool_host_ref for given pool id
        StoragePoolVO lock = _storagePoolDao.acquireInLockTable(sPool.getId());

        if (lock == null) {
            if (s_logger.isDebugEnabled()) {
                s_logger.debug("Failed to acquire lock when deleting PrimaryDataStoreVO with ID: " + sPool.getId());
            }
            return false;
        }

        _storagePoolDao.releaseFromLockTable(lock.getId());
        s_logger.trace("Released lock for storage pool " + sPool.getId());

        DataStoreProvider storeProvider = _dataStoreProviderMgr.getDataStoreProvider(sPool.getStorageProviderName());
        DataStoreLifeCycle lifeCycle = storeProvider.getDataStoreLifeCycle();
        DataStore store = _dataStoreMgr.getDataStore(sPool.getId(), DataStoreRole.Primary);
        return lifeCycle.deleteDataStore(store);
    }

    @Override
    public void connectHostToSharedPool(long hostId, long poolId) throws StorageUnavailableException, StorageConflictException {
        StoragePool pool = (StoragePool)_dataStoreMgr.getDataStore(poolId, DataStoreRole.Primary);
        assert (pool.isShared()) : "Now, did you actually read the name of this method?";
        s_logger.debug("Adding pool " + pool.getName() + " to  host " + hostId);

        DataStoreProvider provider = _dataStoreProviderMgr.getDataStoreProvider(pool.getStorageProviderName());
        HypervisorHostListener listener = hostListeners.get(provider.getName());
        listener.hostConnect(hostId, pool.getId());
    }

    @Override
    public void disconnectHostFromSharedPool(long hostId, long poolId) throws StorageUnavailableException, StorageConflictException {
        StoragePool pool = (StoragePool)_dataStoreMgr.getDataStore(poolId, DataStoreRole.Primary);
        assert (pool.isShared()) : "Now, did you actually read the name of this method?";
        s_logger.debug("Removing pool " + pool.getName() + " from  host " + hostId);

        DataStoreProvider provider = _dataStoreProviderMgr.getDataStoreProvider(pool.getStorageProviderName());
        HypervisorHostListener listener = hostListeners.get(provider.getName());
        listener.hostDisconnected(hostId, pool.getId());
    }

    @Override
    public BigDecimal getStorageOverProvisioningFactor(Long poolId) {
        return new BigDecimal(CapacityManager.StorageOverprovisioningFactor.valueIn(poolId));
    }

    @Override
    public void createCapacityEntry(StoragePoolVO storagePool, short capacityType, long allocated) {
        SearchCriteria<CapacityVO> capacitySC = _capacityDao.createSearchCriteria();
        capacitySC.addAnd("hostOrPoolId", SearchCriteria.Op.EQ, storagePool.getId());
        capacitySC.addAnd("dataCenterId", SearchCriteria.Op.EQ, storagePool.getDataCenterId());
        capacitySC.addAnd("capacityType", SearchCriteria.Op.EQ, capacityType);

        List<CapacityVO> capacities = _capacityDao.search(capacitySC, null);

        long totalOverProvCapacity;
        if (storagePool.getPoolType().supportsOverProvisioning()) {
            // All this is for the inaccuracy of floats for big number multiplication.
            BigDecimal overProvFactor = getStorageOverProvisioningFactor(storagePool.getId());
            totalOverProvCapacity = overProvFactor.multiply(new BigDecimal(storagePool.getCapacityBytes())).longValue();
            s_logger.debug("Found storage pool " + storagePool.getName() + " of type " + storagePool.getPoolType().toString() + " with overprovisioning factor " + overProvFactor.toString());
            s_logger.debug("Total over provisioned capacity calculated is " + overProvFactor + " * " + toHumanReadableSize(storagePool.getCapacityBytes()));
        } else {
            s_logger.debug("Found storage pool " + storagePool.getName() + " of type " + storagePool.getPoolType().toString());
            totalOverProvCapacity = storagePool.getCapacityBytes();
        }

        s_logger.debug("Total over provisioned capacity of the pool " + storagePool.getName() + " id: " + storagePool.getId() + " is " + toHumanReadableSize(totalOverProvCapacity));
        CapacityState capacityState = CapacityState.Enabled;
        if (storagePool.getScope() == ScopeType.ZONE) {
            DataCenterVO dc = ApiDBUtils.findZoneById(storagePool.getDataCenterId());
            AllocationState allocationState = dc.getAllocationState();
            capacityState = (allocationState == AllocationState.Disabled) ? CapacityState.Disabled : CapacityState.Enabled;
        } else {
            if (storagePool.getClusterId() != null) {
                ClusterVO cluster = ApiDBUtils.findClusterById(storagePool.getClusterId());
                if (cluster != null) {
                    AllocationState allocationState = _configMgr.findClusterAllocationState(cluster);
                    capacityState = (allocationState == AllocationState.Disabled) ? CapacityState.Disabled : CapacityState.Enabled;
                }
            }
        }

        if (storagePool.getScope() == ScopeType.HOST) {
            List<StoragePoolHostVO> stoargePoolHostVO = _storagePoolHostDao.listByPoolId(storagePool.getId());

            if (stoargePoolHostVO != null && !stoargePoolHostVO.isEmpty()) {
                HostVO host = _hostDao.findById(stoargePoolHostVO.get(0).getHostId());

                if (host != null) {
                    capacityState = (host.getResourceState() == ResourceState.Disabled) ? CapacityState.Disabled : CapacityState.Enabled;
                }
            }
        }

        if (capacities.size() == 0) {
            CapacityVO capacity = new CapacityVO(storagePool.getId(), storagePool.getDataCenterId(), storagePool.getPodId(), storagePool.getClusterId(), allocated, totalOverProvCapacity,
                    capacityType);
            capacity.setCapacityState(capacityState);
            _capacityDao.persist(capacity);
        } else {
            CapacityVO capacity = capacities.get(0);
            if (capacity.getTotalCapacity() != totalOverProvCapacity || allocated != capacity.getUsedCapacity() || capacity.getCapacityState() != capacityState) {
                capacity.setTotalCapacity(totalOverProvCapacity);
                capacity.setUsedCapacity(allocated);
                capacity.setCapacityState(capacityState);
                _capacityDao.update(capacity.getId(), capacity);
            }
        }
        s_logger.debug("Successfully set Capacity - " + toHumanReadableSize(totalOverProvCapacity) + " for capacity type - " + capacityType + " , DataCenterId - " + storagePool.getDataCenterId() + ", HostOrPoolId - "
                + storagePool.getId() + ", PodId " + storagePool.getPodId());
    }

    @Override
    public List<Long> getUpHostsInPool(long poolId) {
        SearchCriteria<Long> sc = UpHostsInPoolSearch.create();
        sc.setParameters("pool", poolId);
        sc.setJoinParameters("hosts", "status", Status.Up);
        sc.setJoinParameters("hosts", "resourceState", ResourceState.Enabled);
        return _storagePoolHostDao.customSearch(sc, null);
    }

    @Override
    public Pair<Long, Answer[]> sendToPool(StoragePool pool, long[] hostIdsToTryFirst, List<Long> hostIdsToAvoid, Commands cmds) throws StorageUnavailableException {
        List<Long> hostIds = getUpHostsInPool(pool.getId());
        Collections.shuffle(hostIds);
        if (hostIdsToTryFirst != null) {
            for (int i = hostIdsToTryFirst.length - 1; i >= 0; i--) {
                if (hostIds.remove(hostIdsToTryFirst[i])) {
                    hostIds.add(0, hostIdsToTryFirst[i]);
                }
            }
        }

        if (hostIdsToAvoid != null) {
            hostIds.removeAll(hostIdsToAvoid);
        }
        if (hostIds == null || hostIds.isEmpty()) {
            throw new StorageUnavailableException("Unable to send command to the pool " + pool.getId() + " due to there is no enabled hosts up in this cluster", pool.getId());
        }
        for (Long hostId : hostIds) {
            try {
                List<Answer> answers = new ArrayList<Answer>();
                Command[] cmdArray = cmds.toCommands();
                for (Command cmd : cmdArray) {
                    long targetHostId = _hvGuruMgr.getGuruProcessedCommandTargetHost(hostId, cmd);
                    answers.add(_agentMgr.send(targetHostId, cmd));
                }
                return new Pair<Long, Answer[]>(hostId, answers.toArray(new Answer[answers.size()]));
            } catch (AgentUnavailableException e) {
                s_logger.debug("Unable to send storage pool command to " + pool + " via " + hostId, e);
            } catch (OperationTimedoutException e) {
                s_logger.debug("Unable to send storage pool command to " + pool + " via " + hostId, e);
            }
        }

        throw new StorageUnavailableException("Unable to send command to the pool ", pool.getId());
    }

    @Override
    public Pair<Long, Answer> sendToPool(StoragePool pool, long[] hostIdsToTryFirst, List<Long> hostIdsToAvoid, Command cmd) throws StorageUnavailableException {
        Commands cmds = new Commands(cmd);
        Pair<Long, Answer[]> result = sendToPool(pool, hostIdsToTryFirst, hostIdsToAvoid, cmds);
        return new Pair<Long, Answer>(result.first(), result.second()[0]);
    }

    private void cleanupInactiveTemplates() {
        List<VMTemplateVO> vmTemplateVOS = _templateDao.listUnRemovedTemplatesByStates(VirtualMachineTemplate.State.Inactive);
        for (VMTemplateVO template: vmTemplateVOS) {
            template.setRemoved(new Date());
            _templateDao.update(template.getId(), template);
        }
    }

    @Override
    public void cleanupStorage(boolean recurring) {
        GlobalLock scanLock = GlobalLock.getInternLock("storagemgr.cleanup");

        try {
            if (scanLock.lock(3)) {
                try {
                    // Cleanup primary storage pools
                    if (TemplateCleanupEnabled.value()) {
                        List<StoragePoolVO> storagePools = _storagePoolDao.listAll();
                        for (StoragePoolVO pool : storagePools) {
                            try {

                                List<VMTemplateStoragePoolVO> unusedTemplatesInPool = _tmpltMgr.getUnusedTemplatesInPool(pool);
                                s_logger.debug("Storage pool garbage collector found " + unusedTemplatesInPool.size() + " templates to clean up in storage pool: " + pool.getName());
                                for (VMTemplateStoragePoolVO templatePoolVO : unusedTemplatesInPool) {
                                    if (templatePoolVO.getDownloadState() != VMTemplateStorageResourceAssoc.Status.DOWNLOADED) {
                                        s_logger.debug("Storage pool garbage collector is skipping template with ID: " + templatePoolVO.getTemplateId() + " on pool " + templatePoolVO.getPoolId()
                                        + " because it is not completely downloaded.");
                                        continue;
                                    }

                                    if (!templatePoolVO.getMarkedForGC()) {
                                        templatePoolVO.setMarkedForGC(true);
                                        _vmTemplatePoolDao.update(templatePoolVO.getId(), templatePoolVO);
                                        s_logger.debug("Storage pool garbage collector has marked template with ID: " + templatePoolVO.getTemplateId() + " on pool " + templatePoolVO.getPoolId()
                                        + " for garbage collection.");
                                        continue;
                                    }

                                    _tmpltMgr.evictTemplateFromStoragePool(templatePoolVO);
                                }
                            } catch (Exception e) {
                                s_logger.warn("Problem cleaning up primary storage pool " + pool, e);
                            }
                        }
                    }

                    //destroy snapshots in destroying state in snapshot_store_ref
                    List<SnapshotDataStoreVO> ssSnapshots = _snapshotStoreDao.listByState(ObjectInDataStoreStateMachine.State.Destroying);
                    for (SnapshotDataStoreVO ssSnapshotVO : ssSnapshots) {
                        try {
                            _snapshotService.deleteSnapshot(snapshotFactory.getSnapshot(ssSnapshotVO.getSnapshotId(), DataStoreRole.Image));
                        } catch (Exception e) {
                            s_logger.debug("Failed to delete snapshot: " + ssSnapshotVO.getId() + " from storage");
                        }
                    }
                    cleanupSecondaryStorage(recurring);

                    List<VolumeVO> vols = _volsDao.listVolumesToBeDestroyed(new Date(System.currentTimeMillis() - ((long)StorageCleanupDelay.value() << 10)));
                    for (VolumeVO vol : vols) {
                        try {
                            // If this fails, just log a warning. It's ideal if we clean up the host-side clustered file
                            // system, but not necessary.
                            handleManagedStorage(vol);
                        } catch (Exception e) {
                            s_logger.warn("Unable to destroy host-side clustered file system " + vol.getUuid(), e);
                        }

                        try {
                            VolumeInfo volumeInfo = volFactory.getVolume(vol.getId());
                            if (volumeInfo != null) {
                                volService.ensureVolumeIsExpungeReady(vol.getId());
                                volService.expungeVolumeAsync(volumeInfo);
                            } else {
                                s_logger.debug("Volume " + vol.getUuid() + " is already destroyed");
                            }
                        } catch (Exception e) {
                            s_logger.warn("Unable to destroy volume " + vol.getUuid(), e);
                        }
                    }

                    // remove snapshots in Error state
                    List<SnapshotVO> snapshots = _snapshotDao.listAllByStatus(Snapshot.State.Error);
                    for (SnapshotVO snapshotVO : snapshots) {
                        try {
                            List<SnapshotDataStoreVO> storeRefs = _snapshotStoreDao.findBySnapshotId(snapshotVO.getId());
                            for (SnapshotDataStoreVO ref : storeRefs) {
                                _snapshotStoreDao.expunge(ref.getId());
                            }
                            _snapshotDao.expunge(snapshotVO.getId());
                        } catch (Exception e) {
                            s_logger.warn("Unable to destroy snapshot " + snapshotVO.getUuid(), e);
                        }
                    }

                    // destroy uploaded volumes in abandoned/error state
                    List<VolumeDataStoreVO> volumeDataStores = _volumeDataStoreDao.listByVolumeState(Volume.State.UploadError, Volume.State.UploadAbandoned);
                    for (VolumeDataStoreVO volumeDataStore : volumeDataStores) {
                        VolumeVO volume = _volumeDao.findById(volumeDataStore.getVolumeId());
                        if (volume == null) {
                            s_logger.warn("Uploaded volume with id " + volumeDataStore.getVolumeId() + " not found, so cannot be destroyed");
                            continue;
                        }
                        try {
                            DataStore dataStore = _dataStoreMgr.getDataStore(volumeDataStore.getDataStoreId(), DataStoreRole.Image);
                            EndPoint ep = _epSelector.select(dataStore, volumeDataStore.getExtractUrl());
                            if (ep == null) {
                                s_logger.warn("There is no secondary storage VM for image store " + dataStore.getName() + ", cannot destroy uploaded volume " + volume.getUuid());
                                continue;
                            }
                            Host host = _hostDao.findById(ep.getId());
                            if (host != null && host.getManagementServerId() != null) {
                                if (_serverId == host.getManagementServerId().longValue()) {
                                    volService.destroyVolume(volume.getId());
                                    // decrement volume resource count
                                    _resourceLimitMgr.decrementResourceCount(volume.getAccountId(), ResourceType.volume, volume.isDisplayVolume());
                                    // expunge volume from secondary if volume is on image store
                                    VolumeInfo volOnSecondary = volFactory.getVolume(volume.getId(), DataStoreRole.Image);
                                    if (volOnSecondary != null) {
                                        s_logger.info("Expunging volume " + volume.getUuid() + " uploaded using HTTP POST from secondary data store");
                                        AsyncCallFuture<VolumeApiResult> future = volService.expungeVolumeAsync(volOnSecondary);
                                        VolumeApiResult result = future.get();
                                        if (!result.isSuccess()) {
                                            s_logger.warn("Failed to expunge volume " + volume.getUuid() + " from the image store " + dataStore.getName() + " due to: " + result.getResult());
                                        }
                                    }
                                }
                            }
                        } catch (Throwable th) {
                            s_logger.warn("Unable to destroy uploaded volume " + volume.getUuid() + ". Error details: " + th.getMessage());
                        }
                    }

                    // destroy uploaded templates in abandoned/error state
                    List<TemplateDataStoreVO> templateDataStores = _templateStoreDao.listByTemplateState(VirtualMachineTemplate.State.UploadError, VirtualMachineTemplate.State.UploadAbandoned);
                    for (TemplateDataStoreVO templateDataStore : templateDataStores) {
                        VMTemplateVO template = _templateDao.findById(templateDataStore.getTemplateId());
                        if (template == null) {
                            s_logger.warn("Uploaded template with id " + templateDataStore.getTemplateId() + " not found, so cannot be destroyed");
                            continue;
                        }
                        try {
                            DataStore dataStore = _dataStoreMgr.getDataStore(templateDataStore.getDataStoreId(), DataStoreRole.Image);
                            EndPoint ep = _epSelector.select(dataStore, templateDataStore.getExtractUrl());
                            if (ep == null) {
                                s_logger.warn("There is no secondary storage VM for image store " + dataStore.getName() + ", cannot destroy uploaded template " + template.getUuid());
                                continue;
                            }
                            Host host = _hostDao.findById(ep.getId());
                            if (host != null && host.getManagementServerId() != null) {
                                if (_serverId == host.getManagementServerId().longValue()) {
                                    AsyncCallFuture<TemplateApiResult> future = _imageSrv.deleteTemplateAsync(tmplFactory.getTemplate(template.getId(), dataStore));
                                    TemplateApiResult result = future.get();
                                    if (!result.isSuccess()) {
                                        s_logger.warn("Failed to delete template " + template.getUuid() + " from the image store " + dataStore.getName() + " due to: " + result.getResult());
                                        continue;
                                    }
                                    // remove from template_zone_ref
                                    List<VMTemplateZoneVO> templateZones = _vmTemplateZoneDao.listByZoneTemplate(((ImageStoreEntity)dataStore).getDataCenterId(), template.getId());
                                    if (templateZones != null) {
                                        for (VMTemplateZoneVO templateZone : templateZones) {
                                            _vmTemplateZoneDao.remove(templateZone.getId());
                                        }
                                    }
                                    // mark all the occurrences of this template in the given store as destroyed
                                    _templateStoreDao.removeByTemplateStore(template.getId(), dataStore.getId());
                                    // find all eligible image stores for this template
                                    List<DataStore> imageStores = _tmpltMgr.getImageStoreByTemplate(template.getId(), null);
                                    if (imageStores == null || imageStores.size() == 0) {
                                        template.setState(VirtualMachineTemplate.State.Inactive);
                                        _templateDao.update(template.getId(), template);

                                        // decrement template resource count
                                        _resourceLimitMgr.decrementResourceCount(template.getAccountId(), ResourceType.template);
                                    }
                                }
                            }
                        } catch (Throwable th) {
                            s_logger.warn("Unable to destroy uploaded template " + template.getUuid() + ". Error details: " + th.getMessage());
                        }
                    }
                    cleanupInactiveTemplates();
                } finally {
                    scanLock.unlock();
                }
            }
        } finally {
            scanLock.releaseRef();
        }
    }

    /**
     * This method only applies for managed storage.
     *
     * For XenServer and vSphere, see if we need to remove an SR or a datastore, then remove the underlying volume
     * from any applicable access control list (before other code attempts to delete the volume that supports it).
     *
     * For KVM, just tell the underlying storage plug-in to remove the volume from any applicable access control list
     * (before other code attempts to delete the volume that supports it).
     */
    private void handleManagedStorage(Volume volume) {
        Long instanceId = volume.getInstanceId();

        if (instanceId != null) {
            StoragePoolVO storagePool = _storagePoolDao.findById(volume.getPoolId());

            if (storagePool != null && storagePool.isManaged()) {
                VMInstanceVO vmInstanceVO = _vmInstanceDao.findById(instanceId);
                if (vmInstanceVO == null) {
                    return;
                }

                Long lastHostId = vmInstanceVO.getLastHostId();

                if (lastHostId != null) {
                    HostVO host = _hostDao.findById(lastHostId);
                    ClusterVO cluster = _clusterDao.findById(host.getClusterId());
                    VolumeInfo volumeInfo = volFactory.getVolume(volume.getId());

                    if (cluster.getHypervisorType() == HypervisorType.KVM) {
                        volService.revokeAccess(volumeInfo, host, volumeInfo.getDataStore());
                    } else {
                        DataTO volTO = volFactory.getVolume(volume.getId()).getTO();
                        DiskTO disk = new DiskTO(volTO, volume.getDeviceId(), volume.getPath(), volume.getVolumeType());

                        DettachCommand cmd = new DettachCommand(disk, null);

                        cmd.setManaged(true);

                        cmd.setStorageHost(storagePool.getHostAddress());
                        cmd.setStoragePort(storagePool.getPort());

                        cmd.set_iScsiName(volume.get_iScsiName());

                        Answer answer = _agentMgr.easySend(lastHostId, cmd);

                        if (answer != null && answer.getResult()) {
                            volService.revokeAccess(volumeInfo, host, volumeInfo.getDataStore());
                        } else {
                            s_logger.warn("Unable to remove host-side clustered file system for the following volume: " + volume.getUuid());
                        }
                    }
                }
            }
        }
    }

    @DB
    List<Long> findAllVolumeIdInSnapshotTable(Long storeId) {
        String sql = "SELECT volume_id from snapshots, snapshot_store_ref WHERE snapshots.id = snapshot_store_ref.snapshot_id and store_id=? GROUP BY volume_id";
        List<Long> list = new ArrayList<Long>();
        try {
            TransactionLegacy txn = TransactionLegacy.currentTxn();
            ResultSet rs = null;
            PreparedStatement pstmt = null;
            pstmt = txn.prepareAutoCloseStatement(sql);
            pstmt.setLong(1, storeId);
            rs = pstmt.executeQuery();
            while (rs.next()) {
                list.add(rs.getLong(1));
            }
            return list;
        } catch (Exception e) {
            s_logger.debug("failed to get all volumes who has snapshots in secondary storage " + storeId + " due to " + e.getMessage());
            return null;
        }

    }

    List<String> findAllSnapshotForVolume(Long volumeId) {
        String sql = "SELECT backup_snap_id FROM snapshots WHERE volume_id=? and backup_snap_id is not NULL";
        try {
            TransactionLegacy txn = TransactionLegacy.currentTxn();
            ResultSet rs = null;
            PreparedStatement pstmt = null;
            pstmt = txn.prepareAutoCloseStatement(sql);
            pstmt.setLong(1, volumeId);
            rs = pstmt.executeQuery();
            List<String> list = new ArrayList<String>();
            while (rs.next()) {
                list.add(rs.getString(1));
            }
            return list;
        } catch (Exception e) {
            s_logger.debug("failed to get all snapshots for a volume " + volumeId + " due to " + e.getMessage());
            return null;
        }
    }

    @Override
    @DB
    public void cleanupSecondaryStorage(boolean recurring) {
        // NOTE that object_store refactor will immediately delete the object from secondary storage when deleteTemplate etc api is issued.
        // so here we don't need to issue DeleteCommand to resource anymore, only need to remove db entry.
        try {
            // Cleanup templates in template_store_ref
            List<DataStore> imageStores = _dataStoreMgr.getImageStoresByScopeExcludingReadOnly(new ZoneScope(null));
            for (DataStore store : imageStores) {
                try {
                    long storeId = store.getId();
                    List<TemplateDataStoreVO> destroyedTemplateStoreVOs = _templateStoreDao.listDestroyed(storeId);
                    s_logger.debug("Secondary storage garbage collector found " + destroyedTemplateStoreVOs.size() + " templates to cleanup on template_store_ref for store: " + store.getName());
                    for (TemplateDataStoreVO destroyedTemplateStoreVO : destroyedTemplateStoreVOs) {
                        if (s_logger.isDebugEnabled()) {
                            s_logger.debug("Deleting template store DB entry: " + destroyedTemplateStoreVO);
                        }
                        _templateStoreDao.remove(destroyedTemplateStoreVO.getId());
                    }
                } catch (Exception e) {
                    s_logger.warn("problem cleaning up templates in template_store_ref for store: " + store.getName(), e);
                }
            }

            // CleanUp snapshots on snapshot_store_ref
            for (DataStore store : imageStores) {
                try {
                    List<SnapshotDataStoreVO> destroyedSnapshotStoreVOs = _snapshotStoreDao.listDestroyed(store.getId());
                    s_logger.debug("Secondary storage garbage collector found " + destroyedSnapshotStoreVOs.size() + " snapshots to cleanup on snapshot_store_ref for store: " + store.getName());
                    for (SnapshotDataStoreVO destroyedSnapshotStoreVO : destroyedSnapshotStoreVOs) {
                        // check if this snapshot has child
                        SnapshotInfo snap = snapshotFactory.getSnapshot(destroyedSnapshotStoreVO.getSnapshotId(), store);
                        if (snap.getChild() != null) {
                            s_logger.debug("Skip snapshot on store: " + destroyedSnapshotStoreVO + " , because it has child");
                            continue;
                        }

                        if (s_logger.isDebugEnabled()) {
                            s_logger.debug("Deleting snapshot store DB entry: " + destroyedSnapshotStoreVO);
                        }

                        _snapshotDao.remove(destroyedSnapshotStoreVO.getSnapshotId());
                        SnapshotDataStoreVO snapshotOnPrimary = _snapshotStoreDao.findDestroyedReferenceBySnapshot(destroyedSnapshotStoreVO.getSnapshotId(), DataStoreRole.Primary);
                        if (snapshotOnPrimary != null) {
                            if (s_logger.isDebugEnabled()) {
                                s_logger.debug("Deleting snapshot on primary store reference DB entry: " + snapshotOnPrimary);
                            }
                            _snapshotStoreDao.remove(snapshotOnPrimary.getId());
                        }
                        _snapshotStoreDao.remove(destroyedSnapshotStoreVO.getId());
                    }

                } catch (Exception e2) {
                    s_logger.warn("problem cleaning up snapshots in snapshot_store_ref for store: " + store.getName(), e2);
                }

            }

            // CleanUp volumes on volume_store_ref
            for (DataStore store : imageStores) {
                try {
                    List<VolumeDataStoreVO> destroyedStoreVOs = _volumeStoreDao.listDestroyed(store.getId());
                    destroyedStoreVOs.addAll(_volumeDataStoreDao.listByVolumeState(Volume.State.Expunged));
                    s_logger.debug("Secondary storage garbage collector found " + destroyedStoreVOs.size() + " volumes to cleanup on volume_store_ref for store: " + store.getName());
                    for (VolumeDataStoreVO destroyedStoreVO : destroyedStoreVOs) {
                        if (s_logger.isDebugEnabled()) {
                            s_logger.debug("Deleting volume store DB entry: " + destroyedStoreVO);
                        }
                        _volumeStoreDao.remove(destroyedStoreVO.getId());
                    }

                } catch (Exception e2) {
                    s_logger.warn("problem cleaning up volumes in volume_store_ref for store: " + store.getName(), e2);
                }
            }
        } catch (Exception e3) {
            s_logger.warn("problem cleaning up secondary storage DB entries. ", e3);
        }
    }

    @Override
    public String getPrimaryStorageNameLabel(VolumeVO volume) {
        Long poolId = volume.getPoolId();

        // poolId is null only if volume is destroyed, which has been checked
        // before.
        assert poolId != null;
        StoragePoolVO PrimaryDataStoreVO = _storagePoolDao.findById(poolId);
        assert PrimaryDataStoreVO != null;
        return PrimaryDataStoreVO.getUuid();
    }

    @Override
    @DB
    public PrimaryDataStoreInfo preparePrimaryStorageForMaintenance(Long primaryStorageId) throws ResourceUnavailableException, InsufficientCapacityException {
        StoragePoolVO primaryStorage = null;
        primaryStorage = _storagePoolDao.findById(primaryStorageId);

        if (primaryStorage == null) {
            String msg = "Unable to obtain lock on the storage pool record in preparePrimaryStorageForMaintenance()";
            s_logger.error(msg);
            throw new InvalidParameterValueException(msg);
        }

        if (!primaryStorage.getStatus().equals(StoragePoolStatus.Up) && !primaryStorage.getStatus().equals(StoragePoolStatus.ErrorInMaintenance)) {
            throw new InvalidParameterValueException("Primary storage with id " + primaryStorageId + " is not ready for migration, as the status is:" + primaryStorage.getStatus().toString());
        }

        DataStoreProvider provider = _dataStoreProviderMgr.getDataStoreProvider(primaryStorage.getStorageProviderName());
        DataStoreLifeCycle lifeCycle = provider.getDataStoreLifeCycle();
        DataStore store = _dataStoreMgr.getDataStore(primaryStorage.getId(), DataStoreRole.Primary);

        if (primaryStorage.getPoolType() == StoragePoolType.DatastoreCluster) {
            if (primaryStorage.getStatus() == StoragePoolStatus.PrepareForMaintenance) {
                throw new CloudRuntimeException(String.format("There is already a job running for preparation for maintenance of the storage pool %s", primaryStorage.getUuid()));
            }
            handlePrepareDatastoreClusterMaintenance(lifeCycle, primaryStorageId);
        }
        lifeCycle.maintain(store);

        return (PrimaryDataStoreInfo)_dataStoreMgr.getDataStore(primaryStorage.getId(), DataStoreRole.Primary);
    }

    private void handlePrepareDatastoreClusterMaintenance(DataStoreLifeCycle lifeCycle, Long primaryStorageId) {
        StoragePoolVO datastoreCluster = _storagePoolDao.findById(primaryStorageId);
        datastoreCluster.setStatus(StoragePoolStatus.PrepareForMaintenance);
        _storagePoolDao.update(datastoreCluster.getId(), datastoreCluster);

        // Before preparing the datastorecluster to maintenance mode, the storagepools in the datastore cluster needs to put in maintenance
        List<StoragePoolVO> childDatastores = _storagePoolDao.listChildStoragePoolsInDatastoreCluster(primaryStorageId);
        Transaction.execute(new TransactionCallbackNoReturn() {
            @Override
            public void doInTransactionWithoutResult(TransactionStatus status) {
                for (StoragePoolVO childDatastore : childDatastores) {
                    // set the pool state to prepare for maintenance, so that VMs will not migrate to the storagepools in the same cluster
                    childDatastore.setStatus(StoragePoolStatus.PrepareForMaintenance);
                    _storagePoolDao.update(childDatastore.getId(), childDatastore);
                }
            }
        });
        for (Iterator<StoragePoolVO> iteratorChildDatastore = childDatastores.listIterator(); iteratorChildDatastore.hasNext(); ) {
            DataStore childStore = _dataStoreMgr.getDataStore(iteratorChildDatastore.next().getId(), DataStoreRole.Primary);
            try {
                lifeCycle.maintain(childStore);
            } catch (Exception e) {
                if (s_logger.isDebugEnabled()) {
                    s_logger.debug(String.format("Exception on maintenance preparation of one of the child datastores in datastore cluster %d with error %s", primaryStorageId, e));
                }
                // Set to ErrorInMaintenance state of all child storage pools and datastore cluster
                for (StoragePoolVO childDatastore : childDatastores) {
                    childDatastore.setStatus(StoragePoolStatus.ErrorInMaintenance);
                    _storagePoolDao.update(childDatastore.getId(), childDatastore);
                }
                datastoreCluster.setStatus(StoragePoolStatus.ErrorInMaintenance);
                _storagePoolDao.update(datastoreCluster.getId(), datastoreCluster);
                throw new CloudRuntimeException(String.format("Failed to prepare maintenance mode for datastore cluster %d with error %s %s", primaryStorageId, e.getMessage(), e));
            }
        }
    }

    @Override
    @DB
    public PrimaryDataStoreInfo cancelPrimaryStorageForMaintenance(CancelPrimaryStorageMaintenanceCmd cmd) throws ResourceUnavailableException {
        Long primaryStorageId = cmd.getId();
        StoragePoolVO primaryStorage = null;

        primaryStorage = _storagePoolDao.findById(primaryStorageId);

        if (primaryStorage == null) {
            String msg = "Unable to obtain lock on the storage pool in cancelPrimaryStorageForMaintenance()";
            s_logger.error(msg);
            throw new InvalidParameterValueException(msg);
        }

        if (primaryStorage.getStatus().equals(StoragePoolStatus.Up) || primaryStorage.getStatus().equals(StoragePoolStatus.PrepareForMaintenance)) {
            throw new StorageUnavailableException("Primary storage with id " + primaryStorageId + " is not ready to complete migration, as the status is:" + primaryStorage.getStatus().toString(),
                    primaryStorageId);
        }

        DataStoreProvider provider = _dataStoreProviderMgr.getDataStoreProvider(primaryStorage.getStorageProviderName());
        DataStoreLifeCycle lifeCycle = provider.getDataStoreLifeCycle();
        DataStore store = _dataStoreMgr.getDataStore(primaryStorage.getId(), DataStoreRole.Primary);
        if (primaryStorage.getPoolType() == StoragePoolType.DatastoreCluster) {
            primaryStorage.setStatus(StoragePoolStatus.Up);
            _storagePoolDao.update(primaryStorage.getId(), primaryStorage);
            //FR41 need to handle when one of the primary stores is unable to cancel the maintenance mode
            List<StoragePoolVO> childDatastores = _storagePoolDao.listChildStoragePoolsInDatastoreCluster(primaryStorageId);
            for (StoragePoolVO childDatastore : childDatastores) {
                DataStore childStore = _dataStoreMgr.getDataStore(childDatastore.getId(), DataStoreRole.Primary);
                lifeCycle.cancelMaintain(childStore);
            }
        }
        lifeCycle.cancelMaintain(store);

        return (PrimaryDataStoreInfo)_dataStoreMgr.getDataStore(primaryStorage.getId(), DataStoreRole.Primary);
    }

    @Override
    @ActionEvent(eventType = EventTypes.EVENT_SYNC_STORAGE_POOL, eventDescription = "synchronising storage pool with management server", async = true)
    public StoragePool syncStoragePool(SyncStoragePoolCmd cmd) {
        Long poolId = cmd.getPoolId();
        StoragePoolVO pool = _storagePoolDao.findById(poolId);

        if (pool == null) {
            String msg = String.format("Unable to obtain lock on the storage pool record while syncing storage pool [%s] with management server", pool.getUuid());
            s_logger.error(msg);
            throw new InvalidParameterValueException(msg);
        }

        if (!pool.getPoolType().equals(StoragePoolType.DatastoreCluster)) {
            throw new InvalidParameterValueException("SyncStoragePool API is currently supported only for storage type of datastore cluster");
        }

        if (!pool.getStatus().equals(StoragePoolStatus.Up)) {
            throw new InvalidParameterValueException(String.format("Primary storage with id %s is not ready for syncing, as the status is %s", pool.getUuid(), pool.getStatus().toString()));
        }

        // find the host
        List<Long> poolIds = new ArrayList<>();
        poolIds.add(poolId);
        List<Long> hosts = _storagePoolHostDao.findHostsConnectedToPools(poolIds);
        if (hosts.size() > 0) {
            Long hostId = hosts.get(0);
            ModifyStoragePoolCommand modifyStoragePoolCommand = new ModifyStoragePoolCommand(true, pool);
            final Answer answer = _agentMgr.easySend(hostId, modifyStoragePoolCommand);

            if (answer == null) {
                throw new CloudRuntimeException(String.format("Unable to get an answer to the modify storage pool command %s", pool.getUuid()));
            }

            if (!answer.getResult()) {
                throw new CloudRuntimeException(String.format("Unable to process ModifyStoragePoolCommand for pool %s on the host %s due to ", pool.getUuid(), hostId, answer.getDetails()));
            }

            assert (answer instanceof ModifyStoragePoolAnswer) : "Well, now why won't you actually return the ModifyStoragePoolAnswer when it's ModifyStoragePoolCommand? Pool=" +
                    pool.getId() + "Host=" + hostId;
            ModifyStoragePoolAnswer mspAnswer = (ModifyStoragePoolAnswer) answer;
            StoragePoolVO poolVO = _storagePoolDao.findById(poolId);
            updateStoragePoolHostVOAndBytes(poolVO, hostId, mspAnswer);
            validateChildDatastoresToBeAddedInUpState(poolVO, mspAnswer.getDatastoreClusterChildren());
            syncDatastoreClusterStoragePool(poolId, mspAnswer.getDatastoreClusterChildren(), hostId);
            for (ModifyStoragePoolAnswer childDataStoreAnswer : mspAnswer.getDatastoreClusterChildren()) {
                StoragePoolInfo childStoragePoolInfo = childDataStoreAnswer.getPoolInfo();
                StoragePoolVO dataStoreVO = _storagePoolDao.findPoolByUUID(childStoragePoolInfo.getUuid());
                for (Long host : hosts) {
                    updateStoragePoolHostVOAndBytes(dataStoreVO, host, childDataStoreAnswer);
                }
            }

        } else {
            throw new CloudRuntimeException(String.format("Unable to sync storage pool [%s] as there no connected hosts to the storage pool", pool.getUuid()));
        }
        return (PrimaryDataStoreInfo) _dataStoreMgr.getDataStore(pool.getId(), DataStoreRole.Primary);
    }

    public void syncDatastoreClusterStoragePool(long datastoreClusterPoolId, List<ModifyStoragePoolAnswer> childDatastoreAnswerList, long hostId) {
        StoragePoolVO datastoreClusterPool = _storagePoolDao.findById(datastoreClusterPoolId);
        List<String> storageTags = _storagePoolTagsDao.getStoragePoolTags(datastoreClusterPoolId);
        List<StoragePoolVO> childDatastores = _storagePoolDao.listChildStoragePoolsInDatastoreCluster(datastoreClusterPoolId);
        Set<String> childDatastoreUUIDs = new HashSet<>();
        for (StoragePoolVO childDatastore : childDatastores) {
            childDatastoreUUIDs.add(childDatastore.getUuid());
        }

        for (ModifyStoragePoolAnswer childDataStoreAnswer : childDatastoreAnswerList) {
            StoragePoolInfo childStoragePoolInfo = childDataStoreAnswer.getPoolInfo();
            StoragePoolVO dataStoreVO = _storagePoolDao.findPoolByUUID(childStoragePoolInfo.getUuid());
            if (dataStoreVO == null && childDataStoreAnswer.getPoolType().equalsIgnoreCase("NFS")) {
                List<StoragePoolVO> nfsStoragePools = _storagePoolDao.findPoolsByStorageType(StoragePoolType.NetworkFilesystem.toString());
                for (StoragePoolVO storagePool : nfsStoragePools) {
                    String storagePoolUUID = storagePool.getUuid();
                    if (childStoragePoolInfo.getName().equalsIgnoreCase(storagePoolUUID.replaceAll("-", ""))) {
                        dataStoreVO = storagePool;
                        break;
                    }
                }
            }
            if (dataStoreVO != null) {
                if (dataStoreVO.getParent() != datastoreClusterPoolId) {
                    s_logger.debug(String.format("Storage pool %s with uuid %s is found to be under datastore cluster %s at vCenter, " +
                                    "so moving the storage pool to be a child storage pool under the datastore cluster in CloudStack management server",
                            childStoragePoolInfo.getName(), childStoragePoolInfo.getUuid(), datastoreClusterPool.getName()));
                    dataStoreVO.setParent(datastoreClusterPoolId);
                    _storagePoolDao.update(dataStoreVO.getId(), dataStoreVO);
                    if (CollectionUtils.isNotEmpty(storageTags)) {
                        storageTags.addAll(_storagePoolTagsDao.getStoragePoolTags(dataStoreVO.getId()));
                    } else {
                        storageTags = _storagePoolTagsDao.getStoragePoolTags(dataStoreVO.getId());
                    }
                    if (CollectionUtils.isNotEmpty(storageTags)) {
                        Set<String> set = new LinkedHashSet<>(storageTags);
                        storageTags.clear();
                        storageTags.addAll(set);
                        if (s_logger.isDebugEnabled()) {
                            s_logger.debug("Updating Storage Pool Tags to :" + storageTags);
                        }
                        _storagePoolTagsDao.persist(dataStoreVO.getId(), storageTags);
                    }
                } else {
                    // This is to find datastores which are removed from datastore cluster.
                    // The final set childDatastoreUUIDs contains the UUIDs of child datastores which needs to be removed from datastore cluster
                    childDatastoreUUIDs.remove(dataStoreVO.getUuid());
                }
            } else {
                dataStoreVO = createChildDatastoreVO(datastoreClusterPool, childDataStoreAnswer);
            }
            updateStoragePoolHostVOAndBytes(dataStoreVO, hostId, childDataStoreAnswer);
        }

        handleRemoveChildStoragePoolFromDatastoreCluster(childDatastoreUUIDs);
    }

    private void validateChildDatastoresToBeAddedInUpState(StoragePoolVO datastoreClusterPool, List<ModifyStoragePoolAnswer> childDatastoreAnswerList) {
        for (ModifyStoragePoolAnswer childDataStoreAnswer : childDatastoreAnswerList) {
            StoragePoolInfo childStoragePoolInfo = childDataStoreAnswer.getPoolInfo();
            StoragePoolVO dataStoreVO = _storagePoolDao.findPoolByUUID(childStoragePoolInfo.getUuid());
            if (dataStoreVO == null && childDataStoreAnswer.getPoolType().equalsIgnoreCase("NFS")) {
                List<StoragePoolVO> nfsStoragePools = _storagePoolDao.findPoolsByStorageType(StoragePoolType.NetworkFilesystem.toString());
                for (StoragePoolVO storagePool : nfsStoragePools) {
                    String storagePoolUUID = storagePool.getUuid();
                    if (childStoragePoolInfo.getName().equalsIgnoreCase(storagePoolUUID.replaceAll("-", ""))) {
                          dataStoreVO = storagePool;
                          break;
                    }
                }
            }
            if (dataStoreVO != null && !dataStoreVO.getStatus().equals(StoragePoolStatus.Up)) {
                String msg = String.format("Cannot synchronise datastore cluster %s because primary storage with id %s is not ready for syncing, " +
                        "as the status is %s", datastoreClusterPool.getUuid(), dataStoreVO.getUuid(), dataStoreVO.getStatus().toString());
                throw new CloudRuntimeException(msg);
            }
        }
    }

    private StoragePoolVO createChildDatastoreVO(StoragePoolVO datastoreClusterPool, ModifyStoragePoolAnswer childDataStoreAnswer) {
        StoragePoolInfo childStoragePoolInfo = childDataStoreAnswer.getPoolInfo();
        List<String> storageTags = _storagePoolTagsDao.getStoragePoolTags(datastoreClusterPool.getId());

        StoragePoolVO dataStoreVO = new StoragePoolVO();
        dataStoreVO.setStorageProviderName(datastoreClusterPool.getStorageProviderName());
        dataStoreVO.setHostAddress(childStoragePoolInfo.getHost());
        dataStoreVO.setPoolType(Storage.StoragePoolType.PreSetup);
        dataStoreVO.setPath(childStoragePoolInfo.getHostPath());
        dataStoreVO.setPort(datastoreClusterPool.getPort());
        dataStoreVO.setName(childStoragePoolInfo.getName());
        dataStoreVO.setUuid(childStoragePoolInfo.getUuid());
        dataStoreVO.setDataCenterId(datastoreClusterPool.getDataCenterId());
        dataStoreVO.setPodId(datastoreClusterPool.getPodId());
        dataStoreVO.setClusterId(datastoreClusterPool.getClusterId());
        dataStoreVO.setStatus(StoragePoolStatus.Up);
        dataStoreVO.setUserInfo(datastoreClusterPool.getUserInfo());
        dataStoreVO.setManaged(datastoreClusterPool.isManaged());
        dataStoreVO.setCapacityIops(datastoreClusterPool.getCapacityIops());
        dataStoreVO.setCapacityBytes(childDataStoreAnswer.getPoolInfo().getCapacityBytes());
        dataStoreVO.setUsedBytes(childDataStoreAnswer.getPoolInfo().getCapacityBytes() - childDataStoreAnswer.getPoolInfo().getAvailableBytes());
        dataStoreVO.setHypervisor(datastoreClusterPool.getHypervisor());
        dataStoreVO.setScope(datastoreClusterPool.getScope());
        dataStoreVO.setParent(datastoreClusterPool.getId());

        Map<String, String> details = new HashMap<>();
        if(org.apache.commons.lang.StringUtils.isNotEmpty(childDataStoreAnswer.getPoolType())) {
            details.put("pool_type", childDataStoreAnswer.getPoolType());
        }
        _storagePoolDao.persist(dataStoreVO, details, storageTags);
        return dataStoreVO;
    }

    private void handleRemoveChildStoragePoolFromDatastoreCluster(Set<String> childDatastoreUUIDs) {

        for (String childDatastoreUUID : childDatastoreUUIDs) {
            StoragePoolVO dataStoreVO = _storagePoolDao.findPoolByUUID(childDatastoreUUID);
            List<VolumeVO> allVolumes = _volumeDao.findByPoolId(dataStoreVO.getId());
            allVolumes.removeIf(volumeVO -> volumeVO.getInstanceId() == null);
            allVolumes.removeIf(volumeVO -> volumeVO.getState() != Volume.State.Ready);
            for (VolumeVO volume : allVolumes) {
                VMInstanceVO vmInstance = _vmInstanceDao.findById(volume.getInstanceId());
                if (vmInstance == null) {
                    continue;
                }
                long volumeId = volume.getId();
                Long hostId = vmInstance.getHostId();
                if (hostId == null) {
                    hostId = vmInstance.getLastHostId();
                }
                HostVO hostVO = _hostDao.findById(hostId);

                // Prepare for the syncvolumepath command
                DataTO volTO = volFactory.getVolume(volume.getId()).getTO();
                DiskTO disk = new DiskTO(volTO, volume.getDeviceId(), volume.getPath(), volume.getVolumeType());
                Map<String, String> details = new HashMap<String, String>();
                details.put(DiskTO.PROTOCOL_TYPE, Storage.StoragePoolType.DatastoreCluster.toString());
                disk.setDetails(details);

                s_logger.debug(String.format("Attempting to process SyncVolumePathCommand for the volume %d on the host %d with state %s", volumeId, hostId, hostVO.getResourceState()));
                SyncVolumePathCommand cmd = new SyncVolumePathCommand(disk);
                final Answer answer = _agentMgr.easySend(hostId, cmd);
                // validate answer
                if (answer == null) {
                    throw new CloudRuntimeException("Unable to get an answer to the SyncVolumePath command for volume " + volumeId);
                }
                if (!answer.getResult()) {
                    throw new CloudRuntimeException("Unable to process SyncVolumePathCommand for the volume" + volumeId + " to the host " + hostId + " due to " + answer.getDetails());
                }
                assert (answer instanceof SyncVolumePathAnswer) : "Well, now why won't you actually return the SyncVolumePathAnswer when it's SyncVolumePathCommand? volume=" +
                        volume.getUuid() + "Host=" + hostId;

                // check for the changed details of volume and update database
                VolumeVO volumeVO = _volumeDao.findById(volumeId);
                String datastoreName = answer.getContextParam("datastoreName");
                if (datastoreName != null) {
                    StoragePoolVO storagePoolVO = _storagePoolDao.findByUuid(datastoreName);
                    if (storagePoolVO != null) {
                        volumeVO.setPoolId(storagePoolVO.getId());
                    } else {
                        s_logger.warn(String.format("Unable to find datastore %s while updating the new datastore of the volume %d", datastoreName, volumeId));
                    }
                }

                String volumePath = answer.getContextParam("volumePath");
                if (volumePath != null) {
                    volumeVO.setPath(volumePath);
                }

                String chainInfo = answer.getContextParam("chainInfo");
                if (chainInfo != null) {
                    volumeVO.setChainInfo(chainInfo);
                }

                _volumeDao.update(volumeVO.getId(), volumeVO);
            }
            dataStoreVO.setParent(0L);
            _storagePoolDao.update(dataStoreVO.getId(), dataStoreVO);
        }

    }

    private void updateStoragePoolHostVOAndBytes(StoragePool pool, long hostId, ModifyStoragePoolAnswer mspAnswer) {
        StoragePoolHostVO poolHost = _storagePoolHostDao.findByPoolHost(pool.getId(), hostId);
        if (poolHost == null) {
            poolHost = new StoragePoolHostVO(pool.getId(), hostId, mspAnswer.getPoolInfo().getLocalPath().replaceAll("//", "/"));
            _storagePoolHostDao.persist(poolHost);
        } else {
            poolHost.setLocalPath(mspAnswer.getPoolInfo().getLocalPath().replaceAll("//", "/"));
        }

        StoragePoolVO poolVO = _storagePoolDao.findById(pool.getId());
        poolVO.setUsedBytes(mspAnswer.getPoolInfo().getCapacityBytes() - mspAnswer.getPoolInfo().getAvailableBytes());
        poolVO.setCapacityBytes(mspAnswer.getPoolInfo().getCapacityBytes());

        _storagePoolDao.update(pool.getId(), poolVO);
    }

    protected class StorageGarbageCollector extends ManagedContextRunnable {

        public StorageGarbageCollector() {
        }

        @Override
        protected void runInContext() {
            try {
                s_logger.trace("Storage Garbage Collection Thread is running.");

                cleanupStorage(true);

            } catch (Exception e) {
                s_logger.error("Caught the following Exception", e);
            }
        }
    }

    @Override
    public void onManagementNodeJoined(List<? extends ManagementServerHost> nodeList, long selfNodeId) {
    }

    @Override
    public void onManagementNodeLeft(List<? extends ManagementServerHost> nodeList, long selfNodeId) {
        for (ManagementServerHost vo : nodeList) {
            if (vo.getMsid() == _serverId) {
                s_logger.info("Cleaning up storage maintenance jobs associated with Management server: " + vo.getMsid());
                List<Long> poolIds = _storagePoolWorkDao.searchForPoolIdsForPendingWorkJobs(vo.getMsid());
                if (poolIds.size() > 0) {
                    for (Long poolId : poolIds) {
                        StoragePoolVO pool = _storagePoolDao.findById(poolId);
                        // check if pool is in an inconsistent state
                        if (pool != null && (pool.getStatus().equals(StoragePoolStatus.ErrorInMaintenance) || pool.getStatus().equals(StoragePoolStatus.PrepareForMaintenance)
                                || pool.getStatus().equals(StoragePoolStatus.CancelMaintenance))) {
                            _storagePoolWorkDao.removePendingJobsOnMsRestart(vo.getMsid(), poolId);
                            pool.setStatus(StoragePoolStatus.ErrorInMaintenance);
                            _storagePoolDao.update(poolId, pool);
                        }

                    }
                }
            }
        }
    }

    @Override
    public void onManagementNodeIsolated() {
    }

    @Override
    public CapacityVO getSecondaryStorageUsedStats(Long hostId, Long zoneId) {
        SearchCriteria<HostVO> sc = _hostDao.createSearchCriteria();
        if (zoneId != null) {
            sc.addAnd("dataCenterId", SearchCriteria.Op.EQ, zoneId);
        }

        List<Long> hosts = new ArrayList<Long>();
        if (hostId != null) {
            hosts.add(hostId);
        } else {
            List<DataStore> stores = _dataStoreMgr.getImageStoresByScope(new ZoneScope(zoneId));
            if (stores != null) {
                for (DataStore store : stores) {
                    hosts.add(store.getId());
                }
            }
        }

        CapacityVO capacity = new CapacityVO(hostId, zoneId, null, null, 0, 0, Capacity.CAPACITY_TYPE_SECONDARY_STORAGE);
        for (Long id : hosts) {
            StorageStats stats = ApiDBUtils.getSecondaryStorageStatistics(id);
            if (stats == null) {
                continue;
            }
            capacity.setUsedCapacity(stats.getByteUsed() + capacity.getUsedCapacity());
            capacity.setTotalCapacity(stats.getCapacityBytes() + capacity.getTotalCapacity());
        }

        return capacity;
    }

    @Override
    public CapacityVO getStoragePoolUsedStats(Long poolId, Long clusterId, Long podId, Long zoneId) {
        SearchCriteria<StoragePoolVO> sc = _storagePoolDao.createSearchCriteria();
        List<StoragePoolVO> pools = new ArrayList<StoragePoolVO>();

        if (zoneId != null) {
            sc.addAnd("dataCenterId", SearchCriteria.Op.EQ, zoneId);
        }

        if (podId != null) {
            sc.addAnd("podId", SearchCriteria.Op.EQ, podId);
        }

        if (clusterId != null) {
            sc.addAnd("clusterId", SearchCriteria.Op.EQ, clusterId);
        }

        if (poolId != null) {
            sc.addAnd("hostOrPoolId", SearchCriteria.Op.EQ, poolId);
        }
        if (poolId != null) {
            pools.add(_storagePoolDao.findById(poolId));
        } else {
            pools = _storagePoolDao.search(sc, null);
        }

        CapacityVO capacity = new CapacityVO(poolId, zoneId, podId, clusterId, 0, 0, Capacity.CAPACITY_TYPE_STORAGE);
        for (StoragePoolVO PrimaryDataStoreVO : pools) {
            StorageStats stats = ApiDBUtils.getStoragePoolStatistics(PrimaryDataStoreVO.getId());
            if (stats == null) {
                continue;
            }
            capacity.setUsedCapacity(stats.getByteUsed() + capacity.getUsedCapacity());
            capacity.setTotalCapacity(stats.getCapacityBytes() + capacity.getTotalCapacity());
        }
        return capacity;
    }

    @Override
    public PrimaryDataStoreInfo getStoragePool(long id) {
        return (PrimaryDataStoreInfo)_dataStoreMgr.getDataStore(id, DataStoreRole.Primary);
    }

    @Override
    @DB
    public List<VMInstanceVO> listByStoragePool(long storagePoolId) {
        SearchCriteria<VMInstanceVO> sc = StoragePoolSearch.create();
        sc.setJoinParameters("vmVolume", "volumeType", Volume.Type.ROOT);
        sc.setJoinParameters("vmVolume", "poolId", storagePoolId);
        sc.setJoinParameters("vmVolume", "state", Volume.State.Ready);
        return _vmInstanceDao.search(sc, null);
    }

    @Override
    @DB
    public StoragePoolVO findLocalStorageOnHost(long hostId) {
        SearchCriteria<StoragePoolVO> sc = LocalStorageSearch.create();
        sc.setParameters("type", new Object[] {StoragePoolType.Filesystem, StoragePoolType.LVM});
        sc.setJoinParameters("poolHost", "hostId", hostId);
        List<StoragePoolVO> storagePools = _storagePoolDao.search(sc, null);
        if (!storagePools.isEmpty()) {
            return storagePools.get(0);
        } else {
            return null;
        }
    }

    @Override
    public Host findUpAndEnabledHostWithAccessToStoragePools(List<Long> poolIds) {
        List<Long> hostIds = _storagePoolHostDao.findHostsConnectedToPools(poolIds);
        if (hostIds.isEmpty()) {
            return null;
        }

        for (Long hostId : hostIds) {
            Host host = _hostDao.findById(hostId);
            if (canHostAccessStoragePools(host, poolIds)) {
                return host;
            }
        }

        return null;
    }

    private boolean canHostAccessStoragePools(Host host, List<Long> poolIds) {
        if (poolIds == null || poolIds.isEmpty()) {
            return false;
        }

        for (Long poolId : poolIds) {
            StoragePool pool = _storagePoolDao.findById(poolId);
            if (!canHostAccessStoragePool(host, pool)) {
                return false;
            }
        }

        return true;
    }

    @Override
    @DB
    public List<StoragePoolHostVO> findStoragePoolsConnectedToHost(long hostId) {
        return _storagePoolHostDao.listByHostId(hostId);
    }

    @Override
    public boolean canHostAccessStoragePool(Host host, StoragePool pool) {
        if (host == null || pool == null) {
            return false;
        }

        if (!pool.isManaged()) {
            return true;
        }

        DataStoreProvider storeProvider = _dataStoreProviderMgr.getDataStoreProvider(pool.getStorageProviderName());
        DataStoreDriver storeDriver = storeProvider.getDataStoreDriver();

        if (storeDriver instanceof PrimaryDataStoreDriver && ((PrimaryDataStoreDriver)storeDriver).canHostAccessStoragePool(host, pool)) {
            return true;
        }

        return false;
    }

    @Override
    @DB
    public Host getHost(long hostId) {
        return _hostDao.findById(hostId);
    }

    @Override
    public Host updateSecondaryStorage(long secStorageId, String newUrl) {
        HostVO secHost = _hostDao.findById(secStorageId);
        if (secHost == null) {
            throw new InvalidParameterValueException("Can not find out the secondary storage id: " + secStorageId);
        }

        if (secHost.getType() != Host.Type.SecondaryStorage) {
            throw new InvalidParameterValueException("host: " + secStorageId + " is not a secondary storage");
        }

        URI uri = null;
        try {
            uri = new URI(UriUtils.encodeURIComponent(newUrl));
            if (uri.getScheme() == null) {
                throw new InvalidParameterValueException("uri.scheme is null " + newUrl + ", add nfs:// (or cifs://) as a prefix");
            } else if (uri.getScheme().equalsIgnoreCase("nfs")) {
                if (uri.getHost() == null || uri.getHost().equalsIgnoreCase("") || uri.getPath() == null || uri.getPath().equalsIgnoreCase("")) {
                    throw new InvalidParameterValueException("Your host and/or path is wrong.  Make sure it's of the format nfs://hostname/path");
                }
            } else if (uri.getScheme().equalsIgnoreCase("cifs")) {
                // Don't validate against a URI encoded URI.
                URI cifsUri = new URI(newUrl);
                String warnMsg = UriUtils.getCifsUriParametersProblems(cifsUri);
                if (warnMsg != null) {
                    throw new InvalidParameterValueException(warnMsg);
                }
            }
        } catch (URISyntaxException e) {
            throw new InvalidParameterValueException(newUrl + " is not a valid uri");
        }

        String oldUrl = secHost.getStorageUrl();

        URI oldUri = null;
        try {
            oldUri = new URI(UriUtils.encodeURIComponent(oldUrl));
            if (!oldUri.getScheme().equalsIgnoreCase(uri.getScheme())) {
                throw new InvalidParameterValueException("can not change old scheme:" + oldUri.getScheme() + " to " + uri.getScheme());
            }
        } catch (URISyntaxException e) {
            s_logger.debug("Failed to get uri from " + oldUrl);
        }

        secHost.setStorageUrl(newUrl);
        secHost.setGuid(newUrl);
        secHost.setName(newUrl);
        _hostDao.update(secHost.getId(), secHost);
        return secHost;
    }

    @Override
    public HypervisorType getHypervisorTypeFromFormat(ImageFormat format) {

        if (format == null) {
            return HypervisorType.None;
        }

        if (format == ImageFormat.VHD) {
            return HypervisorType.XenServer;
        } else if (format == ImageFormat.OVA) {
            return HypervisorType.VMware;
        } else if (format == ImageFormat.QCOW2) {
            return HypervisorType.KVM;
        } else if (format == ImageFormat.RAW) {
            return HypervisorType.Ovm;
        } else if (format == ImageFormat.VHDX) {
            return HypervisorType.Hyperv;
        } else {
            return HypervisorType.None;
        }
    }

    private boolean checkUsagedSpace(StoragePool pool) {
        // Managed storage does not currently deal with accounting for physically used space (only provisioned space). Just return true if "pool" is managed.
        // StatsCollector gets the storage stats from the ScaleIO/PowerFlex pool directly, limit the usage based on the capacity disable threshold
        if (pool.isManaged() && pool.getPoolType() != StoragePoolType.PowerFlex) {
            return true;
        }

        double storageUsedThreshold = CapacityManager.StorageCapacityDisableThreshold.valueIn(pool.getDataCenterId());
        long totalSize = pool.getCapacityBytes();
        double usedPercentage = ((double)pool.getUsedBytes() / (double)totalSize);
        if (s_logger.isDebugEnabled()) {
            s_logger.debug("Checking pool " + pool.getId() + " for storage, totalSize: " + pool.getCapacityBytes() + ", usedBytes: " + pool.getUsedBytes() +
                    ", usedPct: " + usedPercentage + ", disable threshold: " + storageUsedThreshold);
        }
        if (usedPercentage >= storageUsedThreshold) {
            if (s_logger.isDebugEnabled()) {
                s_logger.debug("Insufficient space on pool: " + pool.getId() + " since its usage percentage: " + usedPercentage +
                        " has crossed the pool.storage.capacity.disablethreshold: " + storageUsedThreshold);
            }
            return false;
        }
        return true;
    }

    @Override
    public boolean storagePoolHasEnoughIops(List<Volume> requestedVolumes, StoragePool pool) {
        if (requestedVolumes == null || requestedVolumes.isEmpty() || pool == null) {
            return false;
        }

        // Only IOPS-guaranteed primary storage like SolidFire is using/setting IOPS.
        // This check returns true for storage that does not specify IOPS.
        if (pool.getCapacityIops() == null) {
            s_logger.info("Storage pool " + pool.getName() + " (" + pool.getId() + ") does not supply IOPS capacity, assuming enough capacity");

            return true;
        }

        StoragePoolVO storagePoolVo = _storagePoolDao.findById(pool.getId());
        long currentIops = _capacityMgr.getUsedIops(storagePoolVo);

        long requestedIops = 0;

        for (Volume requestedVolume : requestedVolumes) {
            Long minIops = requestedVolume.getMinIops();

            if (minIops != null && minIops > 0) {
                requestedIops += minIops;
            }
        }

        long futureIops = currentIops + requestedIops;

        return futureIops <= pool.getCapacityIops();
    }

    @Override
    public boolean storagePoolHasEnoughSpace(List<Volume> volumes, StoragePool pool) {
        return storagePoolHasEnoughSpace(volumes, pool, null);
    }

    @Override
    public boolean storagePoolHasEnoughSpace(List<Volume> volumes, StoragePool pool, Long clusterId) {
        if (volumes == null || volumes.isEmpty()) {
            return false;
        }

        if (!checkUsagedSpace(pool)) {
            return false;
        }

        // allocated space includes templates
        if (s_logger.isDebugEnabled()) {
            s_logger.debug("Destination pool id: " + pool.getId());
        }
        // allocated space includes templates
        final StoragePoolVO poolVO = _storagePoolDao.findById(pool.getId());
        long allocatedSizeWithTemplate = _capacityMgr.getAllocatedPoolCapacity(poolVO, null);
        long totalAskingSize = 0;

        for (Volume volume : volumes) {
            // refreshing the volume from the DB to get latest hv_ss_reserve (hypervisor snapshot reserve) field
            // I could have just assigned this to "volume", but decided to make a new variable for it so that it
            // might be clearer that this "volume" in "volumes" still might have an old value for hv_ss_reverse.
            VolumeVO volumeVO = _volumeDao.findById(volume.getId());

            if (volumeVO.getHypervisorSnapshotReserve() == null) {
                // update the volume's hv_ss_reserve (hypervisor snapshot reserve) from a disk offering (used for managed storage)
                volService.updateHypervisorSnapshotReserveForVolume(getDiskOfferingVO(volumeVO), volumeVO.getId(), getHypervisorType(volumeVO));

                // hv_ss_reserve field might have been updated; refresh from DB to make use of it in getDataObjectSizeIncludingHypervisorSnapshotReserve
                volumeVO = _volumeDao.findById(volume.getId());
            }

            // this if statement should resolve to true at most once per execution of the for loop its contained within (for a root disk that is
            // to leverage a template)
            if (volume.getTemplateId() != null) {
                VMTemplateVO tmpl = _templateDao.findByIdIncludingRemoved(volume.getTemplateId());

                if (tmpl != null && !ImageFormat.ISO.equals(tmpl.getFormat())) {
                    allocatedSizeWithTemplate = _capacityMgr.getAllocatedPoolCapacity(poolVO, tmpl);
                }
            }

            if (s_logger.isDebugEnabled()) {
                s_logger.debug("Pool ID for the volume with ID " + volumeVO.getId() + " is " + volumeVO.getPoolId());
            }

            // A ready-state volume is already allocated in a pool, so the asking size is zero for it.
            // In case the volume is moving across pools or is not ready yet, the asking size has to be computed.
            if ((volumeVO.getState() != Volume.State.Ready) || (volumeVO.getPoolId() != pool.getId())) {
                totalAskingSize += getDataObjectSizeIncludingHypervisorSnapshotReserve(volumeVO, poolVO);

                totalAskingSize += getAskingSizeForTemplateBasedOnClusterAndStoragePool(volumeVO.getTemplateId(), clusterId, poolVO);
            }
        }

        return checkPoolforSpace(pool, allocatedSizeWithTemplate, totalAskingSize);
    }

    @Override
    public boolean storagePoolHasEnoughSpaceForResize(StoragePool pool, long currentSize, long newSize) {
        if (!checkUsagedSpace(pool)) {
            return false;
        }
        if (s_logger.isDebugEnabled()) {
            s_logger.debug("Destination pool id: " + pool.getId());
        }
        long totalAskingSize = newSize - currentSize;

        if (totalAskingSize <= 0) {
            return true;
        } else {
            final StoragePoolVO poolVO = _storagePoolDao.findById(pool.getId());
            final long allocatedSizeWithTemplate = _capacityMgr.getAllocatedPoolCapacity(poolVO, null);
            return checkPoolforSpace(pool, allocatedSizeWithTemplate, totalAskingSize);
        }
    }

    @Override
    public boolean isStoragePoolCompliantWithStoragePolicy(List<Volume> volumes, StoragePool pool) throws StorageUnavailableException {
        if (CollectionUtils.isEmpty(volumes)) {
            return false;
        }
        List<Pair<Volume, Answer>> answers = new ArrayList<Pair<Volume, Answer>>();

        for (Volume volume : volumes) {
            String storagePolicyId = null;
            if (volume.getVolumeType() == Type.ROOT) {
                Long vmId = volume.getInstanceId();
                if (vmId != null) {
                    VMInstanceVO vm = _vmInstanceDao.findByIdIncludingRemoved(vmId);
                    storagePolicyId = _serviceOfferingDetailsDao.getDetail(vm.getServiceOfferingId(), ApiConstants.STORAGE_POLICY);
                }
            } else {
                storagePolicyId = _diskOfferingDetailsDao.getDetail(volume.getDiskOfferingId(), ApiConstants.STORAGE_POLICY);
            }
            if (org.apache.commons.lang.StringUtils.isNotEmpty(storagePolicyId)) {
                VsphereStoragePolicyVO storagePolicyVO = _vsphereStoragePolicyDao.findById(Long.parseLong(storagePolicyId));
                List<Long> hostIds = getUpHostsInPool(pool.getId());
                Collections.shuffle(hostIds);

                if (hostIds == null || hostIds.isEmpty()) {
                    throw new StorageUnavailableException("Unable to send command to the pool " + pool.getName() + " due to there is no enabled hosts up in this cluster", pool.getId());
                }
                try {
                    StorageFilerTO storageFilerTO = new StorageFilerTO(pool);
                    CheckDataStoreStoragePolicyComplainceCommand cmd = new CheckDataStoreStoragePolicyComplainceCommand(storagePolicyVO.getPolicyId(), storageFilerTO);
                    long targetHostId = _hvGuruMgr.getGuruProcessedCommandTargetHost(hostIds.get(0), cmd);
                    Answer answer = _agentMgr.send(targetHostId, cmd);
                    answers.add(new Pair<>(volume, answer));
                } catch (AgentUnavailableException e) {
                    s_logger.debug("Unable to send storage pool command to " + pool + " via " + hostIds.get(0), e);
                    throw new StorageUnavailableException("Unable to send command to the pool ", pool.getId());
                } catch (OperationTimedoutException e) {
                    s_logger.debug("Failed to process storage pool command to " + pool + " via " + hostIds.get(0), e);
                    throw new StorageUnavailableException("Failed to process storage command to the pool ", pool.getId());
                }
            }
        }
        // check cummilative result for all volumes
        for (Pair<Volume, Answer> answer : answers) {
            if (!answer.second().getResult()) {
                s_logger.debug(String.format("Storage pool %s is not compliance with storage policy for volume %s", pool.getUuid(), answer.first().getName()));
                return false;
            }
        }
        return true;
    }

    private boolean checkPoolforSpace(StoragePool pool, long allocatedSizeWithTemplate, long totalAskingSize) {
        // allocated space includes templates
        StoragePoolVO poolVO = _storagePoolDao.findById(pool.getId());

        long totalOverProvCapacity;

        if (pool.getPoolType().supportsOverProvisioning()) {
            BigDecimal overProvFactor = getStorageOverProvisioningFactor(pool.getId());

            totalOverProvCapacity = overProvFactor.multiply(new BigDecimal(pool.getCapacityBytes())).longValue();

            s_logger.debug("Found storage pool " + poolVO.getName() + " of type " + pool.getPoolType().toString() + " with over-provisioning factor " + overProvFactor.toString());
            s_logger.debug("Total over-provisioned capacity calculated is " + overProvFactor + " * " + toHumanReadableSize(pool.getCapacityBytes()));
        } else {
            totalOverProvCapacity = pool.getCapacityBytes();

            s_logger.debug("Found storage pool " + poolVO.getName() + " of type " + pool.getPoolType().toString());
        }

        s_logger.debug("Total capacity of the pool " + poolVO.getName() + " with ID " + pool.getId() + " is " + toHumanReadableSize(totalOverProvCapacity));

        double storageAllocatedThreshold = CapacityManager.StorageAllocatedCapacityDisableThreshold.valueIn(pool.getDataCenterId());

        if (s_logger.isDebugEnabled()) {
            s_logger.debug("Checking pool: " + pool.getId() + " for storage allocation , maxSize : " + toHumanReadableSize(totalOverProvCapacity) + ", totalAllocatedSize : " + toHumanReadableSize(allocatedSizeWithTemplate)
                    + ", askingSize : " + toHumanReadableSize(totalAskingSize) + ", allocated disable threshold: " + storageAllocatedThreshold);
        }

        double usedPercentage = (allocatedSizeWithTemplate + totalAskingSize) / (double)(totalOverProvCapacity);

        if (usedPercentage > storageAllocatedThreshold) {
            if (s_logger.isDebugEnabled()) {
                s_logger.debug("Insufficient un-allocated capacity on: " + pool.getId() + " for storage allocation since its allocated percentage: " + usedPercentage
                        + " has crossed the allocated pool.storage.allocated.capacity.disablethreshold: " + storageAllocatedThreshold + ", skipping this pool");
            }

            return false;
        }

        if (totalOverProvCapacity < (allocatedSizeWithTemplate + totalAskingSize)) {
            if (s_logger.isDebugEnabled()) {
                s_logger.debug("Insufficient un-allocated capacity on: " + pool.getId() + " for storage allocation, not enough storage, maxSize : " + toHumanReadableSize(totalOverProvCapacity)
                        + ", totalAllocatedSize : " + toHumanReadableSize(allocatedSizeWithTemplate) + ", askingSize : " + toHumanReadableSize(totalAskingSize));
            }

            return false;
        }

        return true;
    }

    /**
     * Storage plug-ins for managed storage can be designed in such a way as to store a template on the primary storage once and
     * make use of it via storage-side cloning.
     *
     * This method determines how many more bytes it will need for the template (if the template is already stored on the primary storage,
     * then the answer is 0).
     */
    private long getAskingSizeForTemplateBasedOnClusterAndStoragePool(Long templateId, Long clusterId, StoragePoolVO storagePoolVO) {
        if (templateId == null || clusterId == null || storagePoolVO == null || !storagePoolVO.isManaged()) {
            return 0;
        }

        VMTemplateVO tmpl = _templateDao.findByIdIncludingRemoved(templateId);

        if (tmpl == null || ImageFormat.ISO.equals(tmpl.getFormat())) {
            return 0;
        }

        HypervisorType hypervisorType = tmpl.getHypervisorType();

        // The getSupportsResigning method is applicable for XenServer as a UUID-resigning patch may or may not be installed on those hypervisor hosts.
        if (_clusterDao.getSupportsResigning(clusterId) || HypervisorType.VMware.equals(hypervisorType) || HypervisorType.KVM.equals(hypervisorType)) {
            return getBytesRequiredForTemplate(tmpl, storagePoolVO);
        }

        return 0;
    }

    private long getDataObjectSizeIncludingHypervisorSnapshotReserve(Volume volume, StoragePool pool) {
        DataStoreProvider storeProvider = _dataStoreProviderMgr.getDataStoreProvider(pool.getStorageProviderName());
        DataStoreDriver storeDriver = storeProvider.getDataStoreDriver();

        if (storeDriver instanceof PrimaryDataStoreDriver) {
            PrimaryDataStoreDriver primaryStoreDriver = (PrimaryDataStoreDriver)storeDriver;

            VolumeInfo volumeInfo = volFactory.getVolume(volume.getId());

            return primaryStoreDriver.getDataObjectSizeIncludingHypervisorSnapshotReserve(volumeInfo, pool);
        }

        return volume.getSize();
    }

    private DiskOfferingVO getDiskOfferingVO(Volume volume) {
        Long diskOfferingId = volume.getDiskOfferingId();

        return _diskOfferingDao.findById(diskOfferingId);
    }

    private HypervisorType getHypervisorType(Volume volume) {
        Long instanceId = volume.getInstanceId();

        VMInstanceVO vmInstance = _vmInstanceDao.findById(instanceId);

        if (vmInstance != null) {
            return vmInstance.getHypervisorType();
        }

        return null;
    }

    private long getBytesRequiredForTemplate(VMTemplateVO tmpl, StoragePool pool) {
        if (tmplFactory.isTemplateMarkedForDirectDownload(tmpl.getId())) {
            return tmpl.getSize();
        }

        DataStoreProvider storeProvider = _dataStoreProviderMgr.getDataStoreProvider(pool.getStorageProviderName());
        DataStoreDriver storeDriver = storeProvider.getDataStoreDriver();

        if (storeDriver instanceof PrimaryDataStoreDriver) {
            PrimaryDataStoreDriver primaryStoreDriver = (PrimaryDataStoreDriver)storeDriver;

            TemplateInfo templateInfo = tmplFactory.getReadyTemplateOnImageStore(tmpl.getId(), pool.getDataCenterId());

            return primaryStoreDriver.getBytesRequiredForTemplate(templateInfo, pool);
        }

        return tmpl.getSize();
    }

    @Override
    public boolean storagePoolCompatibleWithVolumePool(StoragePool pool, Volume volume) {
        if (pool == null || volume == null) {
            return false;
        }

        if (volume.getPoolId() == null) {
            // Volume is not allocated to any pool. Not possible to check compatibility with other pool, let it try
            return true;
        }

        StoragePool volumePool = _storagePoolDao.findById(volume.getPoolId());
        if (volumePool == null) {
            // Volume pool doesn't exist. Not possible to check compatibility with other pool, let it try
            return true;
        }

        if (volume.getState() == Volume.State.Ready) {
            if (volumePool.getPoolType() == Storage.StoragePoolType.PowerFlex && pool.getPoolType() != Storage.StoragePoolType.PowerFlex) {
                return false;
            } else if (volumePool.getPoolType() != Storage.StoragePoolType.PowerFlex && pool.getPoolType() == Storage.StoragePoolType.PowerFlex) {
                return false;
            }
        } else {
            return false;
        }

        return true;
    }

    @Override
    public void createCapacityEntry(long poolId) {
        StoragePoolVO storage = _storagePoolDao.findById(poolId);
        createCapacityEntry(storage, Capacity.CAPACITY_TYPE_STORAGE_ALLOCATED, 0);
    }

    @Override
    public synchronized boolean registerHostListener(String providerName, HypervisorHostListener listener) {
        hostListeners.put(providerName, listener);
        return true;
    }

    @Override
    public Answer sendToPool(long poolId, Command cmd) throws StorageUnavailableException {
        return null;
    }

    @Override
    public Answer[] sendToPool(long poolId, Commands cmd) throws StorageUnavailableException {
        return null;
    }

    @Override
    public String getName() {
        return null;
    }

    private String getValidTemplateName(Long zoneId, HypervisorType hType) {
        String templateName = null;
        switch (hType) {
            case XenServer:
                templateName = VirtualNetworkApplianceManager.RouterTemplateXen.valueIn(zoneId);
                break;
            case KVM:
                templateName = VirtualNetworkApplianceManager.RouterTemplateKvm.valueIn(zoneId);
                break;
            case VMware:
                templateName = VirtualNetworkApplianceManager.RouterTemplateVmware.valueIn(zoneId);
                break;
            case Hyperv:
                templateName = VirtualNetworkApplianceManager.RouterTemplateHyperV.valueIn(zoneId);
                break;
            case LXC:
                templateName = VirtualNetworkApplianceManager.RouterTemplateLxc.valueIn(zoneId);
                break;
            default:
                break;
        }
        return templateName;
    }
    @Override
    public ImageStore discoverImageStore(String name, String url, String providerName, Long zoneId, Map details) throws IllegalArgumentException, DiscoveryException, InvalidParameterValueException {
        DataStoreProvider storeProvider = _dataStoreProviderMgr.getDataStoreProvider(providerName);

        if (storeProvider == null) {
            storeProvider = _dataStoreProviderMgr.getDefaultImageDataStoreProvider();
            if (storeProvider == null) {
                throw new InvalidParameterValueException("can't find image store provider: " + providerName);
            }
            providerName = storeProvider.getName(); // ignored passed provider name and use default image store provider name
        }

        ScopeType scopeType = ScopeType.ZONE;
        if (zoneId == null) {
            scopeType = ScopeType.REGION;
        }

        if (name == null) {
            name = url;
        }

        ImageStoreVO imageStore = _imageStoreDao.findByName(name);
        if (imageStore != null) {
            throw new InvalidParameterValueException("The image store with name " + name + " already exists, try creating with another name");
        }

        // check if scope is supported by store provider
        if (!((ImageStoreProvider)storeProvider).isScopeSupported(scopeType)) {
            throw new InvalidParameterValueException("Image store provider " + providerName + " does not support scope " + scopeType);
        }

        // check if we have already image stores from other different providers,
        // we currently are not supporting image stores from different
        // providers co-existing
        List<ImageStoreVO> imageStores = _imageStoreDao.listImageStores();
        for (ImageStoreVO store : imageStores) {
            if (!store.getProviderName().equalsIgnoreCase(providerName)) {
                throw new InvalidParameterValueException("You can only add new image stores from the same provider " + store.getProviderName() + " already added");
            }
        }

        if (zoneId != null) {
            // Check if the zone exists in the system
            DataCenterVO zone = _dcDao.findById(zoneId);
            if (zone == null) {
                throw new InvalidParameterValueException("Can't find zone by id " + zoneId);
            }

            Account account = CallContext.current().getCallingAccount();
            if (Grouping.AllocationState.Disabled == zone.getAllocationState() && !_accountMgr.isRootAdmin(account.getId())) {
                PermissionDeniedException ex = new PermissionDeniedException("Cannot perform this operation, Zone with specified id is currently disabled");
                ex.addProxyObject(zone.getUuid(), "dcId");
                throw ex;
            }
        }

        Map<String, Object> params = new HashMap<>();
        params.put("zoneId", zoneId);
        params.put("url", url);
        params.put("name", name);
        params.put("details", details);
        params.put("scope", scopeType);
        params.put("providerName", storeProvider.getName());
        params.put("role", DataStoreRole.Image);

        DataStoreLifeCycle lifeCycle = storeProvider.getDataStoreLifeCycle();

        DataStore store;
        try {
            store = lifeCycle.initialize(params);
        } catch (Exception e) {
            if (s_logger.isDebugEnabled()) {
                s_logger.debug("Failed to add data store: " + e.getMessage(), e);
            }
            throw new CloudRuntimeException("Failed to add data store: " + e.getMessage(), e);
        }

        if (((ImageStoreProvider)storeProvider).needDownloadSysTemplate()) {
            // trigger system vm template download
            _imageSrv.downloadBootstrapSysTemplate(store);
        } else {
            // populate template_store_ref table
            _imageSrv.addSystemVMTemplatesToSecondary(store);
            _imageSrv.handleTemplateSync(store);
            if (providerName.equals(DataStoreProvider.NFS_IMAGE) && zoneId != null) {
                List<ImageStoreVO> stores = _imageStoreDao.listAllStoresInZone(zoneId, providerName, DataStoreRole.Image);
                stores = stores.stream().filter(str -> str.getId() != store.getId()).collect(Collectors.toList());
                // Check if it's the only/first store in the zone
                if (stores.size() == 0) {
                    List<HypervisorType> hypervisorTypes = _clusterDao.getAvailableHypervisorInZone(zoneId);
                    Set<HypervisorType> hypSet = new HashSet<HypervisorType>(hypervisorTypes);
                    TransactionLegacy txn = TransactionLegacy.open("AutomaticTemplateRegister");
                    Connection conn;
                    try {
                        conn = txn.getConnection();
                        Pair<String, Long> storeUrlAndId = new Pair<>(url, store.getId());
                        for (HypervisorType hypervisorType : hypSet) {
                            try {
                                String templateName = getValidTemplateName(zoneId, hypervisorType);
                                Pair<Hypervisor.HypervisorType, String> hypervisorAndTemplateName =
                                        new Pair<>(hypervisorType, templateName);
                                long templateId = SystemVmTemplateRegistration.isTemplateAlreadyRegistered(conn, hypervisorAndTemplateName);
                                if (templateId != -1) {
                                     TemplateDataStoreVO templateVO = _templateStoreDao.findByTemplate(templateId, DataStoreRole.Image);
                                    if (templateVO != null) {
                                        if (SystemVmTemplateRegistration.validateIfSeeded(url, templateVO.getInstallPath())) {
                                            continue;
                                        }
                                    }
                                }
<<<<<<< HEAD
=======
                                SystemVmTemplateRegistration.mountStore(storeUrlAndId.first());
>>>>>>> b663500a
                                SystemVmTemplateRegistration.registerTemplate(conn, hypervisorAndTemplateName, storeUrlAndId);
                            } catch (CloudRuntimeException e) {
                                s_logger.error(String.format("Failed to register systemVM template for hypervisor: %s", hypervisorType.name()));
                            }
                        }
                    } catch (SQLException e) {
                        s_logger.error("Failed to register systemVM template(s)");
                    } finally {
                        SystemVmTemplateRegistration.unmountStore();
                        txn.close();
                    }
                }
            }
        }

        // associate builtin template with zones associated with this image store
        associateCrosszoneTemplatesToZone(zoneId);

        // duplicate cache store records to region wide storage
        if (scopeType == ScopeType.REGION) {
            duplicateCacheStoreRecordsToRegionStore(store.getId());
        }

        return (ImageStore)_dataStoreMgr.getDataStore(store.getId(), DataStoreRole.Image);
    }

    @Override
    public ImageStore migrateToObjectStore(String name, String url, String providerName, Map<String, String> details) throws DiscoveryException, InvalidParameterValueException {
        // check if current cloud is ready to migrate, we only support cloud with only NFS secondary storages
        List<ImageStoreVO> imgStores = _imageStoreDao.listImageStores();
        List<ImageStoreVO> nfsStores = new ArrayList<ImageStoreVO>();
        if (imgStores != null && imgStores.size() > 0) {
            for (ImageStoreVO store : imgStores) {
                if (!store.getProviderName().equals(DataStoreProvider.NFS_IMAGE)) {
                    throw new InvalidParameterValueException("We only support migrate NFS secondary storage to use object store!");
                } else {
                    nfsStores.add(store);
                }
            }
        }
        // convert all NFS secondary storage to staging store
        if (nfsStores != null && nfsStores.size() > 0) {
            for (ImageStoreVO store : nfsStores) {
                long storeId = store.getId();

                _accountMgr.checkAccessAndSpecifyAuthority(CallContext.current().getCallingAccount(), store.getDataCenterId());

                DataStoreProvider provider = _dataStoreProviderMgr.getDataStoreProvider(store.getProviderName());
                DataStoreLifeCycle lifeCycle = provider.getDataStoreLifeCycle();
                DataStore secStore = _dataStoreMgr.getDataStore(storeId, DataStoreRole.Image);
                lifeCycle.migrateToObjectStore(secStore);
                // update store_role in template_store_ref and snapshot_store_ref to ImageCache
                _templateStoreDao.updateStoreRoleToCachce(storeId);
                _snapshotStoreDao.updateStoreRoleToCache(storeId);
            }
        }
        // add object store
        return discoverImageStore(name, url, providerName, null, details);
    }

    @Override
    public ImageStore updateImageStoreStatus(Long id, Boolean readonly) {
        // Input validation
        ImageStoreVO imageStoreVO = _imageStoreDao.findById(id);
        if (imageStoreVO == null) {
            throw new IllegalArgumentException("Unable to find image store with ID: " + id);
        }
        imageStoreVO.setReadonly(readonly);
        _imageStoreDao.update(id, imageStoreVO);
        return imageStoreVO;
    }

    /**
     * @param poolId - Storage pool id for pool to update.
     * @param failOnChecks - If true, throw an error if pool type and state checks fail.
     */
    @Override
    public void updateStorageCapabilities(Long poolId, boolean failOnChecks) {
        StoragePoolVO pool = _storagePoolDao.findById(poolId);

        if (pool == null) {
            throw new CloudRuntimeException("Primary storage not found for id: " + poolId);
        }

        // Only checking NFS for now - required for disk provisioning type support for vmware.
        if (pool.getPoolType() != StoragePoolType.NetworkFilesystem) {
            if (failOnChecks) {
                throw new CloudRuntimeException("Storage capabilities update only supported on NFS storage mounted.");
            }
            return;
        }

        if (pool.getStatus() != StoragePoolStatus.Initialized && pool.getStatus() != StoragePoolStatus.Up) {
            if (failOnChecks){
                throw new CloudRuntimeException("Primary storage is not in the right state to update capabilities");
            }
            return;
        }

        HypervisorType hypervisor = pool.getHypervisor();

        if (hypervisor == null){
            if (pool.getClusterId() != null) {
                ClusterVO cluster = _clusterDao.findById(pool.getClusterId());
                hypervisor = cluster.getHypervisorType();
            }
        }

        if (!HypervisorType.VMware.equals(hypervisor)) {
            if (failOnChecks) {
                throw new CloudRuntimeException("Storage capabilities update only supported on VMWare.");
            }
            return;
        }

        // find the host
        List<Long> poolIds = new ArrayList<Long>();
        poolIds.add(pool.getId());
        List<Long> hosts = _storagePoolHostDao.findHostsConnectedToPools(poolIds);
        if (hosts.size() > 0) {
            GetStoragePoolCapabilitiesCommand cmd = new GetStoragePoolCapabilitiesCommand();
            cmd.setPool(new StorageFilerTO(pool));
            GetStoragePoolCapabilitiesAnswer answer = (GetStoragePoolCapabilitiesAnswer) _agentMgr.easySend(hosts.get(0), cmd);
            if (answer.getPoolDetails() != null && answer.getPoolDetails().containsKey(Storage.Capability.HARDWARE_ACCELERATION.toString())) {
                StoragePoolDetailVO hardwareAccelerationSupported = _storagePoolDetailsDao.findDetail(pool.getId(), Storage.Capability.HARDWARE_ACCELERATION.toString());
                if (hardwareAccelerationSupported == null) {
                    StoragePoolDetailVO storagePoolDetailVO = new StoragePoolDetailVO(pool.getId(), Storage.Capability.HARDWARE_ACCELERATION.toString(), answer.getPoolDetails().get(Storage.Capability.HARDWARE_ACCELERATION.toString()), false);
                    _storagePoolDetailsDao.persist(storagePoolDetailVO);
                } else {
                    hardwareAccelerationSupported.setValue(answer.getPoolDetails().get(Storage.Capability.HARDWARE_ACCELERATION.toString()));
                    _storagePoolDetailsDao.update(hardwareAccelerationSupported.getId(), hardwareAccelerationSupported);
                }
            } else {
                if (answer != null && !answer.getResult()) {
                    s_logger.error("Failed to update storage pool capabilities: " + answer.getDetails());
                    if (failOnChecks) {
                        throw new CloudRuntimeException(answer.getDetails());
                    }
                }
            }
        }
    }

    private void duplicateCacheStoreRecordsToRegionStore(long storeId) {
        _templateStoreDao.duplicateCacheRecordsOnRegionStore(storeId);
        _snapshotStoreDao.duplicateCacheRecordsOnRegionStore(storeId);
        _volumeStoreDao.duplicateCacheRecordsOnRegionStore(storeId);
    }

    private void associateCrosszoneTemplatesToZone(Long zoneId) {
        VMTemplateZoneVO tmpltZone;

        List<VMTemplateVO> allTemplates = _vmTemplateDao.listAll();
        List<Long> dcIds = new ArrayList<Long>();
        if (zoneId != null) {
            dcIds.add(zoneId);
        } else {
            List<DataCenterVO> dcs = _dcDao.listAll();
            if (dcs != null) {
                for (DataCenterVO dc : dcs) {
                    dcIds.add(dc.getId());
                }
            }
        }

        for (VMTemplateVO vt : allTemplates) {
            if (vt.isCrossZones()) {
                for (Long dcId : dcIds) {
                    tmpltZone = _vmTemplateZoneDao.findByZoneTemplate(dcId, vt.getId());
                    if (tmpltZone == null) {
                        VMTemplateZoneVO vmTemplateZone = new VMTemplateZoneVO(dcId, vt.getId(), new Date());
                        _vmTemplateZoneDao.persist(vmTemplateZone);
                    }
                }
            }
        }
    }

    @Override
    public boolean deleteImageStore(DeleteImageStoreCmd cmd) {
        final long storeId = cmd.getId();
        // Verify that image store exists
        ImageStoreVO store = _imageStoreDao.findById(storeId);
        if (store == null) {
            throw new InvalidParameterValueException("Image store with id " + storeId + " doesn't exist");
        }
        _accountMgr.checkAccessAndSpecifyAuthority(CallContext.current().getCallingAccount(), store.getDataCenterId());

        // Verify that there are no live snapshot, template, volume on the image
        // store to be deleted
        List<SnapshotDataStoreVO> snapshots = _snapshotStoreDao.listByStoreId(storeId, DataStoreRole.Image);
        if (snapshots != null && snapshots.size() > 0) {
            throw new InvalidParameterValueException("Cannot delete image store with active snapshots backup!");
        }
        List<VolumeDataStoreVO> volumes = _volumeStoreDao.listByStoreId(storeId);
        if (volumes != null && volumes.size() > 0) {
            throw new InvalidParameterValueException("Cannot delete image store with active volumes backup!");
        }

        // search if there are user templates stored on this image store, excluding system, builtin templates
        List<TemplateJoinVO> templates = _templateViewDao.listActiveTemplates(storeId);
        if (templates != null && templates.size() > 0) {
            throw new InvalidParameterValueException("Cannot delete image store with active templates backup!");
        }

        // ready to delete
        Transaction.execute(new TransactionCallbackNoReturn() {
            @Override
            public void doInTransactionWithoutResult(TransactionStatus status) {
                // first delete from image_store_details table, we need to do that since
                // we are not actually deleting record from main
                // image_data_store table, so delete cascade will not work
                _imageStoreDetailsDao.deleteDetails(storeId);
                _snapshotStoreDao.deletePrimaryRecordsForStore(storeId, DataStoreRole.Image);
                _volumeStoreDao.deletePrimaryRecordsForStore(storeId);
                _templateStoreDao.deletePrimaryRecordsForStore(storeId);
                _imageStoreDao.remove(storeId);
            }
        });

        return true;
    }

    @Override
    public ImageStore createSecondaryStagingStore(CreateSecondaryStagingStoreCmd cmd) {
        String providerName = cmd.getProviderName();
        DataStoreProvider storeProvider = _dataStoreProviderMgr.getDataStoreProvider(providerName);

        if (storeProvider == null) {
            storeProvider = _dataStoreProviderMgr.getDefaultCacheDataStoreProvider();
            if (storeProvider == null) {
                throw new InvalidParameterValueException("can't find cache store provider: " + providerName);
            }
        }

        Long dcId = cmd.getZoneId();

        ScopeType scopeType = null;
        String scope = cmd.getScope();
        if (scope != null) {
            try {
                scopeType = Enum.valueOf(ScopeType.class, scope.toUpperCase());

            } catch (Exception e) {
                throw new InvalidParameterValueException("invalid scope for cache store " + scope);
            }

            if (scopeType != ScopeType.ZONE) {
                throw new InvalidParameterValueException("Only zone wide cache storage is supported");
            }
        }

        if (scopeType == ScopeType.ZONE && dcId == null) {
            throw new InvalidParameterValueException("zone id can't be null, if scope is zone");
        }

        // Check if the zone exists in the system
        DataCenterVO zone = _dcDao.findById(dcId);
        if (zone == null) {
            throw new InvalidParameterValueException("Can't find zone by id " + dcId);
        }

        Account account = CallContext.current().getCallingAccount();
        if (Grouping.AllocationState.Disabled == zone.getAllocationState() && !_accountMgr.isRootAdmin(account.getId())) {
            PermissionDeniedException ex = new PermissionDeniedException("Cannot perform this operation, Zone with specified id is currently disabled");
            ex.addProxyObject(zone.getUuid(), "dcId");
            throw ex;
        }

        Map<String, Object> params = new HashMap<String, Object>();
        params.put("zoneId", dcId);
        params.put("url", cmd.getUrl());
        params.put("name", cmd.getUrl());
        params.put("details", cmd.getDetails());
        params.put("scope", scopeType);
        params.put("providerName", storeProvider.getName());
        params.put("role", DataStoreRole.ImageCache);

        DataStoreLifeCycle lifeCycle = storeProvider.getDataStoreLifeCycle();
        DataStore store = null;
        try {
            store = lifeCycle.initialize(params);
        } catch (Exception e) {
            s_logger.debug("Failed to add data store: " + e.getMessage(), e);
            throw new CloudRuntimeException("Failed to add data store: " + e.getMessage(), e);
        }

        return (ImageStore)_dataStoreMgr.getDataStore(store.getId(), DataStoreRole.ImageCache);
    }

    @Override
    public boolean deleteSecondaryStagingStore(DeleteSecondaryStagingStoreCmd cmd) {
        final long storeId = cmd.getId();
        // Verify that cache store exists
        ImageStoreVO store = _imageStoreDao.findById(storeId);
        if (store == null) {
            throw new InvalidParameterValueException("Cache store with id " + storeId + " doesn't exist");
        }
        _accountMgr.checkAccessAndSpecifyAuthority(CallContext.current().getCallingAccount(), store.getDataCenterId());

        // Verify that there are no live snapshot, template, volume on the cache
        // store that is currently referenced
        List<SnapshotDataStoreVO> snapshots = _snapshotStoreDao.listActiveOnCache(storeId);
        if (snapshots != null && snapshots.size() > 0) {
            throw new InvalidParameterValueException("Cannot delete cache store with staging snapshots currently in use!");
        }
        List<VolumeDataStoreVO> volumes = _volumeStoreDao.listActiveOnCache(storeId);
        if (volumes != null && volumes.size() > 0) {
            throw new InvalidParameterValueException("Cannot delete cache store with staging volumes currently in use!");
        }

        List<TemplateDataStoreVO> templates = _templateStoreDao.listActiveOnCache(storeId);
        if (templates != null && templates.size() > 0) {
            throw new InvalidParameterValueException("Cannot delete cache store with staging templates currently in use!");
        }

        // ready to delete
        Transaction.execute(new TransactionCallbackNoReturn() {
            @Override
            public void doInTransactionWithoutResult(TransactionStatus status) {
                // first delete from image_store_details table, we need to do that since
                // we are not actually deleting record from main
                // image_data_store table, so delete cascade will not work
                _imageStoreDetailsDao.deleteDetails(storeId);
                _snapshotStoreDao.deletePrimaryRecordsForStore(storeId, DataStoreRole.ImageCache);
                _volumeStoreDao.deletePrimaryRecordsForStore(storeId);
                _templateStoreDao.deletePrimaryRecordsForStore(storeId);
                _imageStoreDao.remove(storeId);
            }
        });

        return true;
    }

    protected class DownloadURLGarbageCollector implements Runnable {

        public DownloadURLGarbageCollector() {
        }

        @Override
        public void run() {
            try {
                s_logger.trace("Download URL Garbage Collection Thread is running.");

                cleanupDownloadUrls();

            } catch (Exception e) {
                s_logger.error("Caught the following Exception", e);
            }
        }
    }

    @Override
    public void cleanupDownloadUrls() {

        // Cleanup expired volume URLs
        List<VolumeDataStoreVO> volumesOnImageStoreList = _volumeStoreDao.listVolumeDownloadUrls();
        HashSet<Long> expiredVolumeIds = new HashSet<Long>();
        HashSet<Long> activeVolumeIds = new HashSet<Long>();
        for (VolumeDataStoreVO volumeOnImageStore : volumesOnImageStoreList) {

            long volumeId = volumeOnImageStore.getVolumeId();
            try {
                long downloadUrlCurrentAgeInSecs = DateUtil.getTimeDifference(DateUtil.now(), volumeOnImageStore.getExtractUrlCreated());
                if (downloadUrlCurrentAgeInSecs < _downloadUrlExpirationInterval) {  // URL hasnt expired yet
                    activeVolumeIds.add(volumeId);
                    continue;
                }
                expiredVolumeIds.add(volumeId);
                s_logger.debug("Removing download url " + volumeOnImageStore.getExtractUrl() + " for volume id " + volumeId);

                // Remove it from image store
                ImageStoreEntity secStore = (ImageStoreEntity)_dataStoreMgr.getDataStore(volumeOnImageStore.getDataStoreId(), DataStoreRole.Image);
                secStore.deleteExtractUrl(volumeOnImageStore.getInstallPath(), volumeOnImageStore.getExtractUrl(), Upload.Type.VOLUME);

                // Now expunge it from DB since this entry was created only for download purpose
                _volumeStoreDao.expunge(volumeOnImageStore.getId());
            } catch (Throwable th) {
                s_logger.warn("Caught exception while deleting download url " + volumeOnImageStore.getExtractUrl() + " for volume id " + volumeOnImageStore.getVolumeId(), th);
            }
        }
        for (Long volumeId : expiredVolumeIds) {
            if (activeVolumeIds.contains(volumeId)) {
                continue;
            }
            Volume volume = _volumeDao.findById(volumeId);
            if (volume != null && volume.getState() == Volume.State.Expunged) {
                _volumeDao.remove(volumeId);
            }
        }

        // Cleanup expired template URLs
        List<TemplateDataStoreVO> templatesOnImageStoreList = _templateStoreDao.listTemplateDownloadUrls();
        for (TemplateDataStoreVO templateOnImageStore : templatesOnImageStoreList) {

            try {
                long downloadUrlCurrentAgeInSecs = DateUtil.getTimeDifference(DateUtil.now(), templateOnImageStore.getExtractUrlCreated());
                if (downloadUrlCurrentAgeInSecs < _downloadUrlExpirationInterval) {  // URL hasnt expired yet
                    continue;
                }

                s_logger.debug("Removing download url " + templateOnImageStore.getExtractUrl() + " for template id " + templateOnImageStore.getTemplateId());

                // Remove it from image store
                ImageStoreEntity secStore = (ImageStoreEntity)_dataStoreMgr.getDataStore(templateOnImageStore.getDataStoreId(), DataStoreRole.Image);
                secStore.deleteExtractUrl(templateOnImageStore.getInstallPath(), templateOnImageStore.getExtractUrl(), Upload.Type.TEMPLATE);

                // Now remove download details from DB.
                templateOnImageStore.setExtractUrl(null);
                templateOnImageStore.setExtractUrlCreated(null);
                _templateStoreDao.update(templateOnImageStore.getId(), templateOnImageStore);
            } catch (Throwable th) {
                s_logger.warn("caught exception while deleting download url " + templateOnImageStore.getExtractUrl() + " for template id " + templateOnImageStore.getTemplateId(), th);
            }
        }
    }

    // get bytesReadRate from service_offering, disk_offering and vm.disk.throttling.bytes_read_rate
    @Override
    public Long getDiskBytesReadRate(final ServiceOffering offering, final DiskOffering diskOffering) {
        if ((offering != null) && (offering.getBytesReadRate() != null) && (offering.getBytesReadRate() > 0)) {
            return offering.getBytesReadRate();
        } else if ((diskOffering != null) && (diskOffering.getBytesReadRate() != null) && (diskOffering.getBytesReadRate() > 0)) {
            return diskOffering.getBytesReadRate();
        } else {
            Long bytesReadRate = Long.parseLong(_configDao.getValue(Config.VmDiskThrottlingBytesReadRate.key()));
            if ((bytesReadRate > 0) && ((offering == null) || (!offering.isSystemUse()))) {
                return bytesReadRate;
            }
        }
        return 0L;
    }

    // get bytesWriteRate from service_offering, disk_offering and vm.disk.throttling.bytes_write_rate
    @Override
    public Long getDiskBytesWriteRate(final ServiceOffering offering, final DiskOffering diskOffering) {
        if ((offering != null) && (offering.getBytesWriteRate() != null) && (offering.getBytesWriteRate() > 0)) {
            return offering.getBytesWriteRate();
        } else if ((diskOffering != null) && (diskOffering.getBytesWriteRate() != null) && (diskOffering.getBytesWriteRate() > 0)) {
            return diskOffering.getBytesWriteRate();
        } else {
            Long bytesWriteRate = Long.parseLong(_configDao.getValue(Config.VmDiskThrottlingBytesWriteRate.key()));
            if ((bytesWriteRate > 0) && ((offering == null) || (!offering.isSystemUse()))) {
                return bytesWriteRate;
            }
        }
        return 0L;
    }

    // get iopsReadRate from service_offering, disk_offering and vm.disk.throttling.iops_read_rate
    @Override
    public Long getDiskIopsReadRate(final ServiceOffering offering, final DiskOffering diskOffering) {
        if ((offering != null) && (offering.getIopsReadRate() != null) && (offering.getIopsReadRate() > 0)) {
            return offering.getIopsReadRate();
        } else if ((diskOffering != null) && (diskOffering.getIopsReadRate() != null) && (diskOffering.getIopsReadRate() > 0)) {
            return diskOffering.getIopsReadRate();
        } else {
            Long iopsReadRate = Long.parseLong(_configDao.getValue(Config.VmDiskThrottlingIopsReadRate.key()));
            if ((iopsReadRate > 0) && ((offering == null) || (!offering.isSystemUse()))) {
                return iopsReadRate;
            }
        }
        return 0L;
    }

    // get iopsWriteRate from service_offering, disk_offering and vm.disk.throttling.iops_write_rate
    @Override
    public Long getDiskIopsWriteRate(final ServiceOffering offering, final DiskOffering diskOffering) {
        if ((offering != null) && (offering.getIopsWriteRate() != null) && (offering.getIopsWriteRate() > 0)) {
            return offering.getIopsWriteRate();
        } else if ((diskOffering != null) && (diskOffering.getIopsWriteRate() != null) && (diskOffering.getIopsWriteRate() > 0)) {
            return diskOffering.getIopsWriteRate();
        } else {
            Long iopsWriteRate = Long.parseLong(_configDao.getValue(Config.VmDiskThrottlingIopsWriteRate.key()));
            if ((iopsWriteRate > 0) && ((offering == null) || (!offering.isSystemUse()))) {
                return iopsWriteRate;
            }
        }
        return 0L;
    }

    @Override
    public String getConfigComponentName() {
        return StorageManager.class.getSimpleName();
    }

    @Override
    public ConfigKey<?>[] getConfigKeys() {
        return new ConfigKey<?>[]{
                StorageCleanupInterval,
                StorageCleanupDelay,
                StorageCleanupEnabled,
                TemplateCleanupEnabled,
                KvmStorageOfflineMigrationWait,
                KvmStorageOnlineMigrationWait,
                KvmAutoConvergence,
                MaxNumberOfManagedClusteredFileSystems,
                STORAGE_POOL_DISK_WAIT,
                STORAGE_POOL_CLIENT_TIMEOUT,
                STORAGE_POOL_CLIENT_MAX_CONNECTIONS,
                PRIMARY_STORAGE_DOWNLOAD_WAIT,
                SecStorageMaxMigrateSessions,
                MaxDataMigrationWaitTime,
                DiskProvisioningStrictness,
                PreferredStoragePool
        };
    }

    @Override
    public void setDiskProfileThrottling(DiskProfile dskCh, final ServiceOffering offering, final DiskOffering diskOffering) {
        dskCh.setBytesReadRate(getDiskBytesReadRate(offering, diskOffering));
        dskCh.setBytesWriteRate(getDiskBytesWriteRate(offering, diskOffering));
        dskCh.setIopsReadRate(getDiskIopsReadRate(offering, diskOffering));
        dskCh.setIopsWriteRate(getDiskIopsWriteRate(offering, diskOffering));
    }

    @Override
    public DiskTO getDiskWithThrottling(final DataTO volTO, final Volume.Type volumeType, final long deviceId, final String path, final long offeringId, final long diskOfferingId) {
        DiskTO disk = null;
        if (volTO != null && volTO instanceof VolumeObjectTO) {
            VolumeObjectTO volumeTO = (VolumeObjectTO)volTO;
            ServiceOffering offering = _entityMgr.findById(ServiceOffering.class, offeringId);
            DiskOffering diskOffering = _entityMgr.findById(DiskOffering.class, diskOfferingId);
            if (volumeType == Volume.Type.ROOT) {
                setVolumeObjectTOThrottling(volumeTO, offering, diskOffering);
            } else {
                setVolumeObjectTOThrottling(volumeTO, null, diskOffering);
            }
            disk = new DiskTO(volumeTO, deviceId, path, volumeType);
        } else {
            disk = new DiskTO(volTO, deviceId, path, volumeType);
        }
        return disk;
    }

    @Override
    public boolean isStoragePoolDatastoreClusterParent(StoragePool pool) {
        List<StoragePoolVO> childStoragePools = _storagePoolDao.listChildStoragePoolsInDatastoreCluster(pool.getId());
        if (childStoragePools != null && !childStoragePools.isEmpty()) {
            return true;
        }
        return false;
    }

    private void setVolumeObjectTOThrottling(VolumeObjectTO volumeTO, final ServiceOffering offering, final DiskOffering diskOffering) {
        volumeTO.setBytesReadRate(getDiskBytesReadRate(offering, diskOffering));
        volumeTO.setBytesWriteRate(getDiskBytesWriteRate(offering, diskOffering));
        volumeTO.setIopsReadRate(getDiskIopsReadRate(offering, diskOffering));
        volumeTO.setIopsWriteRate(getDiskIopsWriteRate(offering, diskOffering));
    }

}<|MERGE_RESOLUTION|>--- conflicted
+++ resolved
@@ -2776,10 +2776,7 @@
                                         }
                                     }
                                 }
-<<<<<<< HEAD
-=======
                                 SystemVmTemplateRegistration.mountStore(storeUrlAndId.first());
->>>>>>> b663500a
                                 SystemVmTemplateRegistration.registerTemplate(conn, hypervisorAndTemplateName, storeUrlAndId);
                             } catch (CloudRuntimeException e) {
                                 s_logger.error(String.format("Failed to register systemVM template for hypervisor: %s", hypervisorType.name()));
