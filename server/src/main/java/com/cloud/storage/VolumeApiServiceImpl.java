--- conflicted
+++ resolved
@@ -1794,15 +1794,6 @@
         boolean volumeMigrateRequired = false;
         boolean volumeResizeRequired = false;
 
-<<<<<<< HEAD
-        // Skip the Disk offering change on Volume if Disk Offering is the same and is linked to a custom Service Offering
-        if(isNewDiskOfferingTheSameAndCustomServiceOffering(existingDiskOffering, newDiskOffering)) {
-            logger.debug(String.format("Scaling CPU and/or Memory of VM with custom service offering. New disk offering stills the same. Skipping the Disk offering change on Volume %s.", volume.getUuid()));
-            return volume;
-        }
-
-=======
->>>>>>> 9abf5cf5
         // VALIDATIONS
         Long[] updateNewSize = {newSize};
         Long[] updateNewMinIops = {newMinIops};
