--- conflicted
+++ resolved
@@ -35,12 +35,7 @@
 
 import javax.inject.Inject;
 
-<<<<<<< HEAD
 import org.apache.cloudstack.api.ApiConstants;
-=======
-import com.cloud.domain.dao.DomainDao;
->>>>>>> fe70f4d8
-import org.apache.cloudstack.api.ApiConstants.IoDriverPolicy;
 import org.apache.cloudstack.api.ApiErrorCode;
 import org.apache.cloudstack.api.InternalIdentity;
 import org.apache.cloudstack.api.ServerApiException;
@@ -103,8 +98,8 @@
 import org.apache.cloudstack.storage.datastore.db.PrimaryDataStoreDao;
 import org.apache.cloudstack.storage.datastore.db.SnapshotDataStoreDao;
 import org.apache.cloudstack.storage.datastore.db.SnapshotDataStoreVO;
+import org.apache.cloudstack.storage.datastore.db.StoragePoolDetailsDao;
 import org.apache.cloudstack.storage.datastore.db.StoragePoolVO;
-import org.apache.cloudstack.storage.datastore.db.StoragePoolDetailsDao;
 import org.apache.cloudstack.storage.datastore.db.VolumeDataStoreDao;
 import org.apache.cloudstack.storage.datastore.db.VolumeDataStoreVO;
 import org.apache.cloudstack.storage.image.datastore.ImageStoreEntity;
@@ -141,6 +136,7 @@
 import com.cloud.dc.Pod;
 import com.cloud.dc.dao.DataCenterDao;
 import com.cloud.domain.Domain;
+import com.cloud.domain.dao.DomainDao;
 import com.cloud.event.ActionEvent;
 import com.cloud.event.EventTypes;
 import com.cloud.event.UsageEventUtils;
@@ -4399,7 +4395,7 @@
         String ioPolicy = null;
         if (vm.getHypervisorType() == HypervisorType.KVM && vm.getDetails() != null && vm.getDetail(VmDetailConstants.IO_POLICY) != null) {
             ioPolicy = vm.getDetail(VmDetailConstants.IO_POLICY);
-            if (IoDriverPolicy.STORAGE_SPECIFIC.toString().equals(ioPolicy)) {
+            if (ApiConstants.IoDriverPolicy.STORAGE_SPECIFIC.toString().equals(ioPolicy)) {
                 String storageIoPolicyDriver = StorageManager.STORAGE_POOL_IO_POLICY.valueIn(poolId);
                 ioPolicy = storageIoPolicyDriver != null ? storageIoPolicyDriver : null;
             }
