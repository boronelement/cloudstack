// Licensed to the Apache Software Foundation (ASF) under one
// or more contributor license agreements.  See the NOTICE file
// distributed with this work for additional information
// regarding copyright ownership.  The ASF licenses this file
// to you under the Apache License, Version 2.0 (the
// "License"); you may not use this file except in compliance
// with the License.  You may obtain a copy of the License at
//
//   http://www.apache.org/licenses/LICENSE-2.0
//
// Unless required by applicable law or agreed to in writing,
// software distributed under the License is distributed on an
// "AS IS" BASIS, WITHOUT WARRANTIES OR CONDITIONS OF ANY
// KIND, either express or implied.  See the License for the
// specific language governing permissions and limitations
// under the License.
package com.cloud.storage;

import java.net.MalformedURLException;
import java.net.URL;
import java.util.ArrayList;
import java.util.Arrays;
import java.util.Collections;
import java.util.Date;
import java.util.HashMap;
import java.util.HashSet;
import java.util.List;
import java.util.Map;
import java.util.Objects;
import java.util.Optional;
import java.util.Set;
import java.util.UUID;
import java.util.concurrent.ExecutionException;
import java.util.stream.Collectors;

import javax.inject.Inject;

import org.apache.cloudstack.api.ApiConstants;
import org.apache.cloudstack.api.ApiErrorCode;
import org.apache.cloudstack.api.InternalIdentity;
import org.apache.cloudstack.api.ServerApiException;
import org.apache.cloudstack.api.command.user.volume.AssignVolumeCmd;
import org.apache.cloudstack.api.command.user.volume.AttachVolumeCmd;
import org.apache.cloudstack.api.command.user.volume.ChangeOfferingForVolumeCmd;
import org.apache.cloudstack.api.command.user.volume.CheckAndRepairVolumeCmd;
import org.apache.cloudstack.api.command.user.volume.CreateVolumeCmd;
import org.apache.cloudstack.api.command.user.volume.DetachVolumeCmd;
import org.apache.cloudstack.api.command.user.volume.ExtractVolumeCmd;
import org.apache.cloudstack.api.command.user.volume.GetUploadParamsForVolumeCmd;
import org.apache.cloudstack.api.command.user.volume.MigrateVolumeCmd;
import org.apache.cloudstack.api.command.user.volume.ResizeVolumeCmd;
import org.apache.cloudstack.api.command.user.volume.UploadVolumeCmd;
import org.apache.cloudstack.api.response.GetUploadParamsResponse;
import org.apache.cloudstack.backup.Backup;
import org.apache.cloudstack.backup.BackupManager;
import org.apache.cloudstack.backup.dao.BackupDao;
import org.apache.cloudstack.context.CallContext;
import org.apache.cloudstack.direct.download.DirectDownloadHelper;
import org.apache.cloudstack.engine.orchestration.service.VolumeOrchestrationService;
import org.apache.cloudstack.engine.subsystem.api.storage.ChapInfo;
import org.apache.cloudstack.engine.subsystem.api.storage.DataObject;
import org.apache.cloudstack.engine.subsystem.api.storage.DataStore;
import org.apache.cloudstack.engine.subsystem.api.storage.DataStoreDriver;
import org.apache.cloudstack.engine.subsystem.api.storage.DataStoreManager;
import org.apache.cloudstack.engine.subsystem.api.storage.EndPoint;
import org.apache.cloudstack.engine.subsystem.api.storage.HostScope;
import org.apache.cloudstack.engine.subsystem.api.storage.ObjectInDataStoreStateMachine;
import org.apache.cloudstack.engine.subsystem.api.storage.PrimaryDataStoreDriver;
import org.apache.cloudstack.engine.subsystem.api.storage.PrimaryDataStoreInfo;
import org.apache.cloudstack.engine.subsystem.api.storage.Scope;
import org.apache.cloudstack.engine.subsystem.api.storage.SnapshotInfo;
import org.apache.cloudstack.engine.subsystem.api.storage.StoragePoolAllocator;
import org.apache.cloudstack.engine.subsystem.api.storage.VolumeDataFactory;
import org.apache.cloudstack.engine.subsystem.api.storage.VolumeInfo;
import org.apache.cloudstack.engine.subsystem.api.storage.VolumeService;
import org.apache.cloudstack.engine.subsystem.api.storage.VolumeService.VolumeApiResult;
import org.apache.cloudstack.framework.async.AsyncCallFuture;
import org.apache.cloudstack.framework.config.ConfigKey;
import org.apache.cloudstack.framework.config.Configurable;
import org.apache.cloudstack.framework.config.dao.ConfigurationDao;
import org.apache.cloudstack.framework.jobs.AsyncJob;
import org.apache.cloudstack.framework.jobs.AsyncJobExecutionContext;
import org.apache.cloudstack.framework.jobs.AsyncJobManager;
import org.apache.cloudstack.framework.jobs.Outcome;
import org.apache.cloudstack.framework.jobs.dao.VmWorkJobDao;
import org.apache.cloudstack.framework.jobs.impl.AsyncJobVO;
import org.apache.cloudstack.framework.jobs.impl.OutcomeImpl;
import org.apache.cloudstack.framework.jobs.impl.VmWorkJobVO;
import org.apache.cloudstack.jobs.JobInfo;
import org.apache.cloudstack.resourcedetail.DiskOfferingDetailVO;
import org.apache.cloudstack.resourcedetail.SnapshotPolicyDetailVO;
import org.apache.cloudstack.resourcedetail.dao.DiskOfferingDetailsDao;
import org.apache.cloudstack.resourcedetail.dao.SnapshotPolicyDetailsDao;
import org.apache.cloudstack.snapshot.SnapshotHelper;
import org.apache.cloudstack.storage.command.AttachAnswer;
import org.apache.cloudstack.storage.command.AttachCommand;
import org.apache.cloudstack.storage.command.DettachCommand;
import org.apache.cloudstack.storage.command.TemplateOrVolumePostUploadCommand;
import org.apache.cloudstack.storage.datastore.db.ImageStoreDao;
import org.apache.cloudstack.storage.datastore.db.PrimaryDataStoreDao;
import org.apache.cloudstack.storage.datastore.db.SnapshotDataStoreDao;
import org.apache.cloudstack.storage.datastore.db.SnapshotDataStoreVO;
import org.apache.cloudstack.storage.datastore.db.StoragePoolDetailsDao;
import org.apache.cloudstack.storage.datastore.db.StoragePoolVO;
import org.apache.cloudstack.storage.datastore.db.VolumeDataStoreDao;
import org.apache.cloudstack.storage.datastore.db.VolumeDataStoreVO;
import org.apache.cloudstack.storage.image.datastore.ImageStoreEntity;
import org.apache.cloudstack.utils.identity.ManagementServerNode;
import org.apache.cloudstack.utils.imagestore.ImageStoreUtil;
import org.apache.cloudstack.utils.jsinterpreter.TagAsRuleHelper;
import org.apache.cloudstack.utils.reflectiontostringbuilderutils.ReflectionToStringBuilderUtils;
import org.apache.cloudstack.utils.volume.VirtualMachineDiskInfo;
import org.apache.commons.collections.CollectionUtils;
import org.apache.commons.collections.MapUtils;
import org.apache.commons.lang3.BooleanUtils;
import org.apache.commons.lang3.ObjectUtils;
import org.apache.commons.lang3.StringUtils;
import org.jetbrains.annotations.NotNull;
import org.jetbrains.annotations.Nullable;
import org.joda.time.DateTime;
import org.joda.time.DateTimeZone;

import com.cloud.agent.AgentManager;
import com.cloud.agent.api.Answer;
import com.cloud.agent.api.ModifyTargetsCommand;
import com.cloud.agent.api.to.DataTO;
import com.cloud.agent.api.to.DiskTO;
import com.cloud.api.ApiDBUtils;
import com.cloud.api.query.dao.ServiceOfferingJoinDao;
import com.cloud.api.query.vo.ServiceOfferingJoinVO;
import com.cloud.configuration.Config;
import com.cloud.configuration.ConfigurationManager;
import com.cloud.configuration.Resource.ResourceType;
import com.cloud.dc.ClusterDetailsDao;
import com.cloud.dc.DataCenter;
import com.cloud.dc.DataCenterVO;
import com.cloud.dc.Pod;
import com.cloud.dc.dao.DataCenterDao;
import com.cloud.domain.Domain;
import com.cloud.domain.dao.DomainDao;
import com.cloud.event.ActionEvent;
import com.cloud.event.EventTypes;
import com.cloud.event.UsageEventUtils;
import com.cloud.exception.ConcurrentOperationException;
import com.cloud.exception.InvalidParameterValueException;
import com.cloud.exception.PermissionDeniedException;
import com.cloud.exception.ResourceAllocationException;
import com.cloud.exception.StorageUnavailableException;
import com.cloud.gpu.GPU;
import com.cloud.host.Host;
import com.cloud.host.HostVO;
import com.cloud.host.Status;
import com.cloud.host.dao.HostDao;
import com.cloud.hypervisor.Hypervisor.HypervisorType;
import com.cloud.hypervisor.HypervisorCapabilitiesVO;
import com.cloud.hypervisor.dao.HypervisorCapabilitiesDao;
import com.cloud.offering.DiskOffering;
import com.cloud.org.Grouping;
import com.cloud.projects.Project;
import com.cloud.projects.ProjectManager;
import com.cloud.resource.ResourceManager;
import com.cloud.resource.ResourceState;
import com.cloud.serializer.GsonHelper;
import com.cloud.server.ManagementService;
import com.cloud.server.ResourceTag;
import com.cloud.server.TaggedResourceService;
import com.cloud.service.ServiceOfferingVO;
import com.cloud.service.dao.ServiceOfferingDao;
import com.cloud.service.dao.ServiceOfferingDetailsDao;
import com.cloud.storage.Storage.ImageFormat;
import com.cloud.storage.Storage.StoragePoolType;
import com.cloud.storage.dao.DiskOfferingDao;
import com.cloud.storage.dao.SnapshotDao;
import com.cloud.storage.dao.StoragePoolTagsDao;
import com.cloud.storage.dao.VMTemplateDao;
import com.cloud.storage.dao.VolumeDao;
import com.cloud.storage.dao.VolumeDetailsDao;
import com.cloud.storage.snapshot.SnapshotApiService;
import com.cloud.storage.snapshot.SnapshotManager;
import com.cloud.template.TemplateManager;
import com.cloud.user.Account;
import com.cloud.user.AccountManager;
import com.cloud.user.ResourceLimitService;
import com.cloud.user.User;
import com.cloud.user.VmDiskStatisticsVO;
import com.cloud.user.dao.AccountDao;
import com.cloud.user.dao.VmDiskStatisticsDao;
import com.cloud.utils.DateUtil;
import com.cloud.utils.EncryptionUtil;
import com.cloud.utils.EnumUtils;
import com.cloud.utils.NumbersUtil;
import com.cloud.utils.Pair;
import com.cloud.utils.Predicate;
import com.cloud.utils.ReflectionUse;
import com.cloud.utils.UriUtils;
import com.cloud.utils.component.ManagerBase;
import com.cloud.utils.db.DB;
import com.cloud.utils.db.EntityManager;
import com.cloud.utils.db.Filter;
import com.cloud.utils.db.SearchCriteria;
import com.cloud.utils.db.Transaction;
import com.cloud.utils.db.TransactionCallback;
import com.cloud.utils.db.TransactionCallbackNoReturn;
import com.cloud.utils.db.TransactionCallbackWithException;
import com.cloud.utils.db.TransactionStatus;
import com.cloud.utils.db.UUIDManager;
import com.cloud.utils.exception.CloudRuntimeException;
import com.cloud.utils.fsm.NoTransitionException;
import com.cloud.utils.fsm.StateMachine2;
import com.cloud.vm.DiskProfile;
import com.cloud.vm.UserVmDetailVO;
import com.cloud.vm.UserVmManager;
import com.cloud.vm.UserVmService;
import com.cloud.vm.UserVmVO;
import com.cloud.vm.VMInstanceVO;
import com.cloud.vm.VirtualMachine;
import com.cloud.vm.VirtualMachine.State;
import com.cloud.vm.VirtualMachineManager;
import com.cloud.vm.VmDetailConstants;
import com.cloud.vm.VmWork;
import com.cloud.vm.VmWorkAttachVolume;
import com.cloud.vm.VmWorkCheckAndRepairVolume;
import com.cloud.vm.VmWorkConstants;
import com.cloud.vm.VmWorkDetachVolume;
import com.cloud.vm.VmWorkExtractVolume;
import com.cloud.vm.VmWorkJobHandler;
import com.cloud.vm.VmWorkJobHandlerProxy;
import com.cloud.vm.VmWorkMigrateVolume;
import com.cloud.vm.VmWorkResizeVolume;
import com.cloud.vm.VmWorkSerializer;
import com.cloud.vm.VmWorkTakeVolumeSnapshot;
import com.cloud.vm.dao.UserVmDao;
import com.cloud.vm.dao.UserVmDetailsDao;
import com.cloud.vm.dao.VMInstanceDao;
import com.cloud.vm.snapshot.VMSnapshotVO;
import com.cloud.vm.snapshot.dao.VMSnapshotDao;
import com.google.gson.Gson;
import com.google.gson.GsonBuilder;
import com.google.gson.JsonParseException;

public class VolumeApiServiceImpl extends ManagerBase implements VolumeApiService, VmWorkJobHandler, Configurable {
    public static final String VM_WORK_JOB_HANDLER = VolumeApiServiceImpl.class.getSimpleName();

    @Inject
    private UserVmManager _userVmMgr;
    @Inject
    private VolumeOrchestrationService _volumeMgr;
    @Inject
    private EntityManager _entityMgr;
    @Inject
    private AgentManager _agentMgr;
    @Inject
    private TemplateManager _tmpltMgr;
    @Inject
    private SnapshotManager _snapshotMgr;
    @Inject
    private AccountManager _accountMgr;
    @Inject
    private ConfigurationManager _configMgr;
    @Inject
    private ResourceManager _resourceMgr;
    @Inject
    private VolumeDao _volsDao;
    @Inject
    private VolumeDetailsDao _volsDetailsDao;
    @Inject
    private HostDao _hostDao;
    @Inject
    private SnapshotDao _snapshotDao;
    @Inject
    private SnapshotPolicyDetailsDao snapshotPolicyDetailsDao;
    @Inject
    private SnapshotDataStoreDao _snapshotDataStoreDao;
    @Inject
    private ServiceOfferingDetailsDao _serviceOfferingDetailsDao;
    @Inject
    private ServiceOfferingJoinDao serviceOfferingJoinDao;
    @Inject
    private UserVmDao _userVmDao;
    @Inject
    private UserVmDetailsDao userVmDetailsDao;
    @Inject
    private UserVmService _userVmService;
    @Inject
    private VolumeDataStoreDao _volumeStoreDao;
    @Inject
    private VMInstanceDao _vmInstanceDao;
    @Inject
    private PrimaryDataStoreDao _storagePoolDao;
    @Inject
    private ImageStoreDao imageStoreDao;
    @Inject
    private DiskOfferingDao _diskOfferingDao;
    @Inject
    private ServiceOfferingDao _serviceOfferingDao;
    @Inject
    private DiskOfferingDetailsDao _diskOfferingDetailsDao;
    @Inject
    private AccountDao _accountDao;
    @Inject
    private DataCenterDao _dcDao;
    @Inject
    private VMTemplateDao _templateDao;
    @Inject
    private ResourceLimitService _resourceLimitMgr;
    @Inject
    private VmDiskStatisticsDao _vmDiskStatsDao;
    @Inject
    private VMSnapshotDao _vmSnapshotDao;
    @Inject
    private ConfigurationDao _configDao;
    @Inject
    private DataStoreManager dataStoreMgr;
    @Inject
    private VolumeService volService;
    @Inject
    private VolumeDataFactory volFactory;
    @Inject
    private SnapshotApiService snapshotMgr;
    @Inject
    private UUIDManager _uuidMgr;
    @Inject
    private HypervisorCapabilitiesDao _hypervisorCapabilitiesDao;
    @Inject
    private AsyncJobManager _jobMgr;
    @Inject
    private VmWorkJobDao _workJobDao;
    @Inject
    private ClusterDetailsDao _clusterDetailsDao;
    @Inject
    private StorageManager storageMgr;
    @Inject
    private StoragePoolTagsDao storagePoolTagsDao;
    @Inject
    private StorageUtil storageUtil;
    @Inject
    public TaggedResourceService taggedResourceService;
    @Inject
    VirtualMachineManager virtualMachineManager;
    @Inject
    private ManagementService managementService;
    @Inject
    protected SnapshotHelper snapshotHelper;

    @Inject
    protected DomainDao domainDao;

    @Inject
    protected ProjectManager projectManager;
    @Inject
    protected StoragePoolDetailsDao storagePoolDetailsDao;
    @Inject
    private BackupDao backupDao;


    protected Gson _gson;

    private static final List<HypervisorType> SupportedHypervisorsForVolResize = Arrays.asList(HypervisorType.KVM, HypervisorType.XenServer,
            HypervisorType.VMware, HypervisorType.Simulator, HypervisorType.Any, HypervisorType.None);
    private List<StoragePoolAllocator> _storagePoolAllocators;

    private List<HypervisorType> supportingDefaultHV;

    VmWorkJobHandlerProxy _jobHandlerProxy = new VmWorkJobHandlerProxy(this);

    static final ConfigKey<Long> VmJobCheckInterval = new ConfigKey<Long>("Advanced", Long.class, "vm.job.check.interval", "3000", "Interval in milliseconds to check if the job is complete", false);

    static final ConfigKey<Boolean> VolumeUrlCheck = new ConfigKey<Boolean>("Advanced", Boolean.class, "volume.url.check", "true",
            "Check the url for a volume before downloading it from the management server. Set to false when your management has no internet access.", true);

    public static final ConfigKey<Boolean> AllowUserExpungeRecoverVolume = new ConfigKey<Boolean>("Advanced", Boolean.class, "allow.user.expunge.recover.volume", "true",
            "Determines whether users can expunge or recover their volume", true, ConfigKey.Scope.Account);

    public static final ConfigKey<Boolean> MatchStoragePoolTagsWithDiskOffering = new ConfigKey<Boolean>("Advanced", Boolean.class, "match.storage.pool.tags.with.disk.offering", "true",
            "If true, volume's disk offering can be changed only with the matched storage tags", true, ConfigKey.Scope.Zone);

    public static final ConfigKey<Long> WaitDetachDevice = new ConfigKey<>(
            "Advanced",
            Long.class,
            "wait.detach.device",
            "10000",
            "Time (in milliseconds) to wait before assuming the VM was unable to detach a volume after the hypervisor sends the detach command.",
            true);

    public static ConfigKey<Long> storageTagRuleExecutionTimeout = new ConfigKey<>("Advanced", Long.class, "storage.tag.rule.execution.timeout", "2000", "The maximum runtime,"
            + " in milliseconds, to execute a storage tag rule; if it is reached, a timeout will happen.", true);

    public static final ConfigKey<Boolean> AllowCheckAndRepairVolume = new ConfigKey<Boolean>("Advanced", Boolean.class, "volume.check.and.repair.leaks.before.use", "false",
            "To check and repair the volume if it has any leaks before performing volume attach or VM start operations", true, ConfigKey.Scope.StoragePool);

    private final StateMachine2<Volume.State, Volume.Event, Volume> _volStateMachine;

    private static final Set<Volume.State> STATES_VOLUME_CANNOT_BE_DESTROYED = new HashSet<>(Arrays.asList(Volume.State.Destroy, Volume.State.Expunging, Volume.State.Expunged, Volume.State.Allocated));
    private static final long GiB_TO_BYTES = 1024 * 1024 * 1024;

    private static final String CUSTOM_DISK_OFFERING_UNIQUE_NAME = "Cloud.com-Custom";
    private static final List<Volume.State> validAttachStates = Arrays.asList(Volume.State.Allocated, Volume.State.Ready, Volume.State.Uploaded);

    protected VolumeApiServiceImpl() {
        _volStateMachine = Volume.State.getStateMachine();
        _gson = GsonHelper.getGsonLogger();
    }

    /*
     * Upload the volume to secondary storage.
     */
    @Override
    @DB
    @ActionEvent(eventType = EventTypes.EVENT_VOLUME_UPLOAD, eventDescription = "uploading volume", async = true)
    public VolumeVO uploadVolume(UploadVolumeCmd cmd) throws ResourceAllocationException {
        Account caller = CallContext.current().getCallingAccount();
        long ownerId = cmd.getEntityOwnerId();
        Account owner = _entityMgr.findById(Account.class, ownerId);
        Long zoneId = cmd.getZoneId();
        String volumeName = cmd.getVolumeName();
        String url = cmd.getUrl();
        String format = sanitizeFormat(cmd.getFormat());
        Long diskOfferingId = cmd.getDiskOfferingId();
        String imageStoreUuid = cmd.getImageStoreUuid();

        validateVolume(caller, ownerId, zoneId, volumeName, url, format, diskOfferingId);

        VolumeVO volume = persistVolume(owner, zoneId, volumeName, url, format, diskOfferingId, Volume.State.Allocated);

        VolumeInfo vol = volFactory.getVolume(volume.getId());

        RegisterVolumePayload payload = new RegisterVolumePayload(cmd.getUrl(), cmd.getChecksum(), format);
        vol.addPayload(payload);
        DataStore store = _tmpltMgr.getImageStore(imageStoreUuid, zoneId, volume);

        volService.registerVolume(vol, store);
        return volume;
    }

    private String sanitizeFormat(String format) {
        if (org.apache.commons.lang3.StringUtils.isBlank(format)) {
            throw new CloudRuntimeException("Please provide a format");
        }

        String uppercase = format.toUpperCase();
        try {
            ImageFormat.valueOf(uppercase);
        } catch (IllegalArgumentException e) {
            String msg = "Image format: " + format + " is incorrect. Supported formats are " + EnumUtils.listValues(ImageFormat.values());
            logger.error("ImageFormat IllegalArgumentException: " + e.getMessage(), e);
            throw new IllegalArgumentException(msg);
        }
        return uppercase;
    }

    @Override
    @ActionEvent(eventType = EventTypes.EVENT_VOLUME_UPLOAD, eventDescription = "uploading volume for post upload", async = true)
    public GetUploadParamsResponse uploadVolume(final GetUploadParamsForVolumeCmd cmd) throws ResourceAllocationException, MalformedURLException {
        Account caller = CallContext.current().getCallingAccount();
        long ownerId = cmd.getEntityOwnerId();
        final Account owner = _entityMgr.findById(Account.class, ownerId);
        final Long zoneId = cmd.getZoneId();
        final String volumeName = cmd.getName();
        String format = sanitizeFormat(cmd.getFormat());
        final Long diskOfferingId = cmd.getDiskOfferingId();
        String imageStoreUuid = cmd.getImageStoreUuid();

        validateVolume(caller, ownerId, zoneId, volumeName, null, format, diskOfferingId);

        return Transaction.execute(new TransactionCallbackWithException<GetUploadParamsResponse, MalformedURLException>() {
            @Override
            public GetUploadParamsResponse doInTransaction(TransactionStatus status) throws MalformedURLException {

                VolumeVO volume = persistVolume(owner, zoneId, volumeName, null, format, diskOfferingId, Volume.State.NotUploaded);

                final DataStore store = _tmpltMgr.getImageStore(imageStoreUuid, zoneId, volume);

                VolumeInfo vol = volFactory.getVolume(volume.getId());

                RegisterVolumePayload payload = new RegisterVolumePayload(null, cmd.getChecksum(), format);
                vol.addPayload(payload);

                Pair<EndPoint, DataObject> pair = volService.registerVolumeForPostUpload(vol, store);
                EndPoint ep = pair.first();
                DataObject dataObject = pair.second();

                GetUploadParamsResponse response = new GetUploadParamsResponse();

                String ssvmUrlDomain = _configDao.getValue(Config.SecStorageSecureCopyCert.key());
                String protocol = UseHttpsToUpload.value() ? "https" : "http";

                String url = ImageStoreUtil.generatePostUploadUrl(ssvmUrlDomain, ep.getPublicAddr(), vol.getUuid(),  protocol);
                response.setPostURL(new URL(url));

                // set the post url, this is used in the monitoring thread to determine the SSVM
                VolumeDataStoreVO volumeStore = _volumeStoreDao.findByVolume(vol.getId());
                assert (volumeStore != null) : "sincle volume is registered, volumestore cannot be null at this stage";
                volumeStore.setExtractUrl(url);
                _volumeStoreDao.persist(volumeStore);

                response.setId(UUID.fromString(vol.getUuid()));

                int timeout = ImageStoreUploadMonitorImpl.getUploadOperationTimeout();
                DateTime currentDateTime = new DateTime(DateTimeZone.UTC);
                String expires = currentDateTime.plusMinutes(timeout).toString();
                response.setTimeout(expires);

                String key = _configDao.getValue(Config.SSVMPSK.key());
                /*
                 * encoded metadata using the post upload config key
                 */
                TemplateOrVolumePostUploadCommand command = new TemplateOrVolumePostUploadCommand(vol.getId(), vol.getUuid(), volumeStore.getInstallPath(), cmd.getChecksum(), vol.getType().toString(),
                        vol.getName(), vol.getFormat().toString(), dataObject.getDataStore().getUri(), dataObject.getDataStore().getRole().toString());
                command.setLocalPath(volumeStore.getLocalDownloadPath());
                //using the existing max upload size configuration
                command.setProcessTimeout(NumbersUtil.parseLong(_configDao.getValue("vmware.package.ova.timeout"), 3600));
                command.setMaxUploadSize(_configDao.getValue(Config.MaxUploadVolumeSize.key()));

                long accountId = vol.getAccountId();
                Account account = _accountDao.findById(accountId);
                Domain domain = domainDao.findById(account.getDomainId());

                command.setDefaultMaxSecondaryStorageInGB(_resourceLimitMgr.findCorrectResourceLimitForAccountAndDomain(account, domain, ResourceType.secondary_storage, null));
                command.setAccountId(accountId);
                Gson gson = new GsonBuilder().create();
                String metadata = EncryptionUtil.encodeData(gson.toJson(command), key);
                response.setMetadata(metadata);

                /*
                 * signature calculated on the url, expiry, metadata.
                 */
                response.setSignature(EncryptionUtil.generateSignature(metadata + url + expires, key));
                return response;
            }
        });
    }

    private boolean validateVolume(Account caller, long ownerId, Long zoneId, String volumeName, String url, String format, Long diskOfferingId) throws ResourceAllocationException {

        // permission check
        Account volumeOwner = _accountMgr.getActiveAccountById(ownerId);
        DiskOfferingVO diskOffering = null;
        if (diskOfferingId != null) {
            diskOffering = _diskOfferingDao.findById(diskOfferingId);
        }
        _accountMgr.checkAccess(caller, null, true, volumeOwner);

        // Check that the resource limit for volumes won't be exceeded
        _resourceLimitMgr.checkVolumeResourceLimit(volumeOwner, true, null, diskOffering);

        // Verify that zone exists
        DataCenterVO zone = _dcDao.findById(zoneId);
        if (zone == null) {
            throw new InvalidParameterValueException("Unable to find zone by id " + zoneId);
        }

        // Check if zone is disabled
        if (Grouping.AllocationState.Disabled == zone.getAllocationState() && !_accountMgr.isRootAdmin(caller.getId())) {
            throw new PermissionDeniedException("Cannot perform this operation, Zone is currently disabled: " + zoneId);
        }

        //validating the url only when url is not null. url can be null incase of form based post upload
        if (url != null) {
            if (url.toLowerCase().contains("file://")) {
                throw new InvalidParameterValueException("File:// type urls are currently unsupported");
            }
            UriUtils.validateUrl(format, url);
            boolean followRedirects = StorageManager.DataStoreDownloadFollowRedirects.value();
            if (VolumeUrlCheck.value()) { // global setting that can be set when their MS does not have internet access
                logger.debug("Checking url: " + url);
                DirectDownloadHelper.checkUrlExistence(url, followRedirects);
            }
            // Check that the resource limit for secondary storage won't be exceeded
            _resourceLimitMgr.checkResourceLimit(_accountMgr.getAccount(ownerId), ResourceType.secondary_storage,
                    UriUtils.getRemoteSize(url, followRedirects));
        } else {
            _resourceLimitMgr.checkResourceLimit(_accountMgr.getAccount(ownerId), ResourceType.secondary_storage);
        }

        checkFormatWithSupportedHypervisorsInZone(format, zoneId);

        // Check that the disk offering specified is valid
        if (diskOfferingId != null) {
            if ((diskOffering == null) || diskOffering.getRemoved() != null || diskOffering.isComputeOnly()) {
                throw new InvalidParameterValueException("Please specify a valid disk offering.");
            }
            if (!diskOffering.isCustomized()) {
                throw new InvalidParameterValueException("Please specify a custom sized disk offering.");
            }
            _configMgr.checkDiskOfferingAccess(volumeOwner, diskOffering, zone);
        }

        return false;
    }

    private void checkFormatWithSupportedHypervisorsInZone(String format, Long zoneId) {
        ImageFormat imageformat = ImageFormat.valueOf(format);
        final List<HypervisorType> supportedHypervisorTypesInZone = _resourceMgr.getSupportedHypervisorTypes(zoneId, false, null);
        final HypervisorType hypervisorTypeFromFormat = ApiDBUtils.getHypervisorTypeFromFormat(zoneId, imageformat);
        if (!(supportedHypervisorTypesInZone.contains(hypervisorTypeFromFormat))) {
            throw new InvalidParameterValueException(String.format("The %s hypervisor supported for %s file format, is not found on the zone", hypervisorTypeFromFormat.toString(), format));
        }
    }

    public String getRandomVolumeName() {
        return UUID.randomUUID().toString();
    }

    private Long getDefaultCustomOfferingId(Account owner, DataCenter zone) {
        DiskOfferingVO diskOfferingVO = _diskOfferingDao.findByUniqueName(CUSTOM_DISK_OFFERING_UNIQUE_NAME);
        if (diskOfferingVO == null || !DiskOffering.State.Active.equals(diskOfferingVO.getState())) {
            return null;
        }
        try {
            _configMgr.checkDiskOfferingAccess(owner, diskOfferingVO, zone);
            return diskOfferingVO.getId();
        } catch (PermissionDeniedException ignored) {
        }
        return null;
    }

    private Long getCustomDiskOfferingIdForVolumeUpload(Account owner, DataCenter zone) {
        Long offeringId = getDefaultCustomOfferingId(owner, zone);
        if (offeringId != null) {
            return offeringId;
        }
        List<DiskOfferingVO> offerings = _diskOfferingDao.findCustomDiskOfferings();
        for (DiskOfferingVO offering : offerings) {
            try {
                _configMgr.checkDiskOfferingAccess(owner, offering, zone);
                return offering.getId();
            } catch (PermissionDeniedException ignored) {}
        }
        return null;
    }

    @DB
    protected VolumeVO persistVolume(final Account owner, final Long zoneId, final String volumeName, final String url, final String format, final Long diskOfferingId, final Volume.State state) {
        return Transaction.execute(new TransactionCallbackWithException<VolumeVO, CloudRuntimeException>() {
            @Override
            public VolumeVO doInTransaction(TransactionStatus status) {
                VolumeVO volume = new VolumeVO(volumeName, zoneId, -1, -1, -1, new Long(-1), null, null, Storage.ProvisioningType.THIN, 0, Volume.Type.DATADISK);
                DataCenter zone = _dcDao.findById(zoneId);
                volume.setPoolId(null);
                volume.setDataCenterId(zoneId);
                volume.setPodId(null);
                volume.setState(state); // initialize the state
                // to prevent a null pointer deref I put the system account id here when no owner is given.
                // TODO Decide if this is valid or whether  throwing a CloudRuntimeException is more appropriate
                volume.setAccountId((owner == null) ? Account.ACCOUNT_ID_SYSTEM : owner.getAccountId());
                volume.setDomainId((owner == null) ? Domain.ROOT_DOMAIN : owner.getDomainId());

                Long volumeDiskOfferingId = diskOfferingId;
                if (volumeDiskOfferingId == null) {
                    volumeDiskOfferingId = getCustomDiskOfferingIdForVolumeUpload(owner, zone);
                    if (volumeDiskOfferingId == null) {
                        throw new CloudRuntimeException(String.format("Unable to find custom disk offering in zone: %s for volume upload", zone.getUuid()));
                    }
                }

                volume.setDiskOfferingId(volumeDiskOfferingId);
                DiskOfferingVO diskOfferingVO = _diskOfferingDao.findById(volumeDiskOfferingId);

                Boolean isCustomizedIops = diskOfferingVO != null && diskOfferingVO.isCustomizedIops() != null ? diskOfferingVO.isCustomizedIops() : false;

                if (isCustomizedIops == null || !isCustomizedIops) {
                    volume.setMinIops(diskOfferingVO.getMinIops());
                    volume.setMaxIops(diskOfferingVO.getMaxIops());
                }

                // volume.setSize(size);
                volume.setInstanceId(null);
                volume.setUpdated(new Date());
                volume.setDomainId((owner == null) ? Domain.ROOT_DOMAIN : owner.getDomainId());
                volume.setFormat(ImageFormat.valueOf(format));
                volume = _volsDao.persist(volume);
                CallContext.current().setEventDetails("Volume Id: " + volume.getUuid());
                CallContext.current().putContextParameter(Volume.class, volume.getUuid());

                // Increment resource count during allocation; if actual creation fails,
                // decrement it
                _resourceLimitMgr.incrementVolumeResourceCount(volume.getAccountId(), true, null, diskOfferingVO);
                //url can be null incase of postupload
                if (url != null) {
                    long remoteSize = UriUtils.getRemoteSize(url, StorageManager.DataStoreDownloadFollowRedirects.value());
                    _resourceLimitMgr.incrementResourceCount(volume.getAccountId(), ResourceType.secondary_storage,
                            remoteSize);
                    volume.setSize(remoteSize);
                }

                return volume;
            }
        });
    }

    /**
     * Retrieves the volume name from CreateVolumeCmd object.
     *
     * If the retrieved volume name is null, empty or blank, then A random name
     * will be generated using getRandomVolumeName method.
     *
     * @param cmd
     * @return Either the retrieved name or a random name.
     */
    public String getVolumeNameFromCommand(CreateVolumeCmd cmd) {
        String userSpecifiedName = cmd.getVolumeName();

        if (StringUtils.isBlank(userSpecifiedName)) {
            userSpecifiedName = getRandomVolumeName();
        }

        return userSpecifiedName;
    }

    /*
     * Just allocate a volume in the database, don't send the createvolume cmd
     * to hypervisor. The volume will be finally created only when it's attached
     * to a VM.
     */
    @Override
    @DB
    @ActionEvent(eventType = EventTypes.EVENT_VOLUME_CREATE, eventDescription = "creating volume", create = true)
    public VolumeVO allocVolume(CreateVolumeCmd cmd) throws ResourceAllocationException {
        Account caller = CallContext.current().getCallingAccount();

        long ownerId = cmd.getEntityOwnerId();
        Account owner = _accountMgr.getActiveAccountById(ownerId);
        Boolean displayVolume = cmd.getDisplayVolume();

        // permission check
        _accountMgr.checkAccess(caller, null, true, _accountMgr.getActiveAccountById(ownerId));

        if (displayVolume == null) {
            displayVolume = true;
        } else {
            if (!_accountMgr.isRootAdmin(caller.getId())) {
                throw new PermissionDeniedException("Cannot update parameter displayvolume, only admin permitted ");
            }
        }

        Long zoneId = cmd.getZoneId();
        Long diskOfferingId = null;
        DiskOfferingVO diskOffering = null;
        Long size = null;
        Long minIops = null;
        Long maxIops = null;
        // Volume VO used for extracting the source template id
        VolumeVO parentVolume = null;

        // validate input parameters before creating the volume
        if (cmd.getSnapshotId() == null && cmd.getDiskOfferingId() == null) {
            throw new InvalidParameterValueException("At least one of disk Offering ID or snapshot ID must be passed whilst creating volume");
        }

        // disallow passing disk offering ID with DATA disk volume snapshots
        if (cmd.getSnapshotId() != null && cmd.getDiskOfferingId() != null) {
            SnapshotVO snapshot = _snapshotDao.findById(cmd.getSnapshotId());
            if (snapshot != null) {
                parentVolume = _volsDao.findByIdIncludingRemoved(snapshot.getVolumeId());
                if (parentVolume != null && parentVolume.getVolumeType() != Volume.Type.ROOT)
                    throw new InvalidParameterValueException("Disk Offering ID cannot be passed whilst creating volume from snapshot other than ROOT disk snapshots");
            }
            parentVolume = null;
        }

        Map<String, String> details = new HashMap<>();
        if (cmd.getDiskOfferingId() != null) { // create a new volume

            diskOfferingId = cmd.getDiskOfferingId();
            size = cmd.getSize();
            Long sizeInGB = size;
            if (size != null) {
                if (size > 0) {
                    size = size * 1024 * 1024 * 1024; // user specify size in GB
                } else {
                    throw new InvalidParameterValueException("Disk size must be larger than 0");
                }
            }

            // Check that the disk offering is specified
            diskOffering = _diskOfferingDao.findById(diskOfferingId);
            if ((diskOffering == null) || diskOffering.getRemoved() != null || diskOffering.isComputeOnly()) {
                throw new InvalidParameterValueException("Please specify a valid disk offering.");
            }

            if (diskOffering.isCustomized()) {
                if (size == null) {
                    throw new InvalidParameterValueException("This disk offering requires a custom size specified");
                }
                validateCustomDiskOfferingSizeRange(sizeInGB);
            }

            if (!diskOffering.isCustomized() && size != null) {
                throw new InvalidParameterValueException("This disk offering does not allow custom size");
            }

            _configMgr.checkDiskOfferingAccess(owner, diskOffering, _dcDao.findById(zoneId));

            if (diskOffering.getDiskSize() > 0) {
                size = diskOffering.getDiskSize();
            }

            DiskOfferingDetailVO bandwidthLimitDetail = _diskOfferingDetailsDao.findDetail(diskOfferingId, Volume.BANDWIDTH_LIMIT_IN_MBPS);
            if (bandwidthLimitDetail != null) {
                details.put(Volume.BANDWIDTH_LIMIT_IN_MBPS, bandwidthLimitDetail.getValue());
            }
            DiskOfferingDetailVO iopsLimitDetail = _diskOfferingDetailsDao.findDetail(diskOfferingId, Volume.IOPS_LIMIT);
            if (iopsLimitDetail != null) {
                details.put(Volume.IOPS_LIMIT, iopsLimitDetail.getValue());
            }

            Boolean isCustomizedIops = diskOffering.isCustomizedIops();

            if (isCustomizedIops != null) {
                if (isCustomizedIops) {
                    minIops = cmd.getMinIops();
                    maxIops = cmd.getMaxIops();

                    if (minIops == null && maxIops == null) {
                        minIops = 0L;
                        maxIops = 0L;
                    } else {
                        if (minIops == null || minIops <= 0) {
                            throw new InvalidParameterValueException("The min IOPS must be greater than 0.");
                        }

                        if (maxIops == null) {
                            maxIops = 0L;
                        }

                        if (minIops > maxIops) {
                            throw new InvalidParameterValueException("The min IOPS must be less than or equal to the max IOPS.");
                        }
                    }
                } else {
                    minIops = diskOffering.getMinIops();
                    maxIops = diskOffering.getMaxIops();
                }
            } else {
                minIops = diskOffering.getMinIops();
                maxIops = diskOffering.getMaxIops();
            }

            if (!validateVolumeSizeInBytes(size)) {
                throw new InvalidParameterValueException(String.format("Invalid size for custom volume creation: %s, max volume size is: %s GB", NumbersUtil.toReadableSize(size), VolumeOrchestrationService.MaxVolumeSize.value()));
            }
        }

        if (cmd.getSnapshotId() != null) { // create volume from snapshot
            Long snapshotId = cmd.getSnapshotId();
            SnapshotVO snapshotCheck = _snapshotDao.findById(snapshotId);
            if (snapshotCheck == null) {
                throw new InvalidParameterValueException("unable to find a snapshot with id " + snapshotId);
            }

            if (snapshotCheck.getState() != Snapshot.State.BackedUp) {
                throw new InvalidParameterValueException("Snapshot id=" + snapshotId + " is not in " + Snapshot.State.BackedUp + " state yet and can't be used for volume creation");
            }

            SnapshotDataStoreVO snapshotStore = _snapshotDataStoreDao.findOneBySnapshotAndDatastoreRole(snapshotId, DataStoreRole.Primary);
            if (snapshotStore != null) {
                StoragePoolVO storagePoolVO = _storagePoolDao.findById(snapshotStore.getDataStoreId());
                if (storagePoolVO.getPoolType() == Storage.StoragePoolType.PowerFlex) {
                    throw new InvalidParameterValueException("Create volume from snapshot is not supported for PowerFlex volume snapshots");
                }
            }

            parentVolume = _volsDao.findByIdIncludingRemoved(snapshotCheck.getVolumeId());

            // Don't support creating templates from encrypted volumes (yet)
            if (parentVolume.getPassphraseId() != null) {
                throw new UnsupportedOperationException("Cannot create new volumes from encrypted volume snapshots");
            }

            if (zoneId == null) {
                // if zoneId is not provided, we default to create volume in the same zone as the snapshot zone.
                zoneId = parentVolume.getDataCenterId();
            }

            if (diskOffering == null) { // Pure snapshot is being used to create volume.
                diskOfferingId = snapshotCheck.getDiskOfferingId();
                diskOffering = _diskOfferingDao.findById(diskOfferingId);

                minIops = snapshotCheck.getMinIops();
                maxIops = snapshotCheck.getMaxIops();
                size = snapshotCheck.getSize(); // ; disk offering is used for tags purposes
            } else {
                if (size < snapshotCheck.getSize()) {
                    throw new InvalidParameterValueException(String.format("Invalid size for volume creation: %dGB, snapshot size is: %dGB",
                            size / (1024 * 1024 * 1024), snapshotCheck.getSize() / (1024 * 1024 * 1024)));
                }
            }

            _configMgr.checkDiskOfferingAccess(null, diskOffering, _dcDao.findById(zoneId));

            // check snapshot permissions
            _accountMgr.checkAccess(caller, null, true, snapshotCheck);

            // one step operation - create volume in VM's cluster and attach it
            // to the VM
            Long vmId = cmd.getVirtualMachineId();
            if (vmId != null) {
                // Check that the virtual machine ID is valid and it's a user vm
                UserVmVO vm = _userVmDao.findById(vmId);
                if (vm == null || vm.getType() != VirtualMachine.Type.User) {
                    throw new InvalidParameterValueException("Please specify a valid User VM.");
                }
                if (vm.getDataCenterId() != zoneId) {
                    throw new InvalidParameterValueException("The specified zone is different than zone of the VM");
                }
                // Check that the VM is in the correct state
                if (vm.getState() != State.Running && vm.getState() != State.Stopped) {
                    throw new InvalidParameterValueException("Please specify a VM that is either running or stopped.");
                }

                // permission check
                _accountMgr.checkAccess(caller, null, false, vm);
            }
        }

        Storage.ProvisioningType provisioningType = diskOffering.getProvisioningType();

        // Check that the resource limit for volume & primary storage won't be exceeded
        _resourceLimitMgr.checkVolumeResourceLimit(owner,displayVolume, size, diskOffering);

        // Verify that zone exists
        DataCenterVO zone = _dcDao.findById(zoneId);
        if (zone == null) {
            throw new InvalidParameterValueException("Unable to find zone by id " + zoneId);
        }

        // Check if zone is disabled
        if (Grouping.AllocationState.Disabled == zone.getAllocationState() && !_accountMgr.isRootAdmin(caller.getId())) {
            throw new PermissionDeniedException("Cannot perform this operation, Zone is currently disabled: " + zoneId);
        }

        // If local storage is disabled then creation of volume with local disk
        // offering not allowed
        if (!zone.isLocalStorageEnabled() && diskOffering.isUseLocalStorage()) {
            throw new InvalidParameterValueException("Zone is not configured to use local storage but volume's disk offering " + diskOffering.getName() + " uses it");
        }

        String userSpecifiedName = getVolumeNameFromCommand(cmd);

        return commitVolume(cmd, caller, owner, displayVolume, zoneId, diskOfferingId, provisioningType, size, minIops, maxIops, parentVolume, userSpecifiedName,
                _uuidMgr.generateUuid(Volume.class, cmd.getCustomId()), details);
    }

    @Override
    public void validateCustomDiskOfferingSizeRange(Long sizeInGB) {
        Long customDiskOfferingMaxSize = VolumeOrchestrationService.CustomDiskOfferingMaxSize.value();
        Long customDiskOfferingMinSize = VolumeOrchestrationService.CustomDiskOfferingMinSize.value();

        if ((sizeInGB < customDiskOfferingMinSize) || (sizeInGB > customDiskOfferingMaxSize)) {
            throw new InvalidParameterValueException(String.format("Volume size: %s GB is out of allowed range. Min: %s. Max: %s", sizeInGB, customDiskOfferingMinSize, customDiskOfferingMaxSize));
        }
    }

    private VolumeVO commitVolume(final CreateVolumeCmd cmd, final Account caller, final Account owner, final Boolean displayVolume, final Long zoneId, final Long diskOfferingId,
                                  final Storage.ProvisioningType provisioningType, final Long size, final Long minIops, final Long maxIops, final VolumeVO parentVolume, final String userSpecifiedName, final String uuid, final Map<String, String> details) {
        return Transaction.execute(new TransactionCallback<VolumeVO>() {
            @Override
            public VolumeVO doInTransaction(TransactionStatus status) {
                VolumeVO volume = new VolumeVO(userSpecifiedName, -1, -1, -1, -1, new Long(-1), null, null, provisioningType, 0, Volume.Type.DATADISK);
                volume.setPoolId(null);
                volume.setUuid(uuid);
                volume.setDataCenterId(zoneId);
                volume.setPodId(null);
                volume.setAccountId(owner.getId());
                volume.setDomainId(owner.getDomainId());
                volume.setDiskOfferingId(diskOfferingId);
                volume.setSize(size);
                volume.setMinIops(minIops);
                volume.setMaxIops(maxIops);
                volume.setInstanceId(null);
                volume.setUpdated(new Date());
                volume.setDisplayVolume(displayVolume);
                if (parentVolume != null) {
                    volume.setTemplateId(parentVolume.getTemplateId());
                    volume.setFormat(parentVolume.getFormat());
                } else {
                    volume.setTemplateId(null);
                }

                volume = _volsDao.persist(volume);

                if (cmd.getSnapshotId() == null && displayVolume) {
                    // for volume created from snapshot, create usage event after volume creation
                    UsageEventUtils.publishUsageEvent(EventTypes.EVENT_VOLUME_CREATE, volume.getAccountId(), volume.getDataCenterId(), volume.getId(), volume.getName(), diskOfferingId, null, size,
                            Volume.class.getName(), volume.getUuid(), displayVolume);
                }

                if (volume != null && details != null) {
                    List<VolumeDetailVO> volumeDetailsVO = new ArrayList<VolumeDetailVO>();
                    if (details.containsKey(Volume.BANDWIDTH_LIMIT_IN_MBPS)) {
                        volumeDetailsVO.add(new VolumeDetailVO(volume.getId(), Volume.BANDWIDTH_LIMIT_IN_MBPS, details.get(Volume.BANDWIDTH_LIMIT_IN_MBPS), false));
                    }
                    if (details.containsKey(Volume.IOPS_LIMIT)) {
                        volumeDetailsVO.add(new VolumeDetailVO(volume.getId(), Volume.IOPS_LIMIT, details.get(Volume.IOPS_LIMIT), false));
                    }
                    if (!volumeDetailsVO.isEmpty()) {
                        _volsDetailsDao.saveDetails(volumeDetailsVO);
                    }
                }

                CallContext.current().setEventDetails("Volume Id: " + volume.getUuid());
                CallContext.current().putContextParameter(Volume.class, volume.getId());
                // Increment resource count during allocation; if actual creation fails,
                // decrement it
                _resourceLimitMgr.incrementVolumeResourceCount(volume.getAccountId(), displayVolume, volume.getSize(),
                        _diskOfferingDao.findById(volume.getDiskOfferingId()));
                return volume;
            }
        });
    }

    @Override
    public boolean validateVolumeSizeInBytes(long size) {
        long maxVolumeSize = VolumeOrchestrationService.MaxVolumeSize.value();
        if (size < 0 || (size > 0 && size < (1024 * 1024 * 1024))) {
            throw new InvalidParameterValueException("Please specify a size of at least 1 GB.");
        } else if (size > (maxVolumeSize * 1024 * 1024 * 1024)) {
            throw new InvalidParameterValueException(String.format("Requested volume size is %s, but the maximum size allowed is %d GB.", NumbersUtil.toReadableSize(size), maxVolumeSize));
        }

        return true;
    }

    @Override
    @DB
    @ActionEvent(eventType = EventTypes.EVENT_VOLUME_CREATE, eventDescription = "creating volume", async = true)
    public VolumeVO createVolume(CreateVolumeCmd cmd) {
        VolumeVO volume = _volsDao.findById(cmd.getEntityId());
        boolean created = true;

        try {
            if (cmd.getSnapshotId() != null) {
                volume = createVolumeFromSnapshot(volume, cmd.getSnapshotId(), cmd.getVirtualMachineId());
                if (volume.getState() != Volume.State.Ready) {
                    created = false;
                }

                // if VM Id is provided, attach the volume to the VM
                if (cmd.getVirtualMachineId() != null) {
                    try {
                        attachVolumeToVM(cmd.getVirtualMachineId(), volume.getId(), volume.getDeviceId(), false);
                    } catch (Exception ex) {
                        StringBuilder message = new StringBuilder("Volume: ");
                        message.append(volume.getUuid());
                        message.append(" created successfully, but failed to attach the newly created volume to VM: ");
                        message.append(cmd.getVirtualMachineId());
                        message.append(" due to error: ");
                        message.append(ex.getMessage());
                        if (logger.isDebugEnabled()) {
                            logger.debug(message, ex);
                        }
                        throw new CloudRuntimeException(message.toString());
                    }
                }
            }
            return volume;
        } catch (Exception e) {
            created = false;
            VolumeInfo vol = volFactory.getVolume(cmd.getEntityId());
            vol.stateTransit(Volume.Event.DestroyRequested);
            throw new CloudRuntimeException("Failed to create volume: " + volume.getUuid(), e);
        } finally {
            if (!created) {
                logger.trace("Decrementing volume resource count for account id=" + volume.getAccountId() + " as volume failed to create on the backend");
                _resourceLimitMgr.decrementVolumeResourceCount(volume.getAccountId(), cmd.getDisplayVolume(),
                        volume.getSize(), _diskOfferingDao.findByIdIncludingRemoved(volume.getDiskOfferingId()));
            }
        }
    }

    protected VolumeVO createVolumeFromSnapshot(VolumeVO volume, long snapshotId, Long vmId) throws StorageUnavailableException {
        VolumeInfo createdVolume = null;
        SnapshotVO snapshot = _snapshotDao.findById(snapshotId);
        snapshot.getVolumeId();

        UserVmVO vm = null;
        if (vmId != null) {
            vm = _userVmDao.findById(vmId);
        }

        // sync old snapshots to region store if necessary

        createdVolume = _volumeMgr.createVolumeFromSnapshot(volume, snapshot, vm);
        VolumeVO volumeVo = _volsDao.findById(createdVolume.getId());
        UsageEventUtils.publishUsageEvent(EventTypes.EVENT_VOLUME_CREATE, createdVolume.getAccountId(), createdVolume.getDataCenterId(), createdVolume.getId(), createdVolume.getName(),
                createdVolume.getDiskOfferingId(), null, createdVolume.getSize(), Volume.class.getName(), createdVolume.getUuid(), volumeVo.isDisplayVolume());

        return volumeVo;
    }

    @Override
    @DB
    @ActionEvent(eventType = EventTypes.EVENT_VOLUME_RESIZE, eventDescription = "resizing volume", async = true)
    public VolumeVO resizeVolume(ResizeVolumeCmd cmd) throws ResourceAllocationException {
        Long newSize = cmd.getSize();
        Long newMinIops = cmd.getMinIops();
        Long newMaxIops = cmd.getMaxIops();
        Integer newHypervisorSnapshotReserve = null;
        boolean shrinkOk = cmd.isShrinkOk();

        VolumeVO volume = _volsDao.findById(cmd.getEntityId());
        if (volume == null) {
            throw new InvalidParameterValueException("No such volume");
        }

        // checking if there are any ongoing snapshots on the volume which is to be resized
        List<SnapshotVO> ongoingSnapshots = _snapshotDao.listByStatus(cmd.getId(), Snapshot.State.Creating, Snapshot.State.CreatedOnPrimary, Snapshot.State.BackingUp);
        if (ongoingSnapshots.size() > 0) {
            throw new CloudRuntimeException("There is/are unbacked up snapshot(s) on this volume, resize volume is not permitted, please try again later.");
        }

        /* Does the caller have authority to act on this volume? */
        _accountMgr.checkAccess(CallContext.current().getCallingAccount(), null, true, volume);

        DiskOfferingVO diskOffering = _diskOfferingDao.findById(volume.getDiskOfferingId());
        DiskOfferingVO newDiskOffering = null;

        if (cmd.getNewDiskOfferingId() != null) {
            newDiskOffering = _diskOfferingDao.findById(cmd.getNewDiskOfferingId());
        }

        /* Only works for KVM/XenServer/VMware (or "Any") for now, and volumes with 'None' since they're just allocated in DB */

        HypervisorType hypervisorType = _volsDao.getHypervisorType(volume.getId());
        if (!SupportedHypervisorsForVolResize.contains(hypervisorType)) {
            throw new InvalidParameterValueException("Hypervisor " + hypervisorType + " does not support volume resize");
        }

        if (volume.getState() != Volume.State.Ready && volume.getState() != Volume.State.Allocated) {
            throw new InvalidParameterValueException("Volume should be in ready or allocated state before attempting a resize. Volume " + volume.getUuid() + " is in state " + volume.getState() + ".");
        }

        // if we are to use the existing disk offering
        if (newDiskOffering == null) {
            newHypervisorSnapshotReserve = volume.getHypervisorSnapshotReserve();

            // if the caller is looking to change the size of the volume
            if (newSize != null) {
                if (diskOffering.getDiskSizeStrictness()) {
                    throw new InvalidParameterValueException(String.format("Resize of volume %s is not allowed, since disk size is strictly fixed as per the disk offering", volume.getUuid()));
                }

                if (diskOffering.isCustomized()) {
                    validateCustomDiskOfferingSizeRange(newSize);
                }

                if (isNotPossibleToResize(volume, diskOffering)) {
                    throw new InvalidParameterValueException(
                            "Failed to resize Root volume. The service offering of this Volume has been configured with a root disk size; "
                                    +   "on such case a Root Volume can only be resized when changing to another Service Offering with a Root disk size. "
                                    +   "For more details please check out the Official Resizing Volumes documentation.");
                }

                // convert from bytes to GiB
                newSize = newSize << 30;
            } else {
                // no parameter provided; just use the original size of the volume
                newSize = volume.getSize();
            }

            newMinIops = cmd.getMinIops();

            if (newMinIops != null) {
                if (!volume.getVolumeType().equals(Volume.Type.ROOT) && (diskOffering.isCustomizedIops() == null || !diskOffering.isCustomizedIops())) {
                    throw new InvalidParameterValueException("The current disk offering does not support customization of the 'Min IOPS' parameter.");
                }
            } else {
                // no parameter provided; just use the original min IOPS of the volume
                newMinIops = volume.getMinIops();
            }

            newMaxIops = cmd.getMaxIops();

            if (newMaxIops != null) {
                if (!volume.getVolumeType().equals(Volume.Type.ROOT) && (diskOffering.isCustomizedIops() == null || !diskOffering.isCustomizedIops())) {
                    throw new InvalidParameterValueException("The current disk offering does not support customization of the 'Max IOPS' parameter.");
                }
            } else {
                // no parameter provided; just use the original max IOPS of the volume
                newMaxIops = volume.getMaxIops();
            }

            validateIops(newMinIops, newMaxIops, volume.getPoolType());
        } else {
            if (newDiskOffering.getRemoved() != null) {
                throw new InvalidParameterValueException("Requested disk offering has been removed.");
            }

            if (diskOffering.getDiskSizeStrictness() != newDiskOffering.getDiskSizeStrictness()) {
                throw new InvalidParameterValueException("Disk offering size strictness does not match with new disk offering");
            }

            if (diskOffering.getDiskSizeStrictness() && (diskOffering.getDiskSize() != newDiskOffering.getDiskSize())) {
                throw new InvalidParameterValueException(String.format("Resize volume for %s is not allowed since disk offering's size is fixed", volume.getName()));
            }

            Long instanceId = volume.getInstanceId();
            VMInstanceVO vmInstanceVO = _vmInstanceDao.findById(instanceId);
            if (volume.getVolumeType().equals(Volume.Type.ROOT)) {
                ServiceOfferingVO serviceOffering = _serviceOfferingDao.findById(vmInstanceVO.getServiceOfferingId());
                if (serviceOffering != null && serviceOffering.getDiskOfferingStrictness()) {
                    throw new InvalidParameterValueException(String.format("Cannot resize ROOT volume [%s] with new disk offering since existing disk offering is strictly assigned to the ROOT volume.", volume.getName()));
                }
                if (newDiskOffering.getEncrypt() != diskOffering.getEncrypt()) {
                    throw new InvalidParameterValueException(
                            String.format("Current disk offering's encryption(%s) does not match target disk offering's encryption(%s)", diskOffering.getEncrypt(), newDiskOffering.getEncrypt())
                    );
                }
            }

            if (diskOffering.getTags() != null) {
                if (!com.cloud.utils.StringUtils.areTagsEqual(diskOffering.getTags(), newDiskOffering.getTags())) {
                    throw new InvalidParameterValueException("The tags on the new and old disk offerings must match.");
                }
            } else if (newDiskOffering.getTags() != null) {
                throw new InvalidParameterValueException("There are no tags on the current disk offering. The new disk offering needs to have no tags, as well.");
            }

            _configMgr.checkDiskOfferingAccess(_accountMgr.getActiveAccountById(volume.getAccountId()), newDiskOffering, _dcDao.findById(volume.getDataCenterId()));

            if (newDiskOffering.getDiskSize() > 0 && !newDiskOffering.isComputeOnly()) {
                newSize = newDiskOffering.getDiskSize();
            } else if (newDiskOffering.isCustomized()) {
                newSize = cmd.getSize();

                if (newSize == null) {
                    throw new InvalidParameterValueException("The new disk offering requires that a size be specified.");
                }

                validateCustomDiskOfferingSizeRange(newSize);

                // convert from GiB to bytes
                newSize = newSize << 30;
            } else {
                if (cmd.getSize() != null) {
                    throw new InvalidParameterValueException("You cannot pass in a custom disk size to a non-custom disk offering.");
                }

                newSize = newDiskOffering.getDiskSize();
            }
            checkIfVolumeIsRootAndVmIsRunning(newSize, volume, vmInstanceVO);

            if (newDiskOffering.isCustomizedIops() != null && newDiskOffering.isCustomizedIops()) {
                newMinIops = cmd.getMinIops() != null ? cmd.getMinIops() : volume.getMinIops();
                newMaxIops = cmd.getMaxIops() != null ? cmd.getMaxIops() : volume.getMaxIops();

                validateIops(newMinIops, newMaxIops, volume.getPoolType());
            } else {
                newMinIops = newDiskOffering.getMinIops();
                newMaxIops = newDiskOffering.getMaxIops();
            }

            // if the hypervisor snapshot reserve value is null, it must remain null (currently only KVM uses null and null is all KVM uses for a value here)
            newHypervisorSnapshotReserve = volume.getHypervisorSnapshotReserve() != null ? newDiskOffering.getHypervisorSnapshotReserve() : null;
        }

        long currentSize = volume.getSize();
        VolumeInfo volInfo = volFactory.getVolume(volume.getId());
        boolean isEncryptionRequired = volume.getPassphraseId() != null;
        if (newDiskOffering != null) {
            isEncryptionRequired = newDiskOffering.getEncrypt();
        }

        DataStore dataStore = volInfo.getDataStore();
        if (dataStore != null && dataStore.getDriver() instanceof PrimaryDataStoreDriver) {
            newSize = ((PrimaryDataStoreDriver) dataStore.getDriver()).getVolumeSizeRequiredOnPool(newSize, null, isEncryptionRequired);
        }
        validateVolumeResizeWithSize(volume, currentSize, newSize, shrinkOk, diskOffering, newDiskOffering);

        // Note: The storage plug-in in question should perform validation on the IOPS to check if a sufficient number of IOPS is available to perform
        // the requested change

        /* If this volume has never been beyond allocated state, short circuit everything and simply update the database. */
        // We need to publish this event to usage_volume table
        if (volume.getState() == Volume.State.Allocated) {
            logger.debug("Volume is in the allocated state, but has never been created. Simply updating database with new size and IOPS.");

            volume.setSize(newSize);
            volume.setMinIops(newMinIops);
            volume.setMaxIops(newMaxIops);
            volume.setHypervisorSnapshotReserve(newHypervisorSnapshotReserve);

            if (newDiskOffering != null) {
                volume.setDiskOfferingId(cmd.getNewDiskOfferingId());
            }

            _volsDao.update(volume.getId(), volume);
            _resourceLimitMgr.updateVolumeResourceCountForDiskOfferingChange(volume.getAccountId(), volume.isDisplayVolume(), currentSize, newSize,
                    diskOffering, newDiskOffering);
            UsageEventUtils.publishUsageEvent(EventTypes.EVENT_VOLUME_RESIZE, volume.getAccountId(), volume.getDataCenterId(), volume.getId(), volume.getName(),
                    volume.getDiskOfferingId(), volume.getTemplateId(), volume.getSize(), Volume.class.getName(), volume.getUuid());
            return volume;
        }

        UserVmVO userVm = _userVmDao.findById(volume.getInstanceId());

        if (userVm != null) {
            // serialize VM operation
            AsyncJobExecutionContext jobContext = AsyncJobExecutionContext.getCurrentExecutionContext();

            if (jobContext.isJobDispatchedBy(VmWorkConstants.VM_WORK_JOB_DISPATCHER)) {
                // avoid re-entrance

                VmWorkJobVO placeHolder = null;

                placeHolder = createPlaceHolderWork(userVm.getId());

                try {
                    return orchestrateResizeVolume(volume.getId(), currentSize, newSize, newMinIops, newMaxIops, newHypervisorSnapshotReserve,
                            newDiskOffering != null ? cmd.getNewDiskOfferingId() : null, shrinkOk);
                } finally {
                    _workJobDao.expunge(placeHolder.getId());
                }
            } else {
                Outcome<Volume> outcome = resizeVolumeThroughJobQueue(userVm.getId(), volume.getId(), currentSize, newSize, newMinIops, newMaxIops, newHypervisorSnapshotReserve,
                        newDiskOffering != null ? cmd.getNewDiskOfferingId() : null, shrinkOk);

                try {
                    outcome.get();
                } catch (InterruptedException e) {
                    throw new RuntimeException("Operation was interrupted", e);
                } catch (ExecutionException e) {
                    throw new RuntimeException("Execution exception", e);
                }

                Object jobResult = _jobMgr.unmarshallResultObject(outcome.getJob());

                if (jobResult != null) {
                    if (jobResult instanceof ConcurrentOperationException) {
                        throw (ConcurrentOperationException) jobResult;
                    } else if (jobResult instanceof ResourceAllocationException) {
                        throw (ResourceAllocationException) jobResult;
                    } else if (jobResult instanceof RuntimeException) {
                        throw (RuntimeException) jobResult;
                    } else if (jobResult instanceof Throwable) {
                        throw new RuntimeException("Unexpected exception", (Throwable) jobResult);
                    } else if (jobResult instanceof Long) {
                        return _volsDao.findById((Long) jobResult);
                    }
                }

                return volume;
            }
        }

        return orchestrateResizeVolume(volume.getId(), currentSize, newSize, newMinIops, newMaxIops, newHypervisorSnapshotReserve, newDiskOffering != null ? cmd.getNewDiskOfferingId() : null,
                shrinkOk);
    }

    /**
     * A volume should not be resized if it covers ALL the following scenarios: <br>
     * 1 - Root volume <br>
     * 2 - && Current Disk Offering enforces a root disk size (in this case one can resize only by changing the Service Offering)
     */
    protected boolean isNotPossibleToResize(VolumeVO volume, DiskOfferingVO diskOffering) {
        Long templateId = volume.getTemplateId();
        ImageFormat format = null;
        if (templateId != null) {
            VMTemplateVO template = _templateDao.findByIdIncludingRemoved(templateId);
            format = template.getFormat();
        }
        boolean isNotIso = format != null && format != ImageFormat.ISO;
        boolean isRoot = Volume.Type.ROOT.equals(volume.getVolumeType());

        ServiceOfferingJoinVO serviceOfferingView = serviceOfferingJoinDao.findById(diskOffering.getId());
        boolean isOfferingEnforcingRootDiskSize = serviceOfferingView != null && serviceOfferingView.getRootDiskSize() > 0;

        return isOfferingEnforcingRootDiskSize && isRoot && isNotIso;
    }

    private void checkIfVolumeIsRootAndVmIsRunning(Long newSize, VolumeVO volume, VMInstanceVO vmInstanceVO) {
        if (!volume.getSize().equals(newSize) && volume.getVolumeType().equals(Volume.Type.ROOT) && !State.Stopped.equals(vmInstanceVO.getState())) {
            throw new InvalidParameterValueException(String.format("Cannot resize ROOT volume [%s] when VM is not on Stopped State. VM %s is in state %s", volume.getName(), vmInstanceVO
                    .getInstanceName(), vmInstanceVO.getState()));
        }
    }

    private void validateIops(Long minIops, Long maxIops, Storage.StoragePoolType poolType) {
        if (poolType == Storage.StoragePoolType.PowerFlex) {
            // PowerFlex takes iopsLimit as input, skip minIops validation
            minIops = (maxIops != null) ? Long.valueOf(0) : null;
        }

        if ((minIops == null && maxIops != null) || (minIops != null && maxIops == null)) {
            throw new InvalidParameterValueException("Either 'miniops' and 'maxiops' must both be provided or neither must be provided.");
        }

        if (minIops != null && maxIops != null) {
            if (minIops > maxIops) {
                throw new InvalidParameterValueException("The 'miniops' parameter must be less than or equal to the 'maxiops' parameter.");
            }
        }
    }

    private VolumeVO orchestrateResizeVolume(long volumeId, long currentSize, long newSize, Long newMinIops, Long newMaxIops, Integer newHypervisorSnapshotReserve, Long newDiskOfferingId,
                                             boolean shrinkOk) {
        VolumeVO volume = _volsDao.findById(volumeId);
        UserVmVO userVm = _userVmDao.findById(volume.getInstanceId());
        StoragePoolVO storagePool = _storagePoolDao.findById(volume.getPoolId());
        Long currentDiskOfferingId = volume.getDiskOfferingId();
        boolean isManaged = storagePool.isManaged();

        if (!storageMgr.storagePoolHasEnoughSpaceForResize(storagePool, currentSize, newSize)) {
            throw new CloudRuntimeException("Storage pool " + storagePool.getName() + " does not have enough space to resize volume " + volume.getName());
        }

        /*
         * get a list of hosts to send the commands to, try the system the
         * associated vm is running on first, then the last known place it ran.
         * If not attached to a userVm, we pass 'none' and resizevolume.sh is ok
         * with that since it only needs the vm name to live resize
         */
        long[] hosts = null;
        String instanceName = "none";
        if (userVm != null) {
            instanceName = userVm.getInstanceName();
            if (userVm.getHostId() != null) {
                hosts = new long[] {userVm.getHostId()};
            } else if (userVm.getLastHostId() != null) {
                hosts = new long[] {userVm.getLastHostId()};
            }

            final String errorMsg = "The VM must be stopped or the disk detached in order to resize with the XenServer Hypervisor.";

            if (storagePool.isManaged() && storagePool.getHypervisor() == HypervisorType.Any && hosts != null && hosts.length > 0) {
                HostVO host = _hostDao.findById(hosts[0]);

                if (currentSize != newSize && host.getHypervisorType() == HypervisorType.XenServer && !userVm.getState().equals(State.Stopped)) {
                    throw new InvalidParameterValueException(errorMsg);
                }
            }

            /* Xen only works offline, SR does not support VDI.resizeOnline */
            if (currentSize != newSize && _volsDao.getHypervisorType(volume.getId()) == HypervisorType.XenServer && !userVm.getState().equals(State.Stopped)) {
                throw new InvalidParameterValueException(errorMsg);
            }

            /* Do not resize volume of running vm on KVM host if host is not Up or not Enabled */
            if (currentSize != newSize && userVm.getState() == State.Running && userVm.getHypervisorType() == HypervisorType.KVM) {
                if (userVm.getHostId() == null) {
                    throw new InvalidParameterValueException("Cannot find the hostId of running vm " + userVm.getUuid());
                }
                HostVO host = _hostDao.findById(userVm.getHostId());
                if (host == null) {
                    throw new InvalidParameterValueException("The KVM host where vm is running does not exist");
                } else if (host.getStatus() != Status.Up) {
                    throw new InvalidParameterValueException("The KVM host where vm is running is not Up");
                } else if (host.getResourceState() != ResourceState.Enabled) {
                    throw new InvalidParameterValueException("The KVM host where vm is running is not Enabled");
                }
            }
        }

        ResizeVolumePayload payload = new ResizeVolumePayload(newSize, newMinIops, newMaxIops, newDiskOfferingId, newHypervisorSnapshotReserve, shrinkOk, instanceName, hosts, isManaged);

        try {
            VolumeInfo vol = volFactory.getVolume(volume.getId());
            vol.addPayload(payload);

            // this call to resize has a different impact depending on whether the
            // underlying primary storage is managed or not
            // if managed, this is the chance for the plug-in to change the size and/or IOPS values
            // if not managed, this is the chance for the plug-in to talk to the hypervisor layer
            // to change the size of the disk
            AsyncCallFuture<VolumeApiResult> future = volService.resize(vol);
            VolumeApiResult result = future.get();

            if (result.isFailed()) {
                logger.warn("Failed to resize the volume " + volume);
                String details = "";
                if (result.getResult() != null && !result.getResult().isEmpty()) {
                    details = result.getResult();
                }
                throw new CloudRuntimeException(details);
            }

            // managed storage is designed in such a way that the storage plug-in does not
            // talk to the hypervisor layer; as such, if the storage is managed and the
            // current and new sizes are different, then CloudStack (i.e. not a storage plug-in)
            // needs to tell the hypervisor to resize the disk
            if (storagePool.isManaged() && currentSize != newSize) {
                if (hosts != null && hosts.length > 0) {
                    HostVO hostVO = _hostDao.findById(hosts[0]);

                    if (hostVO.getHypervisorType() != HypervisorType.KVM) {
                        volService.resizeVolumeOnHypervisor(volumeId, newSize, hosts[0], instanceName);
                    }
                }
            }

            if (newDiskOfferingId != null) {
                volume.setDiskOfferingId(newDiskOfferingId);
                _volumeMgr.saveVolumeDetails(newDiskOfferingId, volume.getId());
            }

            if (newMinIops != null) {
                volume.setMinIops(newMinIops);
            }

            if (newMaxIops != null) {
                volume.setMaxIops(newMaxIops);
            }

            // Update size if volume has same size as before, else it is already updated
            volume = _volsDao.findById(volumeId);
            if (currentSize == volume.getSize() && currentSize != newSize) {
                volume.setSize(newSize);
            } else if (volume.getSize() != newSize) {
                // consider the updated size as the new size
                newSize = volume.getSize();
            }

            _volsDao.update(volume.getId(), volume);
            if (Volume.Type.ROOT.equals(volume.getVolumeType()) && userVm != null) {
                UserVmDetailVO userVmDetailVO = userVmDetailsDao.findDetail(userVm.getId(), VmDetailConstants.ROOT_DISK_SIZE);
                if (userVmDetailVO != null) {
                    userVmDetailVO.setValue(String.valueOf(newSize/ GiB_TO_BYTES));
                    userVmDetailsDao.update(userVmDetailVO.getId(), userVmDetailVO);
                } else {
                    UserVmDetailVO detailVO = new UserVmDetailVO(userVm.getId(), VmDetailConstants.ROOT_DISK_SIZE, String.valueOf(newSize/ GiB_TO_BYTES), true);
                    userVmDetailsDao.persist(detailVO);
                }
            }

            /* Update resource count for the account on primary storage resource */
            DiskOffering diskOffering = _diskOfferingDao.findByIdIncludingRemoved(volume.getDiskOfferingId());
            DiskOffering currentDiskOffering = _diskOfferingDao.findByIdIncludingRemoved(currentDiskOfferingId);
            _resourceLimitMgr.updateVolumeResourceCountForDiskOfferingChange(volume.getAccountId(), volume.isDisplayVolume(), currentSize, newSize, currentDiskOffering, diskOffering);

            UsageEventUtils.publishUsageEvent(EventTypes.EVENT_VOLUME_RESIZE, volume.getAccountId(), volume.getDataCenterId(), volume.getId(), volume.getName(),
                    volume.getDiskOfferingId(), volume.getTemplateId(), volume.getSize(), Volume.class.getName(), volume.getUuid());

            return volume;
        } catch (Exception e) {
            throw new CloudRuntimeException(String.format("Failed to resize volume operation of volume UUID: [%s] due to - %s", volume.getUuid(), e.getMessage()), e);
        }
    }

    @DB
    @Override
    @ActionEvent(eventType = EventTypes.EVENT_VOLUME_DELETE, eventDescription = "deleting volume")
    /**
     * Executes the removal of the volume. If the volume is only allocated we do not try to remove it from primary and secondary storage.
     * Otherwise, after the removal in the database, we will try to remove the volume from both primary and secondary storage.
     */
    public boolean deleteVolume(long volumeId, Account caller) throws ConcurrentOperationException {
        Volume volume = destroyVolume(volumeId, caller, true, true);
        return (volume != null);
    }

    private boolean deleteVolumeFromStorage(VolumeVO volume, Account caller) throws ConcurrentOperationException {
        try {
            expungeVolumesInPrimaryStorageIfNeeded(volume);
            expungeVolumesInSecondaryStorageIfNeeded(volume);
            cleanVolumesCache(volume);
            return true;
        } catch (InterruptedException | ExecutionException e) {
            logger.warn("Failed to expunge volume: " + volume.getUuid(), e);
            return false;
        }
    }

    /**
     *  Retrieves and validates the volume for the {@link #deleteVolume(long, Account)} method. The following validation are executed.
     *  <ul>
     *      <li> if no volume is found in the database, we throw an {@link InvalidParameterValueException};
     *      <li> if there are snapshots operation on the volume we cannot delete it. Therefore, an {@link InvalidParameterValueException} is thrown;
     *      <li> if the volume is still attached to a VM we throw an {@link InvalidParameterValueException};
     *      <li> if volume state is in {@link Volume.State#UploadOp}, we check the {@link VolumeDataStoreVO}. Then, if the {@link VolumeDataStoreVO} for the given volume has download status of {@link VMTemplateStorageResourceAssoc.Status#DOWNLOAD_IN_PROGRESS}, an exception is throw;
     *      <li> if the volume state is in {@link Volume.State#NotUploaded} or if the state is {@link Volume.State#UploadInProgress}, an {@link InvalidParameterValueException} is thrown;
     *      <li> we also check if the user has access to the given volume using {@link AccountManager#checkAccess(Account, org.apache.cloudstack.acl.SecurityChecker.AccessType, boolean, String)}.
     *  </ul>
     *
     *  After all validations we return the volume object.
     */
    protected VolumeVO retrieveAndValidateVolume(long volumeId, Account caller) {
        VolumeVO volume = _volsDao.findById(volumeId);
        if (volume == null) {
            throw new InvalidParameterValueException("Unable to find volume with ID: " + volumeId);
        }
        if (!_snapshotMgr.canOperateOnVolume(volume)) {
            throw new InvalidParameterValueException("There are snapshot operations in progress on the volume, unable to delete it");
        }
        if (volume.getInstanceId() != null && _vmInstanceDao.findById(volume.getInstanceId()) != null && volume.getState() != Volume.State.Expunged) {
            throw new InvalidParameterValueException("Please specify a volume that is not attached to any VM.");
        }
        if (volume.getState() == Volume.State.UploadOp) {
            VolumeDataStoreVO volumeStore = _volumeStoreDao.findByVolume(volume.getId());
            if (volumeStore.getDownloadState() == VMTemplateStorageResourceAssoc.Status.DOWNLOAD_IN_PROGRESS) {
                throw new InvalidParameterValueException("Please specify a volume that is not uploading");
            }
        }
        if (volume.getState() == Volume.State.NotUploaded || volume.getState() == Volume.State.UploadInProgress) {
            throw new InvalidParameterValueException("The volume is either getting uploaded or it may be initiated shortly, please wait for it to be completed");
        }
        _accountMgr.checkAccess(caller, null, true, volume);
        return volume;
    }

    /**
     * Destroy the volume if possible and then decrement the following resource types.
     * <ul>
     *  <li> {@link ResourceType#volume};
     *  <li> {@link ResourceType#primary_storage}
     * </ul>
     *
     * A volume can be destroyed if it is not in any of the following states.
     * <ul>
     *  <li> {@value Volume.State#Destroy};
     *  <li> {@value Volume.State#Expunging};
     *  <li> {@value Volume.State#Expunged};
     *  <li> {@value Volume.State#Allocated}.
     * </ul>
     *
     * The volume is destroyed via {@link VolumeService#destroyVolume(long)} method.
     */
    protected void destroyVolumeIfPossible(VolumeVO volume) {
        if (!STATES_VOLUME_CANNOT_BE_DESTROYED.contains(volume.getState())) {
            volService.destroyVolume(volume.getId());
        }
    }

    /**
     * We will check if the given volume is in the primary storage. If it is, we will execute an asynchronous call to delete it there.
     * If the volume is not in the primary storage, we do nothing here.
     */
    protected void expungeVolumesInPrimaryStorageIfNeeded(VolumeVO volume) throws InterruptedException, ExecutionException {
        expungeVolumesInPrimaryOrSecondary(volume, DataStoreRole.Primary);
    }

    /**
     * We will check if the given volume is in the secondary storage. If the volume is not in the primary storage, we do nothing here.
     * If it is, we will execute an asynchronous call to delete it there. Then, we decrement the {@link ResourceType#secondary_storage} for the account that owns the volume.
     */
    protected void expungeVolumesInSecondaryStorageIfNeeded(VolumeVO volume) throws InterruptedException, ExecutionException {
        expungeVolumesInPrimaryOrSecondary(volume, DataStoreRole.Image);
    }

    private void expungeVolumesInPrimaryOrSecondary(VolumeVO volume, DataStoreRole role) throws InterruptedException, ExecutionException {
        if (!canAccessVolumeStore(volume, role)) {
            logger.debug(String.format("Cannot access the storage pool with role: %s " +
                            "for the volume: %s, skipping expunge from storage",
                    role.name(), volume.getName()));
            return;
        }
        VolumeInfo volOnStorage = volFactory.getVolume(volume.getId(), role);
        if (volOnStorage != null) {
            logger.info("Expunging volume " + volume.getId() + " from " + role + " data store");
            AsyncCallFuture<VolumeApiResult> future = volService.expungeVolumeAsync(volOnStorage);
            VolumeApiResult result = future.get();
            if (result.isFailed()) {
                String msg = "Failed to expunge the volume " + volume + " in " + role + " data store";
                logger.warn(msg);
                String details = "";
                if (result.getResult() != null && !result.getResult().isEmpty()) {
                    details = msg + " : " + result.getResult();
                }
                throw new CloudRuntimeException(details);
            }
            if (DataStoreRole.Image.equals(role)) {
                _resourceLimitMgr.decrementResourceCount(volOnStorage.getAccountId(), ResourceType.secondary_storage, volOnStorage.getSize());
            }
        }
    }

    private boolean canAccessVolumeStore(VolumeVO volume, DataStoreRole role) {
        if (volume == null) {
            throw new CloudRuntimeException("No volume given, cannot check access to volume store");
        }
        InternalIdentity pool = role == DataStoreRole.Primary ?
                _storagePoolDao.findById(volume.getPoolId()) :
                imageStoreDao.findById(volume.getPoolId());
        return pool != null;
    }

    /**
     * Clean volumes cache entries (if they exist).
     */
    protected void cleanVolumesCache(VolumeVO volume) {
        List<VolumeInfo> cacheVols = volFactory.listVolumeOnCache(volume.getId());
        if (CollectionUtils.isEmpty(cacheVols)) {
            return;
        }
        for (VolumeInfo volOnCache : cacheVols) {
            logger.info("Delete volume from image cache store: " + volOnCache.getDataStore().getName());
            volOnCache.delete();
        }
    }

    private void removeVolume(long volumeId) {
        final VolumeVO volume = _volsDao.findById(volumeId);
        if (volume != null) {
            _volsDao.remove(volumeId);
        }
    }

    public boolean stateTransitTo(Volume vol, Volume.Event event) throws NoTransitionException {
        return _volStateMachine.transitTo(vol, event, null, _volsDao);
    }

    public void validateDestroyVolume(Volume volume, Account caller, boolean expunge, boolean forceExpunge) {
        if (expunge) {
            // When trying to expunge, permission is denied when the caller is not an admin and the AllowUserExpungeRecoverVolume is false for the caller.
            final Long userId = caller.getAccountId();
            if (!forceExpunge && !_accountMgr.isAdmin(userId) && !AllowUserExpungeRecoverVolume.valueIn(userId)) {
                throw new PermissionDeniedException("Expunging a volume can only be done by an Admin. Or when the allow.user.expunge.recover.volume key is set.");
            }
        } else if (volume.getState() == Volume.State.Allocated || volume.getState() == Volume.State.Uploaded) {
            throw new InvalidParameterValueException("The volume in Allocated/Uploaded state can only be expunged not destroyed/recovered");
        }
    }

    @Override
    @ActionEvent(eventType = EventTypes.EVENT_VOLUME_DESTROY, eventDescription = "destroying a volume")
    public Volume destroyVolume(long volumeId, Account caller, boolean expunge, boolean forceExpunge) {
        VolumeVO volume = retrieveAndValidateVolume(volumeId, caller);

        validateDestroyVolume(volume, caller, expunge, forceExpunge);

        destroyVolumeIfPossible(volume);

        if (expunge) {
            // Mark volume as removed if volume has not been created on primary or secondary
            if (volume.getState() == Volume.State.Allocated) {
                _volsDao.remove(volume.getId());
                try {
                    stateTransitTo(volume, Volume.Event.DestroyRequested);
                    stateTransitTo(volume, Volume.Event.OperationSucceeded);
                } catch (NoTransitionException e) {
                    logger.debug("Failed to destroy volume" + volume.getId(), e);
                    return null;
                }
                _resourceLimitMgr.decrementVolumeResourceCount(volume.getAccountId(), volume.isDisplay(),
                        volume.getSize(), _diskOfferingDao.findByIdIncludingRemoved(volume.getDiskOfferingId()));
                return volume;
            }
            if (!deleteVolumeFromStorage(volume, caller)) {
                logger.warn("Failed to expunge volume: " + volumeId);
                return null;
            }
            removeVolume(volume.getId());
        }

        return volume;
    }

    @Override
    @ActionEvent(eventType = EventTypes.EVENT_VOLUME_DESTROY, eventDescription = "destroying a volume")
    public void destroyVolume(long volumeId) {
        volService.destroyVolume(volumeId);
    }

    @Override
    @ActionEvent(eventType = EventTypes.EVENT_VOLUME_RECOVER, eventDescription = "recovering a volume in Destroy state")
    public Volume recoverVolume(long volumeId) {
        Account caller = CallContext.current().getCallingAccount();
        final Long userId = caller.getAccountId();

        // Verify input parameters
        final VolumeVO volume = _volsDao.findById(volumeId);

        if (volume == null) {
            throw new InvalidParameterValueException("Unable to find a volume with id " + volume);
        }

        // When trying to expunge, permission is denied when the caller is not an admin and the AllowUserExpungeRecoverVolume is false for the caller.
        if (!_accountMgr.isAdmin(userId) && !AllowUserExpungeRecoverVolume.valueIn(userId)) {
            throw new PermissionDeniedException("Recovering a volume can only be done by an Admin. Or when the allow.user.expunge.recover.volume key is set.");
        }

        _accountMgr.checkAccess(caller, null, true, volume);

        if (volume.getState() != Volume.State.Destroy) {
            throw new InvalidParameterValueException("Please specify a volume in Destroy state.");
        }

        try {
            _resourceLimitMgr.checkResourceLimit(_accountMgr.getAccount(volume.getAccountId()), ResourceType.primary_storage, volume.isDisplayVolume(), volume.getSize());
        } catch (ResourceAllocationException e) {
            logger.error("primary storage resource limit check failed", e);
            throw new InvalidParameterValueException(e.getMessage());
        }

        try {
            _volsDao.detachVolume(volume.getId());
            stateTransitTo(volume, Volume.Event.RecoverRequested);
        } catch (NoTransitionException e) {
            logger.debug("Failed to recover volume" + volume.getId(), e);
            throw new CloudRuntimeException("Failed to recover volume" + volume.getId(), e);
        }
        _resourceLimitMgr.incrementVolumeResourceCount(volume.getAccountId(), volume.isDisplay(),
                volume.getSize(), _diskOfferingDao.findById(volume.getDiskOfferingId()));


        publishVolumeCreationUsageEvent(volume);

        return volume;
    }

    public void publishVolumeCreationUsageEvent(Volume volume) {
        Long diskOfferingId = volume.getDiskOfferingId();
        Long offeringId = null;
        if (diskOfferingId != null) {
            DiskOfferingVO offering = _diskOfferingDao.findById(diskOfferingId);
            if (offering != null && !offering.isComputeOnly()) {
                offeringId = offering.getId();
            }
        }
        UsageEventUtils
                .publishUsageEvent(EventTypes.EVENT_VOLUME_CREATE, volume.getAccountId(), volume.getDataCenterId(), volume.getId(), volume.getName(), offeringId,
                        volume.getTemplateId(), volume.getSize(), Volume.class.getName(), volume.getUuid(), volume.isDisplay());

        logger.debug(String.format("Volume [%s] has been successfully recovered, thus a new usage event %s has been published.", volume.getUuid(), EventTypes.EVENT_VOLUME_CREATE));
    }

    @Override
    @ActionEvent(eventType = EventTypes.EVENT_VOLUME_CHECK, eventDescription = "checking volume and repair if needed", async = true)
    public Pair<String, String> checkAndRepairVolume(CheckAndRepairVolumeCmd cmd) throws ResourceAllocationException {
        long volumeId = cmd.getId();
        String repair = cmd.getRepair();

        final VolumeVO volume = _volsDao.findById(volumeId);
        validationsForCheckVolumeOperation(volume);

        Long vmId = volume.getInstanceId();
        if (vmId != null) {
            // serialize VM operation
            return handleCheckAndRepairVolumeJob(vmId, volumeId, repair);
        } else {
            return handleCheckAndRepairVolume(volumeId, repair);
        }
    }

    private Pair<String, String> handleCheckAndRepairVolume(Long volumeId, String repair) {
        CheckAndRepairVolumePayload payload = new CheckAndRepairVolumePayload(repair);
        VolumeInfo volumeInfo = volFactory.getVolume(volumeId);
        volumeInfo.addPayload(payload);

        Pair<String, String> result = volService.checkAndRepairVolume(volumeInfo);
        return result;
    }

    private Pair<String, String> handleCheckAndRepairVolumeJob(Long vmId, Long volumeId, String repair) throws ResourceAllocationException {
        AsyncJobExecutionContext jobContext = AsyncJobExecutionContext.getCurrentExecutionContext();
        if (jobContext.isJobDispatchedBy(VmWorkConstants.VM_WORK_JOB_DISPATCHER)) {
            // avoid re-entrance
            VmWorkJobVO placeHolder = null;
            placeHolder = createPlaceHolderWork(vmId);
            try {
                Pair<String, String> result = orchestrateCheckAndRepairVolume(volumeId, repair);
                return result;
            } finally {
                _workJobDao.expunge(placeHolder.getId());
            }
        } else {
            Outcome<Pair> outcome = checkAndRepairVolumeThroughJobQueue(vmId, volumeId, repair);
            try {
                outcome.get();
            } catch (InterruptedException e) {
                throw new RuntimeException("Operation is interrupted", e);
            } catch (ExecutionException e) {
                throw new RuntimeException("Execution exception--", e);
            }

            Object jobResult = _jobMgr.unmarshallResultObject(outcome.getJob());
            if (jobResult != null) {
                if (jobResult instanceof ConcurrentOperationException) {
                    throw (ConcurrentOperationException)jobResult;
                } else if (jobResult instanceof ResourceAllocationException) {
                    throw (ResourceAllocationException)jobResult;
                } else if (jobResult instanceof Throwable) {
                    Throwable throwable = (Throwable) jobResult;
                    throw new RuntimeException(String.format("Unexpected exception: %s", throwable.getMessage()), throwable);
                }
            }

            // retrieve the entity url from job result
            if (jobResult != null && jobResult instanceof Pair) {
                return (Pair<String, String>) jobResult;
            }

            return null;
        }
    }

    protected void validationsForCheckVolumeOperation(VolumeVO volume) {
        Account caller = CallContext.current().getCallingAccount();
        _accountMgr.checkAccess(caller, null, true, volume);

        String volumeName = volume.getName();
        Long vmId = volume.getInstanceId();
        if (vmId != null) {
            validateVMforCheckVolumeOperation(vmId, volumeName);
        }

        if (volume.getState() != Volume.State.Ready) {
            throw new InvalidParameterValueException(String.format("Volume: %s is not in Ready state", volumeName));
        }

        HypervisorType hypervisorType = _volsDao.getHypervisorType(volume.getId());
        if (!HypervisorType.KVM.equals(hypervisorType)) {
            throw new InvalidParameterValueException(String.format("Check and Repair volumes is supported only for KVM hypervisor"));
        }

        if (!Arrays.asList(ImageFormat.QCOW2, ImageFormat.VDI).contains(volume.getFormat())) {
            throw new InvalidParameterValueException("Volume format is not supported for checking and repair");
        }
    }

    private void validateVMforCheckVolumeOperation(Long vmId, String volumeName) {
        Account caller = CallContext.current().getCallingAccount();
        UserVmVO vm = _userVmDao.findById(vmId);
        if (vm == null) {
            throw new InvalidParameterValueException(String.format("VM not found, please check the VM to which this volume %s is attached", volumeName));
        }

        _accountMgr.checkAccess(caller, null, true, vm);

        if (vm.getState() != State.Stopped) {
            throw new InvalidParameterValueException(String.format("VM to which the volume %s is attached should be in stopped state", volumeName));
        }
    }

    private Pair<String, String> orchestrateCheckAndRepairVolume(Long volumeId, String repair) {

        VolumeInfo volume = volFactory.getVolume(volumeId);

        if (volume == null) {
            throw new InvalidParameterValueException("Checking volume and repairing failed due to volume:" + volumeId + " doesn't exist");
        }

        CheckAndRepairVolumePayload payload = new CheckAndRepairVolumePayload(repair);
        volume.addPayload(payload);

        return volService.checkAndRepairVolume(volume);
    }

    public Outcome<Pair> checkAndRepairVolumeThroughJobQueue(final Long vmId, final Long volumeId, String repair) {

        final CallContext context = CallContext.current();
        final User callingUser = context.getCallingUser();
        final Account callingAccount = context.getCallingAccount();

        final VMInstanceVO vm = _vmInstanceDao.findById(vmId);

        VmWorkJobVO workJob = new VmWorkJobVO(context.getContextId());

        workJob.setDispatcher(VmWorkConstants.VM_WORK_JOB_DISPATCHER);
        workJob.setCmd(VmWorkCheckAndRepairVolume.class.getName());

        workJob.setAccountId(callingAccount.getId());
        workJob.setUserId(callingUser.getId());
        workJob.setStep(VmWorkJobVO.Step.Starting);
        workJob.setVmType(VirtualMachine.Type.Instance);
        workJob.setVmInstanceId(vm.getId());
        workJob.setRelated(AsyncJobExecutionContext.getOriginJobId());

        // save work context info (there are some duplications)
        VmWorkCheckAndRepairVolume workInfo = new VmWorkCheckAndRepairVolume(callingUser.getId(), callingAccount.getId(), vm.getId(),
                VolumeApiServiceImpl.VM_WORK_JOB_HANDLER, volumeId, repair);
        workJob.setCmdInfo(VmWorkSerializer.serialize(workInfo));

        _jobMgr.submitAsyncJob(workJob, VmWorkConstants.VM_WORK_QUEUE, vm.getId());

        AsyncJobExecutionContext.getCurrentExecutionContext().joinJob(workJob.getId());

        return new VmJobCheckAndRepairVolumeOutcome(workJob);
    }

    @Override
    @ActionEvent(eventType = EventTypes.EVENT_VOLUME_CHANGE_DISK_OFFERING, eventDescription = "Changing disk offering of a volume")
    public Volume changeDiskOfferingForVolume(ChangeOfferingForVolumeCmd cmd) throws ResourceAllocationException {
        Long newSize = cmd.getSize();
        Long newMinIops = cmd.getMinIops();
        Long newMaxIops = cmd.getMaxIops();
        Long newDiskOfferingId = cmd.getNewDiskOfferingId();
        boolean shrinkOk = cmd.isShrinkOk();
        boolean autoMigrateVolume = cmd.getAutoMigrate();

        return changeDiskOfferingForVolumeInternal(cmd.getId(), newDiskOfferingId, newSize, newMinIops, newMaxIops, autoMigrateVolume, shrinkOk);
    }

    @Override
    public Volume changeDiskOfferingForVolumeInternal(Long volumeId, Long newDiskOfferingId, Long newSize, Long newMinIops, Long newMaxIops, boolean autoMigrateVolume, boolean shrinkOk) throws ResourceAllocationException {

        VolumeVO volume = _volsDao.findById(volumeId);
        if (volume == null) {
            throw new InvalidParameterValueException("No such volume");
        }

        /* Does the caller have authority to act on this volume? */
        _accountMgr.checkAccess(CallContext.current().getCallingAccount(), null, true, volume);

        long existingDiskOfferingId = volume.getDiskOfferingId();
        DiskOfferingVO existingDiskOffering = _diskOfferingDao.findByIdIncludingRemoved(existingDiskOfferingId);
        DiskOfferingVO newDiskOffering = _diskOfferingDao.findById(newDiskOfferingId);
        Integer newHypervisorSnapshotReserve = null;

        boolean volumeMigrateRequired = false;
        boolean volumeResizeRequired = false;

        // VALIDATIONS
        Long[] updateNewSize = {newSize};
        Long[] updateNewMinIops = {newMinIops};
        Long[] updateNewMaxIops = {newMaxIops};
        Integer[] updateNewHypervisorSnapshotReserve = {newHypervisorSnapshotReserve};
        volService.validateChangeDiskOfferingEncryptionType(existingDiskOfferingId, newDiskOfferingId);
        validateVolumeResizeWithNewDiskOfferingAndLoad(volume, existingDiskOffering, newDiskOffering, updateNewSize, updateNewMinIops, updateNewMaxIops, updateNewHypervisorSnapshotReserve);
        newSize = updateNewSize[0];
        newMinIops = updateNewMinIops[0];
        newMaxIops = updateNewMaxIops[0];
        newHypervisorSnapshotReserve = updateNewHypervisorSnapshotReserve[0];
        long currentSize = volume.getSize();

        VolumeInfo volInfo = volFactory.getVolume(volume.getId());

        DataStore dataStore = volInfo.getDataStore();
        if (dataStore != null && dataStore.getDriver() instanceof PrimaryDataStoreDriver) {
            newSize = ((PrimaryDataStoreDriver) dataStore.getDriver()).getVolumeSizeRequiredOnPool(newSize, null, newDiskOffering.getEncrypt());
        }

        validateVolumeResizeWithSize(volume, currentSize, newSize, shrinkOk, existingDiskOffering, newDiskOffering);

        /* If this volume has never been beyond allocated state, short circuit everything and simply update the database. */
        // We need to publish this event to usage_volume table
        if (volume.getState() == Volume.State.Allocated) {
            logger.debug(String.format("Volume %s is in the allocated state, but has never been created. Simply updating database with new size and IOPS.", volume.getUuid()));

            volume.setSize(newSize);
            volume.setMinIops(newMinIops);
            volume.setMaxIops(newMaxIops);
            volume.setHypervisorSnapshotReserve(newHypervisorSnapshotReserve);

            if (newDiskOffering != null) {
                volume.setDiskOfferingId(newDiskOfferingId);
                _volumeMgr.saveVolumeDetails(newDiskOfferingId, volume.getId());
            }

            _volsDao.update(volume.getId(), volume);
            _resourceLimitMgr.updateVolumeResourceCountForDiskOfferingChange(volume.getAccountId(), volume.isDisplayVolume(), currentSize, newSize,
                    existingDiskOffering, newDiskOffering);

            if (currentSize != newSize) {
                UsageEventUtils.publishUsageEvent(EventTypes.EVENT_VOLUME_RESIZE, volume.getAccountId(), volume.getDataCenterId(), volume.getId(), volume.getName(),
                        volume.getDiskOfferingId(), volume.getTemplateId(), volume.getSize(), Volume.class.getName(), volume.getUuid());
            }
            return volume;
        }

        if (currentSize != newSize || !compareEqualsIncludingNullOrZero(newMaxIops, volume.getMaxIops()) || !compareEqualsIncludingNullOrZero(newMinIops, volume.getMinIops())) {
            volumeResizeRequired = true;
            validateVolumeReadyStateAndHypervisorChecks(volume, currentSize, newSize);
        }

        StoragePoolVO existingStoragePool = _storagePoolDao.findById(volume.getPoolId());

        Pair<List<? extends StoragePool>, List<? extends StoragePool>> poolsPair = managementService.listStoragePoolsForSystemMigrationOfVolume(volume.getId(), newDiskOffering.getId(), newSize, newMinIops, newMaxIops, true, false);
        List<? extends StoragePool> suitableStoragePools = poolsPair.second();

        if (!suitableStoragePools.stream().anyMatch(p -> (p.getId() == existingStoragePool.getId()))) {
            volumeMigrateRequired = true;
            if (!autoMigrateVolume) {
                throw new InvalidParameterValueException(String.format("Failed to change offering for volume %s since automigrate is set to false but volume needs to migrated", volume.getUuid()));
            }
        }

        if (!volumeMigrateRequired && !volumeResizeRequired) {
            _volsDao.updateDiskOffering(volume.getId(), newDiskOffering.getId());
            volume = _volsDao.findById(volume.getId());
            updateStorageWithTheNewDiskOffering(volume, newDiskOffering);

            return volume;
        }

        if (volumeMigrateRequired) {
            if (CollectionUtils.isEmpty(poolsPair.first()) && CollectionUtils.isEmpty(poolsPair.second())) {
                throw new ServerApiException(ApiErrorCode.INTERNAL_ERROR, String.format("Volume change offering operation failed for volume ID: %s as no suitable pool(s) found for migrating to support new disk offering", volume.getUuid()));
            }
            Collections.shuffle(suitableStoragePools);
            MigrateVolumeCmd migrateVolumeCmd = new MigrateVolumeCmd(volume.getId(), suitableStoragePools.get(0).getId(), newDiskOffering.getId(), true);
            try {
                volume = (VolumeVO) migrateVolume(migrateVolumeCmd);
                if (volume == null) {
                    throw new CloudRuntimeException(String.format("Volume change offering operation failed for volume ID: %s migration failed to storage pool %s", volume.getUuid(), suitableStoragePools.get(0).getId()));
                }
            } catch (Exception e) {
                throw new CloudRuntimeException(String.format("Volume change offering operation failed for volume ID: %s migration failed to storage pool %s due to %s", volume.getUuid(), suitableStoragePools.get(0).getId(), e.getMessage()));
            }
        }

        if (volumeResizeRequired) {
            // refresh volume data
            volume = _volsDao.findById(volume.getId());
            try {
                volume = resizeVolumeInternal(volume, newDiskOffering, currentSize, newSize, newMinIops, newMaxIops, newHypervisorSnapshotReserve, shrinkOk);
            } catch (Exception e) {
                if (volumeMigrateRequired) {
                    logger.warn(String.format("Volume change offering operation succeeded for volume ID: %s but volume resize operation failed, so please try resize volume operation separately", volume.getUuid()));
                } else {
                    throw new CloudRuntimeException(String.format("Volume change offering operation failed for volume ID: %s due to resize volume operation failed", volume.getUuid()));
                }
            }
        }

        return volume;
    }

    private void updateStorageWithTheNewDiskOffering(VolumeVO volume, DiskOfferingVO newDiskOffering) {
        DataStore dataStore = dataStoreMgr.getDataStore(volume.getPoolId(), DataStoreRole.Primary);
        DataStoreDriver dataStoreDriver = dataStore != null ? dataStore.getDriver() : null;

        if (dataStoreDriver instanceof PrimaryDataStoreDriver) {
            PrimaryDataStoreDriver storageDriver = (PrimaryDataStoreDriver)dataStoreDriver;
            if (storageDriver.informStorageForDiskOfferingChange()) {
                storageDriver.updateStorageWithTheNewDiskOffering(volume, newDiskOffering);
            }
        }
    }

    /**
     * This method is to compare long values, in miniops and maxiops a or b can be null or 0.
     * Use this method to treat 0 and null as same
     *
     * @param a
     * @param b
     * @return true if a and b are equal excluding 0 and null values.
     */
    private boolean compareEqualsIncludingNullOrZero(Long a, Long b) {
        a = ObjectUtils.defaultIfNull(a, 0L);
        b = ObjectUtils.defaultIfNull(b, 0L);

        return a.equals(b);
    }

    private VolumeVO resizeVolumeInternal(VolumeVO volume, DiskOfferingVO newDiskOffering, Long currentSize, Long newSize, Long newMinIops, Long newMaxIops, Integer newHypervisorSnapshotReserve, boolean shrinkOk) throws ResourceAllocationException {
        UserVmVO userVm = _userVmDao.findById(volume.getInstanceId());
        HypervisorType hypervisorType = _volsDao.getHypervisorType(volume.getId());

        if (userVm != null) {
            if (volume.getVolumeType().equals(Volume.Type.ROOT) && userVm.getPowerState() != VirtualMachine.PowerState.PowerOff && hypervisorType == HypervisorType.VMware) {
                logger.error(" For ROOT volume resize VM should be in Power Off state.");
                throw new InvalidParameterValueException("VM current state is : " + userVm.getPowerState() + ". But VM should be in " + VirtualMachine.PowerState.PowerOff + " state.");
            }
            // serialize VM operation
            AsyncJobExecutionContext jobContext = AsyncJobExecutionContext.getCurrentExecutionContext();

            if (jobContext.isJobDispatchedBy(VmWorkConstants.VM_WORK_JOB_DISPATCHER)) {
                // avoid re-entrance

                VmWorkJobVO placeHolder = null;

                placeHolder = createPlaceHolderWork(userVm.getId());

                try {
                    return orchestrateResizeVolume(volume.getId(), currentSize, newSize, newMinIops, newMaxIops, newHypervisorSnapshotReserve,
                            newDiskOffering != null ? newDiskOffering.getId() : null, shrinkOk);
                } finally {
                    _workJobDao.expunge(placeHolder.getId());
                }
            } else {
                Outcome<Volume> outcome = resizeVolumeThroughJobQueue(userVm.getId(), volume.getId(), currentSize, newSize, newMinIops, newMaxIops, newHypervisorSnapshotReserve,
                        newDiskOffering != null ? newDiskOffering.getId() : null, shrinkOk);

                try {
                    outcome.get();
                } catch (InterruptedException e) {
                    throw new RuntimeException("Operation was interrupted", e);
                } catch (ExecutionException e) {
                    throw new RuntimeException("Execution exception", e);
                }

                Object jobResult = _jobMgr.unmarshallResultObject(outcome.getJob());

                if (jobResult != null) {
                    if (jobResult instanceof ConcurrentOperationException) {
                        throw (ConcurrentOperationException)jobResult;
                    } else if (jobResult instanceof ResourceAllocationException) {
                        throw (ResourceAllocationException)jobResult;
                    } else if (jobResult instanceof RuntimeException) {
                        throw (RuntimeException)jobResult;
                    } else if (jobResult instanceof Throwable) {
                        throw new RuntimeException("Unexpected exception", (Throwable)jobResult);
                    } else if (jobResult instanceof Long) {
                        return _volsDao.findById((Long)jobResult);
                    }
                }

                return volume;
            }
        }

        return orchestrateResizeVolume(volume.getId(), currentSize, newSize, newMinIops, newMaxIops, newHypervisorSnapshotReserve, newDiskOffering != null ? newDiskOffering.getId() : null,
                shrinkOk);
    }

    private void validateVolumeReadyStateAndHypervisorChecks(VolumeVO volume, long currentSize, Long newSize) {
        // checking if there are any ongoing snapshots on the volume which is to be resized
        List<SnapshotVO> ongoingSnapshots = _snapshotDao.listByStatus(volume.getId(), Snapshot.State.Creating, Snapshot.State.CreatedOnPrimary, Snapshot.State.BackingUp);
        if (ongoingSnapshots.size() > 0) {
            throw new CloudRuntimeException("There is/are unbacked up snapshot(s) on this volume, resize volume is not permitted, please try again later.");
        }

        /* Only works for KVM/XenServer/VMware (or "Any") for now, and volumes with 'None' since they're just allocated in DB */
        HypervisorType hypervisorType = _volsDao.getHypervisorType(volume.getId());

        if (!SupportedHypervisorsForVolResize.contains(hypervisorType)) {
            throw new InvalidParameterValueException("Hypervisor " + hypervisorType + " does not support volume resize");
        }

        if (volume.getState() != Volume.State.Ready && volume.getState() != Volume.State.Allocated) {
            throw new InvalidParameterValueException("Volume should be in ready or allocated state before attempting a resize. Volume " + volume.getUuid() + " is in state " + volume.getState() + ".");
        }

        if (hypervisorType.equals(HypervisorType.VMware) && newSize < currentSize) {
            throw new InvalidParameterValueException("VMware doesn't support shrinking volume from larger size: " + currentSize + " GB to a smaller size: " + newSize + " GB");
        }

        UserVmVO userVm = _userVmDao.findById(volume.getInstanceId());
        if (userVm != null) {
            if (volume.getVolumeType().equals(Volume.Type.ROOT) && userVm.getPowerState() != VirtualMachine.PowerState.PowerOff && hypervisorType == HypervisorType.VMware) {
                logger.error(" For ROOT volume resize VM should be in Power Off state.");
                throw new InvalidParameterValueException("VM current state is : " + userVm.getPowerState() + ". But VM should be in " + VirtualMachine.PowerState.PowerOff + " state.");
            }
        }
    }

    private void setNewIopsLimits(VolumeVO volume, DiskOfferingVO newDiskOffering, Long[] newMinIops, Long[] newMaxIops) {
        if (Boolean.TRUE.equals(newDiskOffering.isCustomizedIops())) {
            newMinIops[0] = newMinIops[0] != null ? newMinIops[0] : volume.getMinIops();
            newMaxIops[0] = newMaxIops[0] != null ? newMaxIops[0] : volume.getMaxIops();

            validateIops(newMinIops[0], newMaxIops[0], volume.getPoolType());
        } else {
            newMinIops[0] = newDiskOffering.getMinIops();
            newMaxIops[0] = newDiskOffering.getMaxIops();
        }
    }

    private void validateVolumeResizeWithNewDiskOfferingAndLoad(VolumeVO volume, DiskOfferingVO existingDiskOffering, DiskOfferingVO newDiskOffering, Long[] newSize, Long[] newMinIops, Long[] newMaxIops, Integer[] newHypervisorSnapshotReserve) {
        if (newDiskOffering.getRemoved() != null) {
            throw new InvalidParameterValueException("Requested disk offering has been removed.");
        }

        _configMgr.checkDiskOfferingAccess(_accountMgr.getActiveAccountById(volume.getAccountId()), newDiskOffering, _dcDao.findById(volume.getDataCenterId()));

        if (newDiskOffering.getDiskSize() > 0 && !newDiskOffering.isComputeOnly()) {
            newSize[0] = (Long) newDiskOffering.getDiskSize();
        } else if (newDiskOffering.isCustomized() && !newDiskOffering.isComputeOnly()) {
            if (newSize[0] == null) {
                throw new InvalidParameterValueException("The new disk offering requires that a size be specified.");
            }

            // convert from GiB to bytes
            newSize[0] = newSize[0] << 30;
        } else {
            if (newSize[0] != null) {
                throw new InvalidParameterValueException("You cannot pass in a custom disk size to a non-custom disk offering.");
            }

            if (newDiskOffering.isComputeOnly() && newDiskOffering.getDiskSize() == 0) {
                newSize[0] = volume.getSize();
            } else {
                newSize[0] = newDiskOffering.getDiskSize();
            }

            // if the hypervisor snapshot reserve value is null, it must remain null (currently only KVM uses null and null is all KVM uses for a value here)
            newHypervisorSnapshotReserve[0] = volume.getHypervisorSnapshotReserve() != null ? newDiskOffering.getHypervisorSnapshotReserve() : null;
        }

        setNewIopsLimits(volume, newDiskOffering, newMinIops, newMaxIops);

        if (existingDiskOffering.getDiskSizeStrictness() && !(volume.getSize().equals(newSize[0]))) {
            throw new InvalidParameterValueException(String.format("Resize volume for %s is not allowed since disk offering's size is fixed", volume.getName()));
        }

        Long instanceId = volume.getInstanceId();
        VMInstanceVO vmInstanceVO = _vmInstanceDao.findById(instanceId);

        checkIfVolumeCanResizeWithNewDiskOffering(volume, existingDiskOffering, newDiskOffering, newSize[0], vmInstanceVO);
        checkIfVolumeIsRootAndVmIsRunning(newSize[0], volume, vmInstanceVO);

    }

    private void checkIfVolumeCanResizeWithNewDiskOffering(VolumeVO volume, DiskOfferingVO existingDiskOffering, DiskOfferingVO newDiskOffering, Long newSize, VMInstanceVO vmInstanceVO) {
        if (existingDiskOffering.getId() == newDiskOffering.getId() &&
                (!newDiskOffering.isCustomized() || (newDiskOffering.isCustomized() && Objects.equals(volume.getSize(), newSize << 30)))) {
            throw new InvalidParameterValueException(String.format("Volume %s is already having disk offering %s", volume, newDiskOffering.getUuid()));
        }

        if (existingDiskOffering.getDiskSizeStrictness() != newDiskOffering.getDiskSizeStrictness()) {
            throw new InvalidParameterValueException("Disk offering size strictness does not match with new disk offering.");
        }

        if (MatchStoragePoolTagsWithDiskOffering.valueIn(volume.getDataCenterId()) && !doesNewDiskOfferingHasTagsAsOldDiskOffering(existingDiskOffering, newDiskOffering)) {
            throw new InvalidParameterValueException(String.format("Selected disk offering %s does not have tags as in existing disk offering of volume %s", existingDiskOffering.getUuid(), volume.getUuid()));
        }

        if (volume.getVolumeType().equals(Volume.Type.ROOT)) {
            ServiceOfferingVO serviceOffering = _serviceOfferingDao.findById(vmInstanceVO.getServiceOfferingId());
            if (serviceOffering != null && serviceOffering.getDiskOfferingStrictness()) {
                throw new InvalidParameterValueException(String.format("Cannot resize ROOT volume [%s] with new disk offering since existing disk offering is strictly assigned to the ROOT volume.", volume.getName()));
            }
        }

        if (existingDiskOffering.getDiskSizeStrictness() && !(volume.getSize().equals(newSize))) {
            throw new InvalidParameterValueException(String.format("Resize volume for %s is not allowed since disk offering's size is fixed", volume.getName()));
        }
    }

    private void validateVolumeResizeWithSize(VolumeVO volume, long currentSize, Long newSize, boolean shrinkOk,
            DiskOfferingVO existingDiskOffering, DiskOfferingVO newDiskOffering) throws ResourceAllocationException {

        // if the caller is looking to change the size of the volume
        if (newSize != null && currentSize != newSize) {
            if (volume.getInstanceId() != null) {
                // Check that VM to which this volume is attached does not have VM snapshots
                if (_vmSnapshotDao.findByVm(volume.getInstanceId()).size() > 0) {
                    throw new InvalidParameterValueException("A volume that is attached to a VM with any VM snapshots cannot be resized.");
                }
            }

            if (!validateVolumeSizeInBytes(newSize)) {
                throw new InvalidParameterValueException("Requested size out of range");
            }

            Long storagePoolId = volume.getPoolId();

            if (storagePoolId != null) {
                StoragePoolVO storagePoolVO = _storagePoolDao.findById(storagePoolId);

                if (storagePoolVO.isManaged() && !List.of(
                        Storage.StoragePoolType.PowerFlex,
                        Storage.StoragePoolType.FiberChannel).contains(storagePoolVO.getPoolType())) {
                    Long instanceId = volume.getInstanceId();

                    if (instanceId != null) {
                        VMInstanceVO vmInstanceVO = _vmInstanceDao.findById(instanceId);

                        if (vmInstanceVO.getHypervisorType() == HypervisorType.KVM && vmInstanceVO.getState() != State.Stopped) {
                            throw new CloudRuntimeException("This kind of KVM disk cannot be resized while it is connected to a VM that's not in the Stopped state.");
                        }
                    }
                }
            }

            /*
             * Let's make certain they (think they) know what they're doing if they
             * want to shrink by forcing them to provide the shrinkok parameter.
             * This will be checked again at the hypervisor level where we can see
             * the actual disk size.
             */
            if (currentSize > newSize) {
                if (shrinkOk) {
                    VMInstanceVO vm = _vmInstanceDao.findById(volume.getInstanceId());
                    if (vm != null && vm.getType().equals(VirtualMachine.Type.User)) {
                        UserVmVO userVm = _userVmDao.findById(volume.getInstanceId());
                        if (userVm != null && UserVmManager.SHAREDFSVM.equals(userVm.getUserVmType())) {
                            throw new InvalidParameterValueException("Shrink volume cannot be done on a Shared FileSystem VM");
                        }
                    }
                }

                if (volume != null && ImageFormat.QCOW2.equals(volume.getFormat()) && !Volume.State.Allocated.equals(volume.getState()) && !StoragePoolType.StorPool.equals(volume.getPoolType())) {
                    String message = "Unable to shrink volumes of type QCOW2";
                    logger.warn(message);
                    throw new InvalidParameterValueException(message);
                }
                if (!shrinkOk) {
                    throw new InvalidParameterValueException("Going from existing size of " + currentSize + " to size of " + newSize + " would shrink the volume."
                            + "Need to sign off by supplying the shrinkok parameter with value of true.");
                }
            }
        }
        /* Check resource limit for this account */
        _resourceLimitMgr.checkVolumeResourceLimitForDiskOfferingChange(_accountMgr.getAccount(volume.getAccountId()),
                volume.isDisplayVolume(), currentSize, newSize != null ? newSize : currentSize,
                existingDiskOffering, newDiskOffering);
    }

    @Override
    @ActionEvent(eventType = EventTypes.EVENT_VOLUME_ATTACH, eventDescription = "attaching volume", async = true)
    public Volume attachVolumeToVM(AttachVolumeCmd command) {
        return attachVolumeToVM(command.getVirtualMachineId(), command.getId(), command.getDeviceId(), false);
    }

    private Volume orchestrateAttachVolumeToVM(Long vmId, Long volumeId, Long deviceId) {
        VolumeInfo volumeToAttach = volFactory.getVolume(volumeId);

        if (volumeToAttach.isAttachedVM()) {
            throw new CloudRuntimeException("This volume is already attached to a VM.");
        }

        UserVmVO vm = _userVmDao.findById(vmId);
        VolumeVO existingVolumeOfVm = null;
        VMTemplateVO template = _templateDao.findById(vm.getTemplateId());
        List<VolumeVO> rootVolumesOfVm = _volsDao.findByInstanceAndType(vmId, Volume.Type.ROOT);
        if (rootVolumesOfVm.size() > 1 && template != null && !template.isDeployAsIs()) {
            throw new CloudRuntimeException("The VM " + vm.getHostName() + " has more than one ROOT volume and is in an invalid state.");
        } else {
            if (!rootVolumesOfVm.isEmpty()) {
                existingVolumeOfVm = rootVolumesOfVm.get(0);
            } else {
                // locate data volume of the vm
                List<VolumeVO> diskVolumesOfVm = _volsDao.findByInstanceAndType(vmId, Volume.Type.DATADISK);
                for (VolumeVO diskVolume : diskVolumesOfVm) {
                    if (diskVolume.getState() != Volume.State.Allocated) {
                        existingVolumeOfVm = diskVolume;
                        break;
                    }
                }
            }
        }
        if (logger.isTraceEnabled()) {
            String msg = "attaching volume %s/%s to a VM (%s/%s) with an existing volume %s/%s on primary storage %s";
            if (existingVolumeOfVm != null) {
                logger.trace(String.format(msg,
                        volumeToAttach.getName(), volumeToAttach.getUuid(),
                        vm.getName(), vm.getUuid(),
                        existingVolumeOfVm.getName(), existingVolumeOfVm.getUuid(),
                        existingVolumeOfVm.getPoolId()));
            }
        }

        HypervisorType rootDiskHyperType = vm.getHypervisorType();
        HypervisorType volumeToAttachHyperType = _volsDao.getHypervisorType(volumeToAttach.getId());

        VolumeInfo newVolumeOnPrimaryStorage = volumeToAttach;

        //don't create volume on primary storage if its being attached to the vm which Root's volume hasn't been created yet
        StoragePoolVO destPrimaryStorage = null;
        if (existingVolumeOfVm != null && !existingVolumeOfVm.getState().equals(Volume.State.Allocated)) {
            destPrimaryStorage = _storagePoolDao.findById(existingVolumeOfVm.getPoolId());
            if (logger.isTraceEnabled() && destPrimaryStorage != null) {
                logger.trace(String.format("decided on target storage: %s/%s", destPrimaryStorage.getName(), destPrimaryStorage.getUuid()));
            }
        }

        boolean volumeOnSecondary = volumeToAttach.getState() == Volume.State.Uploaded;

        if (destPrimaryStorage != null && (volumeToAttach.getState() == Volume.State.Allocated || volumeOnSecondary)) {
            try {
                if (volumeOnSecondary && destPrimaryStorage.getPoolType() == Storage.StoragePoolType.PowerFlex) {
                    throw new InvalidParameterValueException("Cannot attach uploaded volume, this operation is unsupported on storage pool type " + destPrimaryStorage.getPoolType());
                }
                newVolumeOnPrimaryStorage = _volumeMgr.createVolumeOnPrimaryStorage(vm, volumeToAttach, rootDiskHyperType, destPrimaryStorage);
            } catch (NoTransitionException e) {
                logger.debug("Failed to create volume on primary storage", e);
                throw new CloudRuntimeException("Failed to create volume on primary storage", e);
            }
        }

        // reload the volume from db
        newVolumeOnPrimaryStorage = volFactory.getVolume(newVolumeOnPrimaryStorage.getId());
        boolean moveVolumeNeeded = needMoveVolume(existingVolumeOfVm, newVolumeOnPrimaryStorage);
        if (logger.isTraceEnabled()) {
            logger.trace(String.format("is this a new volume: %s == %s ?", volumeToAttach, newVolumeOnPrimaryStorage));
            logger.trace(String.format("is it needed to move the volume: %b?", moveVolumeNeeded));
        }

        if (moveVolumeNeeded) {
            PrimaryDataStoreInfo primaryStore = (PrimaryDataStoreInfo)newVolumeOnPrimaryStorage.getDataStore();
            if (primaryStore.isLocal()) {
                throw new CloudRuntimeException(
                        "Failed to attach local data volume " + volumeToAttach.getName() + " to VM " + vm.getDisplayName() + " as migration of local data volume is not allowed");
            }
            StoragePoolVO vmRootVolumePool = _storagePoolDao.findById(existingVolumeOfVm.getPoolId());

            try {
                newVolumeOnPrimaryStorage = _volumeMgr.moveVolume(newVolumeOnPrimaryStorage, vmRootVolumePool.getDataCenterId(), vmRootVolumePool.getPodId(), vmRootVolumePool.getClusterId(),
                        volumeToAttachHyperType);
            } catch (ConcurrentOperationException e) {
                logger.debug("move volume failed", e);
                throw new CloudRuntimeException("move volume failed", e);
            } catch (StorageUnavailableException e) {
                logger.debug("move volume failed", e);
                throw new CloudRuntimeException("move volume failed", e);
            }
        }
        VolumeVO newVol = _volsDao.findById(newVolumeOnPrimaryStorage.getId());
        // Getting the fresh vm object in case of volume migration to check the current state of VM
        if (moveVolumeNeeded || volumeOnSecondary) {
            vm = _userVmDao.findById(vmId);
            if (vm == null) {
                throw new InvalidParameterValueException("VM not found.");
            }
        }
        newVol = sendAttachVolumeCommand(vm, newVol, deviceId);
        return newVol;
    }

    public Volume attachVolumeToVM(Long vmId, Long volumeId, Long deviceId, Boolean allowAttachForSharedFS) {
        Account caller = CallContext.current().getCallingAccount();

        VolumeInfo volumeToAttach = getAndCheckVolumeInfo(volumeId);

        UserVmVO vm = getAndCheckUserVmVO(vmId, volumeToAttach);

        if (!allowAttachForSharedFS && UserVmManager.SHAREDFSVM.equals(vm.getUserVmType())) {
            throw new InvalidParameterValueException("Can't attach a volume to a Shared FileSystem VM");
        }

        checkDeviceId(deviceId, volumeToAttach, vm);

        checkNumberOfAttachedVolumes(deviceId, vm);

        excludeLocalStorageIfNeeded(volumeToAttach);

        checkForDevicesInCopies(vmId, vm);

        checkRightsToAttach(caller, volumeToAttach, vm);

        HypervisorType rootDiskHyperType = vm.getHypervisorType();
        HypervisorType volumeToAttachHyperType = _volsDao.getHypervisorType(volumeToAttach.getId());

        StoragePoolVO volumeToAttachStoragePool = _storagePoolDao.findById(volumeToAttach.getPoolId());
        if (logger.isTraceEnabled() && volumeToAttachStoragePool != null) {
            logger.trace(String.format("volume to attach (%s/%s) has a primary storage assigned to begin with (%s/%s)",
                    volumeToAttach.getName(), volumeToAttach.getUuid(), volumeToAttachStoragePool.getName(), volumeToAttachStoragePool.getUuid()));
        }

        checkForMatchingHypervisorTypesIf(volumeToAttachStoragePool != null && !volumeToAttachStoragePool.isManaged(), rootDiskHyperType, volumeToAttachHyperType);

        AsyncJobExecutionContext asyncExecutionContext = AsyncJobExecutionContext.getCurrentExecutionContext();

        AsyncJob job = asyncExecutionContext.getJob();

        if (logger.isInfoEnabled()) {
            logger.info(String.format("Trying to attach volume [%s/%s] to VM instance [%s/%s], update async job-%s progress status",
                    volumeToAttach.getName(),
                    volumeToAttach.getUuid(),
                    vm.getName(),
                    vm.getUuid(),
                    job.getId()));
        }

        DiskOfferingVO diskOffering = _diskOfferingDao.findById(volumeToAttach.getDiskOfferingId());
        if (diskOffering.getEncrypt() && rootDiskHyperType != HypervisorType.KVM) {
            throw new InvalidParameterValueException("Volume's disk offering has encryption enabled, but volume encryption is not supported for hypervisor type " + rootDiskHyperType);
        }

        _jobMgr.updateAsyncJobAttachment(job.getId(), "Volume", volumeId);

        if (asyncExecutionContext.isJobDispatchedBy(VmWorkConstants.VM_WORK_JOB_DISPATCHER)) {
            return safelyOrchestrateAttachVolume(vmId, volumeId, deviceId);
        } else {
            return getVolumeAttachJobResult(vmId, volumeId, deviceId);
        }
    }

    @Nullable private Volume getVolumeAttachJobResult(Long vmId, Long volumeId, Long deviceId) {
        Outcome<Volume> outcome = attachVolumeToVmThroughJobQueue(vmId, volumeId, deviceId);

        Volume vol = null;
        try {
            outcome.get();
        } catch (InterruptedException | ExecutionException e) {
            throw new CloudRuntimeException(String.format("Could not get attach volume job result for VM [%s], volume[%s] and device [%s], due to [%s].", vmId, volumeId, deviceId, e.getMessage()), e);
        }

        Object jobResult = _jobMgr.unmarshallResultObject(outcome.getJob());
        if (jobResult != null) {
            if (jobResult instanceof ConcurrentOperationException) {
                throw (ConcurrentOperationException)jobResult;
            } else if (jobResult instanceof InvalidParameterValueException) {
                throw (InvalidParameterValueException)jobResult;
            } else if (jobResult instanceof RuntimeException) {
                throw (RuntimeException)jobResult;
            } else if (jobResult instanceof Throwable) {
                throw new RuntimeException("Unexpected exception", (Throwable)jobResult);
            } else if (jobResult instanceof Long) {
                vol = _volsDao.findById((Long)jobResult);
            }
        }
        return vol;
    }

    private Volume safelyOrchestrateAttachVolume(Long vmId, Long volumeId, Long deviceId) {
        // avoid re-entrance

        VmWorkJobVO placeHolder = null;
        placeHolder = createPlaceHolderWork(vmId);
        try {
            return orchestrateAttachVolumeToVM(vmId, volumeId, deviceId);
        } finally {
            _workJobDao.expunge(placeHolder.getId());
        }
    }

    /**
     * managed storage can be used for different types of hypervisors
     * only perform this check if the volume's storage pool is not null and not managed
     */
    private void checkForMatchingHypervisorTypesIf(boolean checkNeeded, HypervisorType rootDiskHyperType, HypervisorType volumeToAttachHyperType) {
        if (checkNeeded && volumeToAttachHyperType != HypervisorType.None && rootDiskHyperType != volumeToAttachHyperType) {
            throw new InvalidParameterValueException("Can't attach a volume created by: " + volumeToAttachHyperType + " to a " + rootDiskHyperType + " vm");
        }
    }

    private void checkRightsToAttach(Account caller, VolumeInfo volumeToAttach, UserVmVO vm) {
        _accountMgr.checkAccess(caller, null, true, volumeToAttach, vm);

        Account owner = _accountDao.findById(volumeToAttach.getAccountId());

        if (!Arrays.asList(Volume.State.Allocated, Volume.State.Ready).contains(volumeToAttach.getState())) {
            try {
                _resourceLimitMgr.checkResourceLimit(owner, ResourceType.primary_storage, volumeToAttach.getSize());
            } catch (ResourceAllocationException e) {
                logger.error("primary storage resource limit check failed", e);
                throw new InvalidParameterValueException(e.getMessage());
            }
        }
    }

    private void checkForDevicesInCopies(Long vmId, UserVmVO vm) {
        // if target VM has associated VM snapshots
        List<VMSnapshotVO> vmSnapshots = _vmSnapshotDao.findByVm(vmId);
        if (vmSnapshots.size() > 0) {
            throw new InvalidParameterValueException(String.format("Unable to attach volume to VM %s/%s, please specify a VM that does not have VM snapshots", vm.getName(), vm.getUuid()));
        }

        // if target VM has backups
<<<<<<< HEAD
        validateIfVmHasBackups(vm, true);
=======
        List<Backup> backups = backupDao.listByVmId(vm.getDataCenterId(), vm.getId());
        if (vm.getBackupOfferingId() != null && !backups.isEmpty()) {
            throw new InvalidParameterValueException(String.format("Unable to attach volume to VM %s/%s, please specify a VM that does not have any backups", vm.getName(), vm.getUuid()));
        }
>>>>>>> 85765c31
    }

    /**
     * If local storage is disabled then attaching a volume with a local diskoffering is not allowed
     */
    private void excludeLocalStorageIfNeeded(VolumeInfo volumeToAttach) {
        DataCenterVO dataCenter = _dcDao.findById(volumeToAttach.getDataCenterId());
        if (!dataCenter.isLocalStorageEnabled()) {
            DiskOfferingVO diskOffering = _diskOfferingDao.findById(volumeToAttach.getDiskOfferingId());
            if (diskOffering.isUseLocalStorage()) {
                throw new InvalidParameterValueException("Zone is not configured to use local storage but volume's disk offering " + diskOffering.getName() + " uses it");
            }
        }
    }

    /**
     * Check that the number of data volumes attached to VM is less than the number that are supported by the hypervisor
     */
    private void checkNumberOfAttachedVolumes(Long deviceId, UserVmVO vm) {
        if (deviceId == null || deviceId.longValue() != 0) {
            List<VolumeVO> existingDataVolumes = _volsDao.findByInstanceAndType(vm.getId(), Volume.Type.DATADISK);
            int maxAttachableDataVolumesSupported = getMaxDataVolumesSupported(vm);
            if (existingDataVolumes.size() >= maxAttachableDataVolumesSupported) {
                throw new InvalidParameterValueException(
                        "The specified VM already has the maximum number of data disks (" + maxAttachableDataVolumesSupported + ") attached. Please specify another VM.");
            }
        }
    }

    /**
     * validate ROOT volume type;
     * 1. vm shouldn't have any volume with deviceId 0
     * 2. volume can't be in Uploaded state
     *
     * @param deviceId requested device number to attach as
     * @param volumeToAttach
     * @param vm
     */
    private void checkDeviceId(Long deviceId, VolumeInfo volumeToAttach, UserVmVO vm) {
        if (deviceId != null && deviceId.longValue() == 0) {
            validateRootVolumeDetachAttach(_volsDao.findById(volumeToAttach.getId()), vm);
            if (!_volsDao.findByInstanceAndDeviceId(vm.getId(), 0).isEmpty()) {
                throw new InvalidParameterValueException("Vm already has root volume attached to it");
            }
            if (volumeToAttach.getState() == Volume.State.Uploaded) {
                throw new InvalidParameterValueException("No support for Root volume attach in state " + Volume.State.Uploaded);
            }
        }
    }

    /**
     * Check that the virtual machine ID is valid and it's a user vm
     *
     * @return the user vm vo object correcponding to the vmId to attach to
     */
    @NotNull private UserVmVO getAndCheckUserVmVO(Long vmId, VolumeInfo volumeToAttach) {
        UserVmVO vm = _userVmDao.findById(vmId);
        if (vm == null || vm.getType() != VirtualMachine.Type.User) {
            throw new InvalidParameterValueException("Please specify a valid User VM.");
        }

        // Check that the VM is in the correct state
        if (vm.getState() != State.Running && vm.getState() != State.Stopped) {
            throw new InvalidParameterValueException("Please specify a VM that is either running or stopped.");
        }

        // Check that the VM and the volume are in the same zone
        if (vm.getDataCenterId() != volumeToAttach.getDataCenterId()) {
            throw new InvalidParameterValueException("Please specify a VM that is in the same zone as the volume.");
        }
        return vm;
    }

    /**
     * Check that the volume ID is valid
     * Check that the volume is a data volume
     * Check that the volume is not currently attached to any VM
     * Check that the volume is not destroyed
     *
     * @param volumeId the id of the volume to attach
     * @return the volume info object representing the volume to attach
     */
    @NotNull private VolumeInfo getAndCheckVolumeInfo(Long volumeId) {
        VolumeInfo volumeToAttach = volFactory.getVolume(volumeId);
        if (volumeToAttach == null || !(volumeToAttach.getVolumeType() == Volume.Type.DATADISK || volumeToAttach.getVolumeType() == Volume.Type.ROOT)) {
            throw new InvalidParameterValueException("Please specify a volume with the valid type: " + Volume.Type.ROOT.toString() + " or " + Volume.Type.DATADISK.toString());
        }

        if (volumeToAttach.getInstanceId() != null) {
            throw new InvalidParameterValueException("Please specify a volume that is not attached to any VM.");
        }

        if (volumeToAttach.getState() == Volume.State.Destroy) {
            throw new InvalidParameterValueException("Please specify a volume that is not destroyed.");
        }

        if (!validAttachStates.contains(volumeToAttach.getState())) {
            throw new InvalidParameterValueException("Volume state must be in Allocated, Ready or in Uploaded state");
        }
        return volumeToAttach;
    }

    protected void validateIfVmHasBackups(UserVmVO vm, boolean attach) {
        if ((vm.getBackupOfferingId() == null || CollectionUtils.isEmpty(vm.getBackupVolumeList())) || BooleanUtils.isTrue(BackupManager.BackupEnableAttachDetachVolumes.value())) {
            return;
        }
        String errorMsg = String.format("Unable to detach volume, cannot detach volume from a VM that has backups. First remove the VM from the backup offering or "
                + "set the global configuration '%s' to true.", BackupManager.BackupEnableAttachDetachVolumes.key());
        if (attach) {
            errorMsg = String.format("Unable to attach volume, please specify a VM that does not have any backups or set the global configuration "
                    + "'%s' to true.", BackupManager.BackupEnableAttachDetachVolumes.key());
        }
        throw new InvalidParameterValueException(errorMsg);
    }

    protected String createVolumeInfoFromVolumes(List<VolumeVO> vmVolumes) {
        try {
            List<Backup.VolumeInfo> list = new ArrayList<>();
            for (VolumeVO vol : vmVolumes) {
                list.add(new Backup.VolumeInfo(vol.getUuid(), vol.getPath(), vol.getVolumeType(), vol.getSize(), vol.getDeviceId()));
            }
            return GsonHelper.getGson().toJson(list.toArray(), Backup.VolumeInfo[].class);
        } catch (Exception e) {
            if (CollectionUtils.isEmpty(vmVolumes) || vmVolumes.get(0).getInstanceId() == null) {
                logger.error(String.format("Failed to create VolumeInfo of VM [id: null] volumes due to: [%s].", e.getMessage()), e);
            } else {
                logger.error(String.format("Failed to create VolumeInfo of VM [id: %s] volumes due to: [%s].", vmVolumes.get(0).getInstanceId(), e.getMessage()), e);
            }
            throw e;
        }
    }

    @Override
    @ActionEvent(eventType = EventTypes.EVENT_VOLUME_UPDATE, eventDescription = "updating volume", async = true)
    public Volume updateVolume(long volumeId, String path, String state, Long storageId, Boolean displayVolume,
                               String customId, long entityOwnerId, String chainInfo, String name) {

        Account caller = CallContext.current().getCallingAccount();
        if (!_accountMgr.isRootAdmin(caller.getId())) {
            if (path != null || state != null || storageId != null || displayVolume != null || customId != null || chainInfo != null) {
                throw new InvalidParameterValueException("The domain admin and normal user are not allowed to update volume except volume name");
            }
        }

        VolumeVO volume = _volsDao.findById(volumeId);

        if (volume == null) {
            throw new InvalidParameterValueException("The volume id doesn't exist");
        }

        /* Does the caller have authority to act on this volume? */
        _accountMgr.checkAccess(caller, null, true, volume);

        if (path != null) {
            volume.setPath(path);
        }

        if (chainInfo != null) {
            volume.setChainInfo(chainInfo);
        }

        if (state != null) {
            try {
                Volume.State volumeState = Volume.State.valueOf(state);
                volume.setState(volumeState);
            } catch (IllegalArgumentException ex) {
                throw new InvalidParameterValueException("Invalid volume state specified");
            }
        }

        if (storageId != null) {
            StoragePool pool = _storagePoolDao.findById(storageId);
            if (pool.getDataCenterId() != volume.getDataCenterId()) {
                throw new InvalidParameterValueException("Invalid storageId specified; refers to the pool outside of the volume's zone");
            }
            if (pool.getPoolType() == Storage.StoragePoolType.DatastoreCluster) {
                List<StoragePoolVO> childDatastores = _storagePoolDao.listChildStoragePoolsInDatastoreCluster(storageId);
                Collections.shuffle(childDatastores);
                volume.setPoolId(childDatastores.get(0).getId());
            } else {
                volume.setPoolId(pool.getId());
            }
        }

        if (customId != null) {
            volume.setUuid(customId);
        }

        if (name != null) {
            volume.setName(name);
        }

        updateDisplay(volume, displayVolume);

        _volsDao.update(volumeId, volume);

        return volume;
    }

    @Override
    public void updateDisplay(Volume volume, Boolean displayVolume) {
        // 1. Resource limit changes
        updateResourceCount(volume, displayVolume);

        // 2. generate usage event if not in destroyed state
        saveUsageEvent(volume, displayVolume);

        // 3. Set the flag
        if (displayVolume != null && displayVolume != volume.isDisplayVolume()) {
            // FIXME - Confused - typecast for now.
            ((VolumeVO)volume).setDisplayVolume(displayVolume);
            _volsDao.update(volume.getId(), (VolumeVO)volume);
        }

    }

    private void updateResourceCount(Volume volume, Boolean displayVolume) {
        // Update only when the flag has changed.
        if (displayVolume != null && displayVolume != volume.isDisplayVolume()) {
            if (Boolean.FALSE.equals(displayVolume)) {
                _resourceLimitMgr.decrementVolumeResourceCount(volume.getAccountId(), true, volume.getSize(), _diskOfferingDao.findById(volume.getDiskOfferingId()));
            } else {
                _resourceLimitMgr.incrementVolumeResourceCount(volume.getAccountId(), true, volume.getSize(), _diskOfferingDao.findById(volume.getDiskOfferingId()));
            }
        }
    }

    private void saveUsageEvent(Volume volume, Boolean displayVolume) {

        // Update only when the flag has changed  &&  only when volume in a non-destroyed state.
        if ((displayVolume != null && displayVolume != volume.isDisplayVolume()) && !isVolumeDestroyed(volume)) {
            if (displayVolume) {
                // flag turned 1 equivalent to freshly created volume
                UsageEventUtils.publishUsageEvent(EventTypes.EVENT_VOLUME_CREATE, volume.getAccountId(), volume.getDataCenterId(), volume.getId(), volume.getName(), volume.getDiskOfferingId(),
                        volume.getTemplateId(), volume.getSize(), Volume.class.getName(), volume.getUuid());
            } else {
                // flag turned 0 equivalent to deleting a volume
                UsageEventUtils.publishUsageEvent(EventTypes.EVENT_VOLUME_DELETE, volume.getAccountId(), volume.getDataCenterId(), volume.getId(), volume.getName(), Volume.class.getName(),
                        volume.getUuid());
            }
        }
    }

    private boolean isVolumeDestroyed(Volume volume) {
        if (volume.getState() == Volume.State.Destroy || volume.getState() == Volume.State.Expunging && volume.getState() == Volume.State.Expunged) {
            return true;
        }
        return false;
    }

    @Override
    @ActionEvent(eventType = EventTypes.EVENT_VOLUME_DETACH, eventDescription = "detaching volume", async = true)
    public Volume detachVolumeFromVM(DetachVolumeCmd cmmd) {
        Account caller = CallContext.current().getCallingAccount();
        if ((cmmd.getId() == null && cmmd.getDeviceId() == null && cmmd.getVirtualMachineId() == null) || (cmmd.getId() != null && (cmmd.getDeviceId() != null || cmmd.getVirtualMachineId() != null))
                || (cmmd.getId() == null && (cmmd.getDeviceId() == null || cmmd.getVirtualMachineId() == null))) {
            throw new InvalidParameterValueException("Please provide either a volume id, or a tuple(device id, instance id)");
        }

        Long volumeId = cmmd.getId();
        VolumeVO volume = null;

        if (volumeId != null) {
            volume = _volsDao.findById(volumeId);
        } else {
            volume = _volsDao.findByInstanceAndDeviceId(cmmd.getVirtualMachineId(), cmmd.getDeviceId()).get(0);
        }

        // Check that the volume ID is valid
        if (volume == null) {
            throw new InvalidParameterValueException("Unable to find volume with ID: " + volumeId);
        }

        Long vmId = null;

        if (cmmd.getVirtualMachineId() == null) {
            vmId = volume.getInstanceId();
        } else {
            vmId = cmmd.getVirtualMachineId();
        }

        // Permissions check
        _accountMgr.checkAccess(caller, null, true, volume);

        // Check that the volume is currently attached to a VM
        if (vmId == null) {
            throw new InvalidParameterValueException("The specified volume is not attached to a VM.");
        }

        // Check that the VM is in the correct state
        UserVmVO vm = _userVmDao.findById(vmId);

        if (UserVmManager.SHAREDFSVM.equals(vm.getUserVmType())) {
            throw new InvalidParameterValueException("Can't detach a volume from a Shared FileSystem VM");
        }

        if (vm.getState() != State.Running && vm.getState() != State.Stopped && vm.getState() != State.Destroyed) {
            throw new InvalidParameterValueException("Please specify a VM that is either running or stopped.");
        }

        // Check that the volume is a data/root volume
        if (!(volume.getVolumeType() == Volume.Type.ROOT || volume.getVolumeType() == Volume.Type.DATADISK)) {
            throw new InvalidParameterValueException("Please specify volume of type " + Volume.Type.DATADISK.toString() + " or " + Volume.Type.ROOT.toString());
        }

        // Root volume detach is allowed for following hypervisors: Xen/KVM/VmWare
        if (volume.getVolumeType() == Volume.Type.ROOT) {
            validateRootVolumeDetachAttach(volume, vm);
        }

        // Don't allow detach if target VM has associated VM snapshots
        List<VMSnapshotVO> vmSnapshots = _vmSnapshotDao.findByVm(vmId);
        if (CollectionUtils.isNotEmpty(vmSnapshots)) {
            throw new InvalidParameterValueException("Unable to detach volume, please specify a VM that does not have VM snapshots");
        }

        validateIfVmHasBackups(vm, false);

        AsyncJobExecutionContext asyncExecutionContext = AsyncJobExecutionContext.getCurrentExecutionContext();
        if (asyncExecutionContext != null) {
            AsyncJob job = asyncExecutionContext.getJob();

            if (logger.isInfoEnabled()) {
                logger.info(String.format("Trying to attach volume %s to VM instance %s, update async job-%s progress status",
                        ReflectionToStringBuilderUtils.reflectOnlySelectedFields(volume, "name", "uuid"),
                        ReflectionToStringBuilderUtils.reflectOnlySelectedFields(vm, "name", "uuid"),
                        job.getId()));
            }

            _jobMgr.updateAsyncJobAttachment(job.getId(), "Volume", volumeId);
        }

        AsyncJobExecutionContext jobContext = AsyncJobExecutionContext.getCurrentExecutionContext();
        if (jobContext.isJobDispatchedBy(VmWorkConstants.VM_WORK_JOB_DISPATCHER)) {
            // avoid re-entrance
            VmWorkJobVO placeHolder = null;
            placeHolder = createPlaceHolderWork(vmId);
            try {
                return orchestrateDetachVolumeFromVM(vmId, volumeId);
            } finally {
                _workJobDao.expunge(placeHolder.getId());
            }
        } else {
            Outcome<Volume> outcome = detachVolumeFromVmThroughJobQueue(vmId, volumeId);

            Volume vol = null;
            try {
                outcome.get();
            } catch (InterruptedException e) {
                throw new RuntimeException("Operation is interrupted", e);
            } catch (ExecutionException e) {
                throw new RuntimeException("Execution excetion", e);
            }

            Object jobResult = _jobMgr.unmarshallResultObject(outcome.getJob());
            if (jobResult != null) {
                if (jobResult instanceof ConcurrentOperationException) {
                    throw (ConcurrentOperationException)jobResult;
                } else if (jobResult instanceof RuntimeException) {
                    throw (RuntimeException)jobResult;
                } else if (jobResult instanceof Throwable) {
                    throw new RuntimeException("Unexpected exception", (Throwable)jobResult);
                } else if (jobResult instanceof Long) {
                    vol = _volsDao.findById((Long)jobResult);
                }
            }
            if (vm.getBackupOfferingId() != null) {
                vm.setBackupVolumes(createVolumeInfoFromVolumes(_volsDao.findByInstance(vm.getId())));
                _vmInstanceDao.update(vm.getId(), vm);
            }
            return vol;
        }
    }

    private void validateRootVolumeDetachAttach(VolumeVO volume, UserVmVO vm) {
        if (!(vm.getHypervisorType() == HypervisorType.XenServer || vm.getHypervisorType() == HypervisorType.VMware || vm.getHypervisorType() == HypervisorType.KVM
                || vm.getHypervisorType() == HypervisorType.Simulator)) {
            throw new InvalidParameterValueException("Root volume detach is not supported for hypervisor type " + vm.getHypervisorType());
        }
        if (!(vm.getState() == State.Stopped) || (vm.getState() == State.Destroyed)) {
            throw new InvalidParameterValueException("Root volume detach can happen only when vm is in states: " + State.Stopped.toString() + " or " + State.Destroyed.toString());
        }

        if (volume.getPoolId() != null) {
            StoragePoolVO pool = _storagePoolDao.findById(volume.getPoolId());
            if (pool.isManaged()) {
                throw new InvalidParameterValueException("Root volume detach is not supported for Managed DataStores");
            }
        }
    }

    @ActionEvent(eventType = EventTypes.EVENT_VOLUME_DETACH, eventDescription = "detaching volume")
    public Volume detachVolumeViaDestroyVM(long vmId, long volumeId) {
        Account caller = CallContext.current().getCallingAccount();
        Volume volume = _volsDao.findById(volumeId);
        // Permissions check
        _accountMgr.checkAccess(caller, null, true, volume);
        return orchestrateDetachVolumeFromVM(vmId, volumeId);
    }

    private Volume orchestrateDetachVolumeFromVM(long vmId, long volumeId) {
        Volume volume = _volsDao.findById(volumeId);
        VMInstanceVO vm = _vmInstanceDao.findById(vmId);

        String errorMsg = "Failed to detach volume " + volume.getName() + " from VM " + vm.getHostName();
        boolean sendCommand = vm.getState() == State.Running;

        StoragePoolVO volumePool = _storagePoolDao.findByIdIncludingRemoved(volume.getPoolId());
        HostVO host = getHostForVmVolumeAttachDetach(vm, volumePool);
        Long hostId = host != null ? host.getId() : null;
        sendCommand = sendCommand || isSendCommandForVmVolumeAttachDetach(host, volumePool);

        Answer answer = null;

        if (sendCommand) {
            // collect vm disk statistics before detach a volume
            UserVmVO userVm = _userVmDao.findById(vmId);
            if (userVm != null && userVm.getType() == VirtualMachine.Type.User) {
                _userVmService.collectVmDiskStatistics(userVm);
            }

            DataTO volTO = volFactory.getVolume(volume.getId()).getTO();
            DiskTO disk = new DiskTO(volTO, volume.getDeviceId(), volume.getPath(), volume.getVolumeType());
            Map<String, String> details = new HashMap<String, String>();
            disk.setDetails(details);
            if (volume.getPoolId() != null) {
                StoragePoolVO poolVO = _storagePoolDao.findById(volume.getPoolId());
                if (poolVO.getParent() != 0L) {
                    details.put(DiskTO.PROTOCOL_TYPE, Storage.StoragePoolType.DatastoreCluster.toString());
                }
            }

            DettachCommand cmd = new DettachCommand(disk, vm.getInstanceName());

            cmd.setManaged(volumePool.isManaged());

            cmd.setStorageHost(volumePool.getHostAddress());
            cmd.setStoragePort(volumePool.getPort());

            cmd.set_iScsiName(volume.get_iScsiName());
            cmd.setWaitDetachDevice(WaitDetachDevice.value());

            try {
                answer = _agentMgr.send(hostId, cmd);
            } catch (Exception e) {
                throw new CloudRuntimeException(errorMsg + " due to: " + e.getMessage());
            }
        }

        if (!sendCommand || (answer != null && answer.getResult())) {
            // Mark the volume as detached
            _volsDao.detachVolume(volume.getId());

            if (answer != null) {
                String datastoreName = answer.getContextParam("datastoreName");
                if (datastoreName != null) {
                    StoragePoolVO storagePoolVO = _storagePoolDao.findByUuid(datastoreName);
                    if (storagePoolVO != null) {
                        VolumeVO volumeVO = _volsDao.findById(volumeId);
                        volumeVO.setPoolId(storagePoolVO.getId());
                        _volsDao.update(volumeVO.getId(), volumeVO);
                    } else {
                        logger.warn(String.format("Unable to find datastore %s while updating the new datastore of the volume %d", datastoreName, volumeId));
                    }
                }

                String volumePath = answer.getContextParam("volumePath");
                if (volumePath != null) {
                    VolumeVO volumeVO = _volsDao.findById(volumeId);
                    volumeVO.setPath(volumePath);
                    _volsDao.update(volumeVO.getId(), volumeVO);
                }

                String chainInfo = answer.getContextParam("chainInfo");
                if (chainInfo != null) {
                    VolumeVO volumeVO = _volsDao.findById(volumeId);
                    volumeVO.setChainInfo(chainInfo);
                    _volsDao.update(volumeVO.getId(), volumeVO);
                }
            }

            // volume.getPoolId() should be null if the VM we are detaching the disk from has never been started before
            if (volume.getPoolId() != null) {
                DataStore dataStore = dataStoreMgr.getDataStore(volume.getPoolId(), DataStoreRole.Primary);
                volService.revokeAccess(volFactory.getVolume(volume.getId()), host, dataStore);
                provideVMInfo(dataStore, vmId, volumeId);
            }
            if (volumePool != null && hostId != null) {
                handleTargetsForVMware(hostId, volumePool.getHostAddress(), volumePool.getPort(), volume.get_iScsiName());
            }

            return _volsDao.findById(volumeId);
        } else {

            if (answer != null) {
                String details = answer.getDetails();
                if (details != null && !details.isEmpty()) {
                    errorMsg += "; " + details;
                }
            }

            throw new CloudRuntimeException(errorMsg);
        }
    }

    public void updateMissingRootDiskController(final VMInstanceVO vm, final String rootVolChainInfo) {
        if (vm == null || !VirtualMachine.Type.User.equals(vm.getType()) || StringUtils.isEmpty(rootVolChainInfo)) {
            return;
        }
        String rootDiskController = null;
        try {
            final VirtualMachineDiskInfo infoInChain = _gson.fromJson(rootVolChainInfo, VirtualMachineDiskInfo.class);
            if (infoInChain != null) {
                rootDiskController = infoInChain.getControllerFromDeviceBusName();
            }
            final UserVmVO userVmVo = _userVmDao.findById(vm.getId());
            if ((rootDiskController != null) && (!rootDiskController.isEmpty())) {
                _userVmDao.loadDetails(userVmVo);
                _userVmMgr.persistDeviceBusInfo(userVmVo, rootDiskController);
            }
        } catch (JsonParseException e) {
            logger.debug("Error parsing chain info json: " + e.getMessage());
        }
    }

    private void handleTargetsForVMware(long hostId, String storageAddress, int storagePort, String iScsiName) {
        HostVO host = _hostDao.findById(hostId);

        if (host.getHypervisorType() == HypervisorType.VMware) {
            ModifyTargetsCommand cmd = new ModifyTargetsCommand();

            List<Map<String, String>> targets = new ArrayList<>();

            Map<String, String> target = new HashMap<>();

            target.put(ModifyTargetsCommand.STORAGE_HOST, storageAddress);
            target.put(ModifyTargetsCommand.STORAGE_PORT, String.valueOf(storagePort));
            target.put(ModifyTargetsCommand.IQN, iScsiName);

            targets.add(target);

            cmd.setTargets(targets);
            cmd.setApplyToAllHostsInCluster(true);
            cmd.setAdd(false);
            cmd.setTargetTypeToRemove(ModifyTargetsCommand.TargetTypeToRemove.DYNAMIC);

            sendModifyTargetsCommand(cmd, hostId);
        }
    }

    private void sendModifyTargetsCommand(ModifyTargetsCommand cmd, long hostId) {
        Answer answer = _agentMgr.easySend(hostId, cmd);

        if (answer == null) {
            String msg = "Unable to get an answer to the modify targets command";

            logger.warn(msg);
        } else if (!answer.getResult()) {
            String msg = "Unable to modify target on the following host: " + hostId;

            logger.warn(msg);
        }
    }

    @DB
    @Override
    @ActionEvent(eventType = EventTypes.EVENT_VOLUME_MIGRATE, eventDescription = "migrating volume", async = true)
    public Volume migrateVolume(MigrateVolumeCmd cmd) {
        Account caller = CallContext.current().getCallingAccount();
        Long volumeId = cmd.getVolumeId();
        Long storagePoolId = cmd.getStoragePoolId();

        VolumeVO vol = _volsDao.findById(volumeId);
        if (vol == null) {
            throw new InvalidParameterValueException("Failed to find the volume id: " + volumeId);
        }

        _accountMgr.checkAccess(caller, null, true, vol);

        if (vol.getState() != Volume.State.Ready) {
            throw new InvalidParameterValueException("Volume must be in ready state");
        }

        if (vol.getPoolId() == storagePoolId.longValue()) {
            throw new InvalidParameterValueException("Volume " + vol + " is already on the destination storage pool");
        }

        boolean liveMigrateVolume = false;
        boolean srcAndDestOnStorPool = false;
        Long instanceId = vol.getInstanceId();
        Long srcClusterId = null;
        VMInstanceVO vm = null;
        if (instanceId != null) {
            vm = _vmInstanceDao.findById(instanceId);
        }

        // Check that Vm to which this volume is attached does not have VM Snapshots
        // OfflineVmwareMigration: consider if this is needed and desirable
        if (vm != null && _vmSnapshotDao.findByVm(vm.getId()).size() > 0) {
            throw new InvalidParameterValueException("Volume cannot be migrated, please remove all VM snapshots for VM to which this volume is attached");
        }

        StoragePoolVO srcStoragePoolVO = _storagePoolDao.findById(vol.getPoolId());

        // OfflineVmwareMigration: extract this block as method and check if it is subject to regression
        if (vm != null && State.Running.equals(vm.getState())) {
            // Check if the VM is GPU enabled.
            if (_serviceOfferingDetailsDao.findDetail(vm.getServiceOfferingId(), GPU.Keys.pciDevice.toString()) != null) {
                throw new InvalidParameterValueException("Live Migration of GPU enabled VM is not supported");
            }

            // Check if the underlying hypervisor supports storage motion.
            Long hostId = vm.getHostId();
            if (hostId != null) {
                HostVO host = _hostDao.findById(hostId);
                HypervisorCapabilitiesVO capabilities = null;
                if (host != null) {
                    capabilities = _hypervisorCapabilitiesDao.findByHypervisorTypeAndVersion(host.getHypervisorType(), host.getHypervisorVersion());
                    srcClusterId = host.getClusterId();
                }

                if (capabilities != null) {
                    liveMigrateVolume = capabilities.isStorageMotionSupported();
                }

                if (liveMigrateVolume && HypervisorType.KVM.equals(host.getHypervisorType()) && !srcStoragePoolVO.getPoolType().equals(Storage.StoragePoolType.PowerFlex)) {
                    StoragePoolVO destinationStoragePoolVo = _storagePoolDao.findById(storagePoolId);

                    if (isSourceOrDestNotOnStorPool(srcStoragePoolVO, destinationStoragePoolVo)) {
                        throw new InvalidParameterValueException("KVM does not support volume live migration due to the limited possibility to refresh VM XML domain. " +
                                "Therefore, to live migrate a volume between storage pools, one must migrate the VM to a different host as well to force the VM XML domain update. " +
                                "Use 'migrateVirtualMachineWithVolumes' instead.");
                    }
                    srcAndDestOnStorPool = isSourceAndDestOnStorPool(srcStoragePoolVO, destinationStoragePoolVo);
                }
            }

            // If vm is running, and hypervisor doesn't support live migration, then return error
            if (!liveMigrateVolume) {
                throw new InvalidParameterValueException("Volume needs to be detached from VM");
            }

            if (!cmd.isLiveMigrate()) {
                throw new InvalidParameterValueException("The volume " + vol + "is attached to a vm and for migrating it " + "the parameter livemigrate should be specified");
            }
        }

        if (vol.getPassphraseId() != null && !srcAndDestOnStorPool && !srcStoragePoolVO.getPoolType().equals(Storage.StoragePoolType.PowerFlex)) {
            throw new InvalidParameterValueException("Migration of encrypted volumes is unsupported");
        }

        if (vm != null &&
                HypervisorType.VMware.equals(vm.getHypervisorType()) &&
                State.Stopped.equals(vm.getState())) {
            // For VMware, use liveMigrateVolume=true so that it follows VmwareStorageMotionStrategy
            liveMigrateVolume = true;
        }

        StoragePool destPool = (StoragePool)dataStoreMgr.getDataStore(storagePoolId, DataStoreRole.Primary);
        if (destPool == null) {
            throw new InvalidParameterValueException("Failed to find the destination storage pool: " + storagePoolId);
        } else if (destPool.isInMaintenance()) {
            throw new InvalidParameterValueException("Cannot migrate volume " + vol + "to the destination storage pool " + destPool.getName() + " as the storage pool is in maintenance mode.");
        }

        try {
            snapshotHelper.checkKvmVolumeSnapshotsOnlyInPrimaryStorage(vol, _volsDao.getHypervisorType(vol.getId()));
        } catch (CloudRuntimeException ex) {
            throw new CloudRuntimeException(String.format("Unable to migrate %s to the destination storage pool [%s] due to [%s]", vol,
                    ReflectionToStringBuilderUtils.reflectOnlySelectedFields(destPool, "uuid", "name"), ex.getMessage()), ex);
        }

        DiskOfferingVO diskOffering = _diskOfferingDao.findById(vol.getDiskOfferingId());
        if (diskOffering == null) {
            throw new CloudRuntimeException("volume '" + vol.getUuid() + "', has no diskoffering. Migration target cannot be checked.");
        }
        String poolUuid =  destPool.getUuid();
        if (destPool.getPoolType() == Storage.StoragePoolType.DatastoreCluster) {
            DataCenter dc = _entityMgr.findById(DataCenter.class, vol.getDataCenterId());
            Pod destPoolPod = _entityMgr.findById(Pod.class, destPool.getPodId());

            destPool = _volumeMgr.findChildDataStoreInDataStoreCluster(dc, destPoolPod, destPool.getClusterId(), null, null, destPool.getId());
        }

        if (!storageMgr.storagePoolCompatibleWithVolumePool(destPool, (Volume) vol)) {
            throw new CloudRuntimeException("Storage pool " + destPool.getName() + " is not suitable to migrate volume " + vol.getName());
        }

        HypervisorType hypervisorType = _volsDao.getHypervisorType(volumeId);
        DiskProfile diskProfile = new DiskProfile(vol, diskOffering, hypervisorType);
        Pair<Volume, DiskProfile> volumeDiskProfilePair = new Pair<>(vol, diskProfile);
        if (!storageMgr.storagePoolHasEnoughSpace(Collections.singletonList(volumeDiskProfilePair), destPool)) {
            throw new CloudRuntimeException("Storage pool " + destPool.getName() + " does not have enough space to migrate volume " + vol.getName());
        }

        // OfflineVmwareMigration: check storage tags on disk(offering)s in comparison to destination storage pool
        // OfflineVmwareMigration: if no match return a proper error now

        if (liveMigrateVolume && State.Running.equals(vm.getState()) &&
                destPool.getClusterId() != null && srcClusterId != null) {
            if (!srcClusterId.equals(destPool.getClusterId())) {
                throw new InvalidParameterValueException("Cannot migrate a volume of a virtual machine to a storage pool in a different cluster");
            }
        }
        // In case of VMware, if ROOT volume is being cold-migrated, then ensure destination storage pool is in the same Datacenter as the VM.
        if (vm != null && vm.getHypervisorType().equals(HypervisorType.VMware)) {
            if (!liveMigrateVolume && vol.volumeType.equals(Volume.Type.ROOT)) {
                Long hostId = vm.getHostId() != null ? vm.getHostId() : vm.getLastHostId();
                HostVO host = _hostDao.findById(hostId);
                if (host != null) {
                    srcClusterId = host.getClusterId();
                }
                if (srcClusterId != null && destPool.getClusterId() != null && !srcClusterId.equals(destPool.getClusterId())) {
                    String srcDcName = _clusterDetailsDao.getVmwareDcName(srcClusterId);
                    String destDcName = _clusterDetailsDao.getVmwareDcName(destPool.getClusterId());
                    if (srcDcName != null && destDcName != null && !srcDcName.equals(destDcName)) {
                        throw new InvalidParameterValueException("Cannot migrate ROOT volume of a stopped VM to a storage pool in a different VMware datacenter");
                    }
                }
                updateMissingRootDiskController(vm, vol.getChainInfo());
            }
        }

        if (hypervisorType.equals(HypervisorType.VMware)) {
            try {
                boolean isStoragePoolStoragepolicyComplaince = storageMgr.isStoragePoolCompliantWithStoragePolicy(Arrays.asList(volumeDiskProfilePair), destPool);
                if (!isStoragePoolStoragepolicyComplaince) {
                    throw new CloudRuntimeException(String.format("Storage pool %s is not storage policy compliance with the volume %s", poolUuid, vol.getUuid()));
                }
            } catch (StorageUnavailableException e) {
                throw new CloudRuntimeException(String.format("Could not verify storage policy compliance against storage pool %s due to exception %s", destPool.getUuid(), e.getMessage()));
            }
        }

        DiskOfferingVO newDiskOffering = retrieveAndValidateNewDiskOffering(cmd);
        // if no new disk offering was provided, and match is required, default to the offering of the
        // original volume.  otherwise it falls through with no check and the target volume may
        // not work correctly in some scenarios with the target provider.  Adminstrator
        // can disable this flag dynamically for certain bulk migration scenarios if required.
        if (newDiskOffering == null && Boolean.TRUE.equals(MatchStoragePoolTagsWithDiskOffering.value())) {
            newDiskOffering = diskOffering;
        }
        validateConditionsToReplaceDiskOfferingOfVolume(vol, newDiskOffering, destPool);

        if (vm != null) {
            // serialize VM operation
            AsyncJobExecutionContext jobContext = AsyncJobExecutionContext.getCurrentExecutionContext();
            if (jobContext.isJobDispatchedBy(VmWorkConstants.VM_WORK_JOB_DISPATCHER)) {
                // avoid re-entrance

                VmWorkJobVO placeHolder = null;
                placeHolder = createPlaceHolderWork(vm.getId());
                try {
                    return orchestrateMigrateVolume(vol, destPool, liveMigrateVolume, newDiskOffering);
                } finally {
                    _workJobDao.expunge(placeHolder.getId());
                }

            } else {
                Outcome<Volume> outcome = migrateVolumeThroughJobQueue(vm, vol, destPool, liveMigrateVolume, newDiskOffering);

                try {
                    outcome.get();
                } catch (InterruptedException e) {
                    throw new RuntimeException("Operation is interrupted", e);
                } catch (ExecutionException e) {
                    throw new RuntimeException("Execution excetion", e);
                }

                Object jobResult = _jobMgr.unmarshallResultObject(outcome.getJob());
                if (jobResult != null) {
                    if (jobResult instanceof ConcurrentOperationException) {
                        throw (ConcurrentOperationException)jobResult;
                    } else if (jobResult instanceof RuntimeException) {
                        throw (RuntimeException)jobResult;
                    } else if (jobResult instanceof Throwable) {
                        throw new RuntimeException("Unexpected exception", (Throwable)jobResult);
                    }
                }

                // retrieve the migrated new volume from job result
                if (jobResult != null && jobResult instanceof Long) {
                    return _entityMgr.findById(VolumeVO.class, ((Long)jobResult));
                }
                return null;
            }
        }

        return orchestrateMigrateVolume(vol, destPool, liveMigrateVolume, newDiskOffering);
    }

    private boolean isSourceOrDestNotOnStorPool(StoragePoolVO storagePoolVO, StoragePoolVO destinationStoragePoolVo) {
        return storagePoolVO.getPoolType() != Storage.StoragePoolType.StorPool
                || destinationStoragePoolVo.getPoolType() != Storage.StoragePoolType.StorPool;
    }

    private boolean isSourceAndDestOnStorPool(StoragePoolVO storagePoolVO, StoragePoolVO destinationStoragePoolVo) {
        return storagePoolVO.getPoolType() == Storage.StoragePoolType.StorPool
                && destinationStoragePoolVo.getPoolType() == Storage.StoragePoolType.StorPool;
    }

    /**
     * Retrieves the new disk offering UUID that might be sent to replace the current one in the volume being migrated.
     * If no disk offering UUID is provided we return null. Otherwise, we perform the following checks.
     * <ul>
     *  <li>Is the disk offering UUID entered valid? If not, an  {@link InvalidParameterValueException} is thrown;
     *  <li>If the disk offering was already removed, we thrown an {@link InvalidParameterValueException} is thrown;
     *  <li>We then check if the user executing the operation has access to the given disk offering.
     * </ul>
     *
     * If all checks pass, we move forward returning the disk offering object.
     */
    private DiskOfferingVO retrieveAndValidateNewDiskOffering(MigrateVolumeCmd cmd) {
        Long newDiskOfferingId = cmd.getNewDiskOfferingId();
        if (newDiskOfferingId == null) {
            return null;
        }
        DiskOfferingVO newDiskOffering = _diskOfferingDao.findById(newDiskOfferingId);
        if (newDiskOffering == null) {
            throw new InvalidParameterValueException(String.format("The disk offering informed is not valid [id=%s].", newDiskOfferingId));
        }
        if (newDiskOffering.getRemoved() != null) {
            throw new InvalidParameterValueException(String.format("We cannot assign a removed disk offering [id=%s] to a volume. ", newDiskOffering.getUuid()));
        }
        Account caller = CallContext.current().getCallingAccount();
        DataCenter zone = null;
        Volume volume = _volsDao.findById(cmd.getId());
        if (volume == null) {
            throw new InvalidParameterValueException(String.format("Provided volume id is not valid: %s", cmd.getId()));
        }
        zone = _dcDao.findById(volume.getDataCenterId());

        _accountMgr.checkAccess(caller, newDiskOffering, zone);
        return newDiskOffering;
    }

    /**
     * Performs the validations required for replacing the disk offering while migrating the volume of storage. If no new disk offering is provided, we do not execute any validation.
     * If a disk offering is informed, we then proceed with the following checks.
     * <ul>
     *  <li>We check if the given volume is of ROOT type. We cannot change the disk offering of a ROOT volume. Therefore, we thrown an {@link InvalidParameterValueException};
     *  <li>We the disk is being migrated to shared storage and the new disk offering is for local storage (or vice versa), we throw an {@link InvalidParameterValueException}. Bear in mind that we are validating only the new disk offering. If none is provided we can override the current disk offering. This means, placing a volume with shared disk offering in local storage and vice versa;
     *  <li>We then proceed checking the target storage pool supports the new disk offering {@link #doesTargetStorageSupportNewDiskOffering(StoragePool, DiskOfferingVO)}.
     * </ul>
     *
     * If all of the above validations pass, we check if the size of the new disk offering is different from the volume. If it is, we log a warning message.
     */
    protected void validateConditionsToReplaceDiskOfferingOfVolume(VolumeVO volume, DiskOfferingVO newDiskOffering, StoragePool destPool) {
        if (newDiskOffering == null) {
            return;
        }
        if ((destPool.isShared() && newDiskOffering.isUseLocalStorage()) || destPool.isLocal() && newDiskOffering.isShared()) {
            throw new InvalidParameterValueException("You cannot move the volume to a shared storage and assign a disk offering for local storage and vice versa.");
        }
        if (!doesTargetStorageSupportDiskOffering(destPool, newDiskOffering)) {
            throw new InvalidParameterValueException(String.format("Migration failed: target pool [%s, tags:%s] has no matching tags for volume [%s, uuid:%s, tags:%s]", destPool.getName(),
                    storagePoolTagsDao.getStoragePoolTags(destPool.getId()), volume.getName(), volume.getUuid(), newDiskOffering.getTags()));
        }
        if (volume.getVolumeType().equals(Volume.Type.ROOT)) {
            VMInstanceVO vm = null;
            if (volume.getInstanceId() != null) {
                vm = _vmInstanceDao.findById(volume.getInstanceId());
            }
            if (vm != null) {
                ServiceOfferingVO serviceOffering = _serviceOfferingDao.findById(vm.getServiceOfferingId());
                if (serviceOffering != null && serviceOffering.getDiskOfferingStrictness()) {
                    throw new InvalidParameterValueException(String.format("Disk offering cannot be changed to the volume %s since existing disk offering is strictly associated with the volume", volume.getUuid()));
                }
            }
        }

        if (volume.getSize() != newDiskOffering.getDiskSize()) {
            DiskOfferingVO oldDiskOffering = this._diskOfferingDao.findById(volume.getDiskOfferingId());
            logger.warn(String.format(
                    "You are migrating a volume [id=%s] and changing the disk offering[from id=%s to id=%s] to reflect this migration. However, the sizes of the volume and the new disk offering are different.",
                    volume.getUuid(), oldDiskOffering.getUuid(), newDiskOffering.getUuid()));
        }
        logger.info(String.format("Changing disk offering to [uuid=%s] while migrating volume [uuid=%s, name=%s].", newDiskOffering.getUuid(), volume.getUuid(), volume.getName()));
    }

    /**
     *  Checks if the target storage supports the new disk offering.
     *  This validation is consistent with the mechanism used to select a storage pool to deploy a volume when a virtual machine is deployed or when a new data disk is allocated.
     *
     *  The scenarios when this method returns true or false is presented in the following table.
     *
     *   <table border="1">
     *      <tr>
     *          <th>#</th><th>Disk offering tags</th><th>Storage tags</th><th>Does the storage support the disk offering?</th>
     *      </tr>
     *      <body>
     *      <tr>
     *          <td>1</td><td>A,B</td><td>A</td><td>NO</td>
     *      </tr>
     *      <tr>
     *          <td>2</td><td>A,B,C</td><td>A,B,C,D,X</td><td>YES</td>
     *      </tr>
     *      <tr>
     *          <td>3</td><td>A,B,C</td><td>X,Y,Z</td><td>NO</td>
     *      </tr>
     *      <tr>
     *          <td>4</td><td>null</td><td>A,S,D</td><td>YES</td>
     *      </tr>
     *      <tr>
     *          <td>5</td><td>A</td><td>null</td><td>NO</td>
     *      </tr>
     *      <tr>
     *          <td>6</td><td>null</td><td>null</td><td>YES</td>
     *      </tr>
     *      </body>
     *   </table>
     */
    protected boolean doesTargetStorageSupportDiskOffering(StoragePool destPool, DiskOfferingVO diskOffering) {
        String targetStoreTags = diskOffering.getTags();
        return doesTargetStorageSupportDiskOffering(destPool, targetStoreTags);
    }

    public static boolean doesNewDiskOfferingHasTagsAsOldDiskOffering(DiskOfferingVO oldDO, DiskOfferingVO newDO) {
        String[] oldDOStorageTags = oldDO.getTagsArray();
        String[] newDOStorageTags = newDO.getTagsArray();
        if (oldDOStorageTags.length == 0) {
            return true;
        }
        if (newDOStorageTags.length == 0) {
            return false;
        }
        return CollectionUtils.isSubCollection(Arrays.asList(oldDOStorageTags), Arrays.asList(newDOStorageTags));
    }

    @Override
    public boolean doesTargetStorageSupportDiskOffering(StoragePool destPool, String diskOfferingTags) {
        Pair<List<String>, Boolean> storagePoolTags = getStoragePoolTags(destPool);
        if ((storagePoolTags == null || !storagePoolTags.second()) && org.apache.commons.lang.StringUtils.isBlank(diskOfferingTags)) {
            if (storagePoolTags == null) {
                logger.debug(String.format("Destination storage pool [%s] does not have any tags, and so does the disk offering. Therefore, they are compatible", destPool.getUuid()));
            } else {
                logger.debug("Destination storage pool has tags [%s], and the disk offering has no tags. Therefore, they are compatible.");
            }
            return true;
        }
        if (storagePoolTags == null || CollectionUtils.isEmpty(storagePoolTags.first())) {
            logger.debug(String.format("Destination storage pool [%s] has no tags, while disk offering has tags [%s]. Therefore, they are not compatible", destPool.getUuid(),
                    diskOfferingTags));
            return false;
        }
        List<String> storageTagsList = storagePoolTags.first();
        String[] newDiskOfferingTagsAsStringArray = org.apache.commons.lang.StringUtils.split(diskOfferingTags, ",");

        boolean result;
        if (storagePoolTags.second()) {
            result =  TagAsRuleHelper.interpretTagAsRule(storageTagsList.get(0), diskOfferingTags, storageTagRuleExecutionTimeout.value());
        } else {
            result = CollectionUtils.isSubCollection(Arrays.asList(newDiskOfferingTagsAsStringArray), storageTagsList);
        }
        logger.debug(String.format("Destination storage pool [%s] accepts tags [%s]? %s", destPool.getUuid(), diskOfferingTags, result));
        return result;
    }

    /**
     *  Returns a {@link Pair}, where the first value is the list of the StoragePool tags, and the second value is whether the returned tags are to be interpreted as a rule,
     *  or a normal list of tags.
     *  <br><br>
     *  If the storage pool does not have tags we return a null value.
     */
    protected Pair<List<String>, Boolean> getStoragePoolTags(StoragePool destPool) {
        List<StoragePoolTagVO> destPoolTags = storagePoolTagsDao.findStoragePoolTags(destPool.getId());
        if (CollectionUtils.isEmpty(destPoolTags)) {
            return null;
        }
        return new Pair<>(destPoolTags.parallelStream().map(StoragePoolTagVO::getTag).collect(Collectors.toList()), destPoolTags.get(0).isTagARule());
    }

    private Volume orchestrateMigrateVolume(VolumeVO volume, StoragePool destPool, boolean liveMigrateVolume, DiskOfferingVO newDiskOffering) {
        Volume newVol = null;
        try {
            if (liveMigrateVolume) {
                newVol = liveMigrateVolume(volume, destPool);
            } else {
                newVol = _volumeMgr.migrateVolume(volume, destPool);
            }
            if (newDiskOffering != null) {
                _volsDao.updateDiskOffering(newVol.getId(), newDiskOffering.getId());
            }
        } catch (StorageUnavailableException e) {
            logger.debug("Failed to migrate volume", e);
            throw new CloudRuntimeException(e.getMessage());
        } catch (Exception e) {
            logger.debug("Failed to migrate volume", e);
            throw new CloudRuntimeException(e.getMessage());
        }
        return newVol;
    }

    @DB
    protected Volume liveMigrateVolume(Volume volume, StoragePool destPool) throws StorageUnavailableException {
        VolumeInfo vol = volFactory.getVolume(volume.getId());

        DataStore dataStoreTarget = dataStoreMgr.getDataStore(destPool.getId(), DataStoreRole.Primary);
        AsyncCallFuture<VolumeApiResult> future = volService.migrateVolume(vol, dataStoreTarget);
        try {
            VolumeApiResult result = future.get();
            if (result.isFailed()) {
                logger.debug("migrate volume failed:" + result.getResult());
                throw new StorageUnavailableException("Migrate volume failed: " + result.getResult(), destPool.getId());
            }
            return result.getVolume();
        } catch (InterruptedException e) {
            logger.debug("migrate volume failed", e);
            throw new CloudRuntimeException(e.getMessage());
        } catch (ExecutionException e) {
            logger.debug("migrate volume failed", e);
            throw new CloudRuntimeException(e.getMessage());
        }
    }

    @Override
    @ActionEvent(eventType = EventTypes.EVENT_SNAPSHOT_CREATE, eventDescription = "taking snapshot", async = true)
    public Snapshot takeSnapshot(Long volumeId, Long policyId, Long snapshotId, Account account, boolean quiescevm,
         Snapshot.LocationType locationType, boolean asyncBackup, Map<String, String> tags, List<Long> zoneIds)
            throws ResourceAllocationException {
        final Snapshot snapshot = takeSnapshotInternal(volumeId, policyId, snapshotId, account, quiescevm, locationType, asyncBackup, zoneIds);
        if (snapshot != null && MapUtils.isNotEmpty(tags)) {
            taggedResourceService.createTags(Collections.singletonList(snapshot.getUuid()), ResourceTag.ResourceObjectType.Snapshot, tags, null);
        }
        return snapshot;
    }

    private Snapshot takeSnapshotInternal(Long volumeId, Long policyId, Long snapshotId, Account account,
          boolean quiescevm, Snapshot.LocationType locationType, boolean asyncBackup, List<Long> zoneIds)
            throws ResourceAllocationException {
        Account caller = CallContext.current().getCallingAccount();
        VolumeInfo volume = volFactory.getVolume(volumeId);
        if (volume == null) {
            throw new InvalidParameterValueException("Creating snapshot failed due to volume:" + volumeId + " doesn't exist");
        }
        if (policyId != null && policyId > 0) {
            if (CollectionUtils.isNotEmpty(zoneIds)) {
                throw new InvalidParameterValueException(String.format("%s can not be specified for snapshots linked with snapshot policy", ApiConstants.ZONE_ID_LIST));
            }
            List<SnapshotPolicyDetailVO> details = snapshotPolicyDetailsDao.findDetails(policyId, ApiConstants.ZONE_ID);
            zoneIds = details.stream().map(d -> Long.valueOf(d.getValue())).collect(Collectors.toList());
        }
        if (CollectionUtils.isNotEmpty(zoneIds)) {
            for (Long destZoneId : zoneIds) {
                DataCenterVO dstZone = _dcDao.findById(destZoneId);
                if (dstZone == null) {
                    throw new InvalidParameterValueException("Please specify a valid destination zone.");
                }
            }
        }

        _accountMgr.checkAccess(caller, null, true, volume);

        if (volume.getState() != Volume.State.Ready) {
            throw new InvalidParameterValueException("VolumeId: " + volumeId + " is not in " + Volume.State.Ready + " state but " + volume.getState() + ". Cannot take snapshot.");
        }

        StoragePoolVO storagePoolVO = _storagePoolDao.findById(volume.getPoolId());

        if (storagePoolVO.isManaged() && locationType == null) {
            locationType = Snapshot.LocationType.PRIMARY;
        }

        VMInstanceVO vm = null;
        if (volume.getInstanceId() != null) {
            vm = _vmInstanceDao.findById(volume.getInstanceId());
        }

        if (vm != null) {
            _accountMgr.checkAccess(caller, null, true, vm);
            // serialize VM operation
            AsyncJobExecutionContext jobContext = AsyncJobExecutionContext.getCurrentExecutionContext();
            if (jobContext.isJobDispatchedBy(VmWorkConstants.VM_WORK_JOB_DISPATCHER)) {
                // avoid re-entrance

                VmWorkJobVO placeHolder = null;
                placeHolder = createPlaceHolderWork(vm.getId());
                try {
                    return orchestrateTakeVolumeSnapshot(volumeId, policyId, snapshotId, account, quiescevm,
                            locationType, asyncBackup, zoneIds);
                } finally {
                    _workJobDao.expunge(placeHolder.getId());
                }

            } else {
                Outcome<Snapshot> outcome = takeVolumeSnapshotThroughJobQueue(vm.getId(), volumeId, policyId,
                        snapshotId, account.getId(), quiescevm, locationType, asyncBackup, zoneIds);

                try {
                    outcome.get();
                } catch (InterruptedException e) {
                    throw new RuntimeException("Operation is interrupted", e);
                } catch (ExecutionException e) {
                    throw new RuntimeException("Execution excetion", e);
                }

                Object jobResult = _jobMgr.unmarshallResultObject(outcome.getJob());
                if (jobResult != null) {
                    if (jobResult instanceof ConcurrentOperationException) {
                        throw (ConcurrentOperationException)jobResult;
                    } else if (jobResult instanceof ResourceAllocationException) {
                        throw (ResourceAllocationException)jobResult;
                    } else if (jobResult instanceof Throwable) {
                        throw new RuntimeException("Unexpected exception", (Throwable)jobResult);
                    }
                }

                return _snapshotDao.findById(snapshotId);
            }
        } else {
            CreateSnapshotPayload payload = new CreateSnapshotPayload();
            payload.setSnapshotId(snapshotId);
            payload.setSnapshotPolicyId(policyId);
            payload.setAccount(account);
            payload.setQuiescevm(quiescevm);
            payload.setAsyncBackup(asyncBackup);
            if (CollectionUtils.isNotEmpty(zoneIds)) {
                payload.setZoneIds(zoneIds);
            }
            volume.addPayload(payload);
            return volService.takeSnapshot(volume);
        }
    }

    private Snapshot orchestrateTakeVolumeSnapshot(Long volumeId, Long policyId, Long snapshotId, Account account,
        boolean quiescevm, Snapshot.LocationType locationType, boolean asyncBackup, List<Long> zoneIds)
            throws ResourceAllocationException {

        VolumeInfo volume = volFactory.getVolume(volumeId);

        if (volume == null) {
            throw new InvalidParameterValueException("Creating snapshot failed due to volume:" + volumeId + " doesn't exist");
        }

        if (volume.getState() != Volume.State.Ready) {
            throw new InvalidParameterValueException("VolumeId: " + volumeId + " is not in " + Volume.State.Ready + " state but " + volume.getState() + ". Cannot take snapshot.");
        }

        boolean isSnapshotOnStorPoolOnly = volume.getStoragePoolType() == StoragePoolType.StorPool && BooleanUtils.toBoolean(_configDao.getValue("sp.bypass.secondary.storage"));
        if (volume.getEncryptFormat() != null && volume.getAttachedVM() != null && volume.getAttachedVM().getState() != State.Stopped && !isSnapshotOnStorPoolOnly) {
            logger.debug(String.format("Refusing to take snapshot of encrypted volume (%s) on running VM (%s)", volume, volume.getAttachedVM()));
            throw new UnsupportedOperationException("Volume snapshots for encrypted volumes are not supported if VM is running");
        }

        CreateSnapshotPayload payload = new CreateSnapshotPayload();

        payload.setSnapshotId(snapshotId);
        payload.setSnapshotPolicyId(policyId);
        payload.setAccount(account);
        payload.setQuiescevm(quiescevm);
        payload.setLocationType(locationType);
        payload.setAsyncBackup(asyncBackup);
        if (CollectionUtils.isNotEmpty(zoneIds)) {
            payload.setZoneIds(zoneIds);
        }
        volume.addPayload(payload);

        return volService.takeSnapshot(volume);
    }

    private boolean isOperationSupported(VMTemplateVO template, UserVmVO userVm) {
        if (template != null && template.getTemplateType() == Storage.TemplateType.SYSTEM &&
                (userVm == null || !UserVmManager.CKS_NODE.equals(userVm.getUserVmType()) || !UserVmManager.SHAREDFSVM.equals(userVm.getUserVmType()))) {
            return false;
        }
        return true;
    }

    @Override
    @ActionEvent(eventType = EventTypes.EVENT_SNAPSHOT_CREATE, eventDescription = "allocating snapshot", create = true)
    public Snapshot allocSnapshot(Long volumeId, Long policyId, String snapshotName, Snapshot.LocationType locationType, List<Long> zoneIds) throws ResourceAllocationException {
        Account caller = CallContext.current().getCallingAccount();

        VolumeInfo volume = volFactory.getVolume(volumeId);
        if (volume == null) {
            throw new InvalidParameterValueException("Creating snapshot failed due to volume:" + volumeId + " doesn't exist");
        }
        DataCenter zone = _dcDao.findById(volume.getDataCenterId());
        if (zone == null) {
            throw new InvalidParameterValueException(String.format("Can't find zone for the volume ID: %s", volume.getUuid()));
        }

        if (Grouping.AllocationState.Disabled == zone.getAllocationState() && !_accountMgr.isRootAdmin(caller.getId())) {
            throw new PermissionDeniedException("Cannot perform this operation, Zone is currently disabled: " + zone.getName());
        }

        if (volume.getState() != Volume.State.Ready) {
            throw new InvalidParameterValueException("VolumeId: " + volumeId + " is not in " + Volume.State.Ready + " state but " + volume.getState() + ". Cannot take snapshot.");
        }

        if (ImageFormat.DIR.equals(volume.getFormat())) {
            throw new InvalidParameterValueException("Snapshot not supported for volume:" + volumeId);
        }
        if (volume.getTemplateId() != null) {
            VMTemplateVO template = _templateDao.findById(volume.getTemplateId());
            Long instanceId = volume.getInstanceId();
            UserVmVO userVmVO = null;
            if (instanceId != null) {
                userVmVO = _userVmDao.findById(instanceId);
            }
            if (!isOperationSupported(template, userVmVO)) {
                throw new InvalidParameterValueException("VolumeId: " + volumeId + " is for System VM , Creating snapshot against System VM volumes is not supported");
            }
        }

        StoragePoolVO storagePoolVO = _storagePoolDao.findById(volume.getPoolId());

        if (!storagePoolVO.isManaged() && locationType != null) {
            throw new InvalidParameterValueException("VolumeId: " + volumeId + " LocationType is supported only for managed storage");
        }

        if (storagePoolVO.isManaged() && locationType == null) {
            locationType = Snapshot.LocationType.PRIMARY;
        }

        StoragePool storagePool = (StoragePool)volume.getDataStore();
        if (storagePool == null) {
            throw new InvalidParameterValueException("VolumeId: " + volumeId + " please attach this volume to a VM before create snapshot for it");
        }

        if (CollectionUtils.isNotEmpty(zoneIds)) {
            if (policyId != null && policyId > 0) {
                throw new InvalidParameterValueException(String.format("%s parameter can not be specified with %s parameter", ApiConstants.ZONE_ID_LIST, ApiConstants.POLICY_ID));
            }
            if (Snapshot.LocationType.PRIMARY.equals(locationType)) {
                throw new InvalidParameterValueException(String.format("%s cannot be specified with snapshot %s as %s", ApiConstants.ZONE_ID_LIST, ApiConstants.LOCATION_TYPE, Snapshot.LocationType.PRIMARY));
            }
            if (Boolean.FALSE.equals(SnapshotInfo.BackupSnapshotAfterTakingSnapshot.value())) {
                throw new InvalidParameterValueException("Backing up of snapshot has been disabled. Snapshot can not be taken for multiple zones");
            }
            if (DataCenter.Type.Edge.equals(zone.getType())) {
                throw new InvalidParameterValueException("Backing up of snapshot is not supported by the zone of the volume. Snapshot can not be taken for multiple zones");
            }
            for (Long zoneId : zoneIds) {
                DataCenter dataCenter = _dcDao.findById(zoneId);
                if (dataCenter == null) {
                    throw new InvalidParameterValueException("Unable to find the specified zone");
                }
                if (Grouping.AllocationState.Disabled.equals(dataCenter.getAllocationState()) && !_accountMgr.isRootAdmin(caller.getId())) {
                    throw new PermissionDeniedException("Cannot perform this operation, Zone is currently disabled: " + dataCenter.getName());
                }
                if (DataCenter.Type.Edge.equals(dataCenter.getType())) {
                    throw new InvalidParameterValueException("Snapshot functionality is not supported on zone %s");
                }
            }
        }


        return snapshotMgr.allocSnapshot(volumeId, policyId, snapshotName, locationType, false, zoneIds);
    }

    @Override
    public Snapshot allocSnapshotForVm(Long vmId, Long volumeId, String snapshotName) throws ResourceAllocationException {
        Account caller = CallContext.current().getCallingAccount();
        VMInstanceVO vm = _vmInstanceDao.findById(vmId);
        if (vm == null) {
            throw new InvalidParameterValueException("Creating snapshot failed due to vm:" + vmId + " doesn't exist");
        }
        _accountMgr.checkAccess(caller, null, true, vm);

        VolumeInfo volume = volFactory.getVolume(volumeId);
        if (volume == null) {
            throw new InvalidParameterValueException("Creating snapshot failed due to volume:" + volumeId + " doesn't exist");
        }
        _accountMgr.checkAccess(caller, null, true, volume);
        VirtualMachine attachVM = volume.getAttachedVM();
        if (attachVM == null || attachVM.getId() != vm.getId()) {
            throw new InvalidParameterValueException("Creating snapshot failed due to volume:" + volumeId + " doesn't attach to vm :" + vm);
        }

        DataCenter zone = _dcDao.findById(volume.getDataCenterId());
        if (zone == null) {
            throw new InvalidParameterValueException("Can't find zone by id " + volume.getDataCenterId());
        }

        if (Grouping.AllocationState.Disabled == zone.getAllocationState() && !_accountMgr.isRootAdmin(caller.getId())) {
            throw new PermissionDeniedException("Cannot perform this operation, Zone is currently disabled: " + zone.getName());
        }

        if (volume.getState() != Volume.State.Ready) {
            throw new InvalidParameterValueException("VolumeId: " + volumeId + " is not in " + Volume.State.Ready + " state but " + volume.getState() + ". Cannot take snapshot.");
        }

        if (volume.getTemplateId() != null) {
            VMTemplateVO template = _templateDao.findById(volume.getTemplateId());
            Long instanceId = volume.getInstanceId();
            UserVmVO userVmVO = null;
            if (instanceId != null) {
                userVmVO = _userVmDao.findById(instanceId);
            }
            if (!isOperationSupported(template, userVmVO)) {
                throw new InvalidParameterValueException("VolumeId: " + volumeId + " is for System VM , Creating snapshot against System VM volumes is not supported");
            }
        }

        StoragePool storagePool = (StoragePool)volume.getDataStore();
        if (storagePool == null) {
            throw new InvalidParameterValueException("VolumeId: " + volumeId + " please attach this volume to a VM before create snapshot for it");
        }

        if (storagePool.getPoolType() == Storage.StoragePoolType.PowerFlex) {
            throw new InvalidParameterValueException("Cannot perform this operation, unsupported on storage pool type " + storagePool.getPoolType());
        }

        return snapshotMgr.allocSnapshot(volumeId, Snapshot.MANUAL_POLICY_ID, snapshotName, null, true, null);
    }

    @Override
    @ActionEvent(eventType = EventTypes.EVENT_VOLUME_EXTRACT, eventDescription = "extracting volume", async = true)
    public String extractVolume(ExtractVolumeCmd cmd) {
        Long volumeId = cmd.getId();
        Long zoneId = cmd.getZoneId();
        String mode = cmd.getMode();
        Account account = CallContext.current().getCallingAccount();

        if (!_accountMgr.isRootAdmin(account.getId()) && ApiDBUtils.isExtractionDisabled()) {
            throw new PermissionDeniedException("Extraction has been disabled by admin");
        }

        VolumeVO volume = _volsDao.findById(volumeId);
        if (volume == null) {
            InvalidParameterValueException ex = new InvalidParameterValueException("Unable to find volume with specified volumeId");
            ex.addProxyObject(volumeId.toString(), "volumeId");
            throw ex;
        }

        // perform permission check
        _accountMgr.checkAccess(account, null, true, volume);

        if (_dcDao.findById(zoneId) == null) {
            throw new InvalidParameterValueException("Please specify a valid zone.");
        }
        if (volume.getPoolId() == null) {
            throw new InvalidParameterValueException("The volume doesn't belong to a storage pool so can't extract it");
        } else {
            StoragePoolVO poolVO = _storagePoolDao.findById(volume.getPoolId());
            if (poolVO != null && poolVO.getPoolType() == Storage.StoragePoolType.PowerFlex) {
                throw new InvalidParameterValueException("Cannot extract volume, this operation is unsupported for volumes on storage pool type " + poolVO.getPoolType());
            }
        }

        // Extract activity only for detached volumes or for volumes whose
        // instance is stopped
        if (volume.getInstanceId() != null && ApiDBUtils.findVMInstanceById(volume.getInstanceId()).getState() != State.Stopped) {
            logger.debug("Invalid state of the volume with ID: " + volumeId + ". It should be either detached or the VM should be in stopped state.");
            PermissionDeniedException ex = new PermissionDeniedException("Invalid state of the volume with specified ID. It should be either detached or the VM should be in stopped state.");
            ex.addProxyObject(volume.getUuid(), "volumeId");
            throw ex;
        }

        if (volume.getPassphraseId() != null) {
            throw new InvalidParameterValueException("Extraction of encrypted volumes is unsupported");
        }

        if (volume.getVolumeType() != Volume.Type.DATADISK) {
            // Datadisk don't have any template dependence.

            VMTemplateVO template = ApiDBUtils.findTemplateById(volume.getTemplateId());
            if (template != null) { // For ISO based volumes template = null and
                // we allow extraction of all ISO based
                // volumes
                boolean isExtractable = template.isExtractable() && template.getTemplateType() != Storage.TemplateType.SYSTEM;
                if (!isExtractable && account != null && !_accountMgr.isRootAdmin(account.getId())) {
                    // Global admins are always allowed to extract
                    PermissionDeniedException ex = new PermissionDeniedException("The volume with specified volumeId is not allowed to be extracted");
                    ex.addProxyObject(volume.getUuid(), "volumeId");
                    throw ex;
                }
            }
        }

        if (mode == null || (!mode.equals(Upload.Mode.FTP_UPLOAD.toString()) && !mode.equals(Upload.Mode.HTTP_DOWNLOAD.toString()))) {
            throw new InvalidParameterValueException("Please specify a valid extract Mode ");
        }

        // Check if the url already exists
        SearchCriteria<VolumeDataStoreVO> sc = _volumeStoreDao.createSearchCriteria();

        Optional<String> extractUrl = setExtractVolumeSearchCriteria(sc, volume);
        if (extractUrl.isPresent()) {
            return extractUrl.get();
        }

        VMInstanceVO vm = null;
        if (volume.getInstanceId() != null) {
            vm = _vmInstanceDao.findById(volume.getInstanceId());
        }

        if (vm != null) {
            // serialize VM operation
            AsyncJobExecutionContext jobContext = AsyncJobExecutionContext.getCurrentExecutionContext();
            if (jobContext.isJobDispatchedBy(VmWorkConstants.VM_WORK_JOB_DISPATCHER)) {
                // avoid re-entrance

                VmWorkJobVO placeHolder = null;
                placeHolder = createPlaceHolderWork(vm.getId());
                try {
                    return orchestrateExtractVolume(volume.getId(), zoneId);
                } finally {
                    _workJobDao.expunge(placeHolder.getId());
                }

            } else {
                Outcome<String> outcome = extractVolumeThroughJobQueue(vm.getId(), volume.getId(), zoneId);

                try {
                    outcome.get();
                } catch (InterruptedException e) {
                    throw new RuntimeException("Operation is interrupted", e);
                } catch (ExecutionException e) {
                    throw new RuntimeException("Execution excetion", e);
                }

                Object jobResult = _jobMgr.unmarshallResultObject(outcome.getJob());
                if (jobResult != null) {
                    if (jobResult instanceof ConcurrentOperationException) {
                        throw (ConcurrentOperationException)jobResult;
                    } else if (jobResult instanceof RuntimeException) {
                        throw (RuntimeException)jobResult;
                    } else if (jobResult instanceof Throwable) {
                        throw new RuntimeException("Unexpected exception", (Throwable)jobResult);
                    }
                }

                // retrieve the entity url from job result
                if (jobResult != null && jobResult instanceof String) {
                    return (String)jobResult;
                }
                return null;
            }
        }

        return orchestrateExtractVolume(volume.getId(), zoneId);
    }

    @Override
    @ActionEvent(eventType = EventTypes.EVENT_VOLUME_CREATE, eventDescription = "Assigning volume to new account", async = false)
    public Volume assignVolumeToAccount(AssignVolumeCmd command) throws ResourceAllocationException {
        Account caller = CallContext.current().getCallingAccount();
        VolumeVO volume = _volsDao.findById(command.getVolumeId());
        Map<String, String> fullUrlParams = command.getFullUrlParams();

        validateVolume(fullUrlParams.get("volumeid"), volume);

        Account oldAccount = _accountMgr.getActiveAccountById(volume.getAccountId());
        Account newAccount = getAccountOrProject(fullUrlParams.get("projectid"), command.getAccountId(), command.getProjectid(), caller);

        validateAccounts(fullUrlParams.get("accountid"), volume, oldAccount, newAccount);

        _accountMgr.checkAccess(caller, null, true, oldAccount);
        _accountMgr.checkAccess(caller, null, true, newAccount);

        _resourceLimitMgr.checkVolumeResourceLimit(newAccount, true, volume.getSize(), _diskOfferingDao.findById(volume.getDiskOfferingId()));

        Transaction.execute(new TransactionCallbackNoReturn() {
            @Override
            public void doInTransactionWithoutResult(TransactionStatus status) {
                updateVolumeAccount(oldAccount, volume, newAccount);
            }
        });

        return volume;
    }

    protected void updateVolumeAccount(Account oldAccount, VolumeVO volume, Account newAccount) {
        UsageEventUtils.publishUsageEvent(EventTypes.EVENT_VOLUME_DELETE, volume.getAccountId(), volume.getDataCenterId(), volume.getId(), volume.getName(),
                Volume.class.getName(), volume.getUuid(), volume.isDisplayVolume());
        DiskOfferingVO diskOfferingVO = _diskOfferingDao.findById(volume.getDiskOfferingId());
        _resourceLimitMgr.decrementVolumeResourceCount(oldAccount.getAccountId(), true, volume.getSize(),
                diskOfferingVO);

        volume.setAccountId(newAccount.getAccountId());
        volume.setDomainId(newAccount.getDomainId());
        _volsDao.persist(volume);
        _resourceLimitMgr.incrementVolumeResourceCount(newAccount.getAccountId(), true, volume.getSize(),
                diskOfferingVO);
        UsageEventUtils.publishUsageEvent(EventTypes.EVENT_VOLUME_CREATE, volume.getAccountId(), volume.getDataCenterId(), volume.getId(), volume.getName(),
                volume.getDiskOfferingId(), volume.getTemplateId(), volume.getSize(), Volume.class.getName(),
                volume.getUuid(), volume.isDisplayVolume());

        volService.moveVolumeOnSecondaryStorageToAnotherAccount(volume, oldAccount, newAccount);
    }

    /**
     * Validates if the accounts are null, if the new account state is correct, and if the two accounts are the same.
     * Throws {@link InvalidParameterValueException}.
     * */
    protected void validateAccounts(String newAccountUuid, VolumeVO volume, Account oldAccount, Account newAccount) {
        if (oldAccount == null) {
            throw new InvalidParameterValueException(String.format("The current account of the volume [%s] is invalid.",
                    ReflectionToStringBuilderUtils.reflectOnlySelectedFields(volume, "name", "uuid")));
        }

        if (newAccount == null) {
            throw new InvalidParameterValueException(String.format("UUID of the destination account is invalid. No account was found with UUID [%s].", newAccountUuid));
        }

        if (newAccount.getState() == Account.State.DISABLED || newAccount.getState() == Account.State.LOCKED) {
            throw new InvalidParameterValueException(String.format("Unable to assign volume to destination account [%s], as it is in [%s] state.", newAccount,
                    newAccount.getState().toString()));
        }

        if (oldAccount.getAccountId() == newAccount.getAccountId()) {
            throw new InvalidParameterValueException(String.format("The new account and the old account are the same [%s].", oldAccount));
        }
    }

    /**
     * Validates if the volume can be reassigned to another account.
     * Throws {@link InvalidParameterValueException} if volume is null.
     * Throws {@link PermissionDeniedException} if volume is attached to a VM or if it has snapshots.
     * */
    protected void validateVolume(String volumeUuid, VolumeVO volume) {
        if (volume == null) {
            throw new InvalidParameterValueException(String.format("No volume was found with UUID [%s].", volumeUuid));
        }

        String volumeToString = ReflectionToStringBuilderUtils.reflectOnlySelectedFields(volume, "name", "uuid");

        if (volume.getInstanceId() != null) {
            VMInstanceVO vmInstanceVo = _vmInstanceDao.findById(volume.getInstanceId());
            String msg = String.format("Volume [%s] is attached to [%s], so it cannot be moved to a different account.", volumeToString, vmInstanceVo);
            logger.error(msg);
            throw new PermissionDeniedException(msg);
        }

        List<SnapshotVO> snapshots = _snapshotDao.listByStatusNotIn(volume.getId(), Snapshot.State.Destroyed, Snapshot.State.Error);
        if (CollectionUtils.isNotEmpty(snapshots)) {
            throw new PermissionDeniedException(String.format("Volume [%s] has snapshots. Remove the volume's snapshots before assigning it to another account.", volumeToString));
        }
    }

    protected Account getAccountOrProject(String projectUuid, Long accountId, Long projectId, Account caller) {
        if (projectId != null && accountId != null) {
            throw new InvalidParameterValueException("Both 'accountid' and 'projectid' were informed. You must inform only one of them.");
        }

        if (projectId != null) {
            Project project = projectManager.getProject(projectId);
            if (project == null) {
                throw new InvalidParameterValueException(String.format("Unable to find project [%s]", projectUuid));
            }

            if (!projectManager.canAccessProjectAccount(caller, project.getProjectAccountId())) {
                throw new PermissionDeniedException(String.format("Account [%s] does not have access to project [%s].", caller, projectUuid));
            }

            return _accountMgr.getAccount(project.getProjectAccountId());
        }

        return  _accountMgr.getActiveAccountById(accountId);
    }

    private Optional<String> setExtractVolumeSearchCriteria(SearchCriteria<VolumeDataStoreVO> sc, VolumeVO volume) {
        final long volumeId = volume.getId();
        sc.addAnd("state", SearchCriteria.Op.EQ, ObjectInDataStoreStateMachine.State.Ready.toString());
        sc.addAnd("volumeId", SearchCriteria.Op.EQ, volumeId);
        sc.addAnd("destroyed", SearchCriteria.Op.EQ, false);
        // the volume should not change (attached/detached, vm not updated) after created
        if (volume.getVolumeType() == Volume.Type.ROOT) { // for ROOT disk
            VMInstanceVO vm = _vmInstanceDao.findById(volume.getInstanceId());
            sc.addAnd("updated", SearchCriteria.Op.GTEQ, vm.getUpdateTime());
        } else if (volume.getVolumeType() == Volume.Type.DATADISK && volume.getInstanceId() == null) { // for not attached DATADISK
            sc.addAnd("updated", SearchCriteria.Op.GTEQ, volume.getUpdated());
        } else { // for attached DATA DISK
            VMInstanceVO vm = _vmInstanceDao.findById(volume.getInstanceId());
            sc.addAnd("updated", SearchCriteria.Op.GTEQ, vm.getUpdateTime());
            sc.addAnd("updated", SearchCriteria.Op.GTEQ, volume.getUpdated());
        }
        Filter filter = new Filter(VolumeDataStoreVO.class, "created", false, 0L, 1L);
        List<VolumeDataStoreVO> volumeStoreRefs = _volumeStoreDao.search(sc, filter);
        VolumeDataStoreVO volumeStoreRef = null;
        if (volumeStoreRefs != null && !volumeStoreRefs.isEmpty()) {
            volumeStoreRef = volumeStoreRefs.get(0);
        }
        if (volumeStoreRef != null && volumeStoreRef.getExtractUrl() != null) {
            return Optional.ofNullable(volumeStoreRef.getExtractUrl());
        } else if (volumeStoreRef != null) {
            logger.debug("volume " + volumeId + " is already installed on secondary storage, install path is " +
                    volumeStoreRef.getInstallPath());
            VolumeInfo destVol = volFactory.getVolume(volumeId, DataStoreRole.Image);
            if (destVol == null) {
                throw new CloudRuntimeException("Failed to find the volume on a secondary store");
            }
            ImageStoreEntity secStore = (ImageStoreEntity) dataStoreMgr.getDataStore(volumeStoreRef.getDataStoreId(), DataStoreRole.Image);
            String extractUrl = secStore.createEntityExtractUrl(volumeStoreRef.getInstallPath(), volume.getFormat(), destVol);
            volumeStoreRef = _volumeStoreDao.findByVolume(volumeId);
            volumeStoreRef.setExtractUrl(extractUrl);
            volumeStoreRef.setExtractUrlCreated(DateUtil.now());
            _volumeStoreDao.update(volumeStoreRef.getId(), volumeStoreRef);
            return Optional.ofNullable(extractUrl);
        }

        return Optional.empty();
    }

    private String orchestrateExtractVolume(long volumeId, long zoneId) {
        // get latest volume state to make sure that it is not updated by other parallel operations
        VolumeVO volume = _volsDao.findById(volumeId);
        if (volume == null || volume.getState() != Volume.State.Ready) {
            throw new InvalidParameterValueException("Volume to be extracted has been removed or not in right state!");
        }
        // perform extraction
        ImageStoreEntity secStore = (ImageStoreEntity)dataStoreMgr.getImageStoreWithFreeCapacity(zoneId);
        if (secStore == null) {
            throw new InvalidParameterValueException(String.format("Secondary storage to satisfy storage needs cannot be found for zone: %d", zoneId));
        }
        String value = _configDao.getValue(Config.CopyVolumeWait.toString());
        NumbersUtil.parseInt(value, Integer.parseInt(Config.CopyVolumeWait.getDefaultValue()));

        // Copy volume from primary to secondary storage
        VolumeInfo srcVol = volFactory.getVolume(volumeId);
        VolumeInfo destVol = volFactory.getVolume(volumeId, DataStoreRole.Image);
        VolumeApiResult cvResult = null;
        if (destVol == null) {
            AsyncCallFuture<VolumeApiResult> cvAnswer = volService.copyVolume(srcVol, secStore);
            // Check if you got a valid answer.
            try {
                cvResult = cvAnswer.get();
            } catch (InterruptedException e1) {
                logger.debug("failed copy volume", e1);
                throw new CloudRuntimeException("Failed to copy volume", e1);
            } catch (ExecutionException e1) {
                logger.debug("failed copy volume", e1);
                throw new CloudRuntimeException("Failed to copy volume", e1);
            }
            if (cvResult == null || cvResult.isFailed()) {
                String errorString = "Failed to copy the volume from the source primary storage pool to secondary storage.";
                throw new CloudRuntimeException(errorString);
            }
        }
        VolumeInfo vol = cvResult != null ? cvResult.getVolume() : destVol;

        String extractUrl = secStore.createEntityExtractUrl(vol.getPath(), vol.getFormat(), vol);
        VolumeDataStoreVO volumeStoreRef = _volumeStoreDao.findByVolume(volumeId);

        volumeStoreRef.setExtractUrl(extractUrl);
        volumeStoreRef.setExtractUrlCreated(DateUtil.now());
        volumeStoreRef.setDownloadState(VMTemplateStorageResourceAssoc.Status.DOWNLOADED);
        volumeStoreRef.setDownloadPercent(100);
        volumeStoreRef.setZoneId(zoneId);

        _volumeStoreDao.update(volumeStoreRef.getId(), volumeStoreRef);

        return extractUrl;
    }

    @Override
    public boolean isDisplayResourceEnabled(Long id) {
        Volume volume = _volsDao.findById(id);
        if (volume == null) {
            return true; // bad id given, default to true
        }
        return volume.isDisplayVolume();
    }

    private boolean needMoveVolume(VolumeVO existingVolume, VolumeInfo newVolume) {
        if (existingVolume == null || existingVolume.getPoolId() == null || newVolume.getPoolId() == null) {
            return false;
        }

        DataStore storeForExistingVol = dataStoreMgr.getPrimaryDataStore(existingVolume.getPoolId());
        DataStore storeForNewVol = dataStoreMgr.getPrimaryDataStore(newVolume.getPoolId());

        Scope storeForExistingStoreScope = storeForExistingVol.getScope();
        if (storeForExistingStoreScope == null) {
            throw new CloudRuntimeException("Can't get scope of data store: " + storeForExistingVol.getId());
        }

        Scope storeForNewStoreScope = storeForNewVol.getScope();
        if (storeForNewStoreScope == null) {
            throw new CloudRuntimeException("Can't get scope of data store: " + storeForNewVol.getId());
        }

        if (storeForNewStoreScope.getScopeType() == ScopeType.ZONE) {
            return false;
        }

        if (storeForExistingStoreScope.getScopeType() != storeForNewStoreScope.getScopeType()) {
            if (storeForNewStoreScope.getScopeType() == ScopeType.CLUSTER) {
                Long vmClusterId = null;
                if (storeForExistingStoreScope.getScopeType() == ScopeType.HOST) {
                    HostScope hs = (HostScope)storeForExistingStoreScope;
                    vmClusterId = hs.getClusterId();
                } else if (storeForExistingStoreScope.getScopeType() == ScopeType.ZONE) {
                    Long hostId = _vmInstanceDao.findById(existingVolume.getInstanceId()).getHostId();
                    if (hostId != null) {
                        HostVO host = _hostDao.findById(hostId);
                        vmClusterId = host.getClusterId();
                    }
                }
                if (storeForNewStoreScope.getScopeId().equals(vmClusterId)) {
                    return false;
                } else {
                    return true;
                }
            } else if (storeForNewStoreScope.getScopeType() == ScopeType.HOST
                    && (storeForExistingStoreScope.getScopeType() == ScopeType.CLUSTER || storeForExistingStoreScope.getScopeType() == ScopeType.ZONE)) {
                VMInstanceVO vm = _vmInstanceDao.findById(existingVolume.getInstanceId());
                Long hostId = vm.getHostId();
                if (hostId == null) {
                    hostId = vm.getLastHostId();
                }
                if (storeForNewStoreScope.getScopeId().equals(hostId)) {
                    return false;
                }
            }
            throw new InvalidParameterValueException("Can't move volume between scope: " + storeForNewStoreScope.getScopeType() + " and " + storeForExistingStoreScope.getScopeType());
        }

        return !storeForExistingStoreScope.isSameScope(storeForNewStoreScope);
    }

    private synchronized void checkAndSetAttaching(Long volumeId) {
        VolumeInfo volumeToAttach = volFactory.getVolume(volumeId);

        if (volumeToAttach.isAttachedVM()) {
            throw new CloudRuntimeException("volume: " + volumeToAttach.getName() + " is already attached to a VM: " + volumeToAttach.getAttachedVmName());
        }

        if (Volume.State.Allocated.equals(volumeToAttach.getState())) {
            return;
        }

        if (Volume.State.Ready.equals(volumeToAttach.getState())) {
            volumeToAttach.stateTransit(Volume.Event.AttachRequested);
            return;
        }

        final String error = "Volume: " + volumeToAttach.getName() + " is in " + volumeToAttach.getState() + ". It should be in Ready or Allocated state";
        logger.error(error);
        throw new CloudRuntimeException(error);
    }

    private void verifyManagedStorage(Long storagePoolId, Long hostId) {
        if (storagePoolId == null || hostId == null) {
            return;
        }

        StoragePoolVO storagePoolVO = _storagePoolDao.findById(storagePoolId);

        if (storagePoolVO == null || !storagePoolVO.isManaged()) {
            return;
        }

        HostVO hostVO = _hostDao.findById(hostId);

        if (hostVO == null) {
            return;
        }

        if (!storageUtil.managedStoragePoolCanScale(storagePoolVO, hostVO.getClusterId(), hostVO.getId())) {
            throw new CloudRuntimeException("Insufficient number of available " + getNameOfClusteredFileSystem(hostVO));
        }
    }

    private String getNameOfClusteredFileSystem(HostVO hostVO) {
        HypervisorType hypervisorType = hostVO.getHypervisorType();

        if (HypervisorType.XenServer.equals(hypervisorType)) {
            return "SRs";
        }

        if (HypervisorType.VMware.equals(hypervisorType)) {
            return "datastores";
        }

        return "clustered file systems";
    }

    private HostVO getHostForVmVolumeAttachDetach(VirtualMachine vm, StoragePoolVO volumeStoragePool) {
        HostVO host = null;
        Pair<Long, Long> clusterAndHostId =  virtualMachineManager.findClusterAndHostIdForVm(vm.getId());
        Long hostId = clusterAndHostId.second();
        Long clusterId = clusterAndHostId.first();
        if (hostId == null && clusterId != null &&
                State.Stopped.equals(vm.getState()) &&
                volumeStoragePool != null &&
                !ScopeType.HOST.equals(volumeStoragePool.getScope())) {
            List<HostVO> hosts = _hostDao.findHypervisorHostInCluster(clusterId);
            if (!hosts.isEmpty()) {
                host = hosts.get(0);
            }
        }
        if (host == null && hostId != null) {
            host = _hostDao.findById(hostId);
        }
        return host;
    }

    protected boolean isSendCommandForVmVolumeAttachDetach(HostVO host, StoragePoolVO volumeStoragePool) {
        if (host == null || volumeStoragePool == null) {
            return false;
        }
        boolean sendCommand = HypervisorType.VMware.equals(host.getHypervisorType());
        if (HypervisorType.XenServer.equals(host.getHypervisorType()) &&
                volumeStoragePool.isManaged()) {
            sendCommand = true;
        }
        return sendCommand;
    }

    private VolumeVO sendAttachVolumeCommand(UserVmVO vm, VolumeVO volumeToAttach, Long deviceId) {
        String errorMsg = "Failed to attach volume " + volumeToAttach.getName() + " to VM " + vm.getHostName();
        boolean sendCommand = vm.getState() == State.Running;
        AttachAnswer answer = null;
        StoragePoolVO volumeToAttachStoragePool = _storagePoolDao.findById(volumeToAttach.getPoolId());
        if (logger.isTraceEnabled() && volumeToAttachStoragePool != null) {
            logger.trace(String.format("storage is gotten from volume to attach: %s/%s",volumeToAttachStoragePool.getName(),volumeToAttachStoragePool.getUuid()));
        }
        HostVO host = getHostForVmVolumeAttachDetach(vm, volumeToAttachStoragePool);
        Long hostId = host != null ? host.getId() : null;
        sendCommand = sendCommand || isSendCommandForVmVolumeAttachDetach(host, volumeToAttachStoragePool);

        if (host != null) {
            _hostDao.loadDetails(host);
            boolean hostSupportsEncryption = Boolean.parseBoolean(host.getDetail(Host.HOST_VOLUME_ENCRYPTION));
            if (volumeToAttach.getPassphraseId() != null && !hostSupportsEncryption) {
                throw new CloudRuntimeException(errorMsg + " because target host " + host + " doesn't support volume encryption");
            }
        }

        if (volumeToAttachStoragePool != null) {
            verifyManagedStorage(volumeToAttachStoragePool.getId(), hostId);
        }

        // volumeToAttachStoragePool should be null if the VM we are attaching the disk to has never been started before
        DataStore dataStore = volumeToAttachStoragePool != null ? dataStoreMgr.getDataStore(volumeToAttachStoragePool.getId(), DataStoreRole.Primary) : null;

        checkAndSetAttaching(volumeToAttach.getId());

        boolean attached = false;
        try {
            // if we don't have a host, the VM we are attaching the disk to has never been started before
            if (host != null) {
                try {
                    volService.checkAndRepairVolumeBasedOnConfig(volFactory.getVolume(volumeToAttach.getId()), host);
                } catch (Exception e) {
                    logger.debug(String.format("Unable to check and repair volume [%s] on host [%s], due to %s.", volumeToAttach.getName(), host, e.getMessage()));
                }

                try {
                    volService.grantAccess(volFactory.getVolume(volumeToAttach.getId()), host, dataStore);
                } catch (Exception e) {
                    volService.revokeAccess(volFactory.getVolume(volumeToAttach.getId()), host, dataStore);

                    throw new CloudRuntimeException(e.getMessage());
                }
            }

            if (sendCommand) {
                if (host != null && host.getHypervisorType() == HypervisorType.KVM && volumeToAttachStoragePool.isManaged() && volumeToAttach.getPath() == null) {
                    volumeToAttach.setPath(volumeToAttach.get_iScsiName());

                    _volsDao.update(volumeToAttach.getId(), volumeToAttach);
                }

                DataTO volTO = volFactory.getVolume(volumeToAttach.getId()).getTO();

                deviceId = getDeviceId(vm, deviceId);

                DiskTO disk = storageMgr.getDiskWithThrottling(volTO, volumeToAttach.getVolumeType(), deviceId, volumeToAttach.getPath(), vm.getServiceOfferingId(),
                        volumeToAttach.getDiskOfferingId());

                AttachCommand cmd = new AttachCommand(disk, vm.getInstanceName());

                ChapInfo chapInfo = volService.getChapInfo(volFactory.getVolume(volumeToAttach.getId()), dataStore);

                Map<String, String> details = new HashMap<String, String>();

                disk.setDetails(details);

                details.put(DiskTO.MANAGED, String.valueOf(volumeToAttachStoragePool.isManaged()));
                details.put(DiskTO.STORAGE_HOST, volumeToAttachStoragePool.getHostAddress());
                details.put(DiskTO.STORAGE_PORT, String.valueOf(volumeToAttachStoragePool.getPort()));
                details.put(DiskTO.VOLUME_SIZE, String.valueOf(volumeToAttach.getSize()));
                details.put(DiskTO.IQN, volumeToAttach.get_iScsiName());
                details.put(DiskTO.MOUNT_POINT, volumeToAttach.get_iScsiName());
                details.put(DiskTO.PROTOCOL_TYPE, (volumeToAttach.getPoolType() != null) ? volumeToAttach.getPoolType().toString() : null);
                details.put(StorageManager.STORAGE_POOL_DISK_WAIT.toString(), String.valueOf(StorageManager.STORAGE_POOL_DISK_WAIT.valueIn(volumeToAttachStoragePool.getId())));

                _userVmDao.loadDetails(vm);
                if (isIothreadsSupported(vm)) {
                    details.put(VmDetailConstants.IOTHREADS, VmDetailConstants.IOTHREADS);
                }

                String ioPolicy = getIoPolicy(vm, volumeToAttachStoragePool.getId());
                if (ioPolicy != null) {
                    details.put(VmDetailConstants.IO_POLICY, ioPolicy);
                }

                if (chapInfo != null) {
                    details.put(DiskTO.CHAP_INITIATOR_USERNAME, chapInfo.getInitiatorUsername());
                    details.put(DiskTO.CHAP_INITIATOR_SECRET, chapInfo.getInitiatorSecret());
                    details.put(DiskTO.CHAP_TARGET_USERNAME, chapInfo.getTargetUsername());
                    details.put(DiskTO.CHAP_TARGET_SECRET, chapInfo.getTargetSecret());
                }

                if (volumeToAttach.getPoolId() != null) {
                    StoragePoolVO poolVO = _storagePoolDao.findById(volumeToAttach.getPoolId());
                    if (poolVO.getParent() != 0L) {
                        details.put(DiskTO.PROTOCOL_TYPE, Storage.StoragePoolType.DatastoreCluster.toString());
                    }
                }

                Map<String, String> controllerInfo = new HashMap<String, String>();
                controllerInfo.put(VmDetailConstants.ROOT_DISK_CONTROLLER, vm.getDetail(VmDetailConstants.ROOT_DISK_CONTROLLER));
                controllerInfo.put(VmDetailConstants.DATA_DISK_CONTROLLER, vm.getDetail(VmDetailConstants.DATA_DISK_CONTROLLER));
                cmd.setControllerInfo(controllerInfo);
                logger.debug("Attach volume id:" + volumeToAttach.getId() + " on VM id:" + vm.getId() + " has controller info:" + controllerInfo);

                try {
                    answer = (AttachAnswer)_agentMgr.send(hostId, cmd);
                } catch (Exception e) {
                    if (host != null) {
                        volService.revokeAccess(volFactory.getVolume(volumeToAttach.getId()), host, dataStore);
                    }
                    throw new CloudRuntimeException(errorMsg + " due to: " + e.getMessage());
                }
            }

            if (!sendCommand || (answer != null && answer.getResult())) {
                // Mark the volume as attached
                if (sendCommand) {
                    DiskTO disk = answer.getDisk();

                    _volsDao.attachVolume(volumeToAttach.getId(), vm.getId(), disk.getDiskSeq());

                    volumeToAttach = _volsDao.findById(volumeToAttach.getId());

                    if (volumeToAttachStoragePool.isManaged() && volumeToAttach.getPath() == null) {
                        volumeToAttach.setPath(answer.getDisk().getPath());
                        _volsDao.update(volumeToAttach.getId(), volumeToAttach);
                    }

                    if (answer.getContextParam("vdiskUuid") != null) {
                        volumeToAttach = _volsDao.findById(volumeToAttach.getId());
                        volumeToAttach.setExternalUuid(answer.getContextParam("vdiskUuid"));
                        _volsDao.update(volumeToAttach.getId(), volumeToAttach);
                    }

                    String chainInfo = answer.getContextParam("chainInfo");
                    if (chainInfo != null) {
                        volumeToAttach = _volsDao.findById(volumeToAttach.getId());
                        volumeToAttach.setChainInfo(chainInfo);
                        _volsDao.update(volumeToAttach.getId(), volumeToAttach);
                    }
                } else {
                    deviceId = getDeviceId(vm, deviceId);

                    _volsDao.attachVolume(volumeToAttach.getId(), vm.getId(), deviceId);

                    volumeToAttach = _volsDao.findById(volumeToAttach.getId());

                    if (vm.getHypervisorType() == HypervisorType.KVM &&
                            volumeToAttachStoragePool != null && volumeToAttachStoragePool.isManaged() &&
                            volumeToAttach.getPath() == null && volumeToAttach.get_iScsiName() != null) {
                        volumeToAttach.setPath(volumeToAttach.get_iScsiName());
                        _volsDao.update(volumeToAttach.getId(), volumeToAttach);
                    }

                    if (host != null && volumeToAttachStoragePool != null && volumeToAttachStoragePool.getPoolType() == Storage.StoragePoolType.PowerFlex) {
                        // Unmap the volume on PowerFlex/ScaleIO pool for stopped VM
                        volService.revokeAccess(volFactory.getVolume(volumeToAttach.getId()), host, dataStore);
                    }
                }

                // insert record for disk I/O statistics
                VmDiskStatisticsVO diskstats = _vmDiskStatsDao.findBy(vm.getAccountId(), vm.getDataCenterId(), vm.getId(), volumeToAttach.getId());
                if (diskstats == null) {
                    diskstats = new VmDiskStatisticsVO(vm.getAccountId(), vm.getDataCenterId(), vm.getId(), volumeToAttach.getId());
                    _vmDiskStatsDao.persist(diskstats);
                }

                attached = true;
            } else {
                if (answer != null) {
                    String details = answer.getDetails();
                    if (details != null && !details.isEmpty()) {
                        errorMsg += "; " + details;
                    }
                }
                if (host != null) {
                    volService.revokeAccess(volFactory.getVolume(volumeToAttach.getId()), host, dataStore);
                }
                throw new CloudRuntimeException(errorMsg);
            }
        } finally {
            Volume.Event ev = Volume.Event.OperationFailed;
            VolumeInfo volInfo = volFactory.getVolume(volumeToAttach.getId());
            if (attached) {
                ev = Volume.Event.OperationSucceeded;
                logger.debug("Volume: " + volInfo.getName() + " successfully attached to VM: " + volInfo.getAttachedVmName());
                provideVMInfo(dataStore, vm.getId(), volInfo.getId());
            } else {
                logger.debug("Volume: " + volInfo.getName() + " failed to attach to VM: " + volInfo.getAttachedVmName());
            }
            volInfo.stateTransit(ev);
        }
        return _volsDao.findById(volumeToAttach.getId());
    }

    private boolean isIothreadsSupported(UserVmVO vm) {
        return vm.getHypervisorType() == HypervisorType.KVM
                && vm.getDetails() != null
                && vm.getDetail(VmDetailConstants.IOTHREADS) != null;
    }

    private String getIoPolicy(UserVmVO vm, long poolId) {
        String ioPolicy = null;
        if (vm.getHypervisorType() == HypervisorType.KVM && vm.getDetails() != null && vm.getDetail(VmDetailConstants.IO_POLICY) != null) {
            ioPolicy = vm.getDetail(VmDetailConstants.IO_POLICY);
            if (ApiConstants.IoDriverPolicy.STORAGE_SPECIFIC.toString().equals(ioPolicy)) {
                String storageIoPolicyDriver = StorageManager.STORAGE_POOL_IO_POLICY.valueIn(poolId);
                ioPolicy = storageIoPolicyDriver != null ? storageIoPolicyDriver : null;
            }
        }
        return ioPolicy;
    }

    private void provideVMInfo(DataStore dataStore, long vmId, Long volumeId) {
        DataStoreDriver dataStoreDriver = dataStore != null ? dataStore.getDriver() : null;

        if (dataStoreDriver instanceof PrimaryDataStoreDriver) {
            PrimaryDataStoreDriver storageDriver = (PrimaryDataStoreDriver)dataStoreDriver;
            if (storageDriver.isVmInfoNeeded()) {
                storageDriver.provideVmInfo(vmId, volumeId);
            }
        }
    }

    private int getMaxDataVolumesSupported(UserVmVO vm) {
        Long hostId = vm.getHostId();
        if (hostId == null) {
            hostId = vm.getLastHostId();
        }
        HostVO host = _hostDao.findById(hostId);
        Integer maxDataVolumesSupported = null;
        if (host != null) {
            _hostDao.loadDetails(host);
            String hypervisorVersion = host.getDetail("product_version");
            if (StringUtils.isBlank(hypervisorVersion)) {
                hypervisorVersion = host.getHypervisorVersion();
            }
            maxDataVolumesSupported = _hypervisorCapabilitiesDao.getMaxDataVolumesLimit(host.getHypervisorType(), hypervisorVersion);
        } else {
            HypervisorType hypervisorType = vm.getHypervisorType();
            if (hypervisorType != null && CollectionUtils.isNotEmpty(supportingDefaultHV) && supportingDefaultHV.contains(hypervisorType)) {
                String hwVersion = getMinimumHypervisorVersionInDatacenter(vm.getDataCenterId(), hypervisorType);
                maxDataVolumesSupported = _hypervisorCapabilitiesDao.getMaxDataVolumesLimit(hypervisorType, hwVersion);
            }
        }
        if (maxDataVolumesSupported == null || maxDataVolumesSupported.intValue() <= 0) {
            maxDataVolumesSupported = 6; // 6 data disks by default if nothing
            // is specified in
            // 'hypervisor_capabilities' table
        }

        return maxDataVolumesSupported.intValue();
    }

    protected String getMinimumHypervisorVersionInDatacenter(long datacenterId, HypervisorType hypervisorType) {
        String defaultHypervisorVersion = "default";
        if (hypervisorType == HypervisorType.Simulator) {
            return defaultHypervisorVersion;
        }
        List<String> hwVersions = _hostDao.listOrderedHostsHypervisorVersionsInDatacenter(datacenterId, hypervisorType);
        String minHwVersion = CollectionUtils.isNotEmpty(hwVersions) ? hwVersions.get(0) : defaultHypervisorVersion;
        return StringUtils.isBlank(minHwVersion) ? defaultHypervisorVersion : minHwVersion;
    }

    private Long getDeviceId(UserVmVO vm, Long deviceId) {
        // allocate deviceId
        int maxDevices = getMaxDataVolumesSupported(vm) + 2; // add 2 to consider devices root volume and cdrom
        int maxDeviceId = maxDevices - 1;
        List<VolumeVO> vols = _volsDao.findByInstance(vm.getId());
        if (deviceId != null) {
            if (deviceId.longValue() < 0 || deviceId.longValue() > maxDeviceId || deviceId.longValue() == 3) {
                throw new RuntimeException("deviceId should be 0,1,2,4-" + maxDeviceId);
            }
            for (VolumeVO vol : vols) {
                if (vol.getDeviceId().equals(deviceId)) {
                    throw new RuntimeException("deviceId " + deviceId + " is used by vm " + vm.getId());
                }
            }
        } else {
            // allocate deviceId here
            List<String> devIds = new ArrayList<String>();
            for (int i = 1; i <= maxDeviceId; i++) {
                devIds.add(String.valueOf(i));
            }
            devIds.remove("3");
            for (VolumeVO vol : vols) {
                devIds.remove(vol.getDeviceId().toString().trim());
            }
            if (devIds.isEmpty()) {
                throw new RuntimeException("All device Ids are used by vm " + vm.getId());
            }
            deviceId = Long.parseLong(devIds.iterator().next());
        }

        return deviceId;
    }

    @Override
    public boolean configure(String name, Map<String, Object> params) {
        supportingDefaultHV = _hypervisorCapabilitiesDao.getHypervisorsWithDefaultEntries();
        return true;
    }

    public List<StoragePoolAllocator> getStoragePoolAllocators() {
        return _storagePoolAllocators;
    }

    @Inject
    public void setStoragePoolAllocators(List<StoragePoolAllocator> storagePoolAllocators) {
        _storagePoolAllocators = storagePoolAllocators;
    }

    public class VmJobVolumeUrlOutcome extends OutcomeImpl<String> {
        public VmJobVolumeUrlOutcome(final AsyncJob job) {
            super(String.class, job, VmJobCheckInterval.value(), new Predicate() {
                @Override
                public boolean checkCondition() {
                    AsyncJobVO jobVo = _entityMgr.findById(AsyncJobVO.class, job.getId());
                    assert (jobVo != null);
                    if (jobVo == null || jobVo.getStatus() != JobInfo.Status.IN_PROGRESS) {
                        return true;
                    }

                    return false;
                }
            }, AsyncJob.Topics.JOB_STATE);
        }
    }

    public class VmJobVolumeOutcome extends OutcomeImpl<Volume> {
        private long _volumeId;

        public VmJobVolumeOutcome(final AsyncJob job, final long volumeId) {
            super(Volume.class, job, VmJobCheckInterval.value(), new Predicate() {
                @Override
                public boolean checkCondition() {
                    AsyncJobVO jobVo = _entityMgr.findById(AsyncJobVO.class, job.getId());
                    assert (jobVo != null);
                    if (jobVo == null || jobVo.getStatus() != JobInfo.Status.IN_PROGRESS) {
                        return true;
                    }

                    return false;
                }
            }, AsyncJob.Topics.JOB_STATE);
            _volumeId = volumeId;
        }

        @Override
        protected Volume retrieve() {
            return _volsDao.findById(_volumeId);
        }
    }

    public class VmJobSnapshotOutcome extends OutcomeImpl<Snapshot> {
        private long _snapshotId;

        public VmJobSnapshotOutcome(final AsyncJob job, final long snapshotId) {
            super(Snapshot.class, job, VmJobCheckInterval.value(), new Predicate() {
                @Override
                public boolean checkCondition() {
                    AsyncJobVO jobVo = _entityMgr.findById(AsyncJobVO.class, job.getId());
                    assert (jobVo != null);
                    if (jobVo == null || jobVo.getStatus() != JobInfo.Status.IN_PROGRESS) {
                        return true;
                    }

                    return false;
                }
            }, AsyncJob.Topics.JOB_STATE);
            _snapshotId = snapshotId;
        }

        @Override
        protected Snapshot retrieve() {
            return _snapshotDao.findById(_snapshotId);
        }
    }

    public class VmJobCheckAndRepairVolumeOutcome extends OutcomeImpl<Pair> {

        public VmJobCheckAndRepairVolumeOutcome(final AsyncJob job) {
            super(Pair.class, job, VmJobCheckInterval.value(), new Predicate() {
                @Override
                public boolean checkCondition() {
                    AsyncJobVO jobVo = _entityMgr.findById(AsyncJobVO.class, job.getId());
                    assert (jobVo != null);
                    if (jobVo == null || jobVo.getStatus() != JobInfo.Status.IN_PROGRESS) {
                        return true;
                    }

                    return false;
                }
            }, AsyncJob.Topics.JOB_STATE);
        }
    }

    public Outcome<Volume> attachVolumeToVmThroughJobQueue(final Long vmId, final Long volumeId, final Long deviceId) {

        final CallContext context = CallContext.current();
        final User callingUser = context.getCallingUser();
        final Account callingAccount = context.getCallingAccount();

        final VMInstanceVO vm = _vmInstanceDao.findById(vmId);

        VmWorkJobVO workJob = new VmWorkJobVO(context.getContextId());

        workJob.setDispatcher(VmWorkConstants.VM_WORK_JOB_DISPATCHER);
        workJob.setCmd(VmWorkAttachVolume.class.getName());

        workJob.setAccountId(callingAccount.getId());
        workJob.setUserId(callingUser.getId());
        workJob.setStep(VmWorkJobVO.Step.Starting);
        workJob.setVmType(VirtualMachine.Type.Instance);
        workJob.setVmInstanceId(vm.getId());
        workJob.setRelated(AsyncJobExecutionContext.getOriginJobId());

        // save work context info (there are some duplications)
        VmWorkAttachVolume workInfo = new VmWorkAttachVolume(callingUser.getId(), callingAccount.getId(), vm.getId(), VolumeApiServiceImpl.VM_WORK_JOB_HANDLER, volumeId, deviceId);
        workJob.setCmdInfo(VmWorkSerializer.serialize(workInfo));

        _jobMgr.submitAsyncJob(workJob, VmWorkConstants.VM_WORK_QUEUE, vm.getId());

        AsyncJobVO jobVo = _jobMgr.getAsyncJob(workJob.getId());
        logger.debug("New job " + workJob.getId() + ", result field: " + jobVo.getResult());

        AsyncJobExecutionContext.getCurrentExecutionContext().joinJob(workJob.getId());

        return new VmJobVolumeOutcome(workJob, volumeId);
    }

    public Outcome<Volume> detachVolumeFromVmThroughJobQueue(final Long vmId, final Long volumeId) {

        final CallContext context = CallContext.current();
        final User callingUser = context.getCallingUser();
        final Account callingAccount = context.getCallingAccount();

        final VMInstanceVO vm = _vmInstanceDao.findById(vmId);

        VmWorkJobVO workJob = new VmWorkJobVO(context.getContextId());

        workJob.setDispatcher(VmWorkConstants.VM_WORK_JOB_DISPATCHER);
        workJob.setCmd(VmWorkDetachVolume.class.getName());

        workJob.setAccountId(callingAccount.getId());
        workJob.setUserId(callingUser.getId());
        workJob.setStep(VmWorkJobVO.Step.Starting);
        workJob.setVmType(VirtualMachine.Type.Instance);
        workJob.setVmInstanceId(vm.getId());
        workJob.setRelated(AsyncJobExecutionContext.getOriginJobId());

        // save work context info (there are some duplications)
        VmWorkDetachVolume workInfo = new VmWorkDetachVolume(callingUser.getId(), callingAccount.getId(), vm.getId(), VolumeApiServiceImpl.VM_WORK_JOB_HANDLER, volumeId);
        workJob.setCmdInfo(VmWorkSerializer.serialize(workInfo));

        _jobMgr.submitAsyncJob(workJob, VmWorkConstants.VM_WORK_QUEUE, vm.getId());

        AsyncJobExecutionContext.getCurrentExecutionContext().joinJob(workJob.getId());

        return new VmJobVolumeOutcome(workJob, volumeId);
    }

    public Outcome<Volume> resizeVolumeThroughJobQueue(final Long vmId, final long volumeId, final long currentSize, final long newSize, final Long newMinIops, final Long newMaxIops,
                                                       final Integer newHypervisorSnapshotReserve, final Long newServiceOfferingId, final boolean shrinkOk) {
        final CallContext context = CallContext.current();
        final User callingUser = context.getCallingUser();
        final Account callingAccount = context.getCallingAccount();

        final VMInstanceVO vm = _vmInstanceDao.findById(vmId);

        VmWorkJobVO workJob = new VmWorkJobVO(context.getContextId());

        workJob.setDispatcher(VmWorkConstants.VM_WORK_JOB_DISPATCHER);
        workJob.setCmd(VmWorkResizeVolume.class.getName());

        workJob.setAccountId(callingAccount.getId());
        workJob.setUserId(callingUser.getId());
        workJob.setStep(VmWorkJobVO.Step.Starting);
        workJob.setVmType(VirtualMachine.Type.Instance);
        workJob.setVmInstanceId(vm.getId());
        workJob.setRelated(AsyncJobExecutionContext.getOriginJobId());

        // save work context info (there are some duplications)
        VmWorkResizeVolume workInfo = new VmWorkResizeVolume(callingUser.getId(), callingAccount.getId(), vm.getId(), VolumeApiServiceImpl.VM_WORK_JOB_HANDLER, volumeId, currentSize, newSize,
                newMinIops, newMaxIops, newHypervisorSnapshotReserve, newServiceOfferingId, shrinkOk);
        workJob.setCmdInfo(VmWorkSerializer.serialize(workInfo));

        _jobMgr.submitAsyncJob(workJob, VmWorkConstants.VM_WORK_QUEUE, vm.getId());

        AsyncJobExecutionContext.getCurrentExecutionContext().joinJob(workJob.getId());

        return new VmJobVolumeOutcome(workJob, volumeId);
    }

    public Outcome<String> extractVolumeThroughJobQueue(final Long vmId, final long volumeId, final long zoneId) {

        final CallContext context = CallContext.current();
        final User callingUser = context.getCallingUser();
        final Account callingAccount = context.getCallingAccount();

        final VMInstanceVO vm = _vmInstanceDao.findById(vmId);

        VmWorkJobVO workJob = new VmWorkJobVO(context.getContextId());

        workJob.setDispatcher(VmWorkConstants.VM_WORK_JOB_DISPATCHER);
        workJob.setCmd(VmWorkExtractVolume.class.getName());

        workJob.setAccountId(callingAccount.getId());
        workJob.setUserId(callingUser.getId());
        workJob.setStep(VmWorkJobVO.Step.Starting);
        workJob.setVmType(VirtualMachine.Type.Instance);
        workJob.setVmInstanceId(vm.getId());
        workJob.setRelated(AsyncJobExecutionContext.getOriginJobId());

        // save work context info (there are some duplications)
        VmWorkExtractVolume workInfo = new VmWorkExtractVolume(callingUser.getId(), callingAccount.getId(), vm.getId(), VolumeApiServiceImpl.VM_WORK_JOB_HANDLER, volumeId, zoneId);
        workJob.setCmdInfo(VmWorkSerializer.serialize(workInfo));

        _jobMgr.submitAsyncJob(workJob, VmWorkConstants.VM_WORK_QUEUE, vm.getId());

        AsyncJobExecutionContext.getCurrentExecutionContext().joinJob(workJob.getId());

        return new VmJobVolumeUrlOutcome(workJob);
    }

    private Outcome<Volume> migrateVolumeThroughJobQueue(VMInstanceVO vm, VolumeVO vol, StoragePool destPool, boolean liveMigrateVolume, DiskOfferingVO newDiskOffering) {
        CallContext context = CallContext.current();
        User callingUser = context.getCallingUser();
        Account callingAccount = context.getCallingAccount();

        VmWorkJobVO workJob = new VmWorkJobVO(context.getContextId());

        workJob.setDispatcher(VmWorkConstants.VM_WORK_JOB_DISPATCHER);
        workJob.setCmd(VmWorkMigrateVolume.class.getName());

        workJob.setAccountId(callingAccount.getId());
        workJob.setUserId(callingUser.getId());
        workJob.setStep(VmWorkJobVO.Step.Starting);
        workJob.setVmType(VirtualMachine.Type.Instance);
        workJob.setVmInstanceId(vm.getId());
        workJob.setRelated(AsyncJobExecutionContext.getOriginJobId());

        Long newDiskOfferingId = newDiskOffering != null ? newDiskOffering.getId() : null;

        // save work context info (there are some duplications)
        VmWorkMigrateVolume workInfo = new VmWorkMigrateVolume(callingUser.getId(), callingAccount.getId(), vm.getId(), VolumeApiServiceImpl.VM_WORK_JOB_HANDLER, vol.getId(), destPool.getId(),
                liveMigrateVolume, newDiskOfferingId);
        workJob.setCmdInfo(VmWorkSerializer.serialize(workInfo));

        _jobMgr.submitAsyncJob(workJob, VmWorkConstants.VM_WORK_QUEUE, vm.getId());

        AsyncJobExecutionContext.getCurrentExecutionContext().joinJob(workJob.getId());

        return new VmJobVolumeOutcome(workJob, vol.getId());
    }

    public Outcome<Snapshot> takeVolumeSnapshotThroughJobQueue(final Long vmId, final Long volumeId, final Long policyId, final Long snapshotId, final Long accountId, final boolean quiesceVm,
                                                               final Snapshot.LocationType locationType, final boolean asyncBackup, final List<Long> zoneIds) {

        final CallContext context = CallContext.current();
        final User callingUser = context.getCallingUser();
        final Account callingAccount = context.getCallingAccount();

        final VMInstanceVO vm = _vmInstanceDao.findById(vmId);

        VmWorkJobVO workJob = new VmWorkJobVO(context.getContextId());

        workJob.setDispatcher(VmWorkConstants.VM_WORK_JOB_DISPATCHER);
        workJob.setCmd(VmWorkTakeVolumeSnapshot.class.getName());

        workJob.setAccountId(callingAccount.getId());
        workJob.setUserId(callingUser.getId());
        workJob.setStep(VmWorkJobVO.Step.Starting);
        workJob.setVmType(VirtualMachine.Type.Instance);
        workJob.setVmInstanceId(vm.getId());
        workJob.setRelated(AsyncJobExecutionContext.getOriginJobId());

        // save work context info (there are some duplications)
        VmWorkTakeVolumeSnapshot workInfo = new VmWorkTakeVolumeSnapshot(callingUser.getId(), accountId != null ? accountId : callingAccount.getId(), vm.getId(),
                VolumeApiServiceImpl.VM_WORK_JOB_HANDLER, volumeId, policyId, snapshotId, quiesceVm, locationType, asyncBackup, zoneIds);
        workJob.setCmdInfo(VmWorkSerializer.serialize(workInfo));

        _jobMgr.submitAsyncJob(workJob, VmWorkConstants.VM_WORK_QUEUE, vm.getId());

        AsyncJobExecutionContext.getCurrentExecutionContext().joinJob(workJob.getId());

        return new VmJobSnapshotOutcome(workJob, snapshotId);
    }

    @ReflectionUse
    private Pair<JobInfo.Status, String> orchestrateExtractVolume(VmWorkExtractVolume work) throws Exception {
        String volUrl = orchestrateExtractVolume(work.getVolumeId(), work.getZoneId());
        return new Pair<JobInfo.Status, String>(JobInfo.Status.SUCCEEDED, _jobMgr.marshallResultObject(volUrl));
    }

    @ReflectionUse
    private Pair<JobInfo.Status, String> orchestrateAttachVolumeToVM(VmWorkAttachVolume work) throws Exception {
        Volume vol = orchestrateAttachVolumeToVM(work.getVmId(), work.getVolumeId(), work.getDeviceId());

        return new Pair<JobInfo.Status, String>(JobInfo.Status.SUCCEEDED, _jobMgr.marshallResultObject(new Long(vol.getId())));
    }

    @ReflectionUse
    private Pair<JobInfo.Status, String> orchestrateDetachVolumeFromVM(VmWorkDetachVolume work) throws Exception {
        Volume vol = orchestrateDetachVolumeFromVM(work.getVmId(), work.getVolumeId());
        return new Pair<JobInfo.Status, String>(JobInfo.Status.SUCCEEDED, _jobMgr.marshallResultObject(new Long(vol.getId())));
    }

    @ReflectionUse
    private Pair<JobInfo.Status, String> orchestrateResizeVolume(VmWorkResizeVolume work) throws Exception {
        Volume vol = orchestrateResizeVolume(work.getVolumeId(), work.getCurrentSize(), work.getNewSize(), work.getNewMinIops(), work.getNewMaxIops(), work.getNewHypervisorSnapshotReserve(),
                work.getNewServiceOfferingId(), work.isShrinkOk());
        return new Pair<JobInfo.Status, String>(JobInfo.Status.SUCCEEDED, _jobMgr.marshallResultObject(new Long(vol.getId())));
    }

    @ReflectionUse
    private Pair<JobInfo.Status, String> orchestrateMigrateVolume(VmWorkMigrateVolume work) throws Exception {
        VolumeVO volume = _volsDao.findById(work.getVolumeId());
        StoragePoolVO targetStoragePool = _storagePoolDao.findById(work.getDestPoolId());
        DiskOfferingVO newDiskOffering = _diskOfferingDao.findById(work.getNewDiskOfferingId());

        Volume newVol = orchestrateMigrateVolume(volume, targetStoragePool, work.isLiveMigrate(), newDiskOffering);

        return new Pair<JobInfo.Status, String>(JobInfo.Status.SUCCEEDED, _jobMgr.marshallResultObject(newVol.getId()));
    }

    @ReflectionUse
    private Pair<JobInfo.Status, String> orchestrateTakeVolumeSnapshot(VmWorkTakeVolumeSnapshot work) throws Exception {
        Account account = _accountDao.findById(work.getAccountId());
        orchestrateTakeVolumeSnapshot(work.getVolumeId(), work.getPolicyId(), work.getSnapshotId(), account,
                work.isQuiesceVm(), work.getLocationType(), work.isAsyncBackup(), work.getZoneIds());
        return new Pair<JobInfo.Status, String>(JobInfo.Status.SUCCEEDED, _jobMgr.marshallResultObject(work.getSnapshotId()));
    }

    @ReflectionUse
    private Pair<JobInfo.Status, String> orchestrateCheckAndRepairVolume(VmWorkCheckAndRepairVolume work) throws Exception {
        Account account = _accountDao.findById(work.getAccountId());
        Pair<String, String> result = orchestrateCheckAndRepairVolume(work.getVolumeId(), work.getRepair());
        return new Pair<JobInfo.Status, String>(JobInfo.Status.SUCCEEDED, _jobMgr.marshallResultObject(result));
    }

    @Override
    public Pair<JobInfo.Status, String> handleVmWorkJob(VmWork work) throws Exception {
        return _jobHandlerProxy.handleVmWorkJob(work);
    }

    private VmWorkJobVO createPlaceHolderWork(long instanceId) {
        VmWorkJobVO workJob = new VmWorkJobVO("");

        workJob.setDispatcher(VmWorkConstants.VM_WORK_JOB_PLACEHOLDER);
        workJob.setCmd("");
        workJob.setCmdInfo("");

        workJob.setAccountId(0);
        workJob.setUserId(0);
        workJob.setStep(VmWorkJobVO.Step.Starting);
        workJob.setVmType(VirtualMachine.Type.Instance);
        workJob.setVmInstanceId(instanceId);
        workJob.setInitMsid(ManagementServerNode.getManagementServerId());

        _workJobDao.persist(workJob);

        return workJob;
    }

    @Override
    public String getConfigComponentName() {
        return VolumeApiService.class.getSimpleName();
    }

    @Override
    public ConfigKey<?>[] getConfigKeys() {
        return new ConfigKey<?>[] {
                ConcurrentMigrationsThresholdPerDatastore,
                AllowUserExpungeRecoverVolume,
                MatchStoragePoolTagsWithDiskOffering,
                UseHttpsToUpload,
                WaitDetachDevice,
                AllowCheckAndRepairVolume
        };
    }
}<|MERGE_RESOLUTION|>--- conflicted
+++ resolved
@@ -2619,14 +2619,7 @@
         }
 
         // if target VM has backups
-<<<<<<< HEAD
         validateIfVmHasBackups(vm, true);
-=======
-        List<Backup> backups = backupDao.listByVmId(vm.getDataCenterId(), vm.getId());
-        if (vm.getBackupOfferingId() != null && !backups.isEmpty()) {
-            throw new InvalidParameterValueException(String.format("Unable to attach volume to VM %s/%s, please specify a VM that does not have any backups", vm.getName(), vm.getUuid()));
-        }
->>>>>>> 85765c31
     }
 
     /**
