--- conflicted
+++ resolved
@@ -101,12 +101,6 @@
 import org.apache.commons.lang3.ObjectUtils;
 import org.apache.commons.lang3.BooleanUtils;
 import org.apache.commons.lang3.StringUtils;
-<<<<<<< HEAD
-import org.apache.commons.lang3.builder.ToStringBuilder;
-import org.apache.commons.lang3.builder.ToStringStyle;
-=======
-import org.apache.log4j.Logger;
->>>>>>> 10c77c88
 import org.jetbrains.annotations.NotNull;
 import org.jetbrains.annotations.Nullable;
 import org.joda.time.DateTime;
@@ -2504,9 +2498,9 @@
             return GsonHelper.getGson().toJson(list.toArray(), Backup.VolumeInfo[].class);
         } catch (Exception e) {
             if (CollectionUtils.isEmpty(vmVolumes) || vmVolumes.get(0).getInstanceId() == null) {
-                s_logger.error(String.format("Failed to create VolumeInfo of VM [id: null] volumes due to: [%s].", e.getMessage()), e);
+                logger.error(String.format("Failed to create VolumeInfo of VM [id: null] volumes due to: [%s].", e.getMessage()), e);
             } else {
-                s_logger.error(String.format("Failed to create VolumeInfo of VM [id: %s] volumes due to: [%s].", vmVolumes.get(0).getInstanceId(), e.getMessage()), e);
+                logger.error(String.format("Failed to create VolumeInfo of VM [id: %s] volumes due to: [%s].", vmVolumes.get(0).getInstanceId(), e.getMessage()), e);
             }
             throw e;
         }
