// Licensed to the Apache Software Foundation (ASF) under one
// or more contributor license agreements.  See the NOTICE file
// distributed with this work for additional information
// regarding copyright ownership.  The ASF licenses this file
// to you under the Apache License, Version 2.0 (the
// "License"); you may not use this file except in compliance
// with the License.  You may obtain a copy of the License at
//
//   http://www.apache.org/licenses/LICENSE-2.0
//
// Unless required by applicable law or agreed to in writing,
// software distributed under the License is distributed on an
// "AS IS" BASIS, WITHOUT WARRANTIES OR CONDITIONS OF ANY
// KIND, either express or implied.  See the License for the
// specific language governing permissions and limitations
// under the License.
package com.cloud.storage;

import java.net.MalformedURLException;
import java.net.URL;
import java.util.ArrayList;
import java.util.Arrays;
import java.util.Collections;
import java.util.Date;
import java.util.HashMap;
import java.util.HashSet;
import java.util.List;
import java.util.Map;
import java.util.Objects;
import java.util.Optional;
import java.util.Set;
import java.util.UUID;
import java.util.concurrent.ExecutionException;
import java.util.stream.Collectors;

import javax.inject.Inject;

import org.apache.cloudstack.api.ApiConstants;
import org.apache.cloudstack.api.ApiErrorCode;
import org.apache.cloudstack.api.InternalIdentity;
import org.apache.cloudstack.api.ServerApiException;
import org.apache.cloudstack.api.command.user.volume.AssignVolumeCmd;
import org.apache.cloudstack.api.command.user.volume.AttachVolumeCmd;
import org.apache.cloudstack.api.command.user.volume.ChangeOfferingForVolumeCmd;
import org.apache.cloudstack.api.command.user.volume.CheckAndRepairVolumeCmd;
import org.apache.cloudstack.api.command.user.volume.CreateVolumeCmd;
import org.apache.cloudstack.api.command.user.volume.DetachVolumeCmd;
import org.apache.cloudstack.api.command.user.volume.ExtractVolumeCmd;
import org.apache.cloudstack.api.command.user.volume.GetUploadParamsForVolumeCmd;
import org.apache.cloudstack.api.command.user.volume.MigrateVolumeCmd;
import org.apache.cloudstack.api.command.user.volume.ResizeVolumeCmd;
import org.apache.cloudstack.api.command.user.volume.UploadVolumeCmd;
import org.apache.cloudstack.api.response.GetUploadParamsResponse;
import org.apache.cloudstack.backup.Backup;
import org.apache.cloudstack.backup.BackupManager;
import org.apache.cloudstack.context.CallContext;
import org.apache.cloudstack.direct.download.DirectDownloadHelper;
import org.apache.cloudstack.engine.orchestration.service.VolumeOrchestrationService;
import org.apache.cloudstack.engine.subsystem.api.storage.ChapInfo;
import org.apache.cloudstack.engine.subsystem.api.storage.DataObject;
import org.apache.cloudstack.engine.subsystem.api.storage.DataStore;
import org.apache.cloudstack.engine.subsystem.api.storage.DataStoreDriver;
import org.apache.cloudstack.engine.subsystem.api.storage.DataStoreManager;
import org.apache.cloudstack.engine.subsystem.api.storage.EndPoint;
import org.apache.cloudstack.engine.subsystem.api.storage.HostScope;
import org.apache.cloudstack.engine.subsystem.api.storage.ObjectInDataStoreStateMachine;
import org.apache.cloudstack.engine.subsystem.api.storage.PrimaryDataStoreDriver;
import org.apache.cloudstack.engine.subsystem.api.storage.PrimaryDataStoreInfo;
import org.apache.cloudstack.engine.subsystem.api.storage.Scope;
import org.apache.cloudstack.engine.subsystem.api.storage.SnapshotInfo;
import org.apache.cloudstack.engine.subsystem.api.storage.StoragePoolAllocator;
import org.apache.cloudstack.engine.subsystem.api.storage.VolumeDataFactory;
import org.apache.cloudstack.engine.subsystem.api.storage.VolumeInfo;
import org.apache.cloudstack.engine.subsystem.api.storage.VolumeService;
import org.apache.cloudstack.engine.subsystem.api.storage.VolumeService.VolumeApiResult;
import org.apache.cloudstack.framework.async.AsyncCallFuture;
import org.apache.cloudstack.framework.config.ConfigKey;
import org.apache.cloudstack.framework.config.Configurable;
import org.apache.cloudstack.framework.config.dao.ConfigurationDao;
import org.apache.cloudstack.framework.jobs.AsyncJob;
import org.apache.cloudstack.framework.jobs.AsyncJobExecutionContext;
import org.apache.cloudstack.framework.jobs.AsyncJobManager;
import org.apache.cloudstack.framework.jobs.Outcome;
import org.apache.cloudstack.framework.jobs.dao.VmWorkJobDao;
import org.apache.cloudstack.framework.jobs.impl.AsyncJobVO;
import org.apache.cloudstack.framework.jobs.impl.OutcomeImpl;
import org.apache.cloudstack.framework.jobs.impl.VmWorkJobVO;
import org.apache.cloudstack.jobs.JobInfo;
import org.apache.cloudstack.resourcedetail.DiskOfferingDetailVO;
import org.apache.cloudstack.resourcedetail.SnapshotPolicyDetailVO;
import org.apache.cloudstack.resourcedetail.dao.DiskOfferingDetailsDao;
import org.apache.cloudstack.resourcedetail.dao.SnapshotPolicyDetailsDao;
import org.apache.cloudstack.snapshot.SnapshotHelper;
import org.apache.cloudstack.storage.command.AttachAnswer;
import org.apache.cloudstack.storage.command.AttachCommand;
import org.apache.cloudstack.storage.command.DettachCommand;
import org.apache.cloudstack.storage.command.TemplateOrVolumePostUploadCommand;
import org.apache.cloudstack.storage.datastore.db.ImageStoreDao;
import org.apache.cloudstack.storage.datastore.db.PrimaryDataStoreDao;
import org.apache.cloudstack.storage.datastore.db.SnapshotDataStoreDao;
import org.apache.cloudstack.storage.datastore.db.SnapshotDataStoreVO;
import org.apache.cloudstack.storage.datastore.db.StoragePoolDetailsDao;
import org.apache.cloudstack.storage.datastore.db.StoragePoolVO;
import org.apache.cloudstack.storage.datastore.db.VolumeDataStoreDao;
import org.apache.cloudstack.storage.datastore.db.VolumeDataStoreVO;
import org.apache.cloudstack.storage.image.datastore.ImageStoreEntity;
import org.apache.cloudstack.utils.identity.ManagementServerNode;
import org.apache.cloudstack.utils.imagestore.ImageStoreUtil;
import org.apache.cloudstack.utils.jsinterpreter.TagAsRuleHelper;
import org.apache.cloudstack.utils.reflectiontostringbuilderutils.ReflectionToStringBuilderUtils;
import org.apache.cloudstack.utils.volume.VirtualMachineDiskInfo;
import org.apache.commons.collections.CollectionUtils;
import org.apache.commons.collections.MapUtils;
import org.apache.commons.lang3.BooleanUtils;
import org.apache.commons.lang3.ObjectUtils;
import org.apache.commons.lang3.StringUtils;
import org.jetbrains.annotations.NotNull;
import org.jetbrains.annotations.Nullable;
import org.joda.time.DateTime;
import org.joda.time.DateTimeZone;

import com.cloud.agent.AgentManager;
import com.cloud.agent.api.Answer;
import com.cloud.agent.api.ModifyTargetsCommand;
import com.cloud.agent.api.to.DataTO;
import com.cloud.agent.api.to.DiskTO;
import com.cloud.api.ApiDBUtils;
import com.cloud.api.query.dao.ServiceOfferingJoinDao;
import com.cloud.api.query.vo.ServiceOfferingJoinVO;
import com.cloud.configuration.Config;
import com.cloud.configuration.ConfigurationManager;
import com.cloud.configuration.Resource.ResourceType;
import com.cloud.dc.ClusterDetailsDao;
import com.cloud.dc.DataCenter;
import com.cloud.dc.DataCenterVO;
import com.cloud.dc.Pod;
import com.cloud.dc.dao.DataCenterDao;
import com.cloud.domain.Domain;
import com.cloud.domain.dao.DomainDao;
import com.cloud.event.ActionEvent;
import com.cloud.event.EventTypes;
import com.cloud.event.UsageEventUtils;
import com.cloud.exception.ConcurrentOperationException;
import com.cloud.exception.InvalidParameterValueException;
import com.cloud.exception.PermissionDeniedException;
import com.cloud.exception.ResourceAllocationException;
import com.cloud.exception.StorageUnavailableException;
import com.cloud.gpu.GPU;
import com.cloud.host.Host;
import com.cloud.host.HostVO;
import com.cloud.host.Status;
import com.cloud.host.dao.HostDao;
import com.cloud.hypervisor.Hypervisor.HypervisorType;
import com.cloud.hypervisor.HypervisorCapabilitiesVO;
import com.cloud.hypervisor.dao.HypervisorCapabilitiesDao;
import com.cloud.offering.DiskOffering;
import com.cloud.org.Grouping;
import com.cloud.projects.Project;
import com.cloud.projects.ProjectManager;
import com.cloud.resource.ResourceManager;
import com.cloud.resource.ResourceState;
import com.cloud.serializer.GsonHelper;
import com.cloud.server.ManagementService;
import com.cloud.server.ResourceTag;
import com.cloud.server.TaggedResourceService;
import com.cloud.service.ServiceOfferingVO;
import com.cloud.service.dao.ServiceOfferingDao;
import com.cloud.service.dao.ServiceOfferingDetailsDao;
import com.cloud.storage.Storage.ImageFormat;
import com.cloud.storage.Storage.StoragePoolType;
import com.cloud.storage.dao.DiskOfferingDao;
import com.cloud.storage.dao.SnapshotDao;
import com.cloud.storage.dao.StoragePoolTagsDao;
import com.cloud.storage.dao.VMTemplateDao;
import com.cloud.storage.dao.VolumeDao;
import com.cloud.storage.dao.VolumeDetailsDao;
import com.cloud.storage.snapshot.SnapshotApiService;
import com.cloud.storage.snapshot.SnapshotManager;
import com.cloud.template.TemplateManager;
import com.cloud.user.Account;
import com.cloud.user.AccountManager;
import com.cloud.user.ResourceLimitService;
import com.cloud.user.User;
import com.cloud.user.VmDiskStatisticsVO;
import com.cloud.user.dao.AccountDao;
import com.cloud.user.dao.VmDiskStatisticsDao;
import com.cloud.utils.DateUtil;
import com.cloud.utils.EncryptionUtil;
import com.cloud.utils.EnumUtils;
import com.cloud.utils.NumbersUtil;
import com.cloud.utils.Pair;
import com.cloud.utils.Predicate;
import com.cloud.utils.ReflectionUse;
import com.cloud.utils.UriUtils;
import com.cloud.utils.component.ManagerBase;
import com.cloud.utils.db.DB;
import com.cloud.utils.db.EntityManager;
import com.cloud.utils.db.Filter;
import com.cloud.utils.db.SearchCriteria;
import com.cloud.utils.db.Transaction;
import com.cloud.utils.db.TransactionCallback;
import com.cloud.utils.db.TransactionCallbackNoReturn;
import com.cloud.utils.db.TransactionCallbackWithException;
import com.cloud.utils.db.TransactionStatus;
import com.cloud.utils.db.UUIDManager;
import com.cloud.utils.exception.CloudRuntimeException;
import com.cloud.utils.fsm.NoTransitionException;
import com.cloud.utils.fsm.StateMachine2;
import com.cloud.vm.DiskProfile;
import com.cloud.vm.UserVmDetailVO;
import com.cloud.vm.UserVmManager;
import com.cloud.vm.UserVmService;
import com.cloud.vm.UserVmVO;
import com.cloud.vm.VMInstanceVO;
import com.cloud.vm.VirtualMachine;
import com.cloud.vm.VirtualMachine.State;
import com.cloud.vm.VirtualMachineManager;
import com.cloud.vm.VmDetailConstants;
import com.cloud.vm.VmWork;
import com.cloud.vm.VmWorkAttachVolume;
import com.cloud.vm.VmWorkCheckAndRepairVolume;
import com.cloud.vm.VmWorkConstants;
import com.cloud.vm.VmWorkDetachVolume;
import com.cloud.vm.VmWorkExtractVolume;
import com.cloud.vm.VmWorkJobHandler;
import com.cloud.vm.VmWorkJobHandlerProxy;
import com.cloud.vm.VmWorkMigrateVolume;
import com.cloud.vm.VmWorkResizeVolume;
import com.cloud.vm.VmWorkSerializer;
import com.cloud.vm.VmWorkTakeVolumeSnapshot;
import com.cloud.vm.dao.UserVmDao;
import com.cloud.vm.dao.UserVmDetailsDao;
import com.cloud.vm.dao.VMInstanceDao;
import com.cloud.vm.snapshot.VMSnapshotVO;
import com.cloud.vm.snapshot.dao.VMSnapshotDao;
import com.google.gson.Gson;
import com.google.gson.GsonBuilder;
import com.google.gson.JsonParseException;

public class VolumeApiServiceImpl extends ManagerBase implements VolumeApiService, VmWorkJobHandler, Configurable {
    public static final String VM_WORK_JOB_HANDLER = VolumeApiServiceImpl.class.getSimpleName();

    @Inject
    private UserVmManager _userVmMgr;
    @Inject
    private VolumeOrchestrationService _volumeMgr;
    @Inject
    private EntityManager _entityMgr;
    @Inject
    private AgentManager _agentMgr;
    @Inject
    private TemplateManager _tmpltMgr;
    @Inject
    private SnapshotManager _snapshotMgr;
    @Inject
    private AccountManager _accountMgr;
    @Inject
    private ConfigurationManager _configMgr;
    @Inject
    private ResourceManager _resourceMgr;
    @Inject
    private VolumeDao _volsDao;
    @Inject
    private VolumeDetailsDao _volsDetailsDao;
    @Inject
    private HostDao _hostDao;
    @Inject
    private SnapshotDao _snapshotDao;
    @Inject
    private SnapshotPolicyDetailsDao snapshotPolicyDetailsDao;
    @Inject
    private SnapshotDataStoreDao _snapshotDataStoreDao;
    @Inject
    private ServiceOfferingDetailsDao _serviceOfferingDetailsDao;
    @Inject
    private ServiceOfferingJoinDao serviceOfferingJoinDao;
    @Inject
    private UserVmDao _userVmDao;
    @Inject
    private UserVmDetailsDao userVmDetailsDao;
    @Inject
    private UserVmService _userVmService;
    @Inject
    private VolumeDataStoreDao _volumeStoreDao;
    @Inject
    private VMInstanceDao _vmInstanceDao;
    @Inject
    private PrimaryDataStoreDao _storagePoolDao;
    @Inject
    private ImageStoreDao imageStoreDao;
    @Inject
    private DiskOfferingDao _diskOfferingDao;
    @Inject
    private ServiceOfferingDao _serviceOfferingDao;
    @Inject
    private DiskOfferingDetailsDao _diskOfferingDetailsDao;
    @Inject
    private AccountDao _accountDao;
    @Inject
    private DataCenterDao _dcDao;
    @Inject
    private VMTemplateDao _templateDao;
    @Inject
    private ResourceLimitService _resourceLimitMgr;
    @Inject
    private VmDiskStatisticsDao _vmDiskStatsDao;
    @Inject
    private VMSnapshotDao _vmSnapshotDao;
    @Inject
    private ConfigurationDao _configDao;
    @Inject
    private DataStoreManager dataStoreMgr;
    @Inject
    private VolumeService volService;
    @Inject
    private VolumeDataFactory volFactory;
    @Inject
    private SnapshotApiService snapshotMgr;
    @Inject
    private UUIDManager _uuidMgr;
    @Inject
    private HypervisorCapabilitiesDao _hypervisorCapabilitiesDao;
    @Inject
    private AsyncJobManager _jobMgr;
    @Inject
    private VmWorkJobDao _workJobDao;
    @Inject
    private ClusterDetailsDao _clusterDetailsDao;
    @Inject
    private StorageManager storageMgr;
    @Inject
    private StoragePoolTagsDao storagePoolTagsDao;
    @Inject
    private StorageUtil storageUtil;
    @Inject
    public TaggedResourceService taggedResourceService;
    @Inject
    VirtualMachineManager virtualMachineManager;
    @Inject
    private ManagementService managementService;
    @Inject
    protected SnapshotHelper snapshotHelper;

    @Inject
    protected DomainDao domainDao;

    @Inject
    protected ProjectManager projectManager;
    @Inject
    protected StoragePoolDetailsDao storagePoolDetailsDao;


    protected Gson _gson;

    private static final List<HypervisorType> SupportedHypervisorsForVolResize = Arrays.asList(HypervisorType.KVM, HypervisorType.XenServer,
            HypervisorType.VMware, HypervisorType.Simulator, HypervisorType.Any, HypervisorType.None);
    private List<StoragePoolAllocator> _storagePoolAllocators;

    private List<HypervisorType> supportingDefaultHV;

    VmWorkJobHandlerProxy _jobHandlerProxy = new VmWorkJobHandlerProxy(this);

    static final ConfigKey<Long> VmJobCheckInterval = new ConfigKey<Long>("Advanced", Long.class, "vm.job.check.interval", "3000", "Interval in milliseconds to check if the job is complete", false);

    static final ConfigKey<Boolean> VolumeUrlCheck = new ConfigKey<Boolean>("Advanced", Boolean.class, "volume.url.check", "true",
            "Check the url for a volume before downloading it from the management server. Set to false when your management has no internet access.", true);

    public static final ConfigKey<Boolean> AllowUserExpungeRecoverVolume = new ConfigKey<Boolean>("Advanced", Boolean.class, "allow.user.expunge.recover.volume", "true",
            "Determines whether users can expunge or recover their volume", true, ConfigKey.Scope.Account);

    public static final ConfigKey<Boolean> MatchStoragePoolTagsWithDiskOffering = new ConfigKey<Boolean>("Advanced", Boolean.class, "match.storage.pool.tags.with.disk.offering", "true",
            "If true, volume's disk offering can be changed only with the matched storage tags", true, ConfigKey.Scope.Zone);

    public static final ConfigKey<Long> WaitDetachDevice = new ConfigKey<>(
            "Advanced",
            Long.class,
            "wait.detach.device",
            "10000",
            "Time (in milliseconds) to wait before assuming the VM was unable to detach a volume after the hypervisor sends the detach command.",
            true);

    public static ConfigKey<Long> storageTagRuleExecutionTimeout = new ConfigKey<>("Advanced", Long.class, "storage.tag.rule.execution.timeout", "2000", "The maximum runtime,"
            + " in milliseconds, to execute a storage tag rule; if it is reached, a timeout will happen.", true);

    public static final ConfigKey<Boolean> AllowCheckAndRepairVolume = new ConfigKey<Boolean>("Advanced", Boolean.class, "volume.check.and.repair.leaks.before.use", "false",
            "To check and repair the volume if it has any leaks before performing volume attach or VM start operations", true, ConfigKey.Scope.StoragePool);

    private final StateMachine2<Volume.State, Volume.Event, Volume> _volStateMachine;

    private static final Set<Volume.State> STATES_VOLUME_CANNOT_BE_DESTROYED = new HashSet<>(Arrays.asList(Volume.State.Destroy, Volume.State.Expunging, Volume.State.Expunged, Volume.State.Allocated));
    private static final long GiB_TO_BYTES = 1024 * 1024 * 1024;

    private static final String CUSTOM_DISK_OFFERING_UNIQUE_NAME = "Cloud.com-Custom";
    private static final List<Volume.State> validAttachStates = Arrays.asList(Volume.State.Allocated, Volume.State.Ready, Volume.State.Uploaded);

    protected VolumeApiServiceImpl() {
        _volStateMachine = Volume.State.getStateMachine();
        _gson = GsonHelper.getGsonLogger();
    }

    /*
     * Upload the volume to secondary storage.
     */
    @Override
    @DB
    @ActionEvent(eventType = EventTypes.EVENT_VOLUME_UPLOAD, eventDescription = "uploading volume", async = true)
    public VolumeVO uploadVolume(UploadVolumeCmd cmd) throws ResourceAllocationException {
        Account caller = CallContext.current().getCallingAccount();
        long ownerId = cmd.getEntityOwnerId();
        Account owner = _entityMgr.findById(Account.class, ownerId);
        Long zoneId = cmd.getZoneId();
        String volumeName = cmd.getVolumeName();
        String url = cmd.getUrl();
        String format = sanitizeFormat(cmd.getFormat());
        Long diskOfferingId = cmd.getDiskOfferingId();
        String imageStoreUuid = cmd.getImageStoreUuid();

        validateVolume(caller, ownerId, zoneId, volumeName, url, format, diskOfferingId);

        VolumeVO volume = persistVolume(owner, zoneId, volumeName, url, format, diskOfferingId, Volume.State.Allocated);

        VolumeInfo vol = volFactory.getVolume(volume.getId());

        RegisterVolumePayload payload = new RegisterVolumePayload(cmd.getUrl(), cmd.getChecksum(), format);
        vol.addPayload(payload);
        DataStore store = _tmpltMgr.getImageStore(imageStoreUuid, zoneId, volume);

        volService.registerVolume(vol, store);
        return volume;
    }

    private String sanitizeFormat(String format) {
        if (org.apache.commons.lang3.StringUtils.isBlank(format)) {
            throw new CloudRuntimeException("Please provide a format");
        }

        String uppercase = format.toUpperCase();
        try {
            ImageFormat.valueOf(uppercase);
        } catch (IllegalArgumentException e) {
            String msg = "Image format: " + format + " is incorrect. Supported formats are " + EnumUtils.listValues(ImageFormat.values());
            logger.error("ImageFormat IllegalArgumentException: " + e.getMessage(), e);
            throw new IllegalArgumentException(msg);
        }
        return uppercase;
    }

    @Override
    @ActionEvent(eventType = EventTypes.EVENT_VOLUME_UPLOAD, eventDescription = "uploading volume for post upload", async = true)
    public GetUploadParamsResponse uploadVolume(final GetUploadParamsForVolumeCmd cmd) throws ResourceAllocationException, MalformedURLException {
        Account caller = CallContext.current().getCallingAccount();
        long ownerId = cmd.getEntityOwnerId();
        final Account owner = _entityMgr.findById(Account.class, ownerId);
        final Long zoneId = cmd.getZoneId();
        final String volumeName = cmd.getName();
        String format = sanitizeFormat(cmd.getFormat());
        final Long diskOfferingId = cmd.getDiskOfferingId();
        String imageStoreUuid = cmd.getImageStoreUuid();

        validateVolume(caller, ownerId, zoneId, volumeName, null, format, diskOfferingId);

        return Transaction.execute(new TransactionCallbackWithException<GetUploadParamsResponse, MalformedURLException>() {
            @Override
            public GetUploadParamsResponse doInTransaction(TransactionStatus status) throws MalformedURLException {

                VolumeVO volume = persistVolume(owner, zoneId, volumeName, null, format, diskOfferingId, Volume.State.NotUploaded);

                final DataStore store = _tmpltMgr.getImageStore(imageStoreUuid, zoneId, volume);

                VolumeInfo vol = volFactory.getVolume(volume.getId());

                RegisterVolumePayload payload = new RegisterVolumePayload(null, cmd.getChecksum(), format);
                vol.addPayload(payload);

                Pair<EndPoint, DataObject> pair = volService.registerVolumeForPostUpload(vol, store);
                EndPoint ep = pair.first();
                DataObject dataObject = pair.second();

                GetUploadParamsResponse response = new GetUploadParamsResponse();

                String ssvmUrlDomain = _configDao.getValue(Config.SecStorageSecureCopyCert.key());
                String protocol = UseHttpsToUpload.value() ? "https" : "http";

                String url = ImageStoreUtil.generatePostUploadUrl(ssvmUrlDomain, ep.getPublicAddr(), vol.getUuid(),  protocol);
                response.setPostURL(new URL(url));

                // set the post url, this is used in the monitoring thread to determine the SSVM
                VolumeDataStoreVO volumeStore = _volumeStoreDao.findByVolume(vol.getId());
                assert (volumeStore != null) : "sincle volume is registered, volumestore cannot be null at this stage";
                volumeStore.setExtractUrl(url);
                _volumeStoreDao.persist(volumeStore);

                response.setId(UUID.fromString(vol.getUuid()));

                int timeout = ImageStoreUploadMonitorImpl.getUploadOperationTimeout();
                DateTime currentDateTime = new DateTime(DateTimeZone.UTC);
                String expires = currentDateTime.plusMinutes(timeout).toString();
                response.setTimeout(expires);

                String key = _configDao.getValue(Config.SSVMPSK.key());
                /*
                 * encoded metadata using the post upload config key
                 */
                TemplateOrVolumePostUploadCommand command = new TemplateOrVolumePostUploadCommand(vol.getId(), vol.getUuid(), volumeStore.getInstallPath(), cmd.getChecksum(), vol.getType().toString(),
                        vol.getName(), vol.getFormat().toString(), dataObject.getDataStore().getUri(), dataObject.getDataStore().getRole().toString());
                command.setLocalPath(volumeStore.getLocalDownloadPath());
                //using the existing max upload size configuration
                command.setProcessTimeout(NumbersUtil.parseLong(_configDao.getValue("vmware.package.ova.timeout"), 3600));
                command.setMaxUploadSize(_configDao.getValue(Config.MaxUploadVolumeSize.key()));

                long accountId = vol.getAccountId();
                Account account = _accountDao.findById(accountId);
                Domain domain = domainDao.findById(account.getDomainId());

                command.setDefaultMaxSecondaryStorageInGB(_resourceLimitMgr.findCorrectResourceLimitForAccountAndDomain(account, domain, ResourceType.secondary_storage, null));
                command.setAccountId(accountId);
                Gson gson = new GsonBuilder().create();
                String metadata = EncryptionUtil.encodeData(gson.toJson(command), key);
                response.setMetadata(metadata);

                /*
                 * signature calculated on the url, expiry, metadata.
                 */
                response.setSignature(EncryptionUtil.generateSignature(metadata + url + expires, key));
                return response;
            }
        });
    }

    private boolean validateVolume(Account caller, long ownerId, Long zoneId, String volumeName, String url, String format, Long diskOfferingId) throws ResourceAllocationException {

        // permission check
        Account volumeOwner = _accountMgr.getActiveAccountById(ownerId);
        DiskOfferingVO diskOffering = null;
        if (diskOfferingId != null) {
            diskOffering = _diskOfferingDao.findById(diskOfferingId);
        }
        _accountMgr.checkAccess(caller, null, true, volumeOwner);

        // Check that the resource limit for volumes won't be exceeded
        _resourceLimitMgr.checkVolumeResourceLimit(volumeOwner, true, null, diskOffering);

        // Verify that zone exists
        DataCenterVO zone = _dcDao.findById(zoneId);
        if (zone == null) {
            throw new InvalidParameterValueException("Unable to find zone by id " + zoneId);
        }

        // Check if zone is disabled
        if (Grouping.AllocationState.Disabled == zone.getAllocationState() && !_accountMgr.isRootAdmin(caller.getId())) {
            throw new PermissionDeniedException("Cannot perform this operation, Zone is currently disabled: " + zoneId);
        }

        //validating the url only when url is not null. url can be null incase of form based post upload
        if (url != null) {
            if (url.toLowerCase().contains("file://")) {
                throw new InvalidParameterValueException("File:// type urls are currently unsupported");
            }
            UriUtils.validateUrl(format, url);
            boolean followRedirects = StorageManager.DataStoreDownloadFollowRedirects.value();
            if (VolumeUrlCheck.value()) { // global setting that can be set when their MS does not have internet access
                logger.debug("Checking url: " + url);
                DirectDownloadHelper.checkUrlExistence(url, followRedirects);
            }
            // Check that the resource limit for secondary storage won't be exceeded
            _resourceLimitMgr.checkResourceLimit(_accountMgr.getAccount(ownerId), ResourceType.secondary_storage,
                    UriUtils.getRemoteSize(url, followRedirects));
        } else {
            _resourceLimitMgr.checkResourceLimit(_accountMgr.getAccount(ownerId), ResourceType.secondary_storage);
        }

        checkFormatWithSupportedHypervisorsInZone(format, zoneId);

        // Check that the disk offering specified is valid
        if (diskOfferingId != null) {
            if ((diskOffering == null) || diskOffering.getRemoved() != null || diskOffering.isComputeOnly()) {
                throw new InvalidParameterValueException("Please specify a valid disk offering.");
            }
            if (!diskOffering.isCustomized()) {
                throw new InvalidParameterValueException("Please specify a custom sized disk offering.");
            }
            _configMgr.checkDiskOfferingAccess(volumeOwner, diskOffering, zone);
        }

        return false;
    }

    private void checkFormatWithSupportedHypervisorsInZone(String format, Long zoneId) {
        ImageFormat imageformat = ImageFormat.valueOf(format);
        final List<HypervisorType> supportedHypervisorTypesInZone = _resourceMgr.getSupportedHypervisorTypes(zoneId, false, null);
        final HypervisorType hypervisorTypeFromFormat = ApiDBUtils.getHypervisorTypeFromFormat(zoneId, imageformat);
        if (!(supportedHypervisorTypesInZone.contains(hypervisorTypeFromFormat))) {
            throw new InvalidParameterValueException(String.format("The %s hypervisor supported for %s file format, is not found on the zone", hypervisorTypeFromFormat.toString(), format));
        }
    }

    public String getRandomVolumeName() {
        return UUID.randomUUID().toString();
    }

    private Long getDefaultCustomOfferingId(Account owner, DataCenter zone) {
        DiskOfferingVO diskOfferingVO = _diskOfferingDao.findByUniqueName(CUSTOM_DISK_OFFERING_UNIQUE_NAME);
        if (diskOfferingVO == null || !DiskOffering.State.Active.equals(diskOfferingVO.getState())) {
            return null;
        }
        try {
            _configMgr.checkDiskOfferingAccess(owner, diskOfferingVO, zone);
            return diskOfferingVO.getId();
        } catch (PermissionDeniedException ignored) {
        }
        return null;
    }

    private Long getCustomDiskOfferingIdForVolumeUpload(Account owner, DataCenter zone) {
        Long offeringId = getDefaultCustomOfferingId(owner, zone);
        if (offeringId != null) {
            return offeringId;
        }
        List<DiskOfferingVO> offerings = _diskOfferingDao.findCustomDiskOfferings();
        for (DiskOfferingVO offering : offerings) {
            try {
                _configMgr.checkDiskOfferingAccess(owner, offering, zone);
                return offering.getId();
            } catch (PermissionDeniedException ignored) {}
        }
        return null;
    }

    @DB
    protected VolumeVO persistVolume(final Account owner, final Long zoneId, final String volumeName, final String url, final String format, final Long diskOfferingId, final Volume.State state) {
        return Transaction.execute(new TransactionCallbackWithException<VolumeVO, CloudRuntimeException>() {
            @Override
            public VolumeVO doInTransaction(TransactionStatus status) {
                VolumeVO volume = new VolumeVO(volumeName, zoneId, -1, -1, -1, new Long(-1), null, null, Storage.ProvisioningType.THIN, 0, Volume.Type.DATADISK);
                DataCenter zone = _dcDao.findById(zoneId);
                volume.setPoolId(null);
                volume.setDataCenterId(zoneId);
                volume.setPodId(null);
                volume.setState(state); // initialize the state
                // to prevent a null pointer deref I put the system account id here when no owner is given.
                // TODO Decide if this is valid or whether  throwing a CloudRuntimeException is more appropriate
                volume.setAccountId((owner == null) ? Account.ACCOUNT_ID_SYSTEM : owner.getAccountId());
                volume.setDomainId((owner == null) ? Domain.ROOT_DOMAIN : owner.getDomainId());

                Long volumeDiskOfferingId = diskOfferingId;
                if (volumeDiskOfferingId == null) {
                    volumeDiskOfferingId = getCustomDiskOfferingIdForVolumeUpload(owner, zone);
                    if (volumeDiskOfferingId == null) {
                        throw new CloudRuntimeException(String.format("Unable to find custom disk offering in zone: %s for volume upload", zone.getUuid()));
                    }
                }

                volume.setDiskOfferingId(volumeDiskOfferingId);
                DiskOfferingVO diskOfferingVO = _diskOfferingDao.findById(volumeDiskOfferingId);

                Boolean isCustomizedIops = diskOfferingVO != null && diskOfferingVO.isCustomizedIops() != null ? diskOfferingVO.isCustomizedIops() : false;

                if (isCustomizedIops == null || !isCustomizedIops) {
                    volume.setMinIops(diskOfferingVO.getMinIops());
                    volume.setMaxIops(diskOfferingVO.getMaxIops());
                }

                // volume.setSize(size);
                volume.setInstanceId(null);
                volume.setUpdated(new Date());
                volume.setDomainId((owner == null) ? Domain.ROOT_DOMAIN : owner.getDomainId());
                volume.setFormat(ImageFormat.valueOf(format));
                volume = _volsDao.persist(volume);
                CallContext.current().setEventDetails("Volume Id: " + volume.getUuid());
                CallContext.current().putContextParameter(Volume.class, volume.getUuid());

                // Increment resource count during allocation; if actual creation fails,
                // decrement it
                _resourceLimitMgr.incrementVolumeResourceCount(volume.getAccountId(), true, null, diskOfferingVO);
                //url can be null incase of postupload
                if (url != null) {
                    long remoteSize = UriUtils.getRemoteSize(url, StorageManager.DataStoreDownloadFollowRedirects.value());
                    _resourceLimitMgr.incrementResourceCount(volume.getAccountId(), ResourceType.secondary_storage,
                            remoteSize);
                    volume.setSize(remoteSize);
                }

                return volume;
            }
        });
    }

    /**
     * Retrieves the volume name from CreateVolumeCmd object.
     *
     * If the retrieved volume name is null, empty or blank, then A random name
     * will be generated using getRandomVolumeName method.
     *
     * @param cmd
     * @return Either the retrieved name or a random name.
     */
    public String getVolumeNameFromCommand(CreateVolumeCmd cmd) {
        String userSpecifiedName = cmd.getVolumeName();

        if (StringUtils.isBlank(userSpecifiedName)) {
            userSpecifiedName = getRandomVolumeName();
        }

        return userSpecifiedName;
    }

    /*
     * Just allocate a volume in the database, don't send the createvolume cmd
     * to hypervisor. The volume will be finally created only when it's attached
     * to a VM.
     */
    @Override
    @DB
    @ActionEvent(eventType = EventTypes.EVENT_VOLUME_CREATE, eventDescription = "creating volume", create = true)
    public VolumeVO allocVolume(CreateVolumeCmd cmd) throws ResourceAllocationException {
        Account caller = CallContext.current().getCallingAccount();

        long ownerId = cmd.getEntityOwnerId();
        Account owner = _accountMgr.getActiveAccountById(ownerId);
        Boolean displayVolume = cmd.getDisplayVolume();

        // permission check
        _accountMgr.checkAccess(caller, null, true, _accountMgr.getActiveAccountById(ownerId));

        if (displayVolume == null) {
            displayVolume = true;
        } else {
            if (!_accountMgr.isRootAdmin(caller.getId())) {
                throw new PermissionDeniedException("Cannot update parameter displayvolume, only admin permitted ");
            }
        }

        Long zoneId = cmd.getZoneId();
        Long diskOfferingId = null;
        DiskOfferingVO diskOffering = null;
        Long size = null;
        Long minIops = null;
        Long maxIops = null;
        // Volume VO used for extracting the source template id
        VolumeVO parentVolume = null;

        // validate input parameters before creating the volume
        if (cmd.getSnapshotId() == null && cmd.getDiskOfferingId() == null) {
            throw new InvalidParameterValueException("At least one of disk Offering ID or snapshot ID must be passed whilst creating volume");
        }

        // disallow passing disk offering ID with DATA disk volume snapshots
        if (cmd.getSnapshotId() != null && cmd.getDiskOfferingId() != null) {
            SnapshotVO snapshot = _snapshotDao.findById(cmd.getSnapshotId());
            if (snapshot != null) {
                parentVolume = _volsDao.findByIdIncludingRemoved(snapshot.getVolumeId());
                if (parentVolume != null && parentVolume.getVolumeType() != Volume.Type.ROOT)
                    throw new InvalidParameterValueException("Disk Offering ID cannot be passed whilst creating volume from snapshot other than ROOT disk snapshots");
            }
            parentVolume = null;
        }

        Map<String, String> details = new HashMap<>();
        if (cmd.getDiskOfferingId() != null) { // create a new volume

            diskOfferingId = cmd.getDiskOfferingId();
            size = cmd.getSize();
            Long sizeInGB = size;
            if (size != null) {
                if (size > 0) {
                    size = size * 1024 * 1024 * 1024; // user specify size in GB
                } else {
                    throw new InvalidParameterValueException("Disk size must be larger than 0");
                }
            }

            // Check that the disk offering is specified
            diskOffering = _diskOfferingDao.findById(diskOfferingId);
            if ((diskOffering == null) || diskOffering.getRemoved() != null || diskOffering.isComputeOnly()) {
                throw new InvalidParameterValueException("Please specify a valid disk offering.");
            }

            if (diskOffering.isCustomized()) {
                if (size == null) {
                    throw new InvalidParameterValueException("This disk offering requires a custom size specified");
                }
                validateCustomDiskOfferingSizeRange(sizeInGB);
            }

            if (!diskOffering.isCustomized() && size != null) {
                throw new InvalidParameterValueException("This disk offering does not allow custom size");
            }

            _configMgr.checkDiskOfferingAccess(owner, diskOffering, _dcDao.findById(zoneId));

            if (diskOffering.getDiskSize() > 0) {
                size = diskOffering.getDiskSize();
            }

            DiskOfferingDetailVO bandwidthLimitDetail = _diskOfferingDetailsDao.findDetail(diskOfferingId, Volume.BANDWIDTH_LIMIT_IN_MBPS);
            if (bandwidthLimitDetail != null) {
                details.put(Volume.BANDWIDTH_LIMIT_IN_MBPS, bandwidthLimitDetail.getValue());
            }
            DiskOfferingDetailVO iopsLimitDetail = _diskOfferingDetailsDao.findDetail(diskOfferingId, Volume.IOPS_LIMIT);
            if (iopsLimitDetail != null) {
                details.put(Volume.IOPS_LIMIT, iopsLimitDetail.getValue());
            }

            Boolean isCustomizedIops = diskOffering.isCustomizedIops();

            if (isCustomizedIops != null) {
                if (isCustomizedIops) {
                    minIops = cmd.getMinIops();
                    maxIops = cmd.getMaxIops();

                    if (minIops == null && maxIops == null) {
                        minIops = 0L;
                        maxIops = 0L;
                    } else {
                        if (minIops == null || minIops <= 0) {
                            throw new InvalidParameterValueException("The min IOPS must be greater than 0.");
                        }

                        if (maxIops == null) {
                            maxIops = 0L;
                        }

                        if (minIops > maxIops) {
                            throw new InvalidParameterValueException("The min IOPS must be less than or equal to the max IOPS.");
                        }
                    }
                } else {
                    minIops = diskOffering.getMinIops();
                    maxIops = diskOffering.getMaxIops();
                }
            } else {
                minIops = diskOffering.getMinIops();
                maxIops = diskOffering.getMaxIops();
            }

            if (!validateVolumeSizeInBytes(size)) {
                throw new InvalidParameterValueException(String.format("Invalid size for custom volume creation: %s, max volume size is: %s GB", NumbersUtil.toReadableSize(size), VolumeOrchestrationService.MaxVolumeSize.value()));
            }
        }

        if (cmd.getSnapshotId() != null) { // create volume from snapshot
            Long snapshotId = cmd.getSnapshotId();
            SnapshotVO snapshotCheck = _snapshotDao.findById(snapshotId);
            if (snapshotCheck == null) {
                throw new InvalidParameterValueException("unable to find a snapshot with id " + snapshotId);
            }

            if (snapshotCheck.getState() != Snapshot.State.BackedUp) {
                throw new InvalidParameterValueException("Snapshot id=" + snapshotId + " is not in " + Snapshot.State.BackedUp + " state yet and can't be used for volume creation");
            }

            SnapshotDataStoreVO snapshotStore = _snapshotDataStoreDao.findOneBySnapshotAndDatastoreRole(snapshotId, DataStoreRole.Primary);
            if (snapshotStore != null) {
                StoragePoolVO storagePoolVO = _storagePoolDao.findById(snapshotStore.getDataStoreId());
                if (storagePoolVO.getPoolType() == Storage.StoragePoolType.PowerFlex) {
                    throw new InvalidParameterValueException("Create volume from snapshot is not supported for PowerFlex volume snapshots");
                }
            }

            parentVolume = _volsDao.findByIdIncludingRemoved(snapshotCheck.getVolumeId());

            // Don't support creating templates from encrypted volumes (yet)
            if (parentVolume.getPassphraseId() != null) {
                throw new UnsupportedOperationException("Cannot create new volumes from encrypted volume snapshots");
            }

            if (zoneId == null) {
                // if zoneId is not provided, we default to create volume in the same zone as the snapshot zone.
                zoneId = parentVolume.getDataCenterId();
            }

            if (diskOffering == null) { // Pure snapshot is being used to create volume.
                diskOfferingId = snapshotCheck.getDiskOfferingId();
                diskOffering = _diskOfferingDao.findById(diskOfferingId);

                minIops = snapshotCheck.getMinIops();
                maxIops = snapshotCheck.getMaxIops();
                size = snapshotCheck.getSize(); // ; disk offering is used for tags purposes
            } else {
                if (size < snapshotCheck.getSize()) {
                    throw new InvalidParameterValueException(String.format("Invalid size for volume creation: %dGB, snapshot size is: %dGB",
                            size / (1024 * 1024 * 1024), snapshotCheck.getSize() / (1024 * 1024 * 1024)));
                }
            }

            _configMgr.checkDiskOfferingAccess(null, diskOffering, _dcDao.findById(zoneId));

            // check snapshot permissions
            _accountMgr.checkAccess(caller, null, true, snapshotCheck);

            // one step operation - create volume in VM's cluster and attach it
            // to the VM
            Long vmId = cmd.getVirtualMachineId();
            if (vmId != null) {
                // Check that the virtual machine ID is valid and it's a user vm
                UserVmVO vm = _userVmDao.findById(vmId);
                if (vm == null || vm.getType() != VirtualMachine.Type.User) {
                    throw new InvalidParameterValueException("Please specify a valid User VM.");
                }
                if (vm.getDataCenterId() != zoneId) {
                    throw new InvalidParameterValueException("The specified zone is different than zone of the VM");
                }
                // Check that the VM is in the correct state
                if (vm.getState() != State.Running && vm.getState() != State.Stopped) {
                    throw new InvalidParameterValueException("Please specify a VM that is either running or stopped.");
                }

                // permission check
                _accountMgr.checkAccess(caller, null, false, vm);
            }
        }

        Storage.ProvisioningType provisioningType = diskOffering.getProvisioningType();

        // Check that the resource limit for volume & primary storage won't be exceeded
        _resourceLimitMgr.checkVolumeResourceLimit(owner,displayVolume, size, diskOffering);

        // Verify that zone exists
        DataCenterVO zone = _dcDao.findById(zoneId);
        if (zone == null) {
            throw new InvalidParameterValueException("Unable to find zone by id " + zoneId);
        }

        // Check if zone is disabled
        if (Grouping.AllocationState.Disabled == zone.getAllocationState() && !_accountMgr.isRootAdmin(caller.getId())) {
            throw new PermissionDeniedException("Cannot perform this operation, Zone is currently disabled: " + zoneId);
        }

        // If local storage is disabled then creation of volume with local disk
        // offering not allowed
        if (!zone.isLocalStorageEnabled() && diskOffering.isUseLocalStorage()) {
            throw new InvalidParameterValueException("Zone is not configured to use local storage but volume's disk offering " + diskOffering.getName() + " uses it");
        }

        String userSpecifiedName = getVolumeNameFromCommand(cmd);

        return commitVolume(cmd, caller, owner, displayVolume, zoneId, diskOfferingId, provisioningType, size, minIops, maxIops, parentVolume, userSpecifiedName,
                _uuidMgr.generateUuid(Volume.class, cmd.getCustomId()), details);
    }

    @Override
    public void validateCustomDiskOfferingSizeRange(Long sizeInGB) {
        Long customDiskOfferingMaxSize = VolumeOrchestrationService.CustomDiskOfferingMaxSize.value();
        Long customDiskOfferingMinSize = VolumeOrchestrationService.CustomDiskOfferingMinSize.value();

        if ((sizeInGB < customDiskOfferingMinSize) || (sizeInGB > customDiskOfferingMaxSize)) {
            throw new InvalidParameterValueException(String.format("Volume size: %s GB is out of allowed range. Min: %s. Max: %s", sizeInGB, customDiskOfferingMinSize, customDiskOfferingMaxSize));
        }
    }

    private VolumeVO commitVolume(final CreateVolumeCmd cmd, final Account caller, final Account owner, final Boolean displayVolume, final Long zoneId, final Long diskOfferingId,
                                  final Storage.ProvisioningType provisioningType, final Long size, final Long minIops, final Long maxIops, final VolumeVO parentVolume, final String userSpecifiedName, final String uuid, final Map<String, String> details) {
        return Transaction.execute(new TransactionCallback<VolumeVO>() {
            @Override
            public VolumeVO doInTransaction(TransactionStatus status) {
                VolumeVO volume = new VolumeVO(userSpecifiedName, -1, -1, -1, -1, new Long(-1), null, null, provisioningType, 0, Volume.Type.DATADISK);
                volume.setPoolId(null);
                volume.setUuid(uuid);
                volume.setDataCenterId(zoneId);
                volume.setPodId(null);
                volume.setAccountId(owner.getId());
                volume.setDomainId(owner.getDomainId());
                volume.setDiskOfferingId(diskOfferingId);
                volume.setSize(size);
                volume.setMinIops(minIops);
                volume.setMaxIops(maxIops);
                volume.setInstanceId(null);
                volume.setUpdated(new Date());
                volume.setDisplayVolume(displayVolume);
                if (parentVolume != null) {
                    volume.setTemplateId(parentVolume.getTemplateId());
                    volume.setFormat(parentVolume.getFormat());
                } else {
                    volume.setTemplateId(null);
                }

                volume = _volsDao.persist(volume);

                if (cmd.getSnapshotId() == null && displayVolume) {
                    // for volume created from snapshot, create usage event after volume creation
                    UsageEventUtils.publishUsageEvent(EventTypes.EVENT_VOLUME_CREATE, volume.getAccountId(), volume.getDataCenterId(), volume.getId(), volume.getName(), diskOfferingId, null, size,
                            Volume.class.getName(), volume.getUuid(), displayVolume);
                }

                if (volume != null && details != null) {
                    List<VolumeDetailVO> volumeDetailsVO = new ArrayList<VolumeDetailVO>();
                    if (details.containsKey(Volume.BANDWIDTH_LIMIT_IN_MBPS)) {
                        volumeDetailsVO.add(new VolumeDetailVO(volume.getId(), Volume.BANDWIDTH_LIMIT_IN_MBPS, details.get(Volume.BANDWIDTH_LIMIT_IN_MBPS), false));
                    }
                    if (details.containsKey(Volume.IOPS_LIMIT)) {
                        volumeDetailsVO.add(new VolumeDetailVO(volume.getId(), Volume.IOPS_LIMIT, details.get(Volume.IOPS_LIMIT), false));
                    }
                    if (!volumeDetailsVO.isEmpty()) {
                        _volsDetailsDao.saveDetails(volumeDetailsVO);
                    }
                }

                CallContext.current().setEventDetails("Volume Id: " + volume.getUuid());
                CallContext.current().putContextParameter(Volume.class, volume.getId());
                // Increment resource count during allocation; if actual creation fails,
                // decrement it
                _resourceLimitMgr.incrementVolumeResourceCount(volume.getAccountId(), displayVolume, volume.getSize(),
                        _diskOfferingDao.findById(volume.getDiskOfferingId()));
                return volume;
            }
        });
    }

    @Override
    public boolean validateVolumeSizeInBytes(long size) {
        long maxVolumeSize = VolumeOrchestrationService.MaxVolumeSize.value();
        if (size < 0 || (size > 0 && size < (1024 * 1024 * 1024))) {
            throw new InvalidParameterValueException("Please specify a size of at least 1 GB.");
        } else if (size > (maxVolumeSize * 1024 * 1024 * 1024)) {
            throw new InvalidParameterValueException(String.format("Requested volume size is %s, but the maximum size allowed is %d GB.", NumbersUtil.toReadableSize(size), maxVolumeSize));
        }

        return true;
    }

    @Override
    @DB
    @ActionEvent(eventType = EventTypes.EVENT_VOLUME_CREATE, eventDescription = "creating volume", async = true)
    public VolumeVO createVolume(CreateVolumeCmd cmd) {
        VolumeVO volume = _volsDao.findById(cmd.getEntityId());
        boolean created = true;

        try {
            if (cmd.getSnapshotId() != null) {
                volume = createVolumeFromSnapshot(volume, cmd.getSnapshotId(), cmd.getVirtualMachineId());
                if (volume.getState() != Volume.State.Ready) {
                    created = false;
                }

                // if VM Id is provided, attach the volume to the VM
                if (cmd.getVirtualMachineId() != null) {
                    try {
                        attachVolumeToVM(cmd.getVirtualMachineId(), volume.getId(), volume.getDeviceId(), false);
                    } catch (Exception ex) {
                        StringBuilder message = new StringBuilder("Volume: ");
                        message.append(volume.getUuid());
                        message.append(" created successfully, but failed to attach the newly created volume to VM: ");
                        message.append(cmd.getVirtualMachineId());
                        message.append(" due to error: ");
                        message.append(ex.getMessage());
                        if (logger.isDebugEnabled()) {
                            logger.debug(message, ex);
                        }
                        throw new CloudRuntimeException(message.toString());
                    }
                }
            }
            return volume;
        } catch (Exception e) {
            created = false;
            VolumeInfo vol = volFactory.getVolume(cmd.getEntityId());
            vol.stateTransit(Volume.Event.DestroyRequested);
            throw new CloudRuntimeException("Failed to create volume: " + volume.getUuid(), e);
        } finally {
            if (!created) {
                logger.trace("Decrementing volume resource count for account id=" + volume.getAccountId() + " as volume failed to create on the backend");
                _resourceLimitMgr.decrementVolumeResourceCount(volume.getAccountId(), cmd.getDisplayVolume(),
                        volume.getSize(), _diskOfferingDao.findByIdIncludingRemoved(volume.getDiskOfferingId()));
            }
        }
    }

    protected VolumeVO createVolumeFromSnapshot(VolumeVO volume, long snapshotId, Long vmId) throws StorageUnavailableException {
        VolumeInfo createdVolume = null;
        SnapshotVO snapshot = _snapshotDao.findById(snapshotId);
        snapshot.getVolumeId();

        UserVmVO vm = null;
        if (vmId != null) {
            vm = _userVmDao.findById(vmId);
        }

        // sync old snapshots to region store if necessary

        createdVolume = _volumeMgr.createVolumeFromSnapshot(volume, snapshot, vm);
        VolumeVO volumeVo = _volsDao.findById(createdVolume.getId());
        UsageEventUtils.publishUsageEvent(EventTypes.EVENT_VOLUME_CREATE, createdVolume.getAccountId(), createdVolume.getDataCenterId(), createdVolume.getId(), createdVolume.getName(),
                createdVolume.getDiskOfferingId(), null, createdVolume.getSize(), Volume.class.getName(), createdVolume.getUuid(), volumeVo.isDisplayVolume());

        return volumeVo;
    }

    @Override
    @DB
    @ActionEvent(eventType = EventTypes.EVENT_VOLUME_RESIZE, eventDescription = "resizing volume", async = true)
    public VolumeVO resizeVolume(ResizeVolumeCmd cmd) throws ResourceAllocationException {
        Long newSize = cmd.getSize();
        Long newMinIops = cmd.getMinIops();
        Long newMaxIops = cmd.getMaxIops();
        Integer newHypervisorSnapshotReserve = null;
        boolean shrinkOk = cmd.isShrinkOk();

        VolumeVO volume = _volsDao.findById(cmd.getEntityId());
        if (volume == null) {
            throw new InvalidParameterValueException("No such volume");
        }

        // checking if there are any ongoing snapshots on the volume which is to be resized
        List<SnapshotVO> ongoingSnapshots = _snapshotDao.listByStatus(cmd.getId(), Snapshot.State.Creating, Snapshot.State.CreatedOnPrimary, Snapshot.State.BackingUp);
        if (ongoingSnapshots.size() > 0) {
            throw new CloudRuntimeException("There is/are unbacked up snapshot(s) on this volume, resize volume is not permitted, please try again later.");
        }

        /* Does the caller have authority to act on this volume? */
        _accountMgr.checkAccess(CallContext.current().getCallingAccount(), null, true, volume);

        DiskOfferingVO diskOffering = _diskOfferingDao.findById(volume.getDiskOfferingId());
        DiskOfferingVO newDiskOffering = null;

        if (cmd.getNewDiskOfferingId() != null) {
            newDiskOffering = _diskOfferingDao.findById(cmd.getNewDiskOfferingId());
        }

        /* Only works for KVM/XenServer/VMware (or "Any") for now, and volumes with 'None' since they're just allocated in DB */

        HypervisorType hypervisorType = _volsDao.getHypervisorType(volume.getId());
        if (!SupportedHypervisorsForVolResize.contains(hypervisorType)) {
            throw new InvalidParameterValueException("Hypervisor " + hypervisorType + " does not support volume resize");
        }

        if (volume.getState() != Volume.State.Ready && volume.getState() != Volume.State.Allocated) {
            throw new InvalidParameterValueException("Volume should be in ready or allocated state before attempting a resize. Volume " + volume.getUuid() + " is in state " + volume.getState() + ".");
        }

        // if we are to use the existing disk offering
        if (newDiskOffering == null) {
            newHypervisorSnapshotReserve = volume.getHypervisorSnapshotReserve();

            // if the caller is looking to change the size of the volume
            if (newSize != null) {
                if (diskOffering.getDiskSizeStrictness()) {
                    throw new InvalidParameterValueException(String.format("Resize of volume %s is not allowed, since disk size is strictly fixed as per the disk offering", volume.getUuid()));
                }

                if (diskOffering.isCustomized()) {
                    validateCustomDiskOfferingSizeRange(newSize);
                }

                if (isNotPossibleToResize(volume, diskOffering)) {
                    throw new InvalidParameterValueException(
                            "Failed to resize Root volume. The service offering of this Volume has been configured with a root disk size; "
                                    +   "on such case a Root Volume can only be resized when changing to another Service Offering with a Root disk size. "
                                    +   "For more details please check out the Official Resizing Volumes documentation.");
                }

                // convert from bytes to GiB
                newSize = newSize << 30;
            } else {
                // no parameter provided; just use the original size of the volume
                newSize = volume.getSize();
            }

            newMinIops = cmd.getMinIops();

            if (newMinIops != null) {
                if (!volume.getVolumeType().equals(Volume.Type.ROOT) && (diskOffering.isCustomizedIops() == null || !diskOffering.isCustomizedIops())) {
                    throw new InvalidParameterValueException("The current disk offering does not support customization of the 'Min IOPS' parameter.");
                }
            } else {
                // no parameter provided; just use the original min IOPS of the volume
                newMinIops = volume.getMinIops();
            }

            newMaxIops = cmd.getMaxIops();

            if (newMaxIops != null) {
                if (!volume.getVolumeType().equals(Volume.Type.ROOT) && (diskOffering.isCustomizedIops() == null || !diskOffering.isCustomizedIops())) {
                    throw new InvalidParameterValueException("The current disk offering does not support customization of the 'Max IOPS' parameter.");
                }
            } else {
                // no parameter provided; just use the original max IOPS of the volume
                newMaxIops = volume.getMaxIops();
            }

            validateIops(newMinIops, newMaxIops, volume.getPoolType());
        } else {
            if (newDiskOffering.getRemoved() != null) {
                throw new InvalidParameterValueException("Requested disk offering has been removed.");
            }

            if (diskOffering.getDiskSizeStrictness() != newDiskOffering.getDiskSizeStrictness()) {
                throw new InvalidParameterValueException("Disk offering size strictness does not match with new disk offering");
            }

            if (diskOffering.getDiskSizeStrictness() && (diskOffering.getDiskSize() != newDiskOffering.getDiskSize())) {
                throw new InvalidParameterValueException(String.format("Resize volume for %s is not allowed since disk offering's size is fixed", volume.getName()));
            }

            Long instanceId = volume.getInstanceId();
            VMInstanceVO vmInstanceVO = _vmInstanceDao.findById(instanceId);
            if (volume.getVolumeType().equals(Volume.Type.ROOT)) {
                ServiceOfferingVO serviceOffering = _serviceOfferingDao.findById(vmInstanceVO.getServiceOfferingId());
                if (serviceOffering != null && serviceOffering.getDiskOfferingStrictness()) {
                    throw new InvalidParameterValueException(String.format("Cannot resize ROOT volume [%s] with new disk offering since existing disk offering is strictly assigned to the ROOT volume.", volume.getName()));
                }
                if (newDiskOffering.getEncrypt() != diskOffering.getEncrypt()) {
                    throw new InvalidParameterValueException(
                            String.format("Current disk offering's encryption(%s) does not match target disk offering's encryption(%s)", diskOffering.getEncrypt(), newDiskOffering.getEncrypt())
                    );
                }
            }

            if (diskOffering.getTags() != null) {
                if (!com.cloud.utils.StringUtils.areTagsEqual(diskOffering.getTags(), newDiskOffering.getTags())) {
                    throw new InvalidParameterValueException("The tags on the new and old disk offerings must match.");
                }
            } else if (newDiskOffering.getTags() != null) {
                throw new InvalidParameterValueException("There are no tags on the current disk offering. The new disk offering needs to have no tags, as well.");
            }

            _configMgr.checkDiskOfferingAccess(_accountMgr.getActiveAccountById(volume.getAccountId()), newDiskOffering, _dcDao.findById(volume.getDataCenterId()));

            if (newDiskOffering.getDiskSize() > 0 && !newDiskOffering.isComputeOnly()) {
                newSize = newDiskOffering.getDiskSize();
            } else if (newDiskOffering.isCustomized()) {
                newSize = cmd.getSize();

                if (newSize == null) {
                    throw new InvalidParameterValueException("The new disk offering requires that a size be specified.");
                }

                validateCustomDiskOfferingSizeRange(newSize);

                // convert from GiB to bytes
                newSize = newSize << 30;
            } else {
                if (cmd.getSize() != null) {
                    throw new InvalidParameterValueException("You cannot pass in a custom disk size to a non-custom disk offering.");
                }

                newSize = newDiskOffering.getDiskSize();
            }
            checkIfVolumeIsRootAndVmIsRunning(newSize, volume, vmInstanceVO);

            if (newDiskOffering.isCustomizedIops() != null && newDiskOffering.isCustomizedIops()) {
                newMinIops = cmd.getMinIops() != null ? cmd.getMinIops() : volume.getMinIops();
                newMaxIops = cmd.getMaxIops() != null ? cmd.getMaxIops() : volume.getMaxIops();

                validateIops(newMinIops, newMaxIops, volume.getPoolType());
            } else {
                newMinIops = newDiskOffering.getMinIops();
                newMaxIops = newDiskOffering.getMaxIops();
            }

            // if the hypervisor snapshot reserve value is null, it must remain null (currently only KVM uses null and null is all KVM uses for a value here)
            newHypervisorSnapshotReserve = volume.getHypervisorSnapshotReserve() != null ? newDiskOffering.getHypervisorSnapshotReserve() : null;
        }

        long currentSize = volume.getSize();
        VolumeInfo volInfo = volFactory.getVolume(volume.getId());
        boolean isEncryptionRequired = volume.getPassphraseId() != null;
        if (newDiskOffering != null) {
            isEncryptionRequired = newDiskOffering.getEncrypt();
        }

        DataStore dataStore = volInfo.getDataStore();
        if (dataStore != null && dataStore.getDriver() instanceof PrimaryDataStoreDriver) {
            newSize = ((PrimaryDataStoreDriver) dataStore.getDriver()).getVolumeSizeRequiredOnPool(newSize, null, isEncryptionRequired);
        }
        validateVolumeResizeWithSize(volume, currentSize, newSize, shrinkOk, diskOffering, newDiskOffering);

        // Note: The storage plug-in in question should perform validation on the IOPS to check if a sufficient number of IOPS is available to perform
        // the requested change

        /* If this volume has never been beyond allocated state, short circuit everything and simply update the database. */
        // We need to publish this event to usage_volume table
        if (volume.getState() == Volume.State.Allocated) {
            logger.debug("Volume is in the allocated state, but has never been created. Simply updating database with new size and IOPS.");

            volume.setSize(newSize);
            volume.setMinIops(newMinIops);
            volume.setMaxIops(newMaxIops);
            volume.setHypervisorSnapshotReserve(newHypervisorSnapshotReserve);

            if (newDiskOffering != null) {
                volume.setDiskOfferingId(cmd.getNewDiskOfferingId());
            }

            _volsDao.update(volume.getId(), volume);
            _resourceLimitMgr.updateVolumeResourceCountForDiskOfferingChange(volume.getAccountId(), volume.isDisplayVolume(), currentSize, newSize,
                    diskOffering, newDiskOffering);
            UsageEventUtils.publishUsageEvent(EventTypes.EVENT_VOLUME_RESIZE, volume.getAccountId(), volume.getDataCenterId(), volume.getId(), volume.getName(),
                    volume.getDiskOfferingId(), volume.getTemplateId(), volume.getSize(), Volume.class.getName(), volume.getUuid());
            return volume;
        }

        UserVmVO userVm = _userVmDao.findById(volume.getInstanceId());

        if (userVm != null) {
            // serialize VM operation
            AsyncJobExecutionContext jobContext = AsyncJobExecutionContext.getCurrentExecutionContext();

            if (jobContext.isJobDispatchedBy(VmWorkConstants.VM_WORK_JOB_DISPATCHER)) {
                // avoid re-entrance

                VmWorkJobVO placeHolder = null;

                placeHolder = createPlaceHolderWork(userVm.getId());

                try {
                    return orchestrateResizeVolume(volume.getId(), currentSize, newSize, newMinIops, newMaxIops, newHypervisorSnapshotReserve,
                            newDiskOffering != null ? cmd.getNewDiskOfferingId() : null, shrinkOk);
                } finally {
                    _workJobDao.expunge(placeHolder.getId());
                }
            } else {
                Outcome<Volume> outcome = resizeVolumeThroughJobQueue(userVm.getId(), volume.getId(), currentSize, newSize, newMinIops, newMaxIops, newHypervisorSnapshotReserve,
                        newDiskOffering != null ? cmd.getNewDiskOfferingId() : null, shrinkOk);

                try {
                    outcome.get();
                } catch (InterruptedException e) {
                    throw new RuntimeException("Operation was interrupted", e);
                } catch (ExecutionException e) {
                    throw new RuntimeException("Execution exception", e);
                }

                Object jobResult = _jobMgr.unmarshallResultObject(outcome.getJob());

                if (jobResult != null) {
                    if (jobResult instanceof ConcurrentOperationException) {
                        throw (ConcurrentOperationException) jobResult;
                    } else if (jobResult instanceof ResourceAllocationException) {
                        throw (ResourceAllocationException) jobResult;
                    } else if (jobResult instanceof RuntimeException) {
                        throw (RuntimeException) jobResult;
                    } else if (jobResult instanceof Throwable) {
                        throw new RuntimeException("Unexpected exception", (Throwable) jobResult);
                    } else if (jobResult instanceof Long) {
                        return _volsDao.findById((Long) jobResult);
                    }
                }

                return volume;
            }
        }

        return orchestrateResizeVolume(volume.getId(), currentSize, newSize, newMinIops, newMaxIops, newHypervisorSnapshotReserve, newDiskOffering != null ? cmd.getNewDiskOfferingId() : null,
                shrinkOk);
    }

    /**
     * A volume should not be resized if it covers ALL the following scenarios: <br>
     * 1 - Root volume <br>
     * 2 - && Current Disk Offering enforces a root disk size (in this case one can resize only by changing the Service Offering)
     */
    protected boolean isNotPossibleToResize(VolumeVO volume, DiskOfferingVO diskOffering) {
        Long templateId = volume.getTemplateId();
        ImageFormat format = null;
        if (templateId != null) {
            VMTemplateVO template = _templateDao.findByIdIncludingRemoved(templateId);
            format = template.getFormat();
        }
        boolean isNotIso = format != null && format != ImageFormat.ISO;
        boolean isRoot = Volume.Type.ROOT.equals(volume.getVolumeType());

        ServiceOfferingJoinVO serviceOfferingView = serviceOfferingJoinDao.findById(diskOffering.getId());
        boolean isOfferingEnforcingRootDiskSize = serviceOfferingView != null && serviceOfferingView.getRootDiskSize() > 0;

        return isOfferingEnforcingRootDiskSize && isRoot && isNotIso;
    }

    private void checkIfVolumeIsRootAndVmIsRunning(Long newSize, VolumeVO volume, VMInstanceVO vmInstanceVO) {
        if (!volume.getSize().equals(newSize) && volume.getVolumeType().equals(Volume.Type.ROOT) && !State.Stopped.equals(vmInstanceVO.getState())) {
            throw new InvalidParameterValueException(String.format("Cannot resize ROOT volume [%s] when VM is not on Stopped State. VM %s is in state %s", volume.getName(), vmInstanceVO
                    .getInstanceName(), vmInstanceVO.getState()));
        }
    }

    private void validateIops(Long minIops, Long maxIops, Storage.StoragePoolType poolType) {
        if (poolType == Storage.StoragePoolType.PowerFlex) {
            // PowerFlex takes iopsLimit as input, skip minIops validation
            minIops = (maxIops != null) ? Long.valueOf(0) : null;
        }

        if ((minIops == null && maxIops != null) || (minIops != null && maxIops == null)) {
            throw new InvalidParameterValueException("Either 'miniops' and 'maxiops' must both be provided or neither must be provided.");
        }

        if (minIops != null && maxIops != null) {
            if (minIops > maxIops) {
                throw new InvalidParameterValueException("The 'miniops' parameter must be less than or equal to the 'maxiops' parameter.");
            }
        }
    }

    private VolumeVO orchestrateResizeVolume(long volumeId, long currentSize, long newSize, Long newMinIops, Long newMaxIops, Integer newHypervisorSnapshotReserve, Long newDiskOfferingId,
                                             boolean shrinkOk) {
        VolumeVO volume = _volsDao.findById(volumeId);
        UserVmVO userVm = _userVmDao.findById(volume.getInstanceId());
        StoragePoolVO storagePool = _storagePoolDao.findById(volume.getPoolId());
        Long currentDiskOfferingId = volume.getDiskOfferingId();
        boolean isManaged = storagePool.isManaged();

        if (!storageMgr.storagePoolHasEnoughSpaceForResize(storagePool, currentSize, newSize)) {
            throw new CloudRuntimeException("Storage pool " + storagePool.getName() + " does not have enough space to resize volume " + volume.getName());
        }

        /*
         * get a list of hosts to send the commands to, try the system the
         * associated vm is running on first, then the last known place it ran.
         * If not attached to a userVm, we pass 'none' and resizevolume.sh is ok
         * with that since it only needs the vm name to live resize
         */
        long[] hosts = null;
        String instanceName = "none";
        if (userVm != null) {
            instanceName = userVm.getInstanceName();
            if (userVm.getHostId() != null) {
                hosts = new long[] {userVm.getHostId()};
            } else if (userVm.getLastHostId() != null) {
                hosts = new long[] {userVm.getLastHostId()};
            }

            final String errorMsg = "The VM must be stopped or the disk detached in order to resize with the XenServer Hypervisor.";

            if (storagePool.isManaged() && storagePool.getHypervisor() == HypervisorType.Any && hosts != null && hosts.length > 0) {
                HostVO host = _hostDao.findById(hosts[0]);

                if (currentSize != newSize && host.getHypervisorType() == HypervisorType.XenServer && !userVm.getState().equals(State.Stopped)) {
                    throw new InvalidParameterValueException(errorMsg);
                }
            }

            /* Xen only works offline, SR does not support VDI.resizeOnline */
            if (currentSize != newSize && _volsDao.getHypervisorType(volume.getId()) == HypervisorType.XenServer && !userVm.getState().equals(State.Stopped)) {
                throw new InvalidParameterValueException(errorMsg);
            }

            /* Do not resize volume of running vm on KVM host if host is not Up or not Enabled */
            if (currentSize != newSize && userVm.getState() == State.Running && userVm.getHypervisorType() == HypervisorType.KVM) {
                if (userVm.getHostId() == null) {
                    throw new InvalidParameterValueException("Cannot find the hostId of running vm " + userVm.getUuid());
                }
                HostVO host = _hostDao.findById(userVm.getHostId());
                if (host == null) {
                    throw new InvalidParameterValueException("The KVM host where vm is running does not exist");
                } else if (host.getStatus() != Status.Up) {
                    throw new InvalidParameterValueException("The KVM host where vm is running is not Up");
                } else if (host.getResourceState() != ResourceState.Enabled) {
                    throw new InvalidParameterValueException("The KVM host where vm is running is not Enabled");
                }
            }
        }

        ResizeVolumePayload payload = new ResizeVolumePayload(newSize, newMinIops, newMaxIops, newDiskOfferingId, newHypervisorSnapshotReserve, shrinkOk, instanceName, hosts, isManaged);

        try {
            VolumeInfo vol = volFactory.getVolume(volume.getId());
            vol.addPayload(payload);

            // this call to resize has a different impact depending on whether the
            // underlying primary storage is managed or not
            // if managed, this is the chance for the plug-in to change the size and/or IOPS values
            // if not managed, this is the chance for the plug-in to talk to the hypervisor layer
            // to change the size of the disk
            AsyncCallFuture<VolumeApiResult> future = volService.resize(vol);
            VolumeApiResult result = future.get();

            if (result.isFailed()) {
                logger.warn("Failed to resize the volume " + volume);
                String details = "";
                if (result.getResult() != null && !result.getResult().isEmpty()) {
                    details = result.getResult();
                }
                throw new CloudRuntimeException(details);
            }

            // managed storage is designed in such a way that the storage plug-in does not
            // talk to the hypervisor layer; as such, if the storage is managed and the
            // current and new sizes are different, then CloudStack (i.e. not a storage plug-in)
            // needs to tell the hypervisor to resize the disk
            if (storagePool.isManaged() && currentSize != newSize) {
                if (hosts != null && hosts.length > 0) {
                    HostVO hostVO = _hostDao.findById(hosts[0]);

                    if (hostVO.getHypervisorType() != HypervisorType.KVM) {
                        volService.resizeVolumeOnHypervisor(volumeId, newSize, hosts[0], instanceName);
                    }
                }
            }

            if (newDiskOfferingId != null) {
                volume.setDiskOfferingId(newDiskOfferingId);
                _volumeMgr.saveVolumeDetails(newDiskOfferingId, volume.getId());
            }

            if (newMinIops != null) {
                volume.setMinIops(newMinIops);
            }

            if (newMaxIops != null) {
                volume.setMaxIops(newMaxIops);
            }

            // Update size if volume has same size as before, else it is already updated
            volume = _volsDao.findById(volumeId);
            if (currentSize == volume.getSize() && currentSize != newSize) {
                volume.setSize(newSize);
            } else if (volume.getSize() != newSize) {
                // consider the updated size as the new size
                newSize = volume.getSize();
            }

            _volsDao.update(volume.getId(), volume);
            if (Volume.Type.ROOT.equals(volume.getVolumeType()) && userVm != null) {
                UserVmDetailVO userVmDetailVO = userVmDetailsDao.findDetail(userVm.getId(), VmDetailConstants.ROOT_DISK_SIZE);
                if (userVmDetailVO != null) {
                    userVmDetailVO.setValue(String.valueOf(newSize/ GiB_TO_BYTES));
                    userVmDetailsDao.update(userVmDetailVO.getId(), userVmDetailVO);
                } else {
                    UserVmDetailVO detailVO = new UserVmDetailVO(userVm.getId(), VmDetailConstants.ROOT_DISK_SIZE, String.valueOf(newSize/ GiB_TO_BYTES), true);
                    userVmDetailsDao.persist(detailVO);
                }
            }

            /* Update resource count for the account on primary storage resource */
            DiskOffering diskOffering = _diskOfferingDao.findByIdIncludingRemoved(volume.getDiskOfferingId());
            DiskOffering currentDiskOffering = _diskOfferingDao.findByIdIncludingRemoved(currentDiskOfferingId);
            _resourceLimitMgr.updateVolumeResourceCountForDiskOfferingChange(volume.getAccountId(), volume.isDisplayVolume(), currentSize, newSize, currentDiskOffering, diskOffering);

            UsageEventUtils.publishUsageEvent(EventTypes.EVENT_VOLUME_RESIZE, volume.getAccountId(), volume.getDataCenterId(), volume.getId(), volume.getName(),
                    volume.getDiskOfferingId(), volume.getTemplateId(), volume.getSize(), Volume.class.getName(), volume.getUuid());

            return volume;
        } catch (Exception e) {
            throw new CloudRuntimeException(String.format("Failed to resize volume operation of volume UUID: [%s] due to - %s", volume.getUuid(), e.getMessage()), e);
        }
    }

    @DB
    @Override
    @ActionEvent(eventType = EventTypes.EVENT_VOLUME_DELETE, eventDescription = "deleting volume")
    /**
     * Executes the removal of the volume. If the volume is only allocated we do not try to remove it from primary and secondary storage.
     * Otherwise, after the removal in the database, we will try to remove the volume from both primary and secondary storage.
     */
    public boolean deleteVolume(long volumeId, Account caller) throws ConcurrentOperationException {
        Volume volume = destroyVolume(volumeId, caller, true, true);
        return (volume != null);
    }

    private boolean deleteVolumeFromStorage(VolumeVO volume, Account caller) throws ConcurrentOperationException {
        try {
            expungeVolumesInPrimaryStorageIfNeeded(volume);
            expungeVolumesInSecondaryStorageIfNeeded(volume);
            cleanVolumesCache(volume);
            return true;
        } catch (InterruptedException | ExecutionException e) {
            logger.warn("Failed to expunge volume: " + volume.getUuid(), e);
            return false;
        }
    }

    /**
     *  Retrieves and validates the volume for the {@link #deleteVolume(long, Account)} method. The following validation are executed.
     *  <ul>
     *      <li> if no volume is found in the database, we throw an {@link InvalidParameterValueException};
     *      <li> if there are snapshots operation on the volume we cannot delete it. Therefore, an {@link InvalidParameterValueException} is thrown;
     *      <li> if the volume is still attached to a VM we throw an {@link InvalidParameterValueException};
     *      <li> if volume state is in {@link Volume.State#UploadOp}, we check the {@link VolumeDataStoreVO}. Then, if the {@link VolumeDataStoreVO} for the given volume has download status of {@link VMTemplateStorageResourceAssoc.Status#DOWNLOAD_IN_PROGRESS}, an exception is throw;
     *      <li> if the volume state is in {@link Volume.State#NotUploaded} or if the state is {@link Volume.State#UploadInProgress}, an {@link InvalidParameterValueException} is thrown;
     *      <li> we also check if the user has access to the given volume using {@link AccountManager#checkAccess(Account, org.apache.cloudstack.acl.SecurityChecker.AccessType, boolean, String)}.
     *  </ul>
     *
     *  After all validations we return the volume object.
     */
    protected VolumeVO retrieveAndValidateVolume(long volumeId, Account caller) {
        VolumeVO volume = _volsDao.findById(volumeId);
        if (volume == null) {
            throw new InvalidParameterValueException("Unable to find volume with ID: " + volumeId);
        }
        if (!_snapshotMgr.canOperateOnVolume(volume)) {
            throw new InvalidParameterValueException("There are snapshot operations in progress on the volume, unable to delete it");
        }
        if (volume.getInstanceId() != null && _vmInstanceDao.findById(volume.getInstanceId()) != null && volume.getState() != Volume.State.Expunged) {
            throw new InvalidParameterValueException("Please specify a volume that is not attached to any VM.");
        }
        if (volume.getState() == Volume.State.UploadOp) {
            VolumeDataStoreVO volumeStore = _volumeStoreDao.findByVolume(volume.getId());
            if (volumeStore.getDownloadState() == VMTemplateStorageResourceAssoc.Status.DOWNLOAD_IN_PROGRESS) {
                throw new InvalidParameterValueException("Please specify a volume that is not uploading");
            }
        }
        if (volume.getState() == Volume.State.NotUploaded || volume.getState() == Volume.State.UploadInProgress) {
            throw new InvalidParameterValueException("The volume is either getting uploaded or it may be initiated shortly, please wait for it to be completed");
        }
        _accountMgr.checkAccess(caller, null, true, volume);
        return volume;
    }

    /**
     * Destroy the volume if possible and then decrement the following resource types.
     * <ul>
     *  <li> {@link ResourceType#volume};
     *  <li> {@link ResourceType#primary_storage}
     * </ul>
     *
     * A volume can be destroyed if it is not in any of the following states.
     * <ul>
     *  <li> {@value Volume.State#Destroy};
     *  <li> {@value Volume.State#Expunging};
     *  <li> {@value Volume.State#Expunged};
     *  <li> {@value Volume.State#Allocated}.
     * </ul>
     *
     * The volume is destroyed via {@link VolumeService#destroyVolume(long)} method.
     */
    protected void destroyVolumeIfPossible(VolumeVO volume) {
        if (!STATES_VOLUME_CANNOT_BE_DESTROYED.contains(volume.getState())) {
            volService.destroyVolume(volume.getId());
        }
    }

    /**
     * We will check if the given volume is in the primary storage. If it is, we will execute an asynchronous call to delete it there.
     * If the volume is not in the primary storage, we do nothing here.
     */
    protected void expungeVolumesInPrimaryStorageIfNeeded(VolumeVO volume) throws InterruptedException, ExecutionException {
        expungeVolumesInPrimaryOrSecondary(volume, DataStoreRole.Primary);
    }

    /**
     * We will check if the given volume is in the secondary storage. If the volume is not in the primary storage, we do nothing here.
     * If it is, we will execute an asynchronous call to delete it there. Then, we decrement the {@link ResourceType#secondary_storage} for the account that owns the volume.
     */
    protected void expungeVolumesInSecondaryStorageIfNeeded(VolumeVO volume) throws InterruptedException, ExecutionException {
        expungeVolumesInPrimaryOrSecondary(volume, DataStoreRole.Image);
    }

    private void expungeVolumesInPrimaryOrSecondary(VolumeVO volume, DataStoreRole role) throws InterruptedException, ExecutionException {
        if (!canAccessVolumeStore(volume, role)) {
            logger.debug(String.format("Cannot access the storage pool with role: %s " +
                            "for the volume: %s, skipping expunge from storage",
                    role.name(), volume.getName()));
            return;
        }
        VolumeInfo volOnStorage = volFactory.getVolume(volume.getId(), role);
        if (volOnStorage != null) {
            logger.info("Expunging volume " + volume.getId() + " from " + role + " data store");
            AsyncCallFuture<VolumeApiResult> future = volService.expungeVolumeAsync(volOnStorage);
            VolumeApiResult result = future.get();
            if (result.isFailed()) {
                String msg = "Failed to expunge the volume " + volume + " in " + role + " data store";
                logger.warn(msg);
                String details = "";
                if (result.getResult() != null && !result.getResult().isEmpty()) {
                    details = msg + " : " + result.getResult();
                }
                throw new CloudRuntimeException(details);
            }
            if (DataStoreRole.Image.equals(role)) {
                _resourceLimitMgr.decrementResourceCount(volOnStorage.getAccountId(), ResourceType.secondary_storage, volOnStorage.getSize());
            }
        }
    }

    private boolean canAccessVolumeStore(VolumeVO volume, DataStoreRole role) {
        if (volume == null) {
            throw new CloudRuntimeException("No volume given, cannot check access to volume store");
        }
        InternalIdentity pool = role == DataStoreRole.Primary ?
                _storagePoolDao.findById(volume.getPoolId()) :
                imageStoreDao.findById(volume.getPoolId());
        return pool != null;
    }

    /**
     * Clean volumes cache entries (if they exist).
     */
    protected void cleanVolumesCache(VolumeVO volume) {
        List<VolumeInfo> cacheVols = volFactory.listVolumeOnCache(volume.getId());
        if (CollectionUtils.isEmpty(cacheVols)) {
            return;
        }
        for (VolumeInfo volOnCache : cacheVols) {
            logger.info("Delete volume from image cache store: " + volOnCache.getDataStore().getName());
            volOnCache.delete();
        }
    }

    private void removeVolume(long volumeId) {
        final VolumeVO volume = _volsDao.findById(volumeId);
        if (volume != null) {
            _volsDao.remove(volumeId);
        }
    }

    public boolean stateTransitTo(Volume vol, Volume.Event event) throws NoTransitionException {
        return _volStateMachine.transitTo(vol, event, null, _volsDao);
    }

    public void validateDestroyVolume(Volume volume, Account caller, boolean expunge, boolean forceExpunge) {
        if (expunge) {
            // When trying to expunge, permission is denied when the caller is not an admin and the AllowUserExpungeRecoverVolume is false for the caller.
            final Long userId = caller.getAccountId();
            if (!forceExpunge && !_accountMgr.isAdmin(userId) && !AllowUserExpungeRecoverVolume.valueIn(userId)) {
                throw new PermissionDeniedException("Expunging a volume can only be done by an Admin. Or when the allow.user.expunge.recover.volume key is set.");
            }
        } else if (volume.getState() == Volume.State.Allocated || volume.getState() == Volume.State.Uploaded) {
            throw new InvalidParameterValueException("The volume in Allocated/Uploaded state can only be expunged not destroyed/recovered");
        }
    }

    @Override
    @ActionEvent(eventType = EventTypes.EVENT_VOLUME_DESTROY, eventDescription = "destroying a volume")
    public Volume destroyVolume(long volumeId, Account caller, boolean expunge, boolean forceExpunge) {
        VolumeVO volume = retrieveAndValidateVolume(volumeId, caller);

        validateDestroyVolume(volume, caller, expunge, forceExpunge);

        destroyVolumeIfPossible(volume);

        if (expunge) {
            // Mark volume as removed if volume has not been created on primary or secondary
            if (volume.getState() == Volume.State.Allocated) {
                _volsDao.remove(volume.getId());
                try {
                    stateTransitTo(volume, Volume.Event.DestroyRequested);
                    stateTransitTo(volume, Volume.Event.OperationSucceeded);
                } catch (NoTransitionException e) {
                    logger.debug("Failed to destroy volume" + volume.getId(), e);
                    return null;
                }
                _resourceLimitMgr.decrementVolumeResourceCount(volume.getAccountId(), volume.isDisplay(),
                        volume.getSize(), _diskOfferingDao.findByIdIncludingRemoved(volume.getDiskOfferingId()));
                return volume;
            }
            if (!deleteVolumeFromStorage(volume, caller)) {
                logger.warn("Failed to expunge volume: " + volumeId);
                return null;
            }
            removeVolume(volume.getId());
        }

        return volume;
    }

    @Override
    @ActionEvent(eventType = EventTypes.EVENT_VOLUME_DESTROY, eventDescription = "destroying a volume")
    public void destroyVolume(long volumeId) {
        volService.destroyVolume(volumeId);
    }

    @Override
    @ActionEvent(eventType = EventTypes.EVENT_VOLUME_RECOVER, eventDescription = "recovering a volume in Destroy state")
    public Volume recoverVolume(long volumeId) {
        Account caller = CallContext.current().getCallingAccount();
        final Long userId = caller.getAccountId();

        // Verify input parameters
        final VolumeVO volume = _volsDao.findById(volumeId);

        if (volume == null) {
            throw new InvalidParameterValueException("Unable to find a volume with id " + volume);
        }

        // When trying to expunge, permission is denied when the caller is not an admin and the AllowUserExpungeRecoverVolume is false for the caller.
        if (!_accountMgr.isAdmin(userId) && !AllowUserExpungeRecoverVolume.valueIn(userId)) {
            throw new PermissionDeniedException("Recovering a volume can only be done by an Admin. Or when the allow.user.expunge.recover.volume key is set.");
        }

        _accountMgr.checkAccess(caller, null, true, volume);

        if (volume.getState() != Volume.State.Destroy) {
            throw new InvalidParameterValueException("Please specify a volume in Destroy state.");
        }

        try {
            _resourceLimitMgr.checkResourceLimit(_accountMgr.getAccount(volume.getAccountId()), ResourceType.primary_storage, volume.isDisplayVolume(), volume.getSize());
        } catch (ResourceAllocationException e) {
            logger.error("primary storage resource limit check failed", e);
            throw new InvalidParameterValueException(e.getMessage());
        }

        try {
            _volsDao.detachVolume(volume.getId());
            stateTransitTo(volume, Volume.Event.RecoverRequested);
        } catch (NoTransitionException e) {
            logger.debug("Failed to recover volume" + volume.getId(), e);
            throw new CloudRuntimeException("Failed to recover volume" + volume.getId(), e);
        }
        _resourceLimitMgr.incrementVolumeResourceCount(volume.getAccountId(), volume.isDisplay(),
                volume.getSize(), _diskOfferingDao.findById(volume.getDiskOfferingId()));


        publishVolumeCreationUsageEvent(volume);

        return volume;
    }

    public void publishVolumeCreationUsageEvent(Volume volume) {
        Long diskOfferingId = volume.getDiskOfferingId();
        Long offeringId = null;
        if (diskOfferingId != null) {
            DiskOfferingVO offering = _diskOfferingDao.findById(diskOfferingId);
            if (offering != null && !offering.isComputeOnly()) {
                offeringId = offering.getId();
            }
        }
        UsageEventUtils
                .publishUsageEvent(EventTypes.EVENT_VOLUME_CREATE, volume.getAccountId(), volume.getDataCenterId(), volume.getId(), volume.getName(), offeringId,
                        volume.getTemplateId(), volume.getSize(), Volume.class.getName(), volume.getUuid(), volume.isDisplay());

        logger.debug(String.format("Volume [%s] has been successfully recovered, thus a new usage event %s has been published.", volume.getUuid(), EventTypes.EVENT_VOLUME_CREATE));
    }

    @Override
    @ActionEvent(eventType = EventTypes.EVENT_VOLUME_CHECK, eventDescription = "checking volume and repair if needed", async = true)
    public Pair<String, String> checkAndRepairVolume(CheckAndRepairVolumeCmd cmd) throws ResourceAllocationException {
        long volumeId = cmd.getId();
        String repair = cmd.getRepair();

        final VolumeVO volume = _volsDao.findById(volumeId);
        validationsForCheckVolumeOperation(volume);

        Long vmId = volume.getInstanceId();
        if (vmId != null) {
            // serialize VM operation
            return handleCheckAndRepairVolumeJob(vmId, volumeId, repair);
        } else {
            return handleCheckAndRepairVolume(volumeId, repair);
        }
    }

    private Pair<String, String> handleCheckAndRepairVolume(Long volumeId, String repair) {
        CheckAndRepairVolumePayload payload = new CheckAndRepairVolumePayload(repair);
        VolumeInfo volumeInfo = volFactory.getVolume(volumeId);
        volumeInfo.addPayload(payload);

        Pair<String, String> result = volService.checkAndRepairVolume(volumeInfo);
        return result;
    }

    private Pair<String, String> handleCheckAndRepairVolumeJob(Long vmId, Long volumeId, String repair) throws ResourceAllocationException {
        AsyncJobExecutionContext jobContext = AsyncJobExecutionContext.getCurrentExecutionContext();
        if (jobContext.isJobDispatchedBy(VmWorkConstants.VM_WORK_JOB_DISPATCHER)) {
            // avoid re-entrance
            VmWorkJobVO placeHolder = null;
            placeHolder = createPlaceHolderWork(vmId);
            try {
                Pair<String, String> result = orchestrateCheckAndRepairVolume(volumeId, repair);
                return result;
            } finally {
                _workJobDao.expunge(placeHolder.getId());
            }
        } else {
            Outcome<Pair> outcome = checkAndRepairVolumeThroughJobQueue(vmId, volumeId, repair);
            try {
                outcome.get();
            } catch (InterruptedException e) {
                throw new RuntimeException("Operation is interrupted", e);
            } catch (ExecutionException e) {
                throw new RuntimeException("Execution exception--", e);
            }

            Object jobResult = _jobMgr.unmarshallResultObject(outcome.getJob());
            if (jobResult != null) {
                if (jobResult instanceof ConcurrentOperationException) {
                    throw (ConcurrentOperationException)jobResult;
                } else if (jobResult instanceof ResourceAllocationException) {
                    throw (ResourceAllocationException)jobResult;
                } else if (jobResult instanceof Throwable) {
                    Throwable throwable = (Throwable) jobResult;
                    throw new RuntimeException(String.format("Unexpected exception: %s", throwable.getMessage()), throwable);
                }
            }

            // retrieve the entity url from job result
            if (jobResult != null && jobResult instanceof Pair) {
                return (Pair<String, String>) jobResult;
            }

            return null;
        }
    }

    protected void validationsForCheckVolumeOperation(VolumeVO volume) {
        Account caller = CallContext.current().getCallingAccount();
        _accountMgr.checkAccess(caller, null, true, volume);

        String volumeName = volume.getName();
        Long vmId = volume.getInstanceId();
        if (vmId != null) {
            validateVMforCheckVolumeOperation(vmId, volumeName);
        }

        if (volume.getState() != Volume.State.Ready) {
            throw new InvalidParameterValueException(String.format("Volume: %s is not in Ready state", volumeName));
        }

        HypervisorType hypervisorType = _volsDao.getHypervisorType(volume.getId());
        if (!HypervisorType.KVM.equals(hypervisorType)) {
            throw new InvalidParameterValueException(String.format("Check and Repair volumes is supported only for KVM hypervisor"));
        }

        if (!Arrays.asList(ImageFormat.QCOW2, ImageFormat.VDI).contains(volume.getFormat())) {
            throw new InvalidParameterValueException("Volume format is not supported for checking and repair");
        }
    }

    private void validateVMforCheckVolumeOperation(Long vmId, String volumeName) {
        Account caller = CallContext.current().getCallingAccount();
        UserVmVO vm = _userVmDao.findById(vmId);
        if (vm == null) {
            throw new InvalidParameterValueException(String.format("VM not found, please check the VM to which this volume %s is attached", volumeName));
        }

        _accountMgr.checkAccess(caller, null, true, vm);

        if (vm.getState() != State.Stopped) {
            throw new InvalidParameterValueException(String.format("VM to which the volume %s is attached should be in stopped state", volumeName));
        }
    }

    private Pair<String, String> orchestrateCheckAndRepairVolume(Long volumeId, String repair) {

        VolumeInfo volume = volFactory.getVolume(volumeId);

        if (volume == null) {
            throw new InvalidParameterValueException("Checking volume and repairing failed due to volume:" + volumeId + " doesn't exist");
        }

        CheckAndRepairVolumePayload payload = new CheckAndRepairVolumePayload(repair);
        volume.addPayload(payload);

        return volService.checkAndRepairVolume(volume);
    }

    public Outcome<Pair> checkAndRepairVolumeThroughJobQueue(final Long vmId, final Long volumeId, String repair) {

        final CallContext context = CallContext.current();
        final User callingUser = context.getCallingUser();
        final Account callingAccount = context.getCallingAccount();

        final VMInstanceVO vm = _vmInstanceDao.findById(vmId);

        VmWorkJobVO workJob = new VmWorkJobVO(context.getContextId());

        workJob.setDispatcher(VmWorkConstants.VM_WORK_JOB_DISPATCHER);
        workJob.setCmd(VmWorkCheckAndRepairVolume.class.getName());

        workJob.setAccountId(callingAccount.getId());
        workJob.setUserId(callingUser.getId());
        workJob.setStep(VmWorkJobVO.Step.Starting);
        workJob.setVmType(VirtualMachine.Type.Instance);
        workJob.setVmInstanceId(vm.getId());
        workJob.setRelated(AsyncJobExecutionContext.getOriginJobId());

        // save work context info (there are some duplications)
        VmWorkCheckAndRepairVolume workInfo = new VmWorkCheckAndRepairVolume(callingUser.getId(), callingAccount.getId(), vm.getId(),
                VolumeApiServiceImpl.VM_WORK_JOB_HANDLER, volumeId, repair);
        workJob.setCmdInfo(VmWorkSerializer.serialize(workInfo));

        _jobMgr.submitAsyncJob(workJob, VmWorkConstants.VM_WORK_QUEUE, vm.getId());

        AsyncJobExecutionContext.getCurrentExecutionContext().joinJob(workJob.getId());

        return new VmJobCheckAndRepairVolumeOutcome(workJob);
    }

    @Override
    @ActionEvent(eventType = EventTypes.EVENT_VOLUME_CHANGE_DISK_OFFERING, eventDescription = "Changing disk offering of a volume")
    public Volume changeDiskOfferingForVolume(ChangeOfferingForVolumeCmd cmd) throws ResourceAllocationException {
        Long newSize = cmd.getSize();
        Long newMinIops = cmd.getMinIops();
        Long newMaxIops = cmd.getMaxIops();
        Long newDiskOfferingId = cmd.getNewDiskOfferingId();
        boolean shrinkOk = cmd.isShrinkOk();
        boolean autoMigrateVolume = cmd.getAutoMigrate();

        return changeDiskOfferingForVolumeInternal(cmd.getId(), newDiskOfferingId, newSize, newMinIops, newMaxIops, autoMigrateVolume, shrinkOk);
    }

    @Override
    public Volume changeDiskOfferingForVolumeInternal(Long volumeId, Long newDiskOfferingId, Long newSize, Long newMinIops, Long newMaxIops, boolean autoMigrateVolume, boolean shrinkOk) throws ResourceAllocationException {

        VolumeVO volume = _volsDao.findById(volumeId);
        if (volume == null) {
            throw new InvalidParameterValueException("No such volume");
        }

        /* Does the caller have authority to act on this volume? */
        _accountMgr.checkAccess(CallContext.current().getCallingAccount(), null, true, volume);

        long existingDiskOfferingId = volume.getDiskOfferingId();
        DiskOfferingVO existingDiskOffering = _diskOfferingDao.findByIdIncludingRemoved(existingDiskOfferingId);
        DiskOfferingVO newDiskOffering = _diskOfferingDao.findById(newDiskOfferingId);
        Integer newHypervisorSnapshotReserve = null;

        boolean volumeMigrateRequired = false;
        boolean volumeResizeRequired = false;

        // VALIDATIONS
        Long[] updateNewSize = {newSize};
        Long[] updateNewMinIops = {newMinIops};
        Long[] updateNewMaxIops = {newMaxIops};
        Integer[] updateNewHypervisorSnapshotReserve = {newHypervisorSnapshotReserve};
        volService.validateChangeDiskOfferingEncryptionType(existingDiskOfferingId, newDiskOfferingId);
        validateVolumeResizeWithNewDiskOfferingAndLoad(volume, existingDiskOffering, newDiskOffering, updateNewSize, updateNewMinIops, updateNewMaxIops, updateNewHypervisorSnapshotReserve);
        newSize = updateNewSize[0];
        newMinIops = updateNewMinIops[0];
        newMaxIops = updateNewMaxIops[0];
        newHypervisorSnapshotReserve = updateNewHypervisorSnapshotReserve[0];
        long currentSize = volume.getSize();

        VolumeInfo volInfo = volFactory.getVolume(volume.getId());

        DataStore dataStore = volInfo.getDataStore();
        if (dataStore != null && dataStore.getDriver() instanceof PrimaryDataStoreDriver) {
            newSize = ((PrimaryDataStoreDriver) dataStore.getDriver()).getVolumeSizeRequiredOnPool(newSize, null, newDiskOffering.getEncrypt());
        }

        validateVolumeResizeWithSize(volume, currentSize, newSize, shrinkOk, existingDiskOffering, newDiskOffering);

        /* If this volume has never been beyond allocated state, short circuit everything and simply update the database. */
        // We need to publish this event to usage_volume table
        if (volume.getState() == Volume.State.Allocated) {
            logger.debug(String.format("Volume %s is in the allocated state, but has never been created. Simply updating database with new size and IOPS.", volume.getUuid()));

            volume.setSize(newSize);
            volume.setMinIops(newMinIops);
            volume.setMaxIops(newMaxIops);
            volume.setHypervisorSnapshotReserve(newHypervisorSnapshotReserve);

            if (newDiskOffering != null) {
                volume.setDiskOfferingId(newDiskOfferingId);
                _volumeMgr.saveVolumeDetails(newDiskOfferingId, volume.getId());
            }

            _volsDao.update(volume.getId(), volume);
            _resourceLimitMgr.updateVolumeResourceCountForDiskOfferingChange(volume.getAccountId(), volume.isDisplayVolume(), currentSize, newSize,
                    existingDiskOffering, newDiskOffering);

            if (currentSize != newSize) {
                UsageEventUtils.publishUsageEvent(EventTypes.EVENT_VOLUME_RESIZE, volume.getAccountId(), volume.getDataCenterId(), volume.getId(), volume.getName(),
                        volume.getDiskOfferingId(), volume.getTemplateId(), volume.getSize(), Volume.class.getName(), volume.getUuid());
            }
            return volume;
        }

        if (currentSize != newSize || !compareEqualsIncludingNullOrZero(newMaxIops, volume.getMaxIops()) || !compareEqualsIncludingNullOrZero(newMinIops, volume.getMinIops())) {
            volumeResizeRequired = true;
            validateVolumeReadyStateAndHypervisorChecks(volume, currentSize, newSize);
        }

        StoragePoolVO existingStoragePool = _storagePoolDao.findById(volume.getPoolId());

        Pair<List<? extends StoragePool>, List<? extends StoragePool>> poolsPair = managementService.listStoragePoolsForSystemMigrationOfVolume(volume.getId(), newDiskOffering.getId(), newSize, newMinIops, newMaxIops, true, false);
        List<? extends StoragePool> suitableStoragePools = poolsPair.second();

        if (!suitableStoragePools.stream().anyMatch(p -> (p.getId() == existingStoragePool.getId()))) {
            volumeMigrateRequired = true;
            if (!autoMigrateVolume) {
                throw new InvalidParameterValueException(String.format("Failed to change offering for volume %s since automigrate is set to false but volume needs to migrated", volume.getUuid()));
            }
        }

        if (!volumeMigrateRequired && !volumeResizeRequired) {
            _volsDao.updateDiskOffering(volume.getId(), newDiskOffering.getId());
            volume = _volsDao.findById(volume.getId());
            updateStorageWithTheNewDiskOffering(volume, newDiskOffering);

            return volume;
        }

        if (volumeMigrateRequired) {
            if (CollectionUtils.isEmpty(poolsPair.first()) && CollectionUtils.isEmpty(poolsPair.second())) {
                throw new ServerApiException(ApiErrorCode.INTERNAL_ERROR, String.format("Volume change offering operation failed for volume ID: %s as no suitable pool(s) found for migrating to support new disk offering", volume.getUuid()));
            }
            Collections.shuffle(suitableStoragePools);
            MigrateVolumeCmd migrateVolumeCmd = new MigrateVolumeCmd(volume.getId(), suitableStoragePools.get(0).getId(), newDiskOffering.getId(), true);
            try {
                volume = (VolumeVO) migrateVolume(migrateVolumeCmd);
                if (volume == null) {
                    throw new CloudRuntimeException(String.format("Volume change offering operation failed for volume ID: %s migration failed to storage pool %s", volume.getUuid(), suitableStoragePools.get(0).getId()));
                }
            } catch (Exception e) {
                throw new CloudRuntimeException(String.format("Volume change offering operation failed for volume ID: %s migration failed to storage pool %s due to %s", volume.getUuid(), suitableStoragePools.get(0).getId(), e.getMessage()));
            }
        }

        if (volumeResizeRequired) {
            // refresh volume data
            volume = _volsDao.findById(volume.getId());
            try {
                volume = resizeVolumeInternal(volume, newDiskOffering, currentSize, newSize, newMinIops, newMaxIops, newHypervisorSnapshotReserve, shrinkOk);
            } catch (Exception e) {
                if (volumeMigrateRequired) {
                    logger.warn(String.format("Volume change offering operation succeeded for volume ID: %s but volume resize operation failed, so please try resize volume operation separately", volume.getUuid()));
                } else {
                    throw new CloudRuntimeException(String.format("Volume change offering operation failed for volume ID: %s due to resize volume operation failed", volume.getUuid()));
                }
            }
        }

        return volume;
    }

    private void updateStorageWithTheNewDiskOffering(VolumeVO volume, DiskOfferingVO newDiskOffering) {
        DataStore dataStore = dataStoreMgr.getDataStore(volume.getPoolId(), DataStoreRole.Primary);
        DataStoreDriver dataStoreDriver = dataStore != null ? dataStore.getDriver() : null;

        if (dataStoreDriver instanceof PrimaryDataStoreDriver) {
            PrimaryDataStoreDriver storageDriver = (PrimaryDataStoreDriver)dataStoreDriver;
            if (storageDriver.informStorageForDiskOfferingChange()) {
                storageDriver.updateStorageWithTheNewDiskOffering(volume, newDiskOffering);
            }
        }
    }

    /**
     * This method is to compare long values, in miniops and maxiops a or b can be null or 0.
     * Use this method to treat 0 and null as same
     *
     * @param a
     * @param b
     * @return true if a and b are equal excluding 0 and null values.
     */
    private boolean compareEqualsIncludingNullOrZero(Long a, Long b) {
        a = ObjectUtils.defaultIfNull(a, 0L);
        b = ObjectUtils.defaultIfNull(b, 0L);

        return a.equals(b);
    }

    private VolumeVO resizeVolumeInternal(VolumeVO volume, DiskOfferingVO newDiskOffering, Long currentSize, Long newSize, Long newMinIops, Long newMaxIops, Integer newHypervisorSnapshotReserve, boolean shrinkOk) throws ResourceAllocationException {
        UserVmVO userVm = _userVmDao.findById(volume.getInstanceId());
        HypervisorType hypervisorType = _volsDao.getHypervisorType(volume.getId());

        if (userVm != null) {
            if (volume.getVolumeType().equals(Volume.Type.ROOT) && userVm.getPowerState() != VirtualMachine.PowerState.PowerOff && hypervisorType == HypervisorType.VMware) {
                logger.error(" For ROOT volume resize VM should be in Power Off state.");
                throw new InvalidParameterValueException("VM current state is : " + userVm.getPowerState() + ". But VM should be in " + VirtualMachine.PowerState.PowerOff + " state.");
            }
            // serialize VM operation
            AsyncJobExecutionContext jobContext = AsyncJobExecutionContext.getCurrentExecutionContext();

            if (jobContext.isJobDispatchedBy(VmWorkConstants.VM_WORK_JOB_DISPATCHER)) {
                // avoid re-entrance

                VmWorkJobVO placeHolder = null;

                placeHolder = createPlaceHolderWork(userVm.getId());

                try {
                    return orchestrateResizeVolume(volume.getId(), currentSize, newSize, newMinIops, newMaxIops, newHypervisorSnapshotReserve,
                            newDiskOffering != null ? newDiskOffering.getId() : null, shrinkOk);
                } finally {
                    _workJobDao.expunge(placeHolder.getId());
                }
            } else {
                Outcome<Volume> outcome = resizeVolumeThroughJobQueue(userVm.getId(), volume.getId(), currentSize, newSize, newMinIops, newMaxIops, newHypervisorSnapshotReserve,
                        newDiskOffering != null ? newDiskOffering.getId() : null, shrinkOk);

                try {
                    outcome.get();
                } catch (InterruptedException e) {
                    throw new RuntimeException("Operation was interrupted", e);
                } catch (ExecutionException e) {
                    throw new RuntimeException("Execution exception", e);
                }

                Object jobResult = _jobMgr.unmarshallResultObject(outcome.getJob());

                if (jobResult != null) {
                    if (jobResult instanceof ConcurrentOperationException) {
                        throw (ConcurrentOperationException)jobResult;
                    } else if (jobResult instanceof ResourceAllocationException) {
                        throw (ResourceAllocationException)jobResult;
                    } else if (jobResult instanceof RuntimeException) {
                        throw (RuntimeException)jobResult;
                    } else if (jobResult instanceof Throwable) {
                        throw new RuntimeException("Unexpected exception", (Throwable)jobResult);
                    } else if (jobResult instanceof Long) {
                        return _volsDao.findById((Long)jobResult);
                    }
                }

                return volume;
            }
        }

        return orchestrateResizeVolume(volume.getId(), currentSize, newSize, newMinIops, newMaxIops, newHypervisorSnapshotReserve, newDiskOffering != null ? newDiskOffering.getId() : null,
                shrinkOk);
    }

    private void validateVolumeReadyStateAndHypervisorChecks(VolumeVO volume, long currentSize, Long newSize) {
        // checking if there are any ongoing snapshots on the volume which is to be resized
        List<SnapshotVO> ongoingSnapshots = _snapshotDao.listByStatus(volume.getId(), Snapshot.State.Creating, Snapshot.State.CreatedOnPrimary, Snapshot.State.BackingUp);
        if (ongoingSnapshots.size() > 0) {
            throw new CloudRuntimeException("There is/are unbacked up snapshot(s) on this volume, resize volume is not permitted, please try again later.");
        }

        /* Only works for KVM/XenServer/VMware (or "Any") for now, and volumes with 'None' since they're just allocated in DB */
        HypervisorType hypervisorType = _volsDao.getHypervisorType(volume.getId());

        if (!SupportedHypervisorsForVolResize.contains(hypervisorType)) {
            throw new InvalidParameterValueException("Hypervisor " + hypervisorType + " does not support volume resize");
        }

        if (volume.getState() != Volume.State.Ready && volume.getState() != Volume.State.Allocated) {
            throw new InvalidParameterValueException("Volume should be in ready or allocated state before attempting a resize. Volume " + volume.getUuid() + " is in state " + volume.getState() + ".");
        }

        if (hypervisorType.equals(HypervisorType.VMware) && newSize < currentSize) {
            throw new InvalidParameterValueException("VMware doesn't support shrinking volume from larger size: " + currentSize + " GB to a smaller size: " + newSize + " GB");
        }

        UserVmVO userVm = _userVmDao.findById(volume.getInstanceId());
        if (userVm != null) {
            if (volume.getVolumeType().equals(Volume.Type.ROOT) && userVm.getPowerState() != VirtualMachine.PowerState.PowerOff && hypervisorType == HypervisorType.VMware) {
                logger.error(" For ROOT volume resize VM should be in Power Off state.");
                throw new InvalidParameterValueException("VM current state is : " + userVm.getPowerState() + ". But VM should be in " + VirtualMachine.PowerState.PowerOff + " state.");
            }
        }
    }

    private void setNewIopsLimits(VolumeVO volume, DiskOfferingVO newDiskOffering, Long[] newMinIops, Long[] newMaxIops) {
        if (Boolean.TRUE.equals(newDiskOffering.isCustomizedIops())) {
            newMinIops[0] = newMinIops[0] != null ? newMinIops[0] : volume.getMinIops();
            newMaxIops[0] = newMaxIops[0] != null ? newMaxIops[0] : volume.getMaxIops();

            validateIops(newMinIops[0], newMaxIops[0], volume.getPoolType());
        } else {
            newMinIops[0] = newDiskOffering.getMinIops();
            newMaxIops[0] = newDiskOffering.getMaxIops();
        }
    }

    private void validateVolumeResizeWithNewDiskOfferingAndLoad(VolumeVO volume, DiskOfferingVO existingDiskOffering, DiskOfferingVO newDiskOffering, Long[] newSize, Long[] newMinIops, Long[] newMaxIops, Integer[] newHypervisorSnapshotReserve) {
        if (newDiskOffering.getRemoved() != null) {
            throw new InvalidParameterValueException("Requested disk offering has been removed.");
        }

        _configMgr.checkDiskOfferingAccess(_accountMgr.getActiveAccountById(volume.getAccountId()), newDiskOffering, _dcDao.findById(volume.getDataCenterId()));

        if (newDiskOffering.getDiskSize() > 0 && !newDiskOffering.isComputeOnly()) {
            newSize[0] = (Long) newDiskOffering.getDiskSize();
        } else if (newDiskOffering.isCustomized() && !newDiskOffering.isComputeOnly()) {
            if (newSize[0] == null) {
                throw new InvalidParameterValueException("The new disk offering requires that a size be specified.");
            }

            // convert from GiB to bytes
            newSize[0] = newSize[0] << 30;
        } else {
            if (newSize[0] != null) {
                throw new InvalidParameterValueException("You cannot pass in a custom disk size to a non-custom disk offering.");
            }

            if (newDiskOffering.isComputeOnly() && newDiskOffering.getDiskSize() == 0) {
                newSize[0] = volume.getSize();
            } else {
                newSize[0] = newDiskOffering.getDiskSize();
            }

            // if the hypervisor snapshot reserve value is null, it must remain null (currently only KVM uses null and null is all KVM uses for a value here)
            newHypervisorSnapshotReserve[0] = volume.getHypervisorSnapshotReserve() != null ? newDiskOffering.getHypervisorSnapshotReserve() : null;
        }

        setNewIopsLimits(volume, newDiskOffering, newMinIops, newMaxIops);

        if (existingDiskOffering.getDiskSizeStrictness() && !(volume.getSize().equals(newSize[0]))) {
            throw new InvalidParameterValueException(String.format("Resize volume for %s is not allowed since disk offering's size is fixed", volume.getName()));
        }

        Long instanceId = volume.getInstanceId();
        VMInstanceVO vmInstanceVO = _vmInstanceDao.findById(instanceId);

        checkIfVolumeCanResizeWithNewDiskOffering(volume, existingDiskOffering, newDiskOffering, newSize[0], vmInstanceVO);
        checkIfVolumeIsRootAndVmIsRunning(newSize[0], volume, vmInstanceVO);

    }

    private void checkIfVolumeCanResizeWithNewDiskOffering(VolumeVO volume, DiskOfferingVO existingDiskOffering, DiskOfferingVO newDiskOffering, Long newSize, VMInstanceVO vmInstanceVO) {
        if (existingDiskOffering.getId() == newDiskOffering.getId() &&
                (!newDiskOffering.isCustomized() || (newDiskOffering.isCustomized() && Objects.equals(volume.getSize(), newSize << 30)))) {
            throw new InvalidParameterValueException(String.format("Volume %s is already having disk offering %s", volume, newDiskOffering.getUuid()));
        }

        if (existingDiskOffering.getDiskSizeStrictness() != newDiskOffering.getDiskSizeStrictness()) {
            throw new InvalidParameterValueException("Disk offering size strictness does not match with new disk offering.");
        }

        if (MatchStoragePoolTagsWithDiskOffering.valueIn(volume.getDataCenterId()) && !doesNewDiskOfferingHasTagsAsOldDiskOffering(existingDiskOffering, newDiskOffering)) {
            throw new InvalidParameterValueException(String.format("Selected disk offering %s does not have tags as in existing disk offering of volume %s", existingDiskOffering.getUuid(), volume.getUuid()));
        }

        if (volume.getVolumeType().equals(Volume.Type.ROOT)) {
            ServiceOfferingVO serviceOffering = _serviceOfferingDao.findById(vmInstanceVO.getServiceOfferingId());
            if (serviceOffering != null && serviceOffering.getDiskOfferingStrictness()) {
                throw new InvalidParameterValueException(String.format("Cannot resize ROOT volume [%s] with new disk offering since existing disk offering is strictly assigned to the ROOT volume.", volume.getName()));
            }
        }

        if (existingDiskOffering.getDiskSizeStrictness() && !(volume.getSize().equals(newSize))) {
            throw new InvalidParameterValueException(String.format("Resize volume for %s is not allowed since disk offering's size is fixed", volume.getName()));
        }
    }

    private void validateVolumeResizeWithSize(VolumeVO volume, long currentSize, Long newSize, boolean shrinkOk,
            DiskOfferingVO existingDiskOffering, DiskOfferingVO newDiskOffering) throws ResourceAllocationException {

        // if the caller is looking to change the size of the volume
        if (newSize != null && currentSize != newSize) {
            if (volume.getInstanceId() != null) {
                // Check that VM to which this volume is attached does not have VM snapshots
                if (_vmSnapshotDao.findByVm(volume.getInstanceId()).size() > 0) {
                    throw new InvalidParameterValueException("A volume that is attached to a VM with any VM snapshots cannot be resized.");
                }
            }

            if (!validateVolumeSizeInBytes(newSize)) {
                throw new InvalidParameterValueException("Requested size out of range");
            }

            Long storagePoolId = volume.getPoolId();

            if (storagePoolId != null) {
                StoragePoolVO storagePoolVO = _storagePoolDao.findById(storagePoolId);

                if (storagePoolVO.isManaged() && !List.of(
                        Storage.StoragePoolType.PowerFlex,
                        Storage.StoragePoolType.FiberChannel).contains(storagePoolVO.getPoolType())) {
                    Long instanceId = volume.getInstanceId();

                    if (instanceId != null) {
                        VMInstanceVO vmInstanceVO = _vmInstanceDao.findById(instanceId);

                        if (vmInstanceVO.getHypervisorType() == HypervisorType.KVM && vmInstanceVO.getState() != State.Stopped) {
                            throw new CloudRuntimeException("This kind of KVM disk cannot be resized while it is connected to a VM that's not in the Stopped state.");
                        }
                    }
                }
            }

            /*
             * Let's make certain they (think they) know what they're doing if they
             * want to shrink by forcing them to provide the shrinkok parameter.
             * This will be checked again at the hypervisor level where we can see
             * the actual disk size.
             */
            if (currentSize > newSize) {
<<<<<<< HEAD
                if (shrinkOk) {
                    VMInstanceVO vm = _vmInstanceDao.findById(volume.getInstanceId());
                    if (vm != null && vm.getType().equals(VirtualMachine.Type.User)) {
                        UserVmVO userVm = _userVmDao.findById(volume.getInstanceId());
                        if (userVm != null && UserVmManager.SHAREDFSVM.equals(userVm.getUserVmType())) {
                            throw new InvalidParameterValueException("Shrink volume cannot be done on a Shared FileSystem VM");
                        }
                    }
                }

                if (volume != null && ImageFormat.QCOW2.equals(volume.getFormat()) && !Volume.State.Allocated.equals(volume.getState())) {
=======
                if (volume != null && ImageFormat.QCOW2.equals(volume.getFormat()) && !Volume.State.Allocated.equals(volume.getState()) && !StoragePoolType.StorPool.equals(volume.getPoolType())) {
>>>>>>> 12d9c267
                    String message = "Unable to shrink volumes of type QCOW2";
                    logger.warn(message);
                    throw new InvalidParameterValueException(message);
                }
                if (!shrinkOk) {
                    throw new InvalidParameterValueException("Going from existing size of " + currentSize + " to size of " + newSize + " would shrink the volume."
                            + "Need to sign off by supplying the shrinkok parameter with value of true.");
                }
            }
        }
        /* Check resource limit for this account */
        _resourceLimitMgr.checkVolumeResourceLimitForDiskOfferingChange(_accountMgr.getAccount(volume.getAccountId()),
                volume.isDisplayVolume(), currentSize, newSize != null ? newSize : currentSize,
                existingDiskOffering, newDiskOffering);
    }

    @Override
    @ActionEvent(eventType = EventTypes.EVENT_VOLUME_ATTACH, eventDescription = "attaching volume", async = true)
    public Volume attachVolumeToVM(AttachVolumeCmd command) {
        return attachVolumeToVM(command.getVirtualMachineId(), command.getId(), command.getDeviceId(), false);
    }

    private Volume orchestrateAttachVolumeToVM(Long vmId, Long volumeId, Long deviceId) {
        VolumeInfo volumeToAttach = volFactory.getVolume(volumeId);

        if (volumeToAttach.isAttachedVM()) {
            throw new CloudRuntimeException("This volume is already attached to a VM.");
        }

        UserVmVO vm = _userVmDao.findById(vmId);
        VolumeVO existingVolumeOfVm = null;
        VMTemplateVO template = _templateDao.findById(vm.getTemplateId());
        List<VolumeVO> rootVolumesOfVm = _volsDao.findByInstanceAndType(vmId, Volume.Type.ROOT);
        if (rootVolumesOfVm.size() > 1 && template != null && !template.isDeployAsIs()) {
            throw new CloudRuntimeException("The VM " + vm.getHostName() + " has more than one ROOT volume and is in an invalid state.");
        } else {
            if (!rootVolumesOfVm.isEmpty()) {
                existingVolumeOfVm = rootVolumesOfVm.get(0);
            } else {
                // locate data volume of the vm
                List<VolumeVO> diskVolumesOfVm = _volsDao.findByInstanceAndType(vmId, Volume.Type.DATADISK);
                for (VolumeVO diskVolume : diskVolumesOfVm) {
                    if (diskVolume.getState() != Volume.State.Allocated) {
                        existingVolumeOfVm = diskVolume;
                        break;
                    }
                }
            }
        }
        if (logger.isTraceEnabled()) {
            String msg = "attaching volume %s/%s to a VM (%s/%s) with an existing volume %s/%s on primary storage %s";
            if (existingVolumeOfVm != null) {
                logger.trace(String.format(msg,
                        volumeToAttach.getName(), volumeToAttach.getUuid(),
                        vm.getName(), vm.getUuid(),
                        existingVolumeOfVm.getName(), existingVolumeOfVm.getUuid(),
                        existingVolumeOfVm.getPoolId()));
            }
        }

        HypervisorType rootDiskHyperType = vm.getHypervisorType();
        HypervisorType volumeToAttachHyperType = _volsDao.getHypervisorType(volumeToAttach.getId());

        VolumeInfo newVolumeOnPrimaryStorage = volumeToAttach;

        //don't create volume on primary storage if its being attached to the vm which Root's volume hasn't been created yet
        StoragePoolVO destPrimaryStorage = null;
        if (existingVolumeOfVm != null && !existingVolumeOfVm.getState().equals(Volume.State.Allocated)) {
            destPrimaryStorage = _storagePoolDao.findById(existingVolumeOfVm.getPoolId());
            if (logger.isTraceEnabled() && destPrimaryStorage != null) {
                logger.trace(String.format("decided on target storage: %s/%s", destPrimaryStorage.getName(), destPrimaryStorage.getUuid()));
            }
        }

        boolean volumeOnSecondary = volumeToAttach.getState() == Volume.State.Uploaded;

        if (destPrimaryStorage != null && (volumeToAttach.getState() == Volume.State.Allocated || volumeOnSecondary)) {
            try {
                if (volumeOnSecondary && destPrimaryStorage.getPoolType() == Storage.StoragePoolType.PowerFlex) {
                    throw new InvalidParameterValueException("Cannot attach uploaded volume, this operation is unsupported on storage pool type " + destPrimaryStorage.getPoolType());
                }
                newVolumeOnPrimaryStorage = _volumeMgr.createVolumeOnPrimaryStorage(vm, volumeToAttach, rootDiskHyperType, destPrimaryStorage);
            } catch (NoTransitionException e) {
                logger.debug("Failed to create volume on primary storage", e);
                throw new CloudRuntimeException("Failed to create volume on primary storage", e);
            }
        }

        // reload the volume from db
        newVolumeOnPrimaryStorage = volFactory.getVolume(newVolumeOnPrimaryStorage.getId());
        boolean moveVolumeNeeded = needMoveVolume(existingVolumeOfVm, newVolumeOnPrimaryStorage);
        if (logger.isTraceEnabled()) {
            logger.trace(String.format("is this a new volume: %s == %s ?", volumeToAttach, newVolumeOnPrimaryStorage));
            logger.trace(String.format("is it needed to move the volume: %b?", moveVolumeNeeded));
        }

        if (moveVolumeNeeded) {
            PrimaryDataStoreInfo primaryStore = (PrimaryDataStoreInfo)newVolumeOnPrimaryStorage.getDataStore();
            if (primaryStore.isLocal()) {
                throw new CloudRuntimeException(
                        "Failed to attach local data volume " + volumeToAttach.getName() + " to VM " + vm.getDisplayName() + " as migration of local data volume is not allowed");
            }
            StoragePoolVO vmRootVolumePool = _storagePoolDao.findById(existingVolumeOfVm.getPoolId());

            try {
                newVolumeOnPrimaryStorage = _volumeMgr.moveVolume(newVolumeOnPrimaryStorage, vmRootVolumePool.getDataCenterId(), vmRootVolumePool.getPodId(), vmRootVolumePool.getClusterId(),
                        volumeToAttachHyperType);
            } catch (ConcurrentOperationException e) {
                logger.debug("move volume failed", e);
                throw new CloudRuntimeException("move volume failed", e);
            } catch (StorageUnavailableException e) {
                logger.debug("move volume failed", e);
                throw new CloudRuntimeException("move volume failed", e);
            }
        }
        VolumeVO newVol = _volsDao.findById(newVolumeOnPrimaryStorage.getId());
        // Getting the fresh vm object in case of volume migration to check the current state of VM
        if (moveVolumeNeeded || volumeOnSecondary) {
            vm = _userVmDao.findById(vmId);
            if (vm == null) {
                throw new InvalidParameterValueException("VM not found.");
            }
        }
        newVol = sendAttachVolumeCommand(vm, newVol, deviceId);
        return newVol;
    }

    public Volume attachVolumeToVM(Long vmId, Long volumeId, Long deviceId, Boolean allowAttachForSharedFS) {
        Account caller = CallContext.current().getCallingAccount();

        VolumeInfo volumeToAttach = getAndCheckVolumeInfo(volumeId);

        UserVmVO vm = getAndCheckUserVmVO(vmId, volumeToAttach);

        if (!allowAttachForSharedFS && UserVmManager.SHAREDFSVM.equals(vm.getUserVmType())) {
            throw new InvalidParameterValueException("Can't attach a volume to a Shared FileSystem VM");
        }

        checkDeviceId(deviceId, volumeToAttach, vm);

        checkNumberOfAttachedVolumes(deviceId, vm);

        excludeLocalStorageIfNeeded(volumeToAttach);

        checkForDevicesInCopies(vmId, vm);

        checkRightsToAttach(caller, volumeToAttach, vm);

        HypervisorType rootDiskHyperType = vm.getHypervisorType();
        HypervisorType volumeToAttachHyperType = _volsDao.getHypervisorType(volumeToAttach.getId());

        StoragePoolVO volumeToAttachStoragePool = _storagePoolDao.findById(volumeToAttach.getPoolId());
        if (logger.isTraceEnabled() && volumeToAttachStoragePool != null) {
            logger.trace(String.format("volume to attach (%s/%s) has a primary storage assigned to begin with (%s/%s)",
                    volumeToAttach.getName(), volumeToAttach.getUuid(), volumeToAttachStoragePool.getName(), volumeToAttachStoragePool.getUuid()));
        }

        checkForMatchingHypervisorTypesIf(volumeToAttachStoragePool != null && !volumeToAttachStoragePool.isManaged(), rootDiskHyperType, volumeToAttachHyperType);

        AsyncJobExecutionContext asyncExecutionContext = AsyncJobExecutionContext.getCurrentExecutionContext();

        AsyncJob job = asyncExecutionContext.getJob();

        if (logger.isInfoEnabled()) {
            logger.info(String.format("Trying to attach volume [%s/%s] to VM instance [%s/%s], update async job-%s progress status",
                    volumeToAttach.getName(),
                    volumeToAttach.getUuid(),
                    vm.getName(),
                    vm.getUuid(),
                    job.getId()));
        }

        DiskOfferingVO diskOffering = _diskOfferingDao.findById(volumeToAttach.getDiskOfferingId());
        if (diskOffering.getEncrypt() && rootDiskHyperType != HypervisorType.KVM) {
            throw new InvalidParameterValueException("Volume's disk offering has encryption enabled, but volume encryption is not supported for hypervisor type " + rootDiskHyperType);
        }

        _jobMgr.updateAsyncJobAttachment(job.getId(), "Volume", volumeId);

        if (asyncExecutionContext.isJobDispatchedBy(VmWorkConstants.VM_WORK_JOB_DISPATCHER)) {
            return safelyOrchestrateAttachVolume(vmId, volumeId, deviceId);
        } else {
            return getVolumeAttachJobResult(vmId, volumeId, deviceId);
        }
    }

    @Nullable private Volume getVolumeAttachJobResult(Long vmId, Long volumeId, Long deviceId) {
        Outcome<Volume> outcome = attachVolumeToVmThroughJobQueue(vmId, volumeId, deviceId);

        Volume vol = null;
        try {
            outcome.get();
        } catch (InterruptedException | ExecutionException e) {
            throw new CloudRuntimeException(String.format("Could not get attach volume job result for VM [%s], volume[%s] and device [%s], due to [%s].", vmId, volumeId, deviceId, e.getMessage()), e);
        }

        Object jobResult = _jobMgr.unmarshallResultObject(outcome.getJob());
        if (jobResult != null) {
            if (jobResult instanceof ConcurrentOperationException) {
                throw (ConcurrentOperationException)jobResult;
            } else if (jobResult instanceof InvalidParameterValueException) {
                throw (InvalidParameterValueException)jobResult;
            } else if (jobResult instanceof RuntimeException) {
                throw (RuntimeException)jobResult;
            } else if (jobResult instanceof Throwable) {
                throw new RuntimeException("Unexpected exception", (Throwable)jobResult);
            } else if (jobResult instanceof Long) {
                vol = _volsDao.findById((Long)jobResult);
            }
        }
        return vol;
    }

    private Volume safelyOrchestrateAttachVolume(Long vmId, Long volumeId, Long deviceId) {
        // avoid re-entrance

        VmWorkJobVO placeHolder = null;
        placeHolder = createPlaceHolderWork(vmId);
        try {
            return orchestrateAttachVolumeToVM(vmId, volumeId, deviceId);
        } finally {
            _workJobDao.expunge(placeHolder.getId());
        }
    }

    /**
     * managed storage can be used for different types of hypervisors
     * only perform this check if the volume's storage pool is not null and not managed
     */
    private void checkForMatchingHypervisorTypesIf(boolean checkNeeded, HypervisorType rootDiskHyperType, HypervisorType volumeToAttachHyperType) {
        if (checkNeeded && volumeToAttachHyperType != HypervisorType.None && rootDiskHyperType != volumeToAttachHyperType) {
            throw new InvalidParameterValueException("Can't attach a volume created by: " + volumeToAttachHyperType + " to a " + rootDiskHyperType + " vm");
        }
    }

    private void checkRightsToAttach(Account caller, VolumeInfo volumeToAttach, UserVmVO vm) {
        _accountMgr.checkAccess(caller, null, true, volumeToAttach, vm);

        Account owner = _accountDao.findById(volumeToAttach.getAccountId());

        if (!Arrays.asList(Volume.State.Allocated, Volume.State.Ready).contains(volumeToAttach.getState())) {
            try {
                _resourceLimitMgr.checkResourceLimit(owner, ResourceType.primary_storage, volumeToAttach.getSize());
            } catch (ResourceAllocationException e) {
                logger.error("primary storage resource limit check failed", e);
                throw new InvalidParameterValueException(e.getMessage());
            }
        }
    }

    private void checkForDevicesInCopies(Long vmId, UserVmVO vm) {
        // if target VM has associated VM snapshots
        List<VMSnapshotVO> vmSnapshots = _vmSnapshotDao.findByVm(vmId);
        if (vmSnapshots.size() > 0) {
            throw new InvalidParameterValueException(String.format("Unable to attach volume to VM %s/%s, please specify a VM that does not have VM snapshots", vm.getName(), vm.getUuid()));
        }

        // if target VM has backups
        if (vm.getBackupOfferingId() != null || vm.getBackupVolumeList().size() > 0) {
            throw new InvalidParameterValueException(String.format("Unable to attach volume to VM %s/%s, please specify a VM that does not have any backups", vm.getName(), vm.getUuid()));
        }
    }

    /**
     * If local storage is disabled then attaching a volume with a local diskoffering is not allowed
     */
    private void excludeLocalStorageIfNeeded(VolumeInfo volumeToAttach) {
        DataCenterVO dataCenter = _dcDao.findById(volumeToAttach.getDataCenterId());
        if (!dataCenter.isLocalStorageEnabled()) {
            DiskOfferingVO diskOffering = _diskOfferingDao.findById(volumeToAttach.getDiskOfferingId());
            if (diskOffering.isUseLocalStorage()) {
                throw new InvalidParameterValueException("Zone is not configured to use local storage but volume's disk offering " + diskOffering.getName() + " uses it");
            }
        }
    }

    /**
     * Check that the number of data volumes attached to VM is less than the number that are supported by the hypervisor
     */
    private void checkNumberOfAttachedVolumes(Long deviceId, UserVmVO vm) {
        if (deviceId == null || deviceId.longValue() != 0) {
            List<VolumeVO> existingDataVolumes = _volsDao.findByInstanceAndType(vm.getId(), Volume.Type.DATADISK);
            int maxAttachableDataVolumesSupported = getMaxDataVolumesSupported(vm);
            if (existingDataVolumes.size() >= maxAttachableDataVolumesSupported) {
                throw new InvalidParameterValueException(
                        "The specified VM already has the maximum number of data disks (" + maxAttachableDataVolumesSupported + ") attached. Please specify another VM.");
            }
        }
    }

    /**
     * validate ROOT volume type;
     * 1. vm shouldn't have any volume with deviceId 0
     * 2. volume can't be in Uploaded state
     *
     * @param deviceId requested device number to attach as
     * @param volumeToAttach
     * @param vm
     */
    private void checkDeviceId(Long deviceId, VolumeInfo volumeToAttach, UserVmVO vm) {
        if (deviceId != null && deviceId.longValue() == 0) {
            validateRootVolumeDetachAttach(_volsDao.findById(volumeToAttach.getId()), vm);
            if (!_volsDao.findByInstanceAndDeviceId(vm.getId(), 0).isEmpty()) {
                throw new InvalidParameterValueException("Vm already has root volume attached to it");
            }
            if (volumeToAttach.getState() == Volume.State.Uploaded) {
                throw new InvalidParameterValueException("No support for Root volume attach in state " + Volume.State.Uploaded);
            }
        }
    }

    /**
     * Check that the virtual machine ID is valid and it's a user vm
     *
     * @return the user vm vo object correcponding to the vmId to attach to
     */
    @NotNull private UserVmVO getAndCheckUserVmVO(Long vmId, VolumeInfo volumeToAttach) {
        UserVmVO vm = _userVmDao.findById(vmId);
        if (vm == null || vm.getType() != VirtualMachine.Type.User) {
            throw new InvalidParameterValueException("Please specify a valid User VM.");
        }

        // Check that the VM is in the correct state
        if (vm.getState() != State.Running && vm.getState() != State.Stopped) {
            throw new InvalidParameterValueException("Please specify a VM that is either running or stopped.");
        }

        // Check that the VM and the volume are in the same zone
        if (vm.getDataCenterId() != volumeToAttach.getDataCenterId()) {
            throw new InvalidParameterValueException("Please specify a VM that is in the same zone as the volume.");
        }
        return vm;
    }

    /**
     * Check that the volume ID is valid
     * Check that the volume is a data volume
     * Check that the volume is not currently attached to any VM
     * Check that the volume is not destroyed
     *
     * @param volumeId the id of the volume to attach
     * @return the volume info object representing the volume to attach
     */
    @NotNull private VolumeInfo getAndCheckVolumeInfo(Long volumeId) {
        VolumeInfo volumeToAttach = volFactory.getVolume(volumeId);
        if (volumeToAttach == null || !(volumeToAttach.getVolumeType() == Volume.Type.DATADISK || volumeToAttach.getVolumeType() == Volume.Type.ROOT)) {
            throw new InvalidParameterValueException("Please specify a volume with the valid type: " + Volume.Type.ROOT.toString() + " or " + Volume.Type.DATADISK.toString());
        }

        if (volumeToAttach.getInstanceId() != null) {
            throw new InvalidParameterValueException("Please specify a volume that is not attached to any VM.");
        }

        if (volumeToAttach.getState() == Volume.State.Destroy) {
            throw new InvalidParameterValueException("Please specify a volume that is not destroyed.");
        }

        if (!validAttachStates.contains(volumeToAttach.getState())) {
            throw new InvalidParameterValueException("Volume state must be in Allocated, Ready or in Uploaded state");
        }
        return volumeToAttach;
    }

    protected void validateIfVmHasBackups(UserVmVO vm, boolean attach) {
        if ((vm.getBackupOfferingId() == null || CollectionUtils.isEmpty(vm.getBackupVolumeList())) || BooleanUtils.isTrue(BackupManager.BackupEnableAttachDetachVolumes.value())) {
            return;
        }
        String errorMsg = String.format("Unable to detach volume, cannot detach volume from a VM that has backups. First remove the VM from the backup offering or "
                + "set the global configuration '%s' to true.", BackupManager.BackupEnableAttachDetachVolumes.key());
        if (attach) {
            errorMsg = String.format("Unable to attach volume, please specify a VM that does not have any backups or set the global configuration "
                    + "'%s' to true.", BackupManager.BackupEnableAttachDetachVolumes.key());
        }
        throw new InvalidParameterValueException(errorMsg);
    }

    protected String createVolumeInfoFromVolumes(List<VolumeVO> vmVolumes) {
        try {
            List<Backup.VolumeInfo> list = new ArrayList<>();
            for (VolumeVO vol : vmVolumes) {
                list.add(new Backup.VolumeInfo(vol.getUuid(), vol.getPath(), vol.getVolumeType(), vol.getSize()));
            }
            return GsonHelper.getGson().toJson(list.toArray(), Backup.VolumeInfo[].class);
        } catch (Exception e) {
            if (CollectionUtils.isEmpty(vmVolumes) || vmVolumes.get(0).getInstanceId() == null) {
                logger.error(String.format("Failed to create VolumeInfo of VM [id: null] volumes due to: [%s].", e.getMessage()), e);
            } else {
                logger.error(String.format("Failed to create VolumeInfo of VM [id: %s] volumes due to: [%s].", vmVolumes.get(0).getInstanceId(), e.getMessage()), e);
            }
            throw e;
        }
    }

    @Override
    @ActionEvent(eventType = EventTypes.EVENT_VOLUME_UPDATE, eventDescription = "updating volume", async = true)
    public Volume updateVolume(long volumeId, String path, String state, Long storageId, Boolean displayVolume,
                               String customId, long entityOwnerId, String chainInfo, String name) {

        Account caller = CallContext.current().getCallingAccount();
        if (!_accountMgr.isRootAdmin(caller.getId())) {
            if (path != null || state != null || storageId != null || displayVolume != null || customId != null || chainInfo != null) {
                throw new InvalidParameterValueException("The domain admin and normal user are not allowed to update volume except volume name");
            }
        }

        VolumeVO volume = _volsDao.findById(volumeId);

        if (volume == null) {
            throw new InvalidParameterValueException("The volume id doesn't exist");
        }

        /* Does the caller have authority to act on this volume? */
        _accountMgr.checkAccess(caller, null, true, volume);

        if (path != null) {
            volume.setPath(path);
        }

        if (chainInfo != null) {
            volume.setChainInfo(chainInfo);
        }

        if (state != null) {
            try {
                Volume.State volumeState = Volume.State.valueOf(state);
                volume.setState(volumeState);
            } catch (IllegalArgumentException ex) {
                throw new InvalidParameterValueException("Invalid volume state specified");
            }
        }

        if (storageId != null) {
            StoragePool pool = _storagePoolDao.findById(storageId);
            if (pool.getDataCenterId() != volume.getDataCenterId()) {
                throw new InvalidParameterValueException("Invalid storageId specified; refers to the pool outside of the volume's zone");
            }
            if (pool.getPoolType() == Storage.StoragePoolType.DatastoreCluster) {
                List<StoragePoolVO> childDatastores = _storagePoolDao.listChildStoragePoolsInDatastoreCluster(storageId);
                Collections.shuffle(childDatastores);
                volume.setPoolId(childDatastores.get(0).getId());
            } else {
                volume.setPoolId(pool.getId());
            }
        }

        if (customId != null) {
            volume.setUuid(customId);
        }

        if (name != null) {
            volume.setName(name);
        }

        updateDisplay(volume, displayVolume);

        _volsDao.update(volumeId, volume);

        return volume;
    }

    @Override
    public void updateDisplay(Volume volume, Boolean displayVolume) {
        // 1. Resource limit changes
        updateResourceCount(volume, displayVolume);

        // 2. generate usage event if not in destroyed state
        saveUsageEvent(volume, displayVolume);

        // 3. Set the flag
        if (displayVolume != null && displayVolume != volume.isDisplayVolume()) {
            // FIXME - Confused - typecast for now.
            ((VolumeVO)volume).setDisplayVolume(displayVolume);
            _volsDao.update(volume.getId(), (VolumeVO)volume);
        }

    }

    private void updateResourceCount(Volume volume, Boolean displayVolume) {
        // Update only when the flag has changed.
        if (displayVolume != null && displayVolume != volume.isDisplayVolume()) {
            if (Boolean.FALSE.equals(displayVolume)) {
                _resourceLimitMgr.decrementVolumeResourceCount(volume.getAccountId(), true, volume.getSize(), _diskOfferingDao.findById(volume.getDiskOfferingId()));
            } else {
                _resourceLimitMgr.incrementVolumeResourceCount(volume.getAccountId(), true, volume.getSize(), _diskOfferingDao.findById(volume.getDiskOfferingId()));
            }
        }
    }

    private void saveUsageEvent(Volume volume, Boolean displayVolume) {

        // Update only when the flag has changed  &&  only when volume in a non-destroyed state.
        if ((displayVolume != null && displayVolume != volume.isDisplayVolume()) && !isVolumeDestroyed(volume)) {
            if (displayVolume) {
                // flag turned 1 equivalent to freshly created volume
                UsageEventUtils.publishUsageEvent(EventTypes.EVENT_VOLUME_CREATE, volume.getAccountId(), volume.getDataCenterId(), volume.getId(), volume.getName(), volume.getDiskOfferingId(),
                        volume.getTemplateId(), volume.getSize(), Volume.class.getName(), volume.getUuid());
            } else {
                // flag turned 0 equivalent to deleting a volume
                UsageEventUtils.publishUsageEvent(EventTypes.EVENT_VOLUME_DELETE, volume.getAccountId(), volume.getDataCenterId(), volume.getId(), volume.getName(), Volume.class.getName(),
                        volume.getUuid());
            }
        }
    }

    private boolean isVolumeDestroyed(Volume volume) {
        if (volume.getState() == Volume.State.Destroy || volume.getState() == Volume.State.Expunging && volume.getState() == Volume.State.Expunged) {
            return true;
        }
        return false;
    }

    @Override
    @ActionEvent(eventType = EventTypes.EVENT_VOLUME_DETACH, eventDescription = "detaching volume", async = true)
    public Volume detachVolumeFromVM(DetachVolumeCmd cmmd) {
        Account caller = CallContext.current().getCallingAccount();
        if ((cmmd.getId() == null && cmmd.getDeviceId() == null && cmmd.getVirtualMachineId() == null) || (cmmd.getId() != null && (cmmd.getDeviceId() != null || cmmd.getVirtualMachineId() != null))
                || (cmmd.getId() == null && (cmmd.getDeviceId() == null || cmmd.getVirtualMachineId() == null))) {
            throw new InvalidParameterValueException("Please provide either a volume id, or a tuple(device id, instance id)");
        }

        Long volumeId = cmmd.getId();
        VolumeVO volume = null;

        if (volumeId != null) {
            volume = _volsDao.findById(volumeId);
        } else {
            volume = _volsDao.findByInstanceAndDeviceId(cmmd.getVirtualMachineId(), cmmd.getDeviceId()).get(0);
        }

        // Check that the volume ID is valid
        if (volume == null) {
            throw new InvalidParameterValueException("Unable to find volume with ID: " + volumeId);
        }

        Long vmId = null;

        if (cmmd.getVirtualMachineId() == null) {
            vmId = volume.getInstanceId();
        } else {
            vmId = cmmd.getVirtualMachineId();
        }

        // Permissions check
        _accountMgr.checkAccess(caller, null, true, volume);

        // Check that the volume is currently attached to a VM
        if (vmId == null) {
            throw new InvalidParameterValueException("The specified volume is not attached to a VM.");
        }

        // Check that the VM is in the correct state
        UserVmVO vm = _userVmDao.findById(vmId);

        if (UserVmManager.SHAREDFSVM.equals(vm.getUserVmType())) {
            throw new InvalidParameterValueException("Can't detach a volume from a Shared FileSystem VM");
        }

        if (vm.getState() != State.Running && vm.getState() != State.Stopped && vm.getState() != State.Destroyed) {
            throw new InvalidParameterValueException("Please specify a VM that is either running or stopped.");
        }

        // Check that the volume is a data/root volume
        if (!(volume.getVolumeType() == Volume.Type.ROOT || volume.getVolumeType() == Volume.Type.DATADISK)) {
            throw new InvalidParameterValueException("Please specify volume of type " + Volume.Type.DATADISK.toString() + " or " + Volume.Type.ROOT.toString());
        }

        // Root volume detach is allowed for following hypervisors: Xen/KVM/VmWare
        if (volume.getVolumeType() == Volume.Type.ROOT) {
            validateRootVolumeDetachAttach(volume, vm);
        }

        // Don't allow detach if target VM has associated VM snapshots
        List<VMSnapshotVO> vmSnapshots = _vmSnapshotDao.findByVm(vmId);
        if (CollectionUtils.isNotEmpty(vmSnapshots)) {
            throw new InvalidParameterValueException("Unable to detach volume, please specify a VM that does not have VM snapshots");
        }

        validateIfVmHasBackups(vm, false);

        AsyncJobExecutionContext asyncExecutionContext = AsyncJobExecutionContext.getCurrentExecutionContext();
        if (asyncExecutionContext != null) {
            AsyncJob job = asyncExecutionContext.getJob();

            if (logger.isInfoEnabled()) {
                logger.info(String.format("Trying to attach volume %s to VM instance %s, update async job-%s progress status",
                        ReflectionToStringBuilderUtils.reflectOnlySelectedFields(volume, "name", "uuid"),
                        ReflectionToStringBuilderUtils.reflectOnlySelectedFields(vm, "name", "uuid"),
                        job.getId()));
            }

            _jobMgr.updateAsyncJobAttachment(job.getId(), "Volume", volumeId);
        }

        AsyncJobExecutionContext jobContext = AsyncJobExecutionContext.getCurrentExecutionContext();
        if (jobContext.isJobDispatchedBy(VmWorkConstants.VM_WORK_JOB_DISPATCHER)) {
            // avoid re-entrance
            VmWorkJobVO placeHolder = null;
            placeHolder = createPlaceHolderWork(vmId);
            try {
                return orchestrateDetachVolumeFromVM(vmId, volumeId);
            } finally {
                _workJobDao.expunge(placeHolder.getId());
            }
        } else {
            Outcome<Volume> outcome = detachVolumeFromVmThroughJobQueue(vmId, volumeId);

            Volume vol = null;
            try {
                outcome.get();
            } catch (InterruptedException e) {
                throw new RuntimeException("Operation is interrupted", e);
            } catch (ExecutionException e) {
                throw new RuntimeException("Execution excetion", e);
            }

            Object jobResult = _jobMgr.unmarshallResultObject(outcome.getJob());
            if (jobResult != null) {
                if (jobResult instanceof ConcurrentOperationException) {
                    throw (ConcurrentOperationException)jobResult;
                } else if (jobResult instanceof RuntimeException) {
                    throw (RuntimeException)jobResult;
                } else if (jobResult instanceof Throwable) {
                    throw new RuntimeException("Unexpected exception", (Throwable)jobResult);
                } else if (jobResult instanceof Long) {
                    vol = _volsDao.findById((Long)jobResult);
                }
            }
            if (vm.getBackupOfferingId() != null) {
                vm.setBackupVolumes(createVolumeInfoFromVolumes(_volsDao.findByInstance(vm.getId())));
                _vmInstanceDao.update(vm.getId(), vm);
            }
            return vol;
        }
    }

    private void validateRootVolumeDetachAttach(VolumeVO volume, UserVmVO vm) {
        if (!(vm.getHypervisorType() == HypervisorType.XenServer || vm.getHypervisorType() == HypervisorType.VMware || vm.getHypervisorType() == HypervisorType.KVM
                || vm.getHypervisorType() == HypervisorType.Simulator)) {
            throw new InvalidParameterValueException("Root volume detach is not supported for hypervisor type " + vm.getHypervisorType());
        }
        if (!(vm.getState() == State.Stopped) || (vm.getState() == State.Destroyed)) {
            throw new InvalidParameterValueException("Root volume detach can happen only when vm is in states: " + State.Stopped.toString() + " or " + State.Destroyed.toString());
        }

        if (volume.getPoolId() != null) {
            StoragePoolVO pool = _storagePoolDao.findById(volume.getPoolId());
            if (pool.isManaged()) {
                throw new InvalidParameterValueException("Root volume detach is not supported for Managed DataStores");
            }
        }
    }

    @ActionEvent(eventType = EventTypes.EVENT_VOLUME_DETACH, eventDescription = "detaching volume")
    public Volume detachVolumeViaDestroyVM(long vmId, long volumeId) {
        Account caller = CallContext.current().getCallingAccount();
        Volume volume = _volsDao.findById(volumeId);
        // Permissions check
        _accountMgr.checkAccess(caller, null, true, volume);
        return orchestrateDetachVolumeFromVM(vmId, volumeId);
    }

    private Volume orchestrateDetachVolumeFromVM(long vmId, long volumeId) {
        Volume volume = _volsDao.findById(volumeId);
        VMInstanceVO vm = _vmInstanceDao.findById(vmId);

        String errorMsg = "Failed to detach volume " + volume.getName() + " from VM " + vm.getHostName();
        boolean sendCommand = vm.getState() == State.Running;

        StoragePoolVO volumePool = _storagePoolDao.findByIdIncludingRemoved(volume.getPoolId());
        HostVO host = getHostForVmVolumeAttachDetach(vm, volumePool);
        Long hostId = host != null ? host.getId() : null;
        sendCommand = sendCommand || isSendCommandForVmVolumeAttachDetach(host, volumePool);

        Answer answer = null;

        if (sendCommand) {
            // collect vm disk statistics before detach a volume
            UserVmVO userVm = _userVmDao.findById(vmId);
            if (userVm != null && userVm.getType() == VirtualMachine.Type.User) {
                _userVmService.collectVmDiskStatistics(userVm);
            }

            DataTO volTO = volFactory.getVolume(volume.getId()).getTO();
            DiskTO disk = new DiskTO(volTO, volume.getDeviceId(), volume.getPath(), volume.getVolumeType());
            Map<String, String> details = new HashMap<String, String>();
            disk.setDetails(details);
            if (volume.getPoolId() != null) {
                StoragePoolVO poolVO = _storagePoolDao.findById(volume.getPoolId());
                if (poolVO.getParent() != 0L) {
                    details.put(DiskTO.PROTOCOL_TYPE, Storage.StoragePoolType.DatastoreCluster.toString());
                }
            }

            DettachCommand cmd = new DettachCommand(disk, vm.getInstanceName());

            cmd.setManaged(volumePool.isManaged());

            cmd.setStorageHost(volumePool.getHostAddress());
            cmd.setStoragePort(volumePool.getPort());

            cmd.set_iScsiName(volume.get_iScsiName());
            cmd.setWaitDetachDevice(WaitDetachDevice.value());

            try {
                answer = _agentMgr.send(hostId, cmd);
            } catch (Exception e) {
                throw new CloudRuntimeException(errorMsg + " due to: " + e.getMessage());
            }
        }

        if (!sendCommand || (answer != null && answer.getResult())) {
            // Mark the volume as detached
            _volsDao.detachVolume(volume.getId());

            if (answer != null) {
                String datastoreName = answer.getContextParam("datastoreName");
                if (datastoreName != null) {
                    StoragePoolVO storagePoolVO = _storagePoolDao.findByUuid(datastoreName);
                    if (storagePoolVO != null) {
                        VolumeVO volumeVO = _volsDao.findById(volumeId);
                        volumeVO.setPoolId(storagePoolVO.getId());
                        _volsDao.update(volumeVO.getId(), volumeVO);
                    } else {
                        logger.warn(String.format("Unable to find datastore %s while updating the new datastore of the volume %d", datastoreName, volumeId));
                    }
                }

                String volumePath = answer.getContextParam("volumePath");
                if (volumePath != null) {
                    VolumeVO volumeVO = _volsDao.findById(volumeId);
                    volumeVO.setPath(volumePath);
                    _volsDao.update(volumeVO.getId(), volumeVO);
                }

                String chainInfo = answer.getContextParam("chainInfo");
                if (chainInfo != null) {
                    VolumeVO volumeVO = _volsDao.findById(volumeId);
                    volumeVO.setChainInfo(chainInfo);
                    _volsDao.update(volumeVO.getId(), volumeVO);
                }
            }

            // volume.getPoolId() should be null if the VM we are detaching the disk from has never been started before
            if (volume.getPoolId() != null) {
                DataStore dataStore = dataStoreMgr.getDataStore(volume.getPoolId(), DataStoreRole.Primary);
                volService.revokeAccess(volFactory.getVolume(volume.getId()), host, dataStore);
                provideVMInfo(dataStore, vmId, volumeId);
            }
            if (volumePool != null && hostId != null) {
                handleTargetsForVMware(hostId, volumePool.getHostAddress(), volumePool.getPort(), volume.get_iScsiName());
            }

            return _volsDao.findById(volumeId);
        } else {

            if (answer != null) {
                String details = answer.getDetails();
                if (details != null && !details.isEmpty()) {
                    errorMsg += "; " + details;
                }
            }

            throw new CloudRuntimeException(errorMsg);
        }
    }

    public void updateMissingRootDiskController(final VMInstanceVO vm, final String rootVolChainInfo) {
        if (vm == null || !VirtualMachine.Type.User.equals(vm.getType()) || StringUtils.isEmpty(rootVolChainInfo)) {
            return;
        }
        String rootDiskController = null;
        try {
            final VirtualMachineDiskInfo infoInChain = _gson.fromJson(rootVolChainInfo, VirtualMachineDiskInfo.class);
            if (infoInChain != null) {
                rootDiskController = infoInChain.getControllerFromDeviceBusName();
            }
            final UserVmVO userVmVo = _userVmDao.findById(vm.getId());
            if ((rootDiskController != null) && (!rootDiskController.isEmpty())) {
                _userVmDao.loadDetails(userVmVo);
                _userVmMgr.persistDeviceBusInfo(userVmVo, rootDiskController);
            }
        } catch (JsonParseException e) {
            logger.debug("Error parsing chain info json: " + e.getMessage());
        }
    }

    private void handleTargetsForVMware(long hostId, String storageAddress, int storagePort, String iScsiName) {
        HostVO host = _hostDao.findById(hostId);

        if (host.getHypervisorType() == HypervisorType.VMware) {
            ModifyTargetsCommand cmd = new ModifyTargetsCommand();

            List<Map<String, String>> targets = new ArrayList<>();

            Map<String, String> target = new HashMap<>();

            target.put(ModifyTargetsCommand.STORAGE_HOST, storageAddress);
            target.put(ModifyTargetsCommand.STORAGE_PORT, String.valueOf(storagePort));
            target.put(ModifyTargetsCommand.IQN, iScsiName);

            targets.add(target);

            cmd.setTargets(targets);
            cmd.setApplyToAllHostsInCluster(true);
            cmd.setAdd(false);
            cmd.setTargetTypeToRemove(ModifyTargetsCommand.TargetTypeToRemove.DYNAMIC);

            sendModifyTargetsCommand(cmd, hostId);
        }
    }

    private void sendModifyTargetsCommand(ModifyTargetsCommand cmd, long hostId) {
        Answer answer = _agentMgr.easySend(hostId, cmd);

        if (answer == null) {
            String msg = "Unable to get an answer to the modify targets command";

            logger.warn(msg);
        } else if (!answer.getResult()) {
            String msg = "Unable to modify target on the following host: " + hostId;

            logger.warn(msg);
        }
    }

    @DB
    @Override
    @ActionEvent(eventType = EventTypes.EVENT_VOLUME_MIGRATE, eventDescription = "migrating volume", async = true)
    public Volume migrateVolume(MigrateVolumeCmd cmd) {
        Account caller = CallContext.current().getCallingAccount();
        Long volumeId = cmd.getVolumeId();
        Long storagePoolId = cmd.getStoragePoolId();

        VolumeVO vol = _volsDao.findById(volumeId);
        if (vol == null) {
            throw new InvalidParameterValueException("Failed to find the volume id: " + volumeId);
        }

        _accountMgr.checkAccess(caller, null, true, vol);

        if (vol.getState() != Volume.State.Ready) {
            throw new InvalidParameterValueException("Volume must be in ready state");
        }

        if (vol.getPoolId() == storagePoolId.longValue()) {
            throw new InvalidParameterValueException("Volume " + vol + " is already on the destination storage pool");
        }

        boolean liveMigrateVolume = false;
        boolean srcAndDestOnStorPool = false;
        Long instanceId = vol.getInstanceId();
        Long srcClusterId = null;
        VMInstanceVO vm = null;
        if (instanceId != null) {
            vm = _vmInstanceDao.findById(instanceId);
        }

        // Check that Vm to which this volume is attached does not have VM Snapshots
        // OfflineVmwareMigration: consider if this is needed and desirable
        if (vm != null && _vmSnapshotDao.findByVm(vm.getId()).size() > 0) {
            throw new InvalidParameterValueException("Volume cannot be migrated, please remove all VM snapshots for VM to which this volume is attached");
        }

        StoragePoolVO srcStoragePoolVO = _storagePoolDao.findById(vol.getPoolId());

        // OfflineVmwareMigration: extract this block as method and check if it is subject to regression
        if (vm != null && State.Running.equals(vm.getState())) {
            // Check if the VM is GPU enabled.
            if (_serviceOfferingDetailsDao.findDetail(vm.getServiceOfferingId(), GPU.Keys.pciDevice.toString()) != null) {
                throw new InvalidParameterValueException("Live Migration of GPU enabled VM is not supported");
            }

            // Check if the underlying hypervisor supports storage motion.
            Long hostId = vm.getHostId();
            if (hostId != null) {
                HostVO host = _hostDao.findById(hostId);
                HypervisorCapabilitiesVO capabilities = null;
                if (host != null) {
                    capabilities = _hypervisorCapabilitiesDao.findByHypervisorTypeAndVersion(host.getHypervisorType(), host.getHypervisorVersion());
                    srcClusterId = host.getClusterId();
                }

                if (capabilities != null) {
                    liveMigrateVolume = capabilities.isStorageMotionSupported();
                }

                if (liveMigrateVolume && HypervisorType.KVM.equals(host.getHypervisorType()) && !srcStoragePoolVO.getPoolType().equals(Storage.StoragePoolType.PowerFlex)) {
                    StoragePoolVO destinationStoragePoolVo = _storagePoolDao.findById(storagePoolId);

                    if (isSourceOrDestNotOnStorPool(srcStoragePoolVO, destinationStoragePoolVo)) {
                        throw new InvalidParameterValueException("KVM does not support volume live migration due to the limited possibility to refresh VM XML domain. " +
                                "Therefore, to live migrate a volume between storage pools, one must migrate the VM to a different host as well to force the VM XML domain update. " +
                                "Use 'migrateVirtualMachineWithVolumes' instead.");
                    }
                    srcAndDestOnStorPool = isSourceAndDestOnStorPool(srcStoragePoolVO, destinationStoragePoolVo);
                }
            }

            // If vm is running, and hypervisor doesn't support live migration, then return error
            if (!liveMigrateVolume) {
                throw new InvalidParameterValueException("Volume needs to be detached from VM");
            }

            if (!cmd.isLiveMigrate()) {
                throw new InvalidParameterValueException("The volume " + vol + "is attached to a vm and for migrating it " + "the parameter livemigrate should be specified");
            }
        }

        if (vol.getPassphraseId() != null && !srcAndDestOnStorPool && !srcStoragePoolVO.getPoolType().equals(Storage.StoragePoolType.PowerFlex)) {
            throw new InvalidParameterValueException("Migration of encrypted volumes is unsupported");
        }

        if (vm != null &&
                HypervisorType.VMware.equals(vm.getHypervisorType()) &&
                State.Stopped.equals(vm.getState())) {
            // For VMware, use liveMigrateVolume=true so that it follows VmwareStorageMotionStrategy
            liveMigrateVolume = true;
        }

        StoragePool destPool = (StoragePool)dataStoreMgr.getDataStore(storagePoolId, DataStoreRole.Primary);
        if (destPool == null) {
            throw new InvalidParameterValueException("Failed to find the destination storage pool: " + storagePoolId);
        } else if (destPool.isInMaintenance()) {
            throw new InvalidParameterValueException("Cannot migrate volume " + vol + "to the destination storage pool " + destPool.getName() + " as the storage pool is in maintenance mode.");
        }

        try {
            snapshotHelper.checkKvmVolumeSnapshotsOnlyInPrimaryStorage(vol, _volsDao.getHypervisorType(vol.getId()));
        } catch (CloudRuntimeException ex) {
            throw new CloudRuntimeException(String.format("Unable to migrate %s to the destination storage pool [%s] due to [%s]", vol,
                    ReflectionToStringBuilderUtils.reflectOnlySelectedFields(destPool, "uuid", "name"), ex.getMessage()), ex);
        }

        DiskOfferingVO diskOffering = _diskOfferingDao.findById(vol.getDiskOfferingId());
        if (diskOffering == null) {
            throw new CloudRuntimeException("volume '" + vol.getUuid() + "', has no diskoffering. Migration target cannot be checked.");
        }
        String poolUuid =  destPool.getUuid();
        if (destPool.getPoolType() == Storage.StoragePoolType.DatastoreCluster) {
            DataCenter dc = _entityMgr.findById(DataCenter.class, vol.getDataCenterId());
            Pod destPoolPod = _entityMgr.findById(Pod.class, destPool.getPodId());

            destPool = _volumeMgr.findChildDataStoreInDataStoreCluster(dc, destPoolPod, destPool.getClusterId(), null, null, destPool.getId());
        }

        if (!storageMgr.storagePoolCompatibleWithVolumePool(destPool, (Volume) vol)) {
            throw new CloudRuntimeException("Storage pool " + destPool.getName() + " is not suitable to migrate volume " + vol.getName());
        }

        HypervisorType hypervisorType = _volsDao.getHypervisorType(volumeId);
        DiskProfile diskProfile = new DiskProfile(vol, diskOffering, hypervisorType);
        Pair<Volume, DiskProfile> volumeDiskProfilePair = new Pair<>(vol, diskProfile);
        if (!storageMgr.storagePoolHasEnoughSpace(Collections.singletonList(volumeDiskProfilePair), destPool)) {
            throw new CloudRuntimeException("Storage pool " + destPool.getName() + " does not have enough space to migrate volume " + vol.getName());
        }

        // OfflineVmwareMigration: check storage tags on disk(offering)s in comparison to destination storage pool
        // OfflineVmwareMigration: if no match return a proper error now

        if (liveMigrateVolume && State.Running.equals(vm.getState()) &&
                destPool.getClusterId() != null && srcClusterId != null) {
            if (!srcClusterId.equals(destPool.getClusterId())) {
                throw new InvalidParameterValueException("Cannot migrate a volume of a virtual machine to a storage pool in a different cluster");
            }
        }
        // In case of VMware, if ROOT volume is being cold-migrated, then ensure destination storage pool is in the same Datacenter as the VM.
        if (vm != null && vm.getHypervisorType().equals(HypervisorType.VMware)) {
            if (!liveMigrateVolume && vol.volumeType.equals(Volume.Type.ROOT)) {
                Long hostId = vm.getHostId() != null ? vm.getHostId() : vm.getLastHostId();
                HostVO host = _hostDao.findById(hostId);
                if (host != null) {
                    srcClusterId = host.getClusterId();
                }
                if (srcClusterId != null && destPool.getClusterId() != null && !srcClusterId.equals(destPool.getClusterId())) {
                    String srcDcName = _clusterDetailsDao.getVmwareDcName(srcClusterId);
                    String destDcName = _clusterDetailsDao.getVmwareDcName(destPool.getClusterId());
                    if (srcDcName != null && destDcName != null && !srcDcName.equals(destDcName)) {
                        throw new InvalidParameterValueException("Cannot migrate ROOT volume of a stopped VM to a storage pool in a different VMware datacenter");
                    }
                }
                updateMissingRootDiskController(vm, vol.getChainInfo());
            }
        }

        if (hypervisorType.equals(HypervisorType.VMware)) {
            try {
                boolean isStoragePoolStoragepolicyComplaince = storageMgr.isStoragePoolCompliantWithStoragePolicy(Arrays.asList(volumeDiskProfilePair), destPool);
                if (!isStoragePoolStoragepolicyComplaince) {
                    throw new CloudRuntimeException(String.format("Storage pool %s is not storage policy compliance with the volume %s", poolUuid, vol.getUuid()));
                }
            } catch (StorageUnavailableException e) {
                throw new CloudRuntimeException(String.format("Could not verify storage policy compliance against storage pool %s due to exception %s", destPool.getUuid(), e.getMessage()));
            }
        }

        DiskOfferingVO newDiskOffering = retrieveAndValidateNewDiskOffering(cmd);
        // if no new disk offering was provided, and match is required, default to the offering of the
        // original volume.  otherwise it falls through with no check and the target volume may
        // not work correctly in some scenarios with the target provider.  Adminstrator
        // can disable this flag dynamically for certain bulk migration scenarios if required.
        if (newDiskOffering == null && Boolean.TRUE.equals(MatchStoragePoolTagsWithDiskOffering.value())) {
            newDiskOffering = diskOffering;
        }
        validateConditionsToReplaceDiskOfferingOfVolume(vol, newDiskOffering, destPool);

        if (vm != null) {
            // serialize VM operation
            AsyncJobExecutionContext jobContext = AsyncJobExecutionContext.getCurrentExecutionContext();
            if (jobContext.isJobDispatchedBy(VmWorkConstants.VM_WORK_JOB_DISPATCHER)) {
                // avoid re-entrance

                VmWorkJobVO placeHolder = null;
                placeHolder = createPlaceHolderWork(vm.getId());
                try {
                    return orchestrateMigrateVolume(vol, destPool, liveMigrateVolume, newDiskOffering);
                } finally {
                    _workJobDao.expunge(placeHolder.getId());
                }

            } else {
                Outcome<Volume> outcome = migrateVolumeThroughJobQueue(vm, vol, destPool, liveMigrateVolume, newDiskOffering);

                try {
                    outcome.get();
                } catch (InterruptedException e) {
                    throw new RuntimeException("Operation is interrupted", e);
                } catch (ExecutionException e) {
                    throw new RuntimeException("Execution excetion", e);
                }

                Object jobResult = _jobMgr.unmarshallResultObject(outcome.getJob());
                if (jobResult != null) {
                    if (jobResult instanceof ConcurrentOperationException) {
                        throw (ConcurrentOperationException)jobResult;
                    } else if (jobResult instanceof RuntimeException) {
                        throw (RuntimeException)jobResult;
                    } else if (jobResult instanceof Throwable) {
                        throw new RuntimeException("Unexpected exception", (Throwable)jobResult);
                    }
                }

                // retrieve the migrated new volume from job result
                if (jobResult != null && jobResult instanceof Long) {
                    return _entityMgr.findById(VolumeVO.class, ((Long)jobResult));
                }
                return null;
            }
        }

        return orchestrateMigrateVolume(vol, destPool, liveMigrateVolume, newDiskOffering);
    }

    private boolean isSourceOrDestNotOnStorPool(StoragePoolVO storagePoolVO, StoragePoolVO destinationStoragePoolVo) {
        return storagePoolVO.getPoolType() != Storage.StoragePoolType.StorPool
                || destinationStoragePoolVo.getPoolType() != Storage.StoragePoolType.StorPool;
    }

    private boolean isSourceAndDestOnStorPool(StoragePoolVO storagePoolVO, StoragePoolVO destinationStoragePoolVo) {
        return storagePoolVO.getPoolType() == Storage.StoragePoolType.StorPool
                && destinationStoragePoolVo.getPoolType() == Storage.StoragePoolType.StorPool;
    }

    /**
     * Retrieves the new disk offering UUID that might be sent to replace the current one in the volume being migrated.
     * If no disk offering UUID is provided we return null. Otherwise, we perform the following checks.
     * <ul>
     *  <li>Is the disk offering UUID entered valid? If not, an  {@link InvalidParameterValueException} is thrown;
     *  <li>If the disk offering was already removed, we thrown an {@link InvalidParameterValueException} is thrown;
     *  <li>We then check if the user executing the operation has access to the given disk offering.
     * </ul>
     *
     * If all checks pass, we move forward returning the disk offering object.
     */
    private DiskOfferingVO retrieveAndValidateNewDiskOffering(MigrateVolumeCmd cmd) {
        Long newDiskOfferingId = cmd.getNewDiskOfferingId();
        if (newDiskOfferingId == null) {
            return null;
        }
        DiskOfferingVO newDiskOffering = _diskOfferingDao.findById(newDiskOfferingId);
        if (newDiskOffering == null) {
            throw new InvalidParameterValueException(String.format("The disk offering informed is not valid [id=%s].", newDiskOfferingId));
        }
        if (newDiskOffering.getRemoved() != null) {
            throw new InvalidParameterValueException(String.format("We cannot assign a removed disk offering [id=%s] to a volume. ", newDiskOffering.getUuid()));
        }
        Account caller = CallContext.current().getCallingAccount();
        DataCenter zone = null;
        Volume volume = _volsDao.findById(cmd.getId());
        if (volume == null) {
            throw new InvalidParameterValueException(String.format("Provided volume id is not valid: %s", cmd.getId()));
        }
        zone = _dcDao.findById(volume.getDataCenterId());

        _accountMgr.checkAccess(caller, newDiskOffering, zone);
        return newDiskOffering;
    }

    /**
     * Performs the validations required for replacing the disk offering while migrating the volume of storage. If no new disk offering is provided, we do not execute any validation.
     * If a disk offering is informed, we then proceed with the following checks.
     * <ul>
     *  <li>We check if the given volume is of ROOT type. We cannot change the disk offering of a ROOT volume. Therefore, we thrown an {@link InvalidParameterValueException};
     *  <li>We the disk is being migrated to shared storage and the new disk offering is for local storage (or vice versa), we throw an {@link InvalidParameterValueException}. Bear in mind that we are validating only the new disk offering. If none is provided we can override the current disk offering. This means, placing a volume with shared disk offering in local storage and vice versa;
     *  <li>We then proceed checking the target storage pool supports the new disk offering {@link #doesTargetStorageSupportNewDiskOffering(StoragePool, DiskOfferingVO)}.
     * </ul>
     *
     * If all of the above validations pass, we check if the size of the new disk offering is different from the volume. If it is, we log a warning message.
     */
    protected void validateConditionsToReplaceDiskOfferingOfVolume(VolumeVO volume, DiskOfferingVO newDiskOffering, StoragePool destPool) {
        if (newDiskOffering == null) {
            return;
        }
        if ((destPool.isShared() && newDiskOffering.isUseLocalStorage()) || destPool.isLocal() && newDiskOffering.isShared()) {
            throw new InvalidParameterValueException("You cannot move the volume to a shared storage and assign a disk offering for local storage and vice versa.");
        }
        if (!doesTargetStorageSupportDiskOffering(destPool, newDiskOffering)) {
            throw new InvalidParameterValueException(String.format("Migration failed: target pool [%s, tags:%s] has no matching tags for volume [%s, uuid:%s, tags:%s]", destPool.getName(),
                    storagePoolTagsDao.getStoragePoolTags(destPool.getId()), volume.getName(), volume.getUuid(), newDiskOffering.getTags()));
        }
        if (volume.getVolumeType().equals(Volume.Type.ROOT)) {
            VMInstanceVO vm = null;
            if (volume.getInstanceId() != null) {
                vm = _vmInstanceDao.findById(volume.getInstanceId());
            }
            if (vm != null) {
                ServiceOfferingVO serviceOffering = _serviceOfferingDao.findById(vm.getServiceOfferingId());
                if (serviceOffering != null && serviceOffering.getDiskOfferingStrictness()) {
                    throw new InvalidParameterValueException(String.format("Disk offering cannot be changed to the volume %s since existing disk offering is strictly associated with the volume", volume.getUuid()));
                }
            }
        }

        if (volume.getSize() != newDiskOffering.getDiskSize()) {
            DiskOfferingVO oldDiskOffering = this._diskOfferingDao.findById(volume.getDiskOfferingId());
            logger.warn(String.format(
                    "You are migrating a volume [id=%s] and changing the disk offering[from id=%s to id=%s] to reflect this migration. However, the sizes of the volume and the new disk offering are different.",
                    volume.getUuid(), oldDiskOffering.getUuid(), newDiskOffering.getUuid()));
        }
        logger.info(String.format("Changing disk offering to [uuid=%s] while migrating volume [uuid=%s, name=%s].", newDiskOffering.getUuid(), volume.getUuid(), volume.getName()));
    }

    /**
     *  Checks if the target storage supports the new disk offering.
     *  This validation is consistent with the mechanism used to select a storage pool to deploy a volume when a virtual machine is deployed or when a new data disk is allocated.
     *
     *  The scenarios when this method returns true or false is presented in the following table.
     *
     *   <table border="1">
     *      <tr>
     *          <th>#</th><th>Disk offering tags</th><th>Storage tags</th><th>Does the storage support the disk offering?</th>
     *      </tr>
     *      <body>
     *      <tr>
     *          <td>1</td><td>A,B</td><td>A</td><td>NO</td>
     *      </tr>
     *      <tr>
     *          <td>2</td><td>A,B,C</td><td>A,B,C,D,X</td><td>YES</td>
     *      </tr>
     *      <tr>
     *          <td>3</td><td>A,B,C</td><td>X,Y,Z</td><td>NO</td>
     *      </tr>
     *      <tr>
     *          <td>4</td><td>null</td><td>A,S,D</td><td>YES</td>
     *      </tr>
     *      <tr>
     *          <td>5</td><td>A</td><td>null</td><td>NO</td>
     *      </tr>
     *      <tr>
     *          <td>6</td><td>null</td><td>null</td><td>YES</td>
     *      </tr>
     *      </body>
     *   </table>
     */
    protected boolean doesTargetStorageSupportDiskOffering(StoragePool destPool, DiskOfferingVO diskOffering) {
        String targetStoreTags = diskOffering.getTags();
        return doesTargetStorageSupportDiskOffering(destPool, targetStoreTags);
    }

    public static boolean doesNewDiskOfferingHasTagsAsOldDiskOffering(DiskOfferingVO oldDO, DiskOfferingVO newDO) {
        String[] oldDOStorageTags = oldDO.getTagsArray();
        String[] newDOStorageTags = newDO.getTagsArray();
        if (oldDOStorageTags.length == 0) {
            return true;
        }
        if (newDOStorageTags.length == 0) {
            return false;
        }
        return CollectionUtils.isSubCollection(Arrays.asList(oldDOStorageTags), Arrays.asList(newDOStorageTags));
    }

    @Override
    public boolean doesTargetStorageSupportDiskOffering(StoragePool destPool, String diskOfferingTags) {
        Pair<List<String>, Boolean> storagePoolTags = getStoragePoolTags(destPool);
        if ((storagePoolTags == null || !storagePoolTags.second()) && org.apache.commons.lang.StringUtils.isBlank(diskOfferingTags)) {
            if (storagePoolTags == null) {
                logger.debug(String.format("Destination storage pool [%s] does not have any tags, and so does the disk offering. Therefore, they are compatible", destPool.getUuid()));
            } else {
                logger.debug("Destination storage pool has tags [%s], and the disk offering has no tags. Therefore, they are compatible.");
            }
            return true;
        }
        if (storagePoolTags == null || CollectionUtils.isEmpty(storagePoolTags.first())) {
            logger.debug(String.format("Destination storage pool [%s] has no tags, while disk offering has tags [%s]. Therefore, they are not compatible", destPool.getUuid(),
                    diskOfferingTags));
            return false;
        }
        List<String> storageTagsList = storagePoolTags.first();
        String[] newDiskOfferingTagsAsStringArray = org.apache.commons.lang.StringUtils.split(diskOfferingTags, ",");

        boolean result;
        if (storagePoolTags.second()) {
            result =  TagAsRuleHelper.interpretTagAsRule(storageTagsList.get(0), diskOfferingTags, storageTagRuleExecutionTimeout.value());
        } else {
            result = CollectionUtils.isSubCollection(Arrays.asList(newDiskOfferingTagsAsStringArray), storageTagsList);
        }
        logger.debug(String.format("Destination storage pool [%s] accepts tags [%s]? %s", destPool.getUuid(), diskOfferingTags, result));
        return result;
    }

    /**
     *  Returns a {@link Pair}, where the first value is the list of the StoragePool tags, and the second value is whether the returned tags are to be interpreted as a rule,
     *  or a normal list of tags.
     *  <br><br>
     *  If the storage pool does not have tags we return a null value.
     */
    protected Pair<List<String>, Boolean> getStoragePoolTags(StoragePool destPool) {
        List<StoragePoolTagVO> destPoolTags = storagePoolTagsDao.findStoragePoolTags(destPool.getId());
        if (CollectionUtils.isEmpty(destPoolTags)) {
            return null;
        }
        return new Pair<>(destPoolTags.parallelStream().map(StoragePoolTagVO::getTag).collect(Collectors.toList()), destPoolTags.get(0).isTagARule());
    }

    private Volume orchestrateMigrateVolume(VolumeVO volume, StoragePool destPool, boolean liveMigrateVolume, DiskOfferingVO newDiskOffering) {
        Volume newVol = null;
        try {
            if (liveMigrateVolume) {
                newVol = liveMigrateVolume(volume, destPool);
            } else {
                newVol = _volumeMgr.migrateVolume(volume, destPool);
            }
            if (newDiskOffering != null) {
                _volsDao.updateDiskOffering(newVol.getId(), newDiskOffering.getId());
            }
        } catch (StorageUnavailableException e) {
            logger.debug("Failed to migrate volume", e);
            throw new CloudRuntimeException(e.getMessage());
        } catch (Exception e) {
            logger.debug("Failed to migrate volume", e);
            throw new CloudRuntimeException(e.getMessage());
        }
        return newVol;
    }

    @DB
    protected Volume liveMigrateVolume(Volume volume, StoragePool destPool) throws StorageUnavailableException {
        VolumeInfo vol = volFactory.getVolume(volume.getId());

        DataStore dataStoreTarget = dataStoreMgr.getDataStore(destPool.getId(), DataStoreRole.Primary);
        AsyncCallFuture<VolumeApiResult> future = volService.migrateVolume(vol, dataStoreTarget);
        try {
            VolumeApiResult result = future.get();
            if (result.isFailed()) {
                logger.debug("migrate volume failed:" + result.getResult());
                throw new StorageUnavailableException("Migrate volume failed: " + result.getResult(), destPool.getId());
            }
            return result.getVolume();
        } catch (InterruptedException e) {
            logger.debug("migrate volume failed", e);
            throw new CloudRuntimeException(e.getMessage());
        } catch (ExecutionException e) {
            logger.debug("migrate volume failed", e);
            throw new CloudRuntimeException(e.getMessage());
        }
    }

    @Override
    @ActionEvent(eventType = EventTypes.EVENT_SNAPSHOT_CREATE, eventDescription = "taking snapshot", async = true)
    public Snapshot takeSnapshot(Long volumeId, Long policyId, Long snapshotId, Account account, boolean quiescevm,
         Snapshot.LocationType locationType, boolean asyncBackup, Map<String, String> tags, List<Long> zoneIds)
            throws ResourceAllocationException {
        final Snapshot snapshot = takeSnapshotInternal(volumeId, policyId, snapshotId, account, quiescevm, locationType, asyncBackup, zoneIds);
        if (snapshot != null && MapUtils.isNotEmpty(tags)) {
            taggedResourceService.createTags(Collections.singletonList(snapshot.getUuid()), ResourceTag.ResourceObjectType.Snapshot, tags, null);
        }
        return snapshot;
    }

    private Snapshot takeSnapshotInternal(Long volumeId, Long policyId, Long snapshotId, Account account,
          boolean quiescevm, Snapshot.LocationType locationType, boolean asyncBackup, List<Long> zoneIds)
            throws ResourceAllocationException {
        Account caller = CallContext.current().getCallingAccount();
        VolumeInfo volume = volFactory.getVolume(volumeId);
        if (volume == null) {
            throw new InvalidParameterValueException("Creating snapshot failed due to volume:" + volumeId + " doesn't exist");
        }
        if (policyId != null && policyId > 0) {
            if (CollectionUtils.isNotEmpty(zoneIds)) {
                throw new InvalidParameterValueException(String.format("%s can not be specified for snapshots linked with snapshot policy", ApiConstants.ZONE_ID_LIST));
            }
            List<SnapshotPolicyDetailVO> details = snapshotPolicyDetailsDao.findDetails(policyId, ApiConstants.ZONE_ID);
            zoneIds = details.stream().map(d -> Long.valueOf(d.getValue())).collect(Collectors.toList());
        }
        if (CollectionUtils.isNotEmpty(zoneIds)) {
            for (Long destZoneId : zoneIds) {
                DataCenterVO dstZone = _dcDao.findById(destZoneId);
                if (dstZone == null) {
                    throw new InvalidParameterValueException("Please specify a valid destination zone.");
                }
            }
        }

        _accountMgr.checkAccess(caller, null, true, volume);

        if (volume.getState() != Volume.State.Ready) {
            throw new InvalidParameterValueException("VolumeId: " + volumeId + " is not in " + Volume.State.Ready + " state but " + volume.getState() + ". Cannot take snapshot.");
        }

        StoragePoolVO storagePoolVO = _storagePoolDao.findById(volume.getPoolId());

        if (storagePoolVO.isManaged() && locationType == null) {
            locationType = Snapshot.LocationType.PRIMARY;
        }

        VMInstanceVO vm = null;
        if (volume.getInstanceId() != null) {
            vm = _vmInstanceDao.findById(volume.getInstanceId());
        }

        if (vm != null) {
            _accountMgr.checkAccess(caller, null, true, vm);
            // serialize VM operation
            AsyncJobExecutionContext jobContext = AsyncJobExecutionContext.getCurrentExecutionContext();
            if (jobContext.isJobDispatchedBy(VmWorkConstants.VM_WORK_JOB_DISPATCHER)) {
                // avoid re-entrance

                VmWorkJobVO placeHolder = null;
                placeHolder = createPlaceHolderWork(vm.getId());
                try {
                    return orchestrateTakeVolumeSnapshot(volumeId, policyId, snapshotId, account, quiescevm,
                            locationType, asyncBackup, zoneIds);
                } finally {
                    _workJobDao.expunge(placeHolder.getId());
                }

            } else {
                Outcome<Snapshot> outcome = takeVolumeSnapshotThroughJobQueue(vm.getId(), volumeId, policyId,
                        snapshotId, account.getId(), quiescevm, locationType, asyncBackup, zoneIds);

                try {
                    outcome.get();
                } catch (InterruptedException e) {
                    throw new RuntimeException("Operation is interrupted", e);
                } catch (ExecutionException e) {
                    throw new RuntimeException("Execution excetion", e);
                }

                Object jobResult = _jobMgr.unmarshallResultObject(outcome.getJob());
                if (jobResult != null) {
                    if (jobResult instanceof ConcurrentOperationException) {
                        throw (ConcurrentOperationException)jobResult;
                    } else if (jobResult instanceof ResourceAllocationException) {
                        throw (ResourceAllocationException)jobResult;
                    } else if (jobResult instanceof Throwable) {
                        throw new RuntimeException("Unexpected exception", (Throwable)jobResult);
                    }
                }

                return _snapshotDao.findById(snapshotId);
            }
        } else {
            CreateSnapshotPayload payload = new CreateSnapshotPayload();
            payload.setSnapshotId(snapshotId);
            payload.setSnapshotPolicyId(policyId);
            payload.setAccount(account);
            payload.setQuiescevm(quiescevm);
            payload.setAsyncBackup(asyncBackup);
            if (CollectionUtils.isNotEmpty(zoneIds)) {
                payload.setZoneIds(zoneIds);
            }
            volume.addPayload(payload);
            return volService.takeSnapshot(volume);
        }
    }

    private Snapshot orchestrateTakeVolumeSnapshot(Long volumeId, Long policyId, Long snapshotId, Account account,
        boolean quiescevm, Snapshot.LocationType locationType, boolean asyncBackup, List<Long> zoneIds)
            throws ResourceAllocationException {

        VolumeInfo volume = volFactory.getVolume(volumeId);

        if (volume == null) {
            throw new InvalidParameterValueException("Creating snapshot failed due to volume:" + volumeId + " doesn't exist");
        }

        if (volume.getState() != Volume.State.Ready) {
            throw new InvalidParameterValueException("VolumeId: " + volumeId + " is not in " + Volume.State.Ready + " state but " + volume.getState() + ". Cannot take snapshot.");
        }

        boolean isSnapshotOnStorPoolOnly = volume.getStoragePoolType() == StoragePoolType.StorPool && BooleanUtils.toBoolean(_configDao.getValue("sp.bypass.secondary.storage"));
        if (volume.getEncryptFormat() != null && volume.getAttachedVM() != null && volume.getAttachedVM().getState() != State.Stopped && !isSnapshotOnStorPoolOnly) {
            logger.debug(String.format("Refusing to take snapshot of encrypted volume (%s) on running VM (%s)", volume, volume.getAttachedVM()));
            throw new UnsupportedOperationException("Volume snapshots for encrypted volumes are not supported if VM is running");
        }

        CreateSnapshotPayload payload = new CreateSnapshotPayload();

        payload.setSnapshotId(snapshotId);
        payload.setSnapshotPolicyId(policyId);
        payload.setAccount(account);
        payload.setQuiescevm(quiescevm);
        payload.setLocationType(locationType);
        payload.setAsyncBackup(asyncBackup);
        if (CollectionUtils.isNotEmpty(zoneIds)) {
            payload.setZoneIds(zoneIds);
        }
        volume.addPayload(payload);

        return volService.takeSnapshot(volume);
    }

    private boolean isOperationSupported(VMTemplateVO template, UserVmVO userVm) {
        if (template != null && template.getTemplateType() == Storage.TemplateType.SYSTEM &&
                (userVm == null || !UserVmManager.CKS_NODE.equals(userVm.getUserVmType()) || !UserVmManager.SHAREDFSVM.equals(userVm.getUserVmType()))) {
            return false;
        }
        return true;
    }

    @Override
    @ActionEvent(eventType = EventTypes.EVENT_SNAPSHOT_CREATE, eventDescription = "allocating snapshot", create = true)
    public Snapshot allocSnapshot(Long volumeId, Long policyId, String snapshotName, Snapshot.LocationType locationType, List<Long> zoneIds) throws ResourceAllocationException {
        Account caller = CallContext.current().getCallingAccount();

        VolumeInfo volume = volFactory.getVolume(volumeId);
        if (volume == null) {
            throw new InvalidParameterValueException("Creating snapshot failed due to volume:" + volumeId + " doesn't exist");
        }
        DataCenter zone = _dcDao.findById(volume.getDataCenterId());
        if (zone == null) {
            throw new InvalidParameterValueException(String.format("Can't find zone for the volume ID: %s", volume.getUuid()));
        }

        if (Grouping.AllocationState.Disabled == zone.getAllocationState() && !_accountMgr.isRootAdmin(caller.getId())) {
            throw new PermissionDeniedException("Cannot perform this operation, Zone is currently disabled: " + zone.getName());
        }

        if (volume.getState() != Volume.State.Ready) {
            throw new InvalidParameterValueException("VolumeId: " + volumeId + " is not in " + Volume.State.Ready + " state but " + volume.getState() + ". Cannot take snapshot.");
        }

        if (ImageFormat.DIR.equals(volume.getFormat())) {
            throw new InvalidParameterValueException("Snapshot not supported for volume:" + volumeId);
        }
        if (volume.getTemplateId() != null) {
            VMTemplateVO template = _templateDao.findById(volume.getTemplateId());
            Long instanceId = volume.getInstanceId();
            UserVmVO userVmVO = null;
            if (instanceId != null) {
                userVmVO = _userVmDao.findById(instanceId);
            }
            if (!isOperationSupported(template, userVmVO)) {
                throw new InvalidParameterValueException("VolumeId: " + volumeId + " is for System VM , Creating snapshot against System VM volumes is not supported");
            }
        }

        StoragePoolVO storagePoolVO = _storagePoolDao.findById(volume.getPoolId());

        if (!storagePoolVO.isManaged() && locationType != null) {
            throw new InvalidParameterValueException("VolumeId: " + volumeId + " LocationType is supported only for managed storage");
        }

        if (storagePoolVO.isManaged() && locationType == null) {
            locationType = Snapshot.LocationType.PRIMARY;
        }

        StoragePool storagePool = (StoragePool)volume.getDataStore();
        if (storagePool == null) {
            throw new InvalidParameterValueException("VolumeId: " + volumeId + " please attach this volume to a VM before create snapshot for it");
        }

        if (CollectionUtils.isNotEmpty(zoneIds)) {
            if (policyId != null && policyId > 0) {
                throw new InvalidParameterValueException(String.format("%s parameter can not be specified with %s parameter", ApiConstants.ZONE_ID_LIST, ApiConstants.POLICY_ID));
            }
            if (Snapshot.LocationType.PRIMARY.equals(locationType)) {
                throw new InvalidParameterValueException(String.format("%s cannot be specified with snapshot %s as %s", ApiConstants.ZONE_ID_LIST, ApiConstants.LOCATION_TYPE, Snapshot.LocationType.PRIMARY));
            }
            if (Boolean.FALSE.equals(SnapshotInfo.BackupSnapshotAfterTakingSnapshot.value())) {
                throw new InvalidParameterValueException("Backing up of snapshot has been disabled. Snapshot can not be taken for multiple zones");
            }
            if (DataCenter.Type.Edge.equals(zone.getType())) {
                throw new InvalidParameterValueException("Backing up of snapshot is not supported by the zone of the volume. Snapshot can not be taken for multiple zones");
            }
            for (Long zoneId : zoneIds) {
                DataCenter dataCenter = _dcDao.findById(zoneId);
                if (dataCenter == null) {
                    throw new InvalidParameterValueException("Unable to find the specified zone");
                }
                if (Grouping.AllocationState.Disabled.equals(dataCenter.getAllocationState()) && !_accountMgr.isRootAdmin(caller.getId())) {
                    throw new PermissionDeniedException("Cannot perform this operation, Zone is currently disabled: " + dataCenter.getName());
                }
                if (DataCenter.Type.Edge.equals(dataCenter.getType())) {
                    throw new InvalidParameterValueException("Snapshot functionality is not supported on zone %s");
                }
            }
        }


        return snapshotMgr.allocSnapshot(volumeId, policyId, snapshotName, locationType, false, zoneIds);
    }

    @Override
    public Snapshot allocSnapshotForVm(Long vmId, Long volumeId, String snapshotName) throws ResourceAllocationException {
        Account caller = CallContext.current().getCallingAccount();
        VMInstanceVO vm = _vmInstanceDao.findById(vmId);
        if (vm == null) {
            throw new InvalidParameterValueException("Creating snapshot failed due to vm:" + vmId + " doesn't exist");
        }
        _accountMgr.checkAccess(caller, null, true, vm);

        VolumeInfo volume = volFactory.getVolume(volumeId);
        if (volume == null) {
            throw new InvalidParameterValueException("Creating snapshot failed due to volume:" + volumeId + " doesn't exist");
        }
        _accountMgr.checkAccess(caller, null, true, volume);
        VirtualMachine attachVM = volume.getAttachedVM();
        if (attachVM == null || attachVM.getId() != vm.getId()) {
            throw new InvalidParameterValueException("Creating snapshot failed due to volume:" + volumeId + " doesn't attach to vm :" + vm);
        }

        DataCenter zone = _dcDao.findById(volume.getDataCenterId());
        if (zone == null) {
            throw new InvalidParameterValueException("Can't find zone by id " + volume.getDataCenterId());
        }

        if (Grouping.AllocationState.Disabled == zone.getAllocationState() && !_accountMgr.isRootAdmin(caller.getId())) {
            throw new PermissionDeniedException("Cannot perform this operation, Zone is currently disabled: " + zone.getName());
        }

        if (volume.getState() != Volume.State.Ready) {
            throw new InvalidParameterValueException("VolumeId: " + volumeId + " is not in " + Volume.State.Ready + " state but " + volume.getState() + ". Cannot take snapshot.");
        }

        if (volume.getTemplateId() != null) {
            VMTemplateVO template = _templateDao.findById(volume.getTemplateId());
            Long instanceId = volume.getInstanceId();
            UserVmVO userVmVO = null;
            if (instanceId != null) {
                userVmVO = _userVmDao.findById(instanceId);
            }
            if (!isOperationSupported(template, userVmVO)) {
                throw new InvalidParameterValueException("VolumeId: " + volumeId + " is for System VM , Creating snapshot against System VM volumes is not supported");
            }
        }

        StoragePool storagePool = (StoragePool)volume.getDataStore();
        if (storagePool == null) {
            throw new InvalidParameterValueException("VolumeId: " + volumeId + " please attach this volume to a VM before create snapshot for it");
        }

        if (storagePool.getPoolType() == Storage.StoragePoolType.PowerFlex) {
            throw new InvalidParameterValueException("Cannot perform this operation, unsupported on storage pool type " + storagePool.getPoolType());
        }

        return snapshotMgr.allocSnapshot(volumeId, Snapshot.MANUAL_POLICY_ID, snapshotName, null, true, null);
    }

    @Override
    @ActionEvent(eventType = EventTypes.EVENT_VOLUME_EXTRACT, eventDescription = "extracting volume", async = true)
    public String extractVolume(ExtractVolumeCmd cmd) {
        Long volumeId = cmd.getId();
        Long zoneId = cmd.getZoneId();
        String mode = cmd.getMode();
        Account account = CallContext.current().getCallingAccount();

        if (!_accountMgr.isRootAdmin(account.getId()) && ApiDBUtils.isExtractionDisabled()) {
            throw new PermissionDeniedException("Extraction has been disabled by admin");
        }

        VolumeVO volume = _volsDao.findById(volumeId);
        if (volume == null) {
            InvalidParameterValueException ex = new InvalidParameterValueException("Unable to find volume with specified volumeId");
            ex.addProxyObject(volumeId.toString(), "volumeId");
            throw ex;
        }

        // perform permission check
        _accountMgr.checkAccess(account, null, true, volume);

        if (_dcDao.findById(zoneId) == null) {
            throw new InvalidParameterValueException("Please specify a valid zone.");
        }
        if (volume.getPoolId() == null) {
            throw new InvalidParameterValueException("The volume doesn't belong to a storage pool so can't extract it");
        } else {
            StoragePoolVO poolVO = _storagePoolDao.findById(volume.getPoolId());
            if (poolVO != null && poolVO.getPoolType() == Storage.StoragePoolType.PowerFlex) {
                throw new InvalidParameterValueException("Cannot extract volume, this operation is unsupported for volumes on storage pool type " + poolVO.getPoolType());
            }
        }

        // Extract activity only for detached volumes or for volumes whose
        // instance is stopped
        if (volume.getInstanceId() != null && ApiDBUtils.findVMInstanceById(volume.getInstanceId()).getState() != State.Stopped) {
            logger.debug("Invalid state of the volume with ID: " + volumeId + ". It should be either detached or the VM should be in stopped state.");
            PermissionDeniedException ex = new PermissionDeniedException("Invalid state of the volume with specified ID. It should be either detached or the VM should be in stopped state.");
            ex.addProxyObject(volume.getUuid(), "volumeId");
            throw ex;
        }

        if (volume.getPassphraseId() != null) {
            throw new InvalidParameterValueException("Extraction of encrypted volumes is unsupported");
        }

        if (volume.getVolumeType() != Volume.Type.DATADISK) {
            // Datadisk don't have any template dependence.

            VMTemplateVO template = ApiDBUtils.findTemplateById(volume.getTemplateId());
            if (template != null) { // For ISO based volumes template = null and
                // we allow extraction of all ISO based
                // volumes
                boolean isExtractable = template.isExtractable() && template.getTemplateType() != Storage.TemplateType.SYSTEM;
                if (!isExtractable && account != null && !_accountMgr.isRootAdmin(account.getId())) {
                    // Global admins are always allowed to extract
                    PermissionDeniedException ex = new PermissionDeniedException("The volume with specified volumeId is not allowed to be extracted");
                    ex.addProxyObject(volume.getUuid(), "volumeId");
                    throw ex;
                }
            }
        }

        if (mode == null || (!mode.equals(Upload.Mode.FTP_UPLOAD.toString()) && !mode.equals(Upload.Mode.HTTP_DOWNLOAD.toString()))) {
            throw new InvalidParameterValueException("Please specify a valid extract Mode ");
        }

        // Check if the url already exists
        SearchCriteria<VolumeDataStoreVO> sc = _volumeStoreDao.createSearchCriteria();

        Optional<String> extractUrl = setExtractVolumeSearchCriteria(sc, volume);
        if (extractUrl.isPresent()) {
            return extractUrl.get();
        }

        VMInstanceVO vm = null;
        if (volume.getInstanceId() != null) {
            vm = _vmInstanceDao.findById(volume.getInstanceId());
        }

        if (vm != null) {
            // serialize VM operation
            AsyncJobExecutionContext jobContext = AsyncJobExecutionContext.getCurrentExecutionContext();
            if (jobContext.isJobDispatchedBy(VmWorkConstants.VM_WORK_JOB_DISPATCHER)) {
                // avoid re-entrance

                VmWorkJobVO placeHolder = null;
                placeHolder = createPlaceHolderWork(vm.getId());
                try {
                    return orchestrateExtractVolume(volume.getId(), zoneId);
                } finally {
                    _workJobDao.expunge(placeHolder.getId());
                }

            } else {
                Outcome<String> outcome = extractVolumeThroughJobQueue(vm.getId(), volume.getId(), zoneId);

                try {
                    outcome.get();
                } catch (InterruptedException e) {
                    throw new RuntimeException("Operation is interrupted", e);
                } catch (ExecutionException e) {
                    throw new RuntimeException("Execution excetion", e);
                }

                Object jobResult = _jobMgr.unmarshallResultObject(outcome.getJob());
                if (jobResult != null) {
                    if (jobResult instanceof ConcurrentOperationException) {
                        throw (ConcurrentOperationException)jobResult;
                    } else if (jobResult instanceof RuntimeException) {
                        throw (RuntimeException)jobResult;
                    } else if (jobResult instanceof Throwable) {
                        throw new RuntimeException("Unexpected exception", (Throwable)jobResult);
                    }
                }

                // retrieve the entity url from job result
                if (jobResult != null && jobResult instanceof String) {
                    return (String)jobResult;
                }
                return null;
            }
        }

        return orchestrateExtractVolume(volume.getId(), zoneId);
    }

    @Override
    @ActionEvent(eventType = EventTypes.EVENT_VOLUME_CREATE, eventDescription = "Assigning volume to new account", async = false)
    public Volume assignVolumeToAccount(AssignVolumeCmd command) throws ResourceAllocationException {
        Account caller = CallContext.current().getCallingAccount();
        VolumeVO volume = _volsDao.findById(command.getVolumeId());
        Map<String, String> fullUrlParams = command.getFullUrlParams();

        validateVolume(fullUrlParams.get("volumeid"), volume);

        Account oldAccount = _accountMgr.getActiveAccountById(volume.getAccountId());
        Account newAccount = getAccountOrProject(fullUrlParams.get("projectid"), command.getAccountId(), command.getProjectid(), caller);

        validateAccounts(fullUrlParams.get("accountid"), volume, oldAccount, newAccount);

        _accountMgr.checkAccess(caller, null, true, oldAccount);
        _accountMgr.checkAccess(caller, null, true, newAccount);

        _resourceLimitMgr.checkVolumeResourceLimit(newAccount, true, volume.getSize(), _diskOfferingDao.findById(volume.getDiskOfferingId()));

        Transaction.execute(new TransactionCallbackNoReturn() {
            @Override
            public void doInTransactionWithoutResult(TransactionStatus status) {
                updateVolumeAccount(oldAccount, volume, newAccount);
            }
        });

        return volume;
    }

    protected void updateVolumeAccount(Account oldAccount, VolumeVO volume, Account newAccount) {
        UsageEventUtils.publishUsageEvent(EventTypes.EVENT_VOLUME_DELETE, volume.getAccountId(), volume.getDataCenterId(), volume.getId(), volume.getName(),
                Volume.class.getName(), volume.getUuid(), volume.isDisplayVolume());
        DiskOfferingVO diskOfferingVO = _diskOfferingDao.findById(volume.getDiskOfferingId());
        _resourceLimitMgr.decrementVolumeResourceCount(oldAccount.getAccountId(), true, volume.getSize(),
                diskOfferingVO);

        volume.setAccountId(newAccount.getAccountId());
        volume.setDomainId(newAccount.getDomainId());
        _volsDao.persist(volume);
        _resourceLimitMgr.incrementVolumeResourceCount(newAccount.getAccountId(), true, volume.getSize(),
                diskOfferingVO);
        UsageEventUtils.publishUsageEvent(EventTypes.EVENT_VOLUME_CREATE, volume.getAccountId(), volume.getDataCenterId(), volume.getId(), volume.getName(),
                volume.getDiskOfferingId(), volume.getTemplateId(), volume.getSize(), Volume.class.getName(),
                volume.getUuid(), volume.isDisplayVolume());

        volService.moveVolumeOnSecondaryStorageToAnotherAccount(volume, oldAccount, newAccount);
    }

    /**
     * Validates if the accounts are null, if the new account state is correct, and if the two accounts are the same.
     * Throws {@link InvalidParameterValueException}.
     * */
    protected void validateAccounts(String newAccountUuid, VolumeVO volume, Account oldAccount, Account newAccount) {
        if (oldAccount == null) {
            throw new InvalidParameterValueException(String.format("The current account of the volume [%s] is invalid.",
                    ReflectionToStringBuilderUtils.reflectOnlySelectedFields(volume, "name", "uuid")));
        }

        if (newAccount == null) {
            throw new InvalidParameterValueException(String.format("UUID of the destination account is invalid. No account was found with UUID [%s].", newAccountUuid));
        }

        if (newAccount.getState() == Account.State.DISABLED || newAccount.getState() == Account.State.LOCKED) {
            throw new InvalidParameterValueException(String.format("Unable to assign volume to destination account [%s], as it is in [%s] state.", newAccount,
                    newAccount.getState().toString()));
        }

        if (oldAccount.getAccountId() == newAccount.getAccountId()) {
            throw new InvalidParameterValueException(String.format("The new account and the old account are the same [%s].", oldAccount));
        }
    }

    /**
     * Validates if the volume can be reassigned to another account.
     * Throws {@link InvalidParameterValueException} if volume is null.
     * Throws {@link PermissionDeniedException} if volume is attached to a VM or if it has snapshots.
     * */
    protected void validateVolume(String volumeUuid, VolumeVO volume) {
        if (volume == null) {
            throw new InvalidParameterValueException(String.format("No volume was found with UUID [%s].", volumeUuid));
        }

        String volumeToString = ReflectionToStringBuilderUtils.reflectOnlySelectedFields(volume, "name", "uuid");

        if (volume.getInstanceId() != null) {
            VMInstanceVO vmInstanceVo = _vmInstanceDao.findById(volume.getInstanceId());
            String msg = String.format("Volume [%s] is attached to [%s], so it cannot be moved to a different account.", volumeToString, vmInstanceVo);
            logger.error(msg);
            throw new PermissionDeniedException(msg);
        }

        List<SnapshotVO> snapshots = _snapshotDao.listByStatusNotIn(volume.getId(), Snapshot.State.Destroyed, Snapshot.State.Error);
        if (CollectionUtils.isNotEmpty(snapshots)) {
            throw new PermissionDeniedException(String.format("Volume [%s] has snapshots. Remove the volume's snapshots before assigning it to another account.", volumeToString));
        }
    }

    protected Account getAccountOrProject(String projectUuid, Long accountId, Long projectId, Account caller) {
        if (projectId != null && accountId != null) {
            throw new InvalidParameterValueException("Both 'accountid' and 'projectid' were informed. You must inform only one of them.");
        }

        if (projectId != null) {
            Project project = projectManager.getProject(projectId);
            if (project == null) {
                throw new InvalidParameterValueException(String.format("Unable to find project [%s]", projectUuid));
            }

            if (!projectManager.canAccessProjectAccount(caller, project.getProjectAccountId())) {
                throw new PermissionDeniedException(String.format("Account [%s] does not have access to project [%s].", caller, projectUuid));
            }

            return _accountMgr.getAccount(project.getProjectAccountId());
        }

        return  _accountMgr.getActiveAccountById(accountId);
    }

    private Optional<String> setExtractVolumeSearchCriteria(SearchCriteria<VolumeDataStoreVO> sc, VolumeVO volume) {
        final long volumeId = volume.getId();
        sc.addAnd("state", SearchCriteria.Op.EQ, ObjectInDataStoreStateMachine.State.Ready.toString());
        sc.addAnd("volumeId", SearchCriteria.Op.EQ, volumeId);
        sc.addAnd("destroyed", SearchCriteria.Op.EQ, false);
        // the volume should not change (attached/detached, vm not updated) after created
        if (volume.getVolumeType() == Volume.Type.ROOT) { // for ROOT disk
            VMInstanceVO vm = _vmInstanceDao.findById(volume.getInstanceId());
            sc.addAnd("updated", SearchCriteria.Op.GTEQ, vm.getUpdateTime());
        } else if (volume.getVolumeType() == Volume.Type.DATADISK && volume.getInstanceId() == null) { // for not attached DATADISK
            sc.addAnd("updated", SearchCriteria.Op.GTEQ, volume.getUpdated());
        } else { // for attached DATA DISK
            VMInstanceVO vm = _vmInstanceDao.findById(volume.getInstanceId());
            sc.addAnd("updated", SearchCriteria.Op.GTEQ, vm.getUpdateTime());
            sc.addAnd("updated", SearchCriteria.Op.GTEQ, volume.getUpdated());
        }
        Filter filter = new Filter(VolumeDataStoreVO.class, "created", false, 0L, 1L);
        List<VolumeDataStoreVO> volumeStoreRefs = _volumeStoreDao.search(sc, filter);
        VolumeDataStoreVO volumeStoreRef = null;
        if (volumeStoreRefs != null && !volumeStoreRefs.isEmpty()) {
            volumeStoreRef = volumeStoreRefs.get(0);
        }
        if (volumeStoreRef != null && volumeStoreRef.getExtractUrl() != null) {
            return Optional.ofNullable(volumeStoreRef.getExtractUrl());
        } else if (volumeStoreRef != null) {
            logger.debug("volume " + volumeId + " is already installed on secondary storage, install path is " +
                    volumeStoreRef.getInstallPath());
            VolumeInfo destVol = volFactory.getVolume(volumeId, DataStoreRole.Image);
            if (destVol == null) {
                throw new CloudRuntimeException("Failed to find the volume on a secondary store");
            }
            ImageStoreEntity secStore = (ImageStoreEntity) dataStoreMgr.getDataStore(volumeStoreRef.getDataStoreId(), DataStoreRole.Image);
            String extractUrl = secStore.createEntityExtractUrl(volumeStoreRef.getInstallPath(), volume.getFormat(), destVol);
            volumeStoreRef = _volumeStoreDao.findByVolume(volumeId);
            volumeStoreRef.setExtractUrl(extractUrl);
            volumeStoreRef.setExtractUrlCreated(DateUtil.now());
            _volumeStoreDao.update(volumeStoreRef.getId(), volumeStoreRef);
            return Optional.ofNullable(extractUrl);
        }

        return Optional.empty();
    }

    private String orchestrateExtractVolume(long volumeId, long zoneId) {
        // get latest volume state to make sure that it is not updated by other parallel operations
        VolumeVO volume = _volsDao.findById(volumeId);
        if (volume == null || volume.getState() != Volume.State.Ready) {
            throw new InvalidParameterValueException("Volume to be extracted has been removed or not in right state!");
        }
        // perform extraction
        ImageStoreEntity secStore = (ImageStoreEntity)dataStoreMgr.getImageStoreWithFreeCapacity(zoneId);
        if (secStore == null) {
            throw new InvalidParameterValueException(String.format("Secondary storage to satisfy storage needs cannot be found for zone: %d", zoneId));
        }
        String value = _configDao.getValue(Config.CopyVolumeWait.toString());
        NumbersUtil.parseInt(value, Integer.parseInt(Config.CopyVolumeWait.getDefaultValue()));

        // Copy volume from primary to secondary storage
        VolumeInfo srcVol = volFactory.getVolume(volumeId);
        VolumeInfo destVol = volFactory.getVolume(volumeId, DataStoreRole.Image);
        VolumeApiResult cvResult = null;
        if (destVol == null) {
            AsyncCallFuture<VolumeApiResult> cvAnswer = volService.copyVolume(srcVol, secStore);
            // Check if you got a valid answer.
            try {
                cvResult = cvAnswer.get();
            } catch (InterruptedException e1) {
                logger.debug("failed copy volume", e1);
                throw new CloudRuntimeException("Failed to copy volume", e1);
            } catch (ExecutionException e1) {
                logger.debug("failed copy volume", e1);
                throw new CloudRuntimeException("Failed to copy volume", e1);
            }
            if (cvResult == null || cvResult.isFailed()) {
                String errorString = "Failed to copy the volume from the source primary storage pool to secondary storage.";
                throw new CloudRuntimeException(errorString);
            }
        }
        VolumeInfo vol = cvResult != null ? cvResult.getVolume() : destVol;

        String extractUrl = secStore.createEntityExtractUrl(vol.getPath(), vol.getFormat(), vol);
        VolumeDataStoreVO volumeStoreRef = _volumeStoreDao.findByVolume(volumeId);

        volumeStoreRef.setExtractUrl(extractUrl);
        volumeStoreRef.setExtractUrlCreated(DateUtil.now());
        volumeStoreRef.setDownloadState(VMTemplateStorageResourceAssoc.Status.DOWNLOADED);
        volumeStoreRef.setDownloadPercent(100);
        volumeStoreRef.setZoneId(zoneId);

        _volumeStoreDao.update(volumeStoreRef.getId(), volumeStoreRef);

        return extractUrl;
    }

    @Override
    public boolean isDisplayResourceEnabled(Long id) {
        Volume volume = _volsDao.findById(id);
        if (volume == null) {
            return true; // bad id given, default to true
        }
        return volume.isDisplayVolume();
    }

    private boolean needMoveVolume(VolumeVO existingVolume, VolumeInfo newVolume) {
        if (existingVolume == null || existingVolume.getPoolId() == null || newVolume.getPoolId() == null) {
            return false;
        }

        DataStore storeForExistingVol = dataStoreMgr.getPrimaryDataStore(existingVolume.getPoolId());
        DataStore storeForNewVol = dataStoreMgr.getPrimaryDataStore(newVolume.getPoolId());

        Scope storeForExistingStoreScope = storeForExistingVol.getScope();
        if (storeForExistingStoreScope == null) {
            throw new CloudRuntimeException("Can't get scope of data store: " + storeForExistingVol.getId());
        }

        Scope storeForNewStoreScope = storeForNewVol.getScope();
        if (storeForNewStoreScope == null) {
            throw new CloudRuntimeException("Can't get scope of data store: " + storeForNewVol.getId());
        }

        if (storeForNewStoreScope.getScopeType() == ScopeType.ZONE) {
            return false;
        }

        if (storeForExistingStoreScope.getScopeType() != storeForNewStoreScope.getScopeType()) {
            if (storeForNewStoreScope.getScopeType() == ScopeType.CLUSTER) {
                Long vmClusterId = null;
                if (storeForExistingStoreScope.getScopeType() == ScopeType.HOST) {
                    HostScope hs = (HostScope)storeForExistingStoreScope;
                    vmClusterId = hs.getClusterId();
                } else if (storeForExistingStoreScope.getScopeType() == ScopeType.ZONE) {
                    Long hostId = _vmInstanceDao.findById(existingVolume.getInstanceId()).getHostId();
                    if (hostId != null) {
                        HostVO host = _hostDao.findById(hostId);
                        vmClusterId = host.getClusterId();
                    }
                }
                if (storeForNewStoreScope.getScopeId().equals(vmClusterId)) {
                    return false;
                } else {
                    return true;
                }
            } else if (storeForNewStoreScope.getScopeType() == ScopeType.HOST
                    && (storeForExistingStoreScope.getScopeType() == ScopeType.CLUSTER || storeForExistingStoreScope.getScopeType() == ScopeType.ZONE)) {
                Long hostId = _vmInstanceDao.findById(existingVolume.getInstanceId()).getHostId();
                if (storeForNewStoreScope.getScopeId().equals(hostId)) {
                    return false;
                }
            }
            throw new InvalidParameterValueException("Can't move volume between scope: " + storeForNewStoreScope.getScopeType() + " and " + storeForExistingStoreScope.getScopeType());
        }

        return !storeForExistingStoreScope.isSameScope(storeForNewStoreScope);
    }

    private synchronized void checkAndSetAttaching(Long volumeId) {
        VolumeInfo volumeToAttach = volFactory.getVolume(volumeId);

        if (volumeToAttach.isAttachedVM()) {
            throw new CloudRuntimeException("volume: " + volumeToAttach.getName() + " is already attached to a VM: " + volumeToAttach.getAttachedVmName());
        }

        if (Volume.State.Allocated.equals(volumeToAttach.getState())) {
            return;
        }

        if (Volume.State.Ready.equals(volumeToAttach.getState())) {
            volumeToAttach.stateTransit(Volume.Event.AttachRequested);
            return;
        }

        final String error = "Volume: " + volumeToAttach.getName() + " is in " + volumeToAttach.getState() + ". It should be in Ready or Allocated state";
        logger.error(error);
        throw new CloudRuntimeException(error);
    }

    private void verifyManagedStorage(Long storagePoolId, Long hostId) {
        if (storagePoolId == null || hostId == null) {
            return;
        }

        StoragePoolVO storagePoolVO = _storagePoolDao.findById(storagePoolId);

        if (storagePoolVO == null || !storagePoolVO.isManaged()) {
            return;
        }

        HostVO hostVO = _hostDao.findById(hostId);

        if (hostVO == null) {
            return;
        }

        if (!storageUtil.managedStoragePoolCanScale(storagePoolVO, hostVO.getClusterId(), hostVO.getId())) {
            throw new CloudRuntimeException("Insufficient number of available " + getNameOfClusteredFileSystem(hostVO));
        }
    }

    private String getNameOfClusteredFileSystem(HostVO hostVO) {
        HypervisorType hypervisorType = hostVO.getHypervisorType();

        if (HypervisorType.XenServer.equals(hypervisorType)) {
            return "SRs";
        }

        if (HypervisorType.VMware.equals(hypervisorType)) {
            return "datastores";
        }

        return "clustered file systems";
    }

    private HostVO getHostForVmVolumeAttachDetach(VirtualMachine vm, StoragePoolVO volumeStoragePool) {
        HostVO host = null;
        Pair<Long, Long> clusterAndHostId =  virtualMachineManager.findClusterAndHostIdForVm(vm.getId());
        Long hostId = clusterAndHostId.second();
        Long clusterId = clusterAndHostId.first();
        if (hostId == null && clusterId != null &&
                State.Stopped.equals(vm.getState()) &&
                volumeStoragePool != null &&
                !ScopeType.HOST.equals(volumeStoragePool.getScope())) {
            List<HostVO> hosts = _hostDao.findHypervisorHostInCluster(clusterId);
            if (!hosts.isEmpty()) {
                host = hosts.get(0);
            }
        }
        if (host == null && hostId != null) {
            host = _hostDao.findById(hostId);
        }
        return host;
    }

    protected boolean isSendCommandForVmVolumeAttachDetach(HostVO host, StoragePoolVO volumeStoragePool) {
        if (host == null || volumeStoragePool == null) {
            return false;
        }
        boolean sendCommand = HypervisorType.VMware.equals(host.getHypervisorType());
        if (HypervisorType.XenServer.equals(host.getHypervisorType()) &&
                volumeStoragePool.isManaged()) {
            sendCommand = true;
        }
        return sendCommand;
    }

    private VolumeVO sendAttachVolumeCommand(UserVmVO vm, VolumeVO volumeToAttach, Long deviceId) {
        String errorMsg = "Failed to attach volume " + volumeToAttach.getName() + " to VM " + vm.getHostName();
        boolean sendCommand = vm.getState() == State.Running;
        AttachAnswer answer = null;
        StoragePoolVO volumeToAttachStoragePool = _storagePoolDao.findById(volumeToAttach.getPoolId());
        if (logger.isTraceEnabled() && volumeToAttachStoragePool != null) {
            logger.trace(String.format("storage is gotten from volume to attach: %s/%s",volumeToAttachStoragePool.getName(),volumeToAttachStoragePool.getUuid()));
        }
        HostVO host = getHostForVmVolumeAttachDetach(vm, volumeToAttachStoragePool);
        Long hostId = host != null ? host.getId() : null;
        sendCommand = sendCommand || isSendCommandForVmVolumeAttachDetach(host, volumeToAttachStoragePool);

        if (host != null) {
            _hostDao.loadDetails(host);
            boolean hostSupportsEncryption = Boolean.parseBoolean(host.getDetail(Host.HOST_VOLUME_ENCRYPTION));
            if (volumeToAttach.getPassphraseId() != null && !hostSupportsEncryption) {
                throw new CloudRuntimeException(errorMsg + " because target host " + host + " doesn't support volume encryption");
            }
        }

        if (volumeToAttachStoragePool != null) {
            verifyManagedStorage(volumeToAttachStoragePool.getId(), hostId);
        }

        // volumeToAttachStoragePool should be null if the VM we are attaching the disk to has never been started before
        DataStore dataStore = volumeToAttachStoragePool != null ? dataStoreMgr.getDataStore(volumeToAttachStoragePool.getId(), DataStoreRole.Primary) : null;

        checkAndSetAttaching(volumeToAttach.getId());

        boolean attached = false;
        try {
            // if we don't have a host, the VM we are attaching the disk to has never been started before
            if (host != null) {
                try {
                    volService.checkAndRepairVolumeBasedOnConfig(volFactory.getVolume(volumeToAttach.getId()), host);
                } catch (Exception e) {
                    logger.debug(String.format("Unable to check and repair volume [%s] on host [%s], due to %s.", volumeToAttach.getName(), host, e.getMessage()));
                }

                try {
                    volService.grantAccess(volFactory.getVolume(volumeToAttach.getId()), host, dataStore);
                } catch (Exception e) {
                    volService.revokeAccess(volFactory.getVolume(volumeToAttach.getId()), host, dataStore);

                    throw new CloudRuntimeException(e.getMessage());
                }
            }

            if (sendCommand) {
                if (host != null && host.getHypervisorType() == HypervisorType.KVM && volumeToAttachStoragePool.isManaged() && volumeToAttach.getPath() == null) {
                    volumeToAttach.setPath(volumeToAttach.get_iScsiName());

                    _volsDao.update(volumeToAttach.getId(), volumeToAttach);
                }

                DataTO volTO = volFactory.getVolume(volumeToAttach.getId()).getTO();

                deviceId = getDeviceId(vm, deviceId);

                DiskTO disk = storageMgr.getDiskWithThrottling(volTO, volumeToAttach.getVolumeType(), deviceId, volumeToAttach.getPath(), vm.getServiceOfferingId(),
                        volumeToAttach.getDiskOfferingId());

                AttachCommand cmd = new AttachCommand(disk, vm.getInstanceName());

                ChapInfo chapInfo = volService.getChapInfo(volFactory.getVolume(volumeToAttach.getId()), dataStore);

                Map<String, String> details = new HashMap<String, String>();

                disk.setDetails(details);

                details.put(DiskTO.MANAGED, String.valueOf(volumeToAttachStoragePool.isManaged()));
                details.put(DiskTO.STORAGE_HOST, volumeToAttachStoragePool.getHostAddress());
                details.put(DiskTO.STORAGE_PORT, String.valueOf(volumeToAttachStoragePool.getPort()));
                details.put(DiskTO.VOLUME_SIZE, String.valueOf(volumeToAttach.getSize()));
                details.put(DiskTO.IQN, volumeToAttach.get_iScsiName());
                details.put(DiskTO.MOUNT_POINT, volumeToAttach.get_iScsiName());
                details.put(DiskTO.PROTOCOL_TYPE, (volumeToAttach.getPoolType() != null) ? volumeToAttach.getPoolType().toString() : null);
                details.put(StorageManager.STORAGE_POOL_DISK_WAIT.toString(), String.valueOf(StorageManager.STORAGE_POOL_DISK_WAIT.valueIn(volumeToAttachStoragePool.getId())));

                _userVmDao.loadDetails(vm);
                if (isIothreadsSupported(vm)) {
                    details.put(VmDetailConstants.IOTHREADS, VmDetailConstants.IOTHREADS);
                }

                String ioPolicy = getIoPolicy(vm, volumeToAttachStoragePool.getId());
                if (ioPolicy != null) {
                    details.put(VmDetailConstants.IO_POLICY, ioPolicy);
                }

                if (chapInfo != null) {
                    details.put(DiskTO.CHAP_INITIATOR_USERNAME, chapInfo.getInitiatorUsername());
                    details.put(DiskTO.CHAP_INITIATOR_SECRET, chapInfo.getInitiatorSecret());
                    details.put(DiskTO.CHAP_TARGET_USERNAME, chapInfo.getTargetUsername());
                    details.put(DiskTO.CHAP_TARGET_SECRET, chapInfo.getTargetSecret());
                }

                if (volumeToAttach.getPoolId() != null) {
                    StoragePoolVO poolVO = _storagePoolDao.findById(volumeToAttach.getPoolId());
                    if (poolVO.getParent() != 0L) {
                        details.put(DiskTO.PROTOCOL_TYPE, Storage.StoragePoolType.DatastoreCluster.toString());
                    }
                }

                Map<String, String> controllerInfo = new HashMap<String, String>();
                controllerInfo.put(VmDetailConstants.ROOT_DISK_CONTROLLER, vm.getDetail(VmDetailConstants.ROOT_DISK_CONTROLLER));
                controllerInfo.put(VmDetailConstants.DATA_DISK_CONTROLLER, vm.getDetail(VmDetailConstants.DATA_DISK_CONTROLLER));
                cmd.setControllerInfo(controllerInfo);
                logger.debug("Attach volume id:" + volumeToAttach.getId() + " on VM id:" + vm.getId() + " has controller info:" + controllerInfo);

                try {
                    answer = (AttachAnswer)_agentMgr.send(hostId, cmd);
                } catch (Exception e) {
                    if (host != null) {
                        volService.revokeAccess(volFactory.getVolume(volumeToAttach.getId()), host, dataStore);
                    }
                    throw new CloudRuntimeException(errorMsg + " due to: " + e.getMessage());
                }
            }

            if (!sendCommand || (answer != null && answer.getResult())) {
                // Mark the volume as attached
                if (sendCommand) {
                    DiskTO disk = answer.getDisk();

                    _volsDao.attachVolume(volumeToAttach.getId(), vm.getId(), disk.getDiskSeq());

                    volumeToAttach = _volsDao.findById(volumeToAttach.getId());

                    if (volumeToAttachStoragePool.isManaged() && volumeToAttach.getPath() == null) {
                        volumeToAttach.setPath(answer.getDisk().getPath());
                        _volsDao.update(volumeToAttach.getId(), volumeToAttach);
                    }

                    if (answer.getContextParam("vdiskUuid") != null) {
                        volumeToAttach = _volsDao.findById(volumeToAttach.getId());
                        volumeToAttach.setExternalUuid(answer.getContextParam("vdiskUuid"));
                        _volsDao.update(volumeToAttach.getId(), volumeToAttach);
                    }

                    String chainInfo = answer.getContextParam("chainInfo");
                    if (chainInfo != null) {
                        volumeToAttach = _volsDao.findById(volumeToAttach.getId());
                        volumeToAttach.setChainInfo(chainInfo);
                        _volsDao.update(volumeToAttach.getId(), volumeToAttach);
                    }
                } else {
                    deviceId = getDeviceId(vm, deviceId);

                    _volsDao.attachVolume(volumeToAttach.getId(), vm.getId(), deviceId);

                    volumeToAttach = _volsDao.findById(volumeToAttach.getId());

                    if (vm.getHypervisorType() == HypervisorType.KVM &&
                            volumeToAttachStoragePool != null && volumeToAttachStoragePool.isManaged() &&
                            volumeToAttach.getPath() == null && volumeToAttach.get_iScsiName() != null) {
                        volumeToAttach.setPath(volumeToAttach.get_iScsiName());
                        _volsDao.update(volumeToAttach.getId(), volumeToAttach);
                    }

                    if (host != null && volumeToAttachStoragePool != null && volumeToAttachStoragePool.getPoolType() == Storage.StoragePoolType.PowerFlex) {
                        // Unmap the volume on PowerFlex/ScaleIO pool for stopped VM
                        volService.revokeAccess(volFactory.getVolume(volumeToAttach.getId()), host, dataStore);
                    }
                }

                // insert record for disk I/O statistics
                VmDiskStatisticsVO diskstats = _vmDiskStatsDao.findBy(vm.getAccountId(), vm.getDataCenterId(), vm.getId(), volumeToAttach.getId());
                if (diskstats == null) {
                    diskstats = new VmDiskStatisticsVO(vm.getAccountId(), vm.getDataCenterId(), vm.getId(), volumeToAttach.getId());
                    _vmDiskStatsDao.persist(diskstats);
                }

                attached = true;
            } else {
                if (answer != null) {
                    String details = answer.getDetails();
                    if (details != null && !details.isEmpty()) {
                        errorMsg += "; " + details;
                    }
                }
                if (host != null) {
                    volService.revokeAccess(volFactory.getVolume(volumeToAttach.getId()), host, dataStore);
                }
                throw new CloudRuntimeException(errorMsg);
            }
        } finally {
            Volume.Event ev = Volume.Event.OperationFailed;
            VolumeInfo volInfo = volFactory.getVolume(volumeToAttach.getId());
            if (attached) {
                ev = Volume.Event.OperationSucceeded;
                logger.debug("Volume: " + volInfo.getName() + " successfully attached to VM: " + volInfo.getAttachedVmName());
                provideVMInfo(dataStore, vm.getId(), volInfo.getId());
            } else {
                logger.debug("Volume: " + volInfo.getName() + " failed to attach to VM: " + volInfo.getAttachedVmName());
            }
            volInfo.stateTransit(ev);
        }
        return _volsDao.findById(volumeToAttach.getId());
    }

    private boolean isIothreadsSupported(UserVmVO vm) {
        return vm.getHypervisorType() == HypervisorType.KVM
                && vm.getDetails() != null
                && vm.getDetail(VmDetailConstants.IOTHREADS) != null;
    }

    private String getIoPolicy(UserVmVO vm, long poolId) {
        String ioPolicy = null;
        if (vm.getHypervisorType() == HypervisorType.KVM && vm.getDetails() != null && vm.getDetail(VmDetailConstants.IO_POLICY) != null) {
            ioPolicy = vm.getDetail(VmDetailConstants.IO_POLICY);
            if (ApiConstants.IoDriverPolicy.STORAGE_SPECIFIC.toString().equals(ioPolicy)) {
                String storageIoPolicyDriver = StorageManager.STORAGE_POOL_IO_POLICY.valueIn(poolId);
                ioPolicy = storageIoPolicyDriver != null ? storageIoPolicyDriver : null;
            }
        }
        return ioPolicy;
    }

    private void provideVMInfo(DataStore dataStore, long vmId, Long volumeId) {
        DataStoreDriver dataStoreDriver = dataStore != null ? dataStore.getDriver() : null;

        if (dataStoreDriver instanceof PrimaryDataStoreDriver) {
            PrimaryDataStoreDriver storageDriver = (PrimaryDataStoreDriver)dataStoreDriver;
            if (storageDriver.isVmInfoNeeded()) {
                storageDriver.provideVmInfo(vmId, volumeId);
            }
        }
    }

    private int getMaxDataVolumesSupported(UserVmVO vm) {
        Long hostId = vm.getHostId();
        if (hostId == null) {
            hostId = vm.getLastHostId();
        }
        HostVO host = _hostDao.findById(hostId);
        Integer maxDataVolumesSupported = null;
        if (host != null) {
            _hostDao.loadDetails(host);
            String hypervisorVersion = host.getDetail("product_version");
            if (StringUtils.isBlank(hypervisorVersion)) {
                hypervisorVersion = host.getHypervisorVersion();
            }
            maxDataVolumesSupported = _hypervisorCapabilitiesDao.getMaxDataVolumesLimit(host.getHypervisorType(), hypervisorVersion);
        } else {
            HypervisorType hypervisorType = vm.getHypervisorType();
            if (hypervisorType != null && CollectionUtils.isNotEmpty(supportingDefaultHV) && supportingDefaultHV.contains(hypervisorType)) {
                String hwVersion = getMinimumHypervisorVersionInDatacenter(vm.getDataCenterId(), hypervisorType);
                maxDataVolumesSupported = _hypervisorCapabilitiesDao.getMaxDataVolumesLimit(hypervisorType, hwVersion);
            }
        }
        if (maxDataVolumesSupported == null || maxDataVolumesSupported.intValue() <= 0) {
            maxDataVolumesSupported = 6; // 6 data disks by default if nothing
            // is specified in
            // 'hypervisor_capabilities' table
        }

        return maxDataVolumesSupported.intValue();
    }

    protected String getMinimumHypervisorVersionInDatacenter(long datacenterId, HypervisorType hypervisorType) {
        String defaultHypervisorVersion = "default";
        if (hypervisorType == HypervisorType.Simulator) {
            return defaultHypervisorVersion;
        }
        List<String> hwVersions = _hostDao.listOrderedHostsHypervisorVersionsInDatacenter(datacenterId, hypervisorType);
        String minHwVersion = CollectionUtils.isNotEmpty(hwVersions) ? hwVersions.get(0) : defaultHypervisorVersion;
        return StringUtils.isBlank(minHwVersion) ? defaultHypervisorVersion : minHwVersion;
    }

    private Long getDeviceId(UserVmVO vm, Long deviceId) {
        // allocate deviceId
        int maxDevices = getMaxDataVolumesSupported(vm) + 2; // add 2 to consider devices root volume and cdrom
        int maxDeviceId = maxDevices - 1;
        List<VolumeVO> vols = _volsDao.findByInstance(vm.getId());
        if (deviceId != null) {
            if (deviceId.longValue() < 0 || deviceId.longValue() > maxDeviceId || deviceId.longValue() == 3) {
                throw new RuntimeException("deviceId should be 0,1,2,4-" + maxDeviceId);
            }
            for (VolumeVO vol : vols) {
                if (vol.getDeviceId().equals(deviceId)) {
                    throw new RuntimeException("deviceId " + deviceId + " is used by vm " + vm.getId());
                }
            }
        } else {
            // allocate deviceId here
            List<String> devIds = new ArrayList<String>();
            for (int i = 1; i <= maxDeviceId; i++) {
                devIds.add(String.valueOf(i));
            }
            devIds.remove("3");
            for (VolumeVO vol : vols) {
                devIds.remove(vol.getDeviceId().toString().trim());
            }
            if (devIds.isEmpty()) {
                throw new RuntimeException("All device Ids are used by vm " + vm.getId());
            }
            deviceId = Long.parseLong(devIds.iterator().next());
        }

        return deviceId;
    }

    @Override
    public boolean configure(String name, Map<String, Object> params) {
        supportingDefaultHV = _hypervisorCapabilitiesDao.getHypervisorsWithDefaultEntries();
        return true;
    }

    public List<StoragePoolAllocator> getStoragePoolAllocators() {
        return _storagePoolAllocators;
    }

    @Inject
    public void setStoragePoolAllocators(List<StoragePoolAllocator> storagePoolAllocators) {
        _storagePoolAllocators = storagePoolAllocators;
    }

    public class VmJobVolumeUrlOutcome extends OutcomeImpl<String> {
        public VmJobVolumeUrlOutcome(final AsyncJob job) {
            super(String.class, job, VmJobCheckInterval.value(), new Predicate() {
                @Override
                public boolean checkCondition() {
                    AsyncJobVO jobVo = _entityMgr.findById(AsyncJobVO.class, job.getId());
                    assert (jobVo != null);
                    if (jobVo == null || jobVo.getStatus() != JobInfo.Status.IN_PROGRESS) {
                        return true;
                    }

                    return false;
                }
            }, AsyncJob.Topics.JOB_STATE);
        }
    }

    public class VmJobVolumeOutcome extends OutcomeImpl<Volume> {
        private long _volumeId;

        public VmJobVolumeOutcome(final AsyncJob job, final long volumeId) {
            super(Volume.class, job, VmJobCheckInterval.value(), new Predicate() {
                @Override
                public boolean checkCondition() {
                    AsyncJobVO jobVo = _entityMgr.findById(AsyncJobVO.class, job.getId());
                    assert (jobVo != null);
                    if (jobVo == null || jobVo.getStatus() != JobInfo.Status.IN_PROGRESS) {
                        return true;
                    }

                    return false;
                }
            }, AsyncJob.Topics.JOB_STATE);
            _volumeId = volumeId;
        }

        @Override
        protected Volume retrieve() {
            return _volsDao.findById(_volumeId);
        }
    }

    public class VmJobSnapshotOutcome extends OutcomeImpl<Snapshot> {
        private long _snapshotId;

        public VmJobSnapshotOutcome(final AsyncJob job, final long snapshotId) {
            super(Snapshot.class, job, VmJobCheckInterval.value(), new Predicate() {
                @Override
                public boolean checkCondition() {
                    AsyncJobVO jobVo = _entityMgr.findById(AsyncJobVO.class, job.getId());
                    assert (jobVo != null);
                    if (jobVo == null || jobVo.getStatus() != JobInfo.Status.IN_PROGRESS) {
                        return true;
                    }

                    return false;
                }
            }, AsyncJob.Topics.JOB_STATE);
            _snapshotId = snapshotId;
        }

        @Override
        protected Snapshot retrieve() {
            return _snapshotDao.findById(_snapshotId);
        }
    }

    public class VmJobCheckAndRepairVolumeOutcome extends OutcomeImpl<Pair> {

        public VmJobCheckAndRepairVolumeOutcome(final AsyncJob job) {
            super(Pair.class, job, VmJobCheckInterval.value(), new Predicate() {
                @Override
                public boolean checkCondition() {
                    AsyncJobVO jobVo = _entityMgr.findById(AsyncJobVO.class, job.getId());
                    assert (jobVo != null);
                    if (jobVo == null || jobVo.getStatus() != JobInfo.Status.IN_PROGRESS) {
                        return true;
                    }

                    return false;
                }
            }, AsyncJob.Topics.JOB_STATE);
        }
    }

    public Outcome<Volume> attachVolumeToVmThroughJobQueue(final Long vmId, final Long volumeId, final Long deviceId) {

        final CallContext context = CallContext.current();
        final User callingUser = context.getCallingUser();
        final Account callingAccount = context.getCallingAccount();

        final VMInstanceVO vm = _vmInstanceDao.findById(vmId);

        VmWorkJobVO workJob = new VmWorkJobVO(context.getContextId());

        workJob.setDispatcher(VmWorkConstants.VM_WORK_JOB_DISPATCHER);
        workJob.setCmd(VmWorkAttachVolume.class.getName());

        workJob.setAccountId(callingAccount.getId());
        workJob.setUserId(callingUser.getId());
        workJob.setStep(VmWorkJobVO.Step.Starting);
        workJob.setVmType(VirtualMachine.Type.Instance);
        workJob.setVmInstanceId(vm.getId());
        workJob.setRelated(AsyncJobExecutionContext.getOriginJobId());

        // save work context info (there are some duplications)
        VmWorkAttachVolume workInfo = new VmWorkAttachVolume(callingUser.getId(), callingAccount.getId(), vm.getId(), VolumeApiServiceImpl.VM_WORK_JOB_HANDLER, volumeId, deviceId);
        workJob.setCmdInfo(VmWorkSerializer.serialize(workInfo));

        _jobMgr.submitAsyncJob(workJob, VmWorkConstants.VM_WORK_QUEUE, vm.getId());

        AsyncJobVO jobVo = _jobMgr.getAsyncJob(workJob.getId());
        logger.debug("New job " + workJob.getId() + ", result field: " + jobVo.getResult());

        AsyncJobExecutionContext.getCurrentExecutionContext().joinJob(workJob.getId());

        return new VmJobVolumeOutcome(workJob, volumeId);
    }

    public Outcome<Volume> detachVolumeFromVmThroughJobQueue(final Long vmId, final Long volumeId) {

        final CallContext context = CallContext.current();
        final User callingUser = context.getCallingUser();
        final Account callingAccount = context.getCallingAccount();

        final VMInstanceVO vm = _vmInstanceDao.findById(vmId);

        VmWorkJobVO workJob = new VmWorkJobVO(context.getContextId());

        workJob.setDispatcher(VmWorkConstants.VM_WORK_JOB_DISPATCHER);
        workJob.setCmd(VmWorkDetachVolume.class.getName());

        workJob.setAccountId(callingAccount.getId());
        workJob.setUserId(callingUser.getId());
        workJob.setStep(VmWorkJobVO.Step.Starting);
        workJob.setVmType(VirtualMachine.Type.Instance);
        workJob.setVmInstanceId(vm.getId());
        workJob.setRelated(AsyncJobExecutionContext.getOriginJobId());

        // save work context info (there are some duplications)
        VmWorkDetachVolume workInfo = new VmWorkDetachVolume(callingUser.getId(), callingAccount.getId(), vm.getId(), VolumeApiServiceImpl.VM_WORK_JOB_HANDLER, volumeId);
        workJob.setCmdInfo(VmWorkSerializer.serialize(workInfo));

        _jobMgr.submitAsyncJob(workJob, VmWorkConstants.VM_WORK_QUEUE, vm.getId());

        AsyncJobExecutionContext.getCurrentExecutionContext().joinJob(workJob.getId());

        return new VmJobVolumeOutcome(workJob, volumeId);
    }

    public Outcome<Volume> resizeVolumeThroughJobQueue(final Long vmId, final long volumeId, final long currentSize, final long newSize, final Long newMinIops, final Long newMaxIops,
                                                       final Integer newHypervisorSnapshotReserve, final Long newServiceOfferingId, final boolean shrinkOk) {
        final CallContext context = CallContext.current();
        final User callingUser = context.getCallingUser();
        final Account callingAccount = context.getCallingAccount();

        final VMInstanceVO vm = _vmInstanceDao.findById(vmId);

        VmWorkJobVO workJob = new VmWorkJobVO(context.getContextId());

        workJob.setDispatcher(VmWorkConstants.VM_WORK_JOB_DISPATCHER);
        workJob.setCmd(VmWorkResizeVolume.class.getName());

        workJob.setAccountId(callingAccount.getId());
        workJob.setUserId(callingUser.getId());
        workJob.setStep(VmWorkJobVO.Step.Starting);
        workJob.setVmType(VirtualMachine.Type.Instance);
        workJob.setVmInstanceId(vm.getId());
        workJob.setRelated(AsyncJobExecutionContext.getOriginJobId());

        // save work context info (there are some duplications)
        VmWorkResizeVolume workInfo = new VmWorkResizeVolume(callingUser.getId(), callingAccount.getId(), vm.getId(), VolumeApiServiceImpl.VM_WORK_JOB_HANDLER, volumeId, currentSize, newSize,
                newMinIops, newMaxIops, newHypervisorSnapshotReserve, newServiceOfferingId, shrinkOk);
        workJob.setCmdInfo(VmWorkSerializer.serialize(workInfo));

        _jobMgr.submitAsyncJob(workJob, VmWorkConstants.VM_WORK_QUEUE, vm.getId());

        AsyncJobExecutionContext.getCurrentExecutionContext().joinJob(workJob.getId());

        return new VmJobVolumeOutcome(workJob, volumeId);
    }

    public Outcome<String> extractVolumeThroughJobQueue(final Long vmId, final long volumeId, final long zoneId) {

        final CallContext context = CallContext.current();
        final User callingUser = context.getCallingUser();
        final Account callingAccount = context.getCallingAccount();

        final VMInstanceVO vm = _vmInstanceDao.findById(vmId);

        VmWorkJobVO workJob = new VmWorkJobVO(context.getContextId());

        workJob.setDispatcher(VmWorkConstants.VM_WORK_JOB_DISPATCHER);
        workJob.setCmd(VmWorkExtractVolume.class.getName());

        workJob.setAccountId(callingAccount.getId());
        workJob.setUserId(callingUser.getId());
        workJob.setStep(VmWorkJobVO.Step.Starting);
        workJob.setVmType(VirtualMachine.Type.Instance);
        workJob.setVmInstanceId(vm.getId());
        workJob.setRelated(AsyncJobExecutionContext.getOriginJobId());

        // save work context info (there are some duplications)
        VmWorkExtractVolume workInfo = new VmWorkExtractVolume(callingUser.getId(), callingAccount.getId(), vm.getId(), VolumeApiServiceImpl.VM_WORK_JOB_HANDLER, volumeId, zoneId);
        workJob.setCmdInfo(VmWorkSerializer.serialize(workInfo));

        _jobMgr.submitAsyncJob(workJob, VmWorkConstants.VM_WORK_QUEUE, vm.getId());

        AsyncJobExecutionContext.getCurrentExecutionContext().joinJob(workJob.getId());

        return new VmJobVolumeUrlOutcome(workJob);
    }

    private Outcome<Volume> migrateVolumeThroughJobQueue(VMInstanceVO vm, VolumeVO vol, StoragePool destPool, boolean liveMigrateVolume, DiskOfferingVO newDiskOffering) {
        CallContext context = CallContext.current();
        User callingUser = context.getCallingUser();
        Account callingAccount = context.getCallingAccount();

        VmWorkJobVO workJob = new VmWorkJobVO(context.getContextId());

        workJob.setDispatcher(VmWorkConstants.VM_WORK_JOB_DISPATCHER);
        workJob.setCmd(VmWorkMigrateVolume.class.getName());

        workJob.setAccountId(callingAccount.getId());
        workJob.setUserId(callingUser.getId());
        workJob.setStep(VmWorkJobVO.Step.Starting);
        workJob.setVmType(VirtualMachine.Type.Instance);
        workJob.setVmInstanceId(vm.getId());
        workJob.setRelated(AsyncJobExecutionContext.getOriginJobId());

        Long newDiskOfferingId = newDiskOffering != null ? newDiskOffering.getId() : null;

        // save work context info (there are some duplications)
        VmWorkMigrateVolume workInfo = new VmWorkMigrateVolume(callingUser.getId(), callingAccount.getId(), vm.getId(), VolumeApiServiceImpl.VM_WORK_JOB_HANDLER, vol.getId(), destPool.getId(),
                liveMigrateVolume, newDiskOfferingId);
        workJob.setCmdInfo(VmWorkSerializer.serialize(workInfo));

        _jobMgr.submitAsyncJob(workJob, VmWorkConstants.VM_WORK_QUEUE, vm.getId());

        AsyncJobExecutionContext.getCurrentExecutionContext().joinJob(workJob.getId());

        return new VmJobVolumeOutcome(workJob, vol.getId());
    }

    public Outcome<Snapshot> takeVolumeSnapshotThroughJobQueue(final Long vmId, final Long volumeId, final Long policyId, final Long snapshotId, final Long accountId, final boolean quiesceVm,
                                                               final Snapshot.LocationType locationType, final boolean asyncBackup, final List<Long> zoneIds) {

        final CallContext context = CallContext.current();
        final User callingUser = context.getCallingUser();
        final Account callingAccount = context.getCallingAccount();

        final VMInstanceVO vm = _vmInstanceDao.findById(vmId);

        VmWorkJobVO workJob = new VmWorkJobVO(context.getContextId());

        workJob.setDispatcher(VmWorkConstants.VM_WORK_JOB_DISPATCHER);
        workJob.setCmd(VmWorkTakeVolumeSnapshot.class.getName());

        workJob.setAccountId(callingAccount.getId());
        workJob.setUserId(callingUser.getId());
        workJob.setStep(VmWorkJobVO.Step.Starting);
        workJob.setVmType(VirtualMachine.Type.Instance);
        workJob.setVmInstanceId(vm.getId());
        workJob.setRelated(AsyncJobExecutionContext.getOriginJobId());

        // save work context info (there are some duplications)
        VmWorkTakeVolumeSnapshot workInfo = new VmWorkTakeVolumeSnapshot(callingUser.getId(), accountId != null ? accountId : callingAccount.getId(), vm.getId(),
                VolumeApiServiceImpl.VM_WORK_JOB_HANDLER, volumeId, policyId, snapshotId, quiesceVm, locationType, asyncBackup, zoneIds);
        workJob.setCmdInfo(VmWorkSerializer.serialize(workInfo));

        _jobMgr.submitAsyncJob(workJob, VmWorkConstants.VM_WORK_QUEUE, vm.getId());

        AsyncJobExecutionContext.getCurrentExecutionContext().joinJob(workJob.getId());

        return new VmJobSnapshotOutcome(workJob, snapshotId);
    }

    @ReflectionUse
    private Pair<JobInfo.Status, String> orchestrateExtractVolume(VmWorkExtractVolume work) throws Exception {
        String volUrl = orchestrateExtractVolume(work.getVolumeId(), work.getZoneId());
        return new Pair<JobInfo.Status, String>(JobInfo.Status.SUCCEEDED, _jobMgr.marshallResultObject(volUrl));
    }

    @ReflectionUse
    private Pair<JobInfo.Status, String> orchestrateAttachVolumeToVM(VmWorkAttachVolume work) throws Exception {
        Volume vol = orchestrateAttachVolumeToVM(work.getVmId(), work.getVolumeId(), work.getDeviceId());

        return new Pair<JobInfo.Status, String>(JobInfo.Status.SUCCEEDED, _jobMgr.marshallResultObject(new Long(vol.getId())));
    }

    @ReflectionUse
    private Pair<JobInfo.Status, String> orchestrateDetachVolumeFromVM(VmWorkDetachVolume work) throws Exception {
        Volume vol = orchestrateDetachVolumeFromVM(work.getVmId(), work.getVolumeId());
        return new Pair<JobInfo.Status, String>(JobInfo.Status.SUCCEEDED, _jobMgr.marshallResultObject(new Long(vol.getId())));
    }

    @ReflectionUse
    private Pair<JobInfo.Status, String> orchestrateResizeVolume(VmWorkResizeVolume work) throws Exception {
        Volume vol = orchestrateResizeVolume(work.getVolumeId(), work.getCurrentSize(), work.getNewSize(), work.getNewMinIops(), work.getNewMaxIops(), work.getNewHypervisorSnapshotReserve(),
                work.getNewServiceOfferingId(), work.isShrinkOk());
        return new Pair<JobInfo.Status, String>(JobInfo.Status.SUCCEEDED, _jobMgr.marshallResultObject(new Long(vol.getId())));
    }

    @ReflectionUse
    private Pair<JobInfo.Status, String> orchestrateMigrateVolume(VmWorkMigrateVolume work) throws Exception {
        VolumeVO volume = _volsDao.findById(work.getVolumeId());
        StoragePoolVO targetStoragePool = _storagePoolDao.findById(work.getDestPoolId());
        DiskOfferingVO newDiskOffering = _diskOfferingDao.findById(work.getNewDiskOfferingId());

        Volume newVol = orchestrateMigrateVolume(volume, targetStoragePool, work.isLiveMigrate(), newDiskOffering);

        return new Pair<JobInfo.Status, String>(JobInfo.Status.SUCCEEDED, _jobMgr.marshallResultObject(newVol.getId()));
    }

    @ReflectionUse
    private Pair<JobInfo.Status, String> orchestrateTakeVolumeSnapshot(VmWorkTakeVolumeSnapshot work) throws Exception {
        Account account = _accountDao.findById(work.getAccountId());
        orchestrateTakeVolumeSnapshot(work.getVolumeId(), work.getPolicyId(), work.getSnapshotId(), account,
                work.isQuiesceVm(), work.getLocationType(), work.isAsyncBackup(), work.getZoneIds());
        return new Pair<JobInfo.Status, String>(JobInfo.Status.SUCCEEDED, _jobMgr.marshallResultObject(work.getSnapshotId()));
    }

    @ReflectionUse
    private Pair<JobInfo.Status, String> orchestrateCheckAndRepairVolume(VmWorkCheckAndRepairVolume work) throws Exception {
        Account account = _accountDao.findById(work.getAccountId());
        Pair<String, String> result = orchestrateCheckAndRepairVolume(work.getVolumeId(), work.getRepair());
        return new Pair<JobInfo.Status, String>(JobInfo.Status.SUCCEEDED, _jobMgr.marshallResultObject(result));
    }

    @Override
    public Pair<JobInfo.Status, String> handleVmWorkJob(VmWork work) throws Exception {
        return _jobHandlerProxy.handleVmWorkJob(work);
    }

    private VmWorkJobVO createPlaceHolderWork(long instanceId) {
        VmWorkJobVO workJob = new VmWorkJobVO("");

        workJob.setDispatcher(VmWorkConstants.VM_WORK_JOB_PLACEHOLDER);
        workJob.setCmd("");
        workJob.setCmdInfo("");

        workJob.setAccountId(0);
        workJob.setUserId(0);
        workJob.setStep(VmWorkJobVO.Step.Starting);
        workJob.setVmType(VirtualMachine.Type.Instance);
        workJob.setVmInstanceId(instanceId);
        workJob.setInitMsid(ManagementServerNode.getManagementServerId());

        _workJobDao.persist(workJob);

        return workJob;
    }

    @Override
    public String getConfigComponentName() {
        return VolumeApiService.class.getSimpleName();
    }

    @Override
    public ConfigKey<?>[] getConfigKeys() {
        return new ConfigKey<?>[] {
                ConcurrentMigrationsThresholdPerDatastore,
                AllowUserExpungeRecoverVolume,
                MatchStoragePoolTagsWithDiskOffering,
                UseHttpsToUpload,
                WaitDetachDevice,
                AllowCheckAndRepairVolume
        };
    }
}<|MERGE_RESOLUTION|>--- conflicted
+++ resolved
@@ -2347,7 +2347,6 @@
              * the actual disk size.
              */
             if (currentSize > newSize) {
-<<<<<<< HEAD
                 if (shrinkOk) {
                     VMInstanceVO vm = _vmInstanceDao.findById(volume.getInstanceId());
                     if (vm != null && vm.getType().equals(VirtualMachine.Type.User)) {
@@ -2358,10 +2357,7 @@
                     }
                 }
 
-                if (volume != null && ImageFormat.QCOW2.equals(volume.getFormat()) && !Volume.State.Allocated.equals(volume.getState())) {
-=======
                 if (volume != null && ImageFormat.QCOW2.equals(volume.getFormat()) && !Volume.State.Allocated.equals(volume.getState()) && !StoragePoolType.StorPool.equals(volume.getPoolType())) {
->>>>>>> 12d9c267
                     String message = "Unable to shrink volumes of type QCOW2";
                     logger.warn(message);
                     throw new InvalidParameterValueException(message);
