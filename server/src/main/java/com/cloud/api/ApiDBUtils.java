// Licensed to the Apache Software Foundation (ASF) under one
// or more contributor license agreements.  See the NOTICE file
// distributed with this work for additional information
// regarding copyright ownership.  The ASF licenses this file
// to you under the Apache License, Version 2.0 (the
// "License"); you may not use this file except in compliance
// with the License.  You may obtain a copy of the License at
//
//   http://www.apache.org/licenses/LICENSE-2.0
//
// Unless required by applicable law or agreed to in writing,
// software distributed under the License is distributed on an
// "AS IS" BASIS, WITHOUT WARRANTIES OR CONDITIONS OF ANY
// KIND, either express or implied.  See the License for the
// specific language governing permissions and limitations
// under the License.
package com.cloud.api;

import java.util.ArrayList;
import java.util.EnumSet;
import java.util.HashMap;
import java.util.List;
import java.util.ListIterator;
import java.util.Map;
import java.util.Set;

import javax.annotation.PostConstruct;
import javax.inject.Inject;

import org.apache.cloudstack.acl.Role;
import org.apache.cloudstack.acl.RoleService;
import org.apache.cloudstack.affinity.AffinityGroup;
import org.apache.cloudstack.affinity.AffinityGroupResponse;
import org.apache.cloudstack.affinity.dao.AffinityGroupDao;
import org.apache.cloudstack.api.ApiCommandResourceType;
import org.apache.cloudstack.api.ApiConstants;
import org.apache.cloudstack.api.ApiConstants.DomainDetails;
import org.apache.cloudstack.api.ApiConstants.HostDetails;
import org.apache.cloudstack.api.ApiConstants.VMDetails;
import org.apache.cloudstack.api.ResponseObject.ResponseView;
import org.apache.cloudstack.api.response.AccountResponse;
import org.apache.cloudstack.api.response.AsyncJobResponse;
import org.apache.cloudstack.api.response.BackupOfferingResponse;
import org.apache.cloudstack.api.response.BackupResponse;
import org.apache.cloudstack.api.response.BackupScheduleResponse;
import org.apache.cloudstack.api.response.DiskOfferingResponse;
import org.apache.cloudstack.api.response.DomainResponse;
import org.apache.cloudstack.api.response.DomainRouterResponse;
import org.apache.cloudstack.api.response.EventResponse;
import org.apache.cloudstack.api.response.HostForMigrationResponse;
import org.apache.cloudstack.api.response.HostResponse;
import org.apache.cloudstack.api.response.HostTagResponse;
import org.apache.cloudstack.api.response.ImageStoreResponse;
import org.apache.cloudstack.api.response.InstanceGroupResponse;
import org.apache.cloudstack.api.response.NetworkOfferingResponse;
import org.apache.cloudstack.api.response.ProjectAccountResponse;
import org.apache.cloudstack.api.response.ProjectInvitationResponse;
import org.apache.cloudstack.api.response.ProjectResponse;
import org.apache.cloudstack.api.response.ResourceIconResponse;
import org.apache.cloudstack.api.response.ResourceTagResponse;
import org.apache.cloudstack.api.response.SecurityGroupResponse;
import org.apache.cloudstack.api.response.ServiceOfferingResponse;
import org.apache.cloudstack.api.response.SnapshotResponse;
import org.apache.cloudstack.api.response.StoragePoolResponse;
import org.apache.cloudstack.api.response.StorageTagResponse;
import org.apache.cloudstack.api.response.TemplateResponse;
import org.apache.cloudstack.api.response.UserResponse;
import org.apache.cloudstack.api.response.UserVmResponse;
import org.apache.cloudstack.api.response.VolumeResponse;
import org.apache.cloudstack.api.response.VpcOfferingResponse;
import org.apache.cloudstack.api.response.ZoneResponse;
import org.apache.cloudstack.backup.Backup;
import org.apache.cloudstack.backup.BackupOffering;
import org.apache.cloudstack.backup.BackupSchedule;
import org.apache.cloudstack.backup.dao.BackupDao;
import org.apache.cloudstack.backup.dao.BackupOfferingDao;
import org.apache.cloudstack.backup.dao.BackupScheduleDao;
import org.apache.cloudstack.context.CallContext;
import org.apache.cloudstack.engine.orchestration.service.NetworkOrchestrationService;
import org.apache.cloudstack.engine.orchestration.service.VolumeOrchestrationService;
import org.apache.cloudstack.framework.config.dao.ConfigurationDao;
import org.apache.cloudstack.framework.jobs.AsyncJob;
import org.apache.cloudstack.framework.jobs.AsyncJobManager;
import org.apache.cloudstack.framework.jobs.dao.AsyncJobDao;
import org.apache.cloudstack.resourcedetail.SnapshotPolicyDetailVO;
import org.apache.cloudstack.resourcedetail.dao.DiskOfferingDetailsDao;
import org.apache.cloudstack.resourcedetail.dao.SnapshotPolicyDetailsDao;
import org.apache.cloudstack.storage.datastore.db.PrimaryDataStoreDao;
import org.apache.cloudstack.storage.datastore.db.StoragePoolVO;

import com.cloud.agent.api.VgpuTypesInfo;
import com.cloud.api.query.dao.AccountJoinDao;
import com.cloud.api.query.dao.AffinityGroupJoinDao;
import com.cloud.api.query.dao.AsyncJobJoinDao;
import com.cloud.api.query.dao.DataCenterJoinDao;
import com.cloud.api.query.dao.DiskOfferingJoinDao;
import com.cloud.api.query.dao.DomainJoinDao;
import com.cloud.api.query.dao.DomainRouterJoinDao;
import com.cloud.api.query.dao.HostJoinDao;
import com.cloud.api.query.dao.HostTagDao;
import com.cloud.api.query.dao.ImageStoreJoinDao;
import com.cloud.api.query.dao.InstanceGroupJoinDao;
import com.cloud.api.query.dao.NetworkOfferingJoinDao;
import com.cloud.api.query.dao.ProjectAccountJoinDao;
import com.cloud.api.query.dao.ProjectInvitationJoinDao;
import com.cloud.api.query.dao.ProjectJoinDao;
import com.cloud.api.query.dao.ResourceTagJoinDao;
import com.cloud.api.query.dao.SecurityGroupJoinDao;
import com.cloud.api.query.dao.ServiceOfferingJoinDao;
import com.cloud.api.query.dao.SnapshotJoinDao;
import com.cloud.api.query.dao.StoragePoolJoinDao;
import com.cloud.api.query.dao.TemplateJoinDao;
import com.cloud.api.query.dao.UserAccountJoinDao;
import com.cloud.api.query.dao.UserVmJoinDao;
import com.cloud.api.query.dao.VolumeJoinDao;
import com.cloud.api.query.dao.VpcOfferingJoinDao;
import com.cloud.api.query.vo.AccountJoinVO;
import com.cloud.api.query.vo.AffinityGroupJoinVO;
import com.cloud.api.query.vo.AsyncJobJoinVO;
import com.cloud.api.query.vo.DataCenterJoinVO;
import com.cloud.api.query.vo.DiskOfferingJoinVO;
import com.cloud.api.query.vo.DomainJoinVO;
import com.cloud.api.query.vo.DomainRouterJoinVO;
import com.cloud.api.query.vo.EventJoinVO;
import com.cloud.api.query.vo.HostJoinVO;
import com.cloud.api.query.vo.HostTagVO;
import com.cloud.api.query.vo.ImageStoreJoinVO;
import com.cloud.api.query.vo.InstanceGroupJoinVO;
import com.cloud.api.query.vo.NetworkOfferingJoinVO;
import com.cloud.api.query.vo.ProjectAccountJoinVO;
import com.cloud.api.query.vo.ProjectInvitationJoinVO;
import com.cloud.api.query.vo.ProjectJoinVO;
import com.cloud.api.query.vo.ResourceTagJoinVO;
import com.cloud.api.query.vo.SecurityGroupJoinVO;
import com.cloud.api.query.vo.ServiceOfferingJoinVO;
import com.cloud.api.query.vo.SnapshotJoinVO;
import com.cloud.api.query.vo.StoragePoolJoinVO;
import com.cloud.api.query.vo.TemplateJoinVO;
import com.cloud.api.query.vo.UserAccountJoinVO;
import com.cloud.api.query.vo.UserVmJoinVO;
import com.cloud.api.query.vo.VolumeJoinVO;
import com.cloud.api.query.vo.VpcOfferingJoinVO;
import com.cloud.capacity.CapacityManager;
import com.cloud.capacity.CapacityVO;
import com.cloud.capacity.dao.CapacityDao;
import com.cloud.capacity.dao.CapacityDaoImpl.SummedCapacity;
import com.cloud.configuration.Config;
import com.cloud.configuration.ConfigurationManager;
import com.cloud.configuration.ConfigurationService;
import com.cloud.configuration.Resource;
import com.cloud.configuration.Resource.ResourceType;
import com.cloud.dc.AccountVlanMapVO;
import com.cloud.dc.ClusterDetailsDao;
import com.cloud.dc.ClusterDetailsVO;
import com.cloud.dc.ClusterVO;
import com.cloud.dc.DataCenter;
import com.cloud.dc.DataCenterVO;
import com.cloud.dc.HostPodVO;
import com.cloud.dc.Vlan;
import com.cloud.dc.VlanVO;
import com.cloud.dc.dao.AccountVlanMapDao;
import com.cloud.dc.dao.ClusterDao;
import com.cloud.dc.dao.DataCenterDao;
import com.cloud.dc.dao.HostPodDao;
import com.cloud.dc.dao.VlanDao;
import com.cloud.domain.Domain;
import com.cloud.domain.DomainVO;
import com.cloud.domain.dao.DomainDao;
import com.cloud.domain.dao.DomainDetailsDao;
import com.cloud.event.Event;
import com.cloud.event.dao.EventJoinDao;
import com.cloud.exception.InvalidParameterValueException;
import com.cloud.gpu.HostGpuGroupsVO;
import com.cloud.gpu.VGPUTypesVO;
import com.cloud.gpu.dao.HostGpuGroupsDao;
import com.cloud.gpu.dao.VGPUTypesDao;
import com.cloud.ha.HighAvailabilityManager;
import com.cloud.host.Host;
import com.cloud.host.HostStats;
import com.cloud.host.HostVO;
import com.cloud.host.dao.HostDao;
import com.cloud.host.dao.HostDetailsDao;
import com.cloud.hypervisor.Hypervisor.HypervisorType;
import com.cloud.network.IpAddress;
import com.cloud.network.Network;
import com.cloud.network.Network.Capability;
import com.cloud.network.Network.Provider;
import com.cloud.network.Network.Service;
import com.cloud.network.NetworkModel;
import com.cloud.network.NetworkProfile;
import com.cloud.network.Networks.TrafficType;
import com.cloud.network.PhysicalNetworkServiceProvider;
import com.cloud.network.as.AutoScalePolicy;
import com.cloud.network.as.AutoScalePolicyConditionMapVO;
import com.cloud.network.as.AutoScalePolicyVO;
import com.cloud.network.as.AutoScaleVmGroupPolicyMapVO;
import com.cloud.network.as.AutoScaleVmGroupVO;
import com.cloud.network.as.AutoScaleVmProfileVO;
import com.cloud.network.as.ConditionVO;
import com.cloud.network.as.CounterVO;
import com.cloud.network.as.dao.AutoScalePolicyConditionMapDao;
import com.cloud.network.as.dao.AutoScalePolicyDao;
import com.cloud.network.as.dao.AutoScaleVmGroupDao;
import com.cloud.network.as.dao.AutoScaleVmGroupPolicyMapDao;
import com.cloud.network.as.dao.AutoScaleVmGroupVmMapDao;
import com.cloud.network.as.dao.AutoScaleVmProfileDao;
import com.cloud.network.as.dao.ConditionDao;
import com.cloud.network.as.dao.CounterDao;
import com.cloud.network.dao.AccountGuestVlanMapDao;
import com.cloud.network.dao.AccountGuestVlanMapVO;
import com.cloud.network.dao.FirewallRulesCidrsDao;
import com.cloud.network.dao.FirewallRulesDao;
import com.cloud.network.dao.FirewallRulesDcidrsDao;
import com.cloud.network.dao.IPAddressDao;
import com.cloud.network.dao.IPAddressVO;
import com.cloud.network.dao.LoadBalancerDao;
import com.cloud.network.dao.LoadBalancerVO;
import com.cloud.network.dao.NetworkDao;
import com.cloud.network.dao.NetworkDomainDao;
import com.cloud.network.dao.NetworkDomainVO;
import com.cloud.network.dao.NetworkRuleConfigDao;
import com.cloud.network.dao.NetworkRuleConfigVO;
import com.cloud.network.dao.NetworkVO;
import com.cloud.network.dao.PhysicalNetworkDao;
import com.cloud.network.dao.PhysicalNetworkServiceProviderDao;
import com.cloud.network.dao.PhysicalNetworkServiceProviderVO;
import com.cloud.network.dao.PhysicalNetworkTrafficTypeDao;
import com.cloud.network.dao.PhysicalNetworkTrafficTypeVO;
import com.cloud.network.dao.PhysicalNetworkVO;
import com.cloud.network.dao.Site2SiteCustomerGatewayDao;
import com.cloud.network.dao.Site2SiteCustomerGatewayVO;
import com.cloud.network.dao.Site2SiteVpnGatewayDao;
import com.cloud.network.dao.Site2SiteVpnGatewayVO;
import com.cloud.network.router.VirtualRouter;
import com.cloud.network.rules.FirewallRuleVO;
import com.cloud.network.rules.LoadBalancer;
import com.cloud.network.security.SecurityGroup;
import com.cloud.network.security.SecurityGroupManager;
import com.cloud.network.security.SecurityGroupVO;
import com.cloud.network.security.dao.SecurityGroupDao;
import com.cloud.network.vpc.NetworkACL;
import com.cloud.network.vpc.StaticRouteVO;
import com.cloud.network.vpc.VpcGatewayVO;
import com.cloud.network.vpc.VpcManager;
import com.cloud.network.vpc.VpcOffering;
import com.cloud.network.vpc.VpcProvisioningService;
import com.cloud.network.vpc.VpcVO;
import com.cloud.network.vpc.dao.NetworkACLDao;
import com.cloud.network.vpc.dao.StaticRouteDao;
import com.cloud.network.vpc.dao.VpcDao;
import com.cloud.network.vpc.dao.VpcGatewayDao;
import com.cloud.network.vpc.dao.VpcOfferingDao;
import com.cloud.offering.DiskOffering;
import com.cloud.offering.NetworkOffering;
import com.cloud.offering.ServiceOffering;
import com.cloud.offerings.NetworkOfferingVO;
import com.cloud.offerings.dao.NetworkOfferingDao;
import com.cloud.projects.Project;
import com.cloud.projects.ProjectAccount;
import com.cloud.projects.ProjectInvitation;
import com.cloud.projects.ProjectService;
import com.cloud.region.ha.GlobalLoadBalancingRulesService;
import com.cloud.resource.ResourceManager;
import com.cloud.resource.icon.ResourceIconVO;
import com.cloud.resource.icon.dao.ResourceIconDao;
import com.cloud.server.ManagementServer;
import com.cloud.server.ManagementServerHostStats;
import com.cloud.server.ResourceIcon;
import com.cloud.server.ResourceManagerUtil;
import com.cloud.server.ResourceMetaDataService;
import com.cloud.server.ResourceTag;
import com.cloud.server.ResourceTag.ResourceObjectType;
import com.cloud.server.StatsCollector;
import com.cloud.server.TaggedResourceService;
import com.cloud.service.ServiceOfferingDetailsVO;
import com.cloud.service.ServiceOfferingVO;
import com.cloud.service.dao.ServiceOfferingDao;
import com.cloud.service.dao.ServiceOfferingDetailsDao;
import com.cloud.storage.DiskOfferingVO;
import com.cloud.storage.GuestOS;
import com.cloud.storage.GuestOSCategoryVO;
import com.cloud.storage.ImageStore;
import com.cloud.storage.Snapshot;
import com.cloud.storage.SnapshotVO;
import com.cloud.storage.Storage.ImageFormat;
import com.cloud.storage.Storage.StoragePoolType;
import com.cloud.storage.StorageManager;
import com.cloud.storage.StoragePool;
import com.cloud.storage.StoragePoolTagVO;
import com.cloud.storage.StorageStats;
import com.cloud.storage.UploadVO;
import com.cloud.storage.VMTemplateVO;
import com.cloud.storage.Volume;
import com.cloud.storage.Volume.Type;
import com.cloud.storage.VolumeStats;
import com.cloud.storage.VolumeVO;
import com.cloud.storage.dao.DiskOfferingDao;
import com.cloud.storage.dao.GuestOSCategoryDao;
import com.cloud.storage.dao.GuestOSDao;
import com.cloud.storage.dao.SnapshotDao;
import com.cloud.storage.dao.SnapshotPolicyDao;
import com.cloud.storage.dao.StoragePoolTagsDao;
import com.cloud.storage.dao.UploadDao;
import com.cloud.storage.dao.VMTemplateDao;
import com.cloud.storage.dao.VMTemplateDetailsDao;
import com.cloud.storage.dao.VolumeDao;
import com.cloud.storage.snapshot.SnapshotPolicy;
import com.cloud.template.TemplateManager;
import com.cloud.template.VirtualMachineTemplate;
import com.cloud.user.Account;
import com.cloud.user.AccountDetailsDao;
import com.cloud.user.AccountManager;
import com.cloud.user.AccountService;
import com.cloud.user.AccountVO;
import com.cloud.user.ResourceLimitService;
import com.cloud.user.SSHKeyPairVO;
import com.cloud.user.User;
import com.cloud.user.UserAccount;
import com.cloud.user.UserStatisticsVO;
import com.cloud.user.UserVO;
import com.cloud.user.dao.AccountDao;
import com.cloud.user.dao.SSHKeyPairDao;
import com.cloud.user.dao.UserDao;
import com.cloud.user.dao.UserStatisticsDao;
import com.cloud.uservm.UserVm;
import com.cloud.utils.EnumUtils;
import com.cloud.utils.Pair;
import com.cloud.vm.ConsoleProxyVO;
import com.cloud.vm.DomainRouterVO;
import com.cloud.vm.InstanceGroup;
import com.cloud.vm.InstanceGroupVO;
import com.cloud.vm.NicProfile;
import com.cloud.vm.NicVO;
import com.cloud.vm.UserVmDetailVO;
import com.cloud.vm.UserVmManager;
import com.cloud.vm.UserVmVO;
import com.cloud.vm.VMInstanceVO;
import com.cloud.vm.VirtualMachine;
import com.cloud.vm.VmDetailConstants;
import com.cloud.vm.VmStats;
import com.cloud.vm.dao.ConsoleProxyDao;
import com.cloud.vm.dao.DomainRouterDao;
import com.cloud.vm.dao.NicDao;
import com.cloud.vm.dao.NicSecondaryIpDao;
import com.cloud.vm.dao.NicSecondaryIpVO;
import com.cloud.vm.dao.UserVmDao;
import com.cloud.vm.dao.UserVmDetailsDao;
import com.cloud.vm.dao.VMInstanceDao;
import com.cloud.vm.snapshot.VMSnapshot;
import com.cloud.vm.snapshot.dao.VMSnapshotDao;

public class ApiDBUtils {
    private static ManagementServer s_ms;
    static AsyncJobManager s_asyncMgr;
    static SecurityGroupManager s_securityGroupMgr;
    static StorageManager s_storageMgr;
    static VolumeOrchestrationService s_volumeMgr;
    static UserVmManager s_userVmMgr;
    static NetworkModel s_networkModel;
    static NetworkOrchestrationService s_networkMgr;
    static TemplateManager s_templateMgr;
    static ConfigurationManager s_configMgr;

    static StatsCollector s_statsCollector;

    static AccountDao s_accountDao;
    static AccountVlanMapDao s_accountVlanMapDao;
    static ClusterDao s_clusterDao;
    static CapacityDao s_capacityDao;
    static DiskOfferingDao s_diskOfferingDao;
    static DiskOfferingJoinDao s_diskOfferingJoinDao;
    static DiskOfferingDetailsDao s_diskOfferingDetailsDao;
    static DataCenterJoinDao s_dcJoinDao;
    static DomainDao s_domainDao;
    static DomainJoinDao s_domainJoinDao;
    static DomainRouterDao s_domainRouterDao;
    static DomainRouterJoinDao s_domainRouterJoinDao;
    static GuestOSDao s_guestOSDao;
    static GuestOSCategoryDao s_guestOSCategoryDao;
    static HostDao s_hostDao;
    static AccountGuestVlanMapDao s_accountGuestVlanMapDao;
    static IPAddressDao s_ipAddressDao;
    static LoadBalancerDao s_loadBalancerDao;
    static SecurityGroupDao s_securityGroupDao;
    static SecurityGroupJoinDao s_securityGroupJoinDao;
    static ServiceOfferingJoinDao s_serviceOfferingJoinDao;
    static NetworkRuleConfigDao s_networkRuleConfigDao;
    static HostPodDao s_podDao;
    static ServiceOfferingDao s_serviceOfferingDao;
    static ServiceOfferingDetailsDao s_serviceOfferingDetailsDao;
    static SnapshotDao s_snapshotDao;
    static PrimaryDataStoreDao s_storagePoolDao;
    static VMTemplateDao s_templateDao;
    static VMTemplateDetailsDao s_templateDetailsDao;
    static UploadDao s_uploadDao;
    static UserDao s_userDao;
    static UserStatisticsDao s_userStatsDao;
    static UserVmDao s_userVmDao;
    static UserVmJoinDao s_userVmJoinDao;
    static VlanDao s_vlanDao;
    static VolumeDao s_volumeDao;
    static Site2SiteVpnGatewayDao s_site2SiteVpnGatewayDao;
    static Site2SiteCustomerGatewayDao s_site2SiteCustomerGatewayDao;
    static DataCenterDao s_zoneDao;
    static NetworkOfferingDao s_networkOfferingDao;
    static NetworkOfferingJoinDao s_networkOfferingJoinDao;
    static NetworkDao s_networkDao;
    static PhysicalNetworkDao s_physicalNetworkDao;
    static ConfigurationService s_configSvc;
    static ConfigurationDao s_configDao;
    static ConsoleProxyDao s_consoleProxyDao;
    static FirewallRulesCidrsDao s_firewallCidrsDao;
    static FirewallRulesDcidrsDao s_firewallDcidrsDao;
    static VMInstanceDao s_vmDao;
    static ResourceLimitService s_resourceLimitMgr;
    static ProjectService s_projectMgr;
    static ResourceManager s_resourceMgr;
    static DomainDetailsDao s_domainDetailsDao;
    static AccountDetailsDao s_accountDetailsDao;
    static NetworkDomainDao s_networkDomainDao;
    static HighAvailabilityManager s_haMgr;
    static VpcManager s_vpcMgr;
    static TaggedResourceService s_taggedResourceService;
    static UserVmDetailsDao s_userVmDetailsDao;
    static SSHKeyPairDao s_sshKeyPairDao;

    static ConditionDao s_asConditionDao;
    static AutoScalePolicyConditionMapDao s_asPolicyConditionMapDao;
    static AutoScaleVmGroupPolicyMapDao s_asVmGroupPolicyMapDao;
    static AutoScaleVmGroupVmMapDao s_autoScaleVmGroupVmMapDao;
    static AutoScalePolicyDao s_asPolicyDao;
    static AutoScaleVmProfileDao s_asVmProfileDao;
    static AutoScaleVmGroupDao s_asVmGroupDao;
    static CounterDao s_counterDao;
    static ResourceTagJoinDao s_tagJoinDao;
    static ResourceIconDao s_resourceIconDao;
    static EventJoinDao s_eventJoinDao;
    static InstanceGroupJoinDao s_vmGroupJoinDao;
    static UserAccountJoinDao s_userAccountJoinDao;
    static ProjectJoinDao s_projectJoinDao;
    static ProjectAccountJoinDao s_projectAccountJoinDao;
    static ProjectInvitationJoinDao s_projectInvitationJoinDao;
    static HostJoinDao s_hostJoinDao;
    static VolumeJoinDao s_volJoinDao;
    static StoragePoolJoinDao s_poolJoinDao;
    static StoragePoolTagsDao s_tagDao;
    static HostTagDao s_hostTagDao;
    static ImageStoreJoinDao s_imageStoreJoinDao;
    static AccountJoinDao s_accountJoinDao;
    static AsyncJobJoinDao s_jobJoinDao;
    static TemplateJoinDao s_templateJoinDao;
    static SnapshotJoinDao s_snapshotJoinDao;

    static PhysicalNetworkTrafficTypeDao s_physicalNetworkTrafficTypeDao;
    static PhysicalNetworkServiceProviderDao s_physicalNetworkServiceProviderDao;
    static FirewallRulesDao s_firewallRuleDao;
    static StaticRouteDao s_staticRouteDao;
    static VpcGatewayDao s_vpcGatewayDao;
    static VpcDao s_vpcDao;
    static VpcOfferingDao s_vpcOfferingDao;
    static VpcOfferingJoinDao s_vpcOfferingJoinDao;
    static SnapshotPolicyDao s_snapshotPolicyDao;
    static AsyncJobDao s_asyncJobDao;
    static HostDetailsDao s_hostDetailsDao;
    static VMSnapshotDao s_vmSnapshotDao;
    static ClusterDetailsDao s_clusterDetailsDao;
    static NicSecondaryIpDao s_nicSecondaryIpDao;
    static VpcProvisioningService s_vpcProvSvc;
    static AffinityGroupDao s_affinityGroupDao;
    static AffinityGroupJoinDao s_affinityGroupJoinDao;
    static GlobalLoadBalancingRulesService s_gslbService;
    static NetworkACLDao s_networkACLDao;
    static RoleService s_roleService;
    static AccountService s_accountService;
    static ResourceMetaDataService s_resourceDetailsService;
    static HostGpuGroupsDao s_hostGpuGroupsDao;
    static VGPUTypesDao s_vgpuTypesDao;
    static BackupDao s_backupDao;
    static BackupScheduleDao s_backupScheduleDao;
    static BackupOfferingDao s_backupOfferingDao;
    static NicDao s_nicDao;
    static ResourceManagerUtil s_resourceManagerUtil;
    static SnapshotPolicyDetailsDao s_snapshotPolicyDetailsDao;

    @Inject
    private ManagementServer ms;
    @Inject
    public AsyncJobManager asyncMgr;
    @Inject
    private SecurityGroupManager securityGroupMgr;
    @Inject
    private StorageManager storageMgr;
    @Inject
    private UserVmManager userVmMgr;
    @Inject
    private NetworkModel networkModel;
    @Inject
    private NetworkOrchestrationService networkMgr;
    @Inject
    private StatsCollector statsCollector;
    @Inject
    private TemplateManager templateMgr;
    @Inject
    private VolumeOrchestrationService volumeMgr;

    @Inject
    private AccountDao accountDao;
    @Inject
    private AccountVlanMapDao accountVlanMapDao;
    @Inject
    private ClusterDao clusterDao;
    @Inject
    private CapacityDao capacityDao;
    @Inject
    private DataCenterJoinDao dcJoinDao;
    @Inject
    private DiskOfferingDao diskOfferingDao;
    @Inject
    private DiskOfferingJoinDao diskOfferingJoinDao;
    @Inject
    private DiskOfferingDetailsDao diskOfferingDetailsDao;
    @Inject
    private DomainDao domainDao;
    @Inject
    private DomainJoinDao domainJoinDao;
    @Inject
    private DomainRouterDao domainRouterDao;
    @Inject
    private DomainRouterJoinDao domainRouterJoinDao;
    @Inject
    private GuestOSDao guestOSDao;
    @Inject
    private GuestOSCategoryDao guestOSCategoryDao;
    @Inject
    private HostDao hostDao;
    @Inject
    private AccountGuestVlanMapDao accountGuestVlanMapDao;
    @Inject
    private IPAddressDao ipAddressDao;
    @Inject
    private LoadBalancerDao loadBalancerDao;
    @Inject
    private SecurityGroupDao securityGroupDao;
    @Inject
    private SecurityGroupJoinDao securityGroupJoinDao;
    @Inject
    private ServiceOfferingJoinDao serviceOfferingJoinDao;
    @Inject
    private NetworkRuleConfigDao networkRuleConfigDao;
    @Inject
    private HostPodDao podDao;
    @Inject
    private ServiceOfferingDao serviceOfferingDao;
    @Inject
    private ServiceOfferingDetailsDao serviceOfferingDetailsDao;
    @Inject
    private SnapshotDao snapshotDao;
    @Inject
    private PrimaryDataStoreDao storagePoolDao;
    @Inject
    private VMTemplateDao templateDao;
    @Inject
    private VMTemplateDetailsDao templateDetailsDao;
    @Inject
    private UploadDao uploadDao;
    @Inject
    private UserDao userDao;
    @Inject
    private UserStatisticsDao userStatsDao;
    @Inject
    private UserVmDao userVmDao;
    @Inject
    private UserVmJoinDao userVmJoinDao;
    @Inject
    private VlanDao vlanDao;
    @Inject
    private VolumeDao volumeDao;
    @Inject
    private Site2SiteVpnGatewayDao site2SiteVpnGatewayDao;
    @Inject
    private Site2SiteCustomerGatewayDao site2SiteCustomerGatewayDao;
    @Inject
    private DataCenterDao zoneDao;
    @Inject
    private NetworkOfferingDao networkOfferingDao;
    @Inject
    private NetworkOfferingJoinDao networkOfferingJoinDao;
    @Inject
    private NetworkDao networkDao;
    @Inject
    private PhysicalNetworkDao physicalNetworkDao;
    @Inject
    private ConfigurationService configSvc;
    @Inject
    private ConfigurationDao configDao;
    @Inject
    private ConsoleProxyDao consoleProxyDao;
    @Inject
    private FirewallRulesCidrsDao firewallCidrsDao;
    @Inject
    private FirewallRulesDcidrsDao firewalDcidrsDao;
    @Inject
    private VMInstanceDao vmDao;
    @Inject
    private ResourceLimitService resourceLimitMgr;
    @Inject
    private ProjectService projectMgr;
    @Inject
    private ResourceManager resourceMgr;
    @Inject
    private DomainDetailsDao domainDetailsDao;
    @Inject
    private AccountDetailsDao accountDetailsDao;
    @Inject
    private NetworkDomainDao networkDomainDao;
    @Inject
    private HighAvailabilityManager haMgr;
    @Inject
    private VpcManager vpcMgr;
    @Inject
    private TaggedResourceService taggedResourceService;
    @Inject
    private UserVmDetailsDao userVmDetailsDao;
    @Inject
    private SSHKeyPairDao sshKeyPairDao;

    @Inject
    private ConditionDao asConditionDao;
    @Inject
    private AutoScalePolicyConditionMapDao asPolicyConditionMapDao;
    @Inject
    private AutoScaleVmGroupPolicyMapDao asVmGroupPolicyMapDao;
    @Inject
    private AutoScaleVmGroupVmMapDao autoScaleVmGroupVmMapDao;
    @Inject
    private AutoScalePolicyDao asPolicyDao;
    @Inject
    private AutoScaleVmProfileDao asVmProfileDao;
    @Inject
    private AutoScaleVmGroupDao asVmGroupDao;
    @Inject
    private CounterDao counterDao;
    @Inject
    private ResourceTagJoinDao tagJoinDao;
    @Inject
    private EventJoinDao eventJoinDao;
    @Inject
    private InstanceGroupJoinDao vmGroupJoinDao;
    @Inject
    private UserAccountJoinDao userAccountJoinDao;
    @Inject
    private ProjectJoinDao projectJoinDao;
    @Inject
    private ProjectAccountJoinDao projectAccountJoinDao;
    @Inject
    private ProjectInvitationJoinDao projectInvitationJoinDao;
    @Inject
    private HostJoinDao hostJoinDao;
    @Inject
    private VolumeJoinDao volJoinDao;
    @Inject
    private StoragePoolJoinDao poolJoinDao;
    @Inject
    private StoragePoolTagsDao tagDao;
    @Inject
    private HostTagDao hosttagDao;
    @Inject
    private ImageStoreJoinDao imageStoreJoinDao;
    @Inject
    private AccountJoinDao accountJoinDao;
    @Inject
    private AsyncJobJoinDao jobJoinDao;
    @Inject
    private TemplateJoinDao templateJoinDao;
    @Inject
    private SnapshotJoinDao snapshotJoinDao;

    @Inject
    private PhysicalNetworkTrafficTypeDao physicalNetworkTrafficTypeDao;
    @Inject
    private PhysicalNetworkServiceProviderDao physicalNetworkServiceProviderDao;
    @Inject
    private FirewallRulesDao firewallRuleDao;
    @Inject
    private StaticRouteDao staticRouteDao;
    @Inject
    private VpcGatewayDao vpcGatewayDao;
    @Inject
    private VpcDao vpcDao;
    @Inject
    private VpcOfferingDao vpcOfferingDao;
    @Inject
    private VpcOfferingJoinDao vpcOfferingJoinDao;
    @Inject
    private SnapshotPolicyDao snapshotPolicyDao;
    @Inject
    private AsyncJobDao asyncJobDao;
    @Inject
    private HostDetailsDao hostDetailsDao;
    @Inject
    private ClusterDetailsDao clusterDetailsDao;
    @Inject
    private VMSnapshotDao vmSnapshotDao;
    @Inject
    private NicSecondaryIpDao nicSecondaryIpDao;
    @Inject
    private VpcProvisioningService vpcProvSvc;
    @Inject
    private AffinityGroupDao affinityGroupDao;
    @Inject
    private AffinityGroupJoinDao affinityGroupJoinDao;
    @Inject
    private GlobalLoadBalancingRulesService gslbService;
    @Inject
    private NetworkACLDao networkACLDao;
    @Inject
    private RoleService roleService;
    @Inject
    private AccountService accountService;
    @Inject
    private ConfigurationManager configMgr;
    @Inject
    private ResourceMetaDataService resourceDetailsService;
    @Inject
    private HostGpuGroupsDao hostGpuGroupsDao;
    @Inject
    private VGPUTypesDao vgpuTypesDao;
    @Inject
    private BackupDao backupDao;
    @Inject
    private BackupOfferingDao backupOfferingDao;
    @Inject
    private BackupScheduleDao backupScheduleDao;
    @Inject
    private NicDao nicDao;
    @Inject
    private ResourceIconDao resourceIconDao;
    @Inject
    private ResourceManagerUtil resourceManagerUtil;
    @Inject
    SnapshotPolicyDetailsDao snapshotPolicyDetailsDao;

    @PostConstruct
    void init() {
        s_ms = ms;
        s_configMgr = configMgr;
        s_asyncMgr = asyncMgr;
        s_securityGroupMgr = securityGroupMgr;
        s_storageMgr = storageMgr;
        s_userVmMgr = userVmMgr;
        s_networkModel = networkModel;
        s_networkMgr = networkMgr;
        s_configSvc = configSvc;
        s_templateMgr = templateMgr;

        s_accountDao = accountDao;
        s_accountGuestVlanMapDao = accountGuestVlanMapDao;
        s_accountVlanMapDao = accountVlanMapDao;
        s_clusterDao = clusterDao;
        s_capacityDao = capacityDao;
        s_dcJoinDao = dcJoinDao;
        s_diskOfferingDao = diskOfferingDao;
        s_diskOfferingJoinDao = diskOfferingJoinDao;
        s_diskOfferingDetailsDao = diskOfferingDetailsDao;
        s_domainDao = domainDao;
        s_domainJoinDao = domainJoinDao;
        s_domainRouterDao = domainRouterDao;
        s_domainRouterJoinDao = domainRouterJoinDao;
        s_guestOSDao = guestOSDao;
        s_guestOSCategoryDao = guestOSCategoryDao;
        s_hostDao = hostDao;
        s_ipAddressDao = ipAddressDao;
        s_loadBalancerDao = loadBalancerDao;
        s_networkRuleConfigDao = networkRuleConfigDao;
        s_podDao = podDao;
        s_serviceOfferingDao = serviceOfferingDao;
        s_serviceOfferingDetailsDao = serviceOfferingDetailsDao;
        s_serviceOfferingJoinDao = serviceOfferingJoinDao;
        s_snapshotDao = snapshotDao;
        s_storagePoolDao = storagePoolDao;
        s_templateDao = templateDao;
        s_templateDetailsDao = templateDetailsDao;
        s_uploadDao = uploadDao;
        s_userDao = userDao;
        s_userStatsDao = userStatsDao;
        s_userVmDao = userVmDao;
        s_userVmJoinDao = userVmJoinDao;
        s_vlanDao = vlanDao;
        s_volumeDao = volumeDao;
        s_site2SiteVpnGatewayDao = site2SiteVpnGatewayDao;
        s_site2SiteCustomerGatewayDao = site2SiteCustomerGatewayDao;
        s_zoneDao = zoneDao;
        s_securityGroupDao = securityGroupDao;
        s_securityGroupJoinDao = securityGroupJoinDao;
        s_networkOfferingDao = networkOfferingDao;
        s_networkOfferingJoinDao = networkOfferingJoinDao;
        s_networkDao = networkDao;
        s_physicalNetworkDao = physicalNetworkDao;
        s_configDao = configDao;
        s_consoleProxyDao = consoleProxyDao;
        s_firewallCidrsDao = firewallCidrsDao;
        s_firewallDcidrsDao  = firewalDcidrsDao;
        s_vmDao = vmDao;
        s_resourceLimitMgr = resourceLimitMgr;
        s_projectMgr = projectMgr;
        s_resourceMgr = resourceMgr;
        s_domainDetailsDao = domainDetailsDao;
        s_accountDetailsDao = accountDetailsDao;
        s_networkDomainDao = networkDomainDao;
        s_haMgr = haMgr;
        s_vpcMgr = vpcMgr;
        s_taggedResourceService = taggedResourceService;
        s_sshKeyPairDao = sshKeyPairDao;
        s_userVmDetailsDao = userVmDetailsDao;
        s_asConditionDao = asConditionDao;
        s_asPolicyDao = asPolicyDao;
        s_asPolicyConditionMapDao = asPolicyConditionMapDao;
        s_counterDao = counterDao;
        s_asVmGroupPolicyMapDao = asVmGroupPolicyMapDao;
        s_autoScaleVmGroupVmMapDao = autoScaleVmGroupVmMapDao;
        s_tagJoinDao = tagJoinDao;
        s_vmGroupJoinDao = vmGroupJoinDao;
        s_eventJoinDao = eventJoinDao;
        s_userAccountJoinDao = userAccountJoinDao;
        s_projectJoinDao = projectJoinDao;
        s_projectAccountJoinDao = projectAccountJoinDao;
        s_projectInvitationJoinDao = projectInvitationJoinDao;
        s_hostJoinDao = hostJoinDao;
        s_volJoinDao = volJoinDao;
        s_poolJoinDao = poolJoinDao;
        s_tagDao = tagDao;
        s_hostTagDao = hosttagDao;
        s_imageStoreJoinDao = imageStoreJoinDao;
        s_accountJoinDao = accountJoinDao;
        s_jobJoinDao = jobJoinDao;
        s_templateJoinDao = templateJoinDao;
        s_snapshotJoinDao = snapshotJoinDao;

        s_physicalNetworkTrafficTypeDao = physicalNetworkTrafficTypeDao;
        s_physicalNetworkServiceProviderDao = physicalNetworkServiceProviderDao;
        s_firewallRuleDao = firewallRuleDao;
        s_staticRouteDao = staticRouteDao;
        s_vpcGatewayDao = vpcGatewayDao;
        s_asVmProfileDao = asVmProfileDao;
        s_asVmGroupDao = asVmGroupDao;
        s_vpcDao = vpcDao;
        s_vpcOfferingDao = vpcOfferingDao;
        s_vpcOfferingJoinDao = vpcOfferingJoinDao;
        s_snapshotPolicyDao = snapshotPolicyDao;
        s_snapshotPolicyDetailsDao = snapshotPolicyDetailsDao;
        s_asyncJobDao = asyncJobDao;
        s_hostDetailsDao = hostDetailsDao;
        s_clusterDetailsDao = clusterDetailsDao;
        s_vmSnapshotDao = vmSnapshotDao;
        s_nicDao = nicDao;
        s_nicSecondaryIpDao = nicSecondaryIpDao;
        s_vpcProvSvc = vpcProvSvc;
        s_affinityGroupDao = affinityGroupDao;
        s_affinityGroupJoinDao = affinityGroupJoinDao;
        s_gslbService = gslbService;
        // Note: stats collector should already have been initialized by this time, otherwise a null instance is returned
        s_statsCollector = StatsCollector.getInstance();
        s_networkACLDao = networkACLDao;
        s_roleService = roleService;
        s_accountService = accountService;
        s_resourceDetailsService = resourceDetailsService;
        s_hostGpuGroupsDao = hostGpuGroupsDao;
        s_vgpuTypesDao = vgpuTypesDao;
        s_backupDao = backupDao;
        s_backupScheduleDao = backupScheduleDao;
        s_backupOfferingDao = backupOfferingDao;
        s_resourceIconDao = resourceIconDao;
        s_resourceManagerUtil = resourceManagerUtil;
    }

    // ///////////////////////////////////////////////////////////
    // ManagementServer methods //
    // ///////////////////////////////////////////////////////////

    public static VMInstanceVO findVMInstanceById(long vmId) {
        return s_vmDao.findByIdIncludingRemoved(vmId);
    }

    public static long getStorageCapacitybyPool(Long poolId, short capacityType) {
        // TODO: This method is for the API only, but it has configuration values (ramSize for system vms)
        // so if this Utils class can have some kind of config rather than a static initializer (maybe from
        // management server instantiation?) then maybe the management server method can be moved entirely
        // into this utils class.
        return s_ms.getMemoryOrCpuCapacityByHost(poolId, capacityType);
    }

    public static List<SummedCapacity> getCapacityByClusterPodZone(Long zoneId, Long podId, Long clusterId) {
        return s_capacityDao.findByClusterPodZone(zoneId, podId, clusterId);
    }

    public static List<SummedCapacity> findNonSharedStorageForClusterPodZone(Long zoneId, Long podId, Long clusterId) {
        return s_capacityDao.findNonSharedStorageForClusterPodZone(zoneId, podId, clusterId);
    }

    public static List<CapacityVO> getCapacityByPod() {
        return null;

    }

    public static Long getPodIdForVlan(long vlanDbId) {
        return s_networkModel.getPodIdForVlan(vlanDbId);
    }

    public static String getVersion() {
        return s_ms.getVersion();
    }


    // ///////////////////////////////////////////////////////////
    // Manager methods //
    // ///////////////////////////////////////////////////////////

    public static long findCorrectResourceLimitForDomain(ResourceType type, long domainId) {
        DomainVO domain = s_domainDao.findById(domainId);

        if (domain == null) {
            return -1;
        }

        return s_resourceLimitMgr.findCorrectResourceLimitForDomain(domain, type);
    }

    public static long findCorrectResourceLimitForDomain(Long limit, boolean isRootDomain, ResourceType type, long domainId) {
        long max = Resource.RESOURCE_UNLIMITED; // if resource limit is not found, then we treat it as unlimited

        // No limits for Root domain
        if (isRootDomain) {
            return max;
        }
        if (limit != null) {
            return limit.longValue();
        } else {
            return findCorrectResourceLimitForDomain(type, domainId);
        }
    }

    public static long findCorrectResourceLimit(ResourceType type, long accountId) {
        AccountVO account = s_accountDao.findById(accountId);

        if (account == null) {
            return -1;
        }

        return s_resourceLimitMgr.findCorrectResourceLimitForAccount(account, type);
    }

    public static long findCorrectResourceLimit(Long limit, long accountId, ResourceType type) {
        return s_resourceLimitMgr.findCorrectResourceLimitForAccount(accountId, limit, type);
    }

    public static long findCorrectResourceLimitForDomain(Long limit, ResourceType resourceType, long domainId) {
        //-- No limits for Root domain
        if (domainId == Domain.ROOT_DOMAIN) {
            return Resource.RESOURCE_UNLIMITED;
        }
        //--If limit doesn't have a value then fetch default limit from the configs
        return (limit == null) ? s_resourceLimitMgr.findDefaultResourceLimitForDomain(resourceType) : limit;
    }

    public static long getResourceCount(ResourceType type, long accountId) {
        AccountVO account = s_accountDao.findById(accountId);

        if (account == null) {
            return -1;
        }

        return s_resourceLimitMgr.getResourceCount(account, type);
    }

    public static String getSecurityGroupsNamesForVm(long vmId) {
        return s_securityGroupMgr.getSecurityGroupsNamesForVm(vmId);
    }

    public static List<SecurityGroupVO> getSecurityGroupsForVm(long vmId) {
        return s_securityGroupMgr.getSecurityGroupsForVm(vmId);
    }

    public static String getSnapshotIntervalTypes(long snapshotId) {
        SnapshotVO snapshot = s_snapshotDao.findById(snapshotId);
        return snapshot.getRecurringType().name();
    }

    public static String getSnapshotLocationType(long snapshotId) {
        SnapshotVO snapshot = s_snapshotDao.findById(snapshotId);

        return snapshot.getLocationType() != null ? snapshot.getLocationType().name() : null;
    }

    public static String getStoragePoolTags(long poolId) {
        return s_storageMgr.getStoragePoolTags(poolId);
    }

    public static boolean isLocalStorageActiveOnHost(Long hostId) {
        return s_storageMgr.isLocalStorageActiveOnHost(hostId);
    }

    public static InstanceGroupVO findInstanceGroupForVM(long vmId) {
        return s_userVmMgr.getGroupForVm(vmId);
    }

    // ///////////////////////////////////////////////////////////
    // Misc methods //
    // ///////////////////////////////////////////////////////////

    public static HostStats getHostStatistics(long hostId) {
        return s_statsCollector.getHostStats(hostId);
    }

    public static ManagementServerHostStats getManagementServerHostStatistics(String mgmtSrvrUuid) {
        return s_statsCollector.getManagementServerHostStats(mgmtSrvrUuid);
    }

    public static Map<String,Object> getDbStatistics() {
        return s_statsCollector.getDbStats();
    }

    public static StorageStats getStoragePoolStatistics(long id) {
        return s_statsCollector.getStoragePoolStats(id);
    }

    public static VmStats getVmStatistics(long vmId, Boolean accumulate) {
        return s_statsCollector.getVmStats(vmId, accumulate);
    }

    public static VolumeStats getVolumeStatistics(String volumeUuid) {
        return s_statsCollector.getVolumeStats(volumeUuid);
    }

    public static StorageStats getSecondaryStorageStatistics(long id) {
        return s_statsCollector.getStorageStats(id);
    }

    public static CapacityVO getStoragePoolUsedStats(Long poolId, Long clusterId, Long podId, Long zoneId) {
        return s_storageMgr.getStoragePoolUsedStats(poolId, clusterId, podId, zoneId);
    }

    public static CapacityVO getSecondaryStorageUsedStats(Long hostId, Long zoneId) {
        return s_storageMgr.getSecondaryStorageUsedStats(hostId, zoneId);
    }

    // ///////////////////////////////////////////////////////////
    // Dao methods //
    // ///////////////////////////////////////////////////////////

    public static Account findAccountById(Long accountId) {
        return s_accountDao.findByIdIncludingRemoved(accountId);
    }

    public static Account findAccountByIdIncludingRemoved(Long accountId) {
        return s_accountDao.findByIdIncludingRemoved(accountId);
    }

    public static Account findAccountByNameDomain(String accountName, Long domainId) {
        return s_accountDao.findActiveAccount(accountName, domainId);
    }

    public static ClusterVO findClusterById(long clusterId) {
        return s_clusterDao.findById(clusterId);
    }

    public static String findClusterDetails(long clusterId, String name) {
        ClusterDetailsVO detailsVO = s_clusterDetailsDao.findDetail(clusterId, name);
        if (detailsVO != null) {
            return detailsVO.getValue();
        }

        return null;
    }

    public static DiskOfferingVO findComputeOnlyDiskOfferingById(Long diskOfferingId) {
        DiskOfferingVO off = s_diskOfferingDao.findByIdIncludingRemoved(diskOfferingId);
        if (off.isComputeOnly()) {
            return off;
        }
        return null;
    }

    public static DiskOfferingVO findDiskOfferingById(Long diskOfferingId) {
        if (diskOfferingId == null) {
            return null;
        }
        DiskOfferingVO off = s_diskOfferingDao.findByIdIncludingRemoved(diskOfferingId);
        if (off != null && !off.isComputeOnly()) {
            return off;
        }
        return null;
    }

    public static ServiceOfferingVO findServiceOfferingByComputeOnlyDiskOffering(Long diskOfferingId) {
        ServiceOfferingVO off = s_serviceOfferingDao.findServiceOfferingByComputeOnlyDiskOffering(diskOfferingId);
        return off;
    }
    public static DomainVO findDomainById(Long domainId) {
        return s_domainDao.findByIdIncludingRemoved(domainId);
    }

    public static DomainJoinVO findDomainJoinVOById(Long domainId) {
        return s_domainJoinDao.findByIdIncludingRemoved(domainId);
    }

    public static DomainVO findDomainByIdIncludingRemoved(Long domainId) {
        return s_domainDao.findByIdIncludingRemoved(domainId);
    }

    public static boolean isChildDomain(long parentId, long childId) {
        return s_domainDao.isChildDomain(parentId, childId);
    }

    public static DomainRouterVO findDomainRouterById(Long routerId) {
        return s_domainRouterDao.findByIdIncludingRemoved(routerId);
    }

    public static GuestOS findGuestOSById(Long id) {
        return s_guestOSDao.findByIdIncludingRemoved(id);
    }

    public static GuestOS findGuestOSByDisplayName(String displayName) {
        return s_guestOSDao.findOneByDisplayName(displayName);
    }

    public static HostVO findHostById(Long hostId) {
        return s_hostDao.findByIdIncludingRemoved(hostId);
    }

    public static HostVO findHostByTypeNameAndZoneId(Long zoneId, String name, Host.Type type) {
        return s_hostDao.findByTypeNameAndZoneId(zoneId, name, type);
    }

    public static IPAddressVO findIpAddressById(long addressId) {
        return s_ipAddressDao.findById(addressId);
    }

    public static GuestOSCategoryVO getHostGuestOSCategory(long hostId) {
        Long guestOSCategoryID = s_resourceMgr.getGuestOSCategoryId(hostId);

        if (guestOSCategoryID != null) {
            return s_guestOSCategoryDao.findById(guestOSCategoryID);
        } else {
            return null;
        }
    }

    public static String getHostTags(long hostId) {
        return s_resourceMgr.getHostTags(hostId);
    }

    public static LoadBalancerVO findLoadBalancerById(Long loadBalancerId) {
        return s_loadBalancerDao.findById(loadBalancerId);
    }

    public static NetworkRuleConfigVO findNetworkRuleById(Long ruleId) {
        return s_networkRuleConfigDao.findById(ruleId);
    }

    public static SecurityGroup findSecurityGroupById(Long groupId) {
        return s_securityGroupDao.findById(groupId);
    }

    public static HostPodVO findPodById(Long podId) {
        return s_podDao.findById(podId);
    }

    public static VolumeVO findRootVolume(long vmId) {
        List<VolumeVO> volumes = s_volumeDao.findByInstanceAndType(vmId, Type.ROOT);
        if (volumes != null && volumes.size() == 1) {
            return volumes.get(0);
        } else {
            return null;
        }
    }

    public static ServiceOffering findServiceOfferingById(Long serviceOfferingId) {
        return s_serviceOfferingDao.findByIdIncludingRemoved(serviceOfferingId);
    }

    public static ServiceOffering findServiceOfferingByUuid(String serviceOfferingUuid) {
        return s_serviceOfferingDao.findByUuidIncludingRemoved(serviceOfferingUuid);
    }

    public static ServiceOfferingDetailsVO findServiceOfferingDetail(long serviceOfferingId, String key) {
        return s_serviceOfferingDetailsDao.findDetail(serviceOfferingId, key);
    }

    public static Snapshot findSnapshotById(long snapshotId) {
        return s_snapshotDao.findByIdIncludingRemoved(snapshotId);
    }

    public static StoragePoolVO findStoragePoolById(Long storagePoolId) {
        return s_storagePoolDao.findByIdIncludingRemoved(storagePoolId);
    }

    public static VMTemplateVO findTemplateById(Long templateId) {
        VMTemplateVO template = s_templateDao.findByIdIncludingRemoved(templateId);
        if (template != null) {
            Map<String, String> details = s_templateDetailsDao.listDetailsKeyPairs(templateId);
            if (details != null && !details.isEmpty()) {
                template.setDetails(details);
            }
        }
        return template;
    }

    public static UploadVO findUploadById(Long id) {
        return s_uploadDao.findById(id);
    }

    public static User findUserById(Long userId) {
        return s_userDao.findById(userId);
    }

    public static UserAccountJoinVO findUserAccountById(Long id) {
        return s_userAccountJoinDao.findById(id);
    }

    public static UserVm findUserVmById(Long vmId) {
        return s_userVmDao.findById(vmId);
    }

    public static VlanVO findVlanById(long vlanDbId) {
        return s_vlanDao.findById(vlanDbId);
    }

    public static VolumeVO findVolumeById(Long volumeId) {
        return s_volumeDao.findByIdIncludingRemoved(volumeId);
    }

    public static Site2SiteVpnGatewayVO findVpnGatewayById(Long vpnGatewayId) {
        return s_site2SiteVpnGatewayDao.findById(vpnGatewayId);
    }

    public static Site2SiteCustomerGatewayVO findCustomerGatewayById(Long customerGatewayId) {
        return s_site2SiteCustomerGatewayDao.findById(customerGatewayId);
    }

    public static List<UserVO> listUsersByAccount(long accountId) {
        return s_userDao.listByAccount(accountId);
    }

    public static DataCenterVO findZoneById(Long zoneId) {
        return s_zoneDao.findById(zoneId);
    }

    public static Long getAccountIdForVlan(long vlanDbId) {
        List<AccountVlanMapVO> accountVlanMaps = s_accountVlanMapDao.listAccountVlanMapsByVlan(vlanDbId);
        if (accountVlanMaps.isEmpty()) {
            return null;
        } else {
            return accountVlanMaps.get(0).getAccountId();
        }
    }

    public static Long getAccountIdForGuestVlan(long vlanDbId) {
        List<AccountGuestVlanMapVO> accountGuestVlanMaps = s_accountGuestVlanMapDao.listAccountGuestVlanMapsByVlan(vlanDbId);
        if (accountGuestVlanMaps.isEmpty()) {
            return null;
        } else {
            return accountGuestVlanMaps.get(0).getAccountId();
        }
    }

    public static HypervisorType getVolumeHyperType(long volumeId) {
        return s_volumeDao.getHypervisorType(volumeId);
    }

    public static HypervisorType getHypervisorTypeFromFormat(long dcId, ImageFormat format){
        HypervisorType type = s_storageMgr.getHypervisorTypeFromFormat(format);
        if (format == ImageFormat.VHD) {
            // Xenserver and Hyperv both support vhd format. Additionally hyperv is only supported
            // in a dc/zone if there aren't any other hypervisor types present in the zone). If the
            // format type is VHD check is any xenserver clusters are present. If not, we assume it
            // is a hyperv zone and update the type.
            List<ClusterVO> xenClusters = s_clusterDao.listByDcHyType(dcId, HypervisorType.XenServer.toString());
            if (xenClusters.isEmpty()) {
                type = HypervisorType.Hyperv;
            }
        } if (format == ImageFormat.RAW) {
            // Currently, KVM only supports RBD and PowerFlex images of type RAW.
            // This results in a weird collision with OVM volumes which
            // can only be raw, thus making KVM RBD volumes show up as OVM
            // rather than RBD. This block of code can (hopefully) by checking to
            // see if the pool is using either RBD or NFS. However, it isn't
            // quite clear what to do if both storage types are used. If the image
            // format is RAW, it narrows the hypervisor choice down to OVM and KVM / RBD or KVM / CLVM
            // This would be better implemented at a cluster level.
            List<StoragePoolVO> pools = s_storagePoolDao.listByDataCenterId(dcId);
            ListIterator<StoragePoolVO> itr = pools.listIterator();
            while(itr.hasNext()) {
                StoragePoolVO pool = itr.next();
                if(pool.getPoolType() == StoragePoolType.RBD ||
                    pool.getPoolType() == StoragePoolType.PowerFlex ||
                    pool.getPoolType() == StoragePoolType.CLVM ||
                    pool.getPoolType() == StoragePoolType.Linstor) {
                  // This case will note the presence of non-qcow2 primary stores, suggesting KVM without NFS. Otherwse,
                  // If this check is not passed, the hypervisor type will remain OVM.
                  type = HypervisorType.KVM;
                  break;
                } else if (pool.getHypervisor() == HypervisorType.Custom) {
                    type = HypervisorType.Custom;
                    break;
                }
            }
        }
        return type;
    }

    public static List<HostGpuGroupsVO> getGpuGroups(long hostId) {
        return s_hostGpuGroupsDao.listByHostId(hostId);
    }

    public static List<VgpuTypesInfo> getGpuCapacites(Long zoneId, Long podId, Long clusterId) {
        return s_vgpuTypesDao.listGPUCapacities(zoneId, podId, clusterId);
    }

    public static HashMap<String, Long> getVgpuVmsCount(Long zoneId, Long podId, Long clusterId) {
        return s_vmDao.countVgpuVMs(zoneId, podId, clusterId);
    }

    public static List<VGPUTypesVO> getVgpus(long groupId) {
        return s_vgpuTypesDao.listByGroupId(groupId);
    }

    public static List<UserStatisticsVO> listUserStatsBy(Long accountId) {
        return s_userStatsDao.listBy(accountId);
    }

    public static List<UserVmVO> listUserVMsByHostId(long hostId) {
        return s_userVmDao.listByHostId(hostId);
    }

    public static List<UserVmVO> listUserVMsByNetworkId(long networkId) {
        return s_userVmDao.listByNetworkIdAndStates(networkId, VirtualMachine.State.Running,
                VirtualMachine.State.Starting, VirtualMachine.State.Stopping, VirtualMachine.State.Unknown,
                VirtualMachine.State.Migrating);
    }

    public static List<DomainRouterVO> listDomainRoutersByNetworkId(long networkId) {
        return s_domainRouterDao.findByNetwork(networkId);
    }

    public static List<DataCenterVO> listZones() {
        return s_zoneDao.listAll();
    }

    public static boolean volumeIsOnSharedStorage(long volumeId) {
        // Check that the volume is valid
        VolumeVO volume = s_volumeDao.findById(volumeId);
        if (volume == null) {
            throw new InvalidParameterValueException("Please specify a valid volume ID.");
        }

        return s_volumeMgr.volumeOnSharedStoragePool(volume);
    }

    public static List<NicProfile> getNics(VirtualMachine vm) {
        return s_networkMgr.getNicProfiles(vm);
    }

    public static NetworkProfile getNetworkProfile(long networkId) {
        return s_networkMgr.convertNetworkToNetworkProfile(networkId);
    }

    public static NetworkOfferingResponse newNetworkOfferingResponse(NetworkOffering offering) {
        return s_networkOfferingJoinDao.newNetworkOfferingResponse(offering);
    }

    public static NetworkOfferingJoinVO newNetworkOfferingView(NetworkOffering offering) {
        return s_networkOfferingJoinDao.newNetworkOfferingView(offering);
    }

    public static NetworkOfferingVO findNetworkOfferingById(long networkOfferingId) {
        return s_networkOfferingDao.findByIdIncludingRemoved(networkOfferingId);
    }

    public static List<? extends Vlan> listVlanByNetworkId(long networkId) {
        return s_vlanDao.listVlansByNetworkId(networkId);
    }

    public static PhysicalNetworkVO findPhysicalNetworkById(long id) {
        return s_physicalNetworkDao.findById(id);
    }

    public static PhysicalNetworkTrafficTypeVO findPhysicalNetworkTrafficTypeById(long id) {
        return s_physicalNetworkTrafficTypeDao.findById(id);
    }

    public static NetworkVO findNetworkById(long id) {
        return s_networkDao.findByIdIncludingRemoved(id);
    }

    public static Map<Service, Map<Capability, String>> getNetworkCapabilities(long networkId, long zoneId) {
        return s_networkModel.getNetworkCapabilities(networkId);
    }

    public static long getPublicNetworkIdByZone(long zoneId) {
        return s_networkModel.getSystemNetworkByZoneAndTrafficType(zoneId, TrafficType.Public).getId();
    }

    public static Long getVlanNetworkId(long vlanId) {
        VlanVO vlan = s_vlanDao.findById(vlanId);
        if (vlan != null) {
            return vlan.getNetworkId();
        } else {
            return null;
        }
    }

    public static Integer getNetworkRate(long networkOfferingId) {
        return s_configMgr.getNetworkOfferingNetworkRate(networkOfferingId, null);
    }

    public static Account getVlanAccount(long vlanId) {
        return s_configSvc.getVlanAccount(vlanId);
    }

    public static Domain getVlanDomain(long vlanId) {
        return s_configSvc.getVlanDomain(vlanId);
    }

    public static boolean isSecurityGroupEnabledInZone(long zoneId) {
        DataCenterVO dc = s_zoneDao.findById(zoneId);
        if (dc == null) {
            return false;
        } else {
            return dc.isSecurityGroupEnabled();
        }
    }

    public static Long getDedicatedNetworkDomain(long networkId) {
        return s_networkModel.getDedicatedNetworkDomain(networkId);
    }

    public static float getCpuOverprovisioningFactor(long clusterId) {
        float opFactor = CapacityManager.CpuOverprovisioningFactor.valueIn(clusterId);
        return opFactor;
    }

    public static float getMemOverprovisioningFactor(long clusterId) {
        float opFactor = CapacityManager.MemOverprovisioningFactor.valueIn(clusterId);
        return opFactor;
    }

    public static boolean isExtractionDisabled() {
        String disableExtractionString = s_configDao.getValue(Config.DisableExtraction.toString());
        boolean disableExtraction  = (disableExtractionString == null) ? false : Boolean.parseBoolean(disableExtractionString);
        return disableExtraction;
    }

    public static SecurityGroup getSecurityGroup(String groupName, long ownerId) {
        return s_securityGroupMgr.getSecurityGroup(groupName, ownerId);
    }

    public static ConsoleProxyVO findConsoleProxy(long id) {
        return s_consoleProxyDao.findById(id);
    }

    public static List<String> findFirewallSourceCidrs(long id) {
        return s_firewallCidrsDao.getSourceCidrs(id);
    }

    public static List<String> findFirewallDestCidrs(long id){
        return s_firewallDcidrsDao.getDestCidrs(id);
    }

    public static Account getProjectOwner(long projectId) {
        return s_projectMgr.getProjectOwner(projectId);
    }

    public static Project findProjectByProjectAccountId(long projectAccountId) {
        return s_projectMgr.findByProjectAccountId(projectAccountId);
    }

    public static Project findProjectByProjectAccountIdIncludingRemoved(long projectAccountId) {
        return s_projectMgr.findByProjectAccountIdIncludingRemoved(projectAccountId);
    }

    public static Project findProjectById(long projectId) {
        return s_projectMgr.getProject(projectId);
    }

    public static long getProjectOwnwerId(long projectId) {
        return s_projectMgr.getProjectOwner(projectId).getId();
    }

    public static Map<String, String> getDomainDetails(long domainId) {
        Map<String, String> details = s_domainDetailsDao.findDetails(domainId);
        return details.isEmpty() ? null : details;
    }

    public static Map<String, String> getAccountDetails(long accountId) {
        Map<String, String> details = s_accountDetailsDao.findDetails(accountId);
        return details.isEmpty() ? null : details;
    }

    public static Map<Service, Set<Provider>> listNetworkOfferingServices(long networkOfferingId) {
        return s_networkModel.getNetworkOfferingServiceProvidersMap(networkOfferingId);
    }

    public static List<Service> getElementServices(Provider provider) {
        return s_networkModel.getElementServices(provider);
    }

    public static List<? extends Provider> getProvidersForService(Service service) {
        return s_networkModel.listSupportedNetworkServiceProviders(service.getName());
    }

    public static boolean canElementEnableIndividualServices(Provider serviceProvider) {
        return s_networkModel.canElementEnableIndividualServices(serviceProvider);
    }

    public static Pair<Long, Boolean> getDomainNetworkDetails(long networkId) {
        NetworkDomainVO map = s_networkDomainDao.getDomainNetworkMapByNetworkId(networkId);

        boolean subdomainAccess = (map.isSubdomainAccess() != null) ? map.isSubdomainAccess() : s_networkModel.getAllowSubdomainAccessGlobal();

        return new Pair<Long, Boolean>(map.getDomainId(), subdomainAccess);
    }

    public static long countFreePublicIps() {
        return s_ipAddressDao.countFreePublicIPs();
    }

    public static long findDefaultRouterServiceOffering() {
        ServiceOfferingVO serviceOffering = s_serviceOfferingDao.findByName(ServiceOffering.routerDefaultOffUniqueName);
        return serviceOffering.getId();
    }

    public static IpAddress findIpByAssociatedVmId(long vmId) {
        return s_ipAddressDao.findByAssociatedVmId(vmId);
    }

    public static String getHaTag() {
        return s_haMgr.getHaTag();
    }

    public static Map<Service, Set<Provider>> listVpcOffServices(long vpcOffId) {
        return s_vpcMgr.getVpcOffSvcProvidersMap(vpcOffId);
    }

    public static List<? extends Network> listVpcNetworks(long vpcId) {
        return s_networkModel.listNetworksByVpc(vpcId);
    }

    public static boolean canUseForDeploy(Network network) {
        return s_networkModel.canUseForDeploy(network);
    }

    public static VMSnapshot getVMSnapshotById(Long vmSnapshotId) {
        VMSnapshot vmSnapshot = s_vmSnapshotDao.findById(vmSnapshotId);
        return vmSnapshot;
    }

    public static String getUuid(String resourceId, ResourceObjectType resourceType) {
        return s_resourceManagerUtil.getUuid(resourceId, resourceType);
    }

    public static List<? extends ResourceTag> listByResourceTypeAndId(ResourceObjectType type, long resourceId) {
        return s_taggedResourceService.listByResourceTypeAndId(type, resourceId);
    }

    public static List<ConditionVO> getAutoScalePolicyConditions(long policyId) {
        List<AutoScalePolicyConditionMapVO> vos = s_asPolicyConditionMapDao.listByAll(policyId, null);
        ArrayList<ConditionVO> conditions = new ArrayList<ConditionVO>(vos.size());
        for (AutoScalePolicyConditionMapVO vo : vos) {
            conditions.add(s_asConditionDao.findById(vo.getConditionId()));
        }

        return conditions;
    }

    public static void getAutoScaleVmGroupPolicyIds(long vmGroupId, List<Long> scaleUpPolicyIds, List<Long> scaleDownPolicyIds) {
        List<AutoScaleVmGroupPolicyMapVO> vos = s_asVmGroupPolicyMapDao.listByVmGroupId(vmGroupId);
        for (AutoScaleVmGroupPolicyMapVO vo : vos) {
            AutoScalePolicy autoScalePolicy = s_asPolicyDao.findById(vo.getPolicyId());
            if (autoScalePolicy.getAction().equals(AutoScalePolicy.Action.SCALEUP)) {
                scaleUpPolicyIds.add(autoScalePolicy.getId());
            } else {
                scaleDownPolicyIds.add(autoScalePolicy.getId());
            }
        }
    }

    public static String getKeyPairName(String sshPublicKey) {
        SSHKeyPairVO sshKeyPair = s_sshKeyPairDao.findByPublicKey(sshPublicKey);
        //key might be removed prior to this point
        if (sshKeyPair != null) {
            return sshKeyPair.getName();
        }
        return null;
    }

    public static UserVmDetailVO  findPublicKeyByVmId(long vmId) {
        return s_userVmDetailsDao.findDetail(vmId, VmDetailConstants.SSH_PUBLIC_KEY);
    }

    public static void getAutoScaleVmGroupPolicies(long vmGroupId, List<AutoScalePolicy> scaleUpPolicies, List<AutoScalePolicy> scaleDownPolicies) {
        List<AutoScaleVmGroupPolicyMapVO> vos = s_asVmGroupPolicyMapDao.listByVmGroupId(vmGroupId);
        for (AutoScaleVmGroupPolicyMapVO vo : vos) {
            AutoScalePolicy autoScalePolicy = s_asPolicyDao.findById(vo.getPolicyId());
            if (autoScalePolicy.getAction().equals(AutoScalePolicy.Action.SCALEUP)) {
                scaleUpPolicies.add(autoScalePolicy);
            } else {
                scaleDownPolicies.add(autoScalePolicy);
            }
        }
    }

    public static CounterVO getCounter(long counterId) {
        return s_counterDao.findById(counterId);
    }

    public static ConditionVO findConditionById(long conditionId) {
        return s_asConditionDao.findById(conditionId);
    }

    public static PhysicalNetworkServiceProviderVO findPhysicalNetworkServiceProviderById(long providerId) {
        return s_physicalNetworkServiceProviderDao.findById(providerId);
    }

    public static FirewallRuleVO findFirewallRuleById(long ruleId) {
        return s_firewallRuleDao.findById(ruleId);
    }

    public static StaticRouteVO findStaticRouteById(long routeId) {
        return s_staticRouteDao.findById(routeId);
    }

    public static VpcGatewayVO findVpcGatewayById(long gatewayId) {
        return s_vpcGatewayDao.findById(gatewayId);
    }

    public static AutoScalePolicyVO findAutoScalePolicyById(long policyId) {
        return s_asPolicyDao.findById(policyId);
    }

    public static AutoScaleVmProfileVO findAutoScaleVmProfileById(long profileId) {
        return s_asVmProfileDao.findById(profileId);
    }

    public static AutoScaleVmGroupVO findAutoScaleVmGroupById(long groupId) {
        return s_asVmGroupDao.findById(groupId);
    }

    public static int countAvailableVmsByGroupId(long groupId) {
        return s_autoScaleVmGroupVmMapDao.countAvailableVmsByGroup(groupId);
    }

    public static GuestOSCategoryVO findGuestOsCategoryById(long catId) {
        return s_guestOSCategoryDao.findById(catId);
    }

    public static VpcVO findVpcById(long vpcId) {
        return s_vpcDao.findById(vpcId);
    }

    public static VpcVO findVpcByIdIncludingRemoved(long vpcId) {
        return s_vpcDao.findByIdIncludingRemoved(vpcId);
    }

    public static SnapshotPolicy findSnapshotPolicyById(long policyId) {
        return s_snapshotPolicyDao.findById(policyId);
    }

    public static List<DataCenterVO> findSnapshotPolicyZones(SnapshotPolicy policy, Volume volume) {
        List<SnapshotPolicyDetailVO> zoneDetails = s_snapshotPolicyDetailsDao.findDetails(policy.getId(), ApiConstants.ZONE_ID);
        List<Long> zoneIds = new ArrayList<>();
        for (SnapshotPolicyDetailVO detail : zoneDetails) {
            try {
                zoneIds.add(Long.valueOf(detail.getValue()));
            } catch (NumberFormatException ignored) {}
        }
        if (volume != null && !zoneIds.contains(volume.getDataCenterId())) {
            zoneIds.add(0, volume.getDataCenterId());
        }
        return s_zoneDao.listByIds(zoneIds);
    }

    public static VpcOffering findVpcOfferingById(long offeringId) {
        return s_vpcOfferingDao.findById(offeringId);
    }

    public static VpcOfferingResponse newVpcOfferingResponse(VpcOffering offering) {
        return s_vpcOfferingJoinDao.newVpcOfferingResponse(offering);
    }

    public static VpcOfferingJoinVO newVpcOfferingView(VpcOffering offering) {
        return s_vpcOfferingJoinDao.newVpcOfferingView(offering);
    }

    public static NetworkACL findByNetworkACLId(long aclId) {
        return s_networkACLDao.findById(aclId);
    }

    public static AsyncJob findAsyncJobById(long jobId) {
        return s_asyncJobDao.findById(jobId);
    }

    public static String findJobInstanceUuid(AsyncJob job) {
        if (job == null) {
            return null;
        }
        String jobInstanceId = null;
        ApiCommandResourceType jobInstanceType = EnumUtils.fromString(ApiCommandResourceType.class, job.getInstanceType(), ApiCommandResourceType.None);

        if (job.getInstanceId() == null) {
            // when assert is hit, implement 'getInstanceId' of BaseAsyncCmd and return appropriate instance id
            assert (false);
            return null;
        }

        if (jobInstanceType == ApiCommandResourceType.Volume) {
            VolumeVO volume = ApiDBUtils.findVolumeById(job.getInstanceId());
            if (volume != null) {
                jobInstanceId = volume.getUuid();
            }
        } else if (jobInstanceType == ApiCommandResourceType.Template || jobInstanceType == ApiCommandResourceType.Iso) {
            VMTemplateVO template = ApiDBUtils.findTemplateById(job.getInstanceId());
            if (template != null) {
                jobInstanceId = template.getUuid();
            }
        } else if (jobInstanceType == ApiCommandResourceType.VirtualMachine || jobInstanceType == ApiCommandResourceType.ConsoleProxy ||
            jobInstanceType == ApiCommandResourceType.SystemVm || jobInstanceType == ApiCommandResourceType.DomainRouter) {
            VMInstanceVO vm = ApiDBUtils.findVMInstanceById(job.getInstanceId());
            if (vm != null) {
                jobInstanceId = vm.getUuid();
            }
        } else if (jobInstanceType == ApiCommandResourceType.Snapshot) {
            Snapshot snapshot = ApiDBUtils.findSnapshotById(job.getInstanceId());
            if (snapshot != null) {
                jobInstanceId = snapshot.getUuid();
            }
        } else if (jobInstanceType == ApiCommandResourceType.Host) {
            Host host = ApiDBUtils.findHostById(job.getInstanceId());
            if (host != null) {
                jobInstanceId = host.getUuid();
            }
        } else if (jobInstanceType == ApiCommandResourceType.StoragePool) {
            StoragePoolVO spool = ApiDBUtils.findStoragePoolById(job.getInstanceId());
            if (spool != null) {
                jobInstanceId = spool.getUuid();
            }
        } else if (jobInstanceType == ApiCommandResourceType.IpAddress) {
            IPAddressVO ip = ApiDBUtils.findIpAddressById(job.getInstanceId());
            if (ip != null) {
                jobInstanceId = ip.getUuid();
            }
        } else if (jobInstanceType == ApiCommandResourceType.SecurityGroup) {
            SecurityGroup sg = ApiDBUtils.findSecurityGroupById(job.getInstanceId());
            if (sg != null) {
                jobInstanceId = sg.getUuid();
            }
        } else if (jobInstanceType == ApiCommandResourceType.PhysicalNetwork) {
            PhysicalNetworkVO pnet = ApiDBUtils.findPhysicalNetworkById(job.getInstanceId());
            if (pnet != null) {
                jobInstanceId = pnet.getUuid();
            }
        } else if (jobInstanceType == ApiCommandResourceType.TrafficType) {
            PhysicalNetworkTrafficTypeVO trafficType = ApiDBUtils.findPhysicalNetworkTrafficTypeById(job.getInstanceId());
            if (trafficType != null) {
                jobInstanceId = trafficType.getUuid();
            }
        } else if (jobInstanceType == ApiCommandResourceType.PhysicalNetworkServiceProvider) {
            PhysicalNetworkServiceProvider sp = ApiDBUtils.findPhysicalNetworkServiceProviderById(job.getInstanceId());
            if (sp != null) {
                jobInstanceId = sp.getUuid();
            }
        } else if (jobInstanceType == ApiCommandResourceType.FirewallRule) {
            FirewallRuleVO fw = ApiDBUtils.findFirewallRuleById(job.getInstanceId());
            if (fw != null) {
                jobInstanceId = fw.getUuid();
            }
        } else if (jobInstanceType == ApiCommandResourceType.Account) {
            Account acct = ApiDBUtils.findAccountById(job.getInstanceId());
            if (acct != null) {
                jobInstanceId = acct.getUuid();
            }
        } else if (jobInstanceType == ApiCommandResourceType.User) {
            User usr = ApiDBUtils.findUserById(job.getInstanceId());
            if (usr != null) {
                jobInstanceId = usr.getUuid();
            }
        } else if (jobInstanceType == ApiCommandResourceType.StaticRoute) {
            StaticRouteVO route = ApiDBUtils.findStaticRouteById(job.getInstanceId());
            if (route != null) {
                jobInstanceId = route.getUuid();
            }
        } else if (jobInstanceType == ApiCommandResourceType.PrivateGateway) {
            VpcGatewayVO gateway = ApiDBUtils.findVpcGatewayById(job.getInstanceId());
            if (gateway != null) {
                jobInstanceId = gateway.getUuid();
            }
        } else if (jobInstanceType == ApiCommandResourceType.Counter) {
            CounterVO counter = ApiDBUtils.getCounter(job.getInstanceId());
            if (counter != null) {
                jobInstanceId = counter.getUuid();
            }
        } else if (jobInstanceType == ApiCommandResourceType.Condition) {
            ConditionVO condition = ApiDBUtils.findConditionById(job.getInstanceId());
            if (condition != null) {
                jobInstanceId = condition.getUuid();
            }
        } else if (jobInstanceType == ApiCommandResourceType.AutoScalePolicy) {
            AutoScalePolicyVO policy = ApiDBUtils.findAutoScalePolicyById(job.getInstanceId());
            if (policy != null) {
                jobInstanceId = policy.getUuid();
            }
        } else if (jobInstanceType == ApiCommandResourceType.AutoScaleVmProfile) {
            AutoScaleVmProfileVO profile = ApiDBUtils.findAutoScaleVmProfileById(job.getInstanceId());
            if (profile != null) {
                jobInstanceId = profile.getUuid();
            }
        } else if (jobInstanceType == ApiCommandResourceType.AutoScaleVmGroup) {
            AutoScaleVmGroupVO group = ApiDBUtils.findAutoScaleVmGroupById(job.getInstanceId());
            if (group != null) {
                jobInstanceId = group.getUuid();
            }
        } else if (jobInstanceType == ApiCommandResourceType.Network) {
            NetworkVO networkVO = ApiDBUtils.findNetworkById(job.getInstanceId());
            if(networkVO != null) {
                jobInstanceId = networkVO.getUuid();
            }
        } else if (jobInstanceType != ApiCommandResourceType.None) {
            // TODO : when we hit here, we need to add instanceType -> UUID
            // entity table mapping
            assert (false);
        }
        return jobInstanceId;
    }

    ///////////////////////////////////////////////////////////////////////
    //  Newly Added Utility Methods for List API refactoring             //
    ///////////////////////////////////////////////////////////////////////

    public static DomainRouterResponse newDomainRouterResponse(DomainRouterJoinVO vr, Account caller) {
        return s_domainRouterJoinDao.newDomainRouterResponse(vr, caller);
    }

    public static DomainRouterResponse fillRouterDetails(DomainRouterResponse vrData, DomainRouterJoinVO vr) {
        return s_domainRouterJoinDao.setDomainRouterResponse(vrData, vr);
    }

    public static List<DomainRouterJoinVO> newDomainRouterView(VirtualRouter vr) {
        return s_domainRouterJoinDao.newDomainRouterView(vr);
    }

    public static UserVmResponse newUserVmResponse(ResponseView view, String objectName, UserVmJoinVO userVm, Set<VMDetails> details, Account caller) {
        return s_userVmJoinDao.newUserVmResponse(view, objectName, userVm, details, null, null, caller);
    }

    public static UserVmResponse newUserVmResponse(ResponseView view, String objectName, UserVmJoinVO userVm, Set<VMDetails> details, Boolean accumulateStats,
            Boolean showUserData, Account caller) {
        return s_userVmJoinDao.newUserVmResponse(view, objectName, userVm, details, accumulateStats, showUserData, caller);
    }

    public static UserVmResponse fillVmDetails(ResponseView view, UserVmResponse vmData, UserVmJoinVO vm) {
        return s_userVmJoinDao.setUserVmResponse(view, vmData, vm);
    }

    public static List<UserVmJoinVO> newUserVmView(UserVm... userVms) {
        return s_userVmJoinDao.newUserVmView(userVms);
    }

    public static SecurityGroupResponse newSecurityGroupResponse(SecurityGroupJoinVO vsg, Account caller) {
        return s_securityGroupJoinDao.newSecurityGroupResponse(vsg, caller);
    }

    public static SecurityGroupResponse fillSecurityGroupDetails(SecurityGroupResponse vsgData, SecurityGroupJoinVO sg) {
        return s_securityGroupJoinDao.setSecurityGroupResponse(vsgData, sg);
    }

    public static List<SecurityGroupJoinVO> newSecurityGroupView(SecurityGroup sg) {
        return s_securityGroupJoinDao.newSecurityGroupView(sg);
    }

    public static List<SecurityGroupJoinVO> findSecurityGroupViewById(Long sgId) {
        return s_securityGroupJoinDao.searchByIds(sgId);
    }

    public static ResourceTagResponse newResourceTagResponse(ResourceTagJoinVO vsg, boolean keyValueOnly) {
        return s_tagJoinDao.newResourceTagResponse(vsg, keyValueOnly);
    }

    public static ResourceIconResponse newResourceIconResponse(ResourceIcon resourceIcon) {
        return s_resourceIconDao.newResourceIconResponse(resourceIcon);
    }

    public static ResourceTagJoinVO newResourceTagView(ResourceTag sg) {
        return s_tagJoinDao.newResourceTagView(sg);
    }

    public static ResourceTagJoinVO findResourceTagViewById(Long tagId) {
        return s_tagJoinDao.searchById(tagId);
    }

    public static EventResponse newEventResponse(EventJoinVO ve) {
        return s_eventJoinDao.newEventResponse(ve);
    }

    public static EventJoinVO newEventView(Event e) {
        return s_eventJoinDao.newEventView(e);
    }

    public static InstanceGroupResponse newInstanceGroupResponse(InstanceGroupJoinVO ve) {
        return s_vmGroupJoinDao.newInstanceGroupResponse(ve);
    }

    public static InstanceGroupJoinVO newInstanceGroupView(InstanceGroup e) {
        return s_vmGroupJoinDao.newInstanceGroupView(e);
    }

    public static UserResponse newUserResponse(UserAccountJoinVO usr) {
        return newUserResponse(usr, null);
    }

    public static UserResponse newUserResponse(UserAccountJoinVO usr, Long domainId) {
        UserResponse response = s_userAccountJoinDao.newUserResponse(usr);
        if(!AccountManager.UseSecretKeyInResponse.value()){
            response.setSecretKey(null);
        }
        // Populate user account role information
        if (usr.getAccountRoleId() != null) {
            Role role = s_roleService.findRole( usr.getAccountRoleId());
            if (role != null) {
                response.setRoleId(role.getUuid());
                response.setRoleType(role.getRoleType());
                response.setRoleName(role.getName());
            }
        }
        if (domainId != null && usr.getDomainId() != domainId)
            response.setIsCallerChildDomain(true);
        else
            response.setIsCallerChildDomain(false);
        return response;
    }

    public static UserAccountJoinVO newUserView(User usr) {
        return s_userAccountJoinDao.newUserView(usr);
    }

    public static UserAccountJoinVO newUserView(UserAccount usr) {
        return s_userAccountJoinDao.newUserView(usr);
    }

    public static ProjectResponse newProjectResponse(EnumSet<DomainDetails> details, ProjectJoinVO proj) {
        return s_projectJoinDao.newProjectResponse(details, proj);
    }

    public static List<ProjectJoinVO> newProjectView(Project proj) {

        return s_projectJoinDao.newProjectView(proj);
    }

    public static List<UserAccountJoinVO> findUserViewByAccountId(Long accountId) {
        return s_userAccountJoinDao.searchByAccountId(accountId);
    }


    public static ProjectAccountResponse newProjectAccountResponse(ProjectAccountJoinVO proj) {
        return s_projectAccountJoinDao.newProjectAccountResponse(proj);
    }

    public static ProjectAccountJoinVO newProjectAccountView(ProjectAccount proj) {
        return s_projectAccountJoinDao.newProjectAccountView(proj);
    }

    public static ProjectInvitationResponse newProjectInvitationResponse(ProjectInvitationJoinVO proj) {
        return s_projectInvitationJoinDao.newProjectInvitationResponse(proj);
    }

    public static ProjectInvitationJoinVO newProjectInvitationView(ProjectInvitation proj) {
        return s_projectInvitationJoinDao.newProjectInvitationView(proj);
    }

    public static HostResponse newHostResponse(HostJoinVO vr, EnumSet<HostDetails> details) {
        return s_hostJoinDao.newHostResponse(vr, details);
    }

    public static HostForMigrationResponse newHostForMigrationResponse(HostJoinVO vr, EnumSet<HostDetails> details) {
        return s_hostJoinDao.newHostForMigrationResponse(vr, details);
    }

    public static List<HostJoinVO> newHostView(Host vr) {
        return s_hostJoinDao.newHostView(vr);
    }

    public static VolumeResponse newVolumeResponse(ResponseView view, VolumeJoinVO vr) {
        return s_volJoinDao.newVolumeResponse(view, vr);
    }

    public static VolumeResponse fillVolumeDetails(ResponseView view, VolumeResponse vrData, VolumeJoinVO vr) {
        return s_volJoinDao.setVolumeResponse(view, vrData, vr);
    }

    public static List<VolumeJoinVO> newVolumeView(Volume vr) {
        return s_volJoinDao.newVolumeView(vr);
    }

    public static StoragePoolResponse newStoragePoolResponse(StoragePoolJoinVO vr) {
        return s_poolJoinDao.newStoragePoolResponse(vr);
    }

    public static StorageTagResponse newStorageTagResponse(StoragePoolTagVO vr) {
        return s_tagDao.newStorageTagResponse(vr);
    }

    public static HostTagResponse newHostTagResponse(HostTagVO vr) {
        return s_hostTagDao.newHostTagResponse(vr);
    }

    public static StoragePoolResponse fillStoragePoolDetails(StoragePoolResponse vrData, StoragePoolJoinVO vr) {
        return s_poolJoinDao.setStoragePoolResponse(vrData, vr);
    }

    public static StoragePoolResponse newStoragePoolForMigrationResponse(StoragePoolJoinVO vr) {
        return s_poolJoinDao.newStoragePoolForMigrationResponse(vr);
    }

    public static StoragePoolResponse fillStoragePoolForMigrationDetails(StoragePoolResponse vrData, StoragePoolJoinVO vr) {
        return s_poolJoinDao.setStoragePoolForMigrationResponse(vrData, vr);
    }

    public static List<StoragePoolJoinVO> newStoragePoolView(StoragePool vr) {
        return s_poolJoinDao.newStoragePoolView(vr);
    }

    public static ImageStoreResponse newImageStoreResponse(ImageStoreJoinVO vr) {
        return s_imageStoreJoinDao.newImageStoreResponse(vr);
    }

    public static ImageStoreResponse fillImageStoreDetails(ImageStoreResponse vrData, ImageStoreJoinVO vr) {
        return s_imageStoreJoinDao.setImageStoreResponse(vrData, vr);
    }

    public static List<ImageStoreJoinVO> newImageStoreView(ImageStore vr) {
        return s_imageStoreJoinDao.newImageStoreView(vr);
    }

    public static DomainResponse newDomainResponse(ResponseView view, EnumSet<DomainDetails> details, DomainJoinVO ve) {
        return s_domainJoinDao.newDomainResponse(view, details, ve);
    }

    public static AccountResponse newAccountResponse(ResponseView view, EnumSet<DomainDetails> details, AccountJoinVO ve) {
        AccountResponse response = s_accountJoinDao.newAccountResponse(view, details, ve);
        // Populate account role information
        if (ve.getRoleId() != null) {
            Role role = s_roleService.findRole(ve.getRoleId());
            if (role != null) {
                response.setRoleId(role.getUuid());
                response.setRoleType(role.getRoleType());
                response.setRoleName(role.getName());
            }
        }
        return response;
    }

    public static AccountJoinVO newAccountView(Account e) {
        return s_accountJoinDao.newAccountView(e);
    }

    public static AccountJoinVO findAccountViewById(Long accountId) {
        return s_accountJoinDao.findByIdIncludingRemoved(accountId);
    }

    public static AsyncJobResponse newAsyncJobResponse(AsyncJobJoinVO ve) {
        return s_jobJoinDao.newAsyncJobResponse(ve);
    }

    public static AsyncJobJoinVO newAsyncJobView(AsyncJob e) {
        return s_jobJoinDao.newAsyncJobView(e);
    }

    public static DiskOfferingResponse newDiskOfferingResponse(DiskOfferingJoinVO offering) {
        return s_diskOfferingJoinDao.newDiskOfferingResponse(offering);
    }

    public static DiskOfferingJoinVO newDiskOfferingView(DiskOffering offering) {
        return s_diskOfferingJoinDao.newDiskOfferingView(offering);
    }

    public static ServiceOfferingResponse newServiceOfferingResponse(ServiceOfferingJoinVO offering) {
        return s_serviceOfferingJoinDao.newServiceOfferingResponse(offering);
    }

    public static ServiceOfferingJoinVO newServiceOfferingView(ServiceOffering offering) {
        return s_serviceOfferingJoinDao.newServiceOfferingView(offering);
    }

    public static ZoneResponse newDataCenterResponse(ResponseView view, DataCenterJoinVO dc, Boolean showCapacities, Boolean showResourceImage) {
        return s_dcJoinDao.newDataCenterResponse(view, dc, showCapacities, showResourceImage);
    }

    public static DataCenterJoinVO newDataCenterView(DataCenter dc) {
        return s_dcJoinDao.newDataCenterView(dc);
    }

    public static Map<String, String> findHostDetailsById(long hostId) {
        return s_hostDetailsDao.findDetails(hostId);
    }

    public static List<NicSecondaryIpVO> findNicSecondaryIps(long nicId) {
        return s_nicSecondaryIpDao.listByNicId(nicId);
    }

    public static TemplateResponse newTemplateUpdateResponse(TemplateJoinVO vr) {
        return s_templateJoinDao.newUpdateResponse(vr);
    }

    public static TemplateResponse newTemplateResponse(EnumSet<DomainDetails> detailsView, ResponseView view, TemplateJoinVO vr) {
        return s_templateJoinDao.newTemplateResponse(detailsView, view, vr);
    }

<<<<<<< HEAD
    public static TemplateResponse newIsoResponse(TemplateJoinVO vr, ResponseView view) {
        return s_templateJoinDao.newIsoResponse(vr, view);
=======
    public static SnapshotResponse newSnapshotResponse(ResponseView view, boolean isShowUnique, SnapshotJoinVO vr) {
        return s_snapshotJoinDao.newSnapshotResponse(view, isShowUnique, vr);
    }

    public static TemplateResponse newIsoResponse(TemplateJoinVO vr) {
        return s_templateJoinDao.newIsoResponse(vr);
>>>>>>> 543c54c7
    }

    public static TemplateResponse fillTemplateDetails(EnumSet<DomainDetails> detailsView, ResponseView view, TemplateResponse vrData, TemplateJoinVO vr) {
        return s_templateJoinDao.setTemplateResponse(detailsView, view, vrData, vr);
    }

    public static SnapshotResponse fillSnapshotDetails(SnapshotResponse vrData, SnapshotJoinVO vr) {
        return s_snapshotJoinDao.setSnapshotResponse(vrData, vr);
    }

    public static List<TemplateJoinVO> newTemplateView(VirtualMachineTemplate vr) {
        return s_templateJoinDao.newTemplateView(vr);
    }

    public static List<TemplateJoinVO> newTemplateView(VirtualMachineTemplate vr, long zoneId, boolean readyOnly) {
        return s_templateJoinDao.newTemplateView(vr, zoneId, readyOnly);
    }

    public static AffinityGroup getAffinityGroup(String groupName, long accountId) {
        return s_affinityGroupDao.findByAccountAndName(accountId, groupName);
    }

    public static AffinityGroupResponse newAffinityGroupResponse(AffinityGroupJoinVO group) {
        return s_affinityGroupJoinDao.newAffinityGroupResponse(group);
    }

    public static AffinityGroupResponse fillAffinityGroupDetails(AffinityGroupResponse resp, AffinityGroupJoinVO group) {
        return s_affinityGroupJoinDao.setAffinityGroupResponse(resp, group);
    }


    public static List<? extends LoadBalancer> listSiteLoadBalancers(long gslbRuleId) {
        return s_gslbService.listSiteLoadBalancers(gslbRuleId);
    }

    public static String getDnsNameConfiguredForGslb() {
        String providerDnsName = s_configDao.getValue(Config.CloudDnsName.key());
        return providerDnsName;
    }

    public static Map<String, String> getResourceDetails(long resourceId, ResourceObjectType resourceType) {
        Map<String, String> details = null;
        if (isAdmin(CallContext.current().getCallingAccount())) {
            details = s_resourceDetailsService.getDetailsMap(resourceId, resourceType, null);
        } else {
            details = s_resourceDetailsService.getDetailsMap(resourceId, resourceType, true);
        }
        return details.isEmpty() ? null : details;
    }

    public static boolean isAdmin(Account account) {
        return s_accountService.isAdmin(account.getId());
    }

    public static List<ResourceTagJoinVO> listResourceTagViewByResourceUUID(String resourceUUID, ResourceObjectType resourceType) {
        return s_tagJoinDao.listBy(resourceUUID, resourceType);
    }

    public static ResourceIconVO getResourceIconByResourceUUID(String resourceUUID, ResourceObjectType resourceType) {
        return s_resourceIconDao.findByResourceUuid(resourceUUID, resourceType);
    }

    public static BackupResponse newBackupResponse(Backup backup) {
        return s_backupDao.newBackupResponse(backup);
    }

    public static BackupScheduleResponse newBackupScheduleResponse(BackupSchedule schedule) {
        return s_backupScheduleDao.newBackupScheduleResponse(schedule);
    }

    public static BackupOfferingResponse newBackupOfferingResponse(BackupOffering policy) {
        return s_backupOfferingDao.newBackupOfferingResponse(policy);
    }

    public static NicVO findByIp4AddressAndNetworkId(String ip4Address, long networkId) {
        return s_nicDao.findByIp4AddressAndNetworkId(ip4Address, networkId);
    }

    public static NicSecondaryIpVO findSecondaryIpByIp4AddressAndNetworkId(String ip4Address, long networkId) {
        return s_nicSecondaryIpDao.findByIp4AddressAndNetworkId(ip4Address, networkId);
    }
}<|MERGE_RESOLUTION|>--- conflicted
+++ resolved
@@ -2113,17 +2113,17 @@
         return s_templateJoinDao.newTemplateResponse(detailsView, view, vr);
     }
 
-<<<<<<< HEAD
+
     public static TemplateResponse newIsoResponse(TemplateJoinVO vr, ResponseView view) {
         return s_templateJoinDao.newIsoResponse(vr, view);
-=======
+    }
+
     public static SnapshotResponse newSnapshotResponse(ResponseView view, boolean isShowUnique, SnapshotJoinVO vr) {
         return s_snapshotJoinDao.newSnapshotResponse(view, isShowUnique, vr);
     }
 
     public static TemplateResponse newIsoResponse(TemplateJoinVO vr) {
         return s_templateJoinDao.newIsoResponse(vr);
->>>>>>> 543c54c7
     }
 
     public static TemplateResponse fillTemplateDetails(EnumSet<DomainDetails> detailsView, ResponseView view, TemplateResponse vrData, TemplateJoinVO vr) {
