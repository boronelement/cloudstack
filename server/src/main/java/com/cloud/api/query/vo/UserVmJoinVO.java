// Licensed to the Apache Software Foundation (ASF) under one
// or more contributor license agreements.  See the NOTICE file
// distributed with this work for additional information
// regarding copyright ownership.  The ASF licenses this file
// to you under the Apache License, Version 2.0 (the
// "License"); you may not use this file except in compliance
// with the License.  You may obtain a copy of the License at
//
//   http://www.apache.org/licenses/LICENSE-2.0
//
// Unless required by applicable law or agreed to in writing,
// software distributed under the License is distributed on an
// "AS IS" BASIS, WITHOUT WARRANTIES OR CONDITIONS OF ANY
// KIND, either express or implied.  See the License for the
// specific language governing permissions and limitations
// under the License.
package com.cloud.api.query.vo;

import java.net.URI;
import java.util.Date;
import java.util.Map;

import javax.persistence.AttributeOverride;
import javax.persistence.Column;
import javax.persistence.Entity;
import javax.persistence.EnumType;
import javax.persistence.Enumerated;
import javax.persistence.Id;
import javax.persistence.Table;
import javax.persistence.Transient;

import com.cloud.hypervisor.Hypervisor.HypervisorType;
import com.cloud.network.Network.GuestType;
import com.cloud.network.Networks.TrafficType;
import com.cloud.storage.Storage.StoragePoolType;
import com.cloud.storage.Volume;
import com.cloud.user.Account;
import com.cloud.utils.db.GenericDao;
import com.cloud.vm.VirtualMachine;
import com.cloud.vm.VirtualMachine.State;

@Entity
@Table(name = "user_vm_view")
@AttributeOverride( name="id", column = @Column(name = "id", updatable = false, nullable = false) )
public class UserVmJoinVO extends BaseViewWithTagInformationVO implements ControlledViewEntity {

    @Id
    @Column(name = "id", updatable = false, nullable = false)
    private long id;

    @Column(name = "name", updatable = false, nullable = false, length = 255)
    private String name = null;

    @Column(name = "display_name", updatable = false, nullable = false, length = 255)
    private String displayName = null;

    @Column(name = "user_id")
    private long userId;

    @Column(name = "account_id")
    private long accountId;

    @Column(name = "account_uuid")
    private String accountUuid;

    @Column(name = "account_name")
    private String accountName = null;

    @Column(name = "account_type")
    @Enumerated(value = EnumType.ORDINAL)
    private Account.Type accountType;

    @Column(name = "domain_id")
    private long domainId;

    @Column(name = "domain_uuid")
    private String domainUuid;

    @Column(name = "domain_name")
    private String domainName = null;

    @Column(name = "domain_path")
    private String domainPath = null;

    @Column(name = "instance_group_id")
    private long instanceGroupId;

    @Column(name = "instance_group_uuid")
    private String instanceGroupUuid;

    @Column(name = "instance_group_name")
    private String instanceGroupName;

    @Column(name = "vm_type", updatable = false, nullable = false, length = 32)
    @Enumerated(value = EnumType.STRING)
    protected VirtualMachine.Type type;

    /**
     * Note that state is intentionally missing the setter.  Any updates to
     * the state machine needs to go through the DAO object because someone
     * else could be updating it as well.
     */
    @Enumerated(value = EnumType.STRING)
    @Column(name = "state", updatable = true, nullable = false, length = 32)
    private State state = null;

    @Column(name = GenericDao.CREATED_COLUMN)
    private Date created;

    @Column(name = GenericDao.REMOVED_COLUMN)
    private Date removed;

    @Column(name="update_time")
    private Date lastUpdated;

    @Column(name = "instance_name", updatable = true, nullable = false)
    private String instanceName;

    @Column(name = "guest_os_id", nullable = false, length = 17)
    private long guestOsId;

    @Column(name = "guest_os_uuid")
    private String guestOsUuid;

    @Column(name = "hypervisor_type")
    @Enumerated(value = EnumType.STRING)
    private HypervisorType hypervisorType;

    @Column(name = "ha_enabled", updatable = true, nullable = true)
    private boolean haEnabled;

    @Column(name = "limit_cpu_use", updatable = true, nullable = true)
    private boolean limitCpuUse;

    @Column(name = "display_vm", updatable = true, nullable = false)
    protected boolean displayVm = true;

    @Column(name = "last_host_id", updatable = true, nullable = true)
    private Long lastHostId;

    @Column(name = "private_ip_address", updatable = true)
    private String privateIpAddress;

    @Column(name = "private_mac_address", updatable = true, nullable = true)
    private String privateMacAddress;

    @Column(name = "cluster_id", updatable = true, nullable = false)
    private Long clusterId;

    @Column(name = "pod_id", updatable = true, nullable = false)
    private Long podId;

    @Column(name = "pod_uuid")
    private String podUuid;

    @Column(name = "data_center_id")
    private long dataCenterId;

    @Column(name = "data_center_uuid")
    private String dataCenterUuid;

    @Column(name = "data_center_name")
    private String dataCenterName = null;

    @Column(name = "security_group_enabled")
    private boolean securityGroupEnabled;

    @Column(name = "host_id", updatable = true, nullable = true)
    private long hostId;

    @Column(name = "host_uuid")
    private String hostUuid;

    @Column(name = "host_name", nullable = false)
    private String hostName;

    @Column(name = "template_id", updatable = true, nullable = true, length = 17)
    private long templateId;

    @Column(name = "template_uuid")
    private String templateUuid;

    @Column(name = "template_name")
    private String templateName;

    @Column(name = "template_display_text", length = 4096)
    private String templateDisplayText;

    @Column(name = "password_enabled")
    private boolean passwordEnabled;

    @Column(name = "iso_id", updatable = true, nullable = true, length = 17)
    private long isoId;

    @Column(name = "iso_uuid")
    private String isoUuid;

    @Column(name = "iso_name")
    private String isoName;

    @Column(name = "iso_display_text", length = 4096)
    private String isoDisplayText;

    @Column(name = "disk_offering_id")
    private long diskOfferingId;

    @Column(name = "disk_offering_uuid")
    private String diskOfferingUuid;

    @Column(name = "disk_offering_name")
    private String diskOfferingName;

    @Column(name = "service_offering_id")
    private long serviceOfferingId;

    @Column(name = "service_offering_uuid")
    private String serviceOfferingUuid;

    @Column(name = "service_offering_name")
    private String serviceOfferingName;

    @Column(name = "backup_offering_id")
    private Long backupOfferingId;

    @Column(name = "backup_offering_uuid")
    private String backupOfferingUuid;

    @Column(name = "backup_offering_name")
    private String backupOfferingName;

    @Column(name = "cpu")
    private int cpu;

    @Column(name = "speed")
    private int speed;

    @Column(name = "ram_size")
    private int ramSize;

    @Column(name = "pool_id", updatable = false, nullable = false)
    private long poolId;

    @Column(name = "pool_uuid")
    private String poolUuid;

    @Column(name = "pool_type", updatable = false, nullable = false, length = 32)
    @Enumerated(value = EnumType.STRING)
    private StoragePoolType poolType;

    @Column(name = "volume_id")
    private long volumeId;

    @Column(name = "volume_uuid")
    private String volumeUuid;

    @Column(name = "volume_device_id")
    private Long volumeDeviceId = null;

    @Column(name = "volume_type")
    @Enumerated(EnumType.STRING)
    private Volume.Type volumeType;

    @Column(name = "security_group_id")
    private long securityGroupId;

    @Column(name = "security_group_uuid")
    private String securityGroupUuid;

    @Column(name = "security_group_name")
    private String securityGroupName;

    @Column(name = "security_group_description")
    private String securityGroupDescription;

    @Column(name = "vpc_id")
    private long vpcId;

    @Column(name = "vpc_uuid")
    private String vpcUuid;

    @Column(name = "nic_id")
    private long nicId;

    @Column(name = "nic_uuid")
    private String nicUuid;

    @Column(name = "nic_device_id")
    private Integer nicDeviceId = null;

    @Column(name = "is_default_nic")
    private boolean isDefaultNic;

    @Column(name = "ip_address")
    private String ipAddress;

    @Column(name = "gateway")
    private String gateway;

    @Column(name = "netmask")
    private String netmask;

    @Column(name = "ip6_address")
    private String ip6Address;

    @Column(name = "ip6_gateway")
    private String ip6Gateway;

    @Column(name = "ip6_cidr")
    private String ip6Cidr;

    @Column(name = "mac_address")
    private String macAddress;

    @Column(name = "broadcast_uri")
    private URI broadcastUri;

    @Column(name = "isolation_uri")
    private URI isolationUri;

    @Column(name = "network_id")
    private long networkId;

    @Column(name = "network_uuid")
    private String networkUuid;

    @Column(name = "network_name")
    private String networkName;

    @Column(name = "traffic_type")
    @Enumerated(value = EnumType.STRING)
    private TrafficType trafficType;

    @Column(name = "guest_type")
    @Enumerated(value = EnumType.STRING)
    private GuestType guestType;

    @Column(name = "public_ip_id")
    private long publicIpId;

    @Column(name = "public_ip_uuid")
    private String publicIpUuid;

    @Column(name = "public_ip_address")
    private String publicIpAddress;

    @Column(name = "user_data", updatable = true, nullable = true, length = 2048)
    private String userData;

    @Column(name = "project_id")
    private long projectId;

    @Column(name = "project_uuid")
    private String projectUuid;

    @Column(name = "project_name")
    private String projectName;

    @Column(name = "keypair_names")
    private String keypairNames;

    @Column(name = "job_id")
    private Long jobId;

    @Column(name = "job_uuid")
    private String jobUuid;

    @Column(name = "job_status")
    private int jobStatus;

    @Column(name = "affinity_group_id")
    private long affinityGroupId;

    @Column(name = "affinity_group_uuid")
    private String affinityGroupUuid;

    @Column(name = "affinity_group_name")
    private String affinityGroupName;

    @Column(name = "affinity_group_description")
    private String affinityGroupDescription;

<<<<<<< HEAD
=======
    @Column(name = "autoscale_vmgroup_id")
    private long autoScaleVmGroupId;

    @Column(name = "autoscale_vmgroup_uuid")
    private String autoScaleVmGroupUuid;

    @Column(name = "autoscale_vmgroup_name")
    private String autoScaleVmGroupName;

>>>>>>> a63b2aba
    @Column(name = "user_data_id")
    private Long userDataId;

    @Column(name = "user_data_uuid")
    private String userDataUuid;

    @Column(name = "user_data_name")
    private String userDataName;

    @Column(name = "user_data_policy")
    private String userDataPolicy;

    @Column(name = "user_data_details")
    private String userDataDetails;

    transient String password;

    @Transient
    Map<String, String> details;

    @Column(name = "uuid")
    private String uuid;

    @Column(name = "dynamically_scalable")
    private boolean isDynamicallyScalable;


    public UserVmJoinVO() {
        // Empty constructor
    }

    @Override
    public String getUuid() {
        return uuid;
    }

    public String getPassword() {
        return password;
    }

    public String getDiskOfferingName() {
        return diskOfferingName;
    }

    public String getDiskOfferingUuid() {
        return diskOfferingUuid;
    }

    public long getDiskOfferingId() {
        return diskOfferingId;
    }

    public void setPassword(String password) {
        this.password = password;
    }

    public String getName() {
        return name;
    }

    public String getDisplayName() {
        return displayName;
    }

    public long getUserId() {
        return userId;
    }

    @Override
    public long getAccountId() {
        return accountId;
    }

    @Override
    public String getAccountUuid() {
        return accountUuid;
    }

    @Override
    public String getAccountName() {
        return accountName;
    }

    @Override
    public Account.Type getAccountType() {
        return accountType;
    }

    @Override
    public long getDomainId() {
        return domainId;
    }

    @Override
    public String getDomainUuid() {
        return domainUuid;
    }

    @Override
    public String getDomainName() {
        return domainName;
    }

    @Override
    public String getDomainPath() {
        return domainPath;
    }

    public long getInstanceGroupId() {
        return instanceGroupId;
    }

    public String getInstanceGroupUuid() {
        return instanceGroupUuid;
    }

    public String getInstanceGroupName() {
        return instanceGroupName;
    }

    public VirtualMachine.Type getType() {
        return type;
    }

    public State getState() {
        return state;
    }

    public Date getCreated() {
        return created;
    }

    public Date getRemoved() {
        return removed;
    }

    public Date getLastUpdated() {
        return lastUpdated;
    }

    public String getInstanceName() {
        return instanceName;
    }

    public String getGuestOsUuid() {
        return guestOsUuid;
    }

    public HypervisorType getHypervisorType() {
        return hypervisorType;
    }

    public boolean isHaEnabled() {
        return haEnabled;
    }

    public String getPrivateIpAddress() {
        return privateIpAddress;
    }

    public String getPrivateMacAddress() {
        return privateMacAddress;
    }

    public Long getLastHostId() {
        return lastHostId;
    }

    public Long getClusterId() {
        return clusterId;
    }

    public Long getPodId() {
        return podId;
    }

    public String getPodUuid() {
        return podUuid;
    }

    public long getDataCenterId() {
        return dataCenterId;
    }

    public boolean limitCpuUse() {
        return limitCpuUse;
    }

    public boolean isDisplayVm() {
        return displayVm;
    }

    public String getDataCenterUuid() {
        return dataCenterUuid;
    }

    public String getDataCenterName() {
        return dataCenterName;
    }

    public boolean isSecurityGroupEnabled() {
        return securityGroupEnabled;
    }

    public Long getHostId() {
        return hostId;
    }

    public String getHostUuid() {
        return hostUuid;
    }

    public String getHostName() {
        return hostName;
    }

    public long getTemplateId() {
        return templateId;
    }

    public String getTemplateUuid() {
        return templateUuid;
    }

    public String getTemplateName() {
        return templateName;
    }

    public String getTemplateDisplayText() {
        return templateDisplayText;
    }

    public boolean isPasswordEnabled() {
        return passwordEnabled;
    }

    public Long getIsoId() {
        return isoId;
    }

    public String getIsoUuid() {
        return isoUuid;
    }

    public String getIsoName() {
        return isoName;
    }

    public String getIsoDisplayText() {
        return isoDisplayText;
    }

    public String getServiceOfferingUuid() {
        return serviceOfferingUuid;
    }

    public String getServiceOfferingName() {
        return serviceOfferingName;
    }

    public String getBackupOfferingUuid() {
        return backupOfferingUuid;
    }

    public Long getBackupOfferingId() {
        return backupOfferingId;
    }

    public String getBackupOfferingName() {
        return backupOfferingName;
    }

    public int getCpu() {
        return cpu;
    }

    public int getSpeed() {
        return speed;
    }

    public int getRamSize() {
        return ramSize;
    }

    public long getPoolId() {
        return poolId;
    }

    public StoragePoolType getPoolType() {
        return poolType;
    }

    public long getVolumeId() {
        return volumeId;
    }

    public Long getVolumeDeviceId() {
        return volumeDeviceId;
    }

    public Volume.Type getVolumeType() {
        return volumeType;
    }

    public long getSecurityGroupId() {
        return securityGroupId;
    }

    public String getSecurityGroupName() {
        return securityGroupName;
    }

    public String getSecurityGroupDescription() {
        return securityGroupDescription;
    }

    public long getVpcId() {
        return vpcId;
    }

    public long getNicId() {
        return nicId;
    }

    public Integer getNicDeviceId() {
        return nicDeviceId;
    }

    public boolean isDefaultNic() {
        return isDefaultNic;
    }

    public String getIpAddress() {
        return ipAddress;
    }

    public String getGateway() {
        return gateway;
    }

    public String getNetmask() {
        return netmask;
    }

    public String getMacAddress() {
        return macAddress;
    }

    public URI getBroadcastUri() {
        return broadcastUri;
    }

    public URI getIsolationUri() {
        return isolationUri;
    }

    public long getNetworkId() {
        return networkId;
    }

    public String getNetworkName() {
        return networkName;
    }

    public TrafficType getTrafficType() {
        return trafficType;
    }

    public GuestType getGuestType() {
        return guestType;
    }

    public long getPublicIpId() {
        return publicIpId;
    }

    public String getPublicIpAddress() {
        return publicIpAddress;
    }

    public long getServiceOfferingId() {
        return serviceOfferingId;
    }

    public Map<String, String> getDetails() {
        return details;
    }

    public String getDetail(String name) {
        return details != null ? details.get(name) : null;
    }

    public String getUserData() {
        return userData;
    }

    public long getGuestOsId() {
        return guestOsId;
    }

    public long getProjectId() {
        return projectId;
    }

    @Override
    public String getProjectUuid() {
        return projectUuid;
    }

    @Override
    public String getProjectName() {
        return projectName;
    }

    public String getKeypairNames() {
        return keypairNames;
    }

    public boolean isLimitCpuUse() {
        return limitCpuUse;
    }

    public String getPoolUuid() {
        return poolUuid;
    }

    public String getVolumeUuid() {
        return volumeUuid;
    }

    public String getSecurityGroupUuid() {
        return securityGroupUuid;
    }

    public String getVpcUuid() {
        return vpcUuid;
    }

    public String getNicUuid() {
        return nicUuid;
    }

    public String getNetworkUuid() {
        return networkUuid;
    }

    public String getPublicIpUuid() {
        return publicIpUuid;
    }

    public Long getJobId() {
        return jobId;
    }

    public String getJobUuid() {
        return jobUuid;
    }

    public int getJobStatus() {
        return jobStatus;
    }

    transient String toString;

    @Override
    public String toString() {
        if (toString == null) {
            toString = new StringBuilder("VM[").append(getId()).append("|").append(name).append("]").toString();
        }
        return toString;
    }

    public String getIp6Address() {
        return ip6Address;
    }

    public String getIp6Gateway() {
        return ip6Gateway;
    }

    public String getIp6Cidr() {
        return ip6Cidr;
    }

    public long getAffinityGroupId() {
        return affinityGroupId;
    }

    public String getAffinityGroupUuid() {
        return affinityGroupUuid;
    }

    public String getAffinityGroupName() {
        return affinityGroupName;
    }

    public String getAffinityGroupDescription() {
        return affinityGroupDescription;
    }

    public long getAutoScaleVmGroupId() {
        return autoScaleVmGroupId;
    }

    public String getAutoScaleVmGroupUuid() {
        return autoScaleVmGroupUuid;
    }

    public String getAutoScaleVmGroupName() {
        return autoScaleVmGroupName;
    }

    public Boolean isDynamicallyScalable() {
        return isDynamicallyScalable;
    }


    @Override
    public Class<?> getEntityType() {
        return VirtualMachine.class;
    }

    public Long getUserDataId() {
        return userDataId;
    }

    public String getUserDataUUid() {
        return userDataUuid;
    }

    public String getUserDataName() {
        return userDataName;
    }

    public String getUserDataPolicy() {
        return userDataPolicy;
    }

    public String getUserDataDetails() {
        return userDataDetails;
    }

}<|MERGE_RESOLUTION|>--- conflicted
+++ resolved
@@ -379,8 +379,6 @@
     @Column(name = "affinity_group_description")
     private String affinityGroupDescription;
 
-<<<<<<< HEAD
-=======
     @Column(name = "autoscale_vmgroup_id")
     private long autoScaleVmGroupId;
 
@@ -390,7 +388,6 @@
     @Column(name = "autoscale_vmgroup_name")
     private String autoScaleVmGroupName;
 
->>>>>>> a63b2aba
     @Column(name = "user_data_id")
     private Long userDataId;
 
