// Licensed to the Apache Software Foundation (ASF) under one
// or more contributor license agreements.  See the NOTICE file
// distributed with this work for additional information
// regarding copyright ownership.  The ASF licenses this file
// to you under the Apache License, Version 2.0 (the
// "License"); you may not use this file except in compliance
// with the License.  You may obtain a copy of the License at
//
//   http://www.apache.org/licenses/LICENSE-2.0
//
// Unless required by applicable law or agreed to in writing,
// software distributed under the License is distributed on an
// "AS IS" BASIS, WITHOUT WARRANTIES OR CONDITIONS OF ANY
// KIND, either express or implied.  See the License for the
// specific language governing permissions and limitations
// under the License.
package com.cloud.api.query.dao;

import java.sql.PreparedStatement;
import java.sql.ResultSet;
import java.sql.SQLException;
import java.util.Arrays;
import java.util.HashMap;
import java.util.ArrayList;
import java.util.List;
import java.util.Map;

import com.cloud.dc.VsphereStoragePolicyVO;
import com.cloud.dc.dao.VsphereStoragePolicyDao;
import com.cloud.user.AccountManager;
import com.cloud.utils.db.TransactionLegacy;
import org.apache.cloudstack.annotation.AnnotationService;
import org.apache.cloudstack.annotation.dao.AnnotationDao;
import com.cloud.storage.DiskOfferingVO;
import org.apache.cloudstack.api.ApiConstants;
import org.apache.cloudstack.api.response.ServiceOfferingResponse;
import org.apache.cloudstack.context.CallContext;
<<<<<<< HEAD
=======
import org.apache.cloudstack.framework.config.dao.ConfigurationDao;
import org.apache.log4j.Logger;
>>>>>>> fe5d7412
import org.springframework.stereotype.Component;

import com.cloud.api.ApiDBUtils;
import com.cloud.api.query.vo.ServiceOfferingJoinVO;
import com.cloud.offering.ServiceOffering;
import com.cloud.server.ResourceTag.ResourceObjectType;
import com.cloud.utils.db.GenericDaoBase;
import com.cloud.utils.db.SearchBuilder;
import com.cloud.utils.db.SearchCriteria;

import javax.inject.Inject;

@Component
public class ServiceOfferingJoinDaoImpl extends GenericDaoBase<ServiceOfferingJoinVO, Long> implements ServiceOfferingJoinDao {

    @Inject
    VsphereStoragePolicyDao _vsphereStoragePolicyDao;
    @Inject
    private AnnotationDao annotationDao;
    @Inject
    private ConfigurationDao configDao;
    @Inject
    private AccountManager accountManager;

    private SearchBuilder<ServiceOfferingJoinVO> sofIdSearch;

    private SearchBuilder<ServiceOfferingJoinVO> srvOfferingSearch;

    /**
     * Constant used to convert GB into Bytes (or the other way around).
     * GB   *  MB  *  KB  = Bytes //
     * 1024 * 1024 * 1024 = 1073741824
     */
    private static final long GB_TO_BYTES = 1073741824;


    private static final String LIST_DOMAINS_OF_SERVICE_OFFERINGS_USED_BY_DOMAIN_PATH = "SELECT sov.domain_id, \n" +
            "            GROUP_CONCAT('Offering:', vm.uuid) \n" +
            "            FROM   cloud.service_offering_view AS sov\n" +
            "            INNER  JOIN cloud.vm_instance AS vm ON (vm.service_offering_id  = sov.id) \n" +
            "            INNER  JOIN cloud.domain AS domain ON (domain.id = vm.domain_id) \n" +
            "            INNER  JOIN cloud.domain AS domain_so ON (domain_so.id = sov.domain_id) \n" +
            "            WHERE  domain.path LIKE ? \n" +
            "            AND    domain_so.path NOT LIKE ? \n " +
            "            AND    vm.removed IS NULL \n" +
            "            GROUP  BY sov.id";

    protected ServiceOfferingJoinDaoImpl() {

        sofIdSearch = createSearchBuilder();
        sofIdSearch.and("id", sofIdSearch.entity().getId(), SearchCriteria.Op.EQ);
        sofIdSearch.done();

        srvOfferingSearch = createSearchBuilder();
        srvOfferingSearch.and("idIN", srvOfferingSearch.entity().getId(), SearchCriteria.Op.IN);
        srvOfferingSearch.done();

        this._count = "select count(distinct service_offering_view.id) from service_offering_view WHERE ";
    }

    @Override
    public List<ServiceOfferingJoinVO> findByDomainId(long domainId) {
        SearchBuilder<ServiceOfferingJoinVO> sb = createSearchBuilder();
        sb.and("domainId", sb.entity().getDomainId(), SearchCriteria.Op.FIND_IN_SET);
        sb.done();

        SearchCriteria<ServiceOfferingJoinVO> sc = sb.create();
        sc.setParameters("domainId", String.valueOf(domainId));
        return listBy(sc);
    }

    @Override
    public ServiceOfferingResponse newServiceOfferingResponse(ServiceOfferingJoinVO offering) {

        ServiceOfferingResponse offeringResponse = new ServiceOfferingResponse();
        offeringResponse.setId(offering.getUuid());
        offeringResponse.setName(offering.getName());
        offeringResponse.setIsSystemOffering(offering.isSystemUse());
        offeringResponse.setDefaultUse(offering.isDefaultUse());
        offeringResponse.setSystemVmType(offering.getSystemVmType());
        offeringResponse.setDisplayText(offering.getDisplayText());
        offeringResponse.setProvisioningType(offering.getProvisioningType().toString());
        offeringResponse.setCpuNumber(offering.getCpu());
        offeringResponse.setCpuSpeed(offering.getSpeed());
        offeringResponse.setMemory(offering.getRamSize());
        offeringResponse.setCreated(offering.getCreated());
        offeringResponse.setStorageType(offering.isUseLocalStorage() ? ServiceOffering.StorageType.local.toString() : ServiceOffering.StorageType.shared.toString());
        offeringResponse.setOfferHa(offering.isOfferHA());
        offeringResponse.setLimitCpuUse(offering.isLimitCpuUse());
        offeringResponse.setVolatileVm(offering.getVolatileVm());
        offeringResponse.setTags(offering.getTags());
        offeringResponse.setDomain(offering.getDomainName());
        offeringResponse.setDomainId(offering.getDomainUuid());
        offeringResponse.setZone(offering.getZoneName());
        offeringResponse.setZoneId(offering.getZoneUuid());
        offeringResponse.setNetworkRate(offering.getRateMbps());
        offeringResponse.setHostTag(offering.getHostTag());
        offeringResponse.setDeploymentPlanner(offering.getDeploymentPlanner());
        offeringResponse.setCustomizedIops(offering.isCustomizedIops());
        offeringResponse.setMinIops(offering.getMinIops());
        offeringResponse.setMaxIops(offering.getMaxIops());
        offeringResponse.setHypervisorSnapshotReserve(offering.getHypervisorSnapshotReserve());
        offeringResponse.setBytesReadRate(offering.getBytesReadRate());
        offeringResponse.setBytesReadRateMax(offering.getBytesReadRateMax());
        offeringResponse.setBytesReadRateMaxLength(offering.getBytesReadRateMaxLength());
        offeringResponse.setBytesWriteRate(offering.getBytesWriteRate());
        offeringResponse.setBytesWriteRateMax(offering.getBytesWriteRateMax());
        offeringResponse.setBytesWriteRateMaxLength(offering.getBytesWriteRateMaxLength());
        offeringResponse.setIopsReadRate(offering.getIopsReadRate());
        offeringResponse.setIopsReadRateMax(offering.getIopsReadRateMax());
        offeringResponse.setIopsReadRateMaxLength(offering.getIopsReadRateMaxLength());
        offeringResponse.setIopsWriteRate(offering.getIopsWriteRate());
        offeringResponse.setIopsWriteRateMax(offering.getIopsWriteRateMax());
        offeringResponse.setIopsWriteRateMaxLength(offering.getIopsWriteRateMaxLength());
        Map<String, String> offeringDetails = ApiDBUtils.getResourceDetails(offering.getId(), ResourceObjectType.ServiceOffering);
        offeringResponse.setDetails(offeringDetails);
        offeringResponse.setObjectName("serviceoffering");
        offeringResponse.setIscutomized(offering.isDynamic());
        offeringResponse.setCacheMode(offering.getCacheMode());
        offeringResponse.setDynamicScalingEnabled(offering.isDynamicScalingEnabled());
        offeringResponse.setEncryptRoot(offering.getEncryptRoot());

        if (offeringDetails != null && !offeringDetails.isEmpty()) {
            String vsphereStoragePolicyId = offeringDetails.get(ApiConstants.STORAGE_POLICY);
            if (vsphereStoragePolicyId != null) {
                VsphereStoragePolicyVO vsphereStoragePolicyVO = _vsphereStoragePolicyDao.findById(Long.parseLong(vsphereStoragePolicyId));
                if (vsphereStoragePolicyVO != null)
                    offeringResponse.setVsphereStoragePolicy(vsphereStoragePolicyVO.getName());
            }
        }

        long rootDiskSizeInGb = (long) offering.getRootDiskSize() / GB_TO_BYTES;
        offeringResponse.setRootDiskSize(rootDiskSizeInGb);
        offeringResponse.setDiskOfferingStrictness(offering.getDiskOfferingStrictness());
        DiskOfferingVO diskOfferingVO = ApiDBUtils.findDiskOfferingById(offering.getDiskOfferingId());
        if (diskOfferingVO != null) {
            offeringResponse.setDiskOfferingId(offering.getDiskOfferingUuid());
            offeringResponse.setDiskOfferingName(offering.getDiskOfferingName());
            offeringResponse.setDiskOfferingDisplayText(offering.getDiskOfferingDisplayText());
        }

        offeringResponse.setHasAnnotation(annotationDao.hasAnnotations(offering.getUuid(), AnnotationService.EntityType.SERVICE_OFFERING.name(),
                accountManager.isRootAdmin(CallContext.current().getCallingAccount().getId())));

        return offeringResponse;
    }

    @Override
    public ServiceOfferingJoinVO newServiceOfferingView(ServiceOffering offering) {
        SearchCriteria<ServiceOfferingJoinVO> sc = sofIdSearch.create();
        sc.setParameters("id", offering.getId());
        List<ServiceOfferingJoinVO> offerings = searchIncludingRemoved(sc, null, null, false);
        assert offerings != null && offerings.size() == 1 : "No service offering found for offering id " + offering.getId();
        return offerings.get(0);
    }

    @Override
    public Map<Long, List<String>> listDomainsOfServiceOfferingsUsedByDomainPath(String domainPath) {
        logger.debug(String.format("Retrieving the domains of the service offerings used by domain with path [%s].", domainPath));

        TransactionLegacy txn = TransactionLegacy.currentTxn();
        try (PreparedStatement pstmt = txn.prepareStatement(LIST_DOMAINS_OF_SERVICE_OFFERINGS_USED_BY_DOMAIN_PATH)) {
            Map<Long, List<String>> domainsOfServiceOfferingsUsedByDomainPath = new HashMap<>();

            String domainSearch = domainPath.concat("%");
            pstmt.setString(1, domainSearch);
            pstmt.setString(2, domainSearch);

            try (ResultSet rs = pstmt.executeQuery()) {
                while (rs.next()) {
                    Long domainId = rs.getLong(1);
                    List<String> vmUuids = Arrays.asList(rs.getString(2).split(","));

                    domainsOfServiceOfferingsUsedByDomainPath.put(domainId, vmUuids);
                }
            }

            return domainsOfServiceOfferingsUsedByDomainPath;
        } catch (SQLException e) {
            logger.error(String.format("Failed to retrieve the domains of the service offerings used by domain with path [%s] due to [%s]. Returning an empty "
                    + "list of domains.", domainPath, e.getMessage()));

            logger.debug(String.format("Failed to retrieve the domains of the service offerings used by domain with path [%s]. Returning an empty "
                    + "list of domains.", domainPath), e);

            return new HashMap<>();
        }
    }

    @Override
    public List<ServiceOfferingJoinVO> searchByIds(Long... offeringIds) {
        // set detail batch query size
        int DETAILS_BATCH_SIZE = 2000;
        String batchCfg = configDao.getValue("detail.batch.query.size");
        if (batchCfg != null) {
            DETAILS_BATCH_SIZE = Integer.parseInt(batchCfg);
        }

        List<ServiceOfferingJoinVO> uvList = new ArrayList<>();
        // query details by batches
        int curr_index = 0;
        if (offeringIds.length > DETAILS_BATCH_SIZE) {
            while ((curr_index + DETAILS_BATCH_SIZE) <= offeringIds.length) {
                Long[] ids = new Long[DETAILS_BATCH_SIZE];
                for (int k = 0, j = curr_index; j < curr_index + DETAILS_BATCH_SIZE; j++, k++) {
                    ids[k] = offeringIds[j];
                }
                SearchCriteria<ServiceOfferingJoinVO> sc = srvOfferingSearch.create();
                sc.setParameters("idIN", ids);
                List<ServiceOfferingJoinVO> accounts = searchIncludingRemoved(sc, null, null, false);
                if (accounts != null) {
                    uvList.addAll(accounts);
                }
                curr_index += DETAILS_BATCH_SIZE;
            }
        }
        if (curr_index < offeringIds.length) {
            int batch_size = (offeringIds.length - curr_index);
            // set the ids value
            Long[] ids = new Long[batch_size];
            for (int k = 0, j = curr_index; j < curr_index + batch_size; j++, k++) {
                ids[k] = offeringIds[j];
            }
            SearchCriteria<ServiceOfferingJoinVO> sc = srvOfferingSearch.create();
            sc.setParameters("idIN", ids);
            List<ServiceOfferingJoinVO> accounts = searchIncludingRemoved(sc, null, null, false);
            if (accounts != null) {
                uvList.addAll(accounts);
            }
        }
        return uvList;
    }
}<|MERGE_RESOLUTION|>--- conflicted
+++ resolved
@@ -35,11 +35,8 @@
 import org.apache.cloudstack.api.ApiConstants;
 import org.apache.cloudstack.api.response.ServiceOfferingResponse;
 import org.apache.cloudstack.context.CallContext;
-<<<<<<< HEAD
-=======
 import org.apache.cloudstack.framework.config.dao.ConfigurationDao;
-import org.apache.log4j.Logger;
->>>>>>> fe5d7412
+
 import org.springframework.stereotype.Component;
 
 import com.cloud.api.ApiDBUtils;
@@ -198,7 +195,7 @@
 
     @Override
     public Map<Long, List<String>> listDomainsOfServiceOfferingsUsedByDomainPath(String domainPath) {
-        logger.debug(String.format("Retrieving the domains of the service offerings used by domain with path [%s].", domainPath));
+        logger.debug("Retrieving the domains of the service offerings used by domain with path [{}].", domainPath);
 
         TransactionLegacy txn = TransactionLegacy.currentTxn();
         try (PreparedStatement pstmt = txn.prepareStatement(LIST_DOMAINS_OF_SERVICE_OFFERINGS_USED_BY_DOMAIN_PATH)) {
