--- conflicted
+++ resolved
@@ -398,19 +398,18 @@
             userVmResponse.setDynamicallyScalable(userVm.isDynamicallyScalable());
         }
 
-<<<<<<< HEAD
         if (userVm.getAutoScaleVmGroupName() != null) {
             userVmResponse.setAutoScaleVmGroupName(userVm.getAutoScaleVmGroupName());
         }
         if (userVm.getAutoScaleVmGroupUuid() != null) {
             userVmResponse.setAutoScaleVmGroupId(userVm.getAutoScaleVmGroupUuid());
-=======
+        }
+
         if (userVm.getUserDataId() != null) {
             userVmResponse.setUserDataId(userVm.getUserDataUUid());
             userVmResponse.setUserDataName(userVm.getUserDataName());
             userVmResponse.setUserDataDetails(userVm.getUserDataDetails());
             userVmResponse.setUserDataPolicy(userVm.getUserDataPolicy());
->>>>>>> 713a2368
         }
 
         addVmRxTxDataToResponse(userVm, userVmResponse);
