// Licensed to the Apache Software Foundation (ASF) under one
// or more contributor license agreements.  See the NOTICE file
// distributed with this work for additional information
// regarding copyright ownership.  The ASF licenses this file
// to you under the Apache License, Version 2.0 (the
// "License"); you may not use this file except in compliance
// with the License.  You may obtain a copy of the License at
//
//   http://www.apache.org/licenses/LICENSE-2.0
//
// Unless required by applicable law or agreed to in writing,
// software distributed under the License is distributed on an
// "AS IS" BASIS, WITHOUT WARRANTIES OR CONDITIONS OF ANY
// KIND, either express or implied.  See the License for the
// specific language governing permissions and limitations
// under the License.
package com.cloud.api.query.dao;

import java.util.List;
import java.util.Objects;
import java.util.stream.Collectors;

import javax.inject.Inject;

<<<<<<< HEAD
import com.cloud.cpu.CPU;
=======
import com.cloud.dc.ASNumberRangeVO;
import com.cloud.dc.dao.ASNumberRangeDao;
>>>>>>> 679ce1a6
import com.cloud.network.dao.NsxProviderDao;
import com.cloud.network.element.NsxProviderVO;
import org.apache.cloudstack.annotation.AnnotationService;
import org.apache.cloudstack.annotation.dao.AnnotationDao;
import org.apache.cloudstack.api.ResponseObject.ResponseView;
import org.apache.cloudstack.api.response.ResourceIconResponse;
import org.apache.cloudstack.api.response.ResourceTagResponse;
import org.apache.cloudstack.api.response.ZoneResponse;
import org.apache.cloudstack.context.CallContext;
import org.apache.commons.collections.CollectionUtils;
import org.apache.commons.lang3.ObjectUtils;
import org.springframework.stereotype.Component;

import com.cloud.api.ApiDBUtils;
import com.cloud.api.ApiResponseHelper;
import com.cloud.api.query.vo.DataCenterJoinVO;
import com.cloud.api.query.vo.ResourceTagJoinVO;
import com.cloud.dc.DataCenter;
import com.cloud.network.NetworkService;
import com.cloud.resource.icon.ResourceIconVO;
import com.cloud.server.ResourceTag.ResourceObjectType;
import com.cloud.user.AccountManager;
import com.cloud.utils.db.GenericDaoBase;
import com.cloud.utils.db.SearchBuilder;
import com.cloud.utils.db.SearchCriteria;

@Component
public class DataCenterJoinDaoImpl extends GenericDaoBase<DataCenterJoinVO, Long> implements DataCenterJoinDao {

    private SearchBuilder<DataCenterJoinVO> dofIdSearch;
    @Inject
    public AccountManager _accountMgr;
    @Inject
    private AnnotationDao annotationDao;
    @Inject
    private NsxProviderDao nsxProviderDao;
    @Inject
    private ASNumberRangeDao asNumberRangeDao;

    protected DataCenterJoinDaoImpl() {

        dofIdSearch = createSearchBuilder();
        dofIdSearch.and("id", dofIdSearch.entity().getId(), SearchCriteria.Op.EQ);
        dofIdSearch.done();

        _count = "select count(distinct id) from data_center_view WHERE ";
    }

    @Override
    public ZoneResponse newDataCenterResponse(ResponseView view, DataCenterJoinVO dataCenter, Boolean showCapacities, Boolean showResourceImage) {
        ZoneResponse zoneResponse = new ZoneResponse();
        zoneResponse.setId(dataCenter.getUuid());
        zoneResponse.setName(dataCenter.getName());
        zoneResponse.setSecurityGroupsEnabled(ApiDBUtils.isSecurityGroupEnabledInZone(dataCenter.getId()));
        zoneResponse.setLocalStorageEnabled(dataCenter.isLocalStorageEnabled());
        zoneResponse.setType(ObjectUtils.defaultIfNull(dataCenter.getType(), DataCenter.Type.Core).toString());

        if ((dataCenter.getDescription() != null) && !dataCenter.getDescription().equalsIgnoreCase("null")) {
            zoneResponse.setDescription(dataCenter.getDescription());
        }

        if (view == ResponseView.Full) {
            zoneResponse.setDns1(dataCenter.getDns1());
            zoneResponse.setDns2(dataCenter.getDns2());
            zoneResponse.setIp6Dns1(dataCenter.getIp6Dns1());
            zoneResponse.setIp6Dns2(dataCenter.getIp6Dns2());
            zoneResponse.setInternalDns1(dataCenter.getInternalDns1());
            zoneResponse.setInternalDns2(dataCenter.getInternalDns2());
            // FIXME zoneResponse.setVlan(dataCenter.get.getVnet());
            zoneResponse.setGuestCidrAddress(dataCenter.getGuestNetworkCidr());

            if (showCapacities != null && showCapacities) {
                zoneResponse.setCapacities(ApiResponseHelper.getDataCenterCapacityResponse(dataCenter.getId()));
            }
        }

        // set network domain info
        zoneResponse.setDomain(dataCenter.getDomain());

        // set domain info

        zoneResponse.setDomainId(dataCenter.getDomainUuid());
        zoneResponse.setDomainName(dataCenter.getDomainName());

        zoneResponse.setNetworkType(dataCenter.getNetworkType().toString());
        zoneResponse.setAllocationState(dataCenter.getAllocationState().toString());
        zoneResponse.setZoneToken(dataCenter.getZoneToken());
        zoneResponse.setDhcpProvider(dataCenter.getDhcpProvider());

        // update tag information
        List<ResourceTagJoinVO> resourceTags = ApiDBUtils.listResourceTagViewByResourceUUID(dataCenter.getUuid(), ResourceObjectType.Zone);
        for (ResourceTagJoinVO resourceTag : resourceTags) {
            ResourceTagResponse tagResponse = ApiDBUtils.newResourceTagResponse(resourceTag, false);
            zoneResponse.addTag(tagResponse);
        }

        if (showResourceImage) {
            ResourceIconVO resourceIcon = ApiDBUtils.getResourceIconByResourceUUID(dataCenter.getUuid(), ResourceObjectType.Zone);
            if (resourceIcon != null) {
                ResourceIconResponse iconResponse = ApiDBUtils.newResourceIconResponse(resourceIcon);
                zoneResponse.setResourceIconResponse(iconResponse);
            }
        }

        NsxProviderVO nsxProviderVO = nsxProviderDao.findByZoneId(dataCenter.getId());
        if (Objects.nonNull(nsxProviderVO)) {
            zoneResponse.setNsxEnabled(true);
        }

<<<<<<< HEAD
        List<CPU.CPUArch> clusterArchs = ApiDBUtils.listZoneClustersArchs(dataCenter.getId());
        zoneResponse.setMultiArch(CollectionUtils.isNotEmpty(clusterArchs) && clusterArchs.size() > 1);
=======
        List<ASNumberRangeVO> asNumberRange = asNumberRangeDao.listByZoneId(dataCenter.getId());
        String asRange = asNumberRange.stream().map(range -> range.getStartASNumber() + "-" + range.getEndASNumber()).collect(Collectors.joining(", "));
        zoneResponse.setAsnRange(asRange);

>>>>>>> 679ce1a6
        zoneResponse.setResourceDetails(ApiDBUtils.getResourceDetails(dataCenter.getId(), ResourceObjectType.Zone));
        zoneResponse.setHasAnnotation(annotationDao.hasAnnotations(dataCenter.getUuid(), AnnotationService.EntityType.ZONE.name(),
                _accountMgr.isRootAdmin(CallContext.current().getCallingAccount().getId())));
        zoneResponse.setAllowUserSpecifyVRMtu(NetworkService.AllowUsersToSpecifyVRMtu.valueIn(dataCenter.getId()));
        zoneResponse.setRouterPrivateInterfaceMaxMtu(NetworkService.VRPrivateInterfaceMtu.valueIn(dataCenter.getId()));
        zoneResponse.setRouterPublicInterfaceMaxMtu(NetworkService.VRPublicInterfaceMtu.valueIn(dataCenter.getId()));

        zoneResponse.setObjectName("zone");
        return zoneResponse;
    }

    @Override
    public DataCenterJoinVO newDataCenterView(DataCenter dataCenter) {
        SearchCriteria<DataCenterJoinVO> sc = dofIdSearch.create();
        sc.setParameters("id", dataCenter.getId());
        List<DataCenterJoinVO> dcs = searchIncludingRemoved(sc, null, null, false);
        assert dcs != null && dcs.size() == 1 : "No data center found for data center id " + dataCenter.getId();
        return dcs.get(0);
    }

}<|MERGE_RESOLUTION|>--- conflicted
+++ resolved
@@ -22,12 +22,9 @@
 
 import javax.inject.Inject;
 
-<<<<<<< HEAD
 import com.cloud.cpu.CPU;
-=======
 import com.cloud.dc.ASNumberRangeVO;
 import com.cloud.dc.dao.ASNumberRangeDao;
->>>>>>> 679ce1a6
 import com.cloud.network.dao.NsxProviderDao;
 import com.cloud.network.element.NsxProviderVO;
 import org.apache.cloudstack.annotation.AnnotationService;
@@ -137,15 +134,13 @@
             zoneResponse.setNsxEnabled(true);
         }
 
-<<<<<<< HEAD
         List<CPU.CPUArch> clusterArchs = ApiDBUtils.listZoneClustersArchs(dataCenter.getId());
         zoneResponse.setMultiArch(CollectionUtils.isNotEmpty(clusterArchs) && clusterArchs.size() > 1);
-=======
+
         List<ASNumberRangeVO> asNumberRange = asNumberRangeDao.listByZoneId(dataCenter.getId());
         String asRange = asNumberRange.stream().map(range -> range.getStartASNumber() + "-" + range.getEndASNumber()).collect(Collectors.joining(", "));
         zoneResponse.setAsnRange(asRange);
 
->>>>>>> 679ce1a6
         zoneResponse.setResourceDetails(ApiDBUtils.getResourceDetails(dataCenter.getId(), ResourceObjectType.Zone));
         zoneResponse.setHasAnnotation(annotationDao.hasAnnotations(dataCenter.getUuid(), AnnotationService.EntityType.ZONE.name(),
                 _accountMgr.isRootAdmin(CallContext.current().getCallingAccount().getId())));
