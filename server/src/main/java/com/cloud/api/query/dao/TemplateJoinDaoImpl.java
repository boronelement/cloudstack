// Licensed to the Apache Software Foundation (ASF) under one
// or more contributor license agreements.  See the NOTICE file
// distributed with this work for additional information
// regarding copyright ownership.  The ASF licenses this file
// to you under the Apache License, Version 2.0 (the
// "License"); you may not use this file except in compliance
// with the License.  You may obtain a copy of the License at
//
//   http://www.apache.org/licenses/LICENSE-2.0
//
// Unless required by applicable law or agreed to in writing,
// software distributed under the License is distributed on an
// "AS IS" BASIS, WITHOUT WARRANTIES OR CONDITIONS OF ANY
// KIND, either express or implied.  See the License for the
// specific language governing permissions and limitations
// under the License.
package com.cloud.api.query.dao;

import java.util.ArrayList;
import java.util.HashMap;
import java.util.HashSet;
import java.util.List;
import java.util.Map;
import java.util.Set;

import javax.inject.Inject;

import org.apache.cloudstack.api.ResponseObject.ResponseView;
import org.apache.cloudstack.api.response.ChildTemplateResponse;
import org.apache.cloudstack.api.response.TemplateResponse;
import org.apache.cloudstack.context.CallContext;
import org.apache.cloudstack.engine.subsystem.api.storage.ObjectInDataStoreStateMachine;
import org.apache.cloudstack.engine.subsystem.api.storage.TemplateState;
import org.apache.cloudstack.framework.config.dao.ConfigurationDao;
import org.apache.cloudstack.storage.datastore.db.ImageStoreDao;
import org.apache.cloudstack.storage.datastore.db.TemplateDataStoreDao;
import org.apache.cloudstack.storage.datastore.db.TemplateDataStoreVO;
import org.apache.cloudstack.utils.security.DigestHelper;
import org.apache.log4j.Logger;
import org.springframework.stereotype.Component;

import com.cloud.api.ApiDBUtils;
import com.cloud.api.ApiResponseHelper;
import com.cloud.api.query.vo.ResourceTagJoinVO;
import com.cloud.api.query.vo.TemplateJoinVO;
import com.cloud.hypervisor.Hypervisor.HypervisorType;
import com.cloud.storage.Storage;
import com.cloud.storage.Storage.TemplateType;
import com.cloud.storage.VMTemplateHostVO;
import com.cloud.storage.VMTemplateStorageResourceAssoc.Status;
import com.cloud.storage.VMTemplateVO;
import com.cloud.storage.dao.VMTemplateDao;
import com.cloud.storage.dao.VMTemplateDetailsDao;
import com.cloud.template.VirtualMachineTemplate;
import com.cloud.user.Account;
import com.cloud.user.AccountService;
import com.cloud.utils.Pair;
import com.cloud.utils.db.Filter;
import com.cloud.utils.db.SearchBuilder;
import com.cloud.utils.db.SearchCriteria;


@Component
public class TemplateJoinDaoImpl extends GenericDaoBaseWithTagInformation<TemplateJoinVO, TemplateResponse> implements TemplateJoinDao {

    public static final Logger s_logger = Logger.getLogger(TemplateJoinDaoImpl.class);

    @Inject
    private ConfigurationDao  _configDao;
    @Inject
    private AccountService _accountService;
    @Inject
    private VMTemplateDao _vmTemplateDao;
    @Inject
<<<<<<< HEAD
    private TemplateDataStoreDao _templateStoreDao;
    @Inject
    private ImageStoreDao dataStoreDao;
=======
    private VMTemplateDetailsDao _templateDetailsDao;
>>>>>>> ba6e2ac8

    private final SearchBuilder<TemplateJoinVO> tmpltIdPairSearch;

    private final SearchBuilder<TemplateJoinVO> tmpltIdSearch;

    private final SearchBuilder<TemplateJoinVO> tmpltIdsSearch;

    private final SearchBuilder<TemplateJoinVO> tmpltZoneSearch;

    private final SearchBuilder<TemplateJoinVO> activeTmpltSearch;

    protected TemplateJoinDaoImpl() {

        tmpltIdPairSearch = createSearchBuilder();
        tmpltIdPairSearch.and("templateState", tmpltIdPairSearch.entity().getTemplateState(), SearchCriteria.Op.IN);
        tmpltIdPairSearch.and("tempZonePairIN", tmpltIdPairSearch.entity().getTempZonePair(), SearchCriteria.Op.IN);
        tmpltIdPairSearch.done();

        tmpltIdSearch = createSearchBuilder();
        tmpltIdSearch.and("id", tmpltIdSearch.entity().getId(), SearchCriteria.Op.EQ);
        tmpltIdSearch.done();

        tmpltIdsSearch = createSearchBuilder();
        tmpltIdsSearch.and("idsIN", tmpltIdsSearch.entity().getId(), SearchCriteria.Op.IN);
        tmpltIdsSearch.groupBy(tmpltIdsSearch.entity().getId());
        tmpltIdsSearch.done();

        tmpltZoneSearch = createSearchBuilder();
        tmpltZoneSearch.and("id", tmpltZoneSearch.entity().getId(), SearchCriteria.Op.EQ);
        tmpltZoneSearch.and("dataCenterId", tmpltZoneSearch.entity().getDataCenterId(), SearchCriteria.Op.EQ);
        tmpltZoneSearch.and("state", tmpltZoneSearch.entity().getState(), SearchCriteria.Op.EQ);
        tmpltZoneSearch.done();

        activeTmpltSearch = createSearchBuilder();
        activeTmpltSearch.and("store_id", activeTmpltSearch.entity().getDataStoreId(), SearchCriteria.Op.EQ);
        activeTmpltSearch.and("type", activeTmpltSearch.entity().getTemplateType(), SearchCriteria.Op.EQ);
        activeTmpltSearch.and("templateState", activeTmpltSearch.entity().getTemplateState(), SearchCriteria.Op.EQ);
        activeTmpltSearch.and("public", activeTmpltSearch.entity().isPublicTemplate(), SearchCriteria.Op.EQ);
        activeTmpltSearch.done();

        // select distinct pair (template_id, zone_id)
        _count = "select count(distinct temp_zone_pair) from template_view WHERE ";
    }

    private String getTemplateStatus(TemplateJoinVO template) {
        String templateStatus = null;
        if (template.getDownloadState() != Status.DOWNLOADED) {
            templateStatus = "Processing";
            if (template.getDownloadState() == VMTemplateHostVO.Status.DOWNLOAD_IN_PROGRESS) {
                if (template.getDownloadPercent() == 100) {
                    templateStatus = "Installing Template";
                } else {
                    templateStatus = template.getDownloadPercent() + "% Downloaded";
                }
            } else if (template.getDownloadState() == Status.BYPASSED) {
                templateStatus = "Bypassed Secondary Storage";
            }else if (template.getErrorString()==null){
                templateStatus = template.getTemplateState().toString();
            }else {
                templateStatus = template.getErrorString();
            }
        } else if (template.getDownloadState() == VMTemplateHostVO.Status.DOWNLOADED) {
            templateStatus = "Download Complete";
        } else {
            templateStatus = "Successfully Installed";
        }
        return templateStatus;
    }

    @Override
    public TemplateResponse newTemplateResponse(ResponseView view, TemplateJoinVO template) {
        List<TemplateDataStoreVO> templatesInStore = _templateStoreDao.listByTemplateNotBypassed(template.getId());
        List<Map<String, String>> downloadProgressDetails = new ArrayList();
        HashMap<String, String> downloadDetailInImageStores = null;
        for (TemplateDataStoreVO templateInStore : templatesInStore) {
            downloadDetailInImageStores = new HashMap<>();
            downloadDetailInImageStores.put("datastore", dataStoreDao.findById(templateInStore.getDataStoreId()).getName());
            downloadDetailInImageStores.put("downloadPercent", Integer.toString(templateInStore.getDownloadPercent()));
            downloadDetailInImageStores.put("downloadState", (templateInStore.getDownloadState() != null ? templateInStore.getDownloadState().toString() : ""));
            downloadProgressDetails.add(downloadDetailInImageStores);
        }
        TemplateResponse templateResponse = new TemplateResponse();
        templateResponse.setDownloadProgress(downloadProgressDetails);
        templateResponse.setId(template.getUuid());
        templateResponse.setName(template.getName());
        templateResponse.setDisplayText(template.getDisplayText());
        templateResponse.setPublic(template.isPublicTemplate());
        templateResponse.setCreated(template.getCreatedOnStore());
        if (template.getFormat() == Storage.ImageFormat.BAREMETAL) {
            // for baremetal template, we didn't download, but is ready to use.
            templateResponse.setReady(true);
        } else {
            templateResponse.setReady(template.getState() == ObjectInDataStoreStateMachine.State.Ready);
        }
        templateResponse.setFeatured(template.isFeatured());
        templateResponse.setExtractable(template.isExtractable() && !(template.getTemplateType() == TemplateType.SYSTEM));
        templateResponse.setPasswordEnabled(template.isEnablePassword());
        templateResponse.setDynamicallyScalable(template.isDynamicallyScalable());
        templateResponse.setSshKeyEnabled(template.isEnableSshKey());
        templateResponse.setCrossZones(template.isCrossZones());
        templateResponse.setFormat(template.getFormat());
        if (template.getTemplateType() != null) {
            templateResponse.setTemplateType(template.getTemplateType().toString());
        }

        templateResponse.setHypervisor(template.getHypervisorType().toString());

        templateResponse.setOsTypeId(template.getGuestOSUuid());
        templateResponse.setOsTypeName(template.getGuestOSName());

        // populate owner.
        ApiResponseHelper.populateOwner(templateResponse, template);

        // populate domain
        templateResponse.setDomainId(template.getDomainUuid());
        templateResponse.setDomainName(template.getDomainName());

        // If the user is an 'Admin' or 'the owner of template' or template belongs to a project, add the template download status
        if (view == ResponseView.Full ||
                template.getAccountId() == CallContext.current().getCallingAccount().getId() ||
                template.getAccountType() == Account.ACCOUNT_TYPE_PROJECT) {
            String templateStatus = getTemplateStatus(template);
            if (templateStatus != null) {
                templateResponse.setStatus(templateStatus);
            }
        }

        if (template.getDataCenterId() > 0) {
            templateResponse.setZoneId(template.getDataCenterUuid());
            templateResponse.setZoneName(template.getDataCenterName());
        }

        Long templateSize = template.getSize();
        if (templateSize > 0) {
            templateResponse.setSize(templateSize);
        }

        Long templatePhysicalSize = template.getPhysicalSize();
        if (templatePhysicalSize > 0) {
            templateResponse.setPhysicalSize(templatePhysicalSize);
        }

        templateResponse.setChecksum(DigestHelper.getHashValueFromChecksumValue(template.getChecksum()));
        if (template.getSourceTemplateId() != null) {
            templateResponse.setSourceTemplateId(template.getSourceTemplateUuid());
        }
        templateResponse.setTemplateTag(template.getTemplateTag());

        if (template.getParentTemplateId() != null) {
            templateResponse.setParentTemplateId(template.getParentTemplateUuid());
        }

        // set details map
        Map<String, String> details = _templateDetailsDao.listDetailsKeyPairs(template.getId());
        templateResponse.setDetails(details);

        // update tag information
        long tag_id = template.getTagId();
        if (tag_id > 0) {
            addTagInformation(template, templateResponse);
        }

        templateResponse.setDirectDownload(template.isDirectDownload());
        templateResponse.setRequiresHvm(template.isRequiresHvm());

        //set template children disks
        Set<ChildTemplateResponse> childTemplatesSet = new HashSet<ChildTemplateResponse>();
        if (template.getHypervisorType() == HypervisorType.VMware) {
            List<VMTemplateVO> childTemplates = _vmTemplateDao.listByParentTemplatetId(template.getId());
            for (VMTemplateVO tmpl : childTemplates) {
                if (tmpl.getTemplateType() != TemplateType.ISODISK) {
                    ChildTemplateResponse childTempl = new ChildTemplateResponse();
                    childTempl.setId(tmpl.getUuid());
                    childTempl.setName(tmpl.getName());
                    childTempl.setSize(Math.round(tmpl.getSize() / (1024 * 1024 * 1024)));
                    childTemplatesSet.add(childTempl);
                }
            }
            templateResponse.setChildTemplates(childTemplatesSet);
        }

        templateResponse.setObjectName("template");
        return templateResponse;
    }

    //TODO: This is to keep compatibility with 4.1 API, where updateTemplateCmd and updateIsoCmd will return a simpler TemplateResponse
    // compared to listTemplates and listIsos.
    @Override
    public TemplateResponse newUpdateResponse(TemplateJoinVO result) {
        TemplateResponse response = new TemplateResponse();
        response.setId(result.getUuid());
        response.setName(result.getName());
        response.setDisplayText(result.getDisplayText());
        response.setPublic(result.isPublicTemplate());
        response.setCreated(result.getCreated());
        response.setFormat(result.getFormat());
        response.setOsTypeId(result.getGuestOSUuid());
        response.setOsTypeName(result.getGuestOSName());
        response.setBootable(result.isBootable());
        response.setHypervisor(result.getHypervisorType().toString());
        response.setDynamicallyScalable(result.isDynamicallyScalable());

        // populate owner.
        ApiResponseHelper.populateOwner(response, result);

        // populate domain
        response.setDomainId(result.getDomainUuid());
        response.setDomainName(result.getDomainName());

        // set details map
        if (result.getDetailName() != null) {
            Map<String, String> details = new HashMap<>();
            details.put(result.getDetailName(), result.getDetailValue());
            response.setDetails(details);
        }

        // update tag information
        long tag_id = result.getTagId();
        if (tag_id > 0) {
            ResourceTagJoinVO vtag = ApiDBUtils.findResourceTagViewById(tag_id);
            if (vtag != null) {
                response.addTag(ApiDBUtils.newResourceTagResponse(vtag, false));
            }
        }

        response.setObjectName("iso");
        return response;
    }

    @Override
    public TemplateResponse setTemplateResponse(ResponseView view, TemplateResponse templateResponse, TemplateJoinVO template) {

        // update details map
        if (template.getDetailName() != null) {
            Map<String, String> details = templateResponse.getDetails();
            if (details == null) {
                details = new HashMap<>();
            }
            details.put(template.getDetailName(), template.getDetailValue());
            templateResponse.setDetails(details);
        }

        // update tag information
        long tag_id = template.getTagId();
        if (tag_id > 0) {
            addTagInformation(template, templateResponse);
        }

        return templateResponse;
    }

    @Override
    public TemplateResponse newIsoResponse(TemplateJoinVO iso) {

        TemplateResponse isoResponse = new TemplateResponse();
        isoResponse.setId(iso.getUuid());
        isoResponse.setName(iso.getName());
        isoResponse.setDisplayText(iso.getDisplayText());
        isoResponse.setPublic(iso.isPublicTemplate());
        isoResponse.setExtractable(iso.isExtractable() && !(iso.getTemplateType() == TemplateType.PERHOST));
        isoResponse.setCreated(iso.getCreatedOnStore());
        isoResponse.setDynamicallyScalable(iso.isDynamicallyScalable());
        if (iso.getTemplateType() == TemplateType.PERHOST) {
            // for xs-tools.iso and vmware-tools.iso, we didn't download, but is ready to use.
            isoResponse.setReady(true);
        } else {
            isoResponse.setReady(iso.getState() == ObjectInDataStoreStateMachine.State.Ready);
        }
        isoResponse.setBootable(iso.isBootable());
        isoResponse.setFeatured(iso.isFeatured());
        isoResponse.setCrossZones(iso.isCrossZones());
        isoResponse.setPublic(iso.isPublicTemplate());
        isoResponse.setChecksum(DigestHelper.getHashValueFromChecksumValue(iso.getChecksum()));

        isoResponse.setOsTypeId(iso.getGuestOSUuid());
        isoResponse.setOsTypeName(iso.getGuestOSName());
        isoResponse.setBits(iso.getBits());
        isoResponse.setPasswordEnabled(iso.isEnablePassword());

        // populate owner.
        ApiResponseHelper.populateOwner(isoResponse, iso);

        // populate domain
        isoResponse.setDomainId(iso.getDomainUuid());
        isoResponse.setDomainName(iso.getDomainName());

        Account caller = CallContext.current().getCallingAccount();
        boolean isAdmin = false;
        if ((caller == null) || _accountService.isAdmin(caller.getId())) {
            isAdmin = true;
        }

        // If the user is an admin, add the template download status
        if (isAdmin || caller.getId() == iso.getAccountId()) {
            // add download status
            if (iso.getDownloadState() != Status.DOWNLOADED) {
                String isoStatus = "Processing";
                if (iso.getDownloadState() == VMTemplateHostVO.Status.DOWNLOADED) {
                    isoStatus = "Download Complete";
                } else if (iso.getDownloadState() == VMTemplateHostVO.Status.DOWNLOAD_IN_PROGRESS) {
                    if (iso.getDownloadPercent() == 100) {
                        isoStatus = "Installing ISO";
                    } else {
                        isoStatus = iso.getDownloadPercent() + "% Downloaded";
                    }
                } else if (iso.getDownloadState() == Status.BYPASSED) {
                    isoStatus = "Bypassed Secondary Storage";
                } else {
                    isoStatus = iso.getErrorString();
                }
                isoResponse.setStatus(isoStatus);
            } else {
                isoResponse.setStatus("Successfully Installed");
            }
        }

        if (iso.getDataCenterId() > 0) {
            isoResponse.setZoneId(iso.getDataCenterUuid());
            isoResponse.setZoneName(iso.getDataCenterName());
        }

        Long isoSize = iso.getSize();
        if (isoSize > 0) {
            isoResponse.setSize(isoSize);
        }

        // update tag information
        long tag_id = iso.getTagId();
        if (tag_id > 0) {
            ResourceTagJoinVO vtag = ApiDBUtils.findResourceTagViewById(tag_id);
            if (vtag != null) {
                isoResponse.addTag(ApiDBUtils.newResourceTagResponse(vtag, false));
            }
        }

        isoResponse.setDirectDownload(iso.isDirectDownload());

        isoResponse.setObjectName("iso");
        return isoResponse;

    }

    @Override
    public List<TemplateJoinVO> newTemplateView(VirtualMachineTemplate template) {
        SearchCriteria<TemplateJoinVO> sc = tmpltIdSearch.create();
        sc.setParameters("id", template.getId());
        return searchIncludingRemoved(sc, null, null, false);
    }

    @Override
    public List<TemplateJoinVO> newTemplateView(VirtualMachineTemplate template, long zoneId, boolean readyOnly) {
        SearchCriteria<TemplateJoinVO> sc = tmpltZoneSearch.create();
        sc.setParameters("id", template.getId());
        sc.setParameters("dataCenterId", zoneId);
        if (readyOnly) {
            sc.setParameters("state", TemplateState.Ready);
        }
        return searchIncludingRemoved(sc, null, null, false);
    }

    @Override
    public List<TemplateJoinVO> searchByTemplateZonePair(Boolean showRemoved, String... idPairs) {
        // set detail batch query size
        int DETAILS_BATCH_SIZE = 2000;
        String batchCfg = _configDao.getValue("detail.batch.query.size");
        if (batchCfg != null) {
            DETAILS_BATCH_SIZE = Integer.parseInt(batchCfg);
        }
        // query details by batches
        Boolean isAscending = Boolean.parseBoolean(_configDao.getValue("sortkey.algorithm"));
        isAscending = (isAscending == null ? Boolean.TRUE : isAscending);
        Filter searchFilter = new Filter(TemplateJoinVO.class, "sortKey", isAscending, null, null);
        searchFilter.addOrderBy(TemplateJoinVO.class, "tempZonePair", isAscending);
        List<TemplateJoinVO> uvList = new ArrayList<TemplateJoinVO>();
        // query details by batches
        int curr_index = 0;
        if (idPairs.length > DETAILS_BATCH_SIZE) {
            while ((curr_index + DETAILS_BATCH_SIZE) <= idPairs.length) {
                String[] labels = new String[DETAILS_BATCH_SIZE];
                for (int k = 0, j = curr_index; j < curr_index + DETAILS_BATCH_SIZE; j++, k++) {
                    labels[k] = idPairs[j];
                }
                SearchCriteria<TemplateJoinVO> sc = tmpltIdPairSearch.create();
                if (!showRemoved) {
                    sc.setParameters("templateState", VirtualMachineTemplate.State.Active);
                }
                sc.setParameters("tempZonePairIN", labels);
                List<TemplateJoinVO> vms = searchIncludingRemoved(sc, searchFilter, null, false);
                if (vms != null) {
                    uvList.addAll(vms);
                }
                curr_index += DETAILS_BATCH_SIZE;
            }
        }
        if (curr_index < idPairs.length) {
            int batch_size = (idPairs.length - curr_index);
            String[] labels = new String[batch_size];
            for (int k = 0, j = curr_index; j < curr_index + batch_size; j++, k++) {
                labels[k] = idPairs[j];
            }
            SearchCriteria<TemplateJoinVO> sc = tmpltIdPairSearch.create();
            if (!showRemoved) {
                sc.setParameters("templateState", VirtualMachineTemplate.State.Active, VirtualMachineTemplate.State.UploadAbandoned, VirtualMachineTemplate.State.UploadError ,VirtualMachineTemplate.State.NotUploaded, VirtualMachineTemplate.State.UploadInProgress);
            }
            sc.setParameters("tempZonePairIN", labels);
            List<TemplateJoinVO> vms = searchIncludingRemoved(sc, searchFilter, null, false);
            if (vms != null) {
                uvList.addAll(vms);
            }
        }
        return uvList;
    }

    @Override
    public List<TemplateJoinVO> listActiveTemplates(long storeId) {
        SearchCriteria<TemplateJoinVO> sc = activeTmpltSearch.create();
        sc.setParameters("store_id", storeId);
        sc.setParameters("type", TemplateType.USER);
        sc.setParameters("templateState", VirtualMachineTemplate.State.Active);
        sc.setParameters("public", Boolean.FALSE);
        return searchIncludingRemoved(sc, null, null, false);
    }

    @Override
    public Pair<List<TemplateJoinVO>, Integer> searchIncludingRemovedAndCount(final SearchCriteria<TemplateJoinVO> sc, final Filter filter) {
        List<TemplateJoinVO> objects = searchIncludingRemoved(sc, filter, null, false);
        Integer count = getCount(sc);
        return new Pair<List<TemplateJoinVO>, Integer>(objects, count);
    }

    @Override
    public List<TemplateJoinVO> findByDistinctIds(Long... ids) {
        if (ids == null || ids.length == 0) {
            return new ArrayList<TemplateJoinVO>();
        }
        SearchCriteria<TemplateJoinVO> sc = tmpltIdsSearch.create();
        sc.setParameters("idsIN", ids);
        return searchIncludingRemoved(sc, null, null, false);
    }

}<|MERGE_RESOLUTION|>--- conflicted
+++ resolved
@@ -72,13 +72,11 @@
     @Inject
     private VMTemplateDao _vmTemplateDao;
     @Inject
-<<<<<<< HEAD
     private TemplateDataStoreDao _templateStoreDao;
     @Inject
     private ImageStoreDao dataStoreDao;
-=======
+    @Inject
     private VMTemplateDetailsDao _templateDetailsDao;
->>>>>>> ba6e2ac8
 
     private final SearchBuilder<TemplateJoinVO> tmpltIdPairSearch;
 
