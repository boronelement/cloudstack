// Licensed to the Apache Software Foundation (ASF) under one
// or more contributor license agreements.  See the NOTICE file
// distributed with this work for additional information
// regarding copyright ownership.  The ASF licenses this file
// to you under the Apache License, Version 2.0 (the
// "License"); you may not use this file except in compliance
// with the License.  You may obtain a copy of the License at
//
//   http://www.apache.org/licenses/LICENSE-2.0
//
// Unless required by applicable law or agreed to in writing,
// software distributed under the License is distributed on an
// "AS IS" BASIS, WITHOUT WARRANTIES OR CONDITIONS OF ANY
// KIND, either express or implied.  See the License for the
// specific language governing permissions and limitations
// under the License.
package com.cloud.api.query.dao;

import java.util.ArrayList;
import java.util.List;

import javax.inject.Inject;

import org.apache.cloudstack.annotation.AnnotationService;
import org.apache.cloudstack.annotation.dao.AnnotationDao;
import org.apache.cloudstack.api.response.StoragePoolResponse;
import org.apache.cloudstack.context.CallContext;
import org.apache.cloudstack.engine.subsystem.api.storage.DataStore;
import org.apache.cloudstack.engine.subsystem.api.storage.DataStoreManager;
import org.apache.cloudstack.engine.subsystem.api.storage.PrimaryDataStoreDriver;
import org.apache.cloudstack.framework.config.dao.ConfigurationDao;
import org.apache.cloudstack.storage.datastore.db.PrimaryDataStoreDao;
import org.apache.cloudstack.storage.datastore.db.StoragePoolDetailVO;
import org.apache.cloudstack.storage.datastore.db.StoragePoolDetailsDao;
import org.apache.cloudstack.storage.datastore.db.StoragePoolVO;
import org.apache.cloudstack.utils.jsinterpreter.TagAsRuleHelper;
import org.springframework.stereotype.Component;

import com.cloud.api.ApiDBUtils;
import com.cloud.api.query.vo.StoragePoolJoinVO;
import com.cloud.capacity.CapacityManager;
import com.cloud.storage.DataStoreRole;
import com.cloud.storage.ScopeType;
import com.cloud.storage.Storage;
import com.cloud.storage.StoragePool;
import com.cloud.storage.StorageStats;
import com.cloud.storage.VolumeApiServiceImpl;
import com.cloud.user.AccountManager;
import com.cloud.utils.StringUtils;
import com.cloud.utils.db.GenericDaoBase;
import com.cloud.utils.db.SearchBuilder;
import com.cloud.utils.db.SearchCriteria;

@Component
public class StoragePoolJoinDaoImpl extends GenericDaoBase<StoragePoolJoinVO, Long> implements StoragePoolJoinDao {

    @Inject
    private ConfigurationDao _configDao;

    @Inject
    private DataStoreManager dataStoreMgr;

    @Inject
    protected PrimaryDataStoreDao storagePoolDao;
    @Inject
    private AnnotationDao annotationDao;
    @Inject
    private AccountManager accountManager;

    @Inject
    private StoragePoolDetailsDao storagePoolDetailsDao;


    private final SearchBuilder<StoragePoolJoinVO> spSearch;

    private final SearchBuilder<StoragePoolJoinVO> spIdSearch;

    private final SearchBuilder<StoragePoolJoinVO> findByDatacenterAndScopeSb;

    protected StoragePoolJoinDaoImpl() {

        spSearch = createSearchBuilder();
        spSearch.and("idIN", spSearch.entity().getId(), SearchCriteria.Op.IN);
        spSearch.done();

        spIdSearch = createSearchBuilder();
        spIdSearch.and("id", spIdSearch.entity().getId(), SearchCriteria.Op.EQ);
        spIdSearch.done();

        findByDatacenterAndScopeSb = createSearchBuilder();
        findByDatacenterAndScopeSb.and("zoneId", findByDatacenterAndScopeSb.entity().getZoneId(), SearchCriteria.Op.EQ);
        findByDatacenterAndScopeSb.and("clusterId", findByDatacenterAndScopeSb.entity().getClusterId(), SearchCriteria.Op.EQ);
        findByDatacenterAndScopeSb.and("podId", findByDatacenterAndScopeSb.entity().getPodId(), SearchCriteria.Op.EQ);
        findByDatacenterAndScopeSb.and("scope", findByDatacenterAndScopeSb.entity().getScope(), SearchCriteria.Op.EQ);
        findByDatacenterAndScopeSb.and("status", findByDatacenterAndScopeSb.entity().getStatus(), SearchCriteria.Op.EQ);
        findByDatacenterAndScopeSb.and("is_tag_a_rule", findByDatacenterAndScopeSb.entity().getIsTagARule(), SearchCriteria.Op.EQ);
        findByDatacenterAndScopeSb.done();

        _count = "select count(distinct id) from storage_pool_view WHERE ";
    }

    @Override
    public StoragePoolResponse newStoragePoolResponse(StoragePoolJoinVO pool) {
        StoragePool storagePool = storagePoolDao.findById(pool.getId());
        StoragePoolResponse poolResponse = new StoragePoolResponse();
        poolResponse.setId(pool.getUuid());
        poolResponse.setName(pool.getName());
        poolResponse.setState(pool.getStatus());
        String path = pool.getPath();
        //cifs store may contain password entry, remove the password
        path = StringUtils.cleanString(path);
        poolResponse.setPath(path);
        poolResponse.setIpAddress(pool.getHostAddress());
        poolResponse.setZoneId(pool.getZoneUuid());
        poolResponse.setZoneName(pool.getZoneName());
        poolResponse.setType(pool.getPoolType().toString());
        poolResponse.setPodId(pool.getPodUuid());
        poolResponse.setPodName(pool.getPodName());
        poolResponse.setCreated(pool.getCreated());
        if (pool.getScope() != null) {
            poolResponse.setScope(pool.getScope().toString());
        }
        if (pool.getHypervisor() != null) {
            poolResponse.setHypervisor(pool.getHypervisor().getHypervisorDisplayName());
        }

        StoragePoolDetailVO poolType = storagePoolDetailsDao.findDetail(pool.getId(), "pool_type");
        if (poolType != null) {
            poolResponse.setType(poolType.getValue());
        }
        long allocatedSize = pool.getUsedCapacity() + pool.getReservedCapacity();
        if (pool.getPoolType() == Storage.StoragePoolType.DatastoreCluster) {
            List<StoragePoolVO> childDatastores = storagePoolDao.listChildStoragePoolsInDatastoreCluster(pool.getId());
            if (childDatastores != null) {
                for (StoragePoolVO childDatastore: childDatastores) {
                    StoragePoolJoinVO childDSJoinVO = findById(childDatastore.getId());
                    allocatedSize += (childDSJoinVO.getUsedCapacity() + childDSJoinVO.getReservedCapacity());
                }
            }
        }
        poolResponse.setDiskSizeTotal(pool.getCapacityBytes());
        poolResponse.setDiskSizeAllocated(allocatedSize);
        poolResponse.setCapacityIops(pool.getCapacityIops());

        if (storagePool.isManaged()) {
            DataStore store = dataStoreMgr.getDataStore(pool.getId(), DataStoreRole.Primary);
            PrimaryDataStoreDriver driver = (PrimaryDataStoreDriver) store.getDriver();
            long usedIops = driver.getUsedIops(storagePool);
            poolResponse.setAllocatedIops(usedIops);
        }

        // TODO: StatsCollector does not persist data
        StorageStats stats = ApiDBUtils.getStoragePoolStatistics(pool.getId());
        if (stats != null) {
            Long used = stats.getByteUsed();
            poolResponse.setDiskSizeUsed(used);
        }

        poolResponse.setClusterId(pool.getClusterUuid());
        poolResponse.setClusterName(pool.getClusterName());
        poolResponse.setProvider(pool.getStorageProviderName());
        poolResponse.setTags(pool.getTag());
        poolResponse.setIsTagARule(pool.getIsTagARule());
        poolResponse.setOverProvisionFactor(Double.toString(CapacityManager.StorageOverprovisioningFactor.valueIn(pool.getId())));

        // set async job
        if (pool.getJobId() != null) {
            poolResponse.setJobId(pool.getJobUuid());
            poolResponse.setJobStatus(pool.getJobStatus());
        }
        poolResponse.setHasAnnotation(annotationDao.hasAnnotations(pool.getUuid(), AnnotationService.EntityType.PRIMARY_STORAGE.name(),
                accountManager.isRootAdmin(CallContext.current().getCallingAccount().getId())));

        poolResponse.setObjectName("storagepool");
        return poolResponse;
    }

    @Override
    public StoragePoolResponse setStoragePoolResponse(StoragePoolResponse response, StoragePoolJoinVO sp) {
        String tag = sp.getTag();
        if (tag != null) {
            if (response.getTags() != null && response.getTags().length() > 0) {
                response.setTags(response.getTags() + "," + tag);
            } else {
                response.setTags(tag);
            }
        }
        if (response.hasAnnotation() == null) {
            response.setHasAnnotation(annotationDao.hasAnnotations(sp.getUuid(), AnnotationService.EntityType.PRIMARY_STORAGE.name(),
                    accountManager.isRootAdmin(CallContext.current().getCallingAccount().getId())));
        }
        return response;
    }

    @Override
    public StoragePoolResponse newStoragePoolForMigrationResponse(StoragePoolJoinVO pool) {
        StoragePoolResponse poolResponse = new StoragePoolResponse();
        poolResponse.setId(pool.getUuid());
        poolResponse.setName(pool.getName());
        poolResponse.setState(pool.getStatus());
        String path = pool.getPath();
        //cifs store may contain password entry, remove the password
        path = StringUtils.cleanString(path);
        poolResponse.setPath(path);
        poolResponse.setIpAddress(pool.getHostAddress());
        poolResponse.setZoneId(pool.getZoneUuid());
        poolResponse.setZoneName(pool.getZoneName());
        if (pool.getPoolType() != null) {
            poolResponse.setType(pool.getPoolType().toString());
        }
        poolResponse.setPodId(pool.getPodUuid());
        poolResponse.setPodName(pool.getPodName());
        poolResponse.setCreated(pool.getCreated());
        poolResponse.setScope(pool.getScope().toString());
        if (pool.getHypervisor() != null) {
            poolResponse.setHypervisor(pool.getHypervisor().getHypervisorDisplayName());
        }

        long allocatedSize = pool.getUsedCapacity();
        poolResponse.setDiskSizeTotal(pool.getCapacityBytes());
        poolResponse.setDiskSizeAllocated(allocatedSize);
        poolResponse.setCapacityIops(pool.getCapacityIops());
        poolResponse.setOverProvisionFactor(Double.toString(CapacityManager.StorageOverprovisioningFactor.valueIn(pool.getId())));

        // TODO: StatsCollector does not persist data
        StorageStats stats = ApiDBUtils.getStoragePoolStatistics(pool.getId());
        if (stats != null) {
            Long used = stats.getByteUsed();
            poolResponse.setDiskSizeUsed(used);
        }

        poolResponse.setClusterId(pool.getClusterUuid());
        poolResponse.setClusterName(pool.getClusterName());
        poolResponse.setProvider(pool.getStorageProviderName());
        poolResponse.setTags(pool.getTag());
        poolResponse.setIsTagARule(pool.getIsTagARule());

        // set async job
        poolResponse.setJobId(pool.getJobUuid());
        poolResponse.setJobStatus(pool.getJobStatus());

        poolResponse.setObjectName("storagepool");
        return poolResponse;
    }

    @Override
    public StoragePoolResponse setStoragePoolForMigrationResponse(StoragePoolResponse response, StoragePoolJoinVO sp) {
        String tag = sp.getTag();
        if (tag != null) {
            if (response.getTags() != null && response.getTags().length() > 0) {
                response.setTags(response.getTags() + "," + tag);
            } else {
                response.setTags(tag);
            }
        }
        return response;
    }

    @Override
    public List<StoragePoolJoinVO> newStoragePoolView(StoragePool host) {
        SearchCriteria<StoragePoolJoinVO> sc = spIdSearch.create();
        sc.setParameters("id", host.getId());
        return searchIncludingRemoved(sc, null, null, false);

    }

    @Override
    public List<StoragePoolJoinVO> searchByIds(Long... spIds) {
        // set detail batch query size
        int DETAILS_BATCH_SIZE = 2000;
        String batchCfg = _configDao.getValue("detail.batch.query.size");
        if (batchCfg != null) {
            DETAILS_BATCH_SIZE = Integer.parseInt(batchCfg);
        }
        // query details by batches
        List<StoragePoolJoinVO> uvList = new ArrayList<StoragePoolJoinVO>();
        // query details by batches
        int curr_index = 0;
        if (spIds.length > DETAILS_BATCH_SIZE) {
            while ((curr_index + DETAILS_BATCH_SIZE) <= spIds.length) {
                Long[] ids = new Long[DETAILS_BATCH_SIZE];
                for (int k = 0, j = curr_index; j < curr_index + DETAILS_BATCH_SIZE; j++, k++) {
                    ids[k] = spIds[j];
                }
                SearchCriteria<StoragePoolJoinVO> sc = spSearch.create();
                sc.setParameters("idIN", ids);
                List<StoragePoolJoinVO> vms = searchIncludingRemoved(sc, null, null, false);
                if (vms != null) {
                    uvList.addAll(vms);
                }
                curr_index += DETAILS_BATCH_SIZE;
            }
        }
        if (curr_index < spIds.length) {
            int batch_size = (spIds.length - curr_index);
            // set the ids value
            Long[] ids = new Long[batch_size];
            for (int k = 0, j = curr_index; j < curr_index + batch_size; j++, k++) {
                ids[k] = spIds[j];
            }
            SearchCriteria<StoragePoolJoinVO> sc = spSearch.create();
            sc.setParameters("idIN", ids);
            List<StoragePoolJoinVO> vms = searchIncludingRemoved(sc, null, null, false);
            if (vms != null) {
                uvList.addAll(vms);
            }
        }
        return uvList;
    }

    @Override
<<<<<<< HEAD
    public Pair<List<StoragePoolJoinVO>, Integer> searchAndCount(Long storagePoolId, String storagePoolName, Long zoneId, String path, Long podId, Long clusterId, String address, ScopeType scopeType, StoragePoolStatus status, String keyword, Filter searchFilter) {
        SearchCriteria<StoragePoolJoinVO> sc = createStoragePoolSearchCriteria(storagePoolId, storagePoolName, zoneId, path, podId, clusterId, address, scopeType, status, keyword);
        return searchAndCount(sc, searchFilter);
    }

    private SearchCriteria<StoragePoolJoinVO> createStoragePoolSearchCriteria(Long storagePoolId, String storagePoolName, Long zoneId, String path, Long podId, Long clusterId, String address, ScopeType scopeType, StoragePoolStatus status, String keyword) {
        SearchBuilder<StoragePoolJoinVO> sb = createSearchBuilder();
        sb.select(null, SearchCriteria.Func.DISTINCT, sb.entity().getId()); // select distinct
        // ids
        sb.and("id", sb.entity().getId(), SearchCriteria.Op.EQ);
        sb.and("name", sb.entity().getName(), SearchCriteria.Op.EQ);
        sb.and("path", sb.entity().getPath(), SearchCriteria.Op.EQ);
        sb.and("dataCenterId", sb.entity().getZoneId(), SearchCriteria.Op.EQ);
        sb.and("podId", sb.entity().getPodId(), SearchCriteria.Op.EQ);
        sb.and("clusterId", sb.entity().getClusterId(), SearchCriteria.Op.EQ);
        sb.and("hostAddress", sb.entity().getHostAddress(), SearchCriteria.Op.EQ);
        sb.and("scope", sb.entity().getScope(), SearchCriteria.Op.EQ);
        sb.and("status", sb.entity().getStatus(), SearchCriteria.Op.EQ);
        sb.and("parent", sb.entity().getParent(), SearchCriteria.Op.EQ);

        SearchCriteria<StoragePoolJoinVO> sc = sb.create();

        if (keyword != null) {
            SearchCriteria<StoragePoolJoinVO> ssc = createSearchCriteria();
            ssc.addOr("name", SearchCriteria.Op.LIKE, "%" + keyword + "%");
            ssc.addOr("poolType", SearchCriteria.Op.LIKE, new Storage.StoragePoolType("%" + keyword + "%"));

            sc.addAnd("name", SearchCriteria.Op.SC, ssc);
        }

        if (storagePoolId != null) {
            sc.setParameters("id", storagePoolId);
        }

        if (storagePoolName != null) {
            sc.setParameters("name", storagePoolName);
        }

        if (path != null) {
            sc.setParameters("path", path);
        }
        if (zoneId != null) {
            sc.setParameters("dataCenterId", zoneId);
        }
        if (podId != null) {
            SearchCriteria<StoragePoolJoinVO> ssc = createSearchCriteria();
            ssc.addOr("podId", SearchCriteria.Op.EQ, podId);
            ssc.addOr("podId", SearchCriteria.Op.NULL);

            sc.addAnd("podId", SearchCriteria.Op.SC, ssc);
        }
        if (address != null) {
            sc.setParameters("hostAddress", address);
        }
        if (clusterId != null) {
            SearchCriteria<StoragePoolJoinVO> ssc = createSearchCriteria();
            ssc.addOr("clusterId", SearchCriteria.Op.EQ, clusterId);
            ssc.addOr("clusterId", SearchCriteria.Op.NULL);

            sc.addAnd("clusterId", SearchCriteria.Op.SC, ssc);
        }
        if (scopeType != null) {
            sc.setParameters("scope", scopeType.toString());
        }
        if (status != null) {
            sc.setParameters("status", status.toString());
        }
        sc.setParameters("parent", 0);
        return sc;
    }
    @Override
=======
>>>>>>> fe5d7412
    public List<StoragePoolVO> findStoragePoolByScopeAndRuleTags(Long datacenterId, Long podId, Long clusterId, ScopeType scopeType, List<String> tags) {
        SearchCriteria<StoragePoolJoinVO> sc =  findByDatacenterAndScopeSb.create();
        if (datacenterId != null) {
            sc.setParameters("zoneId", datacenterId);
        }
        if (clusterId != null) {
            sc.setParameters("clusterId", clusterId);
        }
        if (podId != null) {
            sc.setParameters("podId", podId);
        }

        sc.setParameters("scope", scopeType);
        sc.setParameters("status", "Up");
        sc.setParameters("is_tag_a_rule", true);
        List<StoragePoolJoinVO> storagePools = search(sc, null, false, false);

        List<StoragePoolVO> filteredPools = new ArrayList<>();

        StringBuilder injectableTagsBuilder = new StringBuilder();
        for (String tag : tags) {
            injectableTagsBuilder.append(tag).append(",");
        }
        if (!tags.isEmpty()) {
            injectableTagsBuilder.deleteCharAt(injectableTagsBuilder.length() - 1);
        }
        String injectableTag = injectableTagsBuilder.toString();

        for (StoragePoolJoinVO storagePoolJoinVO : storagePools) {
            if (TagAsRuleHelper.interpretTagAsRule(storagePoolJoinVO.getTag(), injectableTag, VolumeApiServiceImpl.storageTagRuleExecutionTimeout.value())) {
                StoragePoolVO storagePoolVO = storagePoolDao.findById(storagePoolJoinVO.getId());
                if (storagePoolVO != null) {
                    filteredPools.add(storagePoolVO);
                } else {
                    logger.warn(String.format("Unable to find Storage Pool [%s] in the DB.", storagePoolJoinVO.getUuid()));
                }
            }
        }
        return filteredPools;
    }

}<|MERGE_RESOLUTION|>--- conflicted
+++ resolved
@@ -309,80 +309,6 @@
     }
 
     @Override
-<<<<<<< HEAD
-    public Pair<List<StoragePoolJoinVO>, Integer> searchAndCount(Long storagePoolId, String storagePoolName, Long zoneId, String path, Long podId, Long clusterId, String address, ScopeType scopeType, StoragePoolStatus status, String keyword, Filter searchFilter) {
-        SearchCriteria<StoragePoolJoinVO> sc = createStoragePoolSearchCriteria(storagePoolId, storagePoolName, zoneId, path, podId, clusterId, address, scopeType, status, keyword);
-        return searchAndCount(sc, searchFilter);
-    }
-
-    private SearchCriteria<StoragePoolJoinVO> createStoragePoolSearchCriteria(Long storagePoolId, String storagePoolName, Long zoneId, String path, Long podId, Long clusterId, String address, ScopeType scopeType, StoragePoolStatus status, String keyword) {
-        SearchBuilder<StoragePoolJoinVO> sb = createSearchBuilder();
-        sb.select(null, SearchCriteria.Func.DISTINCT, sb.entity().getId()); // select distinct
-        // ids
-        sb.and("id", sb.entity().getId(), SearchCriteria.Op.EQ);
-        sb.and("name", sb.entity().getName(), SearchCriteria.Op.EQ);
-        sb.and("path", sb.entity().getPath(), SearchCriteria.Op.EQ);
-        sb.and("dataCenterId", sb.entity().getZoneId(), SearchCriteria.Op.EQ);
-        sb.and("podId", sb.entity().getPodId(), SearchCriteria.Op.EQ);
-        sb.and("clusterId", sb.entity().getClusterId(), SearchCriteria.Op.EQ);
-        sb.and("hostAddress", sb.entity().getHostAddress(), SearchCriteria.Op.EQ);
-        sb.and("scope", sb.entity().getScope(), SearchCriteria.Op.EQ);
-        sb.and("status", sb.entity().getStatus(), SearchCriteria.Op.EQ);
-        sb.and("parent", sb.entity().getParent(), SearchCriteria.Op.EQ);
-
-        SearchCriteria<StoragePoolJoinVO> sc = sb.create();
-
-        if (keyword != null) {
-            SearchCriteria<StoragePoolJoinVO> ssc = createSearchCriteria();
-            ssc.addOr("name", SearchCriteria.Op.LIKE, "%" + keyword + "%");
-            ssc.addOr("poolType", SearchCriteria.Op.LIKE, new Storage.StoragePoolType("%" + keyword + "%"));
-
-            sc.addAnd("name", SearchCriteria.Op.SC, ssc);
-        }
-
-        if (storagePoolId != null) {
-            sc.setParameters("id", storagePoolId);
-        }
-
-        if (storagePoolName != null) {
-            sc.setParameters("name", storagePoolName);
-        }
-
-        if (path != null) {
-            sc.setParameters("path", path);
-        }
-        if (zoneId != null) {
-            sc.setParameters("dataCenterId", zoneId);
-        }
-        if (podId != null) {
-            SearchCriteria<StoragePoolJoinVO> ssc = createSearchCriteria();
-            ssc.addOr("podId", SearchCriteria.Op.EQ, podId);
-            ssc.addOr("podId", SearchCriteria.Op.NULL);
-
-            sc.addAnd("podId", SearchCriteria.Op.SC, ssc);
-        }
-        if (address != null) {
-            sc.setParameters("hostAddress", address);
-        }
-        if (clusterId != null) {
-            SearchCriteria<StoragePoolJoinVO> ssc = createSearchCriteria();
-            ssc.addOr("clusterId", SearchCriteria.Op.EQ, clusterId);
-            ssc.addOr("clusterId", SearchCriteria.Op.NULL);
-
-            sc.addAnd("clusterId", SearchCriteria.Op.SC, ssc);
-        }
-        if (scopeType != null) {
-            sc.setParameters("scope", scopeType.toString());
-        }
-        if (status != null) {
-            sc.setParameters("status", status.toString());
-        }
-        sc.setParameters("parent", 0);
-        return sc;
-    }
-    @Override
-=======
->>>>>>> fe5d7412
     public List<StoragePoolVO> findStoragePoolByScopeAndRuleTags(Long datacenterId, Long podId, Long clusterId, ScopeType scopeType, List<String> tags) {
         SearchCriteria<StoragePoolJoinVO> sc =  findByDatacenterAndScopeSb.create();
         if (datacenterId != null) {
