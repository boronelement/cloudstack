// Licensed to the Apache Software Foundation (ASF) under one
// or more contributor license agreements.  See the NOTICE file
// distributed with this work for additional information
// regarding copyright ownership.  The ASF licenses this file
// to you under the Apache License, Version 2.0 (the
// "License"); you may not use this file except in compliance
// with the License.  You may obtain a copy of the License at
//
//   http://www.apache.org/licenses/LICENSE-2.0
//
// Unless required by applicable law or agreed to in writing,
// software distributed under the License is distributed on an
// "AS IS" BASIS, WITHOUT WARRANTIES OR CONDITIONS OF ANY
// KIND, either express or implied.  See the License for the
// specific language governing permissions and limitations
// under the License.
package com.cloud.api.query;

import java.lang.reflect.InvocationTargetException;
import java.lang.reflect.Method;
import java.util.ArrayList;
import java.util.Arrays;
import java.util.Collections;
import java.util.Date;
import java.util.HashMap;
import java.util.HashSet;
import java.util.List;
import java.util.ListIterator;
import java.util.Map;
import java.util.Set;
import java.util.UUID;
import java.util.stream.Collectors;
import java.util.stream.Stream;

import javax.inject.Inject;

import com.cloud.host.Host;
import com.cloud.host.dao.HostDao;
import com.cloud.network.as.AutoScaleVmGroupVmMapVO;
import com.cloud.network.as.dao.AutoScaleVmGroupDao;
import com.cloud.network.as.dao.AutoScaleVmGroupVmMapDao;
import com.cloud.network.dao.NetworkDao;
import com.cloud.network.dao.NetworkVO;
import com.cloud.storage.dao.VolumeDao;
import com.cloud.user.SSHKeyPairVO;
import com.cloud.user.dao.SSHKeyPairDao;
import com.cloud.vm.InstanceGroupVMMapVO;
import com.cloud.vm.NicVO;
import com.cloud.vm.UserVmDetailVO;
import com.cloud.vm.dao.InstanceGroupVMMapDao;
import com.cloud.vm.dao.NicDao;
import com.cloud.vm.dao.UserVmDetailsDao;
import org.apache.cloudstack.acl.ControlledEntity;
import org.apache.cloudstack.acl.ControlledEntity.ACLType;
import org.apache.cloudstack.acl.SecurityChecker;
import org.apache.cloudstack.affinity.AffinityGroupDomainMapVO;
import org.apache.cloudstack.affinity.AffinityGroupResponse;
import org.apache.cloudstack.affinity.AffinityGroupVMMapVO;
import org.apache.cloudstack.affinity.dao.AffinityGroupDomainMapDao;
import org.apache.cloudstack.affinity.dao.AffinityGroupVMMapDao;
import org.apache.cloudstack.api.ApiCommandResourceType;
import org.apache.cloudstack.api.ApiConstants;
import org.apache.cloudstack.api.BaseListProjectAndAccountResourcesCmd;
import org.apache.cloudstack.api.InternalIdentity;
import org.apache.cloudstack.api.ResourceDetail;
import org.apache.cloudstack.api.ResponseGenerator;
import org.apache.cloudstack.api.ResponseObject.ResponseView;
import org.apache.cloudstack.api.command.admin.account.ListAccountsCmdByAdmin;
import org.apache.cloudstack.api.command.admin.domain.ListDomainsCmd;
import org.apache.cloudstack.api.command.admin.domain.ListDomainsCmdByAdmin;
import org.apache.cloudstack.api.command.admin.host.ListHostTagsCmd;
import org.apache.cloudstack.api.command.admin.host.ListHostsCmd;
import org.apache.cloudstack.api.command.admin.internallb.ListInternalLBVMsCmd;
import org.apache.cloudstack.api.command.admin.iso.ListIsosCmdByAdmin;
import org.apache.cloudstack.api.command.admin.management.ListMgmtsCmd;
import org.apache.cloudstack.api.command.admin.resource.icon.ListResourceIconCmd;
import org.apache.cloudstack.api.command.admin.router.GetRouterHealthCheckResultsCmd;
import org.apache.cloudstack.api.command.admin.router.ListRoutersCmd;
import org.apache.cloudstack.api.command.admin.storage.ListImageStoresCmd;
import org.apache.cloudstack.api.command.admin.storage.ListSecondaryStagingStoresCmd;
import org.apache.cloudstack.api.command.admin.storage.ListStoragePoolsCmd;
import org.apache.cloudstack.api.command.admin.storage.ListStorageTagsCmd;
import org.apache.cloudstack.api.command.admin.template.ListTemplatesCmdByAdmin;
import org.apache.cloudstack.api.command.admin.user.ListUsersCmd;
import org.apache.cloudstack.api.command.admin.zone.ListZonesCmdByAdmin;
import org.apache.cloudstack.api.command.user.account.ListAccountsCmd;
import org.apache.cloudstack.api.command.user.account.ListProjectAccountsCmd;
import org.apache.cloudstack.api.command.user.affinitygroup.ListAffinityGroupsCmd;
import org.apache.cloudstack.api.command.user.event.ListEventsCmd;
import org.apache.cloudstack.api.command.user.iso.ListIsosCmd;
import org.apache.cloudstack.api.command.user.job.ListAsyncJobsCmd;
import org.apache.cloudstack.api.command.user.offering.ListDiskOfferingsCmd;
import org.apache.cloudstack.api.command.user.offering.ListServiceOfferingsCmd;
import org.apache.cloudstack.api.command.user.project.ListProjectInvitationsCmd;
import org.apache.cloudstack.api.command.user.project.ListProjectsCmd;
import org.apache.cloudstack.api.command.user.resource.ListDetailOptionsCmd;
import org.apache.cloudstack.api.command.user.securitygroup.ListSecurityGroupsCmd;
import org.apache.cloudstack.api.command.user.snapshot.CopySnapshotCmd;
import org.apache.cloudstack.api.command.user.snapshot.ListSnapshotsCmd;
import org.apache.cloudstack.api.command.user.tag.ListTagsCmd;
import org.apache.cloudstack.api.command.user.template.ListTemplatesCmd;
import org.apache.cloudstack.api.command.user.template.ListVnfTemplatesCmd;
import org.apache.cloudstack.api.command.user.vm.ListVMsCmd;
import org.apache.cloudstack.api.command.user.vmgroup.ListVMGroupsCmd;
import org.apache.cloudstack.api.command.user.volume.ListResourceDetailsCmd;
import org.apache.cloudstack.api.command.user.volume.ListVolumesCmd;
import org.apache.cloudstack.api.command.user.zone.ListZonesCmd;
import org.apache.cloudstack.api.response.AccountResponse;
import org.apache.cloudstack.api.response.AsyncJobResponse;
import org.apache.cloudstack.api.response.DetailOptionsResponse;
import org.apache.cloudstack.api.response.DiskOfferingResponse;
import org.apache.cloudstack.api.response.DomainResponse;
import org.apache.cloudstack.api.response.DomainRouterResponse;
import org.apache.cloudstack.api.response.EventResponse;
import org.apache.cloudstack.api.response.HostResponse;
import org.apache.cloudstack.api.response.HostTagResponse;
import org.apache.cloudstack.api.response.ImageStoreResponse;
import org.apache.cloudstack.api.response.InstanceGroupResponse;
import org.apache.cloudstack.api.response.ListResponse;
import org.apache.cloudstack.api.response.ManagementServerResponse;
import org.apache.cloudstack.api.response.ProjectAccountResponse;
import org.apache.cloudstack.api.response.ProjectInvitationResponse;
import org.apache.cloudstack.api.response.ProjectResponse;
import org.apache.cloudstack.api.response.ResourceDetailResponse;
import org.apache.cloudstack.api.response.ResourceIconResponse;
import org.apache.cloudstack.api.response.ResourceTagResponse;
import org.apache.cloudstack.api.response.RouterHealthCheckResultResponse;
import org.apache.cloudstack.api.response.SecurityGroupResponse;
import org.apache.cloudstack.api.response.ServiceOfferingResponse;
import org.apache.cloudstack.api.response.SnapshotResponse;
import org.apache.cloudstack.api.response.StoragePoolResponse;
import org.apache.cloudstack.api.response.StorageTagResponse;
import org.apache.cloudstack.api.response.TemplateResponse;
import org.apache.cloudstack.api.response.UserResponse;
import org.apache.cloudstack.api.response.UserVmResponse;
import org.apache.cloudstack.api.response.VolumeResponse;
import org.apache.cloudstack.api.response.ZoneResponse;
import org.apache.cloudstack.backup.BackupOfferingVO;
import org.apache.cloudstack.backup.dao.BackupOfferingDao;
import org.apache.cloudstack.context.CallContext;
import org.apache.cloudstack.engine.subsystem.api.storage.DataStore;
import org.apache.cloudstack.engine.subsystem.api.storage.DataStoreCapabilities;
import org.apache.cloudstack.engine.subsystem.api.storage.DataStoreDriver;
import org.apache.cloudstack.engine.subsystem.api.storage.DataStoreManager;
import org.apache.cloudstack.engine.subsystem.api.storage.TemplateState;
import org.apache.cloudstack.framework.config.ConfigKey;
import org.apache.cloudstack.framework.config.Configurable;
import org.apache.cloudstack.framework.jobs.impl.AsyncJobVO;
import org.apache.cloudstack.query.QueryService;
import org.apache.cloudstack.resourcedetail.dao.DiskOfferingDetailsDao;
import org.apache.cloudstack.storage.datastore.db.PrimaryDataStoreDao;
import org.apache.cloudstack.storage.datastore.db.StoragePoolDetailVO;
import org.apache.cloudstack.storage.datastore.db.StoragePoolDetailsDao;
import org.apache.cloudstack.storage.datastore.db.StoragePoolVO;
import org.apache.commons.collections.CollectionUtils;
import org.apache.commons.lang3.EnumUtils;
import org.apache.commons.lang3.StringUtils;
import org.apache.log4j.Logger;
import org.springframework.stereotype.Component;

import com.cloud.api.query.dao.AccountJoinDao;
import com.cloud.api.query.dao.AffinityGroupJoinDao;
import com.cloud.api.query.dao.AsyncJobJoinDao;
import com.cloud.api.query.dao.DataCenterJoinDao;
import com.cloud.api.query.dao.DiskOfferingJoinDao;
import com.cloud.api.query.dao.DomainJoinDao;
import com.cloud.api.query.dao.DomainRouterJoinDao;
import com.cloud.api.query.dao.HostJoinDao;
import com.cloud.api.query.dao.HostTagDao;
import com.cloud.api.query.dao.ImageStoreJoinDao;
import com.cloud.api.query.dao.InstanceGroupJoinDao;
import com.cloud.api.query.dao.ManagementServerJoinDao;
import com.cloud.api.query.dao.ProjectAccountJoinDao;
import com.cloud.api.query.dao.ProjectInvitationJoinDao;
import com.cloud.api.query.dao.ProjectJoinDao;
import com.cloud.api.query.dao.ResourceTagJoinDao;
import com.cloud.api.query.dao.SecurityGroupJoinDao;
import com.cloud.api.query.dao.ServiceOfferingJoinDao;
import com.cloud.api.query.dao.SnapshotJoinDao;
import com.cloud.api.query.dao.StoragePoolJoinDao;
import com.cloud.api.query.dao.TemplateJoinDao;
import com.cloud.api.query.dao.UserAccountJoinDao;
import com.cloud.api.query.dao.UserVmJoinDao;
import com.cloud.api.query.dao.VolumeJoinDao;
import com.cloud.api.query.vo.AccountJoinVO;
import com.cloud.api.query.vo.AffinityGroupJoinVO;
import com.cloud.api.query.vo.AsyncJobJoinVO;
import com.cloud.api.query.vo.DataCenterJoinVO;
import com.cloud.api.query.vo.DiskOfferingJoinVO;
import com.cloud.api.query.vo.DomainJoinVO;
import com.cloud.api.query.vo.DomainRouterJoinVO;
import com.cloud.api.query.vo.EventJoinVO;
import com.cloud.api.query.vo.HostJoinVO;
import com.cloud.api.query.vo.HostTagVO;
import com.cloud.api.query.vo.ImageStoreJoinVO;
import com.cloud.api.query.vo.InstanceGroupJoinVO;
import com.cloud.api.query.vo.ManagementServerJoinVO;
import com.cloud.api.query.vo.ProjectAccountJoinVO;
import com.cloud.api.query.vo.ProjectInvitationJoinVO;
import com.cloud.api.query.vo.ProjectJoinVO;
import com.cloud.api.query.vo.ResourceTagJoinVO;
import com.cloud.api.query.vo.SecurityGroupJoinVO;
import com.cloud.api.query.vo.ServiceOfferingJoinVO;
import com.cloud.api.query.vo.SnapshotJoinVO;
import com.cloud.api.query.vo.StoragePoolJoinVO;
import com.cloud.api.query.vo.TemplateJoinVO;
import com.cloud.api.query.vo.UserAccountJoinVO;
import com.cloud.api.query.vo.UserVmJoinVO;
import com.cloud.api.query.vo.VolumeJoinVO;
import com.cloud.cluster.ManagementServerHostVO;
import com.cloud.cluster.dao.ManagementServerHostDao;
import com.cloud.dc.DataCenter;
import com.cloud.dc.DedicatedResourceVO;
import com.cloud.dc.dao.DedicatedResourceDao;
import com.cloud.domain.Domain;
import com.cloud.domain.DomainVO;
import com.cloud.domain.dao.DomainDao;
import com.cloud.event.dao.EventJoinDao;
import com.cloud.exception.CloudAuthenticationException;
import com.cloud.exception.InvalidParameterValueException;
import com.cloud.exception.PermissionDeniedException;
import com.cloud.ha.HighAvailabilityManager;
import com.cloud.hypervisor.Hypervisor;
import com.cloud.hypervisor.Hypervisor.HypervisorType;
import com.cloud.network.RouterHealthCheckResult;
import com.cloud.network.VNF;
import com.cloud.network.VpcVirtualNetworkApplianceService;
import com.cloud.network.dao.RouterHealthCheckResultDao;
import com.cloud.network.dao.RouterHealthCheckResultVO;
import com.cloud.network.router.VirtualNetworkApplianceManager;
import com.cloud.network.security.SecurityGroupVMMapVO;
import com.cloud.network.security.dao.SecurityGroupVMMapDao;
import com.cloud.offering.DiskOffering;
import com.cloud.org.Grouping;
import com.cloud.projects.Project;
import com.cloud.projects.Project.ListProjectResourcesCriteria;
import com.cloud.projects.ProjectInvitation;
import com.cloud.projects.ProjectManager;
import com.cloud.projects.ProjectVO;
import com.cloud.projects.dao.ProjectAccountDao;
import com.cloud.projects.dao.ProjectDao;
import com.cloud.projects.dao.ProjectInvitationDao;
import com.cloud.resource.ResourceManager;
import com.cloud.resource.icon.dao.ResourceIconDao;
import com.cloud.server.ResourceManagerUtil;
import com.cloud.server.ResourceMetaDataService;
import com.cloud.server.ResourceTag;
import com.cloud.server.ResourceTag.ResourceObjectType;
import com.cloud.service.ServiceOfferingVO;
import com.cloud.service.dao.ServiceOfferingDao;
import com.cloud.service.dao.ServiceOfferingDetailsDao;
import com.cloud.storage.DataStoreRole;
import com.cloud.storage.DiskOfferingVO;
import com.cloud.storage.ScopeType;
import com.cloud.storage.Snapshot;
import com.cloud.storage.SnapshotVO;
import com.cloud.storage.Storage;
import com.cloud.storage.Storage.ImageFormat;
import com.cloud.storage.Storage.TemplateType;
import com.cloud.storage.StoragePoolStatus;
import com.cloud.storage.StoragePoolTagVO;
import com.cloud.storage.VMTemplateVO;
import com.cloud.storage.Volume;
import com.cloud.storage.VolumeApiServiceImpl;
import com.cloud.storage.VolumeVO;
import com.cloud.storage.dao.DiskOfferingDao;
import com.cloud.storage.dao.StoragePoolTagsDao;
import com.cloud.storage.dao.VMTemplateDao;
import com.cloud.tags.ResourceTagVO;
import com.cloud.tags.dao.ResourceTagDao;
import com.cloud.template.VirtualMachineTemplate.State;
import com.cloud.template.VirtualMachineTemplate.TemplateFilter;
import com.cloud.user.Account;
import com.cloud.user.AccountManager;
import com.cloud.user.DomainManager;
import com.cloud.user.User;
import com.cloud.user.dao.AccountDao;
import com.cloud.user.dao.UserDao;
import com.cloud.utils.DateUtil;
import com.cloud.utils.NumbersUtil;
import com.cloud.utils.Pair;
import com.cloud.utils.Ternary;
import com.cloud.utils.db.EntityManager;
import com.cloud.utils.db.Filter;
import com.cloud.utils.db.GenericSearchBuilder;
import com.cloud.utils.db.JoinBuilder;
import com.cloud.utils.db.SearchBuilder;
import com.cloud.utils.db.SearchCriteria;
import com.cloud.utils.db.SearchCriteria.Func;
import com.cloud.utils.db.SearchCriteria.Op;
import com.cloud.utils.exception.CloudRuntimeException;
import com.cloud.vm.DomainRouterVO;
import com.cloud.vm.UserVmVO;
import com.cloud.vm.VMInstanceVO;
import com.cloud.vm.VirtualMachine;
import com.cloud.vm.VirtualMachineManager;
import com.cloud.vm.VmDetailConstants;
import com.cloud.vm.dao.DomainRouterDao;
import com.cloud.vm.dao.UserVmDao;
import com.cloud.vm.dao.VMInstanceDao;

import static com.cloud.vm.VmDetailConstants.SSH_PUBLIC_KEY;

@Component
public class QueryManagerImpl extends MutualExclusiveIdsManagerBase implements QueryService, Configurable {

    public static final Logger s_logger = Logger.getLogger(QueryManagerImpl.class);

    private static final String ID_FIELD = "id";

    @Inject
    private AccountManager accountMgr;

    @Inject
    private ProjectManager _projectMgr;

    @Inject
    private DomainDao _domainDao;

    @Inject
    private DomainJoinDao _domainJoinDao;

    @Inject
    private UserAccountJoinDao _userAccountJoinDao;

    @Inject
    private EventJoinDao _eventJoinDao;

    @Inject
    private ResourceTagJoinDao _resourceTagJoinDao;

    @Inject
    private InstanceGroupJoinDao _vmGroupJoinDao;

    @Inject
    private UserVmJoinDao _userVmJoinDao;

    @Inject
    private UserVmDao userVmDao;

    @Inject
    private VMInstanceDao _vmInstanceDao;

    @Inject
    private SecurityGroupJoinDao _securityGroupJoinDao;

    @Inject
    private SecurityGroupVMMapDao securityGroupVMMapDao;

    @Inject
    private DomainRouterJoinDao _routerJoinDao;

    @Inject
    private ProjectInvitationJoinDao _projectInvitationJoinDao;

    @Inject
    private ProjectJoinDao _projectJoinDao;

    @Inject
    private ProjectDao _projectDao;

    @Inject
    private ProjectAccountDao _projectAccountDao;

    @Inject
    private ProjectAccountJoinDao _projectAccountJoinDao;

    @Inject
    private HostJoinDao hostJoinDao;

    @Inject
    private VolumeJoinDao _volumeJoinDao;

    @Inject
    private AccountDao _accountDao;

    @Inject
    private AccountJoinDao _accountJoinDao;

    @Inject
    private AsyncJobJoinDao _jobJoinDao;

    @Inject
    private StoragePoolJoinDao _poolJoinDao;

    @Inject
    private StoragePoolTagsDao _storageTagDao;

    @Inject
    private HostTagDao _hostTagDao;

    @Inject
    private ImageStoreJoinDao _imageStoreJoinDao;

    @Inject
    private DiskOfferingJoinDao _diskOfferingJoinDao;

    @Inject
    private DiskOfferingDetailsDao _diskOfferingDetailsDao;

    @Inject
    private ServiceOfferingJoinDao _srvOfferingJoinDao;

    @Inject
    private ServiceOfferingDao _srvOfferingDao;

    @Inject
    private ServiceOfferingDetailsDao _srvOfferingDetailsDao;

    @Inject
    private DiskOfferingDao _diskOfferingDao;

    @Inject
    private DataCenterJoinDao _dcJoinDao;

    @Inject
    private DomainRouterDao _routerDao;

    @Inject
    private HighAvailabilityManager _haMgr;

    @Inject
    private VMTemplateDao _templateDao;

    @Inject
    private TemplateJoinDao _templateJoinDao;

    @Inject
    private ResourceManager _resourceMgr;
    @Inject
    private ResourceMetaDataService _resourceMetaDataMgr;

    @Inject
    private ResourceManagerUtil resourceManagerUtil;

    @Inject
    private AffinityGroupVMMapDao _affinityGroupVMMapDao;

    @Inject
    private AffinityGroupJoinDao _affinityGroupJoinDao;

    @Inject
    private DedicatedResourceDao _dedicatedDao;

    @Inject
    private DomainManager _domainMgr;

    @Inject
    private AffinityGroupDomainMapDao _affinityGroupDomainMapDao;

    @Inject
    private ResourceTagDao resourceTagDao;

    @Inject
    private DataStoreManager dataStoreManager;

    @Inject
    ManagementServerJoinDao managementServerJoinDao;

    @Inject
    public VpcVirtualNetworkApplianceService routerService;

    @Inject
    private ResponseGenerator responseGenerator;

    @Inject
    private RouterHealthCheckResultDao routerHealthCheckResultDao;

    @Inject
    private PrimaryDataStoreDao storagePoolDao;

    @Inject
    private StoragePoolDetailsDao _storagePoolDetailsDao;

    @Inject
    private ProjectInvitationDao projectInvitationDao;

    @Inject
    private UserDao userDao;

    @Inject
    private VirtualMachineManager virtualMachineManager;
    @Inject
    private VolumeDao volumeDao;

    @Inject
    private ResourceIconDao resourceIconDao;

    @Inject
    private ManagementServerHostDao msHostDao;

    @Inject
    private NetworkDao networkDao;

    @Inject
    private NicDao nicDao;

    @Inject
    private HostDao hostDao;

    @Inject
    private InstanceGroupVMMapDao instanceGroupVMMapDao;

    @Inject
    private AffinityGroupVMMapDao affinityGroupVMMapDao;

    @Inject
    private UserVmDetailsDao userVmDetailsDao;

    @Inject
    private SSHKeyPairDao sshKeyPairDao;

    @Inject
    private BackupOfferingDao backupOfferingDao;

    @Inject
    private AutoScaleVmGroupDao autoScaleVmGroupDao;

    @Inject
    private AutoScaleVmGroupVmMapDao autoScaleVmGroupVmMapDao;

    @Inject
    private SnapshotJoinDao snapshotJoinDao;

    @Inject
    EntityManager entityManager;

    private SearchCriteria<ServiceOfferingJoinVO> getMinimumCpuServiceOfferingJoinSearchCriteria(int cpu) {
        SearchCriteria<ServiceOfferingJoinVO> sc = _srvOfferingJoinDao.createSearchCriteria();
        SearchCriteria<ServiceOfferingJoinVO> sc1 = _srvOfferingJoinDao.createSearchCriteria();
        sc1.addAnd("cpu", Op.GTEQ, cpu);
        sc.addOr("cpu", Op.SC, sc1);
        SearchCriteria<ServiceOfferingJoinVO> sc2 = _srvOfferingJoinDao.createSearchCriteria();
        sc2.addAnd("cpu", Op.NULL);
        sc2.addAnd("maxCpu", Op.NULL);
        sc.addOr("cpu", Op.SC, sc2);
        SearchCriteria<ServiceOfferingJoinVO> sc3 = _srvOfferingJoinDao.createSearchCriteria();
        sc3.addAnd("cpu", Op.NULL);
        sc3.addAnd("maxCpu", Op.GTEQ, cpu);
        sc.addOr("cpu", Op.SC, sc3);
        return sc;
    }

    private SearchCriteria<ServiceOfferingJoinVO> getMinimumMemoryServiceOfferingJoinSearchCriteria(int memory) {
        SearchCriteria<ServiceOfferingJoinVO> sc = _srvOfferingJoinDao.createSearchCriteria();
        SearchCriteria<ServiceOfferingJoinVO> sc1 = _srvOfferingJoinDao.createSearchCriteria();
        sc1.addAnd("ramSize", Op.GTEQ, memory);
        sc.addOr("ramSize", Op.SC, sc1);
        SearchCriteria<ServiceOfferingJoinVO> sc2 = _srvOfferingJoinDao.createSearchCriteria();
        sc2.addAnd("ramSize", Op.NULL);
        sc2.addAnd("maxMemory", Op.NULL);
        sc.addOr("ramSize", Op.SC, sc2);
        SearchCriteria<ServiceOfferingJoinVO> sc3 = _srvOfferingJoinDao.createSearchCriteria();
        sc3.addAnd("ramSize", Op.NULL);
        sc3.addAnd("maxMemory", Op.GTEQ, memory);
        sc.addOr("ramSize", Op.SC, sc3);
        return sc;
    }

    private SearchCriteria<ServiceOfferingJoinVO> getMinimumCpuSpeedServiceOfferingJoinSearchCriteria(int speed) {
        SearchCriteria<ServiceOfferingJoinVO> sc = _srvOfferingJoinDao.createSearchCriteria();
        sc.addOr("speed", Op.GTEQ, speed);
        sc.addOr("speed", Op.NULL);
        return sc;
    }

    /*
     * (non-Javadoc)
     *
     * @see
     * com.cloud.api.query.QueryService#searchForUsers(org.apache.cloudstack
     * .api.command.admin.user.ListUsersCmd)
     */
    @Override
    public ListResponse<UserResponse> searchForUsers(ListUsersCmd cmd) throws PermissionDeniedException {
        Pair<List<UserAccountJoinVO>, Integer> result = searchForUsersInternal(cmd);
        ListResponse<UserResponse> response = new ListResponse<UserResponse>();
        List<UserResponse> userResponses = ViewResponseHelper.createUserResponse(CallContext.current().getCallingAccount().getDomainId(),
                result.first().toArray(new UserAccountJoinVO[result.first().size()]));
        response.setResponses(userResponses, result.second());
        return response;
    }

    public ListResponse<UserResponse> searchForUsers(Long domainId, boolean recursive) throws PermissionDeniedException {
        Account caller = CallContext.current().getCallingAccount();

        List<Long> permittedAccounts = new ArrayList<Long>();

        boolean listAll = true;
        Long id = null;

        if (caller.getType() == Account.Type.NORMAL) {
            long currentId = CallContext.current().getCallingUser().getId();
            if (id != null && currentId != id.longValue()) {
                throw new PermissionDeniedException("Calling user is not authorized to see the user requested by id");
            }
            id = currentId;
        }
        Object username = null;
        Object type = null;
        String accountName = null;
        Object state = null;
        String keyword = null;

        Pair<List<UserAccountJoinVO>, Integer> result =  getUserListInternal(caller, permittedAccounts, listAll, id, username, type, accountName, state, keyword, domainId, recursive,
                null);
        ListResponse<UserResponse> response = new ListResponse<UserResponse>();
        List<UserResponse> userResponses = ViewResponseHelper.createUserResponse(CallContext.current().getCallingAccount().getDomainId(),
                result.first().toArray(new UserAccountJoinVO[result.first().size()]));
        response.setResponses(userResponses, result.second());
        return response;
    }

    private Pair<List<UserAccountJoinVO>, Integer> searchForUsersInternal(ListUsersCmd cmd) throws PermissionDeniedException {
        Account caller = CallContext.current().getCallingAccount();

        List<Long> permittedAccounts = new ArrayList<Long>();

        boolean listAll = cmd.listAll();
        Long id = cmd.getId();
        if (caller.getType() == Account.Type.NORMAL) {
            long currentId = CallContext.current().getCallingUser().getId();
            if (id != null && currentId != id.longValue()) {
                throw new PermissionDeniedException("Calling user is not authorized to see the user requested by id");
            }
            id = currentId;
        }
        Object username = cmd.getUsername();
        Object type = cmd.getAccountType();
        String accountName = cmd.getAccountName();
        Object state = cmd.getState();
        String keyword = cmd.getKeyword();

        Long domainId = cmd.getDomainId();
        boolean recursive = cmd.isRecursive();
        Long pageSizeVal = cmd.getPageSizeVal();
        Long startIndex = cmd.getStartIndex();

        Filter searchFilter = new Filter(UserAccountJoinVO.class, "id", true, startIndex, pageSizeVal);

        return getUserListInternal(caller, permittedAccounts, listAll, id, username, type, accountName, state, keyword, domainId, recursive, searchFilter);
    }

    private Pair<List<UserAccountJoinVO>, Integer> getUserListInternal(Account caller, List<Long> permittedAccounts, boolean listAll, Long id, Object username, Object type,
            String accountName, Object state, String keyword, Long domainId, boolean recursive, Filter searchFilter) {
        Ternary<Long, Boolean, ListProjectResourcesCriteria> domainIdRecursiveListProject = new Ternary<Long, Boolean, ListProjectResourcesCriteria>(domainId, recursive, null);
        accountMgr.buildACLSearchParameters(caller, id, accountName, null, permittedAccounts, domainIdRecursiveListProject, listAll, false);
        domainId = domainIdRecursiveListProject.first();
        Boolean isRecursive = domainIdRecursiveListProject.second();
        ListProjectResourcesCriteria listProjectResourcesCriteria = domainIdRecursiveListProject.third();

        SearchBuilder<UserAccountJoinVO> sb = _userAccountJoinDao.createSearchBuilder();
        accountMgr.buildACLViewSearchBuilder(sb, domainId, isRecursive, permittedAccounts, listProjectResourcesCriteria);
        sb.and("username", sb.entity().getUsername(), Op.LIKE);
        if (id != null && id == 1) {
            // system user should NOT be searchable
            List<UserAccountJoinVO> emptyList = new ArrayList<UserAccountJoinVO>();
            return new Pair<List<UserAccountJoinVO>, Integer>(emptyList, 0);
        } else if (id != null) {
            sb.and("id", sb.entity().getId(), Op.EQ);
        } else {
            // this condition is used to exclude system user from the search
            // results
            sb.and("id", sb.entity().getId(), Op.NEQ);
        }

        sb.and("type", sb.entity().getAccountType(), Op.EQ);
        sb.and("domainId", sb.entity().getDomainId(), Op.EQ);
        sb.and("accountName", sb.entity().getAccountName(), Op.EQ);
        sb.and("state", sb.entity().getState(), Op.EQ);

        if ((accountName == null) && (domainId != null)) {
            sb.and("domainPath", sb.entity().getDomainPath(), Op.LIKE);
        }

        SearchCriteria<UserAccountJoinVO> sc = sb.create();

        // building ACL condition
        accountMgr.buildACLViewSearchCriteria(sc, domainId, isRecursive, permittedAccounts, listProjectResourcesCriteria);

        if (keyword != null) {
            SearchCriteria<UserAccountJoinVO> ssc = _userAccountJoinDao.createSearchCriteria();
            ssc.addOr("username", Op.LIKE, "%" + keyword + "%");
            ssc.addOr("firstname", Op.LIKE, "%" + keyword + "%");
            ssc.addOr("lastname", Op.LIKE, "%" + keyword + "%");
            ssc.addOr("email", Op.LIKE, "%" + keyword + "%");
            ssc.addOr("state", Op.LIKE, "%" + keyword + "%");
            ssc.addOr("accountName", Op.LIKE, "%" + keyword + "%");
            if (EnumUtils.isValidEnum(Account.Type.class, keyword.toUpperCase())) {
                ssc.addOr("accountType", Op.EQ, EnumUtils.getEnum(Account.Type.class, keyword.toUpperCase()));
            }

            sc.addAnd("username", Op.SC, ssc);
        }

        if (username != null) {
            sc.setParameters("username", username);
        }

        if (id != null) {
            sc.setParameters("id", id);
        } else {
            // Don't return system user, search builder with NEQ
            sc.setParameters("id", 1);
        }

        if (type != null) {
            sc.setParameters("type", type);
        }

        if (accountName != null) {
            sc.setParameters("accountName", accountName);
            if (domainId != null) {
                sc.setParameters("domainId", domainId);
            }
        } else if (domainId != null) {
            DomainVO domainVO = _domainDao.findById(domainId);
            sc.setParameters("domainPath", domainVO.getPath() + "%");
        }

        if (state != null) {
            sc.setParameters("state", state);
        }

        return _userAccountJoinDao.searchAndCount(sc, searchFilter);
    }

    @Override
    public ListResponse<EventResponse> searchForEvents(ListEventsCmd cmd) {
        Pair<List<EventJoinVO>, Integer> result = searchForEventsInternal(cmd);
        ListResponse<EventResponse> response = new ListResponse<EventResponse>();
        List<EventResponse> eventResponses = ViewResponseHelper.createEventResponse(result.first().toArray(new EventJoinVO[result.first().size()]));
        response.setResponses(eventResponses, result.second());
        return response;
    }

    private Pair<List<EventJoinVO>, Integer> searchForEventsInternal(ListEventsCmd cmd) {
        Account caller = CallContext.current().getCallingAccount();
        boolean isRootAdmin = accountMgr.isRootAdmin(caller.getId());
        List<Long> permittedAccounts = new ArrayList<Long>();

        Long id = cmd.getId();
        String type = cmd.getType();
        String level = cmd.getLevel();
        Date startDate = cmd.getStartDate();
        Date endDate = cmd.getEndDate();
        String keyword = cmd.getKeyword();
        Integer entryTime = cmd.getEntryTime();
        Integer duration = cmd.getDuration();
        Long startId = cmd.getStartId();
        final String resourceUuid = cmd.getResourceId();
        final String resourceTypeStr = cmd.getResourceType();
        ApiCommandResourceType resourceType = null;
        Long resourceId = null;
        if (resourceTypeStr != null) {
            resourceType = ApiCommandResourceType.fromString(resourceTypeStr);
            if (resourceType == null) {
                throw new InvalidParameterValueException(String.format("Invalid %s", ApiConstants.RESOURCE_TYPE));
            }
        }
        if (resourceUuid != null) {
            if (resourceTypeStr == null) {
                throw new InvalidParameterValueException(String.format("%s parameter must be used with %s parameter", ApiConstants.RESOURCE_ID, ApiConstants.RESOURCE_TYPE));
            }
            try {
                UUID.fromString(resourceUuid);
            } catch (IllegalArgumentException ex) {
                throw new InvalidParameterValueException(String.format("Invalid %s", ApiConstants.RESOURCE_ID));
            }
            Object object = entityManager.findByUuidIncludingRemoved(resourceType.getAssociatedClass(), resourceUuid);
            if (object instanceof InternalIdentity) {
                resourceId = ((InternalIdentity)object).getId();
            }
            if (resourceId == null) {
                throw new InvalidParameterValueException(String.format("Invalid %s", ApiConstants.RESOURCE_ID));
            }
            if (!isRootAdmin && object instanceof ControlledEntity) {
                ControlledEntity entity = (ControlledEntity)object;
                accountMgr.checkAccess(CallContext.current().getCallingAccount(), SecurityChecker.AccessType.ListEntry, entity.getAccountId() == caller.getId(), entity);
            }
        }

        Ternary<Long, Boolean, ListProjectResourcesCriteria> domainIdRecursiveListProject = new Ternary<Long, Boolean, ListProjectResourcesCriteria>(cmd.getDomainId(), cmd.isRecursive(), null);
        accountMgr.buildACLSearchParameters(caller, id, cmd.getAccountName(), cmd.getProjectId(), permittedAccounts, domainIdRecursiveListProject, cmd.listAll(), false);
        Long domainId = domainIdRecursiveListProject.first();
        Boolean isRecursive = domainIdRecursiveListProject.second();
        ListProjectResourcesCriteria listProjectResourcesCriteria = domainIdRecursiveListProject.third();

        Filter searchFilter = new Filter(EventJoinVO.class, "createDate", false, cmd.getStartIndex(), cmd.getPageSizeVal());
        // additional order by since createdDate does not have milliseconds
        // and two events, created within one second can be incorrectly ordered (for example VM.CREATE Completed before Scheduled)
        searchFilter.addOrderBy(EventJoinVO.class, "id", false);

        SearchBuilder<EventJoinVO> sb = _eventJoinDao.createSearchBuilder();
        accountMgr.buildACLViewSearchBuilder(sb, domainId, isRecursive, permittedAccounts, listProjectResourcesCriteria);

        sb.and("id", sb.entity().getId(), SearchCriteria.Op.EQ);
        sb.and("levelL", sb.entity().getLevel(), SearchCriteria.Op.LIKE);
        sb.and("levelEQ", sb.entity().getLevel(), SearchCriteria.Op.EQ);
        sb.and("type", sb.entity().getType(), SearchCriteria.Op.EQ);
        sb.and("createDateB", sb.entity().getCreateDate(), SearchCriteria.Op.BETWEEN);
        sb.and("createDateG", sb.entity().getCreateDate(), SearchCriteria.Op.GTEQ);
        sb.and("createDateL", sb.entity().getCreateDate(), SearchCriteria.Op.LTEQ);
        sb.and("state", sb.entity().getState(), SearchCriteria.Op.NEQ);
        sb.or("startId", sb.entity().getStartId(), SearchCriteria.Op.EQ);
        sb.and("createDate", sb.entity().getCreateDate(), SearchCriteria.Op.BETWEEN);
        sb.and("displayEvent", sb.entity().getDisplay(), SearchCriteria.Op.EQ);
        sb.and("archived", sb.entity().getArchived(), SearchCriteria.Op.EQ);
        sb.and("resourceId", sb.entity().getResourceId(), SearchCriteria.Op.EQ);
        sb.and("resourceType", sb.entity().getResourceType(), SearchCriteria.Op.EQ);

        SearchCriteria<EventJoinVO> sc = sb.create();
        // building ACL condition
        accountMgr.buildACLViewSearchCriteria(sc, domainId, isRecursive, permittedAccounts, listProjectResourcesCriteria);

        // For end users display only enabled events
        if (!accountMgr.isRootAdmin(caller.getId())) {
            sc.setParameters("displayEvent", true);
        }

        if (id != null) {
            sc.setParameters("id", id);
        }

        if (startId != null) {
            sc.setParameters("startId", startId);
            if (id == null) {
                sc.setParameters("id", startId);
            }
        }

        if (keyword != null) {
            SearchCriteria<EventJoinVO> ssc = _eventJoinDao.createSearchCriteria();
            ssc.addOr("type", SearchCriteria.Op.LIKE, "%" + keyword + "%");
            ssc.addOr("description", SearchCriteria.Op.LIKE, "%" + keyword + "%");
            ssc.addOr("level", SearchCriteria.Op.LIKE, "%" + keyword + "%");
            sc.addAnd("level", SearchCriteria.Op.SC, ssc);
        }

        if (level != null) {
            sc.setParameters("levelEQ", level);
        }

        if (type != null) {
            sc.setParameters("type", type);
        }

        if (startDate != null && endDate != null) {
            sc.setParameters("createDateB", startDate, endDate);
        } else if (startDate != null) {
            sc.setParameters("createDateG", startDate);
        } else if (endDate != null) {
            sc.setParameters("createDateL", endDate);
        }

        if (resourceId != null) {
            sc.setParameters("resourceId", resourceId);
        }

        if (resourceType != null) {
            sc.setParameters("resourceType", resourceType.toString());
        }

        if (id == null) {
            sc.setParameters("archived", cmd.getArchived());
        }

        Pair<List<EventJoinVO>, Integer> eventPair = null;
        // event_view will not have duplicate rows for each event, so
        // searchAndCount should be good enough.
        if ((entryTime != null) && (duration != null)) {
            // TODO: waiting for response from dev list, logic is mystery to
            // me!!
            /*
             * if (entryTime <= duration) { throw new
             * InvalidParameterValueException
             * ("Entry time must be greater than duration"); } Calendar calMin =
             * Calendar.getInstance(); Calendar calMax = Calendar.getInstance();
             * calMin.add(Calendar.SECOND, -entryTime);
             * calMax.add(Calendar.SECOND, -duration); Date minTime =
             * calMin.getTime(); Date maxTime = calMax.getTime();
             *
             * sc.setParameters("state", com.cloud.event.Event.State.Completed);
             * sc.setParameters("startId", 0); sc.setParameters("createDate",
             * minTime, maxTime); List<EventJoinVO> startedEvents =
             * _eventJoinDao.searchAllEvents(sc, searchFilter);
             * List<EventJoinVO> pendingEvents = new ArrayList<EventJoinVO>();
             * for (EventVO event : startedEvents) { EventVO completedEvent =
             * _eventDao.findCompletedEvent(event.getId()); if (completedEvent
             * == null) { pendingEvents.add(event); } } return pendingEvents;
             */
        } else {
            eventPair = _eventJoinDao.searchAndCount(sc, searchFilter);
        }
        return eventPair;

    }

    @Override
    public ListResponse<ResourceTagResponse> listTags(ListTagsCmd cmd) {
        Pair<List<ResourceTagJoinVO>, Integer> tags = listTagsInternal(cmd);
        ListResponse<ResourceTagResponse> response = new ListResponse<ResourceTagResponse>();
        List<ResourceTagResponse> tagResponses = ViewResponseHelper.createResourceTagResponse(false, tags.first().toArray(new ResourceTagJoinVO[tags.first().size()]));
        response.setResponses(tagResponses, tags.second());
        return response;
    }

    private Pair<List<ResourceTagJoinVO>, Integer> listTagsInternal(ListTagsCmd cmd) {
        Account caller = CallContext.current().getCallingAccount();
        List<Long> permittedAccounts = new ArrayList<Long>();
        String key = cmd.getKey();
        String value = cmd.getValue();
        String resourceId = cmd.getResourceId();
        String resourceType = cmd.getResourceType();
        String customerName = cmd.getCustomer();
        boolean listAll = cmd.listAll();
        Long projectId = cmd.getProjectId();

        if (projectId == null && ResourceObjectType.Project.name().equalsIgnoreCase(resourceType) && StringUtils.isNotEmpty(resourceId)) {
            try {
                projectId = Long.parseLong(resourceId);
            } catch (final NumberFormatException e) {
                final ProjectVO project = _projectDao.findByUuidIncludingRemoved(resourceId);
                if (project != null) {
                    projectId = project.getId();
                }
            }
        }

        Ternary<Long, Boolean, ListProjectResourcesCriteria> domainIdRecursiveListProject = new Ternary<Long, Boolean, ListProjectResourcesCriteria>(cmd.getDomainId(), cmd.isRecursive(), null);

        accountMgr.buildACLSearchParameters(caller, null, cmd.getAccountName(), projectId, permittedAccounts, domainIdRecursiveListProject, listAll, false);
        Long domainId = domainIdRecursiveListProject.first();
        Boolean isRecursive = domainIdRecursiveListProject.second();
        ListProjectResourcesCriteria listProjectResourcesCriteria = domainIdRecursiveListProject.third();
        Filter searchFilter = new Filter(ResourceTagJoinVO.class, "resourceType", false, cmd.getStartIndex(), cmd.getPageSizeVal());

        SearchBuilder<ResourceTagJoinVO> sb = _resourceTagJoinDao.createSearchBuilder();
        accountMgr.buildACLViewSearchBuilder(sb, domainId, isRecursive, permittedAccounts, listProjectResourcesCriteria);

        sb.and("key", sb.entity().getKey(), SearchCriteria.Op.EQ);
        sb.and("value", sb.entity().getValue(), SearchCriteria.Op.EQ);

        if (resourceId != null) {
            sb.and("resourceId", sb.entity().getResourceId(), SearchCriteria.Op.EQ);
            sb.and("resourceUuid", sb.entity().getResourceUuid(), SearchCriteria.Op.EQ);
        }

        sb.and("resourceType", sb.entity().getResourceType(), SearchCriteria.Op.EQ);
        sb.and("customer", sb.entity().getCustomer(), SearchCriteria.Op.EQ);

        // now set the SC criteria...
        SearchCriteria<ResourceTagJoinVO> sc = sb.create();
        accountMgr.buildACLViewSearchCriteria(sc, domainId, isRecursive, permittedAccounts, listProjectResourcesCriteria);

        if (key != null) {
            sc.setParameters("key", key);
        }

        if (value != null) {
            sc.setParameters("value", value);
        }

        if (resourceId != null) {
            try {
                long rid = Long.parseLong(resourceId);
                sc.setParameters("resourceId", rid);
            } catch (NumberFormatException ex) {
                // internal id instead of resource id is passed
                sc.setParameters("resourceUuid", resourceId);
            }
        }

        if (resourceType != null) {
            sc.setParameters("resourceType", resourceType);
        }

        if (customerName != null) {
            sc.setParameters("customer", customerName);
        }

        Pair<List<ResourceTagJoinVO>, Integer> result = _resourceTagJoinDao.searchAndCount(sc, searchFilter);
        return result;
    }

    @Override
    public ListResponse<InstanceGroupResponse> searchForVmGroups(ListVMGroupsCmd cmd) {
        Pair<List<InstanceGroupJoinVO>, Integer> groups = searchForVmGroupsInternal(cmd);
        ListResponse<InstanceGroupResponse> response = new ListResponse<InstanceGroupResponse>();
        List<InstanceGroupResponse> grpResponses = ViewResponseHelper.createInstanceGroupResponse(groups.first().toArray(new InstanceGroupJoinVO[groups.first().size()]));
        response.setResponses(grpResponses, groups.second());
        return response;
    }

    private Pair<List<InstanceGroupJoinVO>, Integer> searchForVmGroupsInternal(ListVMGroupsCmd cmd) {
        Long id = cmd.getId();
        String name = cmd.getGroupName();
        String keyword = cmd.getKeyword();

        Account caller = CallContext.current().getCallingAccount();
        List<Long> permittedAccounts = new ArrayList<Long>();

        Ternary<Long, Boolean, ListProjectResourcesCriteria> domainIdRecursiveListProject = new Ternary<Long, Boolean, ListProjectResourcesCriteria>(cmd.getDomainId(), cmd.isRecursive(), null);
        accountMgr.buildACLSearchParameters(caller, id, cmd.getAccountName(), cmd.getProjectId(), permittedAccounts, domainIdRecursiveListProject, cmd.listAll(), false);
        Long domainId = domainIdRecursiveListProject.first();
        Boolean isRecursive = domainIdRecursiveListProject.second();
        ListProjectResourcesCriteria listProjectResourcesCriteria = domainIdRecursiveListProject.third();

        Filter searchFilter = new Filter(InstanceGroupJoinVO.class, "id", true, cmd.getStartIndex(), cmd.getPageSizeVal());

        SearchBuilder<InstanceGroupJoinVO> sb = _vmGroupJoinDao.createSearchBuilder();
        accountMgr.buildACLViewSearchBuilder(sb, domainId, isRecursive, permittedAccounts, listProjectResourcesCriteria);

        sb.and("id", sb.entity().getId(), SearchCriteria.Op.EQ);
        sb.and("name", sb.entity().getName(), SearchCriteria.Op.EQ);

        SearchCriteria<InstanceGroupJoinVO> sc = sb.create();
        accountMgr.buildACLViewSearchCriteria(sc, domainId, isRecursive, permittedAccounts, listProjectResourcesCriteria);

        if (keyword != null) {
            SearchCriteria<InstanceGroupJoinVO> ssc = _vmGroupJoinDao.createSearchCriteria();
            ssc.addOr("name", SearchCriteria.Op.LIKE, "%" + keyword + "%");
            sc.addAnd("name", SearchCriteria.Op.SC, ssc);
        }

        if (id != null) {
            sc.setParameters("id", id);
        }

        if (name != null) {
            sc.setParameters("name", name);
        }

        return _vmGroupJoinDao.searchAndCount(sc, searchFilter);
    }

    @Override
    public ListResponse<UserVmResponse> searchForUserVMs(ListVMsCmd cmd) {
        Pair<List<UserVmJoinVO>, Integer> result = searchForUserVMsInternal(cmd);
        ListResponse<UserVmResponse> response = new ListResponse<>();

        if (cmd.getRetrieveOnlyResourceCount()) {
            response.setResponses(new ArrayList<>(), result.second());
            return response;
        }

        ResponseView respView = ResponseView.Restricted;
        Account caller = CallContext.current().getCallingAccount();
        if (accountMgr.isRootAdmin(caller.getId())) {
            respView = ResponseView.Full;
        }
        List<UserVmResponse> vmResponses = ViewResponseHelper.createUserVmResponse(respView, "virtualmachine", cmd.getDetails(), cmd.getAccumulate(), cmd.getShowUserData(),
                result.first().toArray(new UserVmJoinVO[result.first().size()]));

        response.setResponses(vmResponses, result.second());
        return response;
    }

    private Object getObjectPossibleMethodValue(Object obj, String methodName) {
        Object result = null;

        try {
            Method m = obj.getClass().getMethod(methodName);
            result = m.invoke(obj);
        } catch (NoSuchMethodException | InvocationTargetException | IllegalAccessException ignored) {}

        return result;
    }

    private Pair<List<UserVmJoinVO>, Integer> searchForUserVMsInternal(ListVMsCmd cmd) {
        Pair<List<Long>, Integer> vmIdPage = searchForUserVMIdsAndCount(cmd);

        Integer count = vmIdPage.second();
        Long[] idArray = vmIdPage.first().toArray(new Long[0]);

        if (count == 0) {
            return new Pair<>(new ArrayList<>(), count);
        }

        // search vm details by ids
        List<UserVmJoinVO> vms = _userVmJoinDao.searchByIds( idArray);
        return new Pair<>(vms, count);
    }

    private Pair<List<Long>, Integer> searchForUserVMIdsAndCount(ListVMsCmd cmd) {
        Account caller = CallContext.current().getCallingAccount();
        List<Long> permittedAccounts = new ArrayList<>();
        boolean listAll = cmd.listAll();
        Long id = cmd.getId();
        Boolean display = cmd.getDisplay();
        String hypervisor = cmd.getHypervisor();
        String state = cmd.getState();
        Long zoneId = cmd.getZoneId();
        Long templateId = cmd.getTemplateId();
        Long serviceOfferingId = cmd.getServiceOfferingId();
        Boolean isHaEnabled = cmd.getHaEnabled();
        String keyword = cmd.getKeyword();
        Long networkId = cmd.getNetworkId();
        Long isoId = cmd.getIsoId();
        String vmHostName = cmd.getName();
        Long hostId = null;
        Long podId = null;
        Long clusterId = null;
        Long groupId = cmd.getGroupId();
        Long vpcId = cmd.getVpcId();
        Long affinityGroupId = cmd.getAffinityGroupId();
        String keyPairName = cmd.getKeyPairName();
        Long securityGroupId = cmd.getSecurityGroupId();
        Long autoScaleVmGroupId = cmd.getAutoScaleVmGroupId();
        Long backupOfferingId = cmd.getBackupOfferingId();
        Long storageId = null;
        StoragePoolVO pool = null;
        Long userId = cmd.getUserId();
        Map<String, String> tags = cmd.getTags();

        boolean isAdmin = false;
        boolean isRootAdmin = false;

        if (accountMgr.isAdmin(caller.getId())) {
            isAdmin = true;
        }

        if (accountMgr.isRootAdmin(caller.getId())) {
            isRootAdmin = true;
            podId = (Long) getObjectPossibleMethodValue(cmd, "getPodId");
            clusterId = (Long) getObjectPossibleMethodValue(cmd, "getClusterId");
            hostId = (Long) getObjectPossibleMethodValue(cmd, "getHostId");
            storageId = (Long) getObjectPossibleMethodValue(cmd, "getStorageId");
            if (storageId != null) {
                pool = storagePoolDao.findById( storageId);
                if (pool == null) {
                    throw new InvalidParameterValueException("Unable to find specified storage pool");
                }
            }
        }

        Ternary<Long, Boolean, ListProjectResourcesCriteria> domainIdRecursiveListProject = new Ternary<>(cmd.getDomainId(), cmd.isRecursive(), null);
        accountMgr.buildACLSearchParameters(caller, id, cmd.getAccountName(), cmd.getProjectId(), permittedAccounts, domainIdRecursiveListProject, listAll, false);
        Long domainId = domainIdRecursiveListProject.first();
        Boolean isRecursive = domainIdRecursiveListProject.second();
        ListProjectResourcesCriteria listProjectResourcesCriteria = domainIdRecursiveListProject.third();

        Filter searchFilter = new Filter(UserVmVO.class, "id", true, cmd.getStartIndex(), cmd.getPageSizeVal());

        List<Long> ids = null;
        if (cmd.getId() != null) {
            if (cmd.getIds() != null && !cmd.getIds().isEmpty()) {
                throw new InvalidParameterValueException("Specify either id or ids but not both parameters");
            }
            ids = new ArrayList<>();
            ids.add(cmd.getId());
        } else {
            ids = cmd.getIds();
        }

        SearchBuilder<UserVmVO> userVmSearchBuilder = userVmDao.createSearchBuilder();
        userVmSearchBuilder.select(null, Func.DISTINCT, userVmSearchBuilder.entity().getId());
        accountMgr.buildACLSearchBuilder(userVmSearchBuilder, domainId, isRecursive, permittedAccounts, listProjectResourcesCriteria);

        if (HypervisorType.getType(hypervisor) == HypervisorType.None && hypervisor != null) {
            // invalid hypervisor type input
            throw new InvalidParameterValueException("Invalid HypervisorType " + hypervisor);
        }

        if (ids != null && !ids.isEmpty()) {
            userVmSearchBuilder.and("idIN", userVmSearchBuilder.entity().getId(), Op.IN);
        }

        userVmSearchBuilder.and("displayName", userVmSearchBuilder.entity().getDisplayName(), Op.LIKE);
        userVmSearchBuilder.and("stateEQ", userVmSearchBuilder.entity().getState(), Op.EQ);
        userVmSearchBuilder.and("stateNEQ", userVmSearchBuilder.entity().getState(), Op.NEQ);
        userVmSearchBuilder.and("stateNIN", userVmSearchBuilder.entity().getState(), Op.NIN);

        if (hostId != null) {
            userVmSearchBuilder.and("hostId", userVmSearchBuilder.entity().getHostId(), Op.EQ);
        }

        if (zoneId != null) {
            userVmSearchBuilder.and("dataCenterId", userVmSearchBuilder.entity().getDataCenterId(), Op.EQ);
        }

        if (templateId != null) {
            userVmSearchBuilder.and("templateId", userVmSearchBuilder.entity().getTemplateId(), Op.EQ);
        }

        if (hypervisor != null) {
            userVmSearchBuilder.and("hypervisorType", userVmSearchBuilder.entity().getHypervisorType(), Op.EQ);
        }

        if (vmHostName != null) {
            userVmSearchBuilder.and("name", userVmSearchBuilder.entity().getHostName(), Op.EQ);
        }

        if (serviceOfferingId != null) {
            userVmSearchBuilder.and("serviceOfferingId", userVmSearchBuilder.entity().getServiceOfferingId(), Op.EQ);
        }
        if (display != null) {
            userVmSearchBuilder.and("display", userVmSearchBuilder.entity().isDisplayVm(), Op.EQ);
        }

        if (!isRootAdmin) {
            userVmSearchBuilder.and("displayVm", userVmSearchBuilder.entity().isDisplayVm(), Op.EQ);
        }

        if (isHaEnabled != null) {
            userVmSearchBuilder.and("haEnabled", userVmSearchBuilder.entity().isHaEnabled(), Op.EQ);
        }

        if (isoId != null) {
            userVmSearchBuilder.and("isoId", userVmSearchBuilder.entity().getIsoId(), Op.EQ);
        }

        if (userId != null) {
            userVmSearchBuilder.and("userId", userVmSearchBuilder.entity().getUserId(), Op.EQ);
        }

        if (podId != null) {
            userVmSearchBuilder.and("podId", userVmSearchBuilder.entity().getPodIdToDeployIn(), Op.EQ);
        }

        if (networkId != null || vpcId != null) {
            SearchBuilder<NicVO> nicSearch = nicDao.createSearchBuilder();
            nicSearch.and("networkId", nicSearch.entity().getNetworkId(), Op.EQ);
            if (vpcId != null) {
                SearchBuilder<NetworkVO> networkSearch = networkDao.createSearchBuilder();
                networkSearch.and("vpcId", networkSearch.entity().getVpcId(), Op.EQ);
                nicSearch.join("vpc", networkSearch, networkSearch.entity().getId(), nicSearch.entity().getNetworkId(), JoinBuilder.JoinType.INNER);
            }
            userVmSearchBuilder.join("nic", nicSearch, nicSearch.entity().getInstanceId(), userVmSearchBuilder.entity().getId(), JoinBuilder.JoinType.INNER);
        }

        if (clusterId != null) {
            userVmSearchBuilder.and().op("hostIdIn", userVmSearchBuilder.entity().getHostId(), Op.IN);
            userVmSearchBuilder.or().op("lastHostIdIn", userVmSearchBuilder.entity().getLastHostId(), Op.IN);
            userVmSearchBuilder.and(userVmSearchBuilder.entity().getState(), Op.EQ).values(VirtualMachine.State.Stopped);
            userVmSearchBuilder.cp().cp();
        }

        if (groupId != null && groupId != -1) {
            SearchBuilder<InstanceGroupVMMapVO> instanceGroupSearch = instanceGroupVMMapDao.createSearchBuilder();
            instanceGroupSearch.and("groupId", instanceGroupSearch.entity().getGroupId(), Op.EQ);
            userVmSearchBuilder.join("instanceGroup", instanceGroupSearch, instanceGroupSearch.entity().getInstanceId(), userVmSearchBuilder.entity().getId(), JoinBuilder.JoinType.INNER);
        }

        if (affinityGroupId != null && affinityGroupId != -1) {
            SearchBuilder<AffinityGroupVMMapVO> affinityGroupSearch = affinityGroupVMMapDao.createSearchBuilder();
            affinityGroupSearch.and("affinityGroupId", affinityGroupSearch.entity().getAffinityGroupId(), Op.EQ);
            userVmSearchBuilder.join("affinityGroup", affinityGroupSearch, affinityGroupSearch.entity().getInstanceId(), userVmSearchBuilder.entity().getId(), JoinBuilder.JoinType.INNER);
        }

        if (securityGroupId != null && securityGroupId != -1) {
            SearchBuilder<SecurityGroupVMMapVO> securityGroupSearch = securityGroupVMMapDao.createSearchBuilder();
            securityGroupSearch.and("securityGroupId", securityGroupSearch.entity().getSecurityGroupId(), Op.EQ);
            userVmSearchBuilder.join("securityGroup", securityGroupSearch, securityGroupSearch.entity().getInstanceId(), userVmSearchBuilder.entity().getId(), JoinBuilder.JoinType.INNER);
        }

        if (storageId != null) {
            SearchBuilder<VolumeVO> volumeSearch = volumeDao.createSearchBuilder();
            if (pool.getPoolType().equals(Storage.StoragePoolType.DatastoreCluster)) {
                volumeSearch.and("storagePoolId", volumeSearch.entity().getPoolId(), Op.IN);
            } else {
                volumeSearch.and("storagePoolId", volumeSearch.entity().getPoolId(), Op.EQ);
            }
            userVmSearchBuilder.join("volume", volumeSearch, volumeSearch.entity().getInstanceId(), userVmSearchBuilder.entity().getId(), JoinBuilder.JoinType.INNER);
        }

        if (tags != null && !tags.isEmpty()) {
            SearchBuilder<ResourceTagVO> resourceTagSearch = resourceTagDao.createSearchBuilder();
            resourceTagSearch.and("resourceType", resourceTagSearch.entity().getResourceType(), Op.EQ);
            resourceTagSearch.and().op();
            for (int count = 0; count < tags.size(); count++) {
                if (count == 0) {
                    resourceTagSearch.op("tagKey" + String.valueOf(count), resourceTagSearch.entity().getKey(), Op.EQ);
                } else {
                    resourceTagSearch.or().op("tagKey" + String.valueOf(count), resourceTagSearch.entity().getKey(), Op.EQ);
                }
                resourceTagSearch.and("tagValue" + String.valueOf(count), resourceTagSearch.entity().getValue(), Op.EQ);
                resourceTagSearch.cp();
            }
            resourceTagSearch.cp();

            userVmSearchBuilder.join("tags", resourceTagSearch, resourceTagSearch.entity().getResourceId(), userVmSearchBuilder.entity().getId(), JoinBuilder.JoinType.INNER);
        }

        if (keyPairName != null) {
            SearchBuilder<UserVmDetailVO> vmDetailSearchKeys = userVmDetailsDao.createSearchBuilder();
            SearchBuilder<UserVmDetailVO> vmDetailSearchVmIds = userVmDetailsDao.createSearchBuilder();
            vmDetailSearchKeys.and(vmDetailSearchKeys.entity().getName(), Op.EQ).values(SSH_PUBLIC_KEY);

            SearchBuilder<SSHKeyPairVO> sshKeyPairSearch = sshKeyPairDao.createSearchBuilder();
            sshKeyPairSearch.and("keyPairName", sshKeyPairSearch.entity().getName(), Op.EQ);

            sshKeyPairSearch.join("keyPairToDetailValueJoin", vmDetailSearchKeys, vmDetailSearchKeys.entity().getValue(), sshKeyPairSearch.entity().getPublicKey(), JoinBuilder.JoinType.INNER);
            userVmSearchBuilder.join("userVmToDetailJoin", vmDetailSearchVmIds, vmDetailSearchVmIds.entity().getResourceId(), userVmSearchBuilder.entity().getId(), JoinBuilder.JoinType.INNER);
            userVmSearchBuilder.join("userVmToKeyPairJoin", sshKeyPairSearch, sshKeyPairSearch.entity().getAccountId(), userVmSearchBuilder.entity().getAccountId(), JoinBuilder.JoinType.INNER);
        }

        if (keyword != null) {
            userVmSearchBuilder.and().op("keywordDisplayName", userVmSearchBuilder.entity().getDisplayName(), Op.LIKE);
            userVmSearchBuilder.or("keywordName", userVmSearchBuilder.entity().getHostName(), Op.LIKE);
            userVmSearchBuilder.or("keywordState", userVmSearchBuilder.entity().getState(), Op.EQ);
            if (isRootAdmin) {
                userVmSearchBuilder.or("keywordInstanceName", userVmSearchBuilder.entity().getInstanceName(), Op.LIKE );
            }
            userVmSearchBuilder.cp();
        }

        if (backupOfferingId != null) {
            SearchBuilder<BackupOfferingVO> backupOfferingSearch = backupOfferingDao.createSearchBuilder();
            backupOfferingSearch.and("backupOfferingId", backupOfferingSearch.entity().getId(), Op.EQ);
            userVmSearchBuilder.join("backupOffering", backupOfferingSearch, backupOfferingSearch.entity().getId(), userVmSearchBuilder.entity().getBackupOfferingId(), JoinBuilder.JoinType.INNER);
        }

        if (autoScaleVmGroupId != null) {
            SearchBuilder<AutoScaleVmGroupVmMapVO> autoScaleMapSearch = autoScaleVmGroupVmMapDao.createSearchBuilder();
            autoScaleMapSearch.and("autoScaleVmGroupId", autoScaleMapSearch.entity().getVmGroupId(), Op.EQ);
            userVmSearchBuilder.join("autoScaleVmGroup", autoScaleMapSearch, autoScaleMapSearch.entity().getInstanceId(), userVmSearchBuilder.entity().getId(), JoinBuilder.JoinType.INNER);
        }

        Boolean isVnf = cmd.getVnf();
        if (isVnf != null) {
            SearchBuilder<VMTemplateVO> templateSearch = _templateDao.createSearchBuilder();
            templateSearch.and("templateTypeEQ", templateSearch.entity().getTemplateType(), Op.EQ);
            templateSearch.and("templateTypeNEQ", templateSearch.entity().getTemplateType(), Op.NEQ);

            userVmSearchBuilder.join("vmTemplate", templateSearch, templateSearch.entity().getId(), userVmSearchBuilder.entity().getTemplateId(), JoinBuilder.JoinType.INNER);
        }

        SearchCriteria<UserVmVO> userVmSearchCriteria = userVmSearchBuilder.create();
        accountMgr.buildACLSearchCriteria(userVmSearchCriteria, domainId, isRecursive, permittedAccounts, listProjectResourcesCriteria);

        if (serviceOfferingId != null) {
            userVmSearchCriteria.setParameters("serviceOfferingId", serviceOfferingId);
        }

        if (state != null) {
            if (state.equalsIgnoreCase("present")) {
                userVmSearchCriteria.setParameters("stateNIN", "Destroyed", "Expunging");
            } else {
                userVmSearchCriteria.setParameters("stateEQ", state);
            }
        }

        if (hypervisor != null) {
            userVmSearchCriteria.setParameters("hypervisorType", hypervisor);
        }

        // Don't show Destroyed and Expunging vms to the end user if the AllowUserViewDestroyedVM flag is not set.
        if (!isAdmin && !AllowUserViewDestroyedVM.valueIn(caller.getAccountId())) {
            userVmSearchCriteria.setParameters("stateNIN", "Destroyed", "Expunging");
        }

        if (zoneId != null) {
            userVmSearchCriteria.setParameters("dataCenterId", zoneId);
        }

        if (templateId != null) {
            userVmSearchCriteria.setParameters("templateId", templateId);
        }

        if (display != null) {
            userVmSearchCriteria.setParameters("display", display);
        }

        if (isHaEnabled != null) {
            userVmSearchCriteria.setParameters("haEnabled", isHaEnabled);
        }

        if (isoId != null) {
            userVmSearchCriteria.setParameters("isoId", isoId);
        }

        if (ids != null && !ids.isEmpty()) {
            userVmSearchCriteria.setParameters("idIN", ids.toArray());
        }

        if (vmHostName != null) {
            userVmSearchCriteria.setParameters("name", vmHostName);
        }

        if (groupId != null && groupId != -1) {
            userVmSearchCriteria.setJoinParameters("instanceGroup","groupId", groupId);
        }

        if (affinityGroupId != null && affinityGroupId != -1) {
            userVmSearchCriteria.setJoinParameters("affinityGroup", "affinityGroupId", affinityGroupId);
        }

        if (securityGroupId != null && securityGroupId != -1) {
            userVmSearchCriteria.setJoinParameters("securityGroup","securityGroupId", securityGroupId);
        }

        if (keyword != null) {
            String keywordMatch = "%" + keyword + "%";
            userVmSearchCriteria.setParameters("keywordDisplayName", keywordMatch);
            userVmSearchCriteria.setParameters("keywordName", keywordMatch);
            userVmSearchCriteria.setParameters("keywordState", keyword);
            if (isRootAdmin) {
                userVmSearchCriteria.setParameters("keywordInstanceName", keywordMatch);
            }
        }

        if (tags != null && !tags.isEmpty()) {
            int count = 0;
            userVmSearchCriteria.setJoinParameters("tags","resourceType", ResourceObjectType.UserVm);
            for (Map.Entry<String, String> entry : tags.entrySet()) {
                userVmSearchCriteria.setJoinParameters("tags", "tagKey" + String.valueOf(count), entry.getKey());
                userVmSearchCriteria.setJoinParameters("tags", "tagValue" + String.valueOf(count), entry.getValue());
                count++;
            }
        }

        if (keyPairName != null) {
            userVmSearchCriteria.setJoinParameters("userVmToKeyPairJoin", "keyPairName", keyPairName);
        }

        if (networkId != null) {
            userVmSearchCriteria.setJoinParameters("nic", "networkId", networkId);
        }

        if (vpcId != null) {
            userVmSearchCriteria.getJoin("nic").setJoinParameters("vpc", "vpcId", vpcId);
        }

        if (userId != null) {
            userVmSearchCriteria.setParameters("userId", userId);
        }

        if (backupOfferingId != null) {
            userVmSearchCriteria.setJoinParameters("backupOffering", "backupOfferingId", backupOfferingId);
        }

        if (autoScaleVmGroupId != null) {
            userVmSearchCriteria.setJoinParameters("autoScaleVmGroup", "autoScaleVmGroupId", autoScaleVmGroupId);
        }

        if (isVnf != null) {
            if (isVnf) {
                userVmSearchCriteria.setJoinParameters("vmTemplate", "templateTypeEQ", TemplateType.VNF);
            } else {
                userVmSearchCriteria.setJoinParameters("vmTemplate", "templateTypeNEQ", TemplateType.VNF);
            }
        }

        if (isRootAdmin) {
            if (podId != null) {
                userVmSearchCriteria.setParameters("podId", podId);
                if (state == null) {
                    userVmSearchCriteria.setParameters("stateNEQ", "Destroyed");
                }
            }

            if (clusterId != null) {
                List<HostJoinVO> hosts = hostJoinDao.findByClusterId(clusterId, Host.Type.Routing);
                if (CollectionUtils.isEmpty(hosts)) {
                    // cluster has no hosts, so we cannot find VMs, cancel search.
                    return new Pair<>(new ArrayList<>(), 0);
                }
                List<Long> hostIds = hosts.stream().map(HostJoinVO::getId).collect(Collectors.toList());
                userVmSearchCriteria.setParameters("hostIdIn", hostIds.toArray());
                userVmSearchCriteria.setParameters("lastHostIdIn", hostIds.toArray());
            }

            if (hostId != null) {
                userVmSearchCriteria.setParameters("hostId", hostId);
            }

            if (storageId != null && pool != null) {
                if (pool.getPoolType().equals(Storage.StoragePoolType.DatastoreCluster)) {
                    List<StoragePoolVO> childDatastores = storagePoolDao.listChildStoragePoolsInDatastoreCluster(storageId);
                    List<Long> childDatastoreIds = childDatastores.stream().map(mo -> mo.getId()).collect(Collectors.toList());
                    userVmSearchCriteria.setJoinParameters("volume", "storagePoolId", childDatastoreIds.toArray());
                } else {
                    userVmSearchCriteria.setJoinParameters("volume", "storagePoolId", storageId);
                }
            }
        } else {
            userVmSearchCriteria.setParameters("displayVm", 1);
        }

        Pair<List<UserVmVO>, Integer> uniqueVmPair = userVmDao.searchAndDistinctCount(userVmSearchCriteria, searchFilter, new String[]{"vm_instance.id"});
        Integer count = uniqueVmPair.second();

        List<Long> vmIds = uniqueVmPair.first().stream().map(VMInstanceVO::getId).collect(Collectors.toList());
        return new Pair<>(vmIds, count);
    }

    @Override
    public ListResponse<SecurityGroupResponse> searchForSecurityGroups(ListSecurityGroupsCmd cmd) {
        Pair<List<SecurityGroupJoinVO>, Integer> result = searchForSecurityGroupsInternal(cmd);
        ListResponse<SecurityGroupResponse> response = new ListResponse<SecurityGroupResponse>();
        List<SecurityGroupResponse> routerResponses = ViewResponseHelper.createSecurityGroupResponses(result.first());
        response.setResponses(routerResponses, result.second());
        return response;
    }

    private Pair<List<SecurityGroupJoinVO>, Integer> searchForSecurityGroupsInternal(ListSecurityGroupsCmd cmd) throws PermissionDeniedException, InvalidParameterValueException {
        Account caller = CallContext.current().getCallingAccount();
        Long instanceId = cmd.getVirtualMachineId();
        String securityGroup = cmd.getSecurityGroupName();
        Long id = cmd.getId();
        Object keyword = cmd.getKeyword();
        List<Long> permittedAccounts = new ArrayList<Long>();
        Map<String, String> tags = cmd.getTags();

        if (instanceId != null) {
            UserVmVO userVM = userVmDao.findById(instanceId);
            if (userVM == null) {
                throw new InvalidParameterValueException("Unable to list network groups for virtual machine instance " + instanceId + "; instance not found.");
            }
            accountMgr.checkAccess(caller, null, true, userVM);
            return listSecurityGroupRulesByVM(instanceId.longValue(), cmd.getStartIndex(), cmd.getPageSizeVal());
        }

        Ternary<Long, Boolean, ListProjectResourcesCriteria> domainIdRecursiveListProject = new Ternary<Long, Boolean, ListProjectResourcesCriteria>(cmd.getDomainId(), cmd.isRecursive(), null);
        accountMgr.buildACLSearchParameters(caller, id, cmd.getAccountName(), cmd.getProjectId(), permittedAccounts, domainIdRecursiveListProject, cmd.listAll(), false);
        Long domainId = domainIdRecursiveListProject.first();
        Boolean isRecursive = domainIdRecursiveListProject.second();
        ListProjectResourcesCriteria listProjectResourcesCriteria = domainIdRecursiveListProject.third();

        Filter searchFilter = new Filter(SecurityGroupJoinVO.class, "id", true, cmd.getStartIndex(), cmd.getPageSizeVal());
        SearchBuilder<SecurityGroupJoinVO> sb = _securityGroupJoinDao.createSearchBuilder();
        sb.select(null, Func.DISTINCT, sb.entity().getId()); // select distinct
        // ids
        accountMgr.buildACLViewSearchBuilder(sb, domainId, isRecursive, permittedAccounts, listProjectResourcesCriteria);

        sb.and("id", sb.entity().getId(), SearchCriteria.Op.EQ);
        sb.and("name", sb.entity().getName(), SearchCriteria.Op.EQ);

        SearchCriteria<SecurityGroupJoinVO> sc = sb.create();
        accountMgr.buildACLViewSearchCriteria(sc, domainId, isRecursive, permittedAccounts, listProjectResourcesCriteria);

        if (id != null) {
            sc.setParameters("id", id);
        }

        if (tags != null && !tags.isEmpty()) {
            SearchCriteria<SecurityGroupJoinVO> tagSc = _securityGroupJoinDao.createSearchCriteria();
            for (String key : tags.keySet()) {
                SearchCriteria<SecurityGroupJoinVO> tsc = _securityGroupJoinDao.createSearchCriteria();
                tsc.addAnd("tagKey", SearchCriteria.Op.EQ, key);
                tsc.addAnd("tagValue", SearchCriteria.Op.EQ, tags.get(key));
                tagSc.addOr("tagKey", SearchCriteria.Op.SC, tsc);
            }
            sc.addAnd("tagKey", SearchCriteria.Op.SC, tagSc);
        }

        if (securityGroup != null) {
            sc.setParameters("name", securityGroup);
        }

        if (keyword != null) {
            SearchCriteria<SecurityGroupJoinVO> ssc = _securityGroupJoinDao.createSearchCriteria();
            ssc.addOr("name", SearchCriteria.Op.LIKE, "%" + keyword + "%");
            ssc.addOr("description", SearchCriteria.Op.LIKE, "%" + keyword + "%");
            sc.addAnd("name", SearchCriteria.Op.SC, ssc);
        }

        // search security group together with rules
        Pair<List<SecurityGroupJoinVO>, Integer> uniqueSgPair = _securityGroupJoinDao.searchAndCount(sc, searchFilter);
        Integer count = uniqueSgPair.second();
        if (count.intValue() == 0) {
            // handle empty result cases
            return uniqueSgPair;
        }

        List<SecurityGroupJoinVO> uniqueSgs = uniqueSgPair.first();
        Long[] sgIds = new Long[uniqueSgs.size()];
        int i = 0;
        for (SecurityGroupJoinVO v : uniqueSgs) {
            sgIds[i++] = v.getId();
        }
        List<SecurityGroupJoinVO> sgs = _securityGroupJoinDao.searchByIds(sgIds);
        return new Pair<List<SecurityGroupJoinVO>, Integer>(sgs, count);
    }

    private Pair<List<SecurityGroupJoinVO>, Integer> listSecurityGroupRulesByVM(long vmId, long pageInd, long pageSize) {
        Filter sf = new Filter(SecurityGroupVMMapVO.class, null, true, pageInd, pageSize);
        Pair<List<SecurityGroupVMMapVO>, Integer> sgVmMappingPair = securityGroupVMMapDao.listByInstanceId(vmId, sf);
        Integer count = sgVmMappingPair.second();
        if (count.intValue() == 0) {
            // handle empty result cases
            return new Pair<List<SecurityGroupJoinVO>, Integer>(new ArrayList<SecurityGroupJoinVO>(), count);
        }
        List<SecurityGroupVMMapVO> sgVmMappings = sgVmMappingPair.first();
        Long[] sgIds = new Long[sgVmMappings.size()];
        int i = 0;
        for (SecurityGroupVMMapVO sgVm : sgVmMappings) {
            sgIds[i++] = sgVm.getSecurityGroupId();
        }
        List<SecurityGroupJoinVO> sgs = _securityGroupJoinDao.searchByIds(sgIds);
        return new Pair<List<SecurityGroupJoinVO>, Integer>(sgs, count);
    }

    @Override
    public ListResponse<DomainRouterResponse> searchForRouters(ListRoutersCmd cmd) {
        Pair<List<DomainRouterJoinVO>, Integer> result = searchForRoutersInternal(cmd, cmd.getId(), cmd.getRouterName(), cmd.getState(), cmd.getZoneId(), cmd.getPodId(), cmd.getClusterId(),
                cmd.getHostId(), cmd.getKeyword(), cmd.getNetworkId(), cmd.getVpcId(), cmd.getForVpc(), cmd.getRole(), cmd.getVersion(), cmd.isHealthCheckFailed());
        ListResponse<DomainRouterResponse> response = new ListResponse<DomainRouterResponse>();
        List<DomainRouterResponse> routerResponses = ViewResponseHelper.createDomainRouterResponse(result.first().toArray(new DomainRouterJoinVO[result.first().size()]));
        if (VirtualNetworkApplianceManager.RouterHealthChecksEnabled.value()) {
            for (DomainRouterResponse res : routerResponses) {
                DomainRouterVO resRouter = _routerDao.findByUuid(res.getId());
                res.setHealthChecksFailed(routerHealthCheckResultDao.hasFailingChecks(resRouter.getId()));
                if (cmd.shouldFetchHealthCheckResults()) {
                    res.setHealthCheckResults(responseGenerator.createHealthCheckResponse(resRouter,
                            new ArrayList<>(routerHealthCheckResultDao.getHealthCheckResults(resRouter.getId()))));
                }
            }
        }
        response.setResponses(routerResponses, result.second());
        return response;
    }

    @Override
    public ListResponse<DomainRouterResponse> searchForInternalLbVms(ListInternalLBVMsCmd cmd) {
        Pair<List<DomainRouterJoinVO>, Integer> result = searchForRoutersInternal(cmd, cmd.getId(), cmd.getRouterName(), cmd.getState(), cmd.getZoneId(), cmd.getPodId(), null, cmd.getHostId(),
                cmd.getKeyword(), cmd.getNetworkId(), cmd.getVpcId(), cmd.getForVpc(), cmd.getRole(), null, null);
        ListResponse<DomainRouterResponse> response = new ListResponse<DomainRouterResponse>();
        List<DomainRouterResponse> routerResponses = ViewResponseHelper.createDomainRouterResponse(result.first().toArray(new DomainRouterJoinVO[result.first().size()]));
        if (VirtualNetworkApplianceManager.RouterHealthChecksEnabled.value()) {
            for (DomainRouterResponse res : routerResponses) {
                DomainRouterVO resRouter = _routerDao.findByUuid(res.getId());
                res.setHealthChecksFailed(routerHealthCheckResultDao.hasFailingChecks(resRouter.getId()));
                if (cmd.shouldFetchHealthCheckResults()) {
                    res.setHealthCheckResults(responseGenerator.createHealthCheckResponse(resRouter,
                            new ArrayList<>(routerHealthCheckResultDao.getHealthCheckResults(resRouter.getId()))));
                }
            }
        }

        response.setResponses(routerResponses, result.second());
        return response;
    }

    private Pair<List<DomainRouterJoinVO>, Integer> searchForRoutersInternal(BaseListProjectAndAccountResourcesCmd cmd, Long id, String name, String state, Long zoneId, Long podId, Long clusterId,
            Long hostId, String keyword, Long networkId, Long vpcId, Boolean forVpc, String role, String version, Boolean isHealthCheckFailed) {

        Account caller = CallContext.current().getCallingAccount();
        List<Long> permittedAccounts = new ArrayList<Long>();

        Ternary<Long, Boolean, ListProjectResourcesCriteria> domainIdRecursiveListProject = new Ternary<Long, Boolean, ListProjectResourcesCriteria>(cmd.getDomainId(), cmd.isRecursive(), null);
        accountMgr.buildACLSearchParameters(caller, id, cmd.getAccountName(), cmd.getProjectId(), permittedAccounts, domainIdRecursiveListProject, cmd.listAll(), false);
        Long domainId = domainIdRecursiveListProject.first();
        Boolean isRecursive = domainIdRecursiveListProject.second();
        ListProjectResourcesCriteria listProjectResourcesCriteria = domainIdRecursiveListProject.third();
        Filter searchFilter = new Filter(DomainRouterJoinVO.class, "id", true, cmd.getStartIndex(), cmd.getPageSizeVal());

        SearchBuilder<DomainRouterJoinVO> sb = _routerJoinDao.createSearchBuilder();
        sb.select(null, Func.DISTINCT, sb.entity().getId()); // select distinct
        // ids to get
        // number of
        // records with
        // pagination
        accountMgr.buildACLViewSearchBuilder(sb, domainId, isRecursive, permittedAccounts, listProjectResourcesCriteria);

        sb.and("name", sb.entity().getInstanceName(), SearchCriteria.Op.EQ);
        sb.and("id", sb.entity().getId(), SearchCriteria.Op.EQ);
        sb.and("accountId", sb.entity().getAccountId(), SearchCriteria.Op.IN);
        sb.and("state", sb.entity().getState(), SearchCriteria.Op.EQ);
        sb.and("dataCenterId", sb.entity().getDataCenterId(), SearchCriteria.Op.EQ);
        sb.and("podId", sb.entity().getPodId(), SearchCriteria.Op.EQ);
        sb.and("clusterId", sb.entity().getClusterId(), SearchCriteria.Op.EQ);
        sb.and("hostId", sb.entity().getHostId(), SearchCriteria.Op.EQ);
        sb.and("vpcId", sb.entity().getVpcId(), SearchCriteria.Op.EQ);
        sb.and("role", sb.entity().getRole(), SearchCriteria.Op.EQ);
        sb.and("version", sb.entity().getTemplateVersion(), SearchCriteria.Op.LIKE);

        if (forVpc != null) {
            if (forVpc) {
                sb.and("forVpc", sb.entity().getVpcId(), SearchCriteria.Op.NNULL);
            } else {
                sb.and("forVpc", sb.entity().getVpcId(), SearchCriteria.Op.NULL);
            }
        }

        if (networkId != null) {
            sb.and("networkId", sb.entity().getNetworkId(), SearchCriteria.Op.EQ);
        }

        List<Long> routersWithFailures = null;
        if (isHealthCheckFailed != null) {
            GenericSearchBuilder<RouterHealthCheckResultVO, Long> routerHealthCheckResultSearch = routerHealthCheckResultDao.createSearchBuilder(Long.class);
            routerHealthCheckResultSearch.and("checkResult", routerHealthCheckResultSearch.entity().getCheckResult(), SearchCriteria.Op.EQ);
            routerHealthCheckResultSearch.selectFields(routerHealthCheckResultSearch.entity().getRouterId());
            routerHealthCheckResultSearch.done();
            SearchCriteria<Long> ssc = routerHealthCheckResultSearch.create();
            ssc.setParameters("checkResult", false);
            routersWithFailures = routerHealthCheckResultDao.customSearch(ssc, null);

            if (routersWithFailures != null && ! routersWithFailures.isEmpty()) {
                if (isHealthCheckFailed) {
                    sb.and("routerId", sb.entity().getId(), SearchCriteria.Op.IN);
                } else {
                    sb.and("routerId", sb.entity().getId(), SearchCriteria.Op.NIN);
                }
            } else if (isHealthCheckFailed) {
                return new Pair<List<DomainRouterJoinVO>, Integer>(Collections.emptyList(), 0);
            }
        }

        SearchCriteria<DomainRouterJoinVO> sc = sb.create();
        accountMgr.buildACLViewSearchCriteria(sc, domainId, isRecursive, permittedAccounts, listProjectResourcesCriteria);

        if (keyword != null) {
            SearchCriteria<DomainRouterJoinVO> ssc = _routerJoinDao.createSearchCriteria();
            ssc.addOr("name", SearchCriteria.Op.LIKE, "%" + keyword + "%");
            ssc.addOr("instanceName", SearchCriteria.Op.LIKE, "%" + keyword + "%");
            ssc.addOr("state", SearchCriteria.Op.LIKE, "%" + keyword + "%");
            ssc.addOr("networkName", SearchCriteria.Op.LIKE, "%" + keyword + "%");
            ssc.addOr("vpcName", SearchCriteria.Op.LIKE, "%" + keyword + "%");
            ssc.addOr("redundantState", SearchCriteria.Op.LIKE, "%" + keyword + "%");
            sc.addAnd("instanceName", SearchCriteria.Op.SC, ssc);
        }

        if (name != null) {
            sc.setParameters("name", name);
        }

        if (id != null) {
            sc.setParameters("id", id);
        }

        if (state != null) {
            sc.setParameters("state", state);
        }

        if (zoneId != null) {
            sc.setParameters("dataCenterId", zoneId);
        }

        if (podId != null) {
            sc.setParameters("podId", podId);
        }

        if (clusterId != null) {
            sc.setParameters("clusterId", clusterId);
        }

        if (hostId != null) {
            sc.setParameters("hostId", hostId);
        }

        if (networkId != null) {
            sc.setParameters("networkId", networkId);
        }

        if (vpcId != null) {
            sc.setParameters("vpcId", vpcId);
        }

        if (role != null) {
            sc.setParameters("role", role);
        }

        if (version != null) {
            sc.setParameters("version", "Cloudstack Release " + version + "%");
        }

        if (routersWithFailures != null && ! routersWithFailures.isEmpty()) {
            sc.setParameters("routerId", routersWithFailures.toArray(new Object[routersWithFailures.size()]));
        }

        // search VR details by ids
        Pair<List<DomainRouterJoinVO>, Integer> uniqueVrPair = _routerJoinDao.searchAndCount(sc, searchFilter);
        Integer count = uniqueVrPair.second();
        if (count.intValue() == 0) {
            // empty result
            return uniqueVrPair;
        }
        List<DomainRouterJoinVO> uniqueVrs = uniqueVrPair.first();
        Long[] vrIds = new Long[uniqueVrs.size()];
        int i = 0;
        for (DomainRouterJoinVO v : uniqueVrs) {
            vrIds[i++] = v.getId();
        }
        List<DomainRouterJoinVO> vrs = _routerJoinDao.searchByIds(vrIds);
        return new Pair<List<DomainRouterJoinVO>, Integer>(vrs, count);
    }

    @Override
    public ListResponse<ProjectResponse> listProjects(ListProjectsCmd cmd) {
        Pair<List<ProjectJoinVO>, Integer> projects = listProjectsInternal(cmd);
        ListResponse<ProjectResponse> response = new ListResponse<ProjectResponse>();
        List<ProjectResponse> projectResponses = ViewResponseHelper.createProjectResponse(cmd.getDetails(), projects.first().toArray(new ProjectJoinVO[projects.first().size()]));
        response.setResponses(projectResponses, projects.second());
        return response;
    }

    private Pair<List<ProjectJoinVO>, Integer> listProjectsInternal(ListProjectsCmd cmd) {

        Long id = cmd.getId();
        String name = cmd.getName();
        String displayText = cmd.getDisplayText();
        String state = cmd.getState();
        String accountName = cmd.getAccountName();
        String username = cmd.getUsername();
        Long domainId = cmd.getDomainId();
        String keyword = cmd.getKeyword();
        Long startIndex = cmd.getStartIndex();
        Long pageSize = cmd.getPageSizeVal();
        boolean listAll = cmd.listAll();
        boolean isRecursive = cmd.isRecursive();
        cmd.getTags();


        Account caller = CallContext.current().getCallingAccount();
        User user = CallContext.current().getCallingUser();
        Long accountId = null;
        Long userId = null;
        String path = null;

        Filter searchFilter = new Filter(ProjectJoinVO.class, "id", false, startIndex, pageSize);
        SearchBuilder<ProjectJoinVO> sb = _projectJoinDao.createSearchBuilder();
        sb.select(null, Func.DISTINCT, sb.entity().getId()); // select distinct
        // ids

        if (accountMgr.isAdmin(caller.getId())) {
            if (domainId != null) {
                DomainVO domain = _domainDao.findById(domainId);
                if (domain == null) {
                    throw new InvalidParameterValueException("Domain id=" + domainId + " doesn't exist in the system");
                }

                accountMgr.checkAccess(caller, domain);

                if (accountName != null) {
                    Account owner = accountMgr.getActiveAccountByName(accountName, domainId);
                    if (owner == null) {
                        throw new InvalidParameterValueException("Unable to find account " + accountName + " in domain " + domainId);
                    }
                    accountId = owner.getId();
                }
                if (StringUtils.isNotEmpty(username)) {
                    User owner = userDao.getUserByName(username, domainId);
                    if (owner == null) {
                        throw new InvalidParameterValueException("Unable to find user " + username + " in domain " + domainId);
                    }
                    userId = owner.getId();
                    if (accountName == null) {
                        accountId = owner.getAccountId();
                    }
                }
            } else { // domainId == null
                if (accountName != null) {
                    throw new InvalidParameterValueException("could not find account " + accountName + " because domain is not specified");
                }
                if (StringUtils.isNotEmpty(username)) {
                    throw new InvalidParameterValueException("could not find user " + username + " because domain is not specified");
                }
            }
        } else {
            if (accountName != null && !accountName.equals(caller.getAccountName())) {
                throw new PermissionDeniedException("Can't list account " + accountName + " projects; unauthorized");
            }

            if (domainId != null && !domainId.equals(caller.getDomainId())) {
                throw new PermissionDeniedException("Can't list domain id= " + domainId + " projects; unauthorized");
            }

            if (StringUtils.isNotEmpty(username) && !username.equals(user.getUsername())) {
                throw new PermissionDeniedException("Can't list user " + username + " projects; unauthorized");
            }

            accountId = caller.getId();
            userId = user.getId();
        }

        if (domainId == null && accountId == null && (accountMgr.isNormalUser(caller.getId()) || !listAll)) {
            accountId = caller.getId();
            userId = user.getId();
        } else if (accountMgr.isDomainAdmin(caller.getId()) || (isRecursive && !listAll)) {
            DomainVO domain = _domainDao.findById(caller.getDomainId());
            path = domain.getPath();
        }

        if (path != null) {
            sb.and("domainPath", sb.entity().getDomainPath(), SearchCriteria.Op.LIKE);
        }

        if (accountId != null) {
            if (userId == null) {
                sb.and().op("accountId", sb.entity().getAccountId(), SearchCriteria.Op.EQ);
                sb.and("userIdNull", sb.entity().getUserId(), Op.NULL);
                sb.cp();
            } else {
                sb.and("accountId", sb.entity().getAccountId(), SearchCriteria.Op.EQ);
            }
        }

        if (userId != null) {
            sb.and().op("userId", sb.entity().getUserId(), Op.EQ);
            sb.or("userIdNull", sb.entity().getUserId(), Op.NULL);
            sb.cp();
        }

        SearchCriteria<ProjectJoinVO> sc = sb.create();

        if (id != null) {
            sc.addAnd("id", Op.EQ, id);
        }

        if (domainId != null && !isRecursive) {
            sc.addAnd("domainId", Op.EQ, domainId);
        }

        if (name != null) {
            sc.addAnd("name", Op.EQ, name);
        }

        if (displayText != null) {
            sc.addAnd("displayText", Op.EQ, displayText);
        }

        if (accountId != null) {
            sc.setParameters("accountId", accountId);
        }

        if (userId != null) {
            sc.setParameters("userId", userId);
        }

        if (state != null) {
            sc.addAnd("state", Op.EQ, state);
        }

        if (keyword != null) {
            SearchCriteria<ProjectJoinVO> ssc = _projectJoinDao.createSearchCriteria();
            ssc.addOr("name", SearchCriteria.Op.LIKE, "%" + keyword + "%");
            ssc.addOr("displayText", SearchCriteria.Op.LIKE, "%" + keyword + "%");
            sc.addAnd("name", SearchCriteria.Op.SC, ssc);
        }

        if (path != null) {
            sc.setParameters("domainPath", path);
        }

        // search distinct projects to get count
        Pair<List<ProjectJoinVO>, Integer> uniquePrjPair = _projectJoinDao.searchAndCount(sc, searchFilter);
        Integer count = uniquePrjPair.second();
        if (count.intValue() == 0) {
            // handle empty result cases
            return uniquePrjPair;
        }
        List<ProjectJoinVO> uniquePrjs = uniquePrjPair.first();
        Long[] prjIds = new Long[uniquePrjs.size()];
        int i = 0;
        for (ProjectJoinVO v : uniquePrjs) {
            prjIds[i++] = v.getId();
        }
        List<ProjectJoinVO> prjs = _projectJoinDao.searchByIds(prjIds);
        return new Pair<List<ProjectJoinVO>, Integer>(prjs, count);
    }

    @Override
    public ListResponse<ProjectInvitationResponse> listProjectInvitations(ListProjectInvitationsCmd cmd) {
        Pair<List<ProjectInvitationJoinVO>, Integer> invites = listProjectInvitationsInternal(cmd);
        ListResponse<ProjectInvitationResponse> response = new ListResponse<ProjectInvitationResponse>();
        List<ProjectInvitationResponse> projectInvitationResponses = ViewResponseHelper.createProjectInvitationResponse(invites.first().toArray(new ProjectInvitationJoinVO[invites.first().size()]));

        response.setResponses(projectInvitationResponses, invites.second());
        return response;
    }

    public Pair<List<ProjectInvitationJoinVO>, Integer> listProjectInvitationsInternal(ListProjectInvitationsCmd cmd) {
        Long id = cmd.getId();
        Long projectId = cmd.getProjectId();
        String accountName = cmd.getAccountName();
        Long domainId = cmd.getDomainId();
        String state = cmd.getState();
        boolean activeOnly = cmd.isActiveOnly();
        Long startIndex = cmd.getStartIndex();
        Long pageSizeVal = cmd.getPageSizeVal();
        Long userId = cmd.getUserId();
        boolean isRecursive = cmd.isRecursive();
        boolean listAll = cmd.listAll();

        Account caller = CallContext.current().getCallingAccount();
        User callingUser = CallContext.current().getCallingUser();
        List<Long> permittedAccounts = new ArrayList<Long>();

        Ternary<Long, Boolean, ListProjectResourcesCriteria> domainIdRecursiveListProject = new Ternary<Long, Boolean, ListProjectResourcesCriteria>(domainId, isRecursive, null);
        accountMgr.buildACLSearchParameters(caller, id, accountName, projectId, permittedAccounts, domainIdRecursiveListProject, listAll, true);
        domainId = domainIdRecursiveListProject.first();
        isRecursive = domainIdRecursiveListProject.second();
        ListProjectResourcesCriteria listProjectResourcesCriteria = domainIdRecursiveListProject.third();

        Filter searchFilter = new Filter(ProjectInvitationJoinVO.class, "id", true, startIndex, pageSizeVal);
        SearchBuilder<ProjectInvitationJoinVO> sb = _projectInvitationJoinDao.createSearchBuilder();
        accountMgr.buildACLViewSearchBuilder(sb, domainId, isRecursive, permittedAccounts, listProjectResourcesCriteria);
        ProjectInvitation invitation = projectInvitationDao.findByUserIdProjectId(callingUser.getId(), callingUser.getAccountId(), projectId == null ? -1 : projectId);
        sb.and("projectId", sb.entity().getProjectId(), SearchCriteria.Op.EQ);
        sb.and("state", sb.entity().getState(), SearchCriteria.Op.EQ);
        sb.and("created", sb.entity().getCreated(), SearchCriteria.Op.GT);
        sb.and("id", sb.entity().getId(), SearchCriteria.Op.EQ);

        SearchCriteria<ProjectInvitationJoinVO> sc = sb.create();
        accountMgr.buildACLViewSearchCriteria(sc, domainId, isRecursive, permittedAccounts, listProjectResourcesCriteria);

        if (projectId != null) {
            sc.setParameters("projectId", projectId);
        }

        if (invitation != null) {
            sc.setParameters("userId", invitation.getForUserId());
        } else if (userId != null) {
            sc.setParameters("userId", userId);
        }

        if (state != null) {
            sc.setParameters("state", state);
        }

        if (id != null) {
            sc.setParameters("id", id);
        }

        if (activeOnly) {
            sc.setParameters("state", ProjectInvitation.State.Pending);
            sc.setParameters("created", new Date((DateUtil.currentGMTTime().getTime()) - _projectMgr.getInvitationTimeout()));
        }

        Pair<List<ProjectInvitationJoinVO>, Integer> projectInvitations = _projectInvitationJoinDao.searchAndCount(sc, searchFilter);
        List<ProjectInvitationJoinVO> invitations = projectInvitations.first();
        invitations = invitations.stream().filter(invite -> invite.getUserId() == null || Long.parseLong(invite.getUserId()) == callingUser.getId()).collect(Collectors.toList());
        return new Pair<>(invitations, invitations.size());


    }

    @Override
    public ListResponse<ProjectAccountResponse> listProjectAccounts(ListProjectAccountsCmd cmd) {
        Pair<List<ProjectAccountJoinVO>, Integer> projectAccounts = listProjectAccountsInternal(cmd);
        ListResponse<ProjectAccountResponse> response = new ListResponse<ProjectAccountResponse>();
        List<ProjectAccountResponse> projectResponses = ViewResponseHelper.createProjectAccountResponse(projectAccounts.first().toArray(new ProjectAccountJoinVO[projectAccounts.first().size()]));
        response.setResponses(projectResponses, projectAccounts.second());
        return response;
    }

    public Pair<List<ProjectAccountJoinVO>, Integer> listProjectAccountsInternal(ListProjectAccountsCmd cmd) {
        long projectId = cmd.getProjectId();
        String accountName = cmd.getAccountName();
        Long userId = cmd.getUserId();
        String role = cmd.getRole();
        Long startIndex = cmd.getStartIndex();
        Long pageSizeVal = cmd.getPageSizeVal();
        Long projectRoleId = cmd.getProjectRoleId();
        // long projectId, String accountName, String role, Long startIndex,
        // Long pageSizeVal) {
        Account caller = CallContext.current().getCallingAccount();
        User callingUser = CallContext.current().getCallingUser();
        // check that the project exists
        Project project = _projectDao.findById(projectId);

        if (project == null) {
            throw new InvalidParameterValueException("Unable to find the project id=" + projectId);
        }

        // verify permissions - only accounts belonging to the project can list
        // project's account
        if (!accountMgr.isAdmin(caller.getId()) && _projectAccountDao.findByProjectIdUserId(projectId, callingUser.getAccountId(), callingUser.getId()) == null &&
        _projectAccountDao.findByProjectIdAccountId(projectId, caller.getAccountId()) == null) {
            throw new PermissionDeniedException("Account " + caller + " is not authorized to list users of the project id=" + projectId);
        }

        Filter searchFilter = new Filter(ProjectAccountJoinVO.class, "id", false, startIndex, pageSizeVal);
        SearchBuilder<ProjectAccountJoinVO> sb = _projectAccountJoinDao.createSearchBuilder();
        sb.and("accountRole", sb.entity().getAccountRole(), Op.EQ);
        sb.and("projectId", sb.entity().getProjectId(), Op.EQ);

        if (accountName != null) {
            sb.and("accountName", sb.entity().getAccountName(), Op.EQ);
        }

        if (userId != null) {
            sb.and("userId", sb.entity().getUserId(), Op.EQ);
        }
        SearchCriteria<ProjectAccountJoinVO> sc = sb.create();

        sc.setParameters("projectId", projectId);

        if (role != null) {
            sc.setParameters("accountRole", role);
        }

        if (accountName != null) {
            sc.setParameters("accountName", accountName);
        }

        if (projectRoleId != null) {
            sc.setParameters("projectRoleId", projectRoleId);
        }

        if (userId != null) {
            sc.setParameters("userId", userId);
        }

        return _projectAccountJoinDao.searchAndCount(sc, searchFilter);
    }

    @Override
    public ListResponse<HostResponse> searchForServers(ListHostsCmd cmd) {
        // FIXME: do we need to support list hosts with VmId, maybe we should
        // create another command just for this
        // Right now it is handled separately outside this QueryService
        s_logger.debug(">>>Searching for hosts>>>");
        Pair<List<HostJoinVO>, Integer> hosts = searchForServersInternal(cmd);
        ListResponse<HostResponse> response = new ListResponse<HostResponse>();
        s_logger.debug(">>>Generating Response>>>");
        List<HostResponse> hostResponses = ViewResponseHelper.createHostResponse(cmd.getDetails(), hosts.first().toArray(new HostJoinVO[hosts.first().size()]));
        response.setResponses(hostResponses, hosts.second());
        return response;
    }

    public Pair<List<HostJoinVO>, Integer> searchForServersInternal(ListHostsCmd cmd) {

        Long zoneId = accountMgr.checkAccessAndSpecifyAuthority(CallContext.current().getCallingAccount(), cmd.getZoneId());
        Object name = cmd.getHostName();
        Object type = cmd.getType();
        Object state = cmd.getState();
        Object pod = cmd.getPodId();
        Object cluster = cmd.getClusterId();
        Object id = cmd.getId();
        Object keyword = cmd.getKeyword();
        Object outOfBandManagementEnabled = cmd.isOutOfBandManagementEnabled();
        Object powerState = cmd.getHostOutOfBandManagementPowerState();
        Object resourceState = cmd.getResourceState();
        Object haHosts = cmd.getHaHost();
        Long startIndex = cmd.getStartIndex();
        Long pageSize = cmd.getPageSizeVal();
        Hypervisor.HypervisorType hypervisorType = cmd.getHypervisor();

        Filter searchFilter = new Filter(HostJoinVO.class, "id", Boolean.TRUE, startIndex, pageSize);

        SearchBuilder<HostJoinVO> sb = hostJoinDao.createSearchBuilder();
        sb.select(null, Func.DISTINCT, sb.entity().getId()); // select distinct
        // ids
        sb.and("id", sb.entity().getId(), SearchCriteria.Op.EQ);
        sb.and("name", sb.entity().getName(), SearchCriteria.Op.EQ);
        sb.and("type", sb.entity().getType(), SearchCriteria.Op.LIKE);
        sb.and("status", sb.entity().getStatus(), SearchCriteria.Op.EQ);
        sb.and("dataCenterId", sb.entity().getZoneId(), SearchCriteria.Op.EQ);
        sb.and("podId", sb.entity().getPodId(), SearchCriteria.Op.EQ);
        sb.and("clusterId", sb.entity().getClusterId(), SearchCriteria.Op.EQ);
        sb.and("oobmEnabled", sb.entity().isOutOfBandManagementEnabled(), SearchCriteria.Op.EQ);
        sb.and("powerState", sb.entity().getOutOfBandManagementPowerState(), SearchCriteria.Op.EQ);
        sb.and("resourceState", sb.entity().getResourceState(), SearchCriteria.Op.EQ);
        sb.and("hypervisor_type", sb.entity().getHypervisorType(), SearchCriteria.Op.EQ);

        String haTag = _haMgr.getHaTag();
        if (haHosts != null && haTag != null && !haTag.isEmpty()) {
            if ((Boolean)haHosts) {
                sb.and("tag", sb.entity().getTag(), SearchCriteria.Op.EQ);
            } else {
                sb.and().op("tag", sb.entity().getTag(), SearchCriteria.Op.NEQ);
                sb.or("tagNull", sb.entity().getTag(), SearchCriteria.Op.NULL);
                sb.cp();
            }

        }

        SearchCriteria<HostJoinVO> sc = sb.create();

        if (keyword != null) {
            SearchCriteria<HostJoinVO> ssc = hostJoinDao.createSearchCriteria();
            ssc.addOr("name", SearchCriteria.Op.LIKE, "%" + keyword + "%");
            ssc.addOr("status", SearchCriteria.Op.LIKE, "%" + keyword + "%");
            ssc.addOr("type", SearchCriteria.Op.LIKE, "%" + keyword + "%");

            sc.addAnd("name", SearchCriteria.Op.SC, ssc);
        }

        if (id != null) {
            sc.setParameters("id", id);
        }

        if (name != null) {
            sc.setParameters("name", name);
        }
        if (type != null) {
            sc.setParameters("type", "%" + type);
        }
        if (state != null) {
            sc.setParameters("status", state);
        }
        if (zoneId != null) {
            sc.setParameters("dataCenterId", zoneId);
        }
        if (pod != null) {
            sc.setParameters("podId", pod);
        }
        if (cluster != null) {
            sc.setParameters("clusterId", cluster);
        }

        if (outOfBandManagementEnabled != null) {
            sc.setParameters("oobmEnabled", outOfBandManagementEnabled);
        }

        if (powerState != null) {
            sc.setParameters("powerState", powerState);
        }

        if (resourceState != null) {
            sc.setParameters("resourceState", resourceState);
        }

        if (haHosts != null && haTag != null && !haTag.isEmpty()) {
            sc.setParameters("tag", haTag);
        }

        if (hypervisorType != HypervisorType.None && hypervisorType != HypervisorType.Any) {
            sc.setParameters("hypervisor_type", hypervisorType);
        }
        // search host details by ids
        Pair<List<HostJoinVO>, Integer> uniqueHostPair = hostJoinDao.searchAndCount(sc, searchFilter);
        Integer count = uniqueHostPair.second();
        if (count.intValue() == 0) {
            // handle empty result cases
            return uniqueHostPair;
        }
        List<HostJoinVO> uniqueHosts = uniqueHostPair.first();
        Long[] hostIds = new Long[uniqueHosts.size()];
        int i = 0;
        for (HostJoinVO v : uniqueHosts) {
            hostIds[i++] = v.getId();
        }
        List<HostJoinVO> hosts = hostJoinDao.searchByIds(hostIds);
        return new Pair<List<HostJoinVO>, Integer>(hosts, count);

    }

    @Override
    public ListResponse<VolumeResponse> searchForVolumes(ListVolumesCmd cmd) {
        Pair<List<VolumeJoinVO>, Integer> result = searchForVolumesInternal(cmd);
        ListResponse<VolumeResponse> response = new ListResponse<>();

        if (cmd.getRetrieveOnlyResourceCount()) {
            response.setResponses(new ArrayList<>(), result.second());
            return response;
        }

        ResponseView respView = cmd.getResponseView();
        Account account = CallContext.current().getCallingAccount();
        if (accountMgr.isRootAdmin(account.getAccountId())) {
            respView = ResponseView.Full;
        }

        List<VolumeResponse> volumeResponses = ViewResponseHelper.createVolumeResponse(respView, result.first().toArray(new VolumeJoinVO[result.first().size()]));

        for (VolumeResponse vr : volumeResponses) {
            String poolId = vr.getStoragePoolId();
            if (poolId == null) {
                continue;
            }

            DataStore store = dataStoreManager.getPrimaryDataStore(poolId);
            if (store == null) {
                continue;
            }

            DataStoreDriver driver = store.getDriver();
            if (driver == null) {
                continue;
            }

            Map<String, String> caps = driver.getCapabilities();
            if (caps != null) {
                boolean quiescevm = Boolean.parseBoolean(caps.get(DataStoreCapabilities.VOLUME_SNAPSHOT_QUIESCEVM.toString()));
                vr.setNeedQuiescevm(quiescevm);

                boolean supportsStorageSnapshot = Boolean.parseBoolean(caps.get(DataStoreCapabilities.STORAGE_SYSTEM_SNAPSHOT.toString()));
                vr.setSupportsStorageSnapshot(supportsStorageSnapshot);
            }
        }
        response.setResponses(volumeResponses, result.second());
        return response;
    }

    private Pair<List<VolumeJoinVO>, Integer> searchForVolumesInternal(ListVolumesCmd cmd) {

        Account caller = CallContext.current().getCallingAccount();
        List<Long> permittedAccounts = new ArrayList<Long>();

        Long id = cmd.getId();
        Long vmInstanceId = cmd.getVirtualMachineId();
        String name = cmd.getVolumeName();
        String keyword = cmd.getKeyword();
        String type = cmd.getType();
        Map<String, String> tags = cmd.getTags();
        String storageId = cmd.getStorageId();
        Long clusterId = cmd.getClusterId();
        Long diskOffId = cmd.getDiskOfferingId();
        Boolean display = cmd.getDisplay();
        String state = cmd.getState();
        boolean shouldListSystemVms = shouldListSystemVms(cmd, caller.getId());

        Long zoneId = cmd.getZoneId();
        Long podId = cmd.getPodId();

        List<Long> ids = getIdsListFromCmd(cmd.getId(), cmd.getIds());

        Ternary<Long, Boolean, ListProjectResourcesCriteria> domainIdRecursiveListProject = new Ternary<Long, Boolean, ListProjectResourcesCriteria>(cmd.getDomainId(), cmd.isRecursive(), null);
        accountMgr.buildACLSearchParameters(caller, id, cmd.getAccountName(), cmd.getProjectId(), permittedAccounts, domainIdRecursiveListProject, cmd.listAll(), false);
        Long domainId = domainIdRecursiveListProject.first();
        Boolean isRecursive = domainIdRecursiveListProject.second();
        ListProjectResourcesCriteria listProjectResourcesCriteria = domainIdRecursiveListProject.third();
        Filter searchFilter = new Filter(VolumeJoinVO.class, "created", false, cmd.getStartIndex(), cmd.getPageSizeVal());

        // hack for now, this should be done better but due to needing a join I
        // opted to
        // do this quickly and worry about making it pretty later
        SearchBuilder<VolumeJoinVO> sb = _volumeJoinDao.createSearchBuilder();
        sb.select(null, Func.DISTINCT, sb.entity().getId()); // select distinct
        // ids to get
        // number of
        // records with
        // pagination
        accountMgr.buildACLViewSearchBuilder(sb, domainId, isRecursive, permittedAccounts, listProjectResourcesCriteria);

        sb.and("name", sb.entity().getName(), SearchCriteria.Op.EQ);
        sb.and("id", sb.entity().getId(), SearchCriteria.Op.EQ);
        sb.and("idIN", sb.entity().getId(), SearchCriteria.Op.IN);
        sb.and("volumeType", sb.entity().getVolumeType(), SearchCriteria.Op.LIKE);
        sb.and("uuid", sb.entity().getUuid(), SearchCriteria.Op.NNULL);
        sb.and("instanceId", sb.entity().getVmId(), SearchCriteria.Op.EQ);
        sb.and("dataCenterId", sb.entity().getDataCenterId(), SearchCriteria.Op.EQ);
        sb.and("podId", sb.entity().getPodId(), SearchCriteria.Op.EQ);
        if (storageId != null) {
            StoragePoolVO poolVO = storagePoolDao.findByUuid(storageId);
            if (poolVO.getPoolType() == Storage.StoragePoolType.DatastoreCluster) {
                sb.and("storageId", sb.entity().getPoolUuid(), SearchCriteria.Op.IN);
            } else {
                sb.and("storageId", sb.entity().getPoolUuid(), SearchCriteria.Op.EQ);
            }
        }
        sb.and("diskOfferingId", sb.entity().getDiskOfferingId(), SearchCriteria.Op.EQ);
        sb.and("display", sb.entity().isDisplayVolume(), SearchCriteria.Op.EQ);
        sb.and("state", sb.entity().getState(), SearchCriteria.Op.EQ);
        sb.and("stateNEQ", sb.entity().getState(), SearchCriteria.Op.NEQ);

        if (!shouldListSystemVms) {
            sb.and().op("systemUse", sb.entity().isSystemUse(), SearchCriteria.Op.NEQ);
            sb.or("nulltype", sb.entity().isSystemUse(), SearchCriteria.Op.NULL);
            sb.cp();

            sb.and().op("type", sb.entity().getVmType(), SearchCriteria.Op.NIN);
            sb.or("nulltype", sb.entity().getVmType(), SearchCriteria.Op.NULL);
            sb.cp();
        }

        // now set the SC criteria...
        SearchCriteria<VolumeJoinVO> sc = sb.create();
        accountMgr.buildACLViewSearchCriteria(sc, domainId, isRecursive, permittedAccounts, listProjectResourcesCriteria);

        if (keyword != null) {
            SearchCriteria<VolumeJoinVO> ssc = _volumeJoinDao.createSearchCriteria();
            ssc.addOr("name", SearchCriteria.Op.LIKE, "%" + keyword + "%");
            ssc.addOr("volumeType", SearchCriteria.Op.LIKE, "%" + keyword + "%");
            ssc.addOr("state", SearchCriteria.Op.LIKE, "%" + keyword + "%");

            sc.addAnd("name", SearchCriteria.Op.SC, ssc);
        }

        if (name != null) {
            sc.setParameters("name", name);
        }

        if (display != null) {
            sc.setParameters("display", display);
        }

        setIdsListToSearchCriteria(sc, ids);

        if (!shouldListSystemVms) {
            sc.setParameters("systemUse", 1);
            sc.setParameters("type", VirtualMachine.Type.ConsoleProxy, VirtualMachine.Type.SecondaryStorageVm, VirtualMachine.Type.DomainRouter);
        }

        if (tags != null && !tags.isEmpty()) {
            SearchCriteria<VolumeJoinVO> tagSc = _volumeJoinDao.createSearchCriteria();
            for (String key : tags.keySet()) {
                SearchCriteria<VolumeJoinVO> tsc = _volumeJoinDao.createSearchCriteria();
                tsc.addAnd("tagKey", SearchCriteria.Op.EQ, key);
                tsc.addAnd("tagValue", SearchCriteria.Op.EQ, tags.get(key));
                tagSc.addOr("tagKey", SearchCriteria.Op.SC, tsc);
            }
            sc.addAnd("tagKey", SearchCriteria.Op.SC, tagSc);
        }

        if (diskOffId != null) {
            sc.setParameters("diskOfferingId", diskOffId);
        }

        if (id != null) {
            sc.setParameters("id", id);
        }

        if (type != null) {
            sc.setParameters("volumeType", "%" + type + "%");
        }
        if (vmInstanceId != null) {
            sc.setParameters("instanceId", vmInstanceId);
        }
        if (zoneId != null) {
            sc.setParameters("dataCenterId", zoneId);
        }
        if (podId != null) {
            sc.setParameters("podId", podId);
        }

        if (storageId != null) {
            StoragePoolVO poolVO = storagePoolDao.findByUuid(storageId);
            if (poolVO.getPoolType() == Storage.StoragePoolType.DatastoreCluster) {
                List<StoragePoolVO> childDatastores = storagePoolDao.listChildStoragePoolsInDatastoreCluster(poolVO.getId());
                List<String> childDatastoreIds = childDatastores.stream().map(mo -> mo.getUuid()).collect(Collectors.toList());
                sc.setParameters("storageId", childDatastoreIds.toArray());
            } else {
                sc.setParameters("storageId", storageId);
            }
        }

        if (clusterId != null) {
            sc.setParameters("clusterId", clusterId);
        }

        if (state != null) {
            sc.setParameters("state", state);
        } else if (!accountMgr.isAdmin(caller.getId())) {
            sc.setParameters("stateNEQ", Volume.State.Expunged);
        }

        // search Volume details by ids
        Pair<List<VolumeJoinVO>, Integer> uniqueVolPair = _volumeJoinDao.searchAndCount(sc, searchFilter);
        Integer count = uniqueVolPair.second();
        if (count.intValue() == 0) {
            // empty result
            return uniqueVolPair;
        }
        List<VolumeJoinVO> uniqueVols = uniqueVolPair.first();
        Long[] vrIds = new Long[uniqueVols.size()];
        int i = 0;
        for (VolumeJoinVO v : uniqueVols) {
            vrIds[i++] = v.getId();
        }
        List<VolumeJoinVO> vrs = _volumeJoinDao.searchByIds(vrIds);
        return new Pair<List<VolumeJoinVO>, Integer>(vrs, count);
    }

    private boolean shouldListSystemVms(ListVolumesCmd cmd, Long callerId) {
        return Boolean.TRUE.equals(cmd.getListSystemVms()) && accountMgr.isRootAdmin(callerId);
    }

    @Override
    public ListResponse<DomainResponse> searchForDomains(ListDomainsCmd cmd) {
        Pair<List<DomainJoinVO>, Integer> result = searchForDomainsInternal(cmd);
        ListResponse<DomainResponse> response = new ListResponse<DomainResponse>();

        ResponseView respView = ResponseView.Restricted;
        if (cmd instanceof ListDomainsCmdByAdmin) {
            respView = ResponseView.Full;
        }

        List<DomainResponse> domainResponses = ViewResponseHelper.createDomainResponse(respView, cmd.getDetails(), result.first());
        response.setResponses(domainResponses, result.second());
        return response;
    }

    private Pair<List<DomainJoinVO>, Integer> searchForDomainsInternal(ListDomainsCmd cmd) {
        Account caller = CallContext.current().getCallingAccount();
        Long domainId = cmd.getId();
        boolean listAll = cmd.listAll();
        boolean isRecursive = false;
        Domain domain = null;

        if (domainId != null) {
            domain = _domainDao.findById(domainId);
            if (domain == null) {
                throw new InvalidParameterValueException("Domain id=" + domainId + " doesn't exist");
            }
            accountMgr.checkAccess(caller, domain);
        } else {
            if (caller.getType() != Account.Type.ADMIN) {
                domainId = caller.getDomainId();
            }
            if (listAll) {
                isRecursive = true;
            }
        }

        Filter searchFilter = new Filter(DomainJoinVO.class, "id", true, cmd.getStartIndex(), cmd.getPageSizeVal());
        String domainName = cmd.getDomainName();
        Integer level = cmd.getLevel();
        Object keyword = cmd.getKeyword();

        SearchBuilder<DomainJoinVO> sb = _domainJoinDao.createSearchBuilder();
        sb.and("id", sb.entity().getId(), SearchCriteria.Op.EQ);
        sb.and("name", sb.entity().getName(), SearchCriteria.Op.EQ);
        sb.and("level", sb.entity().getLevel(), SearchCriteria.Op.EQ);
        sb.and("path", sb.entity().getPath(), SearchCriteria.Op.LIKE);
        sb.and("state", sb.entity().getState(), SearchCriteria.Op.EQ);

        SearchCriteria<DomainJoinVO> sc = sb.create();

        if (keyword != null) {
            SearchCriteria<DomainJoinVO> ssc = _domainJoinDao.createSearchCriteria();
            ssc.addOr("name", SearchCriteria.Op.LIKE, "%" + keyword + "%");
            sc.addAnd("name", SearchCriteria.Op.SC, ssc);
        }

        if (domainName != null) {
            sc.setParameters("name", domainName);
        }

        if (level != null) {
            sc.setParameters("level", level);
        }

        if (domainId != null) {
            if (isRecursive) {
                if (domain == null) {
                    domain = _domainDao.findById(domainId);
                }
                sc.setParameters("path", domain.getPath() + "%");
            } else {
                sc.setParameters("id", domainId);
            }
        }

        // return only Active domains to the API
        sc.setParameters("state", Domain.State.Active);

        return _domainJoinDao.searchAndCount(sc, searchFilter);
    }

    @Override
    public ListResponse<AccountResponse> searchForAccounts(ListAccountsCmd cmd) {
        Pair<List<AccountJoinVO>, Integer> result = searchForAccountsInternal(cmd);
        ListResponse<AccountResponse> response = new ListResponse<AccountResponse>();

        ResponseView respView = ResponseView.Restricted;
        if (cmd instanceof ListAccountsCmdByAdmin) {
            respView = ResponseView.Full;
        }

        List<AccountResponse> accountResponses = ViewResponseHelper.createAccountResponse(respView, cmd.getDetails(), result.first().toArray(new AccountJoinVO[result.first().size()]));
        response.setResponses(accountResponses, result.second());
        return response;
    }

    private Pair<List<AccountJoinVO>, Integer> searchForAccountsInternal(ListAccountsCmd cmd) {
        Account caller = CallContext.current().getCallingAccount();
        Long domainId = cmd.getDomainId();
        Long accountId = cmd.getId();
        String accountName = cmd.getSearchName();
        boolean isRecursive = cmd.isRecursive();
        boolean listAll = cmd.listAll();
        boolean callerIsAdmin = accountMgr.isAdmin(caller.getId());
        Account account;
        Domain domain = null;

        // if "domainid" specified, perform validation
        if (domainId != null) {
            // ensure existence...
            domain = _domainDao.findById(domainId);
            if (domain == null) {
                throw new InvalidParameterValueException("Domain id=" + domainId + " doesn't exist");
            }
            // ... and check access rights.
            accountMgr.checkAccess(caller, domain);
        }

        // if no "id" specified...
        if (accountId == null) {
            // listall only has significance if they are an admin
            boolean isDomainListAllAllowed = AllowUserViewAllDomainAccounts.valueIn(caller.getDomainId());
            if ((listAll && callerIsAdmin) || isDomainListAllAllowed) {
                // if no domain id specified, use caller's domain
                if (domainId == null) {
                    domainId = caller.getDomainId();
                }
                // mark recursive
                isRecursive = true;
            } else if (!callerIsAdmin || domainId == null) {
                accountId = caller.getAccountId();
            }
        } else if (domainId != null && accountName != null) {
            // if they're looking for an account by name
            account = _accountDao.findActiveAccount(accountName, domainId);
            if (account == null || account.getId() == Account.ACCOUNT_ID_SYSTEM) {
                throw new InvalidParameterValueException("Unable to find account by name " + accountName + " in domain " + domainId);
            }
            accountMgr.checkAccess(caller, null, true, account);
        } else {
            // if they specified an "id"...
            if (domainId == null) {
                account = _accountDao.findById(accountId);
            } else {
                account = _accountDao.findActiveAccountById(accountId, domainId);
            }
            if (account == null || account.getId() == Account.ACCOUNT_ID_SYSTEM) {
                throw new InvalidParameterValueException("Unable to find account by id " + accountId + (domainId == null ? "" : " in domain " + domainId));
            }
            accountMgr.checkAccess(caller, null, true, account);
        }

        Filter searchFilter = new Filter(AccountJoinVO.class, "id", true, cmd.getStartIndex(), cmd.getPageSizeVal());

        Object type = cmd.getAccountType();
        Object state = cmd.getState();
        Object isCleanupRequired = cmd.isCleanupRequired();
        Object keyword = cmd.getKeyword();

        SearchBuilder<AccountJoinVO> sb = _accountJoinDao.createSearchBuilder();
        sb.and("accountName", sb.entity().getAccountName(), SearchCriteria.Op.EQ);
        sb.and("domainId", sb.entity().getDomainId(), SearchCriteria.Op.EQ);
        sb.and("id", sb.entity().getId(), SearchCriteria.Op.EQ);
        sb.and("type", sb.entity().getType(), SearchCriteria.Op.EQ);
        sb.and("state", sb.entity().getState(), SearchCriteria.Op.EQ);
        sb.and("needsCleanup", sb.entity().isNeedsCleanup(), SearchCriteria.Op.EQ);
        sb.and("typeNEQ", sb.entity().getType(), SearchCriteria.Op.NEQ);
        sb.and("idNEQ", sb.entity().getId(), SearchCriteria.Op.NEQ);
        sb.and("type2NEQ", sb.entity().getType(), SearchCriteria.Op.NEQ);

        if (domainId != null && isRecursive) {
            sb.and("path", sb.entity().getDomainPath(), SearchCriteria.Op.LIKE);
        }

        SearchCriteria<AccountJoinVO> sc = sb.create();

        // don't return account of type project to the end user
        sc.setParameters("typeNEQ", Account.Type.PROJECT);

        // don't return system account...
        sc.setParameters("idNEQ", Account.ACCOUNT_ID_SYSTEM);

        // do not return account of type domain admin to the end user
        if (!callerIsAdmin) {
            sc.setParameters("type2NEQ", Account.Type.DOMAIN_ADMIN);
        }

        if (keyword != null) {
            SearchCriteria<AccountJoinVO> ssc = _accountJoinDao.createSearchCriteria();
            ssc.addOr("accountName", SearchCriteria.Op.LIKE, "%" + keyword + "%");
            ssc.addOr("state", SearchCriteria.Op.LIKE, "%" + keyword + "%");
            sc.addAnd("accountName", SearchCriteria.Op.SC, ssc);
        }

        if (type != null) {
            sc.setParameters("type", type);
        }

        if (state != null) {
            sc.setParameters("state", state);
        }

        if (isCleanupRequired != null) {
            sc.setParameters("needsCleanup", isCleanupRequired);
        }

        if (accountName != null) {
            sc.setParameters("accountName", accountName);
        }

        if (accountId != null) {
            sc.setParameters("id", accountId);
        }

        if (domainId != null) {
            if (isRecursive) {
                // will happen if no "domainid" was specified in the request...
                if (domain == null) {
                    domain = _domainDao.findById(domainId);
                }
                sc.setParameters("path", domain.getPath() + "%");
            } else {
                sc.setParameters("domainId", domainId);
            }
        }

        return _accountJoinDao.searchAndCount(sc, searchFilter);
    }

    @Override
    public ListResponse<AsyncJobResponse> searchForAsyncJobs(ListAsyncJobsCmd cmd) {
        Pair<List<AsyncJobJoinVO>, Integer> result = searchForAsyncJobsInternal(cmd);
        ListResponse<AsyncJobResponse> response = new ListResponse<AsyncJobResponse>();
        List<AsyncJobResponse> jobResponses = ViewResponseHelper.createAsyncJobResponse(result.first().toArray(new AsyncJobJoinVO[result.first().size()]));
        response.setResponses(jobResponses, result.second());
        return response;
    }

    private Pair<List<AsyncJobJoinVO>, Integer> searchForAsyncJobsInternal(ListAsyncJobsCmd cmd) {

        Account caller = CallContext.current().getCallingAccount();

        List<Long> permittedAccounts = new ArrayList<Long>();

        Ternary<Long, Boolean, ListProjectResourcesCriteria> domainIdRecursiveListProject = new Ternary<Long, Boolean, ListProjectResourcesCriteria>(cmd.getDomainId(), cmd.isRecursive(), null);
        accountMgr.buildACLSearchParameters(caller, null, cmd.getAccountName(), null, permittedAccounts, domainIdRecursiveListProject, cmd.listAll(), false);
        Long domainId = domainIdRecursiveListProject.first();
        Boolean isRecursive = domainIdRecursiveListProject.second();
        ListProjectResourcesCriteria listProjectResourcesCriteria = domainIdRecursiveListProject.third();

        Filter searchFilter = new Filter(AsyncJobJoinVO.class, "id", true, cmd.getStartIndex(), cmd.getPageSizeVal());
        SearchBuilder<AsyncJobJoinVO> sb = _jobJoinDao.createSearchBuilder();
        sb.and("instanceTypeNEQ", sb.entity().getInstanceType(), SearchCriteria.Op.NEQ);
        sb.and("accountIdIN", sb.entity().getAccountId(), SearchCriteria.Op.IN);
        boolean accountJoinIsDone = false;
        if (permittedAccounts.isEmpty() && domainId != null) {
            sb.and("domainId", sb.entity().getDomainId(), SearchCriteria.Op.EQ);
            sb.and("path", sb.entity().getDomainPath(), SearchCriteria.Op.LIKE);
            accountJoinIsDone = true;
        }

        if (listProjectResourcesCriteria != null) {

            if (listProjectResourcesCriteria == Project.ListProjectResourcesCriteria.ListProjectResourcesOnly) {
                sb.and("type", sb.entity().getAccountType(), SearchCriteria.Op.EQ);
            } else if (listProjectResourcesCriteria == Project.ListProjectResourcesCriteria.SkipProjectResources) {
                sb.and("type", sb.entity().getAccountType(), SearchCriteria.Op.NEQ);
            }

            if (!accountJoinIsDone) {
                sb.and("domainId", sb.entity().getDomainId(), SearchCriteria.Op.EQ);
                sb.and("path", sb.entity().getDomainPath(), SearchCriteria.Op.LIKE);
            }
        }

        if (cmd.getManagementServerId() != null) {
            sb.and("executingMsid", sb.entity().getExecutingMsid(), SearchCriteria.Op.EQ);
        }

        Object keyword = cmd.getKeyword();
        Object startDate = cmd.getStartDate();

        SearchCriteria<AsyncJobJoinVO> sc = sb.create();
        sc.setParameters("instanceTypeNEQ", AsyncJobVO.PSEUDO_JOB_INSTANCE_TYPE);
        if (listProjectResourcesCriteria != null) {
            sc.setParameters("type", Account.Type.PROJECT);
        }

        if (!permittedAccounts.isEmpty()) {
            sc.setParameters("accountIdIN", permittedAccounts.toArray());
        } else if (domainId != null) {
            DomainVO domain = _domainDao.findById(domainId);
            if (isRecursive) {
                sc.setParameters("path", domain.getPath() + "%");
            } else {
                sc.setParameters("domainId", domainId);
            }
        }

        if (keyword != null) {
            sc.addAnd("cmd", SearchCriteria.Op.LIKE, "%" + keyword + "%");
        }

        if (startDate != null) {
            sc.addAnd("created", SearchCriteria.Op.GTEQ, startDate);
        }

        if (cmd.getManagementServerId() != null) {
            ManagementServerHostVO msHost = msHostDao.findById(cmd.getManagementServerId());
            sc.setParameters("executingMsid", msHost.getMsid());
        }

        return _jobJoinDao.searchAndCount(sc, searchFilter);
    }

    @Override
    public ListResponse<StoragePoolResponse> searchForStoragePools(ListStoragePoolsCmd cmd) {
        Pair<List<StoragePoolJoinVO>, Integer> result = cmd.getHostId() != null ? searchForLocalStorages(cmd) : searchForStoragePoolsInternal(cmd);
        return createStoragesPoolResponse(result);
    }

    private Pair<List<StoragePoolJoinVO>, Integer> searchForLocalStorages(ListStoragePoolsCmd cmd) {
        long id = cmd.getHostId();
        String scope = "HOST";
        Pair<List<StoragePoolJoinVO>, Integer> localStorages;

        ListHostsCmd listHostsCmd = new ListHostsCmd();
        listHostsCmd.setId(id);
        Pair<List<HostJoinVO>, Integer> hosts = searchForServersInternal(listHostsCmd);

        cmd.setScope(scope);
        localStorages = searchForStoragePoolsInternal(cmd);

        return localStorages;
    }

    private ListResponse<StoragePoolResponse> createStoragesPoolResponse(Pair<List<StoragePoolJoinVO>, Integer> storagePools) {
        ListResponse<StoragePoolResponse> response = new ListResponse<>();

        List<StoragePoolResponse> poolResponses = ViewResponseHelper.createStoragePoolResponse(storagePools.first().toArray(new StoragePoolJoinVO[storagePools.first().size()]));
        for (StoragePoolResponse poolResponse : poolResponses) {
            DataStore store = dataStoreManager.getPrimaryDataStore(poolResponse.getId());
            if (store != null) {
                DataStoreDriver driver = store.getDriver();
                if (driver != null && driver.getCapabilities() != null) {
                    Map<String, String> caps = driver.getCapabilities();
<<<<<<< HEAD
                    if (Storage.StoragePoolType.NetworkFilesystem.toString().equals(poolResponse.getType())
                            && HypervisorType.VMware.toString().equals(poolResponse.getHypervisor())) {
                        StoragePoolVO pool = _storagePoolDao.findPoolByUUID(poolResponse.getId());
=======
                    if (Storage.StoragePoolType.NetworkFilesystem.toString().equals(poolResponse.getType()) &&
                        HypervisorType.VMware.toString().equals(poolResponse.getHypervisor())) {
                        StoragePoolVO pool = storagePoolDao.findPoolByUUID(poolResponse.getId());
>>>>>>> 288f066d
                        StoragePoolDetailVO detail = _storagePoolDetailsDao.findDetail(pool.getId(), Storage.Capability.HARDWARE_ACCELERATION.toString());
                        if (detail != null) {
                            caps.put(Storage.Capability.HARDWARE_ACCELERATION.toString(), detail.getValue());
                        }
                    }
                    poolResponse.setCaps(caps);
                }
            }
        }

        response.setResponses(poolResponses, storagePools.second());
        return response;
    }

    private Pair<List<StoragePoolJoinVO>, Integer> searchForStoragePoolsInternal(ListStoragePoolsCmd cmd) {
        ScopeType scopeType = ScopeType.validateAndGetScopeType(cmd.getScope());
        StoragePoolStatus status = StoragePoolStatus.validateAndGetStatus(cmd.getStatus());

        Long zoneId = accountMgr.checkAccessAndSpecifyAuthority(CallContext.current().getCallingAccount(), cmd.getZoneId());
        Long id = cmd.getId();
        String name = cmd.getStoragePoolName();
        String path = cmd.getPath();
        Long pod = cmd.getPodId();
        Long cluster = cmd.getClusterId();
        String address = cmd.getIpAddress();
        String keyword = cmd.getKeyword();

        Long startIndex = cmd.getStartIndex();
        Long pageSize = cmd.getPageSizeVal();

        Filter searchFilter = new Filter(StoragePoolJoinVO.class, "id", Boolean.TRUE, startIndex, pageSize);

        // search & count Pool details by ids
        Pair<List<StoragePoolJoinVO>, Integer> uniquePoolPair = _poolJoinDao.searchAndCount(id, name, zoneId, path, pod,
                cluster, address, scopeType, status, keyword, searchFilter);

        Integer count = uniquePoolPair.second();
        if (count.intValue() == 0) {
            // empty result
            return uniquePoolPair;
        }
        List<StoragePoolJoinVO> uniquePools = uniquePoolPair.first();
        Long[] vrIds = new Long[uniquePools.size()];
        int i = 0;
        for (StoragePoolJoinVO v : uniquePools) {
            vrIds[i++] = v.getId();
        }
        List<StoragePoolJoinVO> vrs = _poolJoinDao.searchByIds(vrIds);
        return new Pair<List<StoragePoolJoinVO>, Integer>(vrs, count);

    }

    @Override
    public ListResponse<StorageTagResponse> searchForStorageTags(ListStorageTagsCmd cmd) {
        Pair<List<StoragePoolTagVO>, Integer> result = searchForStorageTagsInternal(cmd);
        ListResponse<StorageTagResponse> response = new ListResponse<StorageTagResponse>();
        List<StorageTagResponse> tagResponses = ViewResponseHelper.createStorageTagResponse(result.first().toArray(new StoragePoolTagVO[result.first().size()]));

        response.setResponses(tagResponses, result.second());

        return response;
    }

    private Pair<List<StoragePoolTagVO>, Integer> searchForStorageTagsInternal(ListStorageTagsCmd cmd) {
        Filter searchFilter = new Filter(StoragePoolTagVO.class, "id", Boolean.TRUE, null, null);

        SearchBuilder<StoragePoolTagVO> sb = _storageTagDao.createSearchBuilder();

        sb.select(null, Func.DISTINCT, sb.entity().getId()); // select distinct

        SearchCriteria<StoragePoolTagVO> sc = sb.create();

        // search storage tag details by ids
        Pair<List<StoragePoolTagVO>, Integer> uniqueTagPair = _storageTagDao.searchAndCount(sc, searchFilter);
        Integer count = uniqueTagPair.second();

        if (count.intValue() == 0) {
            return uniqueTagPair;
        }

        List<StoragePoolTagVO> uniqueTags = uniqueTagPair.first();
        Long[] vrIds = new Long[uniqueTags.size()];
        int i = 0;

        for (StoragePoolTagVO v : uniqueTags) {
            vrIds[i++] = v.getId();
        }

        List<StoragePoolTagVO> vrs = _storageTagDao.searchByIds(vrIds);

        return new Pair<List<StoragePoolTagVO>, Integer>(vrs, count);
    }

    @Override
    public ListResponse<HostTagResponse> searchForHostTags(ListHostTagsCmd cmd) {
        Pair<List<HostTagVO>, Integer> result = searchForHostTagsInternal(cmd);
        ListResponse<HostTagResponse> response = new ListResponse<HostTagResponse>();
        List<HostTagResponse> tagResponses = ViewResponseHelper.createHostTagResponse(result.first().toArray(new HostTagVO[result.first().size()]));

        response.setResponses(tagResponses, result.second());

        return response;
    }

    private Pair<List<HostTagVO>, Integer> searchForHostTagsInternal(ListHostTagsCmd cmd) {
        Filter searchFilter = new Filter(HostTagVO.class, "id", Boolean.TRUE, null, null);

        SearchBuilder<HostTagVO> sb = _hostTagDao.createSearchBuilder();

        sb.select(null, Func.DISTINCT, sb.entity().getId()); // select distinct

        SearchCriteria<HostTagVO> sc = sb.create();

        // search host tag details by ids
        Pair<List<HostTagVO>, Integer> uniqueTagPair = _hostTagDao.searchAndCount(sc, searchFilter);
        Integer count = uniqueTagPair.second();

        if (count.intValue() == 0) {
            return uniqueTagPair;
        }

        List<HostTagVO> uniqueTags = uniqueTagPair.first();
        Long[] vrIds = new Long[uniqueTags.size()];
        int i = 0;

        for (HostTagVO v : uniqueTags) {
            vrIds[i++] = v.getId();
        }

        List<HostTagVO> vrs = _hostTagDao.searchByIds(vrIds);

        return new Pair<List<HostTagVO>, Integer>(vrs, count);
    }

    @Override
    public ListResponse<ImageStoreResponse> searchForImageStores(ListImageStoresCmd cmd) {
        Pair<List<ImageStoreJoinVO>, Integer> result = searchForImageStoresInternal(cmd);
        ListResponse<ImageStoreResponse> response = new ListResponse<ImageStoreResponse>();

        List<ImageStoreResponse> poolResponses = ViewResponseHelper.createImageStoreResponse(result.first().toArray(new ImageStoreJoinVO[result.first().size()]));
        response.setResponses(poolResponses, result.second());
        return response;
    }

    private Pair<List<ImageStoreJoinVO>, Integer> searchForImageStoresInternal(ListImageStoresCmd cmd) {

        Long zoneId = accountMgr.checkAccessAndSpecifyAuthority(CallContext.current().getCallingAccount(), cmd.getZoneId());
        Object id = cmd.getId();
        Object name = cmd.getStoreName();
        String provider = cmd.getProvider();
        String protocol = cmd.getProtocol();
        Object keyword = cmd.getKeyword();
        Long startIndex = cmd.getStartIndex();
        Long pageSize = cmd.getPageSizeVal();
        Boolean readonly = cmd.getReadonly();

        Filter searchFilter = new Filter(ImageStoreJoinVO.class, "id", Boolean.TRUE, startIndex, pageSize);

        SearchBuilder<ImageStoreJoinVO> sb = _imageStoreJoinDao.createSearchBuilder();
        sb.select(null, Func.DISTINCT, sb.entity().getId()); // select distinct
        // ids
        sb.and("id", sb.entity().getId(), SearchCriteria.Op.EQ);
        sb.and("name", sb.entity().getName(), SearchCriteria.Op.EQ);
        sb.and("dataCenterId", sb.entity().getZoneId(), SearchCriteria.Op.EQ);
        sb.and("protocol", sb.entity().getProtocol(), SearchCriteria.Op.EQ);
        sb.and("provider", sb.entity().getProviderName(), SearchCriteria.Op.EQ);
        sb.and("role", sb.entity().getRole(), SearchCriteria.Op.EQ);
        sb.and("readonly", sb.entity().isReadonly(), Op.EQ);

        SearchCriteria<ImageStoreJoinVO> sc = sb.create();
        sc.setParameters("role", DataStoreRole.Image);

        if (keyword != null) {
            SearchCriteria<ImageStoreJoinVO> ssc = _imageStoreJoinDao.createSearchCriteria();
            ssc.addOr("name", SearchCriteria.Op.LIKE, "%" + keyword + "%");
            ssc.addOr("providerName", SearchCriteria.Op.LIKE, "%" + keyword + "%");
            sc.addAnd("name", SearchCriteria.Op.SC, ssc);
        }

        if (id != null) {
            sc.setParameters("id", id);
        }

        if (name != null) {
            sc.setParameters("name", name);
        }

        if (zoneId != null) {
            sc.setParameters("dataCenterId", zoneId);
        }
        if (provider != null) {
            sc.setParameters("provider", provider);
        }
        if (protocol != null) {
            sc.setParameters("protocol", protocol);
        }
        if (readonly != null) {
            sc.setParameters("readonly", readonly);
        }

        // search Store details by ids
        Pair<List<ImageStoreJoinVO>, Integer> uniqueStorePair = _imageStoreJoinDao.searchAndCount(sc, searchFilter);
        Integer count = uniqueStorePair.second();
        if (count.intValue() == 0) {
            // empty result
            return uniqueStorePair;
        }
        List<ImageStoreJoinVO> uniqueStores = uniqueStorePair.first();
        Long[] vrIds = new Long[uniqueStores.size()];
        int i = 0;
        for (ImageStoreJoinVO v : uniqueStores) {
            vrIds[i++] = v.getId();
        }
        List<ImageStoreJoinVO> vrs = _imageStoreJoinDao.searchByIds(vrIds);
        return new Pair<List<ImageStoreJoinVO>, Integer>(vrs, count);

    }

    @Override
    public ListResponse<ImageStoreResponse> searchForSecondaryStagingStores(ListSecondaryStagingStoresCmd cmd) {
        Pair<List<ImageStoreJoinVO>, Integer> result = searchForCacheStoresInternal(cmd);
        ListResponse<ImageStoreResponse> response = new ListResponse<ImageStoreResponse>();

        List<ImageStoreResponse> poolResponses = ViewResponseHelper.createImageStoreResponse(result.first().toArray(new ImageStoreJoinVO[result.first().size()]));
        response.setResponses(poolResponses, result.second());
        return response;
    }

    private Pair<List<ImageStoreJoinVO>, Integer> searchForCacheStoresInternal(ListSecondaryStagingStoresCmd cmd) {

        Long zoneId = accountMgr.checkAccessAndSpecifyAuthority(CallContext.current().getCallingAccount(), cmd.getZoneId());
        Object id = cmd.getId();
        Object name = cmd.getStoreName();
        String provider = cmd.getProvider();
        String protocol = cmd.getProtocol();
        Object keyword = cmd.getKeyword();
        Long startIndex = cmd.getStartIndex();
        Long pageSize = cmd.getPageSizeVal();

        Filter searchFilter = new Filter(ImageStoreJoinVO.class, "id", Boolean.TRUE, startIndex, pageSize);

        SearchBuilder<ImageStoreJoinVO> sb = _imageStoreJoinDao.createSearchBuilder();
        sb.select(null, Func.DISTINCT, sb.entity().getId()); // select distinct
        // ids
        sb.and("id", sb.entity().getId(), SearchCriteria.Op.EQ);
        sb.and("name", sb.entity().getName(), SearchCriteria.Op.EQ);
        sb.and("dataCenterId", sb.entity().getZoneId(), SearchCriteria.Op.EQ);
        sb.and("protocol", sb.entity().getProtocol(), SearchCriteria.Op.EQ);
        sb.and("provider", sb.entity().getProviderName(), SearchCriteria.Op.EQ);
        sb.and("role", sb.entity().getRole(), SearchCriteria.Op.EQ);

        SearchCriteria<ImageStoreJoinVO> sc = sb.create();
        sc.setParameters("role", DataStoreRole.ImageCache);

        if (keyword != null) {
            SearchCriteria<ImageStoreJoinVO> ssc = _imageStoreJoinDao.createSearchCriteria();
            ssc.addOr("name", SearchCriteria.Op.LIKE, "%" + keyword + "%");
            ssc.addOr("provider", SearchCriteria.Op.LIKE, "%" + keyword + "%");
            sc.addAnd("name", SearchCriteria.Op.SC, ssc);
        }

        if (id != null) {
            sc.setParameters("id", id);
        }

        if (name != null) {
            sc.setParameters("name", name);
        }

        if (zoneId != null) {
            sc.setParameters("dataCenterId", zoneId);
        }
        if (provider != null) {
            sc.setParameters("provider", provider);
        }
        if (protocol != null) {
            sc.setParameters("protocol", protocol);
        }

        // search Store details by ids
        Pair<List<ImageStoreJoinVO>, Integer> uniqueStorePair = _imageStoreJoinDao.searchAndCount(sc, searchFilter);
        Integer count = uniqueStorePair.second();
        if (count.intValue() == 0) {
            // empty result
            return uniqueStorePair;
        }
        List<ImageStoreJoinVO> uniqueStores = uniqueStorePair.first();
        Long[] vrIds = new Long[uniqueStores.size()];
        int i = 0;
        for (ImageStoreJoinVO v : uniqueStores) {
            vrIds[i++] = v.getId();
        }
        List<ImageStoreJoinVO> vrs = _imageStoreJoinDao.searchByIds(vrIds);
        return new Pair<List<ImageStoreJoinVO>, Integer>(vrs, count);

    }

    @Override
    public ListResponse<DiskOfferingResponse> searchForDiskOfferings(ListDiskOfferingsCmd cmd) {
        Pair<List<DiskOfferingJoinVO>, Integer> result = searchForDiskOfferingsInternal(cmd);
        ListResponse<DiskOfferingResponse> response = new ListResponse<DiskOfferingResponse>();
        List<DiskOfferingResponse> offeringResponses = ViewResponseHelper.createDiskOfferingResponse(result.first().toArray(new DiskOfferingJoinVO[result.first().size()]));
        response.setResponses(offeringResponses, result.second());
        return response;
    }

    private Pair<List<DiskOfferingJoinVO>, Integer> searchForDiskOfferingsInternal(ListDiskOfferingsCmd cmd) {
        // Note
        // The list method for offerings is being modified in accordance with
        // discussion with Will/Kevin
        // For now, we will be listing the following based on the usertype
        // 1. For root, we will list all offerings
        // 2. For domainAdmin and regular users, we will list everything in
        // their domains+parent domains ... all the way
        // till
        // root

        Filter searchFilter = new Filter(DiskOfferingJoinVO.class, "sortKey", SortKeyAscending.value(), cmd.getStartIndex(), cmd.getPageSizeVal());
        searchFilter.addOrderBy(DiskOfferingJoinVO.class, "id", true);
        SearchCriteria<DiskOfferingJoinVO> sc = _diskOfferingJoinDao.createSearchCriteria();
        sc.addAnd("computeOnly", Op.EQ, false);

        Account account = CallContext.current().getCallingAccount();
        Object name = cmd.getDiskOfferingName();
        Object id = cmd.getId();
        Object keyword = cmd.getKeyword();
        Long domainId = cmd.getDomainId();
        Boolean isRootAdmin = accountMgr.isRootAdmin(account.getAccountId());
        Boolean isRecursive = cmd.isRecursive();
        Long zoneId = cmd.getZoneId();
        Long volumeId = cmd.getVolumeId();
        Long storagePoolId = cmd.getStoragePoolId();
        Boolean encrypt = cmd.getEncrypt();
        // Keeping this logic consistent with domain specific zones
        // if a domainId is provided, we just return the disk offering
        // associated with this domain
        if (domainId != null) {
            if (accountMgr.isRootAdmin(account.getId()) || isPermissible(account.getDomainId(), domainId)) {
                // check if the user's domain == do's domain || user's domain is
                // a child of so's domain for non-root users
                sc.addAnd("domainId", Op.FIND_IN_SET, String.valueOf(domainId));
                if (!isRootAdmin) {
                    sc.addAnd("displayOffering", SearchCriteria.Op.EQ, 1);
                }
                return _diskOfferingJoinDao.searchAndCount(sc, searchFilter);
            } else {
                throw new PermissionDeniedException("The account:" + account.getAccountName() + " does not fall in the same domain hierarchy as the disk offering");
            }
        }

        // For non-root users, only return all offerings for the user's domain,
        // and everything above till root
        if ((accountMgr.isNormalUser(account.getId()) || accountMgr.isDomainAdmin(account.getId())) || account.getType() == Account.Type.RESOURCE_DOMAIN_ADMIN) {
            if (isRecursive) { // domain + all sub-domains
                if (account.getType() == Account.Type.NORMAL) {
                    throw new InvalidParameterValueException("Only ROOT admins and Domain admins can list disk offerings with isrecursive=true");
                }
            }
        }

        if (volumeId != null && storagePoolId != null) {
            throw new InvalidParameterValueException("Both volume ID and storage pool ID are not allowed at the same time");
        }

        if (keyword != null) {
            SearchCriteria<DiskOfferingJoinVO> ssc = _diskOfferingJoinDao.createSearchCriteria();
            ssc.addOr("displayText", SearchCriteria.Op.LIKE, "%" + keyword + "%");
            ssc.addOr("name", SearchCriteria.Op.LIKE, "%" + keyword + "%");

            sc.addAnd("name", SearchCriteria.Op.SC, ssc);
        }

        if (id != null) {
            sc.addAnd("id", SearchCriteria.Op.EQ, id);
        }

        if (name != null) {
            sc.addAnd("name", SearchCriteria.Op.EQ, name);
        }

        if (encrypt != null) {
            sc.addAnd("encrypt", SearchCriteria.Op.EQ, encrypt);
        }

        if (zoneId != null) {
            SearchBuilder<DiskOfferingJoinVO> sb = _diskOfferingJoinDao.createSearchBuilder();
            sb.and("zoneId", sb.entity().getZoneId(), Op.FIND_IN_SET);
            sb.or("zId", sb.entity().getZoneId(), Op.NULL);
            sb.done();
            SearchCriteria<DiskOfferingJoinVO> zoneSC = sb.create();
            zoneSC.setParameters("zoneId", String.valueOf(zoneId));
            sc.addAnd("zoneId", SearchCriteria.Op.SC, zoneSC);
            DataCenterJoinVO zone = _dcJoinDao.findById(zoneId);
            if (DataCenter.Type.Edge.equals(zone.getType())) {
                sc.addAnd("useLocalStorage", Op.EQ, true);
            }
        }

        DiskOffering currentDiskOffering = null;
        if (volumeId != null) {
            Volume volume = volumeDao.findById(volumeId);
            if (volume == null) {
                throw new InvalidParameterValueException(String.format("Unable to find a volume with specified id %s", volumeId));
            }
            currentDiskOffering = _diskOfferingDao.findByIdIncludingRemoved(volume.getDiskOfferingId());
            if (!currentDiskOffering.isComputeOnly() && currentDiskOffering.getDiskSizeStrictness()) {
                SearchCriteria<DiskOfferingJoinVO> ssc = _diskOfferingJoinDao.createSearchCriteria();
                ssc.addOr("diskSize", Op.EQ, volume.getSize());
                ssc.addOr("customized", SearchCriteria.Op.EQ, true);
                sc.addAnd("diskSizeOrCustomized", SearchCriteria.Op.SC, ssc);
            }
            sc.addAnd("id", SearchCriteria.Op.NEQ, currentDiskOffering.getId());
            sc.addAnd("diskSizeStrictness", Op.EQ, currentDiskOffering.getDiskSizeStrictness());
        }

        // Filter offerings that are not associated with caller's domain
        // Fetch the offering ids from the details table since theres no smart way to filter them in the join ... yet!
        Account caller = CallContext.current().getCallingAccount();
        if (caller.getType() != Account.Type.ADMIN) {
            Domain callerDomain = _domainDao.findById(caller.getDomainId());
            List<Long> domainIds = findRelatedDomainIds(callerDomain, isRecursive);

            List<Long> ids = _diskOfferingDetailsDao.findOfferingIdsByDomainIds(domainIds);
            SearchBuilder<DiskOfferingJoinVO> sb = _diskOfferingJoinDao.createSearchBuilder();
            if (ids != null && !ids.isEmpty()) {
                sb.and("id", sb.entity().getId(), Op.IN);
            }
            sb.or("domainId", sb.entity().getDomainId(), Op.NULL);
            sb.done();

            SearchCriteria<DiskOfferingJoinVO> scc = sb.create();
            if (ids != null && !ids.isEmpty()) {
                scc.setParameters("id", ids.toArray());
            }
            sc.addAnd("domainId", SearchCriteria.Op.SC, scc);
        }

        Pair<List<DiskOfferingJoinVO>, Integer> result = _diskOfferingJoinDao.searchAndCount(sc, searchFilter);
        String[] requiredTagsArray = new String[0];
        if (CollectionUtils.isNotEmpty(result.first()) && VolumeApiServiceImpl.MatchStoragePoolTagsWithDiskOffering.valueIn(zoneId)) {
            if (volumeId != null) {
                Volume volume = volumeDao.findById(volumeId);
                currentDiskOffering = _diskOfferingDao.findByIdIncludingRemoved(volume.getDiskOfferingId());
                requiredTagsArray = currentDiskOffering.getTagsArray();
            } else if (storagePoolId != null) {
                requiredTagsArray = _storageTagDao.getStoragePoolTags(storagePoolId).toArray(new String[0]);
            }
        }
        if (requiredTagsArray.length != 0) {
            ListIterator<DiskOfferingJoinVO> iteratorForTagsChecking = result.first().listIterator();
            while (iteratorForTagsChecking.hasNext()) {
                DiskOfferingJoinVO offering = iteratorForTagsChecking.next();
                String offeringTags = offering.getTags();
                String[] offeringTagsArray = (offeringTags == null || offeringTags.isEmpty()) ? new String[0] : offeringTags.split(",");
                if (!CollectionUtils.isSubCollection(Arrays.asList(requiredTagsArray), Arrays.asList(offeringTagsArray))) {
                    iteratorForTagsChecking.remove();
                }
            }
        }

        return new Pair<>(result.first(), result.second());
    }

    private List<Long> findRelatedDomainIds(Domain domain, boolean isRecursive) {
        List<Long> domainIds = _domainDao.getDomainParentIds(domain.getId())
            .stream().collect(Collectors.toList());
        if (isRecursive) {
            List<Long> childrenIds = _domainDao.getDomainChildrenIds(domain.getPath());
            if (childrenIds != null && !childrenIds.isEmpty())
            domainIds.addAll(childrenIds);
        }
        return domainIds;
    }

    @Override
    public ListResponse<ServiceOfferingResponse> searchForServiceOfferings(ListServiceOfferingsCmd cmd) {
        Pair<List<ServiceOfferingJoinVO>, Integer> result = searchForServiceOfferingsInternal(cmd);
        result.first();
        ListResponse<ServiceOfferingResponse> response = new ListResponse<ServiceOfferingResponse>();
        List<ServiceOfferingResponse> offeringResponses = ViewResponseHelper.createServiceOfferingResponse(result.first().toArray(new ServiceOfferingJoinVO[result.first().size()]));
        response.setResponses(offeringResponses, result.second());
        return response;
    }

    private Pair<List<ServiceOfferingJoinVO>, Integer> searchForServiceOfferingsInternal(ListServiceOfferingsCmd cmd) {
        // Note
        // The filteredOfferings method for offerings is being modified in accordance with
        // discussion with Will/Kevin
        // For now, we will be listing the following based on the usertype
        // 1. For root, we will filteredOfferings all offerings
        // 2. For domainAdmin and regular users, we will filteredOfferings everything in
        // their domains+parent domains ... all the way
        // till
        // root
        Filter searchFilter = new Filter(ServiceOfferingJoinVO.class, "sortKey", SortKeyAscending.value(), cmd.getStartIndex(), cmd.getPageSizeVal());
        searchFilter.addOrderBy(ServiceOfferingJoinVO.class, "id", true);

        Account caller = CallContext.current().getCallingAccount();
        Object name = cmd.getServiceOfferingName();
        Object id = cmd.getId();
        Object keyword = cmd.getKeyword();
        Long vmId = cmd.getVirtualMachineId();
        Long domainId = cmd.getDomainId();
        Boolean isSystem = cmd.getIsSystem();
        String vmTypeStr = cmd.getSystemVmType();
        ServiceOfferingVO currentVmOffering = null;
        Boolean isRecursive = cmd.isRecursive();
        Long zoneId = cmd.getZoneId();
        Integer cpuNumber = cmd.getCpuNumber();
        Integer memory = cmd.getMemory();
        Integer cpuSpeed = cmd.getCpuSpeed();
        Boolean encryptRoot = cmd.getEncryptRoot();

        SearchCriteria<ServiceOfferingJoinVO> sc = _srvOfferingJoinDao.createSearchCriteria();
        if (!accountMgr.isRootAdmin(caller.getId()) && isSystem) {
            throw new InvalidParameterValueException("Only ROOT admins can access system's offering");
        }

        // Keeping this logic consistent with domain specific zones
        // if a domainId is provided, we just return the so associated with this
        // domain
        if (domainId != null && !accountMgr.isRootAdmin(caller.getId())) {
            // check if the user's domain == so's domain || user's domain is a
            // child of so's domain
            if (!isPermissible(caller.getDomainId(), domainId)) {
                throw new PermissionDeniedException("The account:" + caller.getAccountName() + " does not fall in the same domain hierarchy as the service offering");
            }
        }

        if (vmId != null) {
            VMInstanceVO vmInstance = _vmInstanceDao.findById(vmId);
            if ((vmInstance == null) || (vmInstance.getRemoved() != null)) {
                InvalidParameterValueException ex = new InvalidParameterValueException("unable to find a virtual machine with specified id");
                ex.addProxyObject(vmId.toString(), "vmId");
                throw ex;
            }

            accountMgr.checkAccess(caller, null, true, vmInstance);

            currentVmOffering = _srvOfferingDao.findByIdIncludingRemoved(vmInstance.getId(), vmInstance.getServiceOfferingId());
            if (! currentVmOffering.isDynamic()) {
                sc.addAnd("id", SearchCriteria.Op.NEQ, currentVmOffering.getId());
            }

            if (currentVmOffering.getDiskOfferingStrictness()) {
                sc.addAnd("diskOfferingId", Op.EQ, currentVmOffering.getDiskOfferingId());
                sc.addAnd("diskOfferingStrictness", Op.EQ, true);
            } else {
                sc.addAnd("diskOfferingStrictness", Op.EQ, false);
            }

            boolean isRootVolumeUsingLocalStorage = virtualMachineManager.isRootVolumeOnLocalStorage(vmId);

            // 1. Only return offerings with the same storage type than the storage pool where the VM's root volume is allocated
            sc.addAnd("useLocalStorage", SearchCriteria.Op.EQ, isRootVolumeUsingLocalStorage);

            // 2.In case vm is running return only offerings greater than equal to current offering compute and offering's dynamic scalability should match
            if (vmInstance.getState() == VirtualMachine.State.Running) {
                Integer vmCpu = currentVmOffering.getCpu();
                Integer vmMemory = currentVmOffering.getRamSize();
                Integer vmSpeed = currentVmOffering.getSpeed();
                if ((vmCpu == null || vmMemory == null || vmSpeed == null) && VirtualMachine.Type.User.equals(vmInstance.getType())) {
                    UserVmVO userVmVO = userVmDao.findById(vmId);
                    userVmDao.loadDetails(userVmVO);
                    Map<String, String> details = userVmVO.getDetails();
                    vmCpu = NumbersUtil.parseInt(details.get(ApiConstants.CPU_NUMBER), 0);
                    if (vmSpeed == null) {
                        vmSpeed = NumbersUtil.parseInt(details.get(ApiConstants.CPU_SPEED), 0);
                    }
                    vmMemory = NumbersUtil.parseInt(details.get(ApiConstants.MEMORY), 0);
                }
                if (vmCpu != null && vmCpu > 0) {
                    sc.addAnd("cpu", Op.SC, getMinimumCpuServiceOfferingJoinSearchCriteria(vmCpu));
                }
                if (vmSpeed != null && vmSpeed > 0) {
                    sc.addAnd("speed", Op.SC, getMinimumCpuSpeedServiceOfferingJoinSearchCriteria(vmSpeed));
                }
                if (vmMemory != null && vmMemory > 0) {
                    sc.addAnd("ramSize", Op.SC, getMinimumMemoryServiceOfferingJoinSearchCriteria(vmMemory));
                }
                sc.addAnd("dynamicScalingEnabled", Op.EQ, currentVmOffering.isDynamicScalingEnabled());
            }
        }

        // boolean includePublicOfferings = false;
        if ((accountMgr.isNormalUser(caller.getId()) || accountMgr.isDomainAdmin(caller.getId())) || caller.getType() == Account.Type.RESOURCE_DOMAIN_ADMIN) {
            // For non-root users.
            if (isSystem) {
                throw new InvalidParameterValueException("Only root admins can access system's offering");
            }
            if (isRecursive) { // domain + all sub-domains
                if (caller.getType() == Account.Type.NORMAL) {
                    throw new InvalidParameterValueException("Only ROOT admins and Domain admins can list service offerings with isrecursive=true");
                }
            }
        } else {
            // for root users
            if (caller.getDomainId() != 1 && isSystem) { // NON ROOT admin
                throw new InvalidParameterValueException("Non ROOT admins cannot access system's offering");
            }
            if (domainId != null) {
                sc.addAnd("domainId", Op.FIND_IN_SET, String.valueOf(domainId));
            }
        }

        if (keyword != null) {
            SearchCriteria<ServiceOfferingJoinVO> ssc = _srvOfferingJoinDao.createSearchCriteria();
            ssc.addOr("displayText", SearchCriteria.Op.LIKE, "%" + keyword + "%");
            ssc.addOr("name", SearchCriteria.Op.LIKE, "%" + keyword + "%");

            sc.addAnd("name", SearchCriteria.Op.SC, ssc);
        }

        if (id != null) {
            sc.addAnd("id", SearchCriteria.Op.EQ, id);
        }

        if (isSystem != null) {
            // note that for non-root users, isSystem is always false when
            // control comes to here
            sc.addAnd("systemUse", SearchCriteria.Op.EQ, isSystem);
        }

        if (encryptRoot != null) {
            sc.addAnd("encryptRoot", SearchCriteria.Op.EQ, encryptRoot);
        }

        if (name != null) {
            sc.addAnd("name", SearchCriteria.Op.EQ, name);
        }

        if (vmTypeStr != null) {
            sc.addAnd("vmType", SearchCriteria.Op.EQ, vmTypeStr);
        }

        if (zoneId != null) {
            SearchBuilder<ServiceOfferingJoinVO> sb = _srvOfferingJoinDao.createSearchBuilder();
            sb.and("zoneId", sb.entity().getZoneId(), Op.FIND_IN_SET);
            sb.or("zId", sb.entity().getZoneId(), Op.NULL);
            sb.done();
            SearchCriteria<ServiceOfferingJoinVO> zoneSC = sb.create();
            zoneSC.setParameters("zoneId", String.valueOf(zoneId));
            sc.addAnd("zoneId", SearchCriteria.Op.SC, zoneSC);
            DataCenterJoinVO zone = _dcJoinDao.findById(zoneId);
            if (DataCenter.Type.Edge.equals(zone.getType())) {
                sc.addAnd("useLocalStorage", Op.EQ, true);
            }
        }

        if (cpuNumber != null) {
            SearchCriteria<ServiceOfferingJoinVO> cpuConstraintSearchCriteria = _srvOfferingJoinDao.createSearchCriteria();
            cpuConstraintSearchCriteria.addAnd("minCpu", Op.LTEQ, cpuNumber);
            cpuConstraintSearchCriteria.addAnd("maxCpu", Op.GTEQ, cpuNumber);

            SearchCriteria<ServiceOfferingJoinVO> cpuSearchCriteria = _srvOfferingJoinDao.createSearchCriteria();
            cpuSearchCriteria.addOr("minCpu", Op.NULL);
            cpuSearchCriteria.addOr("constraints", Op.SC, cpuConstraintSearchCriteria);
            cpuSearchCriteria.addOr("minCpu", Op.GTEQ, cpuNumber);

            sc.addAnd("cpuConstraints", SearchCriteria.Op.SC, cpuSearchCriteria);
        }

        if (memory != null) {
            SearchCriteria<ServiceOfferingJoinVO> memoryConstraintSearchCriteria = _srvOfferingJoinDao.createSearchCriteria();
            memoryConstraintSearchCriteria.addAnd("minMemory", Op.LTEQ, memory);
            memoryConstraintSearchCriteria.addAnd("maxMemory", Op.GTEQ, memory);

            SearchCriteria<ServiceOfferingJoinVO> memSearchCriteria = _srvOfferingJoinDao.createSearchCriteria();
            memSearchCriteria.addOr("minMemory", Op.NULL);
            memSearchCriteria.addOr("memconstraints", Op.SC, memoryConstraintSearchCriteria);
            memSearchCriteria.addOr("minMemory", Op.GTEQ, memory);

            sc.addAnd("memoryConstraints", SearchCriteria.Op.SC, memSearchCriteria);
        }

        if (cpuSpeed != null) {
            SearchCriteria<ServiceOfferingJoinVO> cpuSpeedSearchCriteria = _srvOfferingJoinDao.createSearchCriteria();
            cpuSpeedSearchCriteria.addOr("speed", Op.NULL);
            cpuSpeedSearchCriteria.addOr("speed", Op.GTEQ, cpuSpeed);
            sc.addAnd("cpuspeedconstraints", SearchCriteria.Op.SC, cpuSpeedSearchCriteria);
        }

        // Filter offerings that are not associated with caller's domain
        // Fetch the offering ids from the details table since theres no smart way to filter them in the join ... yet!
        if (caller.getType() != Account.Type.ADMIN) {
            Domain callerDomain = _domainDao.findById(caller.getDomainId());
            List<Long> domainIds = findRelatedDomainIds(callerDomain, isRecursive);

            List<Long> ids = _srvOfferingDetailsDao.findOfferingIdsByDomainIds(domainIds);
            SearchBuilder<ServiceOfferingJoinVO> sb = _srvOfferingJoinDao.createSearchBuilder();
            if (ids != null && !ids.isEmpty()) {
                sb.and("id", sb.entity().getId(), Op.IN);
            }
            sb.or("domainId", sb.entity().getDomainId(), Op.NULL);
            sb.done();

            SearchCriteria<ServiceOfferingJoinVO> scc = sb.create();
            if (ids != null && !ids.isEmpty()) {
                scc.setParameters("id", ids.toArray());
            }
            sc.addAnd("domainId", SearchCriteria.Op.SC, scc);
        }

        if (currentVmOffering != null) {
            DiskOfferingVO diskOffering = _diskOfferingDao.findByIdIncludingRemoved(currentVmOffering.getDiskOfferingId());
            List<String> storageTags = com.cloud.utils.StringUtils.csvTagsToList(diskOffering.getTags());
            if (!storageTags.isEmpty() && VolumeApiServiceImpl.MatchStoragePoolTagsWithDiskOffering.value()) {
                SearchBuilder<ServiceOfferingJoinVO> sb = _srvOfferingJoinDao.createSearchBuilder();
                for(String tag : storageTags) {
                    sb.and(tag, sb.entity().getTags(), Op.FIND_IN_SET);
                }
                sb.done();

                SearchCriteria<ServiceOfferingJoinVO> scc = sb.create();
                for(String tag : storageTags) {
                    scc.setParameters(tag, tag);
                }
                sc.addAnd("storageTags", SearchCriteria.Op.SC, scc);
            }

            List<String> hostTags = com.cloud.utils.StringUtils.csvTagsToList(currentVmOffering.getHostTag());
            if (!hostTags.isEmpty()) {
                SearchBuilder<ServiceOfferingJoinVO> hostTagsSearchBuilder = _srvOfferingJoinDao.createSearchBuilder();
                for(String tag : hostTags) {
                    hostTagsSearchBuilder.and(tag, hostTagsSearchBuilder.entity().getHostTag(), Op.FIND_IN_SET);
                }
                hostTagsSearchBuilder.done();

                SearchCriteria<ServiceOfferingJoinVO> hostTagsSearchCriteria = hostTagsSearchBuilder.create();
                for(String tag : hostTags) {
                    hostTagsSearchCriteria.setParameters(tag, tag);
                }

                SearchCriteria<ServiceOfferingJoinVO> finalHostTagsSearchCriteria = _srvOfferingJoinDao.createSearchCriteria();
                finalHostTagsSearchCriteria.addOr("hostTag", Op.NULL);
                finalHostTagsSearchCriteria.addOr("hostTag", Op.SC, hostTagsSearchCriteria);

                sc.addAnd("hostTagsConstraint", SearchCriteria.Op.SC, finalHostTagsSearchCriteria);
            }
        }

        return _srvOfferingJoinDao.searchAndCount(sc, searchFilter);
    }

    @Override
    public ListResponse<ZoneResponse> listDataCenters(ListZonesCmd cmd) {
        Pair<List<DataCenterJoinVO>, Integer> result = listDataCentersInternal(cmd);
        ListResponse<ZoneResponse> response = new ListResponse<ZoneResponse>();

        ResponseView respView = ResponseView.Restricted;
        if (cmd instanceof ListZonesCmdByAdmin || CallContext.current().getCallingAccount().getType() == Account.Type.ADMIN) {
            respView = ResponseView.Full;
        }

        List<ZoneResponse> dcResponses = ViewResponseHelper.createDataCenterResponse(respView, cmd.getShowCapacities(), cmd.getShowIcon(), result.first().toArray(new DataCenterJoinVO[result.first().size()]));
        response.setResponses(dcResponses, result.second());
        return response;
    }

    private Pair<List<DataCenterJoinVO>, Integer> listDataCentersInternal(ListZonesCmd cmd) {
        Account account = CallContext.current().getCallingAccount();
        Long domainId = cmd.getDomainId();
        Long id = cmd.getId();
        List<Long> ids = getIdsListFromCmd(cmd.getId(), cmd.getIds());
        String keyword = cmd.getKeyword();
        String name = cmd.getName();
        String networkType = cmd.getNetworkType();
        Map<String, String> resourceTags = cmd.getTags();

        SearchBuilder<DataCenterJoinVO> sb = _dcJoinDao.createSearchBuilder();
        if (resourceTags != null && !resourceTags.isEmpty()) {
            SearchBuilder<ResourceTagVO> tagSearch = resourceTagDao.createSearchBuilder();
            for (int count = 0; count < resourceTags.size(); count++) {
                tagSearch.or().op("key" + String.valueOf(count), tagSearch.entity().getKey(), SearchCriteria.Op.EQ);
                tagSearch.and("value" + String.valueOf(count), tagSearch.entity().getValue(), SearchCriteria.Op.EQ);
                tagSearch.cp();
            }
            tagSearch.and("resourceType", tagSearch.entity().getResourceType(), SearchCriteria.Op.EQ);
            sb.groupBy(sb.entity().getId());
            sb.join("tagSearch", tagSearch, sb.entity().getId(), tagSearch.entity().getResourceId(), JoinBuilder.JoinType.INNER);
        }

        Filter searchFilter = new Filter(DataCenterJoinVO.class, "sortKey", SortKeyAscending.value(), cmd.getStartIndex(), cmd.getPageSizeVal());
        searchFilter.addOrderBy(DataCenterJoinVO.class, "id", true);
        SearchCriteria<DataCenterJoinVO> sc = sb.create();

        if (networkType != null) {
            sc.addAnd("networkType", SearchCriteria.Op.EQ, networkType);
        }

        if (CollectionUtils.isNotEmpty(ids)) {
            sc.addAnd("id", SearchCriteria.Op.IN, ids.toArray());
        }

        if (id != null) {
            sc.addAnd("id", SearchCriteria.Op.EQ, id);
        } else if (name != null) {
            sc.addAnd("name", SearchCriteria.Op.EQ, name);
        } else {
            if (keyword != null) {
                SearchCriteria<DataCenterJoinVO> ssc = _dcJoinDao.createSearchCriteria();
                ssc.addOr("name", SearchCriteria.Op.LIKE, "%" + keyword + "%");
                ssc.addOr("description", SearchCriteria.Op.LIKE, "%" + keyword + "%");
                sc.addAnd("name", SearchCriteria.Op.SC, ssc);
            }

            /*
             * List all resources due to Explicit Dedication except the
             * dedicated resources of other account
             */
            if (domainId != null) { //
                // for domainId != null // right now, we made the decision to
                // only list zones associated // with this domain, private zone
                sc.addAnd("domainId", SearchCriteria.Op.EQ, domainId);

                if (accountMgr.isNormalUser(account.getId())) {
                    // accountId == null (zones dedicated to a domain) or
                    // accountId = caller
                    SearchCriteria<DataCenterJoinVO> sdc = _dcJoinDao.createSearchCriteria();
                    sdc.addOr("accountId", SearchCriteria.Op.EQ, account.getId());
                    sdc.addOr("accountId", SearchCriteria.Op.NULL);

                    sc.addAnd("accountId", SearchCriteria.Op.SC, sdc);
                }

            } else if (accountMgr.isNormalUser(account.getId())) {
                // it was decided to return all zones for the user's domain, and
                // everything above till root
                // list all zones belonging to this domain, and all of its
                // parents
                // check the parent, if not null, add zones for that parent to
                // list

                // find all domain Id up to root domain for this account
                List<Long> domainIds = new ArrayList<Long>();
                DomainVO domainRecord = _domainDao.findById(account.getDomainId());
                if (domainRecord == null) {
                    s_logger.error("Could not find the domainId for account:" + account.getAccountName());
                    throw new CloudAuthenticationException("Could not find the domainId for account:" + account.getAccountName());
                }
                domainIds.add(domainRecord.getId());
                while (domainRecord.getParent() != null) {
                    domainRecord = _domainDao.findById(domainRecord.getParent());
                    domainIds.add(domainRecord.getId());
                }
                // domainId == null (public zones) or domainId IN [all domain id
                // up to root domain]
                SearchCriteria<DataCenterJoinVO> sdc = _dcJoinDao.createSearchCriteria();
                sdc.addOr("domainId", SearchCriteria.Op.IN, domainIds.toArray());
                sdc.addOr("domainId", SearchCriteria.Op.NULL);
                sc.addAnd("domainId", SearchCriteria.Op.SC, sdc);

                // remove disabled zones
                sc.addAnd("allocationState", SearchCriteria.Op.NEQ, Grouping.AllocationState.Disabled);

                // accountId == null (zones dedicated to a domain) or
                // accountId = caller
                SearchCriteria<DataCenterJoinVO> sdc2 = _dcJoinDao.createSearchCriteria();
                sdc2.addOr("accountId", SearchCriteria.Op.EQ, account.getId());
                sdc2.addOr("accountId", SearchCriteria.Op.NULL);

                sc.addAnd("accountId", SearchCriteria.Op.SC, sdc2);

                // remove Dedicated zones not dedicated to this domainId or
                // subdomainId
                List<Long> dedicatedZoneIds = removeDedicatedZoneNotSuitabe(domainIds);
                if (!dedicatedZoneIds.isEmpty()) {
                    sdc.addAnd("id", SearchCriteria.Op.NIN, dedicatedZoneIds.toArray(new Object[dedicatedZoneIds.size()]));
                }

            } else if (accountMgr.isDomainAdmin(account.getId()) || account.getType() == Account.Type.RESOURCE_DOMAIN_ADMIN) {
                // it was decided to return all zones for the domain admin, and
                // everything above till root, as well as zones till the domain
                // leaf
                List<Long> domainIds = new ArrayList<Long>();
                DomainVO domainRecord = _domainDao.findById(account.getDomainId());
                if (domainRecord == null) {
                    s_logger.error("Could not find the domainId for account:" + account.getAccountName());
                    throw new CloudAuthenticationException("Could not find the domainId for account:" + account.getAccountName());
                }
                domainIds.add(domainRecord.getId());
                // find all domain Ids till leaf
                List<DomainVO> allChildDomains = _domainDao.findAllChildren(domainRecord.getPath(), domainRecord.getId());
                for (DomainVO domain : allChildDomains) {
                    domainIds.add(domain.getId());
                }
                // then find all domain Id up to root domain for this account
                while (domainRecord.getParent() != null) {
                    domainRecord = _domainDao.findById(domainRecord.getParent());
                    domainIds.add(domainRecord.getId());
                }

                // domainId == null (public zones) or domainId IN [all domain id
                // up to root domain]
                SearchCriteria<DataCenterJoinVO> sdc = _dcJoinDao.createSearchCriteria();
                sdc.addOr("domainId", SearchCriteria.Op.IN, domainIds.toArray());
                sdc.addOr("domainId", SearchCriteria.Op.NULL);
                sc.addAnd("domainId", SearchCriteria.Op.SC, sdc);

                // remove disabled zones
                sc.addAnd("allocationState", SearchCriteria.Op.NEQ, Grouping.AllocationState.Disabled);

                // remove Dedicated zones not dedicated to this domainId or
                // subdomainId
                List<Long> dedicatedZoneIds = removeDedicatedZoneNotSuitabe(domainIds);
                if (!dedicatedZoneIds.isEmpty()) {
                    sdc.addAnd("id", SearchCriteria.Op.NIN, dedicatedZoneIds.toArray(new Object[dedicatedZoneIds.size()]));
                }
            }

            // handle available=FALSE option, only return zones with at least
            // one VM running there
            Boolean available = cmd.isAvailable();
            if (account != null) {
                if ((available != null) && Boolean.FALSE.equals(available)) {
                    Set<Long> dcIds = new HashSet<Long>(); // data centers with
                    // at least one VM
                    // running
                    List<DomainRouterVO> routers = _routerDao.listBy(account.getId());
                    for (DomainRouterVO router : routers) {
                        dcIds.add(router.getDataCenterId());
                    }
                    if (dcIds.size() == 0) {
                        return new Pair<List<DataCenterJoinVO>, Integer>(new ArrayList<DataCenterJoinVO>(), 0);
                    } else {
                        sc.addAnd("id", SearchCriteria.Op.IN, dcIds.toArray());
                    }

                }
            }
        }

        if (resourceTags != null && !resourceTags.isEmpty()) {
            int count = 0;
            sc.setJoinParameters("tagSearch", "resourceType", ResourceObjectType.Zone.toString());
            for (Map.Entry<String, String> entry : resourceTags.entrySet()) {
                sc.setJoinParameters("tagSearch", "key" + String.valueOf(count), entry.getKey());
                sc.setJoinParameters("tagSearch", "value" + String.valueOf(count), entry.getValue());
                count++;
            }
        }

        return _dcJoinDao.searchAndCount(sc, searchFilter);
    }

    private List<Long> removeDedicatedZoneNotSuitabe(List<Long> domainIds) {
        // remove dedicated zone of other domain
        List<Long> dedicatedZoneIds = new ArrayList<Long>();
        List<DedicatedResourceVO> dedicatedResources = _dedicatedDao.listZonesNotInDomainIds(domainIds);
        for (DedicatedResourceVO dr : dedicatedResources) {
            if (dr != null) {
                dedicatedZoneIds.add(dr.getDataCenterId());
            }
        }
        return dedicatedZoneIds;
    }

    // This method is used for permissions check for both disk and service
    // offerings
    private boolean isPermissible(Long accountDomainId, Long offeringDomainId) {

        if (accountDomainId.equals(offeringDomainId)) {
            return true; // account and service offering in same domain
        }

        DomainVO domainRecord = _domainDao.findById(accountDomainId);

        if (domainRecord != null) {
            while (true) {
                if (domainRecord.getId() == offeringDomainId) {
                    return true;
                }

                // try and move on to the next domain
                if (domainRecord.getParent() != null) {
                    domainRecord = _domainDao.findById(domainRecord.getParent());
                } else {
                    break;
                }
            }
        }

        return false;
    }

    @Override
    public ListResponse<TemplateResponse> listTemplates(ListTemplatesCmd cmd) {
        Pair<List<TemplateJoinVO>, Integer> result = searchForTemplatesInternal(cmd);
        ListResponse<TemplateResponse> response = new ListResponse<TemplateResponse>();

        ResponseView respView = ResponseView.Restricted;
        if (cmd instanceof ListTemplatesCmdByAdmin) {
            respView = ResponseView.Full;
        }

        List<TemplateResponse> templateResponses = ViewResponseHelper.createTemplateResponse(cmd.getDetails(), respView, result.first().toArray(new TemplateJoinVO[result.first().size()]));
        response.setResponses(templateResponses, result.second());
        return response;
    }

    private Pair<List<TemplateJoinVO>, Integer> searchForTemplatesInternal(ListTemplatesCmd cmd) {
        TemplateFilter templateFilter = TemplateFilter.valueOf(cmd.getTemplateFilter());
        Long id = cmd.getId();
        Map<String, String> tags = cmd.getTags();
        boolean showRemovedTmpl = cmd.getShowRemoved();
        Account caller = CallContext.current().getCallingAccount();
        Long parentTemplateId = cmd.getParentTemplateId();

        boolean listAll = false;
        if (templateFilter != null && templateFilter == TemplateFilter.all) {
            if (caller.getType() == Account.Type.NORMAL) {
                throw new InvalidParameterValueException("Filter " + TemplateFilter.all + " can be specified by admin only");
            }
            listAll = true;
        }

        List<Long> permittedAccountIds = new ArrayList<Long>();
        Ternary<Long, Boolean, ListProjectResourcesCriteria> domainIdRecursiveListProject = new Ternary<Long, Boolean, ListProjectResourcesCriteria>(cmd.getDomainId(), cmd.isRecursive(), null);
        accountMgr.buildACLSearchParameters(caller, id, cmd.getAccountName(), cmd.getProjectId(), permittedAccountIds, domainIdRecursiveListProject, listAll, false);
        ListProjectResourcesCriteria listProjectResourcesCriteria = domainIdRecursiveListProject.third();
        List<Account> permittedAccounts = new ArrayList<Account>();
        for (Long accountId : permittedAccountIds) {
            permittedAccounts.add(accountMgr.getAccount(accountId));
        }

        boolean showDomr = ((templateFilter != TemplateFilter.selfexecutable) && (templateFilter != TemplateFilter.featured));
        HypervisorType hypervisorType = HypervisorType.getType(cmd.getHypervisor());

        String templateType = cmd.getTemplateType();
        if (cmd instanceof ListVnfTemplatesCmd) {
            if (templateType == null) {
                templateType = TemplateType.VNF.name();
            } else if (!TemplateType.VNF.name().equals(templateType)) {
                throw new InvalidParameterValueException("Template type must be VNF when list VNF templates");
            }
        }
        Boolean isVnf = cmd.getVnf();

        return searchForTemplatesInternal(id, cmd.getTemplateName(), cmd.getKeyword(), templateFilter, false, null, cmd.getPageSizeVal(), cmd.getStartIndex(), cmd.getZoneId(), hypervisorType,
                showDomr, cmd.listInReadyState(), permittedAccounts, caller, listProjectResourcesCriteria, tags, showRemovedTmpl, cmd.getIds(), parentTemplateId, cmd.getShowUnique(), templateType, isVnf);
    }

    private Pair<List<TemplateJoinVO>, Integer> searchForTemplatesInternal(Long templateId, String name, String keyword, TemplateFilter templateFilter, boolean isIso, Boolean bootable, Long pageSize,
            Long startIndex, Long zoneId, HypervisorType hyperType, boolean showDomr, boolean onlyReady, List<Account> permittedAccounts, Account caller,
            ListProjectResourcesCriteria listProjectResourcesCriteria, Map<String, String> tags, boolean showRemovedTmpl, List<Long> ids, Long parentTemplateId, Boolean showUnique, String templateType,
            Boolean isVnf) {

        // check if zone is configured, if not, just return empty list
        List<HypervisorType> hypers = null;
        if (!isIso) {
            hypers = _resourceMgr.listAvailHypervisorInZone(null, null);
            if (hypers == null || hypers.isEmpty()) {
                return new Pair<List<TemplateJoinVO>, Integer>(new ArrayList<TemplateJoinVO>(), 0);
            }
        }

        VMTemplateVO template = null;

        Filter searchFilter = new Filter(TemplateJoinVO.class, "sortKey", SortKeyAscending.value(), startIndex, pageSize);
        searchFilter.addOrderBy(TemplateJoinVO.class, "tempZonePair", SortKeyAscending.value());

        SearchBuilder<TemplateJoinVO> sb = _templateJoinDao.createSearchBuilder();
        if (showUnique) {
            sb.select(null, Func.DISTINCT, sb.entity().getId()); // select distinct templateId
        } else {
            sb.select(null, Func.DISTINCT, sb.entity().getTempZonePair()); // select distinct (templateId, zoneId) pair
        }
        if (ids != null && !ids.isEmpty()) {
            sb.and("idIN", sb.entity().getId(), SearchCriteria.Op.IN);
        }
        SearchCriteria<TemplateJoinVO> sc = sb.create();

        // verify templateId parameter and specially handle it
        if (templateId != null) {
            template = _templateDao.findByIdIncludingRemoved(templateId); // Done for backward compatibility - Bug-5221
            if (template == null) {
                throw new InvalidParameterValueException("Please specify a valid template ID.");
            }// If ISO requested then it should be ISO.
            if (isIso && template.getFormat() != ImageFormat.ISO) {
                s_logger.error("Template Id " + templateId + " is not an ISO");
                InvalidParameterValueException ex = new InvalidParameterValueException("Specified Template Id is not an ISO");
                ex.addProxyObject(template.getUuid(), "templateId");
                throw ex;
            }// If ISO not requested then it shouldn't be an ISO.
            if (!isIso && template.getFormat() == ImageFormat.ISO) {
                s_logger.error("Incorrect format of the template id " + templateId);
                InvalidParameterValueException ex = new InvalidParameterValueException("Incorrect format " + template.getFormat() + " of the specified template id");
                ex.addProxyObject(template.getUuid(), "templateId");
                throw ex;
            }
            if (!template.isPublicTemplate() && caller.getType() == Account.Type.DOMAIN_ADMIN) {
                Account template_acc = accountMgr.getAccount(template.getAccountId());
                DomainVO domain = _domainDao.findById(template_acc.getDomainId());
                accountMgr.checkAccess(caller, domain);
            }

            // if template is not public, perform permission check here
            else if (!template.isPublicTemplate() && caller.getType() != Account.Type.ADMIN) {
                accountMgr.checkAccess(caller, null, false, template);
            } else if (template.isPublicTemplate()) {
                accountMgr.checkAccess(caller, null, false, template);
            }

            // if templateId is specified, then we will just use the id to
            // search and ignore other query parameters
            sc.addAnd("id", SearchCriteria.Op.EQ, templateId);
        } else {

            DomainVO domain = null;
            if (!permittedAccounts.isEmpty()) {
                domain = _domainDao.findById(permittedAccounts.get(0).getDomainId());
            } else {
                domain = _domainDao.findById(Domain.ROOT_DOMAIN);
            }

            setIdsListToSearchCriteria(sc, ids);

            // add criteria for project or not
            if (listProjectResourcesCriteria == ListProjectResourcesCriteria.SkipProjectResources) {
                sc.addAnd("accountType", SearchCriteria.Op.NEQ, Account.Type.PROJECT);
            } else if (listProjectResourcesCriteria == ListProjectResourcesCriteria.ListProjectResourcesOnly) {
                sc.addAnd("accountType", SearchCriteria.Op.EQ, Account.Type.PROJECT);
            }

            // add criteria for domain path in case of domain admin
            if ((templateFilter == TemplateFilter.self || templateFilter == TemplateFilter.selfexecutable)
                    && (caller.getType() == Account.Type.DOMAIN_ADMIN || caller.getType() == Account.Type.RESOURCE_DOMAIN_ADMIN)) {
                sc.addAnd("domainPath", SearchCriteria.Op.LIKE, domain.getPath() + "%");
            }

            List<Long> relatedDomainIds = new ArrayList<Long>();
            List<Long> permittedAccountIds = new ArrayList<Long>();
            if (!permittedAccounts.isEmpty()) {
                for (Account account : permittedAccounts) {
                    permittedAccountIds.add(account.getId());
                    boolean publicTemplates = (templateFilter == TemplateFilter.featured || templateFilter == TemplateFilter.community);

                    // get all parent domain ID's all the way till root domain
                    DomainVO domainTreeNode = null;
                    //if template filter is featured, or community, all child domains should be included in search
                    if (publicTemplates) {
                        domainTreeNode = _domainDao.findById(Domain.ROOT_DOMAIN);

                    } else {
                        domainTreeNode = _domainDao.findById(account.getDomainId());
                    }
                    relatedDomainIds.add(domainTreeNode.getId());
                    while (domainTreeNode.getParent() != null) {
                        domainTreeNode = _domainDao.findById(domainTreeNode.getParent());
                        relatedDomainIds.add(domainTreeNode.getId());
                    }

                    // get all child domain ID's
                    if (accountMgr.isAdmin(account.getId()) || publicTemplates) {
                        List<DomainVO> allChildDomains = _domainDao.findAllChildren(domainTreeNode.getPath(), domainTreeNode.getId());
                        for (DomainVO childDomain : allChildDomains) {
                            relatedDomainIds.add(childDomain.getId());
                        }
                    }
                }
            }

            // control different template filters
            if (templateFilter == TemplateFilter.featured || templateFilter == TemplateFilter.community) {
                sc.addAnd("publicTemplate", SearchCriteria.Op.EQ, true);
                if (templateFilter == TemplateFilter.featured) {
                    sc.addAnd("featured", SearchCriteria.Op.EQ, true);
                } else {
                    sc.addAnd("featured", SearchCriteria.Op.EQ, false);
                }
                if (!permittedAccounts.isEmpty()) {
                    SearchCriteria<TemplateJoinVO> scc = _templateJoinDao.createSearchCriteria();
                    scc.addOr("domainId", SearchCriteria.Op.IN, relatedDomainIds.toArray());
                    scc.addOr("domainId", SearchCriteria.Op.NULL);
                    sc.addAnd("domainId", SearchCriteria.Op.SC, scc);
                }
            } else if (templateFilter == TemplateFilter.self || templateFilter == TemplateFilter.selfexecutable) {
                if (!permittedAccounts.isEmpty()) {
                    sc.addAnd("accountId", SearchCriteria.Op.IN, permittedAccountIds.toArray());
                }
            } else if (templateFilter == TemplateFilter.sharedexecutable || templateFilter == TemplateFilter.shared) {
                // only show templates shared by others
                if (permittedAccounts.isEmpty()) {
                    return new Pair<>(new ArrayList<>(), 0);
                }
                sc.addAnd("sharedAccountId", SearchCriteria.Op.IN, permittedAccountIds.toArray());
            } else if (templateFilter == TemplateFilter.executable) {
                SearchCriteria<TemplateJoinVO> scc = _templateJoinDao.createSearchCriteria();
                scc.addOr("publicTemplate", SearchCriteria.Op.EQ, true);
                if (!permittedAccounts.isEmpty()) {
                    scc.addOr("accountId", SearchCriteria.Op.IN, permittedAccountIds.toArray());
                }
                sc.addAnd("publicTemplate", SearchCriteria.Op.SC, scc);
            } else if (templateFilter == TemplateFilter.all && caller.getType() != Account.Type.ADMIN) {
                SearchCriteria<TemplateJoinVO> scc = _templateJoinDao.createSearchCriteria();
                scc.addOr("publicTemplate", SearchCriteria.Op.EQ, true);

                if (listProjectResourcesCriteria == ListProjectResourcesCriteria.SkipProjectResources) {
                    scc.addOr("domainPath", SearchCriteria.Op.LIKE, _domainDao.findById(caller.getDomainId()).getPath() + "%");
                } else {
                    if (!permittedAccounts.isEmpty()) {
                        scc.addOr("accountId", SearchCriteria.Op.IN, permittedAccountIds.toArray());
                        scc.addOr("sharedAccountId", SearchCriteria.Op.IN, permittedAccountIds.toArray());
                    }
                }
                sc.addAnd("publicTemplate", SearchCriteria.Op.SC, scc);
            }
        }

        applyPublicTemplateSharingRestrictions(sc, caller);

        return templateChecks(isIso, hypers, tags, name, keyword, hyperType, onlyReady, bootable, zoneId, showDomr, caller,
                showRemovedTmpl, parentTemplateId, showUnique, templateType, isVnf, searchFilter, sc);

    }

    /**
     * If the caller is not a root admin, restricts the search to return only public templates from the domain which
     * the caller belongs to and domains with the setting 'share.public.templates.with.other.domains' enabled.
     */
    protected void applyPublicTemplateSharingRestrictions(SearchCriteria<TemplateJoinVO> sc, Account caller) {
        if (caller.getType() == Account.Type.ADMIN) {
            s_logger.debug(String.format("Account [%s] is a root admin. Therefore, it has access to all public templates.", caller));
            return;
        }

        List<TemplateJoinVO> publicTemplates = _templateJoinDao.listPublicTemplates();

        Set<Long> unsharableDomainIds = new HashSet<>();
        for (TemplateJoinVO template : publicTemplates) {
            addDomainIdToSetIfDomainDoesNotShareTemplates(template.getDomainId(), caller, unsharableDomainIds);
        }

        if (!unsharableDomainIds.isEmpty()) {
            s_logger.info(String.format("The public templates belonging to the domains [%s] will not be listed to account [%s] as they have the configuration [%s] marked as 'false'.", unsharableDomainIds, caller, QueryService.SharePublicTemplatesWithOtherDomains.key()));
            sc.addAnd("domainId", SearchCriteria.Op.NOTIN, unsharableDomainIds.toArray());
        }
    }

    /**
     * Adds the provided domain ID to the set if the domain does not share templates with the account. That is, if:
     * (1) the template does not belong to the domain of the account AND
     * (2) the domain of the template has the setting 'share.public.templates.with.other.domains' disabled.
     */
    protected void addDomainIdToSetIfDomainDoesNotShareTemplates(long domainId, Account account, Set<Long> unsharableDomainIds) {
        if (domainId == account.getDomainId()) {
            s_logger.trace(String.format("Domain [%s] will not be added to the set of domains with unshared templates since the account [%s] belongs to it.", domainId, account));
            return;
        }

        if (unsharableDomainIds.contains(domainId)) {
            s_logger.trace(String.format("Domain [%s] is already on the set of domains with unshared templates.", domainId));
            return;
        }

        if (!checkIfDomainSharesTemplates(domainId)) {
            s_logger.debug(String.format("Domain [%s] will be added to the set of domains with unshared templates as configuration [%s] is false.", domainId, QueryService.SharePublicTemplatesWithOtherDomains.key()));
            unsharableDomainIds.add(domainId);
        }
    }

    protected boolean checkIfDomainSharesTemplates(Long domainId) {
        return QueryService.SharePublicTemplatesWithOtherDomains.valueIn(domainId);
    }

    private Pair<List<TemplateJoinVO>, Integer> templateChecks(boolean isIso, List<HypervisorType> hypers, Map<String, String> tags, String name, String keyword,
                                                               HypervisorType hyperType, boolean onlyReady, Boolean bootable, Long zoneId, boolean showDomr, Account caller,
                                                               boolean showRemovedTmpl, Long parentTemplateId, Boolean showUnique, String templateType, Boolean isVnf,
                                                               Filter searchFilter, SearchCriteria<TemplateJoinVO> sc) {
        if (!isIso) {
            // add hypervisor criteria for template case
            if (hypers != null && !hypers.isEmpty()) {
                String[] relatedHypers = new String[hypers.size()];
                for (int i = 0; i < hypers.size(); i++) {
                    relatedHypers[i] = hypers.get(i).toString();
                }
                sc.addAnd("hypervisorType", SearchCriteria.Op.IN, relatedHypers);
            }
        }

        // add tags criteria
        if (tags != null && !tags.isEmpty()) {
            SearchCriteria<TemplateJoinVO> scc = _templateJoinDao.createSearchCriteria();
            for (Map.Entry<String, String> entry : tags.entrySet()) {
                SearchCriteria<TemplateJoinVO> scTag = _templateJoinDao.createSearchCriteria();
                scTag.addAnd("tagKey", SearchCriteria.Op.EQ, entry.getKey());
                scTag.addAnd("tagValue", SearchCriteria.Op.EQ, entry.getValue());
                if (isIso) {
                    scTag.addAnd("tagResourceType", SearchCriteria.Op.EQ, ResourceObjectType.ISO);
                } else {
                    scTag.addAnd("tagResourceType", SearchCriteria.Op.EQ, ResourceObjectType.Template);
                }
                scc.addOr("tagKey", SearchCriteria.Op.SC, scTag);
            }
            sc.addAnd("tagKey", SearchCriteria.Op.SC, scc);
        }

        // other criteria

        if (keyword != null) {
            sc.addAnd("name", SearchCriteria.Op.LIKE, "%" + keyword + "%");
        } else if (name != null) {
            sc.addAnd("name", SearchCriteria.Op.EQ, name);
        }

        SearchCriteria.Op op = isIso ? Op.EQ : Op.NEQ;
        sc.addAnd("format", op, "ISO");

        if (!hyperType.equals(HypervisorType.None)) {
            sc.addAnd("hypervisorType", SearchCriteria.Op.EQ, hyperType);
        }

        if (bootable != null) {
            sc.addAnd("bootable", SearchCriteria.Op.EQ, bootable);
        }

        if (onlyReady) {
            SearchCriteria<TemplateJoinVO> readySc = _templateJoinDao.createSearchCriteria();
            readySc.addOr("state", SearchCriteria.Op.EQ, TemplateState.Ready);
            readySc.addOr("format", SearchCriteria.Op.EQ, ImageFormat.BAREMETAL);
            SearchCriteria<TemplateJoinVO> isoPerhostSc = _templateJoinDao.createSearchCriteria();
            isoPerhostSc.addAnd("format", SearchCriteria.Op.EQ, ImageFormat.ISO);
            isoPerhostSc.addAnd("templateType", SearchCriteria.Op.EQ, TemplateType.PERHOST);
            readySc.addOr("templateType", SearchCriteria.Op.SC, isoPerhostSc);
            sc.addAnd("state", SearchCriteria.Op.SC, readySc);
        }

        if (!showDomr) {
            // excluding system template
            sc.addAnd("templateType", SearchCriteria.Op.NEQ, Storage.TemplateType.SYSTEM);
        }

        if (zoneId != null) {
            SearchCriteria<TemplateJoinVO> zoneSc = _templateJoinDao.createSearchCriteria();
            zoneSc.addOr("dataCenterId", SearchCriteria.Op.EQ, zoneId);
            zoneSc.addOr("dataStoreScope", SearchCriteria.Op.EQ, ScopeType.REGION);
            // handle the case where TemplateManager.VMWARE_TOOLS_ISO and TemplateManager.VMWARE_TOOLS_ISO do not
            // have data_center information in template_view
            SearchCriteria<TemplateJoinVO> isoPerhostSc = _templateJoinDao.createSearchCriteria();
            isoPerhostSc.addAnd("format", SearchCriteria.Op.EQ, ImageFormat.ISO);
            isoPerhostSc.addAnd("templateType", SearchCriteria.Op.EQ, TemplateType.PERHOST);
            zoneSc.addOr("templateType", SearchCriteria.Op.SC, isoPerhostSc);
            sc.addAnd("dataCenterId", SearchCriteria.Op.SC, zoneSc);
        }

        if (parentTemplateId != null) {
            sc.addAnd("parentTemplateId", SearchCriteria.Op.EQ, parentTemplateId);
        }

        if (templateType != null) {
            sc.addAnd("templateType", SearchCriteria.Op.EQ, templateType);
        }

        if (isVnf != null) {
            if (isVnf) {
                sc.addAnd("templateType", SearchCriteria.Op.EQ, TemplateType.VNF);
            } else {
                sc.addAnd("templateType", SearchCriteria.Op.NEQ, TemplateType.VNF);
            }
        }

        // don't return removed template, this should not be needed since we
        // changed annotation for removed field in TemplateJoinVO.
        // sc.addAnd("removed", SearchCriteria.Op.NULL);

        // search unique templates and find details by Ids
        Pair<List<TemplateJoinVO>, Integer> uniqueTmplPair = null;
        if (showRemovedTmpl) {
            uniqueTmplPair = _templateJoinDao.searchIncludingRemovedAndCount(sc, searchFilter);
        } else {
            sc.addAnd("templateState", SearchCriteria.Op.IN, new State[] {State.Active, State.UploadAbandoned, State.UploadError, State.NotUploaded, State.UploadInProgress});
            if (showUnique) {
                final String[] distinctColumns = {"id"};
                uniqueTmplPair = _templateJoinDao.searchAndDistinctCount(sc, searchFilter, distinctColumns);
            } else {
                final String[] distinctColumns = {"temp_zone_pair"};
                uniqueTmplPair = _templateJoinDao.searchAndDistinctCount(sc, searchFilter, distinctColumns);
            }
        }

        return findTemplatesByIdOrTempZonePair(uniqueTmplPair, showRemovedTmpl, showUnique, caller);

        // TODO: revisit the special logic for iso search in
        // VMTemplateDaoImpl.searchForTemplates and understand why we need to
        // specially handle ISO. The original logic is very twisted and no idea
        // about what the code was doing.
    }

    // findTemplatesByIdOrTempZonePair returns the templates with the given ids if showUnique is true, or else by the TempZonePair
    private Pair<List<TemplateJoinVO>, Integer> findTemplatesByIdOrTempZonePair(Pair<List<TemplateJoinVO>, Integer> templateDataPair,
                                                                                boolean showRemoved, boolean showUnique, Account caller) {
        Integer count = templateDataPair.second();
        if (count.intValue() == 0) {
            // empty result
            return templateDataPair;
        }
        List<TemplateJoinVO> templateData = templateDataPair.first();
        List<TemplateJoinVO> templates = null;
        if (showUnique) {
            Long[] templateIds = templateData.stream().map(template -> template.getId()).toArray(Long[]::new);
            templates = _templateJoinDao.findByDistinctIds(templateIds);
        } else {
            String[] templateZonePairs = templateData.stream().map(template -> template.getTempZonePair()).toArray(String[]::new);
            templates = _templateJoinDao.searchByTemplateZonePair(showRemoved, templateZonePairs);
        }

        return new Pair<List<TemplateJoinVO>, Integer>(templates, count);
    }

    @Override
    public ListResponse<TemplateResponse> listIsos(ListIsosCmd cmd) {
        Pair<List<TemplateJoinVO>, Integer> result = searchForIsosInternal(cmd);
        ListResponse<TemplateResponse> response = new ListResponse<>();

        ResponseView respView = ResponseView.Restricted;
        if (cmd instanceof ListIsosCmdByAdmin) {
            respView = ResponseView.Full;
        }

        List<TemplateResponse> templateResponses = ViewResponseHelper.createIsoResponse(respView, result.first().toArray(new TemplateJoinVO[result.first().size()]));
        response.setResponses(templateResponses, result.second());
        return response;
    }

    private Pair<List<TemplateJoinVO>, Integer> searchForIsosInternal(ListIsosCmd cmd) {
        TemplateFilter isoFilter = TemplateFilter.valueOf(cmd.getIsoFilter());
        Long id = cmd.getId();
        Map<String, String> tags = cmd.getTags();
        boolean showRemovedISO = cmd.getShowRemoved();
        Account caller = CallContext.current().getCallingAccount();

        boolean listAll = false;
        if (isoFilter != null && isoFilter == TemplateFilter.all) {
            if (caller.getType() == Account.Type.NORMAL) {
                throw new InvalidParameterValueException("Filter " + TemplateFilter.all + " can be specified by admin only");
            }
            listAll = true;
        }


        List<Long> permittedAccountIds = new ArrayList<>();
        Ternary<Long, Boolean, ListProjectResourcesCriteria> domainIdRecursiveListProject = new Ternary<>(cmd.getDomainId(), cmd.isRecursive(), null);
        accountMgr.buildACLSearchParameters(caller, id, cmd.getAccountName(), cmd.getProjectId(), permittedAccountIds, domainIdRecursiveListProject, listAll, false);
        ListProjectResourcesCriteria listProjectResourcesCriteria = domainIdRecursiveListProject.third();
        List<Account> permittedAccounts = new ArrayList<>();
        for (Long accountId : permittedAccountIds) {
            permittedAccounts.add(accountMgr.getAccount(accountId));
        }

        HypervisorType hypervisorType = HypervisorType.getType(cmd.getHypervisor());

        return searchForTemplatesInternal(cmd.getId(), cmd.getIsoName(), cmd.getKeyword(), isoFilter, true, cmd.isBootable(), cmd.getPageSizeVal(), cmd.getStartIndex(), cmd.getZoneId(),
                hypervisorType, true, cmd.listInReadyState(), permittedAccounts, caller, listProjectResourcesCriteria, tags, showRemovedISO, null, null, cmd.getShowUnique(), null, null);
    }

    @Override
    public DetailOptionsResponse listDetailOptions(final ListDetailOptionsCmd cmd) {
        final ResourceObjectType type = cmd.getResourceType();
        final String resourceUuid = cmd.getResourceId();
        final Map<String, List<String>> options = new HashMap<>();
        switch (type) {
            case Template:
            case UserVm:
                HypervisorType hypervisorType = HypervisorType.None;
                if (StringUtils.isNotEmpty(resourceUuid) && ResourceObjectType.Template.equals(type)) {
                    hypervisorType = _templateDao.findByUuid(resourceUuid).getHypervisorType();
                }
                if (StringUtils.isNotEmpty(resourceUuid) && ResourceObjectType.UserVm.equals(type)) {
                    hypervisorType = _vmInstanceDao.findByUuid(resourceUuid).getHypervisorType();
                }
                fillVMOrTemplateDetailOptions(options, hypervisorType);
                break;
            case VnfTemplate:
                fillVnfTemplateDetailOptions(options);
                return new DetailOptionsResponse(options);
            default:
                throw new CloudRuntimeException("Resource type not supported.");
        }
        if (CallContext.current().getCallingAccount().getType() != Account.Type.ADMIN) {
            final List<String> userDenyListedSettings = Stream.of(QueryService.UserVMDeniedDetails.value().split(","))
                    .map(item -> (item).trim())
                    .collect(Collectors.toList());
            for (final String detail : userDenyListedSettings) {
                if (options.containsKey(detail)) {
                    options.remove(detail);
                }
            }
        }
        return new DetailOptionsResponse(options);
    }

    @Override
    public ListResponse<ResourceIconResponse> listResourceIcons(ListResourceIconCmd cmd) {
        ListResponse<ResourceIconResponse> responses = new ListResponse<>();
        responses.setResponses(resourceIconDao.listResourceIcons(cmd.getResourceIds(), cmd.getResourceType()));
        return responses;
    }

    private void fillVnfTemplateDetailOptions(final Map<String, List<String>> options) {
        for (VNF.AccessDetail detail : VNF.AccessDetail.values()) {
            if (VNF.AccessDetail.ACCESS_METHODS.equals(detail)) {
                options.put(detail.name().toLowerCase(), Arrays.stream(VNF.AccessMethod.values()).map(method -> method.toString()).sorted().collect(Collectors.toList()));
            } else {
                options.put(detail.name().toLowerCase(), Collections.emptyList());
            }
        }
        for (VNF.VnfDetail detail : VNF.VnfDetail.values()) {
            options.put(detail.name().toLowerCase(), Collections.emptyList());
        }
    }

    private void fillVMOrTemplateDetailOptions(final Map<String, List<String>> options, final HypervisorType hypervisorType) {
        if (options == null) {
            throw new CloudRuntimeException("Invalid/null detail-options response object passed");
        }

        options.put(ApiConstants.BootType.UEFI.toString(), Arrays.asList(ApiConstants.BootMode.LEGACY.toString(),
            ApiConstants.BootMode.SECURE.toString()));
        options.put(VmDetailConstants.KEYBOARD, Arrays.asList("uk", "us", "jp", "fr"));
        options.put(VmDetailConstants.CPU_CORE_PER_SOCKET, Collections.emptyList());
        options.put(VmDetailConstants.ROOT_DISK_SIZE, Collections.emptyList());

        if (HypervisorType.KVM.equals(hypervisorType)) {
            options.put(VmDetailConstants.NIC_ADAPTER, Arrays.asList("e1000", "virtio", "rtl8139", "vmxnet3", "ne2k_pci"));
            options.put(VmDetailConstants.ROOT_DISK_CONTROLLER, Arrays.asList("osdefault", "ide", "scsi", "virtio"));
            options.put(VmDetailConstants.VIDEO_HARDWARE, Arrays.asList("cirrus", "vga", "qxl", "virtio"));
            options.put(VmDetailConstants.VIDEO_RAM, Collections.emptyList());
            options.put(VmDetailConstants.IO_POLICY, Arrays.asList("threads", "native", "io_uring", "storage_specific"));
            options.put(VmDetailConstants.IOTHREADS, Arrays.asList("enabled"));
            options.put(VmDetailConstants.NIC_MULTIQUEUE_NUMBER, Collections.emptyList());
            options.put(VmDetailConstants.NIC_PACKED_VIRTQUEUES_ENABLED, Arrays.asList("true", "false"));
        }

        if (HypervisorType.VMware.equals(hypervisorType)) {
            options.put(VmDetailConstants.NIC_ADAPTER, Arrays.asList("E1000", "PCNet32", "Vmxnet2", "Vmxnet3"));
            options.put(VmDetailConstants.ROOT_DISK_CONTROLLER, Arrays.asList("osdefault", "ide", "scsi", "lsilogic", "lsisas1068", "buslogic", "pvscsi"));
            options.put(VmDetailConstants.DATA_DISK_CONTROLLER, Arrays.asList("osdefault", "ide", "scsi", "lsilogic", "lsisas1068", "buslogic", "pvscsi"));
            options.put(VmDetailConstants.NESTED_VIRTUALIZATION_FLAG, Arrays.asList("true", "false"));
            options.put(VmDetailConstants.SVGA_VRAM_SIZE, Collections.emptyList());
            options.put(VmDetailConstants.RAM_RESERVATION, Collections.emptyList());
        }
    }

    @Override
    public ListResponse<AffinityGroupResponse> searchForAffinityGroups(ListAffinityGroupsCmd cmd) {
        Pair<List<AffinityGroupJoinVO>, Integer> result = searchForAffinityGroupsInternal(cmd);
        ListResponse<AffinityGroupResponse> response = new ListResponse<AffinityGroupResponse>();
        List<AffinityGroupResponse> agResponses = ViewResponseHelper.createAffinityGroupResponses(result.first());
        response.setResponses(agResponses, result.second());
        return response;
    }

    public Pair<List<AffinityGroupJoinVO>, Integer> searchForAffinityGroupsInternal(ListAffinityGroupsCmd cmd) {

        final Long affinityGroupId = cmd.getId();
        final String affinityGroupName = cmd.getAffinityGroupName();
        final String affinityGroupType = cmd.getAffinityGroupType();
        final Long vmId = cmd.getVirtualMachineId();
        final String accountName = cmd.getAccountName();
        Long domainId = cmd.getDomainId();
        final Long projectId = cmd.getProjectId();
        Boolean isRecursive = cmd.isRecursive();
        final Boolean listAll = cmd.listAll();
        final Long startIndex = cmd.getStartIndex();
        final Long pageSize = cmd.getPageSizeVal();
        final String keyword = cmd.getKeyword();

        Account caller = CallContext.current().getCallingAccount();

        if (vmId != null) {
            UserVmVO userVM = userVmDao.findById(vmId);
            if (userVM == null) {
                throw new InvalidParameterValueException("Unable to list affinity groups for virtual machine instance " + vmId + "; instance not found.");
            }
            accountMgr.checkAccess(caller, null, true, userVM);
            return listAffinityGroupsByVM(vmId.longValue(), startIndex, pageSize);
        }

        List<Long> permittedAccounts = new ArrayList<Long>();
        Ternary<Long, Boolean, ListProjectResourcesCriteria> ternary = new Ternary<Long, Boolean, ListProjectResourcesCriteria>(domainId, isRecursive, null);

        accountMgr.buildACLSearchParameters(caller, affinityGroupId, accountName, projectId, permittedAccounts, ternary, listAll, false);

        domainId = ternary.first();
        isRecursive = ternary.second();
        ListProjectResourcesCriteria listProjectResourcesCriteria = ternary.third();

        Filter searchFilter = new Filter(AffinityGroupJoinVO.class, ID_FIELD, true, startIndex, pageSize);

        SearchCriteria<AffinityGroupJoinVO> sc = buildAffinityGroupSearchCriteria(domainId, isRecursive, permittedAccounts, listProjectResourcesCriteria, affinityGroupId, affinityGroupName,
                affinityGroupType, keyword);

        Pair<List<AffinityGroupJoinVO>, Integer> uniqueGroupsPair = _affinityGroupJoinDao.searchAndCount(sc, searchFilter);

        // search group details by ids
        List<AffinityGroupJoinVO> affinityGroups = new ArrayList<AffinityGroupJoinVO>();

        Integer count = uniqueGroupsPair.second();
        if (count.intValue() != 0) {
            List<AffinityGroupJoinVO> uniqueGroups = uniqueGroupsPair.first();
            Long[] vrIds = new Long[uniqueGroups.size()];
            int i = 0;
            for (AffinityGroupJoinVO v : uniqueGroups) {
                vrIds[i++] = v.getId();
            }
            affinityGroups = _affinityGroupJoinDao.searchByIds(vrIds);
        }

        if (!permittedAccounts.isEmpty()) {
            // add domain level affinity groups
            if (domainId != null) {
                SearchCriteria<AffinityGroupJoinVO> scDomain = buildAffinityGroupSearchCriteria(null, isRecursive, new ArrayList<Long>(), listProjectResourcesCriteria, affinityGroupId,
                        affinityGroupName, affinityGroupType, keyword);
                Pair<List<AffinityGroupJoinVO>, Integer> groupsPair = listDomainLevelAffinityGroups(scDomain, searchFilter, domainId);
                affinityGroups.addAll(groupsPair.first());
                count += groupsPair.second();
            } else {

                for (Long permAcctId : permittedAccounts) {
                    Account permittedAcct = _accountDao.findById(permAcctId);
                    SearchCriteria<AffinityGroupJoinVO> scDomain = buildAffinityGroupSearchCriteria(null, isRecursive, new ArrayList<Long>(), listProjectResourcesCriteria, affinityGroupId,
                            affinityGroupName, affinityGroupType, keyword);
                    Pair<List<AffinityGroupJoinVO>, Integer> groupsPair = listDomainLevelAffinityGroups(scDomain, searchFilter, permittedAcct.getDomainId());
                    affinityGroups.addAll(groupsPair.first());
                    count += groupsPair.second();
                }
            }
        } else if (((permittedAccounts.isEmpty()) && (domainId != null) && isRecursive)) {
            // list all domain level affinity groups for the domain admin case
            SearchCriteria<AffinityGroupJoinVO> scDomain = buildAffinityGroupSearchCriteria(null, isRecursive, new ArrayList<Long>(), listProjectResourcesCriteria, affinityGroupId, affinityGroupName,
                    affinityGroupType, keyword);
            Pair<List<AffinityGroupJoinVO>, Integer> groupsPair = listDomainLevelAffinityGroups(scDomain, searchFilter, domainId);
            affinityGroups.addAll(groupsPair.first());
            count += groupsPair.second();
        }

        return new Pair<List<AffinityGroupJoinVO>, Integer>(affinityGroups, count);

    }

    private void buildAffinityGroupViewSearchBuilder(SearchBuilder<AffinityGroupJoinVO> sb, Long domainId, boolean isRecursive, List<Long> permittedAccounts,
            ListProjectResourcesCriteria listProjectResourcesCriteria) {

        sb.and("accountIdIN", sb.entity().getAccountId(), SearchCriteria.Op.IN);
        sb.and("domainId", sb.entity().getDomainId(), SearchCriteria.Op.EQ);

        if (((permittedAccounts.isEmpty()) && (domainId != null) && isRecursive)) {
            // if accountId isn't specified, we can do a domain match for the
            // admin case if isRecursive is true
            sb.and("domainPath", sb.entity().getDomainPath(), SearchCriteria.Op.LIKE);
        }

        if (listProjectResourcesCriteria != null) {
            if (listProjectResourcesCriteria == Project.ListProjectResourcesCriteria.ListProjectResourcesOnly) {
                sb.and("accountType", sb.entity().getAccountType(), SearchCriteria.Op.EQ);
            } else if (listProjectResourcesCriteria == Project.ListProjectResourcesCriteria.SkipProjectResources) {
                sb.and("accountType", sb.entity().getAccountType(), SearchCriteria.Op.NEQ);
            }
        }

    }

    private void buildAffinityGroupViewSearchCriteria(SearchCriteria<AffinityGroupJoinVO> sc, Long domainId, boolean isRecursive, List<Long> permittedAccounts,
            ListProjectResourcesCriteria listProjectResourcesCriteria) {

        if (listProjectResourcesCriteria != null) {
            sc.setParameters("accountType", Account.Type.PROJECT);
        }

        if (!permittedAccounts.isEmpty()) {
            sc.setParameters("accountIdIN", permittedAccounts.toArray());
        } else if (domainId != null) {
            DomainVO domain = _domainDao.findById(domainId);
            if (isRecursive) {
                sc.setParameters("domainPath", domain.getPath() + "%");
            } else {
                sc.setParameters("domainId", domainId);
            }
        }
    }

    private SearchCriteria<AffinityGroupJoinVO> buildAffinityGroupSearchCriteria(Long domainId, boolean isRecursive, List<Long> permittedAccounts,
            ListProjectResourcesCriteria listProjectResourcesCriteria, Long affinityGroupId, String affinityGroupName, String affinityGroupType, String keyword) {

        SearchBuilder<AffinityGroupJoinVO> groupSearch = _affinityGroupJoinDao.createSearchBuilder();
        buildAffinityGroupViewSearchBuilder(groupSearch, domainId, isRecursive, permittedAccounts, listProjectResourcesCriteria);

        groupSearch.select(null, Func.DISTINCT, groupSearch.entity().getId()); // select
        // distinct

        SearchCriteria<AffinityGroupJoinVO> sc = groupSearch.create();
        buildAffinityGroupViewSearchCriteria(sc, domainId, isRecursive, permittedAccounts, listProjectResourcesCriteria);

        if (affinityGroupId != null) {
            sc.addAnd("id", SearchCriteria.Op.EQ, affinityGroupId);
        }

        if (affinityGroupName != null) {
            sc.addAnd("name", SearchCriteria.Op.EQ, affinityGroupName);
        }

        if (affinityGroupType != null) {
            sc.addAnd("type", SearchCriteria.Op.EQ, affinityGroupType);
        }

        if (keyword != null) {
            SearchCriteria<AffinityGroupJoinVO> ssc = _affinityGroupJoinDao.createSearchCriteria();
            ssc.addOr("name", SearchCriteria.Op.LIKE, "%" + keyword + "%");
            ssc.addOr("type", SearchCriteria.Op.LIKE, "%" + keyword + "%");

            sc.addAnd("name", SearchCriteria.Op.SC, ssc);
        }

        return sc;
    }

    private Pair<List<AffinityGroupJoinVO>, Integer> listAffinityGroupsByVM(long vmId, long pageInd, long pageSize) {
        Filter sf = new Filter(SecurityGroupVMMapVO.class, null, true, pageInd, pageSize);
        Pair<List<AffinityGroupVMMapVO>, Integer> agVmMappingPair = _affinityGroupVMMapDao.listByInstanceId(vmId, sf);
        Integer count = agVmMappingPair.second();
        if (count.intValue() == 0) {
            // handle empty result cases
            return new Pair<List<AffinityGroupJoinVO>, Integer>(new ArrayList<AffinityGroupJoinVO>(), count);
        }
        List<AffinityGroupVMMapVO> agVmMappings = agVmMappingPair.first();
        Long[] agIds = new Long[agVmMappings.size()];
        int i = 0;
        for (AffinityGroupVMMapVO agVm : agVmMappings) {
            agIds[i++] = agVm.getAffinityGroupId();
        }
        List<AffinityGroupJoinVO> ags = _affinityGroupJoinDao.searchByIds(agIds);
        return new Pair<List<AffinityGroupJoinVO>, Integer>(ags, count);
    }

    private Pair<List<AffinityGroupJoinVO>, Integer> listDomainLevelAffinityGroups(SearchCriteria<AffinityGroupJoinVO> sc, Filter searchFilter, long domainId) {
        List<Long> affinityGroupIds = new ArrayList<Long>();
        Set<Long> allowedDomains = _domainMgr.getDomainParentIds(domainId);
        List<AffinityGroupDomainMapVO> maps = _affinityGroupDomainMapDao.listByDomain(allowedDomains.toArray());

        for (AffinityGroupDomainMapVO map : maps) {
            boolean subdomainAccess = map.isSubdomainAccess();
            if (map.getDomainId() == domainId || subdomainAccess) {
                affinityGroupIds.add(map.getAffinityGroupId());
            }
        }

        if (!affinityGroupIds.isEmpty()) {
            SearchCriteria<AffinityGroupJoinVO> domainSC = _affinityGroupJoinDao.createSearchCriteria();
            domainSC.addAnd("id", SearchCriteria.Op.IN, affinityGroupIds.toArray());
            domainSC.addAnd("aclType", SearchCriteria.Op.EQ, ACLType.Domain.toString());

            sc.addAnd("id", SearchCriteria.Op.SC, domainSC);

            Pair<List<AffinityGroupJoinVO>, Integer> uniqueGroupsPair = _affinityGroupJoinDao.searchAndCount(sc, searchFilter);
            // search group by ids
            Integer count = uniqueGroupsPair.second();
            if (count.intValue() == 0) {
                // empty result
                return new Pair<>(new ArrayList<AffinityGroupJoinVO>(), 0);
            }
            List<AffinityGroupJoinVO> uniqueGroups = uniqueGroupsPair.first();
            Long[] vrIds = new Long[uniqueGroups.size()];
            int i = 0;
            for (AffinityGroupJoinVO v : uniqueGroups) {
                vrIds[i++] = v.getId();
            }
            List<AffinityGroupJoinVO> vrs = _affinityGroupJoinDao.searchByIds(vrIds);
            return new Pair<>(vrs, count);
        } else {
            return new Pair<>(new ArrayList<AffinityGroupJoinVO>(), 0);
        }
    }

    @Override
    public List<ResourceDetailResponse> listResourceDetails(ListResourceDetailsCmd cmd) {
        String key = cmd.getKey();
        Boolean forDisplay = cmd.getDisplay();
        ResourceTag.ResourceObjectType resourceType = cmd.getResourceType();
        String resourceIdStr = cmd.getResourceId();
        String value = cmd.getValue();
        Long resourceId = null;

        //Validation - 1.1 - resourceId and value can't be null.
        if (resourceIdStr == null && value == null) {
            throw new InvalidParameterValueException("Insufficient parameters passed for listing by resourceId OR key,value pair. Please check your params and try again.");
        }

        //Validation - 1.2 - Value has to be passed along with key.
        if (value != null && key == null) {
            throw new InvalidParameterValueException("Listing by (key, value) but key is null. Please check the params and try again");
        }

        //Validation - 1.3
        if (resourceIdStr != null) {
            resourceId = resourceManagerUtil.getResourceId(resourceIdStr, resourceType);
            if (resourceId == null) {
                throw new InvalidParameterValueException("Cannot find resource with resourceId " + resourceIdStr + " and of resource type " + resourceType);
            }
        }

        List<? extends ResourceDetail> detailList = new ArrayList<ResourceDetail>();
        ResourceDetail requestedDetail = null;

        if (key == null) {
            detailList = _resourceMetaDataMgr.getDetailsList(resourceId, resourceType, forDisplay);
        } else if (value == null) {
            requestedDetail = _resourceMetaDataMgr.getDetail(resourceId, resourceType, key);
            if (requestedDetail != null && forDisplay != null && requestedDetail.isDisplay() != forDisplay) {
                requestedDetail = null;
            }
        } else {
            detailList = _resourceMetaDataMgr.getDetails(resourceType, key, value, forDisplay);
        }

        List<ResourceDetailResponse> responseList = new ArrayList<ResourceDetailResponse>();
        if (requestedDetail != null) {
            ResourceDetailResponse detailResponse = createResourceDetailsResponse(requestedDetail, resourceType);
            responseList.add(detailResponse);
        } else {
            for (ResourceDetail detail : detailList) {
                ResourceDetailResponse detailResponse = createResourceDetailsResponse(detail, resourceType);
                responseList.add(detailResponse);
            }
        }

        return responseList;
    }

    protected ResourceDetailResponse createResourceDetailsResponse(ResourceDetail requestedDetail, ResourceTag.ResourceObjectType resourceType) {
        ResourceDetailResponse resourceDetailResponse = new ResourceDetailResponse();
        resourceDetailResponse.setResourceId(resourceManagerUtil.getUuid(String.valueOf(requestedDetail.getResourceId()), resourceType));
        resourceDetailResponse.setName(requestedDetail.getName());
        resourceDetailResponse.setValue(requestedDetail.getValue());
        resourceDetailResponse.setForDisplay(requestedDetail.isDisplay());
        resourceDetailResponse.setResourceType(resourceType.toString().toString());
        resourceDetailResponse.setObjectName("resourcedetail");
        return resourceDetailResponse;
    }

    @Override
    public ListResponse<ManagementServerResponse> listManagementServers(ListMgmtsCmd cmd) {
        ListResponse<ManagementServerResponse> response = new ListResponse<>();
        Pair<List<ManagementServerJoinVO>, Integer> result = listManagementServersInternal(cmd);
        List<ManagementServerResponse> hostResponses = new ArrayList<>();

        for (ManagementServerJoinVO host : result.first()) {
            ManagementServerResponse hostResponse = createManagementServerResponse(host);
            hostResponses.add(hostResponse);
        }

        response.setResponses(hostResponses);
        return response;
    }

    protected Pair<List<ManagementServerJoinVO>, Integer> listManagementServersInternal(ListMgmtsCmd cmd) {
        Long id = cmd.getId();
        String name = cmd.getHostName();

        SearchBuilder<ManagementServerJoinVO> sb = managementServerJoinDao.createSearchBuilder();
        SearchCriteria<ManagementServerJoinVO> sc = sb.create();
        if (id != null) {
            sc.addAnd("id", SearchCriteria.Op.EQ, id);
        }
        if (name != null) {
            sc.addAnd("name", SearchCriteria.Op.EQ, name);
        }
        return managementServerJoinDao.searchAndCount(sc, null);
    }

    protected ManagementServerResponse createManagementServerResponse(ManagementServerJoinVO mgmt) {
        ManagementServerResponse mgmtResponse = new ManagementServerResponse();
        mgmtResponse.setId(mgmt.getUuid());
        mgmtResponse.setName(mgmt.getName());
        mgmtResponse.setState(mgmt.getState());
        mgmtResponse.setVersion(mgmt.getVersion());
        mgmtResponse.setJavaVersion(mgmt.getJavaVersion());
        mgmtResponse.setJavaDistribution(mgmt.getJavaName());
        mgmtResponse.setOsDistribution(mgmt.getOsDistribution());
        mgmtResponse.setLastServerStart(mgmt.getLastJvmStart());
        mgmtResponse.setLastServerStop(mgmt.getLastJvmStop());
        mgmtResponse.setLastBoot(mgmt.getLastSystemBoot());
        mgmtResponse.setServiceIp(mgmt.getServiceIP());
        mgmtResponse.setObjectName("managementserver");
        return mgmtResponse;
    }

    @Override
    public List<RouterHealthCheckResultResponse> listRouterHealthChecks(GetRouterHealthCheckResultsCmd cmd) {
        s_logger.info("Executing health check command " + cmd);
        long routerId = cmd.getRouterId();
        if (!VirtualNetworkApplianceManager.RouterHealthChecksEnabled.value()) {
            throw new CloudRuntimeException("Router health checks are not enabled for router " + routerId);
        }

        if (cmd.shouldPerformFreshChecks()) {
            Pair<Boolean, String> healthChecksresult = routerService.performRouterHealthChecks(routerId);
            if (healthChecksresult == null) {
                throw new CloudRuntimeException("Failed to initiate fresh checks on router.");
            } else if (!healthChecksresult.first()) {
                throw new CloudRuntimeException("Unable to perform fresh checks on router - " + healthChecksresult.second());
            }
        }

        List<RouterHealthCheckResult> result = new ArrayList<>(routerHealthCheckResultDao.getHealthCheckResults(routerId));
        if (result == null || result.size() == 0) {
            throw new CloudRuntimeException("No health check results found for the router. This could happen for " +
                    "a newly created router. Please wait for periodic results to populate or manually call for checks to execute.");
        }

        return responseGenerator.createHealthCheckResponse(_routerDao.findById(routerId), result);
    }

    @Override
    public ListResponse<SnapshotResponse> listSnapshots(ListSnapshotsCmd cmd) {
        Account caller = CallContext.current().getCallingAccount();
        Pair<List<SnapshotJoinVO>, Integer> result = searchForSnapshotsWithParams(cmd.getId(), cmd.getIds(),
                cmd.getVolumeId(), cmd.getSnapshotName(), cmd.getKeyword(), cmd.getTags(),
                cmd.getSnapshotType(), cmd.getIntervalType(), cmd.getZoneId(), cmd.getLocationType(),
                cmd.isShowUnique(), cmd.getAccountName(), cmd.getDomainId(), cmd.getProjectId(),
                cmd.getStartIndex(), cmd.getPageSizeVal(), cmd.listAll(), cmd.isRecursive(), caller);
        ListResponse<SnapshotResponse> response = new ListResponse<>();
        ResponseView respView = ResponseView.Restricted;
        if (CallContext.current().getCallingAccount().getType() == Account.Type.ADMIN) {
            respView = ResponseView.Full;
        }
        List<SnapshotResponse> templateResponses = ViewResponseHelper.createSnapshotResponse(respView, cmd.isShowUnique(), result.first().toArray(new SnapshotJoinVO[result.first().size()]));
        response.setResponses(templateResponses, result.second());
        return response;
    }

    @Override
    public SnapshotResponse listSnapshot(CopySnapshotCmd cmd) {
        Account caller = CallContext.current().getCallingAccount();
        List<Long> zoneIds = cmd.getDestinationZoneIds();
        Pair<List<SnapshotJoinVO>, Integer> result = searchForSnapshotsWithParams(cmd.getId(), null,
                null, null, null, null,
                null, null, zoneIds.get(0), Snapshot.LocationType.SECONDARY.name(),
                false, null, null, null,
                null, null, true, false, caller);
        ResponseView respView = ResponseView.Restricted;
        if (CallContext.current().getCallingAccount().getType() == Account.Type.ADMIN) {
            respView = ResponseView.Full;
        }
        List<SnapshotResponse> templateResponses = ViewResponseHelper.createSnapshotResponse(respView, false, result.first().get(0));
        return templateResponses.get(0);
    }



    private Pair<List<SnapshotJoinVO>, Integer> searchForSnapshotsWithParams(final Long id, List<Long> ids,
            final Long volumeId, final String name, final String keyword, final Map<String, String> tags,
            final String snapshotTypeStr, final String intervalTypeStr, final Long zoneId, final String locationTypeStr,
            final boolean isShowUnique, final String accountName, Long domainId, final Long projectId,
            final Long startIndex, final Long pageSize,final boolean listAll, boolean isRecursive, final Account caller) {
        ids = getIdsListFromCmd(id, ids);
        Snapshot.LocationType locationType = null;
        if (locationTypeStr != null) {
            try {
                locationType = Snapshot.LocationType.valueOf(locationTypeStr.trim().toUpperCase());
            } catch (IllegalArgumentException e) {
                throw new InvalidParameterValueException(String.format("Invalid %s specified, %s", ApiConstants.LOCATION_TYPE, locationTypeStr));
            }
        }

        Filter searchFilter = new Filter(SnapshotJoinVO.class, "snapshotStorePair", SortKeyAscending.value(), startIndex, pageSize);

        List<Long> permittedAccountIds = new ArrayList<>();
        Ternary<Long, Boolean, ListProjectResourcesCriteria> domainIdRecursiveListProject = new Ternary<Long, Boolean, ListProjectResourcesCriteria>(domainId, isRecursive, null);
        accountMgr.buildACLSearchParameters(caller, id, accountName, projectId, permittedAccountIds, domainIdRecursiveListProject, listAll, false);
        ListProjectResourcesCriteria listProjectResourcesCriteria = domainIdRecursiveListProject.third();
        domainId = domainIdRecursiveListProject.first();
        isRecursive = domainIdRecursiveListProject.second();
        // Verify parameters
        if (volumeId != null) {
            VolumeVO volume = volumeDao.findById(volumeId);
            if (volume != null) {
                accountMgr.checkAccess(CallContext.current().getCallingAccount(), null, true, volume);
            }
        }

        SearchBuilder<SnapshotJoinVO> sb = snapshotJoinDao.createSearchBuilder();
        if (isShowUnique) {
            sb.select(null, Func.DISTINCT, sb.entity().getId()); // select distinct snapshotId
        } else {
            sb.select(null, Func.DISTINCT, sb.entity().getSnapshotStorePair()); // select distinct (snapshotId, store_role, store_id) key
        }
        accountMgr.buildACLSearchBuilder(sb, domainId, isRecursive, permittedAccountIds, listProjectResourcesCriteria);
        sb.and("statusNEQ", sb.entity().getStatus(), SearchCriteria.Op.NEQ); //exclude those Destroyed snapshot, not showing on UI
        sb.and("volumeId", sb.entity().getVolumeId(), SearchCriteria.Op.EQ);
        sb.and("name", sb.entity().getName(), SearchCriteria.Op.EQ);
        sb.and("id", sb.entity().getId(), SearchCriteria.Op.EQ);
        sb.and("idIN", sb.entity().getId(), SearchCriteria.Op.IN);
        sb.and("snapshotTypeEQ", sb.entity().getSnapshotType(), SearchCriteria.Op.IN);
        sb.and("snapshotTypeNEQ", sb.entity().getSnapshotType(), SearchCriteria.Op.NIN);
        sb.and("dataCenterId", sb.entity().getDataCenterId(), SearchCriteria.Op.EQ);
        sb.and("locationType", sb.entity().getStoreRole(), SearchCriteria.Op.EQ);

        if (tags != null && !tags.isEmpty()) {
            SearchBuilder<ResourceTagVO> tagSearch = resourceTagDao.createSearchBuilder();
            for (int count = 0; count < tags.size(); count++) {
                tagSearch.or().op("key" + String.valueOf(count), tagSearch.entity().getKey(), SearchCriteria.Op.EQ);
                tagSearch.and("value" + String.valueOf(count), tagSearch.entity().getValue(), SearchCriteria.Op.EQ);
                tagSearch.cp();
            }
            tagSearch.and("resourceType", tagSearch.entity().getResourceType(), SearchCriteria.Op.EQ);
            sb.groupBy(sb.entity().getId());
            sb.join("tagSearch", tagSearch, sb.entity().getId(), tagSearch.entity().getResourceId(), JoinBuilder.JoinType.INNER);
        }

        SearchCriteria<SnapshotJoinVO> sc = sb.create();
        accountMgr.buildACLSearchCriteria(sc, domainId, isRecursive, permittedAccountIds, listProjectResourcesCriteria);

        sc.setParameters("statusNEQ", Snapshot.State.Destroyed);

        if (volumeId != null) {
            sc.setParameters("volumeId", volumeId);
        }

        if (tags != null && !tags.isEmpty()) {
            int count = 0;
            sc.setJoinParameters("tagSearch", "resourceType", ResourceObjectType.Snapshot.toString());
            for (String key : tags.keySet()) {
                sc.setJoinParameters("tagSearch", "key" + String.valueOf(count), key);
                sc.setJoinParameters("tagSearch", "value" + String.valueOf(count), tags.get(key));
                count++;
            }
        }

        if (zoneId != null) {
            sc.setParameters("dataCenterId", zoneId);
        }

        setIdsListToSearchCriteria(sc, ids);

        if (name != null) {
            sc.setParameters("name", name);
        }

        if (id != null) {
            sc.setParameters("id", id);
        }

        if (locationType != null) {
            sc.setParameters("locationType", Snapshot.LocationType.PRIMARY.equals(locationType) ? locationType.name() : DataStoreRole.Image.name());
        }

        if (keyword != null) {
            SearchCriteria<SnapshotJoinVO> ssc = snapshotJoinDao.createSearchCriteria();
            ssc.addOr("name", SearchCriteria.Op.LIKE, "%" + keyword + "%");
            sc.addAnd("name", SearchCriteria.Op.SC, ssc);
        }

        if (snapshotTypeStr != null) {
            Snapshot.Type snapshotType = SnapshotVO.getSnapshotType(snapshotTypeStr);
            if (snapshotType == null) {
                throw new InvalidParameterValueException("Unsupported snapshot type " + snapshotTypeStr);
            }
            if (snapshotType == Snapshot.Type.RECURRING) {
                sc.setParameters("snapshotTypeEQ", Snapshot.Type.HOURLY.ordinal(), Snapshot.Type.DAILY.ordinal(), Snapshot.Type.WEEKLY.ordinal(), Snapshot.Type.MONTHLY.ordinal());
            } else {
                sc.setParameters("snapshotTypeEQ", snapshotType.ordinal());
            }
        } else if (intervalTypeStr != null && volumeId != null) {
            Snapshot.Type type = SnapshotVO.getSnapshotType(intervalTypeStr);
            if (type == null) {
                throw new InvalidParameterValueException("Unsupported snapshot interval type " + intervalTypeStr);
            }
            sc.setParameters("snapshotTypeEQ", type.ordinal());
        } else {
            // Show only MANUAL and RECURRING snapshot types
            sc.setParameters("snapshotTypeNEQ", Snapshot.Type.TEMPLATE.ordinal(), Snapshot.Type.GROUP.ordinal());
        }

        Pair<List<SnapshotJoinVO>, Integer> snapshotDataPair;
        if (isShowUnique) {
            snapshotDataPair = snapshotJoinDao.searchAndDistinctCount(sc, searchFilter, new String[]{"snapshot_view.id"});
        } else {
            snapshotDataPair = snapshotJoinDao.searchAndDistinctCount(sc, searchFilter, new String[]{"snapshot_view.snapshot_store_pair"});
        }

        Integer count = snapshotDataPair.second();
        if (count == 0) {
            // empty result
            return snapshotDataPair;
        }
        List<SnapshotJoinVO> snapshotData = snapshotDataPair.first();
        List<SnapshotJoinVO> snapshots;
        if (isShowUnique) {
            snapshots = snapshotJoinDao.findByDistinctIds(zoneId, snapshotData.stream().map(SnapshotJoinVO::getId).toArray(Long[]::new));
        } else {
            snapshots = snapshotJoinDao.searchBySnapshotStorePair(snapshotData.stream().map(SnapshotJoinVO::getSnapshotStorePair).toArray(String[]::new));
        }

        return new Pair<>(snapshots, count);
    }

    @Override
    public String getConfigComponentName() {
        return QueryService.class.getSimpleName();
    }

    @Override
    public ConfigKey<?>[] getConfigKeys() {
        return new ConfigKey<?>[] {AllowUserViewDestroyedVM, UserVMDeniedDetails, UserVMReadOnlyDetails, SortKeyAscending,
                AllowUserViewAllDomainAccounts, SharePublicTemplatesWithOtherDomains};
    }
}<|MERGE_RESOLUTION|>--- conflicted
+++ resolved
@@ -2798,15 +2798,9 @@
                 DataStoreDriver driver = store.getDriver();
                 if (driver != null && driver.getCapabilities() != null) {
                     Map<String, String> caps = driver.getCapabilities();
-<<<<<<< HEAD
-                    if (Storage.StoragePoolType.NetworkFilesystem.toString().equals(poolResponse.getType())
-                            && HypervisorType.VMware.toString().equals(poolResponse.getHypervisor())) {
-                        StoragePoolVO pool = _storagePoolDao.findPoolByUUID(poolResponse.getId());
-=======
                     if (Storage.StoragePoolType.NetworkFilesystem.toString().equals(poolResponse.getType()) &&
                         HypervisorType.VMware.toString().equals(poolResponse.getHypervisor())) {
                         StoragePoolVO pool = storagePoolDao.findPoolByUUID(poolResponse.getId());
->>>>>>> 288f066d
                         StoragePoolDetailVO detail = _storagePoolDetailsDao.findDetail(pool.getId(), Storage.Capability.HARDWARE_ACCELERATION.toString());
                         if (detail != null) {
                             caps.put(Storage.Capability.HARDWARE_ACCELERATION.toString(), detail.getValue());
