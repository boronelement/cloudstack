--- conflicted
+++ resolved
@@ -34,10 +34,8 @@
 
 import javax.inject.Inject;
 
-<<<<<<< HEAD
 import com.cloud.storage.VMTemplateStoragePoolVO;
 import com.cloud.storage.dao.VMTemplatePoolDao;
-=======
 import com.cloud.host.Host;
 import com.cloud.host.dao.HostDao;
 import com.cloud.network.as.AutoScaleVmGroupVmMapVO;
@@ -54,7 +52,6 @@
 import com.cloud.vm.dao.InstanceGroupVMMapDao;
 import com.cloud.vm.dao.NicDao;
 import com.cloud.vm.dao.UserVmDetailsDao;
->>>>>>> bd52fa8a
 import org.apache.cloudstack.acl.ControlledEntity;
 import org.apache.cloudstack.acl.ControlledEntity.ACLType;
 import org.apache.cloudstack.acl.SecurityChecker;
@@ -3817,16 +3814,11 @@
         }
 
         List<Long> permittedAccountIds = new ArrayList<Long>();
-<<<<<<< HEAD
         Ternary<Long, Boolean, ListProjectResourcesCriteria> domainIdRecursiveListProject = new Ternary<>(cmd.getDomainId(), cmd.isRecursive(), null);
-        _accountMgr.buildACLSearchParameters(
+        accountMgr.buildACLSearchParameters(
                 caller, id, cmd.getAccountName(), cmd.getProjectId(), permittedAccountIds,
                 domainIdRecursiveListProject, listAll, false
         );
-=======
-        Ternary<Long, Boolean, ListProjectResourcesCriteria> domainIdRecursiveListProject = new Ternary<Long, Boolean, ListProjectResourcesCriteria>(cmd.getDomainId(), cmd.isRecursive(), null);
-        accountMgr.buildACLSearchParameters(caller, id, cmd.getAccountName(), cmd.getProjectId(), permittedAccountIds, domainIdRecursiveListProject, listAll, false);
->>>>>>> bd52fa8a
         ListProjectResourcesCriteria listProjectResourcesCriteria = domainIdRecursiveListProject.third();
         List<Account> permittedAccounts = new ArrayList<Account>();
         for (Long accountId : permittedAccountIds) {
@@ -3836,17 +3828,6 @@
         boolean showDomr = ((templateFilter != TemplateFilter.selfexecutable) && (templateFilter != TemplateFilter.featured));
         HypervisorType hypervisorType = HypervisorType.getType(cmd.getHypervisor());
 
-<<<<<<< HEAD
-        return searchForTemplatesInternal(id, cmd.getTemplateName(), cmd.getKeyword(), templateFilter, false, null,
-                cmd.getPageSizeVal(), cmd.getStartIndex(), cmd.getZoneId(), cmd.getStoragePoolId(), cmd.getImageStoreId(), hypervisorType, showDomr,
-                cmd.listInReadyState(), permittedAccounts, caller, listProjectResourcesCriteria, tags, showRemovedTmpl,
-                cmd.getIds(), parentTemplateId, cmd.getShowUnique());
-    }
-
-    private Pair<List<TemplateJoinVO>, Integer> searchForTemplatesInternal(Long templateId, String name, String keyword, TemplateFilter templateFilter, boolean isIso, Boolean bootable, Long pageSize,
-            Long startIndex, Long zoneId, Long storagePoolId, Long imageStoreId, HypervisorType hyperType, boolean showDomr, boolean onlyReady, List<Account> permittedAccounts, Account caller,
-            ListProjectResourcesCriteria listProjectResourcesCriteria, Map<String, String> tags, boolean showRemovedTmpl, List<Long> ids, Long parentTemplateId, Boolean showUnique) {
-=======
         String templateType = cmd.getTemplateType();
         if (cmd instanceof ListVnfTemplatesCmd) {
             if (templateType == null) {
@@ -3857,15 +3838,20 @@
         }
         Boolean isVnf = cmd.getVnf();
 
-        return searchForTemplatesInternal(id, cmd.getTemplateName(), cmd.getKeyword(), templateFilter, false, null, cmd.getPageSizeVal(), cmd.getStartIndex(), cmd.getZoneId(), hypervisorType,
-                showDomr, cmd.listInReadyState(), permittedAccounts, caller, listProjectResourcesCriteria, tags, showRemovedTmpl, cmd.getIds(), parentTemplateId, cmd.getShowUnique(), templateType, isVnf);
-    }
-
-    private Pair<List<TemplateJoinVO>, Integer> searchForTemplatesInternal(Long templateId, String name, String keyword, TemplateFilter templateFilter, boolean isIso, Boolean bootable, Long pageSize,
-            Long startIndex, Long zoneId, HypervisorType hyperType, boolean showDomr, boolean onlyReady, List<Account> permittedAccounts, Account caller,
-            ListProjectResourcesCriteria listProjectResourcesCriteria, Map<String, String> tags, boolean showRemovedTmpl, List<Long> ids, Long parentTemplateId, Boolean showUnique, String templateType,
+        return searchForTemplatesInternal(id, cmd.getTemplateName(), cmd.getKeyword(), templateFilter, false,
+                null, cmd.getPageSizeVal(), cmd.getStartIndex(), cmd.getZoneId(), cmd.getStoragePoolId(),
+                cmd.getImageStoreId(), hypervisorType, showDomr, cmd.listInReadyState(), permittedAccounts, caller,
+                listProjectResourcesCriteria, tags, showRemovedTmpl, cmd.getIds(), parentTemplateId, cmd.getShowUnique(),
+                templateType, isVnf);
+    }
+
+    private Pair<List<TemplateJoinVO>, Integer> searchForTemplatesInternal(Long templateId, String name, String keyword,
+            TemplateFilter templateFilter, boolean isIso, Boolean bootable, Long pageSize,
+            Long startIndex, Long zoneId, Long storagePoolId, Long imageStoreId, HypervisorType hyperType,
+            boolean showDomr, boolean onlyReady, List<Account> permittedAccounts, Account caller,
+            ListProjectResourcesCriteria listProjectResourcesCriteria, Map<String, String> tags,
+            boolean showRemovedTmpl, List<Long> ids, Long parentTemplateId, Boolean showUnique, String templateType,
             Boolean isVnf) {
->>>>>>> bd52fa8a
 
         // check if zone is configured, if not, just return empty list
         List<HypervisorType> hypers = null;
@@ -4046,14 +4032,8 @@
 
         applyPublicTemplateSharingRestrictions(sc, caller);
 
-<<<<<<< HEAD
-        return templateChecks(isIso, hypers, tags, name, keyword, hyperType, onlyReady, bootable, zoneId, storagePoolId, imageStoreId,
-                showDomr, caller, showRemovedTmpl, parentTemplateId, showUnique, searchFilter, sc);
-=======
         return templateChecks(isIso, hypers, tags, name, keyword, hyperType, onlyReady, bootable, zoneId, showDomr, caller,
                 showRemovedTmpl, parentTemplateId, showUnique, templateType, isVnf, searchFilter, sc);
->>>>>>> bd52fa8a
-
     }
 
     /**
@@ -4106,13 +4086,8 @@
     }
 
     private Pair<List<TemplateJoinVO>, Integer> templateChecks(boolean isIso, List<HypervisorType> hypers, Map<String, String> tags, String name, String keyword,
-<<<<<<< HEAD
-                                                               HypervisorType hyperType, boolean onlyReady, Boolean bootable, Long zoneId, Long storagePoolId, Long imageStoreId, boolean showDomr, Account caller,
-                                                               boolean showRemovedTmpl, Long parentTemplateId, Boolean showUnique,
-=======
                                                                HypervisorType hyperType, boolean onlyReady, Boolean bootable, Long zoneId, boolean showDomr, Account caller,
                                                                boolean showRemovedTmpl, Long parentTemplateId, Boolean showUnique, String templateType, Boolean isVnf,
->>>>>>> bd52fa8a
                                                                Filter searchFilter, SearchCriteria<TemplateJoinVO> sc) {
         if (!isIso) {
             // add hypervisor criteria for template case
@@ -4296,12 +4271,10 @@
 
         HypervisorType hypervisorType = HypervisorType.getType(cmd.getHypervisor());
 
-        return searchForTemplatesInternal(cmd.getId(), cmd.getIsoName(), cmd.getKeyword(), isoFilter, true, cmd.isBootable(), cmd.getPageSizeVal(), cmd.getStartIndex(), cmd.getZoneId(),
-<<<<<<< HEAD
-                cmd.getStoragePoolId(), cmd.getImageStoreId(), hypervisorType, true, cmd.listInReadyState(), permittedAccounts, caller, listProjectResourcesCriteria, tags, showRemovedISO, null, null, cmd.getShowUnique());
-=======
-                hypervisorType, true, cmd.listInReadyState(), permittedAccounts, caller, listProjectResourcesCriteria, tags, showRemovedISO, null, null, cmd.getShowUnique(), null, null);
->>>>>>> bd52fa8a
+        return searchForTemplatesInternal(cmd.getId(), cmd.getIsoName(), cmd.getKeyword(), isoFilter, true, cmd.isBootable(),
+                cmd.getPageSizeVal(), cmd.getStartIndex(), cmd.getZoneId(), cmd.getStoragePoolId(), cmd.getImageStoreId(),
+                hypervisorType, true, cmd.listInReadyState(), permittedAccounts, caller, listProjectResourcesCriteria,
+                tags, showRemovedISO, null, null, cmd.getShowUnique(), null, null);
     }
 
     @Override
