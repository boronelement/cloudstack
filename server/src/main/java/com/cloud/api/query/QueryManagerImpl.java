// Licensed to the Apache Software Foundation (ASF) under one
// or more contributor license agreements.  See the NOTICE file
// distributed with this work for additional information
// regarding copyright ownership.  The ASF licenses this file
// to you under the Apache License, Version 2.0 (the
// "License"); you may not use this file except in compliance
// with the License.  You may obtain a copy of the License at
//
//   http://www.apache.org/licenses/LICENSE-2.0
//
// Unless required by applicable law or agreed to in writing,
// software distributed under the License is distributed on an
// "AS IS" BASIS, WITHOUT WARRANTIES OR CONDITIONS OF ANY
// KIND, either express or implied.  See the License for the
// specific language governing permissions and limitations
// under the License.
package com.cloud.api.query;

import java.util.ArrayList;
import java.util.Arrays;
import java.util.Collections;
import java.util.Date;
import java.util.HashMap;
import java.util.HashSet;
import java.util.List;
import java.util.Map;
import java.util.Set;
import java.util.stream.Collectors;
import java.util.stream.Stream;

import javax.inject.Inject;

import com.cloud.resource.icon.dao.ResourceIconDao;
import com.cloud.server.ResourceManagerUtil;
import com.cloud.storage.dao.VMTemplateDetailsDao;
import com.cloud.vm.VirtualMachineManager;
import org.apache.cloudstack.acl.ControlledEntity.ACLType;
import org.apache.cloudstack.affinity.AffinityGroupDomainMapVO;
import org.apache.cloudstack.affinity.AffinityGroupResponse;
import org.apache.cloudstack.affinity.AffinityGroupVMMapVO;
import org.apache.cloudstack.affinity.dao.AffinityGroupDomainMapDao;
import org.apache.cloudstack.affinity.dao.AffinityGroupVMMapDao;
import org.apache.cloudstack.api.ApiConstants;
import org.apache.cloudstack.api.BaseListProjectAndAccountResourcesCmd;
import org.apache.cloudstack.api.ResourceDetail;
import org.apache.cloudstack.api.ResponseGenerator;
import org.apache.cloudstack.api.ResponseObject.ResponseView;
import org.apache.cloudstack.api.command.admin.account.ListAccountsCmdByAdmin;
import org.apache.cloudstack.api.command.admin.domain.ListDomainsCmd;
import org.apache.cloudstack.api.command.admin.domain.ListDomainsCmdByAdmin;
import org.apache.cloudstack.api.command.admin.host.ListHostTagsCmd;
import org.apache.cloudstack.api.command.admin.host.ListHostsCmd;
import org.apache.cloudstack.api.command.admin.internallb.ListInternalLBVMsCmd;
import org.apache.cloudstack.api.command.admin.iso.ListIsosCmdByAdmin;
import org.apache.cloudstack.api.command.admin.management.ListMgmtsCmd;
import org.apache.cloudstack.api.command.admin.resource.icon.ListResourceIconCmd;
import org.apache.cloudstack.api.command.admin.router.GetRouterHealthCheckResultsCmd;
import org.apache.cloudstack.api.command.admin.router.ListRoutersCmd;
import org.apache.cloudstack.api.command.admin.storage.ListImageStoresCmd;
import org.apache.cloudstack.api.command.admin.storage.ListSecondaryStagingStoresCmd;
import org.apache.cloudstack.api.command.admin.storage.ListStoragePoolsCmd;
import org.apache.cloudstack.api.command.admin.storage.ListStorageTagsCmd;
import org.apache.cloudstack.api.command.admin.template.ListTemplatesCmdByAdmin;
import org.apache.cloudstack.api.command.admin.user.ListUsersCmd;
import org.apache.cloudstack.api.command.admin.zone.ListZonesCmdByAdmin;
import org.apache.cloudstack.api.command.user.account.ListAccountsCmd;
import org.apache.cloudstack.api.command.user.account.ListProjectAccountsCmd;
import org.apache.cloudstack.api.command.user.affinitygroup.ListAffinityGroupsCmd;
import org.apache.cloudstack.api.command.user.event.ListEventsCmd;
import org.apache.cloudstack.api.command.user.iso.ListIsosCmd;
import org.apache.cloudstack.api.command.user.job.ListAsyncJobsCmd;
import org.apache.cloudstack.api.command.user.offering.ListDiskOfferingsCmd;
import org.apache.cloudstack.api.command.user.offering.ListServiceOfferingsCmd;
import org.apache.cloudstack.api.command.user.project.ListProjectInvitationsCmd;
import org.apache.cloudstack.api.command.user.project.ListProjectsCmd;
import org.apache.cloudstack.api.command.user.resource.ListDetailOptionsCmd;
import org.apache.cloudstack.api.command.user.securitygroup.ListSecurityGroupsCmd;
import org.apache.cloudstack.api.command.user.tag.ListTagsCmd;
import org.apache.cloudstack.api.command.user.template.ListTemplatesCmd;
import org.apache.cloudstack.api.command.user.vm.ListVMsCmd;
import org.apache.cloudstack.api.command.user.vmgroup.ListVMGroupsCmd;
import org.apache.cloudstack.api.command.user.volume.ListResourceDetailsCmd;
import org.apache.cloudstack.api.command.user.volume.ListVolumesCmd;
import org.apache.cloudstack.api.command.user.zone.ListZonesCmd;
import org.apache.cloudstack.api.response.AccountResponse;
import org.apache.cloudstack.api.response.AsyncJobResponse;
import org.apache.cloudstack.api.response.DetailOptionsResponse;
import org.apache.cloudstack.api.response.DiskOfferingResponse;
import org.apache.cloudstack.api.response.DomainResponse;
import org.apache.cloudstack.api.response.DomainRouterResponse;
import org.apache.cloudstack.api.response.EventResponse;
import org.apache.cloudstack.api.response.HostResponse;
import org.apache.cloudstack.api.response.HostTagResponse;
import org.apache.cloudstack.api.response.ImageStoreResponse;
import org.apache.cloudstack.api.response.InstanceGroupResponse;
import org.apache.cloudstack.api.response.ListResponse;
import org.apache.cloudstack.api.response.ManagementServerResponse;
import org.apache.cloudstack.api.response.ProjectAccountResponse;
import org.apache.cloudstack.api.response.ProjectInvitationResponse;
import org.apache.cloudstack.api.response.ProjectResponse;
import org.apache.cloudstack.api.response.ResourceDetailResponse;
import org.apache.cloudstack.api.response.ResourceIconResponse;
import org.apache.cloudstack.api.response.ResourceTagResponse;
import org.apache.cloudstack.api.response.RouterHealthCheckResultResponse;
import org.apache.cloudstack.api.response.SecurityGroupResponse;
import org.apache.cloudstack.api.response.ServiceOfferingResponse;
import org.apache.cloudstack.api.response.StoragePoolResponse;
import org.apache.cloudstack.api.response.StorageTagResponse;
import org.apache.cloudstack.api.response.TemplateResponse;
import org.apache.cloudstack.api.response.UserResponse;
import org.apache.cloudstack.api.response.UserVmResponse;
import org.apache.cloudstack.api.response.VolumeResponse;
import org.apache.cloudstack.api.response.ZoneResponse;
import org.apache.cloudstack.context.CallContext;
import org.apache.cloudstack.engine.subsystem.api.storage.DataStore;
import org.apache.cloudstack.engine.subsystem.api.storage.DataStoreCapabilities;
import org.apache.cloudstack.engine.subsystem.api.storage.DataStoreDriver;
import org.apache.cloudstack.engine.subsystem.api.storage.DataStoreManager;
import org.apache.cloudstack.engine.subsystem.api.storage.TemplateState;
import org.apache.cloudstack.framework.config.ConfigKey;
import org.apache.cloudstack.framework.config.Configurable;
import org.apache.cloudstack.framework.config.dao.ConfigurationDao;
import org.apache.cloudstack.query.QueryService;
import org.apache.cloudstack.resourcedetail.dao.DiskOfferingDetailsDao;
import org.apache.cloudstack.storage.datastore.db.PrimaryDataStoreDao;
import org.apache.cloudstack.storage.datastore.db.StoragePoolDetailVO;
import org.apache.cloudstack.storage.datastore.db.StoragePoolDetailsDao;
import org.apache.cloudstack.storage.datastore.db.StoragePoolVO;
import org.apache.cloudstack.storage.datastore.db.TemplateDataStoreDao;
import org.apache.log4j.Logger;
import org.springframework.stereotype.Component;

import com.cloud.api.query.dao.AccountJoinDao;
import com.cloud.api.query.dao.AffinityGroupJoinDao;
import com.cloud.api.query.dao.AsyncJobJoinDao;
import com.cloud.api.query.dao.DataCenterJoinDao;
import com.cloud.api.query.dao.DiskOfferingJoinDao;
import com.cloud.api.query.dao.DomainJoinDao;
import com.cloud.api.query.dao.DomainRouterJoinDao;
import com.cloud.api.query.dao.HostJoinDao;
import com.cloud.api.query.dao.HostTagDao;
import com.cloud.api.query.dao.ImageStoreJoinDao;
import com.cloud.api.query.dao.InstanceGroupJoinDao;
import com.cloud.api.query.dao.ProjectAccountJoinDao;
import com.cloud.api.query.dao.ProjectInvitationJoinDao;
import com.cloud.api.query.dao.ProjectJoinDao;
import com.cloud.api.query.dao.ResourceTagJoinDao;
import com.cloud.api.query.dao.SecurityGroupJoinDao;
import com.cloud.api.query.dao.ServiceOfferingJoinDao;
import com.cloud.api.query.dao.StoragePoolJoinDao;
import com.cloud.api.query.dao.TemplateJoinDao;
import com.cloud.api.query.dao.UserAccountJoinDao;
import com.cloud.api.query.dao.UserVmJoinDao;
import com.cloud.api.query.dao.VolumeJoinDao;
import com.cloud.api.query.vo.AccountJoinVO;
import com.cloud.api.query.vo.AffinityGroupJoinVO;
import com.cloud.api.query.vo.AsyncJobJoinVO;
import com.cloud.api.query.vo.DataCenterJoinVO;
import com.cloud.api.query.vo.DiskOfferingJoinVO;
import com.cloud.api.query.vo.DomainJoinVO;
import com.cloud.api.query.vo.DomainRouterJoinVO;
import com.cloud.api.query.vo.EventJoinVO;
import com.cloud.api.query.vo.HostJoinVO;
import com.cloud.api.query.vo.HostTagVO;
import com.cloud.api.query.vo.ImageStoreJoinVO;
import com.cloud.api.query.vo.InstanceGroupJoinVO;
import com.cloud.api.query.vo.ProjectAccountJoinVO;
import com.cloud.api.query.vo.ProjectInvitationJoinVO;
import com.cloud.api.query.vo.ProjectJoinVO;
import com.cloud.api.query.vo.ResourceTagJoinVO;
import com.cloud.api.query.vo.SecurityGroupJoinVO;
import com.cloud.api.query.vo.ServiceOfferingJoinVO;
import com.cloud.api.query.vo.StoragePoolJoinVO;
import com.cloud.api.query.vo.TemplateJoinVO;
import com.cloud.api.query.vo.UserAccountJoinVO;
import com.cloud.api.query.vo.UserVmJoinVO;
import com.cloud.api.query.vo.VolumeJoinVO;
import com.cloud.cluster.ManagementServerHostVO;
import com.cloud.cluster.dao.ManagementServerHostDao;
import com.cloud.dc.DedicatedResourceVO;
import com.cloud.dc.dao.DedicatedResourceDao;
import com.cloud.domain.Domain;
import com.cloud.domain.DomainVO;
import com.cloud.domain.dao.DomainDao;
import com.cloud.event.dao.EventJoinDao;
import com.cloud.exception.CloudAuthenticationException;
import com.cloud.exception.InvalidParameterValueException;
import com.cloud.exception.PermissionDeniedException;
import com.cloud.ha.HighAvailabilityManager;
import com.cloud.hypervisor.Hypervisor;
import com.cloud.hypervisor.Hypervisor.HypervisorType;
import com.cloud.network.RouterHealthCheckResult;
import com.cloud.network.VpcVirtualNetworkApplianceService;
import com.cloud.network.dao.RouterHealthCheckResultDao;
import com.cloud.network.dao.RouterHealthCheckResultVO;
import com.cloud.network.router.VirtualNetworkApplianceManager;
import com.cloud.network.security.SecurityGroupVMMapVO;
import com.cloud.network.security.dao.SecurityGroupVMMapDao;
import com.cloud.org.Grouping;
import com.cloud.projects.Project;
import com.cloud.projects.Project.ListProjectResourcesCriteria;
import com.cloud.projects.ProjectInvitation;
import com.cloud.projects.ProjectManager;
import com.cloud.projects.ProjectVO;
import com.cloud.projects.dao.ProjectAccountDao;
import com.cloud.projects.dao.ProjectDao;
import com.cloud.projects.dao.ProjectInvitationDao;
import com.cloud.resource.ResourceManager;
import com.cloud.server.ResourceMetaDataService;
import com.cloud.server.ResourceTag;
import com.cloud.server.ResourceTag.ResourceObjectType;
import com.cloud.server.TaggedResourceService;
import com.cloud.service.ServiceOfferingVO;
import com.cloud.service.dao.ServiceOfferingDao;
import com.cloud.service.dao.ServiceOfferingDetailsDao;
import com.cloud.storage.DataStoreRole;
import com.cloud.storage.DiskOfferingVO;
import com.cloud.storage.ScopeType;
import com.cloud.storage.Storage;
import com.cloud.storage.Storage.ImageFormat;
import com.cloud.storage.Storage.TemplateType;
import com.cloud.storage.StoragePoolTagVO;
import com.cloud.storage.VMTemplateVO;
import com.cloud.storage.Volume;
import com.cloud.storage.dao.StoragePoolTagsDao;
import com.cloud.storage.dao.VMTemplateDao;
import com.cloud.tags.ResourceTagVO;
import com.cloud.tags.dao.ResourceTagDao;
import com.cloud.template.VirtualMachineTemplate.State;
import com.cloud.template.VirtualMachineTemplate.TemplateFilter;
import com.cloud.user.Account;
import com.cloud.user.AccountManager;
import com.cloud.user.DomainManager;
import com.cloud.user.User;
import com.cloud.user.dao.AccountDao;
import com.cloud.user.dao.UserDao;
import com.cloud.utils.DateUtil;
import com.cloud.utils.NumbersUtil;
import com.cloud.utils.Pair;
import com.cloud.utils.StringUtils;
import com.cloud.utils.Ternary;
import com.cloud.utils.db.Filter;
import com.cloud.utils.db.GenericSearchBuilder;
import com.cloud.utils.db.JoinBuilder;
import com.cloud.utils.db.SearchBuilder;
import com.cloud.utils.db.SearchCriteria;
import com.cloud.utils.db.SearchCriteria.Func;
import com.cloud.utils.db.SearchCriteria.Op;
import com.cloud.utils.exception.CloudRuntimeException;
import com.cloud.vm.DomainRouterVO;
import com.cloud.vm.UserVmVO;
import com.cloud.vm.VMInstanceVO;
import com.cloud.vm.VirtualMachine;
import com.cloud.vm.VmDetailConstants;
import com.cloud.vm.dao.DomainRouterDao;
import com.cloud.vm.dao.UserVmDao;
import com.cloud.vm.dao.VMInstanceDao;
import com.google.common.base.Strings;

@Component
public class QueryManagerImpl extends MutualExclusiveIdsManagerBase implements QueryService, Configurable {

    public static final Logger s_logger = Logger.getLogger(QueryManagerImpl.class);

    private static final String ID_FIELD = "id";

    @Inject
    private AccountManager _accountMgr;

    @Inject
    private ProjectManager _projectMgr;

    @Inject
    private DomainDao _domainDao;

    @Inject
    private DomainJoinDao _domainJoinDao;

    @Inject
    private UserAccountJoinDao _userAccountJoinDao;

    @Inject
    private EventJoinDao _eventJoinDao;

    @Inject
    private ResourceTagJoinDao _resourceTagJoinDao;

    @Inject
    private InstanceGroupJoinDao _vmGroupJoinDao;

    @Inject
    private UserVmJoinDao _userVmJoinDao;

    @Inject
    private UserVmDao _userVmDao;

    @Inject
    private VMInstanceDao _vmInstanceDao;

    @Inject
    private SecurityGroupJoinDao _securityGroupJoinDao;

    @Inject
    private SecurityGroupVMMapDao _securityGroupVMMapDao;

    @Inject
    private DomainRouterJoinDao _routerJoinDao;

    @Inject
    private ProjectInvitationJoinDao _projectInvitationJoinDao;

    @Inject
    private ProjectJoinDao _projectJoinDao;

    @Inject
    private ProjectDao _projectDao;

    @Inject
    private ProjectAccountDao _projectAccountDao;

    @Inject
    private ProjectAccountJoinDao _projectAccountJoinDao;

    @Inject
    private HostJoinDao _hostJoinDao;

    @Inject
    private VolumeJoinDao _volumeJoinDao;

    @Inject
    private AccountDao _accountDao;

    @Inject
    private ConfigurationDao _configDao;

    @Inject
    private AccountJoinDao _accountJoinDao;

    @Inject
    private AsyncJobJoinDao _jobJoinDao;

    @Inject
    private StoragePoolJoinDao _poolJoinDao;

    @Inject
    private StoragePoolTagsDao _storageTagDao;

    @Inject
    private HostTagDao _hostTagDao;

    @Inject
    private ImageStoreJoinDao _imageStoreJoinDao;

    @Inject
    private DiskOfferingJoinDao _diskOfferingJoinDao;

    @Inject
    private DiskOfferingDetailsDao _diskOfferingDetailsDao;

    @Inject
    private ServiceOfferingJoinDao _srvOfferingJoinDao;

    @Inject
    private ServiceOfferingDao _srvOfferingDao;

    @Inject
    private ServiceOfferingDetailsDao _srvOfferingDetailsDao;

    @Inject
    private DataCenterJoinDao _dcJoinDao;

    @Inject
    private DomainRouterDao _routerDao;

    @Inject
    private HighAvailabilityManager _haMgr;

    @Inject
    private VMTemplateDao _templateDao;

    @Inject
    private TemplateJoinDao _templateJoinDao;

    @Inject
    private ResourceManager _resourceMgr;
    @Inject
    private ResourceMetaDataService _resourceMetaDataMgr;

    @Inject
    private TaggedResourceService _taggedResourceMgr;

    @Inject
    private ResourceManagerUtil resourceManagerUtil;

    @Inject
    private AffinityGroupVMMapDao _affinityGroupVMMapDao;

    @Inject
    private AffinityGroupJoinDao _affinityGroupJoinDao;

    @Inject
    private DedicatedResourceDao _dedicatedDao;

    @Inject
    private DomainManager _domainMgr;

    @Inject
    private AffinityGroupDomainMapDao _affinityGroupDomainMapDao;

    @Inject
    private ResourceTagDao _resourceTagDao;

    @Inject
    private DataStoreManager dataStoreManager;

    @Inject
    ManagementServerHostDao managementServerHostDao;

    @Inject
    VMTemplateDetailsDao vmTemplateDetailsDao;

    @Inject
    public VpcVirtualNetworkApplianceService routerService;

    @Inject
    private ResponseGenerator responseGenerator;

    @Inject
    private RouterHealthCheckResultDao routerHealthCheckResultDao;

    @Inject
    private TemplateDataStoreDao templateDataStoreDao;

    @Inject
    private PrimaryDataStoreDao _storagePoolDao;

    @Inject
    private StoragePoolDetailsDao _storagePoolDetailsDao;

    @Inject
    private ProjectInvitationDao projectInvitationDao;

    @Inject
    private UserDao userDao;

    @Inject
    private VirtualMachineManager virtualMachineManager;

<<<<<<< HEAD
    private SearchCriteria<ServiceOfferingJoinVO> getMinimumCpuServiceOfferingJoinSearchCriteria(int cpu) {
        SearchCriteria<ServiceOfferingJoinVO> sc = _srvOfferingJoinDao.createSearchCriteria();
        SearchCriteria<ServiceOfferingJoinVO> sc1 = _srvOfferingJoinDao.createSearchCriteria();
        sc1.addAnd("cpu", Op.GTEQ, cpu);
        sc.addOr("cpu", Op.SC, sc1);
        SearchCriteria<ServiceOfferingJoinVO> sc2 = _srvOfferingJoinDao.createSearchCriteria();
        sc2.addAnd("cpu", Op.NULL);
        sc2.addAnd("maxCpu", Op.NULL);
        sc.addOr("cpu", Op.SC, sc2);
        SearchCriteria<ServiceOfferingJoinVO> sc3 = _srvOfferingJoinDao.createSearchCriteria();
        sc3.addAnd("cpu", Op.NULL);
        sc3.addAnd("maxCpu", Op.GTEQ, cpu);
        sc.addOr("cpu", Op.SC, sc3);
        return sc;
    }

    private SearchCriteria<ServiceOfferingJoinVO> getMinimumMemoryServiceOfferingJoinSearchCriteria(int memory) {
        SearchCriteria<ServiceOfferingJoinVO> sc = _srvOfferingJoinDao.createSearchCriteria();
        SearchCriteria<ServiceOfferingJoinVO> sc1 = _srvOfferingJoinDao.createSearchCriteria();
        sc1.addAnd("ramSize", Op.GTEQ, memory);
        sc.addOr("ramSize", Op.SC, sc1);
        SearchCriteria<ServiceOfferingJoinVO> sc2 = _srvOfferingJoinDao.createSearchCriteria();
        sc2.addAnd("ramSize", Op.NULL);
        sc2.addAnd("maxMemory", Op.NULL);
        sc.addOr("ramSize", Op.SC, sc2);
        SearchCriteria<ServiceOfferingJoinVO> sc3 = _srvOfferingJoinDao.createSearchCriteria();
        sc3.addAnd("ramSize", Op.NULL);
        sc3.addAnd("maxMemory", Op.GTEQ, memory);
        sc.addOr("ramSize", Op.SC, sc3);
        return sc;
    }

    private SearchCriteria<ServiceOfferingJoinVO> getMinimumCpuSpeedServiceOfferingJoinSearchCriteria(int speed) {
        SearchCriteria<ServiceOfferingJoinVO> sc = _srvOfferingJoinDao.createSearchCriteria();
        sc.addOr("speed", Op.GTEQ, speed);
        sc.addOr("speed", Op.NULL);
        return sc;
    }
=======
    @Inject
    private ResourceIconDao resourceIconDao;
>>>>>>> 1f3f02b4

    /*
     * (non-Javadoc)
     *
     * @see
     * com.cloud.api.query.QueryService#searchForUsers(org.apache.cloudstack
     * .api.command.admin.user.ListUsersCmd)
     */
    @Override
    public ListResponse<UserResponse> searchForUsers(ListUsersCmd cmd) throws PermissionDeniedException {
        Pair<List<UserAccountJoinVO>, Integer> result = searchForUsersInternal(cmd);
        ListResponse<UserResponse> response = new ListResponse<UserResponse>();
        List<UserResponse> userResponses = ViewResponseHelper.createUserResponse(CallContext.current().getCallingAccount().getDomainId(),
                result.first().toArray(new UserAccountJoinVO[result.first().size()]));
        response.setResponses(userResponses, result.second());
        return response;
    }

    public ListResponse<UserResponse> searchForUsers(Long domainId, boolean recursive) throws PermissionDeniedException {
        Account caller = CallContext.current().getCallingAccount();

        List<Long> permittedAccounts = new ArrayList<Long>();

        boolean listAll = true;
        Long id = null;

        if (caller.getType() == Account.ACCOUNT_TYPE_NORMAL) {
            long currentId = CallContext.current().getCallingUser().getId();
            if (id != null && currentId != id.longValue()) {
                throw new PermissionDeniedException("Calling user is not authorized to see the user requested by id");
            }
            id = currentId;
        }
        Object username = null;
        Object type = null;
        String accountName = null;
        Object state = null;
        Object keyword = null;

        Pair<List<UserAccountJoinVO>, Integer> result =  getUserListInternal(caller, permittedAccounts, listAll, id, username, type, accountName, state, keyword, domainId, recursive,
                null);
        ListResponse<UserResponse> response = new ListResponse<UserResponse>();
        List<UserResponse> userResponses = ViewResponseHelper.createUserResponse(CallContext.current().getCallingAccount().getDomainId(),
                result.first().toArray(new UserAccountJoinVO[result.first().size()]));
        response.setResponses(userResponses, result.second());
        return response;
    }

    private Pair<List<UserAccountJoinVO>, Integer> searchForUsersInternal(ListUsersCmd cmd) throws PermissionDeniedException {
        Account caller = CallContext.current().getCallingAccount();

        List<Long> permittedAccounts = new ArrayList<Long>();

        boolean listAll = cmd.listAll();
        Long id = cmd.getId();
        if (caller.getType() == Account.ACCOUNT_TYPE_NORMAL) {
            long currentId = CallContext.current().getCallingUser().getId();
            if (id != null && currentId != id.longValue()) {
                throw new PermissionDeniedException("Calling user is not authorized to see the user requested by id");
            }
            id = currentId;
        }
        Object username = cmd.getUsername();
        Object type = cmd.getAccountType();
        String accountName = cmd.getAccountName();
        Object state = cmd.getState();
        Object keyword = cmd.getKeyword();

        Long domainId = cmd.getDomainId();
        boolean recursive = cmd.isRecursive();
        Long pageSizeVal = cmd.getPageSizeVal();
        Long startIndex = cmd.getStartIndex();

        Filter searchFilter = new Filter(UserAccountJoinVO.class, "id", true, startIndex, pageSizeVal);

        return getUserListInternal(caller, permittedAccounts, listAll, id, username, type, accountName, state, keyword, domainId, recursive, searchFilter);
    }

    private Pair<List<UserAccountJoinVO>, Integer> getUserListInternal(Account caller, List<Long> permittedAccounts, boolean listAll, Long id, Object username, Object type,
            String accountName, Object state, Object keyword, Long domainId, boolean recursive, Filter searchFilter) {
        Ternary<Long, Boolean, ListProjectResourcesCriteria> domainIdRecursiveListProject = new Ternary<Long, Boolean, ListProjectResourcesCriteria>(domainId, recursive, null);
        _accountMgr.buildACLSearchParameters(caller, id, accountName, null, permittedAccounts, domainIdRecursiveListProject, listAll, false);
        domainId = domainIdRecursiveListProject.first();
        Boolean isRecursive = domainIdRecursiveListProject.second();
        ListProjectResourcesCriteria listProjectResourcesCriteria = domainIdRecursiveListProject.third();

        SearchBuilder<UserAccountJoinVO> sb = _userAccountJoinDao.createSearchBuilder();
        _accountMgr.buildACLViewSearchBuilder(sb, domainId, isRecursive, permittedAccounts, listProjectResourcesCriteria);
        sb.and("username", sb.entity().getUsername(), Op.LIKE);
        if (id != null && id == 1) {
            // system user should NOT be searchable
            List<UserAccountJoinVO> emptyList = new ArrayList<UserAccountJoinVO>();
            return new Pair<List<UserAccountJoinVO>, Integer>(emptyList, 0);
        } else if (id != null) {
            sb.and("id", sb.entity().getId(), Op.EQ);
        } else {
            // this condition is used to exclude system user from the search
            // results
            sb.and("id", sb.entity().getId(), Op.NEQ);
        }

        sb.and("type", sb.entity().getAccountType(), Op.EQ);
        sb.and("domainId", sb.entity().getDomainId(), Op.EQ);
        sb.and("accountName", sb.entity().getAccountName(), Op.EQ);
        sb.and("state", sb.entity().getState(), Op.EQ);

        if ((accountName == null) && (domainId != null)) {
            sb.and("domainPath", sb.entity().getDomainPath(), Op.LIKE);
        }

        SearchCriteria<UserAccountJoinVO> sc = sb.create();

        // building ACL condition
        _accountMgr.buildACLViewSearchCriteria(sc, domainId, isRecursive, permittedAccounts, listProjectResourcesCriteria);

        if (keyword != null) {
            SearchCriteria<UserAccountJoinVO> ssc = _userAccountJoinDao.createSearchCriteria();
            ssc.addOr("username", Op.LIKE, "%" + keyword + "%");
            ssc.addOr("firstname", Op.LIKE, "%" + keyword + "%");
            ssc.addOr("lastname", Op.LIKE, "%" + keyword + "%");
            ssc.addOr("email", Op.LIKE, "%" + keyword + "%");
            ssc.addOr("state", Op.LIKE, "%" + keyword + "%");
            ssc.addOr("accountName", Op.LIKE, "%" + keyword + "%");
            ssc.addOr("accountType", Op.LIKE, "%" + keyword + "%");

            sc.addAnd("username", Op.SC, ssc);
        }

        if (username != null) {
            sc.setParameters("username", username);
        }

        if (id != null) {
            sc.setParameters("id", id);
        } else {
            // Don't return system user, search builder with NEQ
            sc.setParameters("id", 1);
        }

        if (type != null) {
            sc.setParameters("type", type);
        }

        if (accountName != null) {
            sc.setParameters("accountName", accountName);
            if (domainId != null) {
                sc.setParameters("domainId", domainId);
            }
        } else if (domainId != null) {
            DomainVO domainVO = _domainDao.findById(domainId);
            sc.setParameters("domainPath", domainVO.getPath() + "%");
        }

        if (state != null) {
            sc.setParameters("state", state);
        }

        return _userAccountJoinDao.searchAndCount(sc, searchFilter);
    }

    @Override
    public ListResponse<EventResponse> searchForEvents(ListEventsCmd cmd) {
        Pair<List<EventJoinVO>, Integer> result = searchForEventsInternal(cmd);
        ListResponse<EventResponse> response = new ListResponse<EventResponse>();
        List<EventResponse> eventResponses = ViewResponseHelper.createEventResponse(result.first().toArray(new EventJoinVO[result.first().size()]));
        response.setResponses(eventResponses, result.second());
        return response;
    }

    private Pair<List<EventJoinVO>, Integer> searchForEventsInternal(ListEventsCmd cmd) {
        Account caller = CallContext.current().getCallingAccount();
        List<Long> permittedAccounts = new ArrayList<Long>();

        Long id = cmd.getId();
        String type = cmd.getType();
        String level = cmd.getLevel();
        Date startDate = cmd.getStartDate();
        Date endDate = cmd.getEndDate();
        String keyword = cmd.getKeyword();
        Integer entryTime = cmd.getEntryTime();
        Integer duration = cmd.getDuration();
        Long startId = cmd.getStartId();

        Ternary<Long, Boolean, ListProjectResourcesCriteria> domainIdRecursiveListProject = new Ternary<Long, Boolean, ListProjectResourcesCriteria>(cmd.getDomainId(), cmd.isRecursive(), null);
        _accountMgr.buildACLSearchParameters(caller, id, cmd.getAccountName(), cmd.getProjectId(), permittedAccounts, domainIdRecursiveListProject, cmd.listAll(), false);
        Long domainId = domainIdRecursiveListProject.first();
        Boolean isRecursive = domainIdRecursiveListProject.second();
        ListProjectResourcesCriteria listProjectResourcesCriteria = domainIdRecursiveListProject.third();

        Filter searchFilter = new Filter(EventJoinVO.class, "createDate", false, cmd.getStartIndex(), cmd.getPageSizeVal());
        SearchBuilder<EventJoinVO> sb = _eventJoinDao.createSearchBuilder();
        _accountMgr.buildACLViewSearchBuilder(sb, domainId, isRecursive, permittedAccounts, listProjectResourcesCriteria);

        sb.and("id", sb.entity().getId(), SearchCriteria.Op.EQ);
        sb.and("levelL", sb.entity().getLevel(), SearchCriteria.Op.LIKE);
        sb.and("levelEQ", sb.entity().getLevel(), SearchCriteria.Op.EQ);
        sb.and("type", sb.entity().getType(), SearchCriteria.Op.EQ);
        sb.and("createDateB", sb.entity().getCreateDate(), SearchCriteria.Op.BETWEEN);
        sb.and("createDateG", sb.entity().getCreateDate(), SearchCriteria.Op.GTEQ);
        sb.and("createDateL", sb.entity().getCreateDate(), SearchCriteria.Op.LTEQ);
        sb.and("state", sb.entity().getState(), SearchCriteria.Op.NEQ);
        sb.or("startId", sb.entity().getStartId(), SearchCriteria.Op.EQ);
        sb.and("createDate", sb.entity().getCreateDate(), SearchCriteria.Op.BETWEEN);
        sb.and("displayEvent", sb.entity().getDisplay(), SearchCriteria.Op.EQ);
        sb.and("archived", sb.entity().getArchived(), SearchCriteria.Op.EQ);

        SearchCriteria<EventJoinVO> sc = sb.create();
        // building ACL condition
        _accountMgr.buildACLViewSearchCriteria(sc, domainId, isRecursive, permittedAccounts, listProjectResourcesCriteria);

        // For end users display only enabled events
        if (!_accountMgr.isRootAdmin(caller.getId())) {
            sc.setParameters("displayEvent", true);
        }

        if (id != null) {
            sc.setParameters("id", id);
        }

        if (startId != null) {
            sc.setParameters("startId", startId);
            if (id == null) {
                sc.setParameters("id", startId);
            }
        }

        if (keyword != null) {
            SearchCriteria<EventJoinVO> ssc = _eventJoinDao.createSearchCriteria();
            ssc.addOr("type", SearchCriteria.Op.LIKE, "%" + keyword + "%");
            ssc.addOr("description", SearchCriteria.Op.LIKE, "%" + keyword + "%");
            ssc.addOr("level", SearchCriteria.Op.LIKE, "%" + keyword + "%");
            sc.addAnd("level", SearchCriteria.Op.SC, ssc);
        }

        if (level != null) {
            sc.setParameters("levelEQ", level);
        }

        if (type != null) {
            sc.setParameters("type", type);
        }

        if (startDate != null && endDate != null) {
            sc.setParameters("createDateB", startDate, endDate);
        } else if (startDate != null) {
            sc.setParameters("createDateG", startDate);
        } else if (endDate != null) {
            sc.setParameters("createDateL", endDate);
        }

        sc.setParameters("archived", false);

        Pair<List<EventJoinVO>, Integer> eventPair = null;
        // event_view will not have duplicate rows for each event, so
        // searchAndCount should be good enough.
        if ((entryTime != null) && (duration != null)) {
            // TODO: waiting for response from dev list, logic is mystery to
            // me!!
            /*
             * if (entryTime <= duration) { throw new
             * InvalidParameterValueException
             * ("Entry time must be greater than duration"); } Calendar calMin =
             * Calendar.getInstance(); Calendar calMax = Calendar.getInstance();
             * calMin.add(Calendar.SECOND, -entryTime);
             * calMax.add(Calendar.SECOND, -duration); Date minTime =
             * calMin.getTime(); Date maxTime = calMax.getTime();
             *
             * sc.setParameters("state", com.cloud.event.Event.State.Completed);
             * sc.setParameters("startId", 0); sc.setParameters("createDate",
             * minTime, maxTime); List<EventJoinVO> startedEvents =
             * _eventJoinDao.searchAllEvents(sc, searchFilter);
             * List<EventJoinVO> pendingEvents = new ArrayList<EventJoinVO>();
             * for (EventVO event : startedEvents) { EventVO completedEvent =
             * _eventDao.findCompletedEvent(event.getId()); if (completedEvent
             * == null) { pendingEvents.add(event); } } return pendingEvents;
             */
        } else {
            eventPair = _eventJoinDao.searchAndCount(sc, searchFilter);
        }
        return eventPair;

    }

    @Override
    public ListResponse<ResourceTagResponse> listTags(ListTagsCmd cmd) {
        Pair<List<ResourceTagJoinVO>, Integer> tags = listTagsInternal(cmd);
        ListResponse<ResourceTagResponse> response = new ListResponse<ResourceTagResponse>();
        List<ResourceTagResponse> tagResponses = ViewResponseHelper.createResourceTagResponse(false, tags.first().toArray(new ResourceTagJoinVO[tags.first().size()]));
        response.setResponses(tagResponses, tags.second());
        return response;
    }

    private Pair<List<ResourceTagJoinVO>, Integer> listTagsInternal(ListTagsCmd cmd) {
        Account caller = CallContext.current().getCallingAccount();
        List<Long> permittedAccounts = new ArrayList<Long>();
        String key = cmd.getKey();
        String value = cmd.getValue();
        String resourceId = cmd.getResourceId();
        String resourceType = cmd.getResourceType();
        String customerName = cmd.getCustomer();
        boolean listAll = cmd.listAll();
        Long projectId = cmd.getProjectId();

        if (projectId == null && ResourceObjectType.Project.name().equalsIgnoreCase(resourceType) && !Strings.isNullOrEmpty(resourceId)) {
            try {
                projectId = Long.parseLong(resourceId);
            } catch (final NumberFormatException e) {
                final ProjectVO project = _projectDao.findByUuidIncludingRemoved(resourceId);
                if (project != null) {
                    projectId = project.getId();
                }
            }
        }

        Ternary<Long, Boolean, ListProjectResourcesCriteria> domainIdRecursiveListProject = new Ternary<Long, Boolean, ListProjectResourcesCriteria>(cmd.getDomainId(), cmd.isRecursive(), null);

        _accountMgr.buildACLSearchParameters(caller, null, cmd.getAccountName(), projectId, permittedAccounts, domainIdRecursiveListProject, listAll, false);
        Long domainId = domainIdRecursiveListProject.first();
        Boolean isRecursive = domainIdRecursiveListProject.second();
        ListProjectResourcesCriteria listProjectResourcesCriteria = domainIdRecursiveListProject.third();
        Filter searchFilter = new Filter(ResourceTagJoinVO.class, "resourceType", false, cmd.getStartIndex(), cmd.getPageSizeVal());

        SearchBuilder<ResourceTagJoinVO> sb = _resourceTagJoinDao.createSearchBuilder();
        _accountMgr.buildACLViewSearchBuilder(sb, domainId, isRecursive, permittedAccounts, listProjectResourcesCriteria);

        sb.and("key", sb.entity().getKey(), SearchCriteria.Op.EQ);
        sb.and("value", sb.entity().getValue(), SearchCriteria.Op.EQ);

        if (resourceId != null) {
            sb.and("resourceId", sb.entity().getResourceId(), SearchCriteria.Op.EQ);
            sb.and("resourceUuid", sb.entity().getResourceUuid(), SearchCriteria.Op.EQ);
        }

        sb.and("resourceType", sb.entity().getResourceType(), SearchCriteria.Op.EQ);
        sb.and("customer", sb.entity().getCustomer(), SearchCriteria.Op.EQ);

        // now set the SC criteria...
        SearchCriteria<ResourceTagJoinVO> sc = sb.create();
        _accountMgr.buildACLViewSearchCriteria(sc, domainId, isRecursive, permittedAccounts, listProjectResourcesCriteria);

        if (key != null) {
            sc.setParameters("key", key);
        }

        if (value != null) {
            sc.setParameters("value", value);
        }

        if (resourceId != null) {
            try {
                long rid = Long.parseLong(resourceId);
                sc.setParameters("resourceId", rid);
            } catch (NumberFormatException ex) {
                // internal id instead of resource id is passed
                sc.setParameters("resourceUuid", resourceId);
            }
        }

        if (resourceType != null) {
            sc.setParameters("resourceType", resourceType);
        }

        if (customerName != null) {
            sc.setParameters("customer", customerName);
        }

        Pair<List<ResourceTagJoinVO>, Integer> result = _resourceTagJoinDao.searchAndCount(sc, searchFilter);
        return result;
    }

    @Override
    public ListResponse<InstanceGroupResponse> searchForVmGroups(ListVMGroupsCmd cmd) {
        Pair<List<InstanceGroupJoinVO>, Integer> groups = searchForVmGroupsInternal(cmd);
        ListResponse<InstanceGroupResponse> response = new ListResponse<InstanceGroupResponse>();
        List<InstanceGroupResponse> grpResponses = ViewResponseHelper.createInstanceGroupResponse(groups.first().toArray(new InstanceGroupJoinVO[groups.first().size()]));
        response.setResponses(grpResponses, groups.second());
        return response;
    }

    private Pair<List<InstanceGroupJoinVO>, Integer> searchForVmGroupsInternal(ListVMGroupsCmd cmd) {
        Long id = cmd.getId();
        String name = cmd.getGroupName();
        String keyword = cmd.getKeyword();

        Account caller = CallContext.current().getCallingAccount();
        List<Long> permittedAccounts = new ArrayList<Long>();

        Ternary<Long, Boolean, ListProjectResourcesCriteria> domainIdRecursiveListProject = new Ternary<Long, Boolean, ListProjectResourcesCriteria>(cmd.getDomainId(), cmd.isRecursive(), null);
        _accountMgr.buildACLSearchParameters(caller, id, cmd.getAccountName(), cmd.getProjectId(), permittedAccounts, domainIdRecursiveListProject, cmd.listAll(), false);
        Long domainId = domainIdRecursiveListProject.first();
        Boolean isRecursive = domainIdRecursiveListProject.second();
        ListProjectResourcesCriteria listProjectResourcesCriteria = domainIdRecursiveListProject.third();

        Filter searchFilter = new Filter(InstanceGroupJoinVO.class, "id", true, cmd.getStartIndex(), cmd.getPageSizeVal());

        SearchBuilder<InstanceGroupJoinVO> sb = _vmGroupJoinDao.createSearchBuilder();
        _accountMgr.buildACLViewSearchBuilder(sb, domainId, isRecursive, permittedAccounts, listProjectResourcesCriteria);

        sb.and("id", sb.entity().getId(), SearchCriteria.Op.EQ);
        sb.and("name", sb.entity().getName(), SearchCriteria.Op.LIKE);

        SearchCriteria<InstanceGroupJoinVO> sc = sb.create();
        _accountMgr.buildACLViewSearchCriteria(sc, domainId, isRecursive, permittedAccounts, listProjectResourcesCriteria);

        if (keyword != null) {
            SearchCriteria<InstanceGroupJoinVO> ssc = _vmGroupJoinDao.createSearchCriteria();
            ssc.addOr("name", SearchCriteria.Op.LIKE, "%" + keyword + "%");
            sc.addAnd("name", SearchCriteria.Op.SC, ssc);
        }

        if (id != null) {
            sc.setParameters("id", id);
        }

        if (name != null) {
            sc.setParameters("name", "%" + name + "%");
        }

        return _vmGroupJoinDao.searchAndCount(sc, searchFilter);
    }

    @Override
    public ListResponse<UserVmResponse> searchForUserVMs(ListVMsCmd cmd) {
        Pair<List<UserVmJoinVO>, Integer> result = searchForUserVMsInternal(cmd);
        ListResponse<UserVmResponse> response = new ListResponse<UserVmResponse>();
        ResponseView respView = ResponseView.Restricted;
        Account caller = CallContext.current().getCallingAccount();
        if (_accountMgr.isRootAdmin(caller.getId())) {
            respView = ResponseView.Full;
        }
        List<UserVmResponse> vmResponses = ViewResponseHelper.createUserVmResponse(respView, "virtualmachine", cmd.getDetails(), result.first().toArray(new UserVmJoinVO[result.first().size()]));

        response.setResponses(vmResponses, result.second());
        return response;
    }

    private Pair<List<UserVmJoinVO>, Integer> searchForUserVMsInternal(ListVMsCmd cmd) {
        Account caller = CallContext.current().getCallingAccount();
        List<Long> permittedAccounts = new ArrayList<Long>();

        boolean listAll = cmd.listAll();
        Long id = cmd.getId();
        Long userId = cmd.getUserId();
        Map<String, String> tags = cmd.getTags();
        Boolean display = cmd.getDisplay();
        Ternary<Long, Boolean, ListProjectResourcesCriteria> domainIdRecursiveListProject = new Ternary<Long, Boolean, ListProjectResourcesCriteria>(cmd.getDomainId(), cmd.isRecursive(), null);
        _accountMgr.buildACLSearchParameters(caller, id, cmd.getAccountName(), cmd.getProjectId(), permittedAccounts, domainIdRecursiveListProject, listAll, false);
        Long domainId = domainIdRecursiveListProject.first();
        Boolean isRecursive = domainIdRecursiveListProject.second();
        ListProjectResourcesCriteria listProjectResourcesCriteria = domainIdRecursiveListProject.third();

        Filter searchFilter = new Filter(UserVmJoinVO.class, "id", true, cmd.getStartIndex(), cmd.getPageSizeVal());

        List<Long> ids = null;
        if (cmd.getId() != null) {
            if (cmd.getIds() != null && !cmd.getIds().isEmpty()) {
                throw new InvalidParameterValueException("Specify either id or ids but not both parameters");
            }
            ids = new ArrayList<Long>();
            ids.add(cmd.getId());
        } else {
            ids = cmd.getIds();
        }

        // first search distinct vm id by using query criteria and pagination
        SearchBuilder<UserVmJoinVO> sb = _userVmJoinDao.createSearchBuilder();
        sb.select(null, Func.DISTINCT, sb.entity().getId()); // select distinct ids

        _accountMgr.buildACLViewSearchBuilder(sb, domainId, isRecursive, permittedAccounts, listProjectResourcesCriteria);

        String hypervisor = cmd.getHypervisor();
        Object name = cmd.getName();
        String state = cmd.getState();
        Object zoneId = cmd.getZoneId();
        Object keyword = cmd.getKeyword();
        boolean isAdmin = false;
        boolean isRootAdmin = false;
        if (_accountMgr.isAdmin(caller.getId())) {
            isAdmin = true;
        }
        if (_accountMgr.isRootAdmin(caller.getId())) {
            isRootAdmin = true;
        }

        Object groupId = cmd.getGroupId();
        Object networkId = cmd.getNetworkId();
        if (HypervisorType.getType(hypervisor) == HypervisorType.None && hypervisor != null) {
            // invalid hypervisor type input
            throw new InvalidParameterValueException("Invalid HypervisorType " + hypervisor);
        }
        Object templateId = cmd.getTemplateId();
        Object isoId = cmd.getIsoId();
        Object vpcId = cmd.getVpcId();
        Object affinityGroupId = cmd.getAffinityGroupId();
        Object keyPairName = cmd.getKeyPairName();
        Object serviceOffId = cmd.getServiceOfferingId();
        Object securityGroupId = cmd.getSecurityGroupId();
        Object isHaEnabled = cmd.getHaEnabled();
        Object pod = null;
        Object hostId = null;
        Object storageId = null;
        if (_accountMgr.isRootAdmin(caller.getId())) {
            pod = cmd.getPodId();
            hostId = cmd.getHostId();
            storageId = cmd.getStorageId();
        }

        sb.and("displayName", sb.entity().getDisplayName(), SearchCriteria.Op.LIKE);
        sb.and("idIN", sb.entity().getId(), SearchCriteria.Op.IN);
        sb.and("name", sb.entity().getName(), SearchCriteria.Op.LIKE);
        sb.and("stateEQ", sb.entity().getState(), SearchCriteria.Op.EQ);
        sb.and("stateNEQ", sb.entity().getState(), SearchCriteria.Op.NEQ);
        sb.and("stateNIN", sb.entity().getState(), SearchCriteria.Op.NIN);
        sb.and("dataCenterId", sb.entity().getDataCenterId(), SearchCriteria.Op.EQ);
        sb.and("podId", sb.entity().getPodId(), SearchCriteria.Op.EQ);
        sb.and("hypervisorType", sb.entity().getHypervisorType(), SearchCriteria.Op.EQ);
        sb.and("hostIdEQ", sb.entity().getHostId(), SearchCriteria.Op.EQ);
        sb.and("templateId", sb.entity().getTemplateId(), SearchCriteria.Op.EQ);
        sb.and("isoId", sb.entity().getIsoId(), SearchCriteria.Op.EQ);
        sb.and("instanceGroupId", sb.entity().getInstanceGroupId(), SearchCriteria.Op.EQ);

        if (serviceOffId != null) {
            sb.and("serviceOfferingId", sb.entity().getServiceOfferingId(), SearchCriteria.Op.EQ);
        }
        if (display != null) {
            sb.and("display", sb.entity().isDisplayVm(), SearchCriteria.Op.EQ);
        }

        if (isHaEnabled != null) {
            sb.and("haEnabled", sb.entity().isHaEnabled(), SearchCriteria.Op.EQ);
        }


        if (groupId != null && (Long)groupId != -1) {
            sb.and("instanceGroupId", sb.entity().getInstanceGroupId(), SearchCriteria.Op.EQ);
        }

        if (userId != null) {
            sb.and("userId", sb.entity().getUserId(), SearchCriteria.Op.EQ);
        }

        if (networkId != null) {
            sb.and("networkId", sb.entity().getNetworkId(), SearchCriteria.Op.EQ);
        }

        if (vpcId != null && networkId == null) {
            sb.and("vpcId", sb.entity().getVpcId(), SearchCriteria.Op.EQ);
        }

        if (storageId != null) {
            StoragePoolVO poolVO = _storagePoolDao.findById((Long) storageId);
            if (poolVO.getPoolType() == Storage.StoragePoolType.DatastoreCluster) {
                sb.and("poolId", sb.entity().getPoolId(), SearchCriteria.Op.IN);
            } else {
                sb.and("poolId", sb.entity().getPoolId(), SearchCriteria.Op.EQ);
            }
        }

        if (affinityGroupId != null) {
            sb.and("affinityGroupId", sb.entity().getAffinityGroupId(), SearchCriteria.Op.EQ);
        }

        if (keyPairName != null) {
            sb.and("keyPairName", sb.entity().getKeypairName(), SearchCriteria.Op.EQ);
        }

        if (!isRootAdmin) {
            sb.and("displayVm", sb.entity().isDisplayVm(), SearchCriteria.Op.EQ);
        }

        if (securityGroupId != null) {
            sb.and("securityGroupId", sb.entity().getSecurityGroupId(), SearchCriteria.Op.EQ);
        }

        // populate the search criteria with the values passed in
        SearchCriteria<UserVmJoinVO> sc = sb.create();

        // building ACL condition
        _accountMgr.buildACLViewSearchCriteria(sc, domainId, isRecursive, permittedAccounts, listProjectResourcesCriteria);

        if (tags != null && !tags.isEmpty()) {
            SearchCriteria<UserVmJoinVO> tagSc = _userVmJoinDao.createSearchCriteria();
            for (Map.Entry<String, String> entry : tags.entrySet()) {
                SearchCriteria<UserVmJoinVO> tsc = _userVmJoinDao.createSearchCriteria();
                tsc.addAnd("tagKey", SearchCriteria.Op.EQ, entry.getKey());
                tsc.addAnd("tagValue", SearchCriteria.Op.EQ, entry.getValue());
                tagSc.addOr("tagKey", SearchCriteria.Op.SC, tsc);
            }
            sc.addAnd("tagKey", SearchCriteria.Op.SC, tagSc);
        }

        if (groupId != null && (Long)groupId != -1) {
            sc.setParameters("instanceGroupId", groupId);
        }

        if (keyword != null) {
            SearchCriteria<UserVmJoinVO> ssc = _userVmJoinDao.createSearchCriteria();
            ssc.addOr("displayName", SearchCriteria.Op.LIKE, "%" + keyword + "%");
            ssc.addOr("name", SearchCriteria.Op.LIKE, "%" + keyword + "%");
            if (isRootAdmin) {
                ssc.addOr("instanceName", SearchCriteria.Op.LIKE, "%" + keyword + "%");
            }
            ssc.addOr("state", SearchCriteria.Op.EQ, keyword);
            sc.addAnd("displayName", SearchCriteria.Op.SC, ssc);
        }

        if (serviceOffId != null) {
            sc.setParameters("serviceOfferingId", serviceOffId);
        }

        if (securityGroupId != null) {
            sc.setParameters("securityGroupId", securityGroupId);
        }

        if (display != null) {
            sc.setParameters("display", display);
        }

        if (isHaEnabled != null) {
            sc.setParameters("haEnabled", isHaEnabled);
        }

        if (ids != null && !ids.isEmpty()) {
            sc.setParameters("idIN", ids.toArray());
        }

        if (templateId != null) {
            sc.setParameters("templateId", templateId);
        }

        if (isoId != null) {
            sc.setParameters("isoId", isoId);
        }

        if (userId != null) {
            sc.setParameters("userId", userId);
        }

        if (networkId != null) {
            sc.setParameters("networkId", networkId);
        }

        if (vpcId != null && networkId == null) {
            sc.setParameters("vpcId", vpcId);
        }

        if (name != null) {
            sc.setParameters("name", "%" + name + "%");
        }

        if (state != null) {
            if (state.equalsIgnoreCase("present")) {
                sc.setParameters("stateNIN", "Destroyed", "Expunging");
            } else {
                sc.setParameters("stateEQ", state);
            }
        }

        if (hypervisor != null) {
            sc.setParameters("hypervisorType", hypervisor);
        }

        // Don't show Destroyed and Expunging vms to the end user if the AllowUserViewDestroyedVM flag is not set.
        if (!isAdmin && !AllowUserViewDestroyedVM.valueIn(caller.getAccountId())) {
            sc.setParameters("stateNIN", "Destroyed", "Expunging");
        }

        if (zoneId != null) {
            sc.setParameters("dataCenterId", zoneId);
        }

        if (affinityGroupId != null) {
            sc.setParameters("affinityGroupId", affinityGroupId);
        }

        if (keyPairName != null) {
            sc.setParameters("keyPairName", keyPairName);
        }

        if (_accountMgr.isRootAdmin(caller.getId())) {
            if (cmd.getPodId() != null) {
                sc.setParameters("podId", pod);

                if (state == null) {
                    sc.setParameters("stateNEQ", "Destroyed");
                }
            }

            if (hostId != null) {
                sc.setParameters("hostIdEQ", hostId);
            }

            if (storageId != null) {
                StoragePoolVO poolVO = _storagePoolDao.findById((Long) storageId);
                if (poolVO.getPoolType() == Storage.StoragePoolType.DatastoreCluster) {
                    List<StoragePoolVO> childDatastores = _storagePoolDao.listChildStoragePoolsInDatastoreCluster((Long) storageId);
                    List<Long> childDatastoreIds = childDatastores.stream().map(mo -> mo.getId()).collect(Collectors.toList());
                    sc.setParameters("poolId", childDatastoreIds.toArray());
                } else {
                    sc.setParameters("poolId", storageId);
                }
            }
        }

        if (!isRootAdmin) {
            sc.setParameters("displayVm", 1);
        }
        // search vm details by ids
        Pair<List<UserVmJoinVO>, Integer> uniqueVmPair = _userVmJoinDao.searchAndDistinctCount(sc, searchFilter);
        Integer count = uniqueVmPair.second();
        if (count.intValue() == 0) {
            // handle empty result cases
            return uniqueVmPair;
        }
        List<UserVmJoinVO> uniqueVms = uniqueVmPair.first();
        Long[] vmIds = new Long[uniqueVms.size()];
        int i = 0;
        for (UserVmJoinVO v : uniqueVms) {
            vmIds[i++] = v.getId();
        }
        List<UserVmJoinVO> vms = _userVmJoinDao.searchByIds(vmIds);
        return new Pair<List<UserVmJoinVO>, Integer>(vms, count);
    }

    @Override
    public ListResponse<SecurityGroupResponse> searchForSecurityGroups(ListSecurityGroupsCmd cmd) {
        Pair<List<SecurityGroupJoinVO>, Integer> result = searchForSecurityGroupsInternal(cmd);
        ListResponse<SecurityGroupResponse> response = new ListResponse<SecurityGroupResponse>();
        List<SecurityGroupResponse> routerResponses = ViewResponseHelper.createSecurityGroupResponses(result.first());
        response.setResponses(routerResponses, result.second());
        return response;
    }

    private Pair<List<SecurityGroupJoinVO>, Integer> searchForSecurityGroupsInternal(ListSecurityGroupsCmd cmd) throws PermissionDeniedException, InvalidParameterValueException {
        Account caller = CallContext.current().getCallingAccount();
        Long instanceId = cmd.getVirtualMachineId();
        String securityGroup = cmd.getSecurityGroupName();
        Long id = cmd.getId();
        Object keyword = cmd.getKeyword();
        List<Long> permittedAccounts = new ArrayList<Long>();
        Map<String, String> tags = cmd.getTags();

        if (instanceId != null) {
            UserVmVO userVM = _userVmDao.findById(instanceId);
            if (userVM == null) {
                throw new InvalidParameterValueException("Unable to list network groups for virtual machine instance " + instanceId + "; instance not found.");
            }
            _accountMgr.checkAccess(caller, null, true, userVM);
            return listSecurityGroupRulesByVM(instanceId.longValue(), cmd.getStartIndex(), cmd.getPageSizeVal());
        }

        Ternary<Long, Boolean, ListProjectResourcesCriteria> domainIdRecursiveListProject = new Ternary<Long, Boolean, ListProjectResourcesCriteria>(cmd.getDomainId(), cmd.isRecursive(), null);
        _accountMgr.buildACLSearchParameters(caller, id, cmd.getAccountName(), cmd.getProjectId(), permittedAccounts, domainIdRecursiveListProject, cmd.listAll(), false);
        Long domainId = domainIdRecursiveListProject.first();
        Boolean isRecursive = domainIdRecursiveListProject.second();
        ListProjectResourcesCriteria listProjectResourcesCriteria = domainIdRecursiveListProject.third();

        Filter searchFilter = new Filter(SecurityGroupJoinVO.class, "id", true, cmd.getStartIndex(), cmd.getPageSizeVal());
        SearchBuilder<SecurityGroupJoinVO> sb = _securityGroupJoinDao.createSearchBuilder();
        sb.select(null, Func.DISTINCT, sb.entity().getId()); // select distinct
        // ids
        _accountMgr.buildACLViewSearchBuilder(sb, domainId, isRecursive, permittedAccounts, listProjectResourcesCriteria);

        sb.and("id", sb.entity().getId(), SearchCriteria.Op.EQ);
        sb.and("name", sb.entity().getName(), SearchCriteria.Op.EQ);

        SearchCriteria<SecurityGroupJoinVO> sc = sb.create();
        _accountMgr.buildACLViewSearchCriteria(sc, domainId, isRecursive, permittedAccounts, listProjectResourcesCriteria);

        if (id != null) {
            sc.setParameters("id", id);
        }

        if (tags != null && !tags.isEmpty()) {
            SearchCriteria<SecurityGroupJoinVO> tagSc = _securityGroupJoinDao.createSearchCriteria();
            for (String key : tags.keySet()) {
                SearchCriteria<SecurityGroupJoinVO> tsc = _securityGroupJoinDao.createSearchCriteria();
                tsc.addAnd("tagKey", SearchCriteria.Op.EQ, key);
                tsc.addAnd("tagValue", SearchCriteria.Op.EQ, tags.get(key));
                tagSc.addOr("tagKey", SearchCriteria.Op.SC, tsc);
            }
            sc.addAnd("tagKey", SearchCriteria.Op.SC, tagSc);
        }

        if (securityGroup != null) {
            sc.setParameters("name", securityGroup);
        }

        if (keyword != null) {
            SearchCriteria<SecurityGroupJoinVO> ssc = _securityGroupJoinDao.createSearchCriteria();
            ssc.addOr("name", SearchCriteria.Op.LIKE, "%" + keyword + "%");
            ssc.addOr("description", SearchCriteria.Op.LIKE, "%" + keyword + "%");
            sc.addAnd("name", SearchCriteria.Op.SC, ssc);
        }

        // search security group together with rules
        Pair<List<SecurityGroupJoinVO>, Integer> uniqueSgPair = _securityGroupJoinDao.searchAndCount(sc, searchFilter);
        Integer count = uniqueSgPair.second();
        if (count.intValue() == 0) {
            // handle empty result cases
            return uniqueSgPair;
        }

        List<SecurityGroupJoinVO> uniqueSgs = uniqueSgPair.first();
        Long[] sgIds = new Long[uniqueSgs.size()];
        int i = 0;
        for (SecurityGroupJoinVO v : uniqueSgs) {
            sgIds[i++] = v.getId();
        }
        List<SecurityGroupJoinVO> sgs = _securityGroupJoinDao.searchByIds(sgIds);
        return new Pair<List<SecurityGroupJoinVO>, Integer>(sgs, count);
    }

    private Pair<List<SecurityGroupJoinVO>, Integer> listSecurityGroupRulesByVM(long vmId, long pageInd, long pageSize) {
        Filter sf = new Filter(SecurityGroupVMMapVO.class, null, true, pageInd, pageSize);
        Pair<List<SecurityGroupVMMapVO>, Integer> sgVmMappingPair = _securityGroupVMMapDao.listByInstanceId(vmId, sf);
        Integer count = sgVmMappingPair.second();
        if (count.intValue() == 0) {
            // handle empty result cases
            return new Pair<List<SecurityGroupJoinVO>, Integer>(new ArrayList<SecurityGroupJoinVO>(), count);
        }
        List<SecurityGroupVMMapVO> sgVmMappings = sgVmMappingPair.first();
        Long[] sgIds = new Long[sgVmMappings.size()];
        int i = 0;
        for (SecurityGroupVMMapVO sgVm : sgVmMappings) {
            sgIds[i++] = sgVm.getSecurityGroupId();
        }
        List<SecurityGroupJoinVO> sgs = _securityGroupJoinDao.searchByIds(sgIds);
        return new Pair<List<SecurityGroupJoinVO>, Integer>(sgs, count);
    }

    @Override
    public ListResponse<DomainRouterResponse> searchForRouters(ListRoutersCmd cmd) {
        Pair<List<DomainRouterJoinVO>, Integer> result = searchForRoutersInternal(cmd, cmd.getId(), cmd.getRouterName(), cmd.getState(), cmd.getZoneId(), cmd.getPodId(), cmd.getClusterId(),
                cmd.getHostId(), cmd.getKeyword(), cmd.getNetworkId(), cmd.getVpcId(), cmd.getForVpc(), cmd.getRole(), cmd.getVersion(), cmd.isHealthCheckFailed());
        ListResponse<DomainRouterResponse> response = new ListResponse<DomainRouterResponse>();
        List<DomainRouterResponse> routerResponses = ViewResponseHelper.createDomainRouterResponse(result.first().toArray(new DomainRouterJoinVO[result.first().size()]));
        if (VirtualNetworkApplianceManager.RouterHealthChecksEnabled.value()) {
            for (DomainRouterResponse res : routerResponses) {
                DomainRouterVO resRouter = _routerDao.findByUuid(res.getId());
                res.setHealthChecksFailed(routerHealthCheckResultDao.hasFailingChecks(resRouter.getId()));
                if (cmd.shouldFetchHealthCheckResults()) {
                    res.setHealthCheckResults(responseGenerator.createHealthCheckResponse(resRouter,
                            new ArrayList<>(routerHealthCheckResultDao.getHealthCheckResults(resRouter.getId()))));
                }
            }
        }
        response.setResponses(routerResponses, result.second());
        return response;
    }

    @Override
    public ListResponse<DomainRouterResponse> searchForInternalLbVms(ListInternalLBVMsCmd cmd) {
        Pair<List<DomainRouterJoinVO>, Integer> result = searchForRoutersInternal(cmd, cmd.getId(), cmd.getRouterName(), cmd.getState(), cmd.getZoneId(), cmd.getPodId(), null, cmd.getHostId(),
                cmd.getKeyword(), cmd.getNetworkId(), cmd.getVpcId(), cmd.getForVpc(), cmd.getRole(), null, null);
        ListResponse<DomainRouterResponse> response = new ListResponse<DomainRouterResponse>();
        List<DomainRouterResponse> routerResponses = ViewResponseHelper.createDomainRouterResponse(result.first().toArray(new DomainRouterJoinVO[result.first().size()]));
        if (VirtualNetworkApplianceManager.RouterHealthChecksEnabled.value()) {
            for (DomainRouterResponse res : routerResponses) {
                DomainRouterVO resRouter = _routerDao.findByUuid(res.getId());
                res.setHealthChecksFailed(routerHealthCheckResultDao.hasFailingChecks(resRouter.getId()));
                if (cmd.shouldFetchHealthCheckResults()) {
                    res.setHealthCheckResults(responseGenerator.createHealthCheckResponse(resRouter,
                            new ArrayList<>(routerHealthCheckResultDao.getHealthCheckResults(resRouter.getId()))));
                }
            }
        }

        response.setResponses(routerResponses, result.second());
        return response;
    }

    private Pair<List<DomainRouterJoinVO>, Integer> searchForRoutersInternal(BaseListProjectAndAccountResourcesCmd cmd, Long id, String name, String state, Long zoneId, Long podId, Long clusterId,
            Long hostId, String keyword, Long networkId, Long vpcId, Boolean forVpc, String role, String version, Boolean isHealthCheckFailed) {

        Account caller = CallContext.current().getCallingAccount();
        List<Long> permittedAccounts = new ArrayList<Long>();

        Ternary<Long, Boolean, ListProjectResourcesCriteria> domainIdRecursiveListProject = new Ternary<Long, Boolean, ListProjectResourcesCriteria>(cmd.getDomainId(), cmd.isRecursive(), null);
        _accountMgr.buildACLSearchParameters(caller, id, cmd.getAccountName(), cmd.getProjectId(), permittedAccounts, domainIdRecursiveListProject, cmd.listAll(), false);
        Long domainId = domainIdRecursiveListProject.first();
        Boolean isRecursive = domainIdRecursiveListProject.second();
        ListProjectResourcesCriteria listProjectResourcesCriteria = domainIdRecursiveListProject.third();
        Filter searchFilter = new Filter(DomainRouterJoinVO.class, "id", true, cmd.getStartIndex(), cmd.getPageSizeVal());

        SearchBuilder<DomainRouterJoinVO> sb = _routerJoinDao.createSearchBuilder();
        sb.select(null, Func.DISTINCT, sb.entity().getId()); // select distinct
        // ids to get
        // number of
        // records with
        // pagination
        _accountMgr.buildACLViewSearchBuilder(sb, domainId, isRecursive, permittedAccounts, listProjectResourcesCriteria);

        sb.and("name", sb.entity().getInstanceName(), SearchCriteria.Op.LIKE);
        sb.and("id", sb.entity().getId(), SearchCriteria.Op.EQ);
        sb.and("accountId", sb.entity().getAccountId(), SearchCriteria.Op.IN);
        sb.and("state", sb.entity().getState(), SearchCriteria.Op.EQ);
        sb.and("dataCenterId", sb.entity().getDataCenterId(), SearchCriteria.Op.EQ);
        sb.and("podId", sb.entity().getPodId(), SearchCriteria.Op.EQ);
        sb.and("clusterId", sb.entity().getClusterId(), SearchCriteria.Op.EQ);
        sb.and("hostId", sb.entity().getHostId(), SearchCriteria.Op.EQ);
        sb.and("vpcId", sb.entity().getVpcId(), SearchCriteria.Op.EQ);
        sb.and("role", sb.entity().getRole(), SearchCriteria.Op.EQ);
        sb.and("version", sb.entity().getTemplateVersion(), SearchCriteria.Op.LIKE);

        if (forVpc != null) {
            if (forVpc) {
                sb.and("forVpc", sb.entity().getVpcId(), SearchCriteria.Op.NNULL);
            } else {
                sb.and("forVpc", sb.entity().getVpcId(), SearchCriteria.Op.NULL);
            }
        }

        if (networkId != null) {
            sb.and("networkId", sb.entity().getNetworkId(), SearchCriteria.Op.EQ);
        }

        List<Long> routersWithFailures = null;
        if (isHealthCheckFailed != null) {
            GenericSearchBuilder<RouterHealthCheckResultVO, Long> routerHealthCheckResultSearch = routerHealthCheckResultDao.createSearchBuilder(Long.class);
            routerHealthCheckResultSearch.and("checkResult", routerHealthCheckResultSearch.entity().getCheckResult(), SearchCriteria.Op.EQ);
            routerHealthCheckResultSearch.selectFields(routerHealthCheckResultSearch.entity().getRouterId());
            routerHealthCheckResultSearch.done();
            SearchCriteria<Long> ssc = routerHealthCheckResultSearch.create();
            ssc.setParameters("checkResult", false);
            routersWithFailures = routerHealthCheckResultDao.customSearch(ssc, null);

            if (routersWithFailures != null && ! routersWithFailures.isEmpty()) {
                if (isHealthCheckFailed) {
                    sb.and("routerId", sb.entity().getId(), SearchCriteria.Op.IN);
                } else {
                    sb.and("routerId", sb.entity().getId(), SearchCriteria.Op.NIN);
                }
            } else if (isHealthCheckFailed) {
                return new Pair<List<DomainRouterJoinVO>, Integer>(Collections.emptyList(), 0);
            }
        }

        SearchCriteria<DomainRouterJoinVO> sc = sb.create();
        _accountMgr.buildACLViewSearchCriteria(sc, domainId, isRecursive, permittedAccounts, listProjectResourcesCriteria);

        if (keyword != null) {
            SearchCriteria<DomainRouterJoinVO> ssc = _routerJoinDao.createSearchCriteria();
            ssc.addOr("name", SearchCriteria.Op.LIKE, "%" + keyword + "%");
            ssc.addOr("instanceName", SearchCriteria.Op.LIKE, "%" + keyword + "%");
            ssc.addOr("state", SearchCriteria.Op.LIKE, "%" + keyword + "%");
            ssc.addOr("networkName", SearchCriteria.Op.LIKE, "%" + keyword + "%");
            ssc.addOr("vpcName", SearchCriteria.Op.LIKE, "%" + keyword + "%");
            ssc.addOr("redundantState", SearchCriteria.Op.LIKE, "%" + keyword + "%");
            sc.addAnd("instanceName", SearchCriteria.Op.SC, ssc);
        }

        if (name != null) {
            sc.setParameters("name", "%" + name + "%");
        }

        if (id != null) {
            sc.setParameters("id", id);
        }

        if (state != null) {
            sc.setParameters("state", state);
        }

        if (zoneId != null) {
            sc.setParameters("dataCenterId", zoneId);
        }

        if (podId != null) {
            sc.setParameters("podId", podId);
        }

        if (clusterId != null) {
            sc.setParameters("clusterId", clusterId);
        }

        if (hostId != null) {
            sc.setParameters("hostId", hostId);
        }

        if (networkId != null) {
            sc.setParameters("networkId", networkId);
        }

        if (vpcId != null) {
            sc.setParameters("vpcId", vpcId);
        }

        if (role != null) {
            sc.setParameters("role", role);
        }

        if (version != null) {
            sc.setParameters("version", "Cloudstack Release " + version + "%");
        }

        if (routersWithFailures != null && ! routersWithFailures.isEmpty()) {
            sc.setParameters("routerId", routersWithFailures.toArray(new Object[routersWithFailures.size()]));
        }

        // search VR details by ids
        Pair<List<DomainRouterJoinVO>, Integer> uniqueVrPair = _routerJoinDao.searchAndCount(sc, searchFilter);
        Integer count = uniqueVrPair.second();
        if (count.intValue() == 0) {
            // empty result
            return uniqueVrPair;
        }
        List<DomainRouterJoinVO> uniqueVrs = uniqueVrPair.first();
        Long[] vrIds = new Long[uniqueVrs.size()];
        int i = 0;
        for (DomainRouterJoinVO v : uniqueVrs) {
            vrIds[i++] = v.getId();
        }
        List<DomainRouterJoinVO> vrs = _routerJoinDao.searchByIds(vrIds);
        return new Pair<List<DomainRouterJoinVO>, Integer>(vrs, count);
    }

    @Override
    public ListResponse<ProjectResponse> listProjects(ListProjectsCmd cmd) {
        Pair<List<ProjectJoinVO>, Integer> projects = listProjectsInternal(cmd);
        ListResponse<ProjectResponse> response = new ListResponse<ProjectResponse>();
        List<ProjectResponse> projectResponses = ViewResponseHelper.createProjectResponse(cmd.getDetails(), projects.first().toArray(new ProjectJoinVO[projects.first().size()]));
        response.setResponses(projectResponses, projects.second());
        return response;
    }

    private Pair<List<ProjectJoinVO>, Integer> listProjectsInternal(ListProjectsCmd cmd) {

        Long id = cmd.getId();
        String name = cmd.getName();
        String displayText = cmd.getDisplayText();
        String state = cmd.getState();
        String accountName = cmd.getAccountName();
        String username = cmd.getUsername();
        Long domainId = cmd.getDomainId();
        String keyword = cmd.getKeyword();
        Long startIndex = cmd.getStartIndex();
        Long pageSize = cmd.getPageSizeVal();
        boolean listAll = cmd.listAll();
        boolean isRecursive = cmd.isRecursive();
        cmd.getTags();


        Account caller = CallContext.current().getCallingAccount();
        User user = CallContext.current().getCallingUser();
        Long accountId = null;
        Long userId = null;
        String path = null;

        Filter searchFilter = new Filter(ProjectJoinVO.class, "id", false, startIndex, pageSize);
        SearchBuilder<ProjectJoinVO> sb = _projectJoinDao.createSearchBuilder();
        sb.select(null, Func.DISTINCT, sb.entity().getId()); // select distinct
        // ids

        if (_accountMgr.isAdmin(caller.getId())) {
            if (domainId != null) {
                DomainVO domain = _domainDao.findById(domainId);
                if (domain == null) {
                    throw new InvalidParameterValueException("Domain id=" + domainId + " doesn't exist in the system");
                }

                _accountMgr.checkAccess(caller, domain);

                if (accountName != null) {
                    Account owner = _accountMgr.getActiveAccountByName(accountName, domainId);
                    if (owner == null) {
                        throw new InvalidParameterValueException("Unable to find account " + accountName + " in domain " + domainId);
                    }
                    accountId = owner.getId();
                }
                if (!Strings.isNullOrEmpty(username)) {
                    User owner = userDao.getUserByName(username, domainId);
                    if (owner == null) {
                        throw new InvalidParameterValueException("Unable to find user " + username + " in domain " + domainId);
                    }
                    userId = owner.getId();
                    if (accountName == null) {
                        accountId = owner.getAccountId();
                    }
                }
            } else { // domainId == null
                if (accountName != null) {
                    throw new InvalidParameterValueException("could not find account " + accountName + " because domain is not specified");
                }
                if (!Strings.isNullOrEmpty(username)) {
                    throw new InvalidParameterValueException("could not find user " + username + " because domain is not specified");
                }
            }
        } else {
            if (accountName != null && !accountName.equals(caller.getAccountName())) {
                throw new PermissionDeniedException("Can't list account " + accountName + " projects; unauthorized");
            }

            if (domainId != null && !domainId.equals(caller.getDomainId())) {
                throw new PermissionDeniedException("Can't list domain id= " + domainId + " projects; unauthorized");
            }

            if (!Strings.isNullOrEmpty(username) && !username.equals(user.getUsername())) {
                throw new PermissionDeniedException("Can't list user " + username + " projects; unauthorized");
            }

            accountId = caller.getId();
            userId = user.getId();
        }

        if (domainId == null && accountId == null && (_accountMgr.isNormalUser(caller.getId()) || !listAll)) {
            accountId = caller.getId();
            userId = user.getId();
        } else if (_accountMgr.isDomainAdmin(caller.getId()) || (isRecursive && !listAll)) {
            DomainVO domain = _domainDao.findById(caller.getDomainId());
            path = domain.getPath();
        }

        if (path != null) {
            sb.and("domainPath", sb.entity().getDomainPath(), SearchCriteria.Op.LIKE);
        }

        if (accountId != null) {
            if (userId == null) {
                sb.and().op("accountId", sb.entity().getAccountId(), SearchCriteria.Op.EQ);
                sb.and("userIdNull", sb.entity().getUserId(), Op.NULL);
                sb.cp();
            } else {
                sb.and("accountId", sb.entity().getAccountId(), SearchCriteria.Op.EQ);
            }
        }

        if (userId != null) {
            sb.and().op("userId", sb.entity().getUserId(), Op.EQ);
            sb.or("userIdNull", sb.entity().getUserId(), Op.NULL);
            sb.cp();
        }

        SearchCriteria<ProjectJoinVO> sc = sb.create();

        if (id != null) {
            sc.addAnd("id", Op.EQ, id);
        }

        if (domainId != null && !isRecursive) {
            sc.addAnd("domainId", Op.EQ, domainId);
        }

        if (name != null) {
            sc.addAnd("name", Op.EQ, name);
        }

        if (displayText != null) {
            sc.addAnd("displayText", Op.EQ, displayText);
        }

        if (accountId != null) {
            sc.setParameters("accountId", accountId);
        }

        if (userId != null) {
            sc.setParameters("userId", userId);
        }

        if (state != null) {
            sc.addAnd("state", Op.EQ, state);
        }

        if (keyword != null) {
            SearchCriteria<ProjectJoinVO> ssc = _projectJoinDao.createSearchCriteria();
            ssc.addOr("name", SearchCriteria.Op.LIKE, "%" + keyword + "%");
            ssc.addOr("displayText", SearchCriteria.Op.LIKE, "%" + keyword + "%");
            sc.addAnd("name", SearchCriteria.Op.SC, ssc);
        }

        if (path != null) {
            sc.setParameters("domainPath", path);
        }

        // search distinct projects to get count
        Pair<List<ProjectJoinVO>, Integer> uniquePrjPair = _projectJoinDao.searchAndCount(sc, searchFilter);
        Integer count = uniquePrjPair.second();
        if (count.intValue() == 0) {
            // handle empty result cases
            return uniquePrjPair;
        }
        List<ProjectJoinVO> uniquePrjs = uniquePrjPair.first();
        Long[] prjIds = new Long[uniquePrjs.size()];
        int i = 0;
        for (ProjectJoinVO v : uniquePrjs) {
            prjIds[i++] = v.getId();
        }
        List<ProjectJoinVO> prjs = _projectJoinDao.searchByIds(prjIds);
        return new Pair<List<ProjectJoinVO>, Integer>(prjs, count);
    }

    @Override
    public ListResponse<ProjectInvitationResponse> listProjectInvitations(ListProjectInvitationsCmd cmd) {
        Pair<List<ProjectInvitationJoinVO>, Integer> invites = listProjectInvitationsInternal(cmd);
        ListResponse<ProjectInvitationResponse> response = new ListResponse<ProjectInvitationResponse>();
        List<ProjectInvitationResponse> projectInvitationResponses = ViewResponseHelper.createProjectInvitationResponse(invites.first().toArray(new ProjectInvitationJoinVO[invites.first().size()]));

        response.setResponses(projectInvitationResponses, invites.second());
        return response;
    }

    public Pair<List<ProjectInvitationJoinVO>, Integer> listProjectInvitationsInternal(ListProjectInvitationsCmd cmd) {
        Long id = cmd.getId();
        Long projectId = cmd.getProjectId();
        String accountName = cmd.getAccountName();
        Long domainId = cmd.getDomainId();
        String state = cmd.getState();
        boolean activeOnly = cmd.isActiveOnly();
        Long startIndex = cmd.getStartIndex();
        Long pageSizeVal = cmd.getPageSizeVal();
        Long userId = cmd.getUserId();
        boolean isRecursive = cmd.isRecursive();
        boolean listAll = cmd.listAll();

        Account caller = CallContext.current().getCallingAccount();
        User callingUser = CallContext.current().getCallingUser();
        List<Long> permittedAccounts = new ArrayList<Long>();

        Ternary<Long, Boolean, ListProjectResourcesCriteria> domainIdRecursiveListProject = new Ternary<Long, Boolean, ListProjectResourcesCriteria>(domainId, isRecursive, null);
        _accountMgr.buildACLSearchParameters(caller, id, accountName, projectId, permittedAccounts, domainIdRecursiveListProject, listAll, true);
        domainId = domainIdRecursiveListProject.first();
        isRecursive = domainIdRecursiveListProject.second();
        ListProjectResourcesCriteria listProjectResourcesCriteria = domainIdRecursiveListProject.third();

        Filter searchFilter = new Filter(ProjectInvitationJoinVO.class, "id", true, startIndex, pageSizeVal);
        SearchBuilder<ProjectInvitationJoinVO> sb = _projectInvitationJoinDao.createSearchBuilder();
        _accountMgr.buildACLViewSearchBuilder(sb, domainId, isRecursive, permittedAccounts, listProjectResourcesCriteria);
        ProjectInvitation invitation = projectInvitationDao.findByUserIdProjectId(callingUser.getId(), callingUser.getAccountId(), projectId == null ? -1 : projectId);
        sb.and("projectId", sb.entity().getProjectId(), SearchCriteria.Op.EQ);
        sb.and("state", sb.entity().getState(), SearchCriteria.Op.EQ);
        sb.and("created", sb.entity().getCreated(), SearchCriteria.Op.GT);
        sb.and("id", sb.entity().getId(), SearchCriteria.Op.EQ);

        SearchCriteria<ProjectInvitationJoinVO> sc = sb.create();
        _accountMgr.buildACLViewSearchCriteria(sc, domainId, isRecursive, permittedAccounts, listProjectResourcesCriteria);

        if (projectId != null) {
            sc.setParameters("projectId", projectId);
        }

        if (invitation != null) {
            sc.setParameters("userId", invitation.getForUserId());
        } else if (userId != null) {
            sc.setParameters("userId", userId);
        }

        if (state != null) {
            sc.setParameters("state", state);
        }

        if (id != null) {
            sc.setParameters("id", id);
        }

        if (activeOnly) {
            sc.setParameters("state", ProjectInvitation.State.Pending);
            sc.setParameters("created", new Date((DateUtil.currentGMTTime().getTime()) - _projectMgr.getInvitationTimeout()));
        }

        Pair<List<ProjectInvitationJoinVO>, Integer> projectInvitations = _projectInvitationJoinDao.searchAndCount(sc, searchFilter);
        List<ProjectInvitationJoinVO> invitations = projectInvitations.first();
        invitations = invitations.stream().filter(invite -> invite.getUserId() == null || Long.parseLong(invite.getUserId()) == callingUser.getId()).collect(Collectors.toList());
        return new Pair<>(invitations, invitations.size());


    }

    @Override
    public ListResponse<ProjectAccountResponse> listProjectAccounts(ListProjectAccountsCmd cmd) {
        Pair<List<ProjectAccountJoinVO>, Integer> projectAccounts = listProjectAccountsInternal(cmd);
        ListResponse<ProjectAccountResponse> response = new ListResponse<ProjectAccountResponse>();
        List<ProjectAccountResponse> projectResponses = ViewResponseHelper.createProjectAccountResponse(projectAccounts.first().toArray(new ProjectAccountJoinVO[projectAccounts.first().size()]));
        response.setResponses(projectResponses, projectAccounts.second());
        return response;
    }

    public Pair<List<ProjectAccountJoinVO>, Integer> listProjectAccountsInternal(ListProjectAccountsCmd cmd) {
        long projectId = cmd.getProjectId();
        String accountName = cmd.getAccountName();
        Long userId = cmd.getUserId();
        String role = cmd.getRole();
        Long startIndex = cmd.getStartIndex();
        Long pageSizeVal = cmd.getPageSizeVal();
        Long projectRoleId = cmd.getProjectRoleId();
        // long projectId, String accountName, String role, Long startIndex,
        // Long pageSizeVal) {
        Account caller = CallContext.current().getCallingAccount();
        User callingUser = CallContext.current().getCallingUser();
        // check that the project exists
        Project project = _projectDao.findById(projectId);

        if (project == null) {
            throw new InvalidParameterValueException("Unable to find the project id=" + projectId);
        }

        // verify permissions - only accounts belonging to the project can list
        // project's account
        if (!_accountMgr.isAdmin(caller.getId()) && _projectAccountDao.findByProjectIdUserId(projectId, callingUser.getAccountId(), callingUser.getId()) == null &&
        _projectAccountDao.findByProjectIdAccountId(projectId, caller.getAccountId()) == null) {
            throw new PermissionDeniedException("Account " + caller + " is not authorized to list users of the project id=" + projectId);
        }

        Filter searchFilter = new Filter(ProjectAccountJoinVO.class, "id", false, startIndex, pageSizeVal);
        SearchBuilder<ProjectAccountJoinVO> sb = _projectAccountJoinDao.createSearchBuilder();
        sb.and("accountRole", sb.entity().getAccountRole(), Op.EQ);
        sb.and("projectId", sb.entity().getProjectId(), Op.EQ);

        if (accountName != null) {
            sb.and("accountName", sb.entity().getAccountName(), Op.EQ);
        }

        if (userId != null) {
            sb.and("userId", sb.entity().getUserId(), Op.EQ);
        }
        SearchCriteria<ProjectAccountJoinVO> sc = sb.create();

        sc.setParameters("projectId", projectId);

        if (role != null) {
            sc.setParameters("accountRole", role);
        }

        if (accountName != null) {
            sc.setParameters("accountName", accountName);
        }

        if (projectRoleId != null) {
            sc.setParameters("projectRoleId", projectRoleId);
        }

        if (userId != null) {
            sc.setParameters("userId", userId);
        }

        return _projectAccountJoinDao.searchAndCount(sc, searchFilter);
    }

    @Override
    public ListResponse<HostResponse> searchForServers(ListHostsCmd cmd) {
        // FIXME: do we need to support list hosts with VmId, maybe we should
        // create another command just for this
        // Right now it is handled separately outside this QueryService
        s_logger.debug(">>>Searching for hosts>>>");
        Pair<List<HostJoinVO>, Integer> hosts = searchForServersInternal(cmd);
        ListResponse<HostResponse> response = new ListResponse<HostResponse>();
        s_logger.debug(">>>Generating Response>>>");
        List<HostResponse> hostResponses = ViewResponseHelper.createHostResponse(cmd.getDetails(), hosts.first().toArray(new HostJoinVO[hosts.first().size()]));
        response.setResponses(hostResponses, hosts.second());
        return response;
    }

    public Pair<List<HostJoinVO>, Integer> searchForServersInternal(ListHostsCmd cmd) {

        Long zoneId = _accountMgr.checkAccessAndSpecifyAuthority(CallContext.current().getCallingAccount(), cmd.getZoneId());
        Object name = cmd.getHostName();
        Object type = cmd.getType();
        Object state = cmd.getState();
        Object pod = cmd.getPodId();
        Object cluster = cmd.getClusterId();
        Object id = cmd.getId();
        Object keyword = cmd.getKeyword();
        Object outOfBandManagementEnabled = cmd.isOutOfBandManagementEnabled();
        Object powerState = cmd.getHostOutOfBandManagementPowerState();
        Object resourceState = cmd.getResourceState();
        Object haHosts = cmd.getHaHost();
        Long startIndex = cmd.getStartIndex();
        Long pageSize = cmd.getPageSizeVal();
        Hypervisor.HypervisorType hypervisorType = cmd.getHypervisor();

        Filter searchFilter = new Filter(HostJoinVO.class, "id", Boolean.TRUE, startIndex, pageSize);

        SearchBuilder<HostJoinVO> sb = _hostJoinDao.createSearchBuilder();
        sb.select(null, Func.DISTINCT, sb.entity().getId()); // select distinct
        // ids
        sb.and("id", sb.entity().getId(), SearchCriteria.Op.EQ);
        sb.and("name", sb.entity().getName(), SearchCriteria.Op.LIKE);
        sb.and("type", sb.entity().getType(), SearchCriteria.Op.LIKE);
        sb.and("status", sb.entity().getStatus(), SearchCriteria.Op.EQ);
        sb.and("dataCenterId", sb.entity().getZoneId(), SearchCriteria.Op.EQ);
        sb.and("podId", sb.entity().getPodId(), SearchCriteria.Op.EQ);
        sb.and("clusterId", sb.entity().getClusterId(), SearchCriteria.Op.EQ);
        sb.and("oobmEnabled", sb.entity().isOutOfBandManagementEnabled(), SearchCriteria.Op.EQ);
        sb.and("powerState", sb.entity().getOutOfBandManagementPowerState(), SearchCriteria.Op.EQ);
        sb.and("resourceState", sb.entity().getResourceState(), SearchCriteria.Op.EQ);
        sb.and("hypervisor_type", sb.entity().getHypervisorType(), SearchCriteria.Op.EQ);

        String haTag = _haMgr.getHaTag();
        if (haHosts != null && haTag != null && !haTag.isEmpty()) {
            if ((Boolean)haHosts) {
                sb.and("tag", sb.entity().getTag(), SearchCriteria.Op.EQ);
            } else {
                sb.and().op("tag", sb.entity().getTag(), SearchCriteria.Op.NEQ);
                sb.or("tagNull", sb.entity().getTag(), SearchCriteria.Op.NULL);
                sb.cp();
            }

        }

        SearchCriteria<HostJoinVO> sc = sb.create();

        if (keyword != null) {
            SearchCriteria<HostJoinVO> ssc = _hostJoinDao.createSearchCriteria();
            ssc.addOr("name", SearchCriteria.Op.LIKE, "%" + keyword + "%");
            ssc.addOr("status", SearchCriteria.Op.LIKE, "%" + keyword + "%");
            ssc.addOr("type", SearchCriteria.Op.LIKE, "%" + keyword + "%");

            sc.addAnd("name", SearchCriteria.Op.SC, ssc);
        }

        if (id != null) {
            sc.setParameters("id", id);
        }

        if (name != null) {
            sc.setParameters("name", "%" + name + "%");
        }
        if (type != null) {
            sc.setParameters("type", "%" + type);
        }
        if (state != null) {
            sc.setParameters("status", state);
        }
        if (zoneId != null) {
            sc.setParameters("dataCenterId", zoneId);
        }
        if (pod != null) {
            sc.setParameters("podId", pod);
        }
        if (cluster != null) {
            sc.setParameters("clusterId", cluster);
        }

        if (outOfBandManagementEnabled != null) {
            sc.setParameters("oobmEnabled", outOfBandManagementEnabled);
        }

        if (powerState != null) {
            sc.setParameters("powerState", powerState);
        }

        if (resourceState != null) {
            sc.setParameters("resourceState", resourceState);
        }

        if (haHosts != null && haTag != null && !haTag.isEmpty()) {
            sc.setParameters("tag", haTag);
        }

        if (hypervisorType != HypervisorType.None && hypervisorType != HypervisorType.Any) {
            sc.setParameters("hypervisor_type", hypervisorType);
        }
        // search host details by ids
        Pair<List<HostJoinVO>, Integer> uniqueHostPair = _hostJoinDao.searchAndCount(sc, searchFilter);
        Integer count = uniqueHostPair.second();
        if (count.intValue() == 0) {
            // handle empty result cases
            return uniqueHostPair;
        }
        List<HostJoinVO> uniqueHosts = uniqueHostPair.first();
        Long[] hostIds = new Long[uniqueHosts.size()];
        int i = 0;
        for (HostJoinVO v : uniqueHosts) {
            hostIds[i++] = v.getId();
        }
        List<HostJoinVO> hosts = _hostJoinDao.searchByIds(hostIds);
        return new Pair<List<HostJoinVO>, Integer>(hosts, count);

    }

    @Override
    public ListResponse<VolumeResponse> searchForVolumes(ListVolumesCmd cmd) {
        Pair<List<VolumeJoinVO>, Integer> result = searchForVolumesInternal(cmd);
        ListResponse<VolumeResponse> response = new ListResponse<VolumeResponse>();

        ResponseView respView = cmd.getResponseView();
        Account account = CallContext.current().getCallingAccount();
        if (_accountMgr.isRootAdmin(account.getAccountId())) {
            respView = ResponseView.Full;
        }

        List<VolumeResponse> volumeResponses = ViewResponseHelper.createVolumeResponse(respView, result.first().toArray(new VolumeJoinVO[result.first().size()]));

        for (VolumeResponse vr : volumeResponses) {
            String poolId = vr.getStoragePoolId();
            if (poolId == null) {
                continue;
            }

            DataStore store = dataStoreManager.getPrimaryDataStore(poolId);
            if (store == null) {
                continue;
            }

            DataStoreDriver driver = store.getDriver();
            if (driver == null) {
                continue;
            }

            Map<String, String> caps = driver.getCapabilities();
            if (caps != null) {
                boolean quiescevm = Boolean.parseBoolean(caps.get(DataStoreCapabilities.VOLUME_SNAPSHOT_QUIESCEVM.toString()));
                vr.setNeedQuiescevm(quiescevm);

                boolean supportsStorageSnapshot = Boolean.parseBoolean(caps.get(DataStoreCapabilities.STORAGE_SYSTEM_SNAPSHOT.toString()));
                vr.setSupportsStorageSnapshot(supportsStorageSnapshot);
            }
        }
        response.setResponses(volumeResponses, result.second());
        return response;
    }

    private Pair<List<VolumeJoinVO>, Integer> searchForVolumesInternal(ListVolumesCmd cmd) {

        Account caller = CallContext.current().getCallingAccount();
        List<Long> permittedAccounts = new ArrayList<Long>();

        Long id = cmd.getId();
        Long vmInstanceId = cmd.getVirtualMachineId();
        String name = cmd.getVolumeName();
        String keyword = cmd.getKeyword();
        String type = cmd.getType();
        Map<String, String> tags = cmd.getTags();
        String storageId = cmd.getStorageId();
        Long clusterId = cmd.getClusterId();
        Long diskOffId = cmd.getDiskOfferingId();
        Boolean display = cmd.getDisplay();
        String state = cmd.getState();

        Long zoneId = cmd.getZoneId();
        Long podId = cmd.getPodId();

        List<Long> ids = getIdsListFromCmd(cmd.getId(), cmd.getIds());

        Ternary<Long, Boolean, ListProjectResourcesCriteria> domainIdRecursiveListProject = new Ternary<Long, Boolean, ListProjectResourcesCriteria>(cmd.getDomainId(), cmd.isRecursive(), null);
        _accountMgr.buildACLSearchParameters(caller, id, cmd.getAccountName(), cmd.getProjectId(), permittedAccounts, domainIdRecursiveListProject, cmd.listAll(), false);
        Long domainId = domainIdRecursiveListProject.first();
        Boolean isRecursive = domainIdRecursiveListProject.second();
        ListProjectResourcesCriteria listProjectResourcesCriteria = domainIdRecursiveListProject.third();
        Filter searchFilter = new Filter(VolumeJoinVO.class, "created", false, cmd.getStartIndex(), cmd.getPageSizeVal());

        // hack for now, this should be done better but due to needing a join I
        // opted to
        // do this quickly and worry about making it pretty later
        SearchBuilder<VolumeJoinVO> sb = _volumeJoinDao.createSearchBuilder();
        sb.select(null, Func.DISTINCT, sb.entity().getId()); // select distinct
        // ids to get
        // number of
        // records with
        // pagination
        _accountMgr.buildACLViewSearchBuilder(sb, domainId, isRecursive, permittedAccounts, listProjectResourcesCriteria);

        sb.and("name", sb.entity().getName(), SearchCriteria.Op.EQ);
        sb.and("id", sb.entity().getId(), SearchCriteria.Op.EQ);
        sb.and("idIN", sb.entity().getId(), SearchCriteria.Op.IN);
        sb.and("volumeType", sb.entity().getVolumeType(), SearchCriteria.Op.LIKE);
        sb.and("uuid", sb.entity().getUuid(), SearchCriteria.Op.NNULL);
        sb.and("instanceId", sb.entity().getVmId(), SearchCriteria.Op.EQ);
        sb.and("dataCenterId", sb.entity().getDataCenterId(), SearchCriteria.Op.EQ);
        sb.and("podId", sb.entity().getPodId(), SearchCriteria.Op.EQ);
        if (storageId != null) {
            StoragePoolVO poolVO = _storagePoolDao.findByUuid(storageId);
            if (poolVO.getPoolType() == Storage.StoragePoolType.DatastoreCluster) {
                sb.and("storageId", sb.entity().getPoolUuid(), SearchCriteria.Op.IN);
            } else {
                sb.and("storageId", sb.entity().getPoolUuid(), SearchCriteria.Op.EQ);
            }
        }
        sb.and("diskOfferingId", sb.entity().getDiskOfferingId(), SearchCriteria.Op.EQ);
        sb.and("display", sb.entity().isDisplayVolume(), SearchCriteria.Op.EQ);
        sb.and("state", sb.entity().getState(), SearchCriteria.Op.EQ);
        sb.and("stateNEQ", sb.entity().getState(), SearchCriteria.Op.NEQ);
        sb.and("systemUse", sb.entity().isSystemUse(), SearchCriteria.Op.NEQ);
        // display UserVM volumes only
        sb.and().op("type", sb.entity().getVmType(), SearchCriteria.Op.NIN);
        sb.or("nulltype", sb.entity().getVmType(), SearchCriteria.Op.NULL);
        sb.cp();

        // now set the SC criteria...
        SearchCriteria<VolumeJoinVO> sc = sb.create();
        _accountMgr.buildACLViewSearchCriteria(sc, domainId, isRecursive, permittedAccounts, listProjectResourcesCriteria);

        if (keyword != null) {
            SearchCriteria<VolumeJoinVO> ssc = _volumeJoinDao.createSearchCriteria();
            ssc.addOr("name", SearchCriteria.Op.LIKE, "%" + keyword + "%");
            ssc.addOr("volumeType", SearchCriteria.Op.LIKE, "%" + keyword + "%");
            ssc.addOr("state", SearchCriteria.Op.LIKE, "%" + keyword + "%");

            sc.addAnd("name", SearchCriteria.Op.SC, ssc);
        }

        if (name != null) {
            sc.setParameters("name", name);
        }

        if (display != null) {
            sc.setParameters("display", display);
        }

        setIdsListToSearchCriteria(sc, ids);

        sc.setParameters("systemUse", 1);

        if (tags != null && !tags.isEmpty()) {
            SearchCriteria<VolumeJoinVO> tagSc = _volumeJoinDao.createSearchCriteria();
            for (String key : tags.keySet()) {
                SearchCriteria<VolumeJoinVO> tsc = _volumeJoinDao.createSearchCriteria();
                tsc.addAnd("tagKey", SearchCriteria.Op.EQ, key);
                tsc.addAnd("tagValue", SearchCriteria.Op.EQ, tags.get(key));
                tagSc.addOr("tagKey", SearchCriteria.Op.SC, tsc);
            }
            sc.addAnd("tagKey", SearchCriteria.Op.SC, tagSc);
        }

        if (diskOffId != null) {
            sc.setParameters("diskOfferingId", diskOffId);
        }

        if (id != null) {
            sc.setParameters("id", id);
        }

        if (type != null) {
            sc.setParameters("volumeType", "%" + type + "%");
        }
        if (vmInstanceId != null) {
            sc.setParameters("instanceId", vmInstanceId);
        }
        if (zoneId != null) {
            sc.setParameters("dataCenterId", zoneId);
        }
        if (podId != null) {
            sc.setParameters("podId", podId);
        }

        if (storageId != null) {
            StoragePoolVO poolVO = _storagePoolDao.findByUuid(storageId);
            if (poolVO.getPoolType() == Storage.StoragePoolType.DatastoreCluster) {
                List<StoragePoolVO> childDatastores = _storagePoolDao.listChildStoragePoolsInDatastoreCluster(poolVO.getId());
                List<String> childDatastoreIds = childDatastores.stream().map(mo -> mo.getUuid()).collect(Collectors.toList());
                sc.setParameters("storageId", childDatastoreIds.toArray());
            } else {
                sc.setParameters("storageId", storageId);
            }
        }

        if (clusterId != null) {
            sc.setParameters("clusterId", clusterId);
        }
        // Don't return DomR and ConsoleProxy volumes
        sc.setParameters("type", VirtualMachine.Type.ConsoleProxy, VirtualMachine.Type.SecondaryStorageVm, VirtualMachine.Type.DomainRouter);

        if (state != null) {
            sc.setParameters("state", state);
        } else if (!_accountMgr.isAdmin(caller.getId())) {
            sc.setParameters("stateNEQ", Volume.State.Expunged);
        }

        // search Volume details by ids
        Pair<List<VolumeJoinVO>, Integer> uniqueVolPair = _volumeJoinDao.searchAndCount(sc, searchFilter);
        Integer count = uniqueVolPair.second();
        if (count.intValue() == 0) {
            // empty result
            return uniqueVolPair;
        }
        List<VolumeJoinVO> uniqueVols = uniqueVolPair.first();
        Long[] vrIds = new Long[uniqueVols.size()];
        int i = 0;
        for (VolumeJoinVO v : uniqueVols) {
            vrIds[i++] = v.getId();
        }
        List<VolumeJoinVO> vrs = _volumeJoinDao.searchByIds(vrIds);
        return new Pair<List<VolumeJoinVO>, Integer>(vrs, count);
    }

    @Override
    public ListResponse<DomainResponse> searchForDomains(ListDomainsCmd cmd) {
        Pair<List<DomainJoinVO>, Integer> result = searchForDomainsInternal(cmd);
        ListResponse<DomainResponse> response = new ListResponse<DomainResponse>();

        ResponseView respView = ResponseView.Restricted;
        if (cmd instanceof ListDomainsCmdByAdmin) {
            respView = ResponseView.Full;
        }

        List<DomainResponse> domainResponses = ViewResponseHelper.createDomainResponse(respView, cmd.getDetails(), result.first());
        response.setResponses(domainResponses, result.second());
        return response;
    }

    private Pair<List<DomainJoinVO>, Integer> searchForDomainsInternal(ListDomainsCmd cmd) {
        Account caller = CallContext.current().getCallingAccount();
        Long domainId = cmd.getId();
        boolean listAll = cmd.listAll();
        boolean isRecursive = false;
        Domain domain = null;

        if (domainId != null) {
            domain = _domainDao.findById(domainId);
            if (domain == null) {
                throw new InvalidParameterValueException("Domain id=" + domainId + " doesn't exist");
            }
            _accountMgr.checkAccess(caller, domain);
        } else {
            if (caller.getType() != Account.ACCOUNT_TYPE_ADMIN) {
                domainId = caller.getDomainId();
            }
            if (listAll) {
                isRecursive = true;
            }
        }

        Filter searchFilter = new Filter(DomainJoinVO.class, "id", true, cmd.getStartIndex(), cmd.getPageSizeVal());
        String domainName = cmd.getDomainName();
        Integer level = cmd.getLevel();
        Object keyword = cmd.getKeyword();

        SearchBuilder<DomainJoinVO> sb = _domainJoinDao.createSearchBuilder();
        sb.and("id", sb.entity().getId(), SearchCriteria.Op.EQ);
        sb.and("name", sb.entity().getName(), SearchCriteria.Op.EQ);
        sb.and("level", sb.entity().getLevel(), SearchCriteria.Op.EQ);
        sb.and("path", sb.entity().getPath(), SearchCriteria.Op.LIKE);
        sb.and("state", sb.entity().getState(), SearchCriteria.Op.EQ);

        SearchCriteria<DomainJoinVO> sc = sb.create();

        if (keyword != null) {
            SearchCriteria<DomainJoinVO> ssc = _domainJoinDao.createSearchCriteria();
            ssc.addOr("name", SearchCriteria.Op.LIKE, "%" + keyword + "%");
            sc.addAnd("name", SearchCriteria.Op.SC, ssc);
        }

        if (domainName != null) {
            sc.setParameters("name", domainName);
        }

        if (level != null) {
            sc.setParameters("level", level);
        }

        if (domainId != null) {
            if (isRecursive) {
                if (domain == null) {
                    domain = _domainDao.findById(domainId);
                }
                sc.setParameters("path", domain.getPath() + "%");
            } else {
                sc.setParameters("id", domainId);
            }
        }

        // return only Active domains to the API
        sc.setParameters("state", Domain.State.Active);

        return _domainJoinDao.searchAndCount(sc, searchFilter);
    }

    @Override
    public ListResponse<AccountResponse> searchForAccounts(ListAccountsCmd cmd) {
        Pair<List<AccountJoinVO>, Integer> result = searchForAccountsInternal(cmd);
        ListResponse<AccountResponse> response = new ListResponse<AccountResponse>();

        ResponseView respView = ResponseView.Restricted;
        if (cmd instanceof ListAccountsCmdByAdmin) {
            respView = ResponseView.Full;
        }

        List<AccountResponse> accountResponses = ViewResponseHelper.createAccountResponse(respView, cmd.getDetails(), result.first().toArray(new AccountJoinVO[result.first().size()]));
        response.setResponses(accountResponses, result.second());
        return response;
    }

    private Pair<List<AccountJoinVO>, Integer> searchForAccountsInternal(ListAccountsCmd cmd) {
        Account caller = CallContext.current().getCallingAccount();
        Long domainId = cmd.getDomainId();
        Long accountId = cmd.getId();
        String accountName = cmd.getSearchName();
        boolean isRecursive = cmd.isRecursive();
        boolean listAll = cmd.listAll();
        boolean callerIsAdmin = _accountMgr.isAdmin(caller.getId());
        Account account;
        Domain domain = null;

        // if "domainid" specified, perform validation
        if (domainId != null) {
            // ensure existence...
            domain = _domainDao.findById(domainId);
            if (domain == null) {
                throw new InvalidParameterValueException("Domain id=" + domainId + " doesn't exist");
            }
            // ... and check access rights.
            _accountMgr.checkAccess(caller, domain);
        }

        // if no "id" specified...
        if (accountId == null) {
            // listall only has significance if they are an admin
            boolean isDomainListAllAllowed = AllowUserViewAllDomainAccounts.valueIn(caller.getDomainId());
            if ((listAll && callerIsAdmin) || isDomainListAllAllowed) {
                // if no domain id specified, use caller's domain
                if (domainId == null) {
                    domainId = caller.getDomainId();
                }
                // mark recursive
                isRecursive = true;
            } else if (!callerIsAdmin || domainId == null) {
                accountId = caller.getAccountId();
            }
        } else if (domainId != null && accountName != null) {
            // if they're looking for an account by name
            account = _accountDao.findActiveAccount(accountName, domainId);
            if (account == null || account.getId() == Account.ACCOUNT_ID_SYSTEM) {
                throw new InvalidParameterValueException("Unable to find account by name " + accountName + " in domain " + domainId);
            }
            _accountMgr.checkAccess(caller, null, true, account);
        } else {
            // if they specified an "id"...
            if (domainId == null) {
                account = _accountDao.findById(accountId);
            } else {
                account = _accountDao.findActiveAccountById(accountId, domainId);
            }
            if (account == null || account.getId() == Account.ACCOUNT_ID_SYSTEM) {
                throw new InvalidParameterValueException("Unable to find account by id " + accountId + (domainId == null ? "" : " in domain " + domainId));
            }
            _accountMgr.checkAccess(caller, null, true, account);
        }

        Filter searchFilter = new Filter(AccountJoinVO.class, "id", true, cmd.getStartIndex(), cmd.getPageSizeVal());

        Object type = cmd.getAccountType();
        Object state = cmd.getState();
        Object isCleanupRequired = cmd.isCleanupRequired();
        Object keyword = cmd.getKeyword();

        SearchBuilder<AccountJoinVO> sb = _accountJoinDao.createSearchBuilder();
        sb.and("accountName", sb.entity().getAccountName(), SearchCriteria.Op.EQ);
        sb.and("domainId", sb.entity().getDomainId(), SearchCriteria.Op.EQ);
        sb.and("id", sb.entity().getId(), SearchCriteria.Op.EQ);
        sb.and("type", sb.entity().getType(), SearchCriteria.Op.EQ);
        sb.and("state", sb.entity().getState(), SearchCriteria.Op.EQ);
        sb.and("needsCleanup", sb.entity().isNeedsCleanup(), SearchCriteria.Op.EQ);
        sb.and("typeNEQ", sb.entity().getType(), SearchCriteria.Op.NEQ);
        sb.and("idNEQ", sb.entity().getId(), SearchCriteria.Op.NEQ);
        sb.and("type2NEQ", sb.entity().getType(), SearchCriteria.Op.NEQ);

        if (domainId != null && isRecursive) {
            sb.and("path", sb.entity().getDomainPath(), SearchCriteria.Op.LIKE);
        }

        SearchCriteria<AccountJoinVO> sc = sb.create();

        // don't return account of type project to the end user
        sc.setParameters("typeNEQ", Account.ACCOUNT_TYPE_PROJECT);

        // don't return system account...
        sc.setParameters("idNEQ", Account.ACCOUNT_ID_SYSTEM);

        // do not return account of type domain admin to the end user
        if (!callerIsAdmin) {
            sc.setParameters("type2NEQ", Account.ACCOUNT_TYPE_DOMAIN_ADMIN);
        }

        if (keyword != null) {
            SearchCriteria<AccountJoinVO> ssc = _accountJoinDao.createSearchCriteria();
            ssc.addOr("accountName", SearchCriteria.Op.LIKE, "%" + keyword + "%");
            ssc.addOr("state", SearchCriteria.Op.LIKE, "%" + keyword + "%");
            sc.addAnd("accountName", SearchCriteria.Op.SC, ssc);
        }

        if (type != null) {
            sc.setParameters("type", type);
        }

        if (state != null) {
            sc.setParameters("state", state);
        }

        if (isCleanupRequired != null) {
            sc.setParameters("needsCleanup", isCleanupRequired);
        }

        if (accountName != null) {
            sc.setParameters("accountName", accountName);
        }

        if (accountId != null) {
            sc.setParameters("id", accountId);
        }

        if (domainId != null) {
            if (isRecursive) {
                // will happen if no "domainid" was specified in the request...
                if (domain == null) {
                    domain = _domainDao.findById(domainId);
                }
                sc.setParameters("path", domain.getPath() + "%");
            } else {
                sc.setParameters("domainId", domainId);
            }
        }

        return _accountJoinDao.searchAndCount(sc, searchFilter);
    }

    @Override
    public ListResponse<AsyncJobResponse> searchForAsyncJobs(ListAsyncJobsCmd cmd) {
        Pair<List<AsyncJobJoinVO>, Integer> result = searchForAsyncJobsInternal(cmd);
        ListResponse<AsyncJobResponse> response = new ListResponse<AsyncJobResponse>();
        List<AsyncJobResponse> jobResponses = ViewResponseHelper.createAsyncJobResponse(result.first().toArray(new AsyncJobJoinVO[result.first().size()]));
        response.setResponses(jobResponses, result.second());
        return response;
    }

    private Pair<List<AsyncJobJoinVO>, Integer> searchForAsyncJobsInternal(ListAsyncJobsCmd cmd) {

        Account caller = CallContext.current().getCallingAccount();

        List<Long> permittedAccounts = new ArrayList<Long>();

        Ternary<Long, Boolean, ListProjectResourcesCriteria> domainIdRecursiveListProject = new Ternary<Long, Boolean, ListProjectResourcesCriteria>(cmd.getDomainId(), cmd.isRecursive(), null);
        _accountMgr.buildACLSearchParameters(caller, null, cmd.getAccountName(), null, permittedAccounts, domainIdRecursiveListProject, cmd.listAll(), false);
        Long domainId = domainIdRecursiveListProject.first();
        Boolean isRecursive = domainIdRecursiveListProject.second();
        ListProjectResourcesCriteria listProjectResourcesCriteria = domainIdRecursiveListProject.third();

        Filter searchFilter = new Filter(AsyncJobJoinVO.class, "id", true, cmd.getStartIndex(), cmd.getPageSizeVal());
        SearchBuilder<AsyncJobJoinVO> sb = _jobJoinDao.createSearchBuilder();
        sb.and("accountIdIN", sb.entity().getAccountId(), SearchCriteria.Op.IN);
        boolean accountJoinIsDone = false;
        if (permittedAccounts.isEmpty() && domainId != null) {
            sb.and("domainId", sb.entity().getDomainId(), SearchCriteria.Op.EQ);
            sb.and("path", sb.entity().getDomainPath(), SearchCriteria.Op.LIKE);
            accountJoinIsDone = true;
        }

        if (listProjectResourcesCriteria != null) {

            if (listProjectResourcesCriteria == Project.ListProjectResourcesCriteria.ListProjectResourcesOnly) {
                sb.and("type", sb.entity().getAccountType(), SearchCriteria.Op.EQ);
            } else if (listProjectResourcesCriteria == Project.ListProjectResourcesCriteria.SkipProjectResources) {
                sb.and("type", sb.entity().getAccountType(), SearchCriteria.Op.NEQ);
            }

            if (!accountJoinIsDone) {
                sb.and("domainId", sb.entity().getDomainId(), SearchCriteria.Op.EQ);
                sb.and("path", sb.entity().getDomainPath(), SearchCriteria.Op.LIKE);
            }
        }

        Object keyword = cmd.getKeyword();
        Object startDate = cmd.getStartDate();

        SearchCriteria<AsyncJobJoinVO> sc = sb.create();
        if (listProjectResourcesCriteria != null) {
            sc.setParameters("type", Account.ACCOUNT_TYPE_PROJECT);
        }

        if (!permittedAccounts.isEmpty()) {
            sc.setParameters("accountIdIN", permittedAccounts.toArray());
        } else if (domainId != null) {
            DomainVO domain = _domainDao.findById(domainId);
            if (isRecursive) {
                sc.setParameters("path", domain.getPath() + "%");
            } else {
                sc.setParameters("domainId", domainId);
            }
        }

        if (keyword != null) {
            sc.addAnd("cmd", SearchCriteria.Op.LIKE, "%" + keyword + "%");
        }

        if (startDate != null) {
            sc.addAnd("created", SearchCriteria.Op.GTEQ, startDate);
        }

        return _jobJoinDao.searchAndCount(sc, searchFilter);
    }

    @Override
    public ListResponse<StoragePoolResponse> searchForStoragePools(ListStoragePoolsCmd cmd) {
        Pair<List<StoragePoolJoinVO>, Integer> result = searchForStoragePoolsInternal(cmd);
        ListResponse<StoragePoolResponse> response = new ListResponse<StoragePoolResponse>();

        List<StoragePoolResponse> poolResponses = ViewResponseHelper.createStoragePoolResponse(result.first().toArray(new StoragePoolJoinVO[result.first().size()]));
        for (StoragePoolResponse poolResponse : poolResponses) {
            DataStore store = dataStoreManager.getPrimaryDataStore(poolResponse.getId());
            if (store != null) {
                DataStoreDriver driver = store.getDriver();
                if (driver != null && driver.getCapabilities() != null) {
                    Map<String, String> caps = driver.getCapabilities();
                    if (Storage.StoragePoolType.NetworkFilesystem.toString().equals(poolResponse.getType()) &&
                        HypervisorType.VMware.toString().equals(poolResponse.getHypervisor())) {
                        StoragePoolVO pool = _storagePoolDao.findPoolByUUID(poolResponse.getId());
                        StoragePoolDetailVO detail = _storagePoolDetailsDao.findDetail(pool.getId(), Storage.Capability.HARDWARE_ACCELERATION.toString());
                        if (detail != null) {
                            caps.put(Storage.Capability.HARDWARE_ACCELERATION.toString(), detail.getValue());
                        }
                    }
                    poolResponse.setCaps(caps);
                }
            }
        }

        response.setResponses(poolResponses, result.second());
        return response;
    }

    private Pair<List<StoragePoolJoinVO>, Integer> searchForStoragePoolsInternal(ListStoragePoolsCmd cmd) {
        ScopeType scopeType = null;
        if (cmd.getScope() != null) {
            try {
                scopeType = Enum.valueOf(ScopeType.class, cmd.getScope().toUpperCase());
            } catch (Exception e) {
                throw new InvalidParameterValueException("Invalid scope type: " + cmd.getScope());
            }
        }

        Long zoneId = _accountMgr.checkAccessAndSpecifyAuthority(CallContext.current().getCallingAccount(), cmd.getZoneId());
        Object id = cmd.getId();
        Object name = cmd.getStoragePoolName();
        Object path = cmd.getPath();
        Object pod = cmd.getPodId();
        Object cluster = cmd.getClusterId();
        Object address = cmd.getIpAddress();
        Object keyword = cmd.getKeyword();
        Long startIndex = cmd.getStartIndex();
        Long pageSize = cmd.getPageSizeVal();

        Filter searchFilter = new Filter(StoragePoolJoinVO.class, "id", Boolean.TRUE, startIndex, pageSize);

        SearchBuilder<StoragePoolJoinVO> sb = _poolJoinDao.createSearchBuilder();
        sb.select(null, Func.DISTINCT, sb.entity().getId()); // select distinct
        // ids
        sb.and("id", sb.entity().getId(), SearchCriteria.Op.EQ);
        sb.and("name", sb.entity().getName(), SearchCriteria.Op.EQ);
        sb.and("path", sb.entity().getPath(), SearchCriteria.Op.EQ);
        sb.and("dataCenterId", sb.entity().getZoneId(), SearchCriteria.Op.EQ);
        sb.and("podId", sb.entity().getPodId(), SearchCriteria.Op.EQ);
        sb.and("clusterId", sb.entity().getClusterId(), SearchCriteria.Op.EQ);
        sb.and("hostAddress", sb.entity().getHostAddress(), SearchCriteria.Op.EQ);
        sb.and("scope", sb.entity().getScope(), SearchCriteria.Op.EQ);
        sb.and("parent", sb.entity().getParent(), Op.EQ);

        SearchCriteria<StoragePoolJoinVO> sc = sb.create();

        if (keyword != null) {
            SearchCriteria<StoragePoolJoinVO> ssc = _poolJoinDao.createSearchCriteria();
            ssc.addOr("name", SearchCriteria.Op.LIKE, "%" + keyword + "%");
            ssc.addOr("poolType", SearchCriteria.Op.LIKE, "%" + keyword + "%");

            sc.addAnd("name", SearchCriteria.Op.SC, ssc);
        }

        if (id != null) {
            sc.setParameters("id", id);
        }

        if (name != null) {
            sc.setParameters("name", name);
        }

        if (path != null) {
            sc.setParameters("path", path);
        }
        if (zoneId != null) {
            sc.setParameters("dataCenterId", zoneId);
        }
        if (pod != null) {
            sc.setParameters("podId", pod);
        }
        if (address != null) {
            sc.setParameters("hostAddress", address);
        }
        if (cluster != null) {
            sc.setParameters("clusterId", cluster);
        }
        if (scopeType != null) {
            sc.setParameters("scope", scopeType.toString());
        }
        sc.setParameters("parent", 0);

        // search Pool details by ids
        Pair<List<StoragePoolJoinVO>, Integer> uniquePoolPair = _poolJoinDao.searchAndCount(sc, searchFilter);
        Integer count = uniquePoolPair.second();
        if (count.intValue() == 0) {
            // empty result
            return uniquePoolPair;
        }
        List<StoragePoolJoinVO> uniquePools = uniquePoolPair.first();
        Long[] vrIds = new Long[uniquePools.size()];
        int i = 0;
        for (StoragePoolJoinVO v : uniquePools) {
            vrIds[i++] = v.getId();
        }
        List<StoragePoolJoinVO> vrs = _poolJoinDao.searchByIds(vrIds);
        return new Pair<List<StoragePoolJoinVO>, Integer>(vrs, count);

    }

    @Override
    public ListResponse<StorageTagResponse> searchForStorageTags(ListStorageTagsCmd cmd) {
        Pair<List<StoragePoolTagVO>, Integer> result = searchForStorageTagsInternal(cmd);
        ListResponse<StorageTagResponse> response = new ListResponse<StorageTagResponse>();
        List<StorageTagResponse> tagResponses = ViewResponseHelper.createStorageTagResponse(result.first().toArray(new StoragePoolTagVO[result.first().size()]));

        response.setResponses(tagResponses, result.second());

        return response;
    }

    private Pair<List<StoragePoolTagVO>, Integer> searchForStorageTagsInternal(ListStorageTagsCmd cmd) {
        Filter searchFilter = new Filter(StoragePoolTagVO.class, "id", Boolean.TRUE, null, null);

        SearchBuilder<StoragePoolTagVO> sb = _storageTagDao.createSearchBuilder();

        sb.select(null, Func.DISTINCT, sb.entity().getId()); // select distinct

        SearchCriteria<StoragePoolTagVO> sc = sb.create();

        // search storage tag details by ids
        Pair<List<StoragePoolTagVO>, Integer> uniqueTagPair = _storageTagDao.searchAndCount(sc, searchFilter);
        Integer count = uniqueTagPair.second();

        if (count.intValue() == 0) {
            return uniqueTagPair;
        }

        List<StoragePoolTagVO> uniqueTags = uniqueTagPair.first();
        Long[] vrIds = new Long[uniqueTags.size()];
        int i = 0;

        for (StoragePoolTagVO v : uniqueTags) {
            vrIds[i++] = v.getId();
        }

        List<StoragePoolTagVO> vrs = _storageTagDao.searchByIds(vrIds);

        return new Pair<List<StoragePoolTagVO>, Integer>(vrs, count);
    }

    @Override
    public ListResponse<HostTagResponse> searchForHostTags(ListHostTagsCmd cmd) {
        Pair<List<HostTagVO>, Integer> result = searchForHostTagsInternal(cmd);
        ListResponse<HostTagResponse> response = new ListResponse<HostTagResponse>();
        List<HostTagResponse> tagResponses = ViewResponseHelper.createHostTagResponse(result.first().toArray(new HostTagVO[result.first().size()]));

        response.setResponses(tagResponses, result.second());

        return response;
    }

    private Pair<List<HostTagVO>, Integer> searchForHostTagsInternal(ListHostTagsCmd cmd) {
        Filter searchFilter = new Filter(HostTagVO.class, "id", Boolean.TRUE, null, null);

        SearchBuilder<HostTagVO> sb = _hostTagDao.createSearchBuilder();

        sb.select(null, Func.DISTINCT, sb.entity().getId()); // select distinct

        SearchCriteria<HostTagVO> sc = sb.create();

        // search host tag details by ids
        Pair<List<HostTagVO>, Integer> uniqueTagPair = _hostTagDao.searchAndCount(sc, searchFilter);
        Integer count = uniqueTagPair.second();

        if (count.intValue() == 0) {
            return uniqueTagPair;
        }

        List<HostTagVO> uniqueTags = uniqueTagPair.first();
        Long[] vrIds = new Long[uniqueTags.size()];
        int i = 0;

        for (HostTagVO v : uniqueTags) {
            vrIds[i++] = v.getId();
        }

        List<HostTagVO> vrs = _hostTagDao.searchByIds(vrIds);

        return new Pair<List<HostTagVO>, Integer>(vrs, count);
    }

    @Override
    public ListResponse<ImageStoreResponse> searchForImageStores(ListImageStoresCmd cmd) {
        Pair<List<ImageStoreJoinVO>, Integer> result = searchForImageStoresInternal(cmd);
        ListResponse<ImageStoreResponse> response = new ListResponse<ImageStoreResponse>();

        List<ImageStoreResponse> poolResponses = ViewResponseHelper.createImageStoreResponse(result.first().toArray(new ImageStoreJoinVO[result.first().size()]));
        response.setResponses(poolResponses, result.second());
        return response;
    }

    private Pair<List<ImageStoreJoinVO>, Integer> searchForImageStoresInternal(ListImageStoresCmd cmd) {

        Long zoneId = _accountMgr.checkAccessAndSpecifyAuthority(CallContext.current().getCallingAccount(), cmd.getZoneId());
        Object id = cmd.getId();
        Object name = cmd.getStoreName();
        String provider = cmd.getProvider();
        String protocol = cmd.getProtocol();
        Object keyword = cmd.getKeyword();
        Long startIndex = cmd.getStartIndex();
        Long pageSize = cmd.getPageSizeVal();
        Boolean readonly = cmd.getReadonly();

        Filter searchFilter = new Filter(ImageStoreJoinVO.class, "id", Boolean.TRUE, startIndex, pageSize);

        SearchBuilder<ImageStoreJoinVO> sb = _imageStoreJoinDao.createSearchBuilder();
        sb.select(null, Func.DISTINCT, sb.entity().getId()); // select distinct
        // ids
        sb.and("id", sb.entity().getId(), SearchCriteria.Op.EQ);
        sb.and("name", sb.entity().getName(), SearchCriteria.Op.EQ);
        sb.and("dataCenterId", sb.entity().getZoneId(), SearchCriteria.Op.EQ);
        sb.and("protocol", sb.entity().getProtocol(), SearchCriteria.Op.EQ);
        sb.and("provider", sb.entity().getProviderName(), SearchCriteria.Op.EQ);
        sb.and("role", sb.entity().getRole(), SearchCriteria.Op.EQ);
        sb.and("readonly", sb.entity().isReadonly(), Op.EQ);

        SearchCriteria<ImageStoreJoinVO> sc = sb.create();
        sc.setParameters("role", DataStoreRole.Image);

        if (keyword != null) {
            SearchCriteria<ImageStoreJoinVO> ssc = _imageStoreJoinDao.createSearchCriteria();
            ssc.addOr("name", SearchCriteria.Op.LIKE, "%" + keyword + "%");
            ssc.addOr("providerName", SearchCriteria.Op.LIKE, "%" + keyword + "%");
            sc.addAnd("name", SearchCriteria.Op.SC, ssc);
        }

        if (id != null) {
            sc.setParameters("id", id);
        }

        if (name != null) {
            sc.setParameters("name", name);
        }

        if (zoneId != null) {
            sc.setParameters("dataCenterId", zoneId);
        }
        if (provider != null) {
            sc.setParameters("provider", provider);
        }
        if (protocol != null) {
            sc.setParameters("protocol", protocol);
        }
        if (readonly != null) {
            sc.setParameters("readonly", readonly);
        }

        // search Store details by ids
        Pair<List<ImageStoreJoinVO>, Integer> uniqueStorePair = _imageStoreJoinDao.searchAndCount(sc, searchFilter);
        Integer count = uniqueStorePair.second();
        if (count.intValue() == 0) {
            // empty result
            return uniqueStorePair;
        }
        List<ImageStoreJoinVO> uniqueStores = uniqueStorePair.first();
        Long[] vrIds = new Long[uniqueStores.size()];
        int i = 0;
        for (ImageStoreJoinVO v : uniqueStores) {
            vrIds[i++] = v.getId();
        }
        List<ImageStoreJoinVO> vrs = _imageStoreJoinDao.searchByIds(vrIds);
        return new Pair<List<ImageStoreJoinVO>, Integer>(vrs, count);

    }

    @Override
    public ListResponse<ImageStoreResponse> searchForSecondaryStagingStores(ListSecondaryStagingStoresCmd cmd) {
        Pair<List<ImageStoreJoinVO>, Integer> result = searchForCacheStoresInternal(cmd);
        ListResponse<ImageStoreResponse> response = new ListResponse<ImageStoreResponse>();

        List<ImageStoreResponse> poolResponses = ViewResponseHelper.createImageStoreResponse(result.first().toArray(new ImageStoreJoinVO[result.first().size()]));
        response.setResponses(poolResponses, result.second());
        return response;
    }

    private Pair<List<ImageStoreJoinVO>, Integer> searchForCacheStoresInternal(ListSecondaryStagingStoresCmd cmd) {

        Long zoneId = _accountMgr.checkAccessAndSpecifyAuthority(CallContext.current().getCallingAccount(), cmd.getZoneId());
        Object id = cmd.getId();
        Object name = cmd.getStoreName();
        String provider = cmd.getProvider();
        String protocol = cmd.getProtocol();
        Object keyword = cmd.getKeyword();
        Long startIndex = cmd.getStartIndex();
        Long pageSize = cmd.getPageSizeVal();

        Filter searchFilter = new Filter(ImageStoreJoinVO.class, "id", Boolean.TRUE, startIndex, pageSize);

        SearchBuilder<ImageStoreJoinVO> sb = _imageStoreJoinDao.createSearchBuilder();
        sb.select(null, Func.DISTINCT, sb.entity().getId()); // select distinct
        // ids
        sb.and("id", sb.entity().getId(), SearchCriteria.Op.EQ);
        sb.and("name", sb.entity().getName(), SearchCriteria.Op.EQ);
        sb.and("dataCenterId", sb.entity().getZoneId(), SearchCriteria.Op.EQ);
        sb.and("protocol", sb.entity().getProtocol(), SearchCriteria.Op.EQ);
        sb.and("provider", sb.entity().getProviderName(), SearchCriteria.Op.EQ);
        sb.and("role", sb.entity().getRole(), SearchCriteria.Op.EQ);

        SearchCriteria<ImageStoreJoinVO> sc = sb.create();
        sc.setParameters("role", DataStoreRole.ImageCache);

        if (keyword != null) {
            SearchCriteria<ImageStoreJoinVO> ssc = _imageStoreJoinDao.createSearchCriteria();
            ssc.addOr("name", SearchCriteria.Op.LIKE, "%" + keyword + "%");
            ssc.addOr("provider", SearchCriteria.Op.LIKE, "%" + keyword + "%");
            sc.addAnd("name", SearchCriteria.Op.SC, ssc);
        }

        if (id != null) {
            sc.setParameters("id", id);
        }

        if (name != null) {
            sc.setParameters("name", name);
        }

        if (zoneId != null) {
            sc.setParameters("dataCenterId", zoneId);
        }
        if (provider != null) {
            sc.setParameters("provider", provider);
        }
        if (protocol != null) {
            sc.setParameters("protocol", protocol);
        }

        // search Store details by ids
        Pair<List<ImageStoreJoinVO>, Integer> uniqueStorePair = _imageStoreJoinDao.searchAndCount(sc, searchFilter);
        Integer count = uniqueStorePair.second();
        if (count.intValue() == 0) {
            // empty result
            return uniqueStorePair;
        }
        List<ImageStoreJoinVO> uniqueStores = uniqueStorePair.first();
        Long[] vrIds = new Long[uniqueStores.size()];
        int i = 0;
        for (ImageStoreJoinVO v : uniqueStores) {
            vrIds[i++] = v.getId();
        }
        List<ImageStoreJoinVO> vrs = _imageStoreJoinDao.searchByIds(vrIds);
        return new Pair<List<ImageStoreJoinVO>, Integer>(vrs, count);

    }

    @Override
    public ListResponse<DiskOfferingResponse> searchForDiskOfferings(ListDiskOfferingsCmd cmd) {
        Pair<List<DiskOfferingJoinVO>, Integer> result = searchForDiskOfferingsInternal(cmd);
        ListResponse<DiskOfferingResponse> response = new ListResponse<DiskOfferingResponse>();
        List<DiskOfferingResponse> offeringResponses = ViewResponseHelper.createDiskOfferingResponse(result.first().toArray(new DiskOfferingJoinVO[result.first().size()]));
        response.setResponses(offeringResponses, result.second());
        return response;
    }

    private Pair<List<DiskOfferingJoinVO>, Integer> searchForDiskOfferingsInternal(ListDiskOfferingsCmd cmd) {
        // Note
        // The list method for offerings is being modified in accordance with
        // discussion with Will/Kevin
        // For now, we will be listing the following based on the usertype
        // 1. For root, we will list all offerings
        // 2. For domainAdmin and regular users, we will list everything in
        // their domains+parent domains ... all the way
        // till
        // root

        Filter searchFilter = new Filter(DiskOfferingJoinVO.class, "sortKey", SortKeyAscending.value(), cmd.getStartIndex(), cmd.getPageSizeVal());
        searchFilter.addOrderBy(DiskOfferingJoinVO.class, "id", true);
        SearchCriteria<DiskOfferingJoinVO> sc = _diskOfferingJoinDao.createSearchCriteria();
        sc.addAnd("type", Op.EQ, DiskOfferingVO.Type.Disk);

        Account account = CallContext.current().getCallingAccount();
        Object name = cmd.getDiskOfferingName();
        Object id = cmd.getId();
        Object keyword = cmd.getKeyword();
        Long domainId = cmd.getDomainId();
        Boolean isRootAdmin = _accountMgr.isRootAdmin(account.getAccountId());
        Boolean isRecursive = cmd.isRecursive();
        Long zoneId = cmd.getZoneId();
        // Keeping this logic consistent with domain specific zones
        // if a domainId is provided, we just return the disk offering
        // associated with this domain
        if (domainId != null) {
            if (_accountMgr.isRootAdmin(account.getId()) || isPermissible(account.getDomainId(), domainId)) {
                // check if the user's domain == do's domain || user's domain is
                // a child of so's domain for non-root users
                sc.addAnd("domainId", Op.FIND_IN_SET, String.valueOf(domainId));
                if (!isRootAdmin) {
                    sc.addAnd("displayOffering", SearchCriteria.Op.EQ, 1);
                }
                return _diskOfferingJoinDao.searchAndCount(sc, searchFilter);
            } else {
                throw new PermissionDeniedException("The account:" + account.getAccountName() + " does not fall in the same domain hierarchy as the disk offering");
            }
        }

        // For non-root users, only return all offerings for the user's domain,
        // and everything above till root
        if ((_accountMgr.isNormalUser(account.getId()) || _accountMgr.isDomainAdmin(account.getId())) || account.getType() == Account.ACCOUNT_TYPE_RESOURCE_DOMAIN_ADMIN) {
            if (isRecursive) { // domain + all sub-domains
                if (account.getType() == Account.ACCOUNT_TYPE_NORMAL) {
                    throw new InvalidParameterValueException("Only ROOT admins and Domain admins can list disk offerings with isrecursive=true");
                }
            } else { // domain + all ancestors
                sc.addAnd("systemUse", SearchCriteria.Op.EQ, false); // non-root users should not see system offering at all
            }

        }

        if (keyword != null) {
            SearchCriteria<DiskOfferingJoinVO> ssc = _diskOfferingJoinDao.createSearchCriteria();
            ssc.addOr("displayText", SearchCriteria.Op.LIKE, "%" + keyword + "%");
            ssc.addOr("name", SearchCriteria.Op.LIKE, "%" + keyword + "%");

            sc.addAnd("name", SearchCriteria.Op.SC, ssc);
        }

        if (id != null) {
            sc.addAnd("id", SearchCriteria.Op.EQ, id);
        }

        if (name != null) {
            sc.addAnd("name", SearchCriteria.Op.EQ, name);
        }

        if (zoneId != null) {
            SearchBuilder<DiskOfferingJoinVO> sb = _diskOfferingJoinDao.createSearchBuilder();
            sb.and("zoneId", sb.entity().getZoneId(), Op.FIND_IN_SET);
            sb.or("zId", sb.entity().getZoneId(), Op.NULL);
            sb.done();
            SearchCriteria<DiskOfferingJoinVO> zoneSC = sb.create();
            zoneSC.setParameters("zoneId", String.valueOf(zoneId));
            sc.addAnd("zoneId", SearchCriteria.Op.SC, zoneSC);
        }

        // Filter offerings that are not associated with caller's domain
        // Fetch the offering ids from the details table since theres no smart way to filter them in the join ... yet!
        Account caller = CallContext.current().getCallingAccount();
        if (caller.getType() != Account.ACCOUNT_TYPE_ADMIN) {
            Domain callerDomain = _domainDao.findById(caller.getDomainId());
            List<Long> domainIds = findRelatedDomainIds(callerDomain, isRecursive);

            List<Long> ids = _diskOfferingDetailsDao.findOfferingIdsByDomainIds(domainIds);
            SearchBuilder<DiskOfferingJoinVO> sb = _diskOfferingJoinDao.createSearchBuilder();
            if (ids != null && !ids.isEmpty()) {
                sb.and("id", sb.entity().getId(), Op.IN);
            }
            sb.or("domainId", sb.entity().getDomainId(), Op.NULL);
            sb.done();

            SearchCriteria<DiskOfferingJoinVO> scc = sb.create();
            if (ids != null && !ids.isEmpty()) {
                scc.setParameters("id", ids.toArray());
            }
            sc.addAnd("domainId", SearchCriteria.Op.SC, scc);
        }

        Pair<List<DiskOfferingJoinVO>, Integer> result = _diskOfferingJoinDao.searchAndCount(sc, searchFilter);
        return new Pair<>(result.first(), result.second());
    }

    private List<Long> findRelatedDomainIds(Domain domain, boolean isRecursive) {
        List<Long> domainIds = _domainDao.getDomainParentIds(domain.getId())
            .stream().collect(Collectors.toList());
        if (isRecursive) {
            List<Long> childrenIds = _domainDao.getDomainChildrenIds(domain.getPath());
            if (childrenIds != null && !childrenIds.isEmpty())
            domainIds.addAll(childrenIds);
        }
        return domainIds;
    }

    @Override
    public ListResponse<ServiceOfferingResponse> searchForServiceOfferings(ListServiceOfferingsCmd cmd) {
        Pair<List<ServiceOfferingJoinVO>, Integer> result = searchForServiceOfferingsInternal(cmd);
        result.first();
        ListResponse<ServiceOfferingResponse> response = new ListResponse<ServiceOfferingResponse>();
        List<ServiceOfferingResponse> offeringResponses = ViewResponseHelper.createServiceOfferingResponse(result.first().toArray(new ServiceOfferingJoinVO[result.first().size()]));
        response.setResponses(offeringResponses, result.second());
        return response;
    }

    private Pair<List<ServiceOfferingJoinVO>, Integer> searchForServiceOfferingsInternal(ListServiceOfferingsCmd cmd) {
        // Note
        // The filteredOfferings method for offerings is being modified in accordance with
        // discussion with Will/Kevin
        // For now, we will be listing the following based on the usertype
        // 1. For root, we will filteredOfferings all offerings
        // 2. For domainAdmin and regular users, we will filteredOfferings everything in
        // their domains+parent domains ... all the way
        // till
        // root
        Filter searchFilter = new Filter(ServiceOfferingJoinVO.class, "sortKey", SortKeyAscending.value(), cmd.getStartIndex(), cmd.getPageSizeVal());
        searchFilter.addOrderBy(ServiceOfferingJoinVO.class, "id", true);

        Account caller = CallContext.current().getCallingAccount();
        Object name = cmd.getServiceOfferingName();
        Object id = cmd.getId();
        Object keyword = cmd.getKeyword();
        Long vmId = cmd.getVirtualMachineId();
        Long domainId = cmd.getDomainId();
        Boolean isSystem = cmd.getIsSystem();
        String vmTypeStr = cmd.getSystemVmType();
        ServiceOfferingVO currentVmOffering = null;
        Boolean isRecursive = cmd.isRecursive();
        Long zoneId = cmd.getZoneId();
        Integer cpuNumber = cmd.getCpuNumber();
        Integer memory = cmd.getMemory();
        Integer cpuSpeed = cmd.getCpuSpeed();

        SearchCriteria<ServiceOfferingJoinVO> sc = _srvOfferingJoinDao.createSearchCriteria();
        if (!_accountMgr.isRootAdmin(caller.getId()) && isSystem) {
            throw new InvalidParameterValueException("Only ROOT admins can access system's offering");
        }

        // Keeping this logic consistent with domain specific zones
        // if a domainId is provided, we just return the so associated with this
        // domain
        if (domainId != null && !_accountMgr.isRootAdmin(caller.getId())) {
            // check if the user's domain == so's domain || user's domain is a
            // child of so's domain
            if (!isPermissible(caller.getDomainId(), domainId)) {
                throw new PermissionDeniedException("The account:" + caller.getAccountName() + " does not fall in the same domain hierarchy as the service offering");
            }
        }

        if (vmId != null) {
            VMInstanceVO vmInstance = _vmInstanceDao.findById(vmId);
            if ((vmInstance == null) || (vmInstance.getRemoved() != null)) {
                InvalidParameterValueException ex = new InvalidParameterValueException("unable to find a virtual machine with specified id");
                ex.addProxyObject(vmId.toString(), "vmId");
                throw ex;
            }

            _accountMgr.checkAccess(caller, null, true, vmInstance);

            currentVmOffering = _srvOfferingDao.findByIdIncludingRemoved(vmInstance.getId(), vmInstance.getServiceOfferingId());
            if (! currentVmOffering.isDynamic()) {
                sc.addAnd("id", SearchCriteria.Op.NEQ, currentVmOffering.getId());
            }

            boolean isRootVolumeUsingLocalStorage = virtualMachineManager.isRootVolumeOnLocalStorage(vmId);

            // 1. Only return offerings with the same storage type than the storage pool where the VM's root volume is allocated
            sc.addAnd("useLocalStorage", SearchCriteria.Op.EQ, isRootVolumeUsingLocalStorage);

            // 2.In case vm is running return only offerings greater than equal to current offering compute and offering's dynamic scalability should match
            if (vmInstance.getState() == VirtualMachine.State.Running) {
                Integer vmCpu = currentVmOffering.getCpu();
                Integer vmMemory = currentVmOffering.getSpeed();
                Integer vmSpeed = currentVmOffering.getSpeed();
                if ((vmCpu == null || vmMemory == null || vmSpeed == null) && VirtualMachine.Type.User.equals(vmInstance.getType())) {
                    UserVmVO userVmVO = _userVmDao.findById(vmId);
                    _userVmDao.loadDetails(userVmVO);
                    Map<String, String> details = userVmVO.getDetails();
                    vmCpu = NumbersUtil.parseInt(details.get(ApiConstants.CPU_NUMBER), 0);
                    if (vmSpeed == null) {
                        vmSpeed = NumbersUtil.parseInt(details.get(ApiConstants.CPU_SPEED), 0);
                    }
                    vmMemory = NumbersUtil.parseInt(details.get(ApiConstants.MEMORY), 0);
                }
                if (vmCpu != null && vmCpu > 0) {
                    sc.addAnd("cpu", Op.SC, getMinimumCpuServiceOfferingJoinSearchCriteria(vmCpu));
                }
                if (vmSpeed != null && vmSpeed > 0) {
                    sc.addAnd("speed", Op.SC, getMinimumCpuSpeedServiceOfferingJoinSearchCriteria(vmSpeed));
                }
                if (vmMemory != null && vmMemory > 0) {
                    sc.addAnd("ramSize", Op.SC, getMinimumMemoryServiceOfferingJoinSearchCriteria(vmMemory));
                }
                sc.addAnd("dynamicScalingEnabled", Op.EQ, currentVmOffering.isDynamicScalingEnabled());
            }
        }

        // boolean includePublicOfferings = false;
        if ((_accountMgr.isNormalUser(caller.getId()) || _accountMgr.isDomainAdmin(caller.getId())) || caller.getType() == Account.ACCOUNT_TYPE_RESOURCE_DOMAIN_ADMIN) {
            // For non-root users.
            if (isSystem) {
                throw new InvalidParameterValueException("Only root admins can access system's offering");
            }
            if (isRecursive) { // domain + all sub-domains
                if (caller.getType() == Account.ACCOUNT_TYPE_NORMAL) {
                    throw new InvalidParameterValueException("Only ROOT admins and Domain admins can list service offerings with isrecursive=true");
                }
            }
        } else {
            // for root users
            if (caller.getDomainId() != 1 && isSystem) { // NON ROOT admin
                throw new InvalidParameterValueException("Non ROOT admins cannot access system's offering");
            }
            if (domainId != null) {
                sc.addAnd("domainId", Op.FIND_IN_SET, String.valueOf(domainId));
            }
        }

        if (keyword != null) {
            SearchCriteria<ServiceOfferingJoinVO> ssc = _srvOfferingJoinDao.createSearchCriteria();
            ssc.addOr("displayText", SearchCriteria.Op.LIKE, "%" + keyword + "%");
            ssc.addOr("name", SearchCriteria.Op.LIKE, "%" + keyword + "%");

            sc.addAnd("name", SearchCriteria.Op.SC, ssc);
        }

        if (id != null) {
            sc.addAnd("id", SearchCriteria.Op.EQ, id);
        }

        if (isSystem != null) {
            // note that for non-root users, isSystem is always false when
            // control comes to here
            sc.addAnd("systemUse", SearchCriteria.Op.EQ, isSystem);
        }

        if (name != null) {
            sc.addAnd("name", SearchCriteria.Op.EQ, name);
        }

        if (vmTypeStr != null) {
            sc.addAnd("vmType", SearchCriteria.Op.EQ, vmTypeStr);
        }

        if (zoneId != null) {
            SearchBuilder<ServiceOfferingJoinVO> sb = _srvOfferingJoinDao.createSearchBuilder();
            sb.and("zoneId", sb.entity().getZoneId(), Op.FIND_IN_SET);
            sb.or("zId", sb.entity().getZoneId(), Op.NULL);
            sb.done();
            SearchCriteria<ServiceOfferingJoinVO> zoneSC = sb.create();
            zoneSC.setParameters("zoneId", String.valueOf(zoneId));
            sc.addAnd("zoneId", SearchCriteria.Op.SC, zoneSC);
        }

        if (cpuNumber != null) {
            SearchCriteria<ServiceOfferingJoinVO> cpuConstraintSearchCriteria = _srvOfferingJoinDao.createSearchCriteria();
            cpuConstraintSearchCriteria.addAnd("minCpu", Op.LTEQ, cpuNumber);
            cpuConstraintSearchCriteria.addAnd("maxCpu", Op.GTEQ, cpuNumber);

            SearchCriteria<ServiceOfferingJoinVO> cpuSearchCriteria = _srvOfferingJoinDao.createSearchCriteria();
            cpuSearchCriteria.addOr("minCpu", Op.NULL);
            cpuSearchCriteria.addOr("constraints", Op.SC, cpuConstraintSearchCriteria);

            sc.addAnd("cpuConstraints", SearchCriteria.Op.SC, cpuSearchCriteria);
        }

        if (memory != null) {
            SearchCriteria<ServiceOfferingJoinVO> memoryConstraintSearchCriteria = _srvOfferingJoinDao.createSearchCriteria();
            memoryConstraintSearchCriteria.addAnd("minMemory", Op.LTEQ, memory);
            memoryConstraintSearchCriteria.addAnd("maxMemory", Op.GTEQ, memory);

            SearchCriteria<ServiceOfferingJoinVO> memSearchCriteria = _srvOfferingJoinDao.createSearchCriteria();
            memSearchCriteria.addOr("minMemory", Op.NULL);
            memSearchCriteria.addOr("memconstraints", Op.SC, memoryConstraintSearchCriteria);

            sc.addAnd("memoryConstraints", SearchCriteria.Op.SC, memSearchCriteria);
        }

        if (cpuSpeed != null) {
            SearchCriteria<ServiceOfferingJoinVO> cpuSpeedSearchCriteria = _srvOfferingJoinDao.createSearchCriteria();
            cpuSpeedSearchCriteria.addOr("speed", Op.NULL);
            cpuSpeedSearchCriteria.addOr("speed", Op.EQ, cpuSpeed);
            sc.addAnd("cpuspeedconstraints", SearchCriteria.Op.SC, cpuSpeedSearchCriteria);
        }

        // Filter offerings that are not associated with caller's domain
        // Fetch the offering ids from the details table since theres no smart way to filter them in the join ... yet!
        if (caller.getType() != Account.ACCOUNT_TYPE_ADMIN) {
            Domain callerDomain = _domainDao.findById(caller.getDomainId());
            List<Long> domainIds = findRelatedDomainIds(callerDomain, isRecursive);

            List<Long> ids = _srvOfferingDetailsDao.findOfferingIdsByDomainIds(domainIds);
            SearchBuilder<ServiceOfferingJoinVO> sb = _srvOfferingJoinDao.createSearchBuilder();
            if (ids != null && !ids.isEmpty()) {
                sb.and("id", sb.entity().getId(), Op.IN);
            }
            sb.or("domainId", sb.entity().getDomainId(), Op.NULL);
            sb.done();

            SearchCriteria<ServiceOfferingJoinVO> scc = sb.create();
            if (ids != null && !ids.isEmpty()) {
                scc.setParameters("id", ids.toArray());
            }
            sc.addAnd("domainId", SearchCriteria.Op.SC, scc);
        }

        if (currentVmOffering != null) {
            List<String> storageTags = StringUtils.csvTagsToList(currentVmOffering.getTags());
            if (!storageTags.isEmpty()) {
                SearchBuilder<ServiceOfferingJoinVO> sb = _srvOfferingJoinDao.createSearchBuilder();
                for(String tag : storageTags) {
                    sb.and(tag, sb.entity().getTags(), Op.FIND_IN_SET);
                }
                sb.done();

                SearchCriteria<ServiceOfferingJoinVO> scc = sb.create();
                for(String tag : storageTags) {
                    scc.setParameters(tag, tag);
                }
                sc.addAnd("storageTags", SearchCriteria.Op.SC, scc);
            }

            List<String> hostTags = StringUtils.csvTagsToList(currentVmOffering.getHostTag());
            if (!hostTags.isEmpty()) {
                SearchBuilder<ServiceOfferingJoinVO> sb = _srvOfferingJoinDao.createSearchBuilder();
                for(String tag : hostTags) {
                    sb.and(tag, sb.entity().getHostTag(), Op.FIND_IN_SET);
                }
                sb.done();

                SearchCriteria<ServiceOfferingJoinVO> scc = sb.create();
                for(String tag : hostTags) {
                    scc.setParameters(tag, tag);
                }
                sc.addAnd("hostTags", SearchCriteria.Op.SC, scc);
            }
        }

        return _srvOfferingJoinDao.searchAndCount(sc, searchFilter);
    }

    @Override
    public ListResponse<ZoneResponse> listDataCenters(ListZonesCmd cmd) {
        Pair<List<DataCenterJoinVO>, Integer> result = listDataCentersInternal(cmd);
        ListResponse<ZoneResponse> response = new ListResponse<ZoneResponse>();

        ResponseView respView = ResponseView.Restricted;
        if (cmd instanceof ListZonesCmdByAdmin || CallContext.current().getCallingAccount().getType() == Account.ACCOUNT_TYPE_ADMIN) {
            respView = ResponseView.Full;
        }

        List<ZoneResponse> dcResponses = ViewResponseHelper.createDataCenterResponse(respView, cmd.getShowCapacities(), cmd.getShowIcon(), result.first().toArray(new DataCenterJoinVO[result.first().size()]));
        response.setResponses(dcResponses, result.second());
        return response;
    }

    private Pair<List<DataCenterJoinVO>, Integer> listDataCentersInternal(ListZonesCmd cmd) {
        Account account = CallContext.current().getCallingAccount();
        Long domainId = cmd.getDomainId();
        Long id = cmd.getId();
        String keyword = cmd.getKeyword();
        String name = cmd.getName();
        String networkType = cmd.getNetworkType();
        Map<String, String> resourceTags = cmd.getTags();

        SearchBuilder<DataCenterJoinVO> sb = _dcJoinDao.createSearchBuilder();
        if (resourceTags != null && !resourceTags.isEmpty()) {
            SearchBuilder<ResourceTagVO> tagSearch = _resourceTagDao.createSearchBuilder();
            for (int count = 0; count < resourceTags.size(); count++) {
                tagSearch.or().op("key" + String.valueOf(count), tagSearch.entity().getKey(), SearchCriteria.Op.EQ);
                tagSearch.and("value" + String.valueOf(count), tagSearch.entity().getValue(), SearchCriteria.Op.EQ);
                tagSearch.cp();
            }
            tagSearch.and("resourceType", tagSearch.entity().getResourceType(), SearchCriteria.Op.EQ);
            sb.groupBy(sb.entity().getId());
            sb.join("tagSearch", tagSearch, sb.entity().getId(), tagSearch.entity().getResourceId(), JoinBuilder.JoinType.INNER);
        }

        Filter searchFilter = new Filter(DataCenterJoinVO.class, "sortKey", SortKeyAscending.value(), cmd.getStartIndex(), cmd.getPageSizeVal());
        searchFilter.addOrderBy(DataCenterJoinVO.class, "id", true);
        SearchCriteria<DataCenterJoinVO> sc = sb.create();

        if (networkType != null) {
            sc.addAnd("networkType", SearchCriteria.Op.EQ, networkType);
        }

        if (id != null) {
            sc.addAnd("id", SearchCriteria.Op.EQ, id);
        } else if (name != null) {
            sc.addAnd("name", SearchCriteria.Op.EQ, name);
        } else {
            if (keyword != null) {
                SearchCriteria<DataCenterJoinVO> ssc = _dcJoinDao.createSearchCriteria();
                ssc.addOr("name", SearchCriteria.Op.LIKE, "%" + keyword + "%");
                ssc.addOr("description", SearchCriteria.Op.LIKE, "%" + keyword + "%");
                sc.addAnd("name", SearchCriteria.Op.SC, ssc);
            }

            /*
             * List all resources due to Explicit Dedication except the
             * dedicated resources of other account
             */
            if (domainId != null) { //
                // for domainId != null // right now, we made the decision to
                // only list zones associated // with this domain, private zone
                sc.addAnd("domainId", SearchCriteria.Op.EQ, domainId);

                if (_accountMgr.isNormalUser(account.getId())) {
                    // accountId == null (zones dedicated to a domain) or
                    // accountId = caller
                    SearchCriteria<DataCenterJoinVO> sdc = _dcJoinDao.createSearchCriteria();
                    sdc.addOr("accountId", SearchCriteria.Op.EQ, account.getId());
                    sdc.addOr("accountId", SearchCriteria.Op.NULL);

                    sc.addAnd("accountId", SearchCriteria.Op.SC, sdc);
                }

            } else if (_accountMgr.isNormalUser(account.getId())) {
                // it was decided to return all zones for the user's domain, and
                // everything above till root
                // list all zones belonging to this domain, and all of its
                // parents
                // check the parent, if not null, add zones for that parent to
                // list

                // find all domain Id up to root domain for this account
                List<Long> domainIds = new ArrayList<Long>();
                DomainVO domainRecord = _domainDao.findById(account.getDomainId());
                if (domainRecord == null) {
                    s_logger.error("Could not find the domainId for account:" + account.getAccountName());
                    throw new CloudAuthenticationException("Could not find the domainId for account:" + account.getAccountName());
                }
                domainIds.add(domainRecord.getId());
                while (domainRecord.getParent() != null) {
                    domainRecord = _domainDao.findById(domainRecord.getParent());
                    domainIds.add(domainRecord.getId());
                }
                // domainId == null (public zones) or domainId IN [all domain id
                // up to root domain]
                SearchCriteria<DataCenterJoinVO> sdc = _dcJoinDao.createSearchCriteria();
                sdc.addOr("domainId", SearchCriteria.Op.IN, domainIds.toArray());
                sdc.addOr("domainId", SearchCriteria.Op.NULL);
                sc.addAnd("domainId", SearchCriteria.Op.SC, sdc);

                // remove disabled zones
                sc.addAnd("allocationState", SearchCriteria.Op.NEQ, Grouping.AllocationState.Disabled);

                // accountId == null (zones dedicated to a domain) or
                // accountId = caller
                SearchCriteria<DataCenterJoinVO> sdc2 = _dcJoinDao.createSearchCriteria();
                sdc2.addOr("accountId", SearchCriteria.Op.EQ, account.getId());
                sdc2.addOr("accountId", SearchCriteria.Op.NULL);

                sc.addAnd("accountId", SearchCriteria.Op.SC, sdc2);

                // remove Dedicated zones not dedicated to this domainId or
                // subdomainId
                List<Long> dedicatedZoneIds = removeDedicatedZoneNotSuitabe(domainIds);
                if (!dedicatedZoneIds.isEmpty()) {
                    sdc.addAnd("id", SearchCriteria.Op.NIN, dedicatedZoneIds.toArray(new Object[dedicatedZoneIds.size()]));
                }

            } else if (_accountMgr.isDomainAdmin(account.getId()) || account.getType() == Account.ACCOUNT_TYPE_RESOURCE_DOMAIN_ADMIN) {
                // it was decided to return all zones for the domain admin, and
                // everything above till root, as well as zones till the domain
                // leaf
                List<Long> domainIds = new ArrayList<Long>();
                DomainVO domainRecord = _domainDao.findById(account.getDomainId());
                if (domainRecord == null) {
                    s_logger.error("Could not find the domainId for account:" + account.getAccountName());
                    throw new CloudAuthenticationException("Could not find the domainId for account:" + account.getAccountName());
                }
                domainIds.add(domainRecord.getId());
                // find all domain Ids till leaf
                List<DomainVO> allChildDomains = _domainDao.findAllChildren(domainRecord.getPath(), domainRecord.getId());
                for (DomainVO domain : allChildDomains) {
                    domainIds.add(domain.getId());
                }
                // then find all domain Id up to root domain for this account
                while (domainRecord.getParent() != null) {
                    domainRecord = _domainDao.findById(domainRecord.getParent());
                    domainIds.add(domainRecord.getId());
                }

                // domainId == null (public zones) or domainId IN [all domain id
                // up to root domain]
                SearchCriteria<DataCenterJoinVO> sdc = _dcJoinDao.createSearchCriteria();
                sdc.addOr("domainId", SearchCriteria.Op.IN, domainIds.toArray());
                sdc.addOr("domainId", SearchCriteria.Op.NULL);
                sc.addAnd("domainId", SearchCriteria.Op.SC, sdc);

                // remove disabled zones
                sc.addAnd("allocationState", SearchCriteria.Op.NEQ, Grouping.AllocationState.Disabled);

                // remove Dedicated zones not dedicated to this domainId or
                // subdomainId
                List<Long> dedicatedZoneIds = removeDedicatedZoneNotSuitabe(domainIds);
                if (!dedicatedZoneIds.isEmpty()) {
                    sdc.addAnd("id", SearchCriteria.Op.NIN, dedicatedZoneIds.toArray(new Object[dedicatedZoneIds.size()]));
                }
            }

            // handle available=FALSE option, only return zones with at least
            // one VM running there
            Boolean available = cmd.isAvailable();
            if (account != null) {
                if ((available != null) && Boolean.FALSE.equals(available)) {
                    Set<Long> dcIds = new HashSet<Long>(); // data centers with
                    // at least one VM
                    // running
                    List<DomainRouterVO> routers = _routerDao.listBy(account.getId());
                    for (DomainRouterVO router : routers) {
                        dcIds.add(router.getDataCenterId());
                    }
                    if (dcIds.size() == 0) {
                        return new Pair<List<DataCenterJoinVO>, Integer>(new ArrayList<DataCenterJoinVO>(), 0);
                    } else {
                        sc.addAnd("id", SearchCriteria.Op.IN, dcIds.toArray());
                    }

                }
            }
        }

        if (resourceTags != null && !resourceTags.isEmpty()) {
            int count = 0;
            sc.setJoinParameters("tagSearch", "resourceType", ResourceObjectType.Zone.toString());
            for (Map.Entry<String, String> entry : resourceTags.entrySet()) {
                sc.setJoinParameters("tagSearch", "key" + String.valueOf(count), entry.getKey());
                sc.setJoinParameters("tagSearch", "value" + String.valueOf(count), entry.getValue());
                count++;
            }
        }

        return _dcJoinDao.searchAndCount(sc, searchFilter);
    }

    private List<Long> removeDedicatedZoneNotSuitabe(List<Long> domainIds) {
        // remove dedicated zone of other domain
        List<Long> dedicatedZoneIds = new ArrayList<Long>();
        List<DedicatedResourceVO> dedicatedResources = _dedicatedDao.listZonesNotInDomainIds(domainIds);
        for (DedicatedResourceVO dr : dedicatedResources) {
            if (dr != null) {
                dedicatedZoneIds.add(dr.getDataCenterId());
            }
        }
        return dedicatedZoneIds;
    }

    // This method is used for permissions check for both disk and service
    // offerings
    private boolean isPermissible(Long accountDomainId, Long offeringDomainId) {

        if (accountDomainId.equals(offeringDomainId)) {
            return true; // account and service offering in same domain
        }

        DomainVO domainRecord = _domainDao.findById(accountDomainId);

        if (domainRecord != null) {
            while (true) {
                if (domainRecord.getId() == offeringDomainId) {
                    return true;
                }

                // try and move on to the next domain
                if (domainRecord.getParent() != null) {
                    domainRecord = _domainDao.findById(domainRecord.getParent());
                } else {
                    break;
                }
            }
        }

        return false;
    }

    @Override
    public ListResponse<TemplateResponse> listTemplates(ListTemplatesCmd cmd) {
        Pair<List<TemplateJoinVO>, Integer> result = searchForTemplatesInternal(cmd);
        ListResponse<TemplateResponse> response = new ListResponse<TemplateResponse>();

        ResponseView respView = ResponseView.Restricted;
        if (cmd instanceof ListTemplatesCmdByAdmin) {
            respView = ResponseView.Full;
        }

        List<TemplateResponse> templateResponses = ViewResponseHelper.createTemplateResponse(cmd.getDetails(), respView, result.first().toArray(new TemplateJoinVO[result.first().size()]));
        response.setResponses(templateResponses, result.second());
        return response;
    }

    private Pair<List<TemplateJoinVO>, Integer> searchForTemplatesInternal(ListTemplatesCmd cmd) {
        TemplateFilter templateFilter = TemplateFilter.valueOf(cmd.getTemplateFilter());
        Long id = cmd.getId();
        Map<String, String> tags = cmd.getTags();
        boolean showRemovedTmpl = cmd.getShowRemoved();
        Account caller = CallContext.current().getCallingAccount();
        Long parentTemplateId = cmd.getParentTemplateId();

        boolean listAll = false;
        if (templateFilter != null && templateFilter == TemplateFilter.all) {
            if (caller.getType() == Account.ACCOUNT_TYPE_NORMAL) {
                throw new InvalidParameterValueException("Filter " + TemplateFilter.all + " can be specified by admin only");
            }
            listAll = true;
        }

        List<Long> permittedAccountIds = new ArrayList<Long>();
        Ternary<Long, Boolean, ListProjectResourcesCriteria> domainIdRecursiveListProject = new Ternary<Long, Boolean, ListProjectResourcesCriteria>(cmd.getDomainId(), cmd.isRecursive(), null);
        _accountMgr.buildACLSearchParameters(caller, id, cmd.getAccountName(), cmd.getProjectId(), permittedAccountIds, domainIdRecursiveListProject, listAll, false);
        ListProjectResourcesCriteria listProjectResourcesCriteria = domainIdRecursiveListProject.third();
        List<Account> permittedAccounts = new ArrayList<Account>();
        for (Long accountId : permittedAccountIds) {
            permittedAccounts.add(_accountMgr.getAccount(accountId));
        }

        boolean showDomr = ((templateFilter != TemplateFilter.selfexecutable) && (templateFilter != TemplateFilter.featured));
        HypervisorType hypervisorType = HypervisorType.getType(cmd.getHypervisor());

        return searchForTemplatesInternal(id, cmd.getTemplateName(), cmd.getKeyword(), templateFilter, false, null, cmd.getPageSizeVal(), cmd.getStartIndex(), cmd.getZoneId(), hypervisorType,
                showDomr, cmd.listInReadyState(), permittedAccounts, caller, listProjectResourcesCriteria, tags, showRemovedTmpl, cmd.getIds(), parentTemplateId, cmd.getShowUnique());
    }

    private Pair<List<TemplateJoinVO>, Integer> searchForTemplatesInternal(Long templateId, String name, String keyword, TemplateFilter templateFilter, boolean isIso, Boolean bootable, Long pageSize,
            Long startIndex, Long zoneId, HypervisorType hyperType, boolean showDomr, boolean onlyReady, List<Account> permittedAccounts, Account caller,
            ListProjectResourcesCriteria listProjectResourcesCriteria, Map<String, String> tags, boolean showRemovedTmpl, List<Long> ids, Long parentTemplateId, Boolean showUnique) {

        // check if zone is configured, if not, just return empty list
        List<HypervisorType> hypers = null;
        if (!isIso) {
            hypers = _resourceMgr.listAvailHypervisorInZone(null, null);
            if (hypers == null || hypers.isEmpty()) {
                return new Pair<List<TemplateJoinVO>, Integer>(new ArrayList<TemplateJoinVO>(), 0);
            }
        }

        VMTemplateVO template = null;

        Filter searchFilter = new Filter(TemplateJoinVO.class, "sortKey", SortKeyAscending.value(), startIndex, pageSize);
        searchFilter.addOrderBy(TemplateJoinVO.class, "tempZonePair", SortKeyAscending.value());

        SearchBuilder<TemplateJoinVO> sb = _templateJoinDao.createSearchBuilder();
        if (showUnique) {
            sb.select(null, Func.DISTINCT, sb.entity().getId()); // select distinct templateId
        } else {
            sb.select(null, Func.DISTINCT, sb.entity().getTempZonePair()); // select distinct (templateId, zoneId) pair
        }
        if (ids != null && !ids.isEmpty()) {
            sb.and("idIN", sb.entity().getId(), SearchCriteria.Op.IN);
        }
        SearchCriteria<TemplateJoinVO> sc = sb.create();

        // verify templateId parameter and specially handle it
        if (templateId != null) {
            template = _templateDao.findByIdIncludingRemoved(templateId); // Done for backward compatibility - Bug-5221
            if (template == null) {
                throw new InvalidParameterValueException("Please specify a valid template ID.");
            }// If ISO requested then it should be ISO.
            if (isIso && template.getFormat() != ImageFormat.ISO) {
                s_logger.error("Template Id " + templateId + " is not an ISO");
                InvalidParameterValueException ex = new InvalidParameterValueException("Specified Template Id is not an ISO");
                ex.addProxyObject(template.getUuid(), "templateId");
                throw ex;
            }// If ISO not requested then it shouldn't be an ISO.
            if (!isIso && template.getFormat() == ImageFormat.ISO) {
                s_logger.error("Incorrect format of the template id " + templateId);
                InvalidParameterValueException ex = new InvalidParameterValueException("Incorrect format " + template.getFormat() + " of the specified template id");
                ex.addProxyObject(template.getUuid(), "templateId");
                throw ex;
            }
            if (!template.isPublicTemplate() && caller.getType() == Account.ACCOUNT_TYPE_DOMAIN_ADMIN) {
                Account template_acc = _accountMgr.getAccount(template.getAccountId());
                DomainVO domain = _domainDao.findById(template_acc.getDomainId());
                _accountMgr.checkAccess(caller, domain);
            }

            // if template is not public, perform permission check here
            else if (!template.isPublicTemplate() && caller.getType() != Account.ACCOUNT_TYPE_ADMIN) {
                _accountMgr.checkAccess(caller, null, false, template);
            }

            // if templateId is specified, then we will just use the id to
            // search and ignore other query parameters
            sc.addAnd("id", SearchCriteria.Op.EQ, templateId);
        } else {

            DomainVO domain = null;
            if (!permittedAccounts.isEmpty()) {
                domain = _domainDao.findById(permittedAccounts.get(0).getDomainId());
            } else {
                domain = _domainDao.findById(Domain.ROOT_DOMAIN);
            }

            setIdsListToSearchCriteria(sc, ids);

            // add criteria for project or not
            if (listProjectResourcesCriteria == ListProjectResourcesCriteria.SkipProjectResources) {
                sc.addAnd("accountType", SearchCriteria.Op.NEQ, Account.ACCOUNT_TYPE_PROJECT);
            } else if (listProjectResourcesCriteria == ListProjectResourcesCriteria.ListProjectResourcesOnly) {
                sc.addAnd("accountType", SearchCriteria.Op.EQ, Account.ACCOUNT_TYPE_PROJECT);
            }

            // add criteria for domain path in case of domain admin
            if ((templateFilter == TemplateFilter.self || templateFilter == TemplateFilter.selfexecutable)
                    && (caller.getType() == Account.ACCOUNT_TYPE_DOMAIN_ADMIN || caller.getType() == Account.ACCOUNT_TYPE_RESOURCE_DOMAIN_ADMIN)) {
                sc.addAnd("domainPath", SearchCriteria.Op.LIKE, domain.getPath() + "%");
            }

            List<Long> relatedDomainIds = new ArrayList<Long>();
            List<Long> permittedAccountIds = new ArrayList<Long>();
            if (!permittedAccounts.isEmpty()) {
                for (Account account : permittedAccounts) {
                    permittedAccountIds.add(account.getId());
                    boolean publicTemplates = (templateFilter == TemplateFilter.featured || templateFilter == TemplateFilter.community);

                    // get all parent domain ID's all the way till root domain
                    DomainVO domainTreeNode = null;
                    //if template filter is featured, or community, all child domains should be included in search
                    if (publicTemplates) {
                        domainTreeNode = _domainDao.findById(Domain.ROOT_DOMAIN);

                    } else {
                        domainTreeNode = _domainDao.findById(account.getDomainId());
                    }
                    relatedDomainIds.add(domainTreeNode.getId());
                    while (domainTreeNode.getParent() != null) {
                        domainTreeNode = _domainDao.findById(domainTreeNode.getParent());
                        relatedDomainIds.add(domainTreeNode.getId());
                    }

                    // get all child domain ID's
                    if (_accountMgr.isAdmin(account.getId()) || publicTemplates) {
                        List<DomainVO> allChildDomains = _domainDao.findAllChildren(domainTreeNode.getPath(), domainTreeNode.getId());
                        for (DomainVO childDomain : allChildDomains) {
                            relatedDomainIds.add(childDomain.getId());
                        }
                    }
                }
            }

            // control different template filters
            if (templateFilter == TemplateFilter.featured || templateFilter == TemplateFilter.community) {
                sc.addAnd("publicTemplate", SearchCriteria.Op.EQ, true);
                if (templateFilter == TemplateFilter.featured) {
                    sc.addAnd("featured", SearchCriteria.Op.EQ, true);
                } else {
                    sc.addAnd("featured", SearchCriteria.Op.EQ, false);
                }
                if (!permittedAccounts.isEmpty()) {
                    SearchCriteria<TemplateJoinVO> scc = _templateJoinDao.createSearchCriteria();
                    scc.addOr("domainId", SearchCriteria.Op.IN, relatedDomainIds.toArray());
                    scc.addOr("domainId", SearchCriteria.Op.NULL);
                    sc.addAnd("domainId", SearchCriteria.Op.SC, scc);
                }
            } else if (templateFilter == TemplateFilter.self || templateFilter == TemplateFilter.selfexecutable) {
                if (!permittedAccounts.isEmpty()) {
                    sc.addAnd("accountId", SearchCriteria.Op.IN, permittedAccountIds.toArray());
                }
            } else if (templateFilter == TemplateFilter.sharedexecutable || templateFilter == TemplateFilter.shared) {
                // only show templates shared by others
                sc.addAnd("sharedAccountId", SearchCriteria.Op.IN, permittedAccountIds.toArray());
            } else if (templateFilter == TemplateFilter.executable) {
                SearchCriteria<TemplateJoinVO> scc = _templateJoinDao.createSearchCriteria();
                scc.addOr("publicTemplate", SearchCriteria.Op.EQ, true);
                if (!permittedAccounts.isEmpty()) {
                    scc.addOr("accountId", SearchCriteria.Op.IN, permittedAccountIds.toArray());
                }
                sc.addAnd("publicTemplate", SearchCriteria.Op.SC, scc);
            } else if (templateFilter == TemplateFilter.all && caller.getType() != Account.ACCOUNT_TYPE_ADMIN) {
                SearchCriteria<TemplateJoinVO> scc = _templateJoinDao.createSearchCriteria();
                scc.addOr("publicTemplate", SearchCriteria.Op.EQ, true);

                if (listProjectResourcesCriteria == ListProjectResourcesCriteria.SkipProjectResources) {
                    scc.addOr("domainPath", SearchCriteria.Op.LIKE, _domainDao.findById(caller.getDomainId()).getPath() + "%");
                } else {
                    if (!permittedAccounts.isEmpty()) {
                        scc.addOr("accountId", SearchCriteria.Op.IN, permittedAccountIds.toArray());
                        scc.addOr("sharedAccountId", SearchCriteria.Op.IN, permittedAccountIds.toArray());
                    }
                }
                sc.addAnd("publicTemplate", SearchCriteria.Op.SC, scc);
            }
        }

        return templateChecks(isIso, hypers, tags, name, keyword, hyperType, onlyReady, bootable, zoneId, showDomr,
                showRemovedTmpl, parentTemplateId, showUnique, searchFilter, sc);

    }

    private Pair<List<TemplateJoinVO>, Integer> templateChecks(boolean isIso, List<HypervisorType> hypers, Map<String, String> tags, String name, String keyword,
                                                               HypervisorType hyperType, boolean onlyReady, Boolean bootable, Long zoneId, boolean showDomr,
                                                               boolean showRemovedTmpl, Long parentTemplateId, Boolean showUnique,
                                                               Filter searchFilter, SearchCriteria<TemplateJoinVO> sc) {
        if (!isIso) {
            // add hypervisor criteria for template case
            if (hypers != null && !hypers.isEmpty()) {
                String[] relatedHypers = new String[hypers.size()];
                for (int i = 0; i < hypers.size(); i++) {
                    relatedHypers[i] = hypers.get(i).toString();
                }
                sc.addAnd("hypervisorType", SearchCriteria.Op.IN, relatedHypers);
            }
        }

        // add tags criteria
        if (tags != null && !tags.isEmpty()) {
            SearchCriteria<TemplateJoinVO> scc = _templateJoinDao.createSearchCriteria();
            for (Map.Entry<String, String> entry : tags.entrySet()) {
                SearchCriteria<TemplateJoinVO> scTag = _templateJoinDao.createSearchCriteria();
                scTag.addAnd("tagKey", SearchCriteria.Op.EQ, entry.getKey());
                scTag.addAnd("tagValue", SearchCriteria.Op.EQ, entry.getValue());
                if (isIso) {
                    scTag.addAnd("tagResourceType", SearchCriteria.Op.EQ, ResourceObjectType.ISO);
                } else {
                    scTag.addAnd("tagResourceType", SearchCriteria.Op.EQ, ResourceObjectType.Template);
                }
                scc.addOr("tagKey", SearchCriteria.Op.SC, scTag);
            }
            sc.addAnd("tagKey", SearchCriteria.Op.SC, scc);
        }

        // other criteria

        if (keyword != null) {
            sc.addAnd("name", SearchCriteria.Op.LIKE, "%" + keyword + "%");
        } else if (name != null) {
            sc.addAnd("name", SearchCriteria.Op.EQ, name);
        }

        SearchCriteria.Op op = isIso ? Op.EQ : Op.NEQ;
        sc.addAnd("format", op, "ISO");

        if (!hyperType.equals(HypervisorType.None)) {
            sc.addAnd("hypervisorType", SearchCriteria.Op.EQ, hyperType);
        }

        if (bootable != null) {
            sc.addAnd("bootable", SearchCriteria.Op.EQ, bootable);
        }

        if (onlyReady) {
            SearchCriteria<TemplateJoinVO> readySc = _templateJoinDao.createSearchCriteria();
            readySc.addOr("state", SearchCriteria.Op.EQ, TemplateState.Ready);
            readySc.addOr("format", SearchCriteria.Op.EQ, ImageFormat.BAREMETAL);
            SearchCriteria<TemplateJoinVO> isoPerhostSc = _templateJoinDao.createSearchCriteria();
            isoPerhostSc.addAnd("format", SearchCriteria.Op.EQ, ImageFormat.ISO);
            isoPerhostSc.addAnd("templateType", SearchCriteria.Op.EQ, TemplateType.PERHOST);
            readySc.addOr("templateType", SearchCriteria.Op.SC, isoPerhostSc);
            sc.addAnd("state", SearchCriteria.Op.SC, readySc);
        }

        if (!showDomr) {
            // excluding system template
            sc.addAnd("templateType", SearchCriteria.Op.NEQ, Storage.TemplateType.SYSTEM);
        }

        if (zoneId != null) {
            SearchCriteria<TemplateJoinVO> zoneSc = _templateJoinDao.createSearchCriteria();
            zoneSc.addOr("dataCenterId", SearchCriteria.Op.EQ, zoneId);
            zoneSc.addOr("dataStoreScope", SearchCriteria.Op.EQ, ScopeType.REGION);
            // handle the case where TemplateManager.VMWARE_TOOLS_ISO and TemplateManager.VMWARE_TOOLS_ISO do not
            // have data_center information in template_view
            SearchCriteria<TemplateJoinVO> isoPerhostSc = _templateJoinDao.createSearchCriteria();
            isoPerhostSc.addAnd("format", SearchCriteria.Op.EQ, ImageFormat.ISO);
            isoPerhostSc.addAnd("templateType", SearchCriteria.Op.EQ, TemplateType.PERHOST);
            zoneSc.addOr("templateType", SearchCriteria.Op.SC, isoPerhostSc);
            sc.addAnd("dataCenterId", SearchCriteria.Op.SC, zoneSc);
        }

        if (parentTemplateId != null) {
            sc.addAnd("parentTemplateId", SearchCriteria.Op.EQ, parentTemplateId);
        }

        // don't return removed template, this should not be needed since we
        // changed annotation for removed field in TemplateJoinVO.
        // sc.addAnd("removed", SearchCriteria.Op.NULL);

        // search unique templates and find details by Ids
        Pair<List<TemplateJoinVO>, Integer> uniqueTmplPair = null;
        if (showRemovedTmpl) {
            uniqueTmplPair = _templateJoinDao.searchIncludingRemovedAndCount(sc, searchFilter);
        } else {
            sc.addAnd("templateState", SearchCriteria.Op.IN, new State[] {State.Active, State.UploadAbandoned, State.UploadError, State.NotUploaded, State.UploadInProgress});
            if (showUnique) {
                final String[] distinctColumns = {"id"};
                uniqueTmplPair = _templateJoinDao.searchAndDistinctCount(sc, searchFilter, distinctColumns);
            } else {
                final String[] distinctColumns = {"temp_zone_pair"};
                uniqueTmplPair = _templateJoinDao.searchAndDistinctCount(sc, searchFilter, distinctColumns);
            }
        }

        return findTemplatesByIdOrTempZonePair(uniqueTmplPair, showRemovedTmpl, showUnique);

        // TODO: revisit the special logic for iso search in
        // VMTemplateDaoImpl.searchForTemplates and understand why we need to
        // specially handle ISO. The original logic is very twisted and no idea
        // about what the code was doing.
    }

    // findTemplatesByIdOrTempZonePair returns the templates with the given ids if showUnique is true, or else by the TempZonePair
    private Pair<List<TemplateJoinVO>, Integer> findTemplatesByIdOrTempZonePair(Pair<List<TemplateJoinVO>, Integer> templateDataPair, boolean showRemoved, boolean showUnique) {
        Integer count = templateDataPair.second();
        if (count.intValue() == 0) {
            // empty result
            return templateDataPair;
        }
        List<TemplateJoinVO> templateData = templateDataPair.first();
        List<TemplateJoinVO> templates = null;
        if (showUnique) {
            Long[] templateIds = templateData.stream().map(template -> template.getId()).toArray(Long[]::new);
            templates = _templateJoinDao.findByDistinctIds(templateIds);
        } else {
            String[] templateZonePairs = templateData.stream().map(template -> template.getTempZonePair()).toArray(String[]::new);
            templates = _templateJoinDao.searchByTemplateZonePair(showRemoved, templateZonePairs);
        }
        return new Pair<List<TemplateJoinVO>, Integer>(templates, count);
    }

    @Override
    public ListResponse<TemplateResponse> listIsos(ListIsosCmd cmd) {
        Pair<List<TemplateJoinVO>, Integer> result = searchForIsosInternal(cmd);
        ListResponse<TemplateResponse> response = new ListResponse<TemplateResponse>();

        ResponseView respView = ResponseView.Restricted;
        if (cmd instanceof ListIsosCmdByAdmin) {
            respView = ResponseView.Full;
        }

        List<TemplateResponse> templateResponses = ViewResponseHelper.createIsoResponse(respView, result.first().toArray(new TemplateJoinVO[result.first().size()]));
        response.setResponses(templateResponses, result.second());
        return response;
    }

    private Pair<List<TemplateJoinVO>, Integer> searchForIsosInternal(ListIsosCmd cmd) {
        TemplateFilter isoFilter = TemplateFilter.valueOf(cmd.getIsoFilter());
        Long id = cmd.getId();
        Map<String, String> tags = cmd.getTags();
        boolean showRemovedISO = cmd.getShowRemoved();
        Account caller = CallContext.current().getCallingAccount();

        boolean listAll = false;
        if (isoFilter != null && isoFilter == TemplateFilter.all) {
            if (caller.getType() == Account.ACCOUNT_TYPE_NORMAL) {
                throw new InvalidParameterValueException("Filter " + TemplateFilter.all + " can be specified by admin only");
            }
            listAll = true;
        }

        List<Long> permittedAccountIds = new ArrayList<Long>();
        Ternary<Long, Boolean, ListProjectResourcesCriteria> domainIdRecursiveListProject = new Ternary<Long, Boolean, ListProjectResourcesCriteria>(cmd.getDomainId(), cmd.isRecursive(), null);
        _accountMgr.buildACLSearchParameters(caller, id, cmd.getAccountName(), cmd.getProjectId(), permittedAccountIds, domainIdRecursiveListProject, listAll, false);
        ListProjectResourcesCriteria listProjectResourcesCriteria = domainIdRecursiveListProject.third();
        List<Account> permittedAccounts = new ArrayList<Account>();
        for (Long accountId : permittedAccountIds) {
            permittedAccounts.add(_accountMgr.getAccount(accountId));
        }

        HypervisorType hypervisorType = HypervisorType.getType(cmd.getHypervisor());

        return searchForTemplatesInternal(cmd.getId(), cmd.getIsoName(), cmd.getKeyword(), isoFilter, true, cmd.isBootable(), cmd.getPageSizeVal(), cmd.getStartIndex(), cmd.getZoneId(),
                hypervisorType, true, cmd.listInReadyState(), permittedAccounts, caller, listProjectResourcesCriteria, tags, showRemovedISO, null, null, cmd.getShowUnique());
    }

    @Override
    public DetailOptionsResponse listDetailOptions(final ListDetailOptionsCmd cmd) {
        final ResourceObjectType type = cmd.getResourceType();
        final String resourceUuid = cmd.getResourceId();
        final Map<String, List<String>> options = new HashMap<>();
        switch (type) {
            case Template:
            case UserVm:
                HypervisorType hypervisorType = HypervisorType.None;
                if (!Strings.isNullOrEmpty(resourceUuid) && ResourceObjectType.Template.equals(type)) {
                    hypervisorType = _templateDao.findByUuid(resourceUuid).getHypervisorType();
                }
                if (!Strings.isNullOrEmpty(resourceUuid) && ResourceObjectType.UserVm.equals(type)) {
                    hypervisorType = _vmInstanceDao.findByUuid(resourceUuid).getHypervisorType();
                }
                fillVMOrTemplateDetailOptions(options, hypervisorType);
                break;
            default:
                throw new CloudRuntimeException("Resource type not supported.");
        }
        if (CallContext.current().getCallingAccount().getType() != Account.ACCOUNT_TYPE_ADMIN) {
            final List<String> userDenyListedSettings = Stream.of(QueryService.UserVMDeniedDetails.value().split(","))
                    .map(item -> (item).trim())
                    .collect(Collectors.toList());
            for (final String detail : userDenyListedSettings) {
                if (options.containsKey(detail)) {
                    options.remove(detail);
                }
            }
        }
        return new DetailOptionsResponse(options);
    }

    @Override
    public ListResponse<ResourceIconResponse> listResourceIcons(ListResourceIconCmd cmd) {
        ListResponse<ResourceIconResponse> responses = new ListResponse<>();
        responses.setResponses(resourceIconDao.listResourceIcons(cmd.getResourceIds(), cmd.getResourceType()));
        return responses;
    }

    private void fillVMOrTemplateDetailOptions(final Map<String, List<String>> options, final HypervisorType hypervisorType) {
        if (options == null) {
            throw new CloudRuntimeException("Invalid/null detail-options response object passed");
        }

        options.put(VmDetailConstants.KEYBOARD, Arrays.asList("uk", "us", "jp", "fr"));
        options.put(VmDetailConstants.CPU_CORE_PER_SOCKET, Collections.emptyList());
        options.put(VmDetailConstants.ROOT_DISK_SIZE, Collections.emptyList());

        if (HypervisorType.KVM.equals(hypervisorType)) {
            options.put(VmDetailConstants.ROOT_DISK_CONTROLLER, Arrays.asList("osdefault", "ide", "scsi", "virtio"));
        }

        if (HypervisorType.VMware.equals(hypervisorType)) {
            options.put(VmDetailConstants.NIC_ADAPTER, Arrays.asList("E1000", "PCNet32", "Vmxnet2", "Vmxnet3"));
            options.put(VmDetailConstants.ROOT_DISK_CONTROLLER, Arrays.asList("osdefault", "ide", "scsi", "lsilogic", "lsisas1068", "buslogic", "pvscsi"));
            options.put(VmDetailConstants.DATA_DISK_CONTROLLER, Arrays.asList("osdefault", "ide", "scsi", "lsilogic", "lsisas1068", "buslogic", "pvscsi"));
            options.put(VmDetailConstants.NESTED_VIRTUALIZATION_FLAG, Arrays.asList("true", "false"));
            options.put(VmDetailConstants.SVGA_VRAM_SIZE, Collections.emptyList());
            options.put(VmDetailConstants.RAM_RESERVATION, Collections.emptyList());
        }
    }

    @Override
    public ListResponse<AffinityGroupResponse> searchForAffinityGroups(ListAffinityGroupsCmd cmd) {
        Pair<List<AffinityGroupJoinVO>, Integer> result = searchForAffinityGroupsInternal(cmd);
        ListResponse<AffinityGroupResponse> response = new ListResponse<AffinityGroupResponse>();
        List<AffinityGroupResponse> agResponses = ViewResponseHelper.createAffinityGroupResponses(result.first());
        response.setResponses(agResponses, result.second());
        return response;
    }

    public Pair<List<AffinityGroupJoinVO>, Integer> searchForAffinityGroupsInternal(ListAffinityGroupsCmd cmd) {

        final Long affinityGroupId = cmd.getId();
        final String affinityGroupName = cmd.getAffinityGroupName();
        final String affinityGroupType = cmd.getAffinityGroupType();
        final Long vmId = cmd.getVirtualMachineId();
        final String accountName = cmd.getAccountName();
        Long domainId = cmd.getDomainId();
        final Long projectId = cmd.getProjectId();
        Boolean isRecursive = cmd.isRecursive();
        final Boolean listAll = cmd.listAll();
        final Long startIndex = cmd.getStartIndex();
        final Long pageSize = cmd.getPageSizeVal();
        final String keyword = cmd.getKeyword();

        Account caller = CallContext.current().getCallingAccount();

        if (vmId != null) {
            UserVmVO userVM = _userVmDao.findById(vmId);
            if (userVM == null) {
                throw new InvalidParameterValueException("Unable to list affinity groups for virtual machine instance " + vmId + "; instance not found.");
            }
            _accountMgr.checkAccess(caller, null, true, userVM);
            return listAffinityGroupsByVM(vmId.longValue(), startIndex, pageSize);
        }

        List<Long> permittedAccounts = new ArrayList<Long>();
        Ternary<Long, Boolean, ListProjectResourcesCriteria> ternary = new Ternary<Long, Boolean, ListProjectResourcesCriteria>(domainId, isRecursive, null);

        _accountMgr.buildACLSearchParameters(caller, affinityGroupId, accountName, projectId, permittedAccounts, ternary, listAll, false);

        domainId = ternary.first();
        isRecursive = ternary.second();
        ListProjectResourcesCriteria listProjectResourcesCriteria = ternary.third();

        Filter searchFilter = new Filter(AffinityGroupJoinVO.class, ID_FIELD, true, startIndex, pageSize);

        SearchCriteria<AffinityGroupJoinVO> sc = buildAffinityGroupSearchCriteria(domainId, isRecursive, permittedAccounts, listProjectResourcesCriteria, affinityGroupId, affinityGroupName,
                affinityGroupType, keyword);

        Pair<List<AffinityGroupJoinVO>, Integer> uniqueGroupsPair = _affinityGroupJoinDao.searchAndCount(sc, searchFilter);

        // search group details by ids
        List<AffinityGroupJoinVO> affinityGroups = new ArrayList<AffinityGroupJoinVO>();

        Integer count = uniqueGroupsPair.second();
        if (count.intValue() != 0) {
            List<AffinityGroupJoinVO> uniqueGroups = uniqueGroupsPair.first();
            Long[] vrIds = new Long[uniqueGroups.size()];
            int i = 0;
            for (AffinityGroupJoinVO v : uniqueGroups) {
                vrIds[i++] = v.getId();
            }
            affinityGroups = _affinityGroupJoinDao.searchByIds(vrIds);
        }

        if (!permittedAccounts.isEmpty()) {
            // add domain level affinity groups
            if (domainId != null) {
                SearchCriteria<AffinityGroupJoinVO> scDomain = buildAffinityGroupSearchCriteria(null, isRecursive, new ArrayList<Long>(), listProjectResourcesCriteria, affinityGroupId,
                        affinityGroupName, affinityGroupType, keyword);
                Pair<List<AffinityGroupJoinVO>, Integer> groupsPair = listDomainLevelAffinityGroups(scDomain, searchFilter, domainId);
                affinityGroups.addAll(groupsPair.first());
                count += groupsPair.second();
            } else {

                for (Long permAcctId : permittedAccounts) {
                    Account permittedAcct = _accountDao.findById(permAcctId);
                    SearchCriteria<AffinityGroupJoinVO> scDomain = buildAffinityGroupSearchCriteria(null, isRecursive, new ArrayList<Long>(), listProjectResourcesCriteria, affinityGroupId,
                            affinityGroupName, affinityGroupType, keyword);
                    Pair<List<AffinityGroupJoinVO>, Integer> groupsPair = listDomainLevelAffinityGroups(scDomain, searchFilter, permittedAcct.getDomainId());
                    affinityGroups.addAll(groupsPair.first());
                    count += groupsPair.second();
                }
            }
        } else if (((permittedAccounts.isEmpty()) && (domainId != null) && isRecursive)) {
            // list all domain level affinity groups for the domain admin case
            SearchCriteria<AffinityGroupJoinVO> scDomain = buildAffinityGroupSearchCriteria(null, isRecursive, new ArrayList<Long>(), listProjectResourcesCriteria, affinityGroupId, affinityGroupName,
                    affinityGroupType, keyword);
            Pair<List<AffinityGroupJoinVO>, Integer> groupsPair = listDomainLevelAffinityGroups(scDomain, searchFilter, domainId);
            affinityGroups.addAll(groupsPair.first());
            count += groupsPair.second();
        }

        return new Pair<List<AffinityGroupJoinVO>, Integer>(affinityGroups, count);

    }

    private void buildAffinityGroupViewSearchBuilder(SearchBuilder<AffinityGroupJoinVO> sb, Long domainId, boolean isRecursive, List<Long> permittedAccounts,
            ListProjectResourcesCriteria listProjectResourcesCriteria) {

        sb.and("accountIdIN", sb.entity().getAccountId(), SearchCriteria.Op.IN);
        sb.and("domainId", sb.entity().getDomainId(), SearchCriteria.Op.EQ);

        if (((permittedAccounts.isEmpty()) && (domainId != null) && isRecursive)) {
            // if accountId isn't specified, we can do a domain match for the
            // admin case if isRecursive is true
            sb.and("domainPath", sb.entity().getDomainPath(), SearchCriteria.Op.LIKE);
        }

        if (listProjectResourcesCriteria != null) {
            if (listProjectResourcesCriteria == Project.ListProjectResourcesCriteria.ListProjectResourcesOnly) {
                sb.and("accountType", sb.entity().getAccountType(), SearchCriteria.Op.EQ);
            } else if (listProjectResourcesCriteria == Project.ListProjectResourcesCriteria.SkipProjectResources) {
                sb.and("accountType", sb.entity().getAccountType(), SearchCriteria.Op.NEQ);
            }
        }

    }

    private void buildAffinityGroupViewSearchCriteria(SearchCriteria<AffinityGroupJoinVO> sc, Long domainId, boolean isRecursive, List<Long> permittedAccounts,
            ListProjectResourcesCriteria listProjectResourcesCriteria) {

        if (listProjectResourcesCriteria != null) {
            sc.setParameters("accountType", Account.ACCOUNT_TYPE_PROJECT);
        }

        if (!permittedAccounts.isEmpty()) {
            sc.setParameters("accountIdIN", permittedAccounts.toArray());
        } else if (domainId != null) {
            DomainVO domain = _domainDao.findById(domainId);
            if (isRecursive) {
                sc.setParameters("domainPath", domain.getPath() + "%");
            } else {
                sc.setParameters("domainId", domainId);
            }
        }
    }

    private SearchCriteria<AffinityGroupJoinVO> buildAffinityGroupSearchCriteria(Long domainId, boolean isRecursive, List<Long> permittedAccounts,
            ListProjectResourcesCriteria listProjectResourcesCriteria, Long affinityGroupId, String affinityGroupName, String affinityGroupType, String keyword) {

        SearchBuilder<AffinityGroupJoinVO> groupSearch = _affinityGroupJoinDao.createSearchBuilder();
        buildAffinityGroupViewSearchBuilder(groupSearch, domainId, isRecursive, permittedAccounts, listProjectResourcesCriteria);

        groupSearch.select(null, Func.DISTINCT, groupSearch.entity().getId()); // select
        // distinct

        SearchCriteria<AffinityGroupJoinVO> sc = groupSearch.create();
        buildAffinityGroupViewSearchCriteria(sc, domainId, isRecursive, permittedAccounts, listProjectResourcesCriteria);

        if (affinityGroupId != null) {
            sc.addAnd("id", SearchCriteria.Op.EQ, affinityGroupId);
        }

        if (affinityGroupName != null) {
            sc.addAnd("name", SearchCriteria.Op.EQ, affinityGroupName);
        }

        if (affinityGroupType != null) {
            sc.addAnd("type", SearchCriteria.Op.EQ, affinityGroupType);
        }

        if (keyword != null) {
            SearchCriteria<AffinityGroupJoinVO> ssc = _affinityGroupJoinDao.createSearchCriteria();
            ssc.addOr("name", SearchCriteria.Op.LIKE, "%" + keyword + "%");
            ssc.addOr("type", SearchCriteria.Op.LIKE, "%" + keyword + "%");

            sc.addAnd("name", SearchCriteria.Op.SC, ssc);
        }

        return sc;
    }

    private Pair<List<AffinityGroupJoinVO>, Integer> listAffinityGroupsByVM(long vmId, long pageInd, long pageSize) {
        Filter sf = new Filter(SecurityGroupVMMapVO.class, null, true, pageInd, pageSize);
        Pair<List<AffinityGroupVMMapVO>, Integer> agVmMappingPair = _affinityGroupVMMapDao.listByInstanceId(vmId, sf);
        Integer count = agVmMappingPair.second();
        if (count.intValue() == 0) {
            // handle empty result cases
            return new Pair<List<AffinityGroupJoinVO>, Integer>(new ArrayList<AffinityGroupJoinVO>(), count);
        }
        List<AffinityGroupVMMapVO> agVmMappings = agVmMappingPair.first();
        Long[] agIds = new Long[agVmMappings.size()];
        int i = 0;
        for (AffinityGroupVMMapVO agVm : agVmMappings) {
            agIds[i++] = agVm.getAffinityGroupId();
        }
        List<AffinityGroupJoinVO> ags = _affinityGroupJoinDao.searchByIds(agIds);
        return new Pair<List<AffinityGroupJoinVO>, Integer>(ags, count);
    }

    private Pair<List<AffinityGroupJoinVO>, Integer> listDomainLevelAffinityGroups(SearchCriteria<AffinityGroupJoinVO> sc, Filter searchFilter, long domainId) {
        List<Long> affinityGroupIds = new ArrayList<Long>();
        Set<Long> allowedDomains = _domainMgr.getDomainParentIds(domainId);
        List<AffinityGroupDomainMapVO> maps = _affinityGroupDomainMapDao.listByDomain(allowedDomains.toArray());

        for (AffinityGroupDomainMapVO map : maps) {
            boolean subdomainAccess = map.isSubdomainAccess();
            if (map.getDomainId() == domainId || subdomainAccess) {
                affinityGroupIds.add(map.getAffinityGroupId());
            }
        }

        if (!affinityGroupIds.isEmpty()) {
            SearchCriteria<AffinityGroupJoinVO> domainSC = _affinityGroupJoinDao.createSearchCriteria();
            domainSC.addAnd("id", SearchCriteria.Op.IN, affinityGroupIds.toArray());
            domainSC.addAnd("aclType", SearchCriteria.Op.EQ, ACLType.Domain.toString());

            sc.addAnd("id", SearchCriteria.Op.SC, domainSC);

            Pair<List<AffinityGroupJoinVO>, Integer> uniqueGroupsPair = _affinityGroupJoinDao.searchAndCount(sc, searchFilter);
            // search group by ids
            Integer count = uniqueGroupsPair.second();
            if (count.intValue() == 0) {
                // empty result
                return new Pair<>(new ArrayList<AffinityGroupJoinVO>(), 0);
            }
            List<AffinityGroupJoinVO> uniqueGroups = uniqueGroupsPair.first();
            Long[] vrIds = new Long[uniqueGroups.size()];
            int i = 0;
            for (AffinityGroupJoinVO v : uniqueGroups) {
                vrIds[i++] = v.getId();
            }
            List<AffinityGroupJoinVO> vrs = _affinityGroupJoinDao.searchByIds(vrIds);
            return new Pair<>(vrs, count);
        } else {
            return new Pair<>(new ArrayList<AffinityGroupJoinVO>(), 0);
        }
    }

    @Override
    public List<ResourceDetailResponse> listResourceDetails(ListResourceDetailsCmd cmd) {
        String key = cmd.getKey();
        Boolean forDisplay = cmd.getDisplay();
        ResourceTag.ResourceObjectType resourceType = cmd.getResourceType();
        String resourceIdStr = cmd.getResourceId();
        String value = cmd.getValue();
        Long resourceId = null;

        //Validation - 1.1 - resourceId and value cant be null.
        if (resourceIdStr == null && value == null) {
            throw new InvalidParameterValueException("Insufficient parameters passed for listing by resourceId OR key,value pair. Please check your params and try again.");
        }

        //Validation - 1.2 - Value has to be passed along with key.
        if (value != null && key == null) {
            throw new InvalidParameterValueException("Listing by (key, value) but key is null. Please check the params and try again");
        }

        //Validation - 1.3
        if (resourceIdStr != null) {
            resourceId = resourceManagerUtil.getResourceId(resourceIdStr, resourceType);
            if (resourceId == null) {
                throw new InvalidParameterValueException("Cannot find resource with resourceId " + resourceIdStr + " and of resource type " + resourceType);
            }
        }

        List<? extends ResourceDetail> detailList = new ArrayList<ResourceDetail>();
        ResourceDetail requestedDetail = null;

        if (key == null) {
            detailList = _resourceMetaDataMgr.getDetailsList(resourceId, resourceType, forDisplay);
        } else if (value == null) {
            requestedDetail = _resourceMetaDataMgr.getDetail(resourceId, resourceType, key);
            if (requestedDetail != null && forDisplay != null && requestedDetail.isDisplay() != forDisplay) {
                requestedDetail = null;
            }
        } else {
            detailList = _resourceMetaDataMgr.getDetails(resourceType, key, value, forDisplay);
        }

        List<ResourceDetailResponse> responseList = new ArrayList<ResourceDetailResponse>();
        if (requestedDetail != null) {
            ResourceDetailResponse detailResponse = createResourceDetailsResponse(requestedDetail, resourceType);
            responseList.add(detailResponse);
        } else {
            for (ResourceDetail detail : detailList) {
                ResourceDetailResponse detailResponse = createResourceDetailsResponse(detail, resourceType);
                responseList.add(detailResponse);
            }
        }

        return responseList;
    }

    protected ResourceDetailResponse createResourceDetailsResponse(ResourceDetail requestedDetail, ResourceTag.ResourceObjectType resourceType) {
        ResourceDetailResponse resourceDetailResponse = new ResourceDetailResponse();
        resourceDetailResponse.setResourceId(resourceManagerUtil.getUuid(String.valueOf(requestedDetail.getResourceId()), resourceType));
        resourceDetailResponse.setName(requestedDetail.getName());
        resourceDetailResponse.setValue(requestedDetail.getValue());
        resourceDetailResponse.setForDisplay(requestedDetail.isDisplay());
        resourceDetailResponse.setResourceType(resourceType.toString().toString());
        resourceDetailResponse.setObjectName("resourcedetail");
        return resourceDetailResponse;
    }

    @Override
    public ListResponse<ManagementServerResponse> listManagementServers(ListMgmtsCmd cmd) {
        ListResponse<ManagementServerResponse> response = new ListResponse<>();
        Pair<List<ManagementServerHostVO>, Integer> result = listManagementServersInternal(cmd);
        List<ManagementServerResponse> hostResponses = new ArrayList<>();

        for (ManagementServerHostVO host : result.first()) {
            ManagementServerResponse hostResponse = createManagementServerResponse(host);
            hostResponses.add(hostResponse);
        }

        response.setResponses(hostResponses);
        return response;
    }

    protected Pair<List<ManagementServerHostVO>, Integer> listManagementServersInternal(ListMgmtsCmd cmd) {
        Long id = cmd.getId();
        String name = cmd.getHostName();

        SearchBuilder<ManagementServerHostVO> sb = managementServerHostDao.createSearchBuilder();
        SearchCriteria<ManagementServerHostVO> sc = sb.create();
        if (id != null) {
            sc.addAnd("id", SearchCriteria.Op.EQ, id);
        }
        if (name != null) {
            sc.addAnd("name", SearchCriteria.Op.EQ, name);
        }
        return managementServerHostDao.searchAndCount(sc, null);
    }

    protected ManagementServerResponse createManagementServerResponse(ManagementServerHostVO mgmt) {
        ManagementServerResponse mgmtResponse = new ManagementServerResponse();
        mgmtResponse.setId(mgmt.getUuid());
        mgmtResponse.setName(mgmt.getName());
        mgmtResponse.setState(mgmt.getState());
        mgmtResponse.setVersion(mgmt.getVersion());
        mgmtResponse.setObjectName("managementserver");
        return mgmtResponse;
    }

    @Override
    public List<RouterHealthCheckResultResponse> listRouterHealthChecks(GetRouterHealthCheckResultsCmd cmd) {
        s_logger.info("Executing health check command " + cmd);
        long routerId = cmd.getRouterId();
        if (!VirtualNetworkApplianceManager.RouterHealthChecksEnabled.value()) {
            throw new CloudRuntimeException("Router health checks are not enabled for router " + routerId);
        }

        if (cmd.shouldPerformFreshChecks()) {
            Pair<Boolean, String> healthChecksresult = routerService.performRouterHealthChecks(routerId);
            if (healthChecksresult == null) {
                throw new CloudRuntimeException("Failed to initiate fresh checks on router.");
            } else if (!healthChecksresult.first()) {
                throw new CloudRuntimeException("Unable to perform fresh checks on router - " + healthChecksresult.second());
            }
        }

        List<RouterHealthCheckResult> result = new ArrayList<>(routerHealthCheckResultDao.getHealthCheckResults(routerId));
        if (result == null || result.size() == 0) {
            throw new CloudRuntimeException("No health check results found for the router. This could happen for " +
                    "a newly created router. Please wait for periodic results to populate or manually call for checks to execute.");
        }

        return responseGenerator.createHealthCheckResponse(_routerDao.findById(routerId), result);
    }

    @Override
    public String getConfigComponentName() {
        return QueryService.class.getSimpleName();
    }

    @Override
    public ConfigKey<?>[] getConfigKeys() {
        return new ConfigKey<?>[] {AllowUserViewDestroyedVM, UserVMDeniedDetails, UserVMReadOnlyDetails, SortKeyAscending, AllowUserViewAllDomainAccounts};
    }
}<|MERGE_RESOLUTION|>--- conflicted
+++ resolved
@@ -446,7 +446,9 @@
     @Inject
     private VirtualMachineManager virtualMachineManager;
 
-<<<<<<< HEAD
+    @Inject
+    private ResourceIconDao resourceIconDao;
+
     private SearchCriteria<ServiceOfferingJoinVO> getMinimumCpuServiceOfferingJoinSearchCriteria(int cpu) {
         SearchCriteria<ServiceOfferingJoinVO> sc = _srvOfferingJoinDao.createSearchCriteria();
         SearchCriteria<ServiceOfferingJoinVO> sc1 = _srvOfferingJoinDao.createSearchCriteria();
@@ -485,10 +487,6 @@
         sc.addOr("speed", Op.NULL);
         return sc;
     }
-=======
-    @Inject
-    private ResourceIconDao resourceIconDao;
->>>>>>> 1f3f02b4
 
     /*
      * (non-Javadoc)
