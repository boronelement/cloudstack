// Licensed to the Apache Software Foundation (ASF) under one
// or more contributor license agreements.  See the NOTICE file
// distributed with this work for additional information
// regarding copyright ownership.  The ASF licenses this file
// to you under the Apache License, Version 2.0 (the
// "License"); you may not use this file except in compliance
// with the License.  You may obtain a copy of the License at
//
//   http://www.apache.org/licenses/LICENSE-2.0
//
// Unless required by applicable law or agreed to in writing,
// software distributed under the License is distributed on an
// "AS IS" BASIS, WITHOUT WARRANTIES OR CONDITIONS OF ANY
// KIND, either express or implied.  See the License for the
// specific language governing permissions and limitations
// under the License.
package com.cloud.api.query;

import java.lang.reflect.InvocationTargetException;
import java.lang.reflect.Method;
import java.util.ArrayList;
import java.util.Arrays;
import java.util.Collections;
import java.util.Date;
import java.util.HashMap;
import java.util.HashSet;
import java.util.List;
import java.util.ListIterator;
import java.util.Map;
import java.util.Set;
import java.util.UUID;
import java.util.stream.Collectors;
import java.util.stream.Stream;

import javax.inject.Inject;

import com.cloud.storage.VMTemplateStoragePoolVO;
import com.cloud.storage.dao.VMTemplatePoolDao;
import com.cloud.host.Host;
import com.cloud.host.dao.HostDao;
import com.cloud.network.as.AutoScaleVmGroupVmMapVO;
import com.cloud.network.as.dao.AutoScaleVmGroupDao;
import com.cloud.network.as.dao.AutoScaleVmGroupVmMapDao;
import com.cloud.network.dao.NetworkDao;
import com.cloud.network.dao.NetworkVO;
import com.cloud.network.dao.PublicIpQuarantineDao;
import com.cloud.network.PublicIpQuarantine;
import com.cloud.network.vo.PublicIpQuarantineVO;
import com.cloud.storage.dao.VolumeDao;
import com.cloud.user.SSHKeyPairVO;
import com.cloud.user.dao.SSHKeyPairDao;
import com.cloud.vm.InstanceGroupVMMapVO;
import com.cloud.vm.NicVO;
import com.cloud.vm.UserVmDetailVO;
import com.cloud.vm.dao.InstanceGroupVMMapDao;
import com.cloud.vm.dao.NicDao;
import com.cloud.vm.dao.UserVmDetailsDao;
import org.apache.cloudstack.acl.ControlledEntity;
import org.apache.cloudstack.acl.ControlledEntity.ACLType;
import org.apache.cloudstack.acl.SecurityChecker;
import org.apache.cloudstack.affinity.AffinityGroupDomainMapVO;
import org.apache.cloudstack.affinity.AffinityGroupResponse;
import org.apache.cloudstack.affinity.AffinityGroupVMMapVO;
import org.apache.cloudstack.affinity.dao.AffinityGroupDomainMapDao;
import org.apache.cloudstack.affinity.dao.AffinityGroupVMMapDao;
import org.apache.cloudstack.api.ApiCommandResourceType;
import org.apache.cloudstack.api.ApiConstants;
import org.apache.cloudstack.api.BaseListProjectAndAccountResourcesCmd;
import org.apache.cloudstack.api.InternalIdentity;
import org.apache.cloudstack.api.ResourceDetail;
import org.apache.cloudstack.api.ResponseGenerator;
import org.apache.cloudstack.api.ResponseObject.ResponseView;
import org.apache.cloudstack.api.command.admin.account.ListAccountsCmdByAdmin;
import org.apache.cloudstack.api.command.admin.domain.ListDomainsCmd;
import org.apache.cloudstack.api.command.admin.domain.ListDomainsCmdByAdmin;
import org.apache.cloudstack.api.command.admin.host.ListHostTagsCmd;
import org.apache.cloudstack.api.command.admin.host.ListHostsCmd;
import org.apache.cloudstack.api.command.admin.internallb.ListInternalLBVMsCmd;
import org.apache.cloudstack.api.command.admin.iso.ListIsosCmdByAdmin;
import org.apache.cloudstack.api.command.admin.management.ListMgmtsCmd;
import org.apache.cloudstack.api.command.admin.resource.icon.ListResourceIconCmd;
import org.apache.cloudstack.api.command.admin.router.GetRouterHealthCheckResultsCmd;
import org.apache.cloudstack.api.command.admin.router.ListRoutersCmd;
import org.apache.cloudstack.api.command.admin.snapshot.ListSnapshotsCmdByAdmin;
import org.apache.cloudstack.api.command.admin.storage.ListImageStoresCmd;
import org.apache.cloudstack.api.command.admin.storage.ListSecondaryStagingStoresCmd;
import org.apache.cloudstack.api.command.admin.storage.ListStoragePoolsCmd;
import org.apache.cloudstack.api.command.admin.storage.ListStorageTagsCmd;
import org.apache.cloudstack.api.command.admin.template.ListTemplatesCmdByAdmin;
import org.apache.cloudstack.api.command.admin.user.ListUsersCmd;
import org.apache.cloudstack.api.command.admin.zone.ListZonesCmdByAdmin;
import org.apache.cloudstack.api.command.user.account.ListAccountsCmd;
import org.apache.cloudstack.api.command.user.account.ListProjectAccountsCmd;
import org.apache.cloudstack.api.command.user.address.ListQuarantinedIpsCmd;
import org.apache.cloudstack.api.command.user.affinitygroup.ListAffinityGroupsCmd;
import org.apache.cloudstack.api.command.user.event.ListEventsCmd;
import org.apache.cloudstack.api.command.user.iso.ListIsosCmd;
import org.apache.cloudstack.api.command.user.job.ListAsyncJobsCmd;
import org.apache.cloudstack.api.command.user.offering.ListDiskOfferingsCmd;
import org.apache.cloudstack.api.command.user.offering.ListServiceOfferingsCmd;
import org.apache.cloudstack.api.command.user.project.ListProjectInvitationsCmd;
import org.apache.cloudstack.api.command.user.project.ListProjectsCmd;
import org.apache.cloudstack.api.command.user.resource.ListDetailOptionsCmd;
import org.apache.cloudstack.api.command.user.securitygroup.ListSecurityGroupsCmd;
import org.apache.cloudstack.api.command.user.snapshot.CopySnapshotCmd;
import org.apache.cloudstack.api.command.user.snapshot.ListSnapshotsCmd;
import org.apache.cloudstack.api.command.user.tag.ListTagsCmd;
import org.apache.cloudstack.api.command.user.template.ListTemplatesCmd;
import org.apache.cloudstack.api.command.user.template.ListVnfTemplatesCmd;
import org.apache.cloudstack.api.command.user.vm.ListVMsCmd;
import org.apache.cloudstack.api.command.user.vmgroup.ListVMGroupsCmd;
import org.apache.cloudstack.api.command.user.volume.ListResourceDetailsCmd;
import org.apache.cloudstack.api.command.user.volume.ListVolumesCmd;
import org.apache.cloudstack.api.command.user.zone.ListZonesCmd;
import org.apache.cloudstack.api.response.AccountResponse;
import org.apache.cloudstack.api.response.AsyncJobResponse;
import org.apache.cloudstack.api.response.DetailOptionsResponse;
import org.apache.cloudstack.api.response.DiskOfferingResponse;
import org.apache.cloudstack.api.response.DomainResponse;
import org.apache.cloudstack.api.response.DomainRouterResponse;
import org.apache.cloudstack.api.response.EventResponse;
import org.apache.cloudstack.api.response.HostResponse;
import org.apache.cloudstack.api.response.HostTagResponse;
import org.apache.cloudstack.api.response.ImageStoreResponse;
import org.apache.cloudstack.api.response.InstanceGroupResponse;
import org.apache.cloudstack.api.response.IpQuarantineResponse;
import org.apache.cloudstack.api.response.ListResponse;
import org.apache.cloudstack.api.response.ManagementServerResponse;
import org.apache.cloudstack.api.response.ProjectAccountResponse;
import org.apache.cloudstack.api.response.ProjectInvitationResponse;
import org.apache.cloudstack.api.response.ProjectResponse;
import org.apache.cloudstack.api.response.ResourceDetailResponse;
import org.apache.cloudstack.api.response.ResourceIconResponse;
import org.apache.cloudstack.api.response.ResourceTagResponse;
import org.apache.cloudstack.api.response.RouterHealthCheckResultResponse;
import org.apache.cloudstack.api.response.SecurityGroupResponse;
import org.apache.cloudstack.api.response.ServiceOfferingResponse;
import org.apache.cloudstack.api.response.SnapshotResponse;
import org.apache.cloudstack.api.response.StoragePoolResponse;
import org.apache.cloudstack.api.response.StorageTagResponse;
import org.apache.cloudstack.api.response.TemplateResponse;
import org.apache.cloudstack.api.response.UserResponse;
import org.apache.cloudstack.api.response.UserVmResponse;
import org.apache.cloudstack.api.response.VolumeResponse;
import org.apache.cloudstack.api.response.ZoneResponse;
import org.apache.cloudstack.backup.BackupOfferingVO;
import org.apache.cloudstack.backup.dao.BackupOfferingDao;
import org.apache.cloudstack.context.CallContext;
import org.apache.cloudstack.engine.subsystem.api.storage.DataStore;
import org.apache.cloudstack.engine.subsystem.api.storage.DataStoreCapabilities;
import org.apache.cloudstack.engine.subsystem.api.storage.DataStoreDriver;
import org.apache.cloudstack.engine.subsystem.api.storage.DataStoreManager;
import org.apache.cloudstack.engine.subsystem.api.storage.TemplateState;
import org.apache.cloudstack.framework.config.ConfigKey;
import org.apache.cloudstack.framework.config.Configurable;
import org.apache.cloudstack.framework.jobs.impl.AsyncJobVO;
import org.apache.cloudstack.query.QueryService;
import org.apache.cloudstack.resourcedetail.dao.DiskOfferingDetailsDao;
import org.apache.cloudstack.storage.datastore.db.PrimaryDataStoreDao;
import org.apache.cloudstack.storage.datastore.db.SnapshotDataStoreDao;
import org.apache.cloudstack.storage.datastore.db.SnapshotDataStoreVO;
import org.apache.cloudstack.storage.datastore.db.StoragePoolDetailVO;
import org.apache.cloudstack.storage.datastore.db.StoragePoolDetailsDao;
import org.apache.cloudstack.storage.datastore.db.StoragePoolVO;
import org.apache.cloudstack.storage.datastore.db.TemplateDataStoreDao;
import org.apache.commons.collections.CollectionUtils;
import org.apache.commons.lang3.EnumUtils;
import org.apache.commons.lang3.StringUtils;
import org.apache.log4j.Logger;
import org.springframework.stereotype.Component;

import com.cloud.api.query.dao.AccountJoinDao;
import com.cloud.api.query.dao.AffinityGroupJoinDao;
import com.cloud.api.query.dao.AsyncJobJoinDao;
import com.cloud.api.query.dao.DataCenterJoinDao;
import com.cloud.api.query.dao.DiskOfferingJoinDao;
import com.cloud.api.query.dao.DomainJoinDao;
import com.cloud.api.query.dao.DomainRouterJoinDao;
import com.cloud.api.query.dao.HostJoinDao;
import com.cloud.api.query.dao.HostTagDao;
import com.cloud.api.query.dao.ImageStoreJoinDao;
import com.cloud.api.query.dao.InstanceGroupJoinDao;
import com.cloud.api.query.dao.ManagementServerJoinDao;
import com.cloud.api.query.dao.ProjectAccountJoinDao;
import com.cloud.api.query.dao.ProjectInvitationJoinDao;
import com.cloud.api.query.dao.ProjectJoinDao;
import com.cloud.api.query.dao.ResourceTagJoinDao;
import com.cloud.api.query.dao.SecurityGroupJoinDao;
import com.cloud.api.query.dao.ServiceOfferingJoinDao;
import com.cloud.api.query.dao.SnapshotJoinDao;
import com.cloud.api.query.dao.StoragePoolJoinDao;
import com.cloud.api.query.dao.TemplateJoinDao;
import com.cloud.api.query.dao.UserAccountJoinDao;
import com.cloud.api.query.dao.UserVmJoinDao;
import com.cloud.api.query.dao.VolumeJoinDao;
import com.cloud.api.query.vo.AccountJoinVO;
import com.cloud.api.query.vo.AffinityGroupJoinVO;
import com.cloud.api.query.vo.AsyncJobJoinVO;
import com.cloud.api.query.vo.DataCenterJoinVO;
import com.cloud.api.query.vo.DiskOfferingJoinVO;
import com.cloud.api.query.vo.DomainJoinVO;
import com.cloud.api.query.vo.DomainRouterJoinVO;
import com.cloud.api.query.vo.EventJoinVO;
import com.cloud.api.query.vo.HostJoinVO;
import com.cloud.api.query.vo.HostTagVO;
import com.cloud.api.query.vo.ImageStoreJoinVO;
import com.cloud.api.query.vo.InstanceGroupJoinVO;
import com.cloud.api.query.vo.ManagementServerJoinVO;
import com.cloud.api.query.vo.ProjectAccountJoinVO;
import com.cloud.api.query.vo.ProjectInvitationJoinVO;
import com.cloud.api.query.vo.ProjectJoinVO;
import com.cloud.api.query.vo.ResourceTagJoinVO;
import com.cloud.api.query.vo.SecurityGroupJoinVO;
import com.cloud.api.query.vo.ServiceOfferingJoinVO;
import com.cloud.api.query.vo.SnapshotJoinVO;
import com.cloud.api.query.vo.StoragePoolJoinVO;
import com.cloud.api.query.vo.TemplateJoinVO;
import com.cloud.api.query.vo.UserAccountJoinVO;
import com.cloud.api.query.vo.UserVmJoinVO;
import com.cloud.api.query.vo.VolumeJoinVO;
import com.cloud.cluster.ManagementServerHostVO;
import com.cloud.cluster.dao.ManagementServerHostDao;
import com.cloud.dc.DataCenter;
import com.cloud.dc.DedicatedResourceVO;
import com.cloud.dc.dao.DedicatedResourceDao;
import com.cloud.domain.Domain;
import com.cloud.domain.DomainVO;
import com.cloud.domain.dao.DomainDao;
import com.cloud.event.dao.EventJoinDao;
import com.cloud.exception.CloudAuthenticationException;
import com.cloud.exception.InvalidParameterValueException;
import com.cloud.exception.PermissionDeniedException;
import com.cloud.ha.HighAvailabilityManager;
import com.cloud.hypervisor.Hypervisor;
import com.cloud.hypervisor.Hypervisor.HypervisorType;
import com.cloud.network.RouterHealthCheckResult;
import com.cloud.network.VNF;
import com.cloud.network.VpcVirtualNetworkApplianceService;
import com.cloud.network.dao.RouterHealthCheckResultDao;
import com.cloud.network.dao.RouterHealthCheckResultVO;
import com.cloud.network.router.VirtualNetworkApplianceManager;
import com.cloud.network.security.SecurityGroupVMMapVO;
import com.cloud.network.security.dao.SecurityGroupVMMapDao;
import com.cloud.offering.DiskOffering;
import com.cloud.offering.ServiceOffering;
import com.cloud.org.Grouping;
import com.cloud.projects.Project;
import com.cloud.projects.Project.ListProjectResourcesCriteria;
import com.cloud.projects.ProjectInvitation;
import com.cloud.projects.ProjectManager;
import com.cloud.projects.ProjectVO;
import com.cloud.projects.dao.ProjectAccountDao;
import com.cloud.projects.dao.ProjectDao;
import com.cloud.projects.dao.ProjectInvitationDao;
import com.cloud.resource.ResourceManager;
import com.cloud.resource.icon.dao.ResourceIconDao;
import com.cloud.server.ResourceManagerUtil;
import com.cloud.server.ResourceMetaDataService;
import com.cloud.server.ResourceTag;
import com.cloud.server.ResourceTag.ResourceObjectType;
import com.cloud.service.ServiceOfferingVO;
import com.cloud.service.dao.ServiceOfferingDao;
import com.cloud.service.dao.ServiceOfferingDetailsDao;
import com.cloud.storage.DataStoreRole;
import com.cloud.storage.DiskOfferingVO;
import com.cloud.storage.ScopeType;
import com.cloud.storage.Snapshot;
import com.cloud.storage.SnapshotVO;
import com.cloud.storage.Storage;
import com.cloud.storage.Storage.ImageFormat;
import com.cloud.storage.Storage.TemplateType;
import com.cloud.storage.StoragePoolStatus;
import com.cloud.storage.StoragePoolTagVO;
import com.cloud.storage.VMTemplateVO;
import com.cloud.storage.Volume;
import com.cloud.storage.VolumeApiServiceImpl;
import com.cloud.storage.VolumeVO;
import com.cloud.storage.dao.DiskOfferingDao;
import com.cloud.storage.dao.StoragePoolTagsDao;
import com.cloud.storage.dao.VMTemplateDao;
import com.cloud.tags.ResourceTagVO;
import com.cloud.tags.dao.ResourceTagDao;
import com.cloud.template.VirtualMachineTemplate.State;
import com.cloud.template.VirtualMachineTemplate.TemplateFilter;
import com.cloud.user.Account;
import com.cloud.user.AccountManager;
import com.cloud.user.DomainManager;
import com.cloud.user.User;
import com.cloud.user.dao.AccountDao;
import com.cloud.user.dao.UserDao;
import com.cloud.utils.DateUtil;
import com.cloud.utils.NumbersUtil;
import com.cloud.utils.Pair;
import com.cloud.utils.Ternary;
import com.cloud.utils.db.EntityManager;
import com.cloud.utils.db.Filter;
import com.cloud.utils.db.GenericSearchBuilder;
import com.cloud.utils.db.JoinBuilder;
import com.cloud.utils.db.SearchBuilder;
import com.cloud.utils.db.SearchCriteria;
import com.cloud.utils.db.SearchCriteria.Func;
import com.cloud.utils.db.SearchCriteria.Op;
import com.cloud.utils.exception.CloudRuntimeException;
import com.cloud.vm.DomainRouterVO;
import com.cloud.vm.UserVmVO;
import com.cloud.vm.VMInstanceVO;
import com.cloud.vm.VirtualMachine;
import com.cloud.vm.VirtualMachineManager;
import com.cloud.vm.VmDetailConstants;
import com.cloud.vm.dao.DomainRouterDao;
import com.cloud.vm.dao.UserVmDao;
import com.cloud.vm.dao.VMInstanceDao;

import static com.cloud.vm.VmDetailConstants.SSH_PUBLIC_KEY;

@Component
public class QueryManagerImpl extends MutualExclusiveIdsManagerBase implements QueryService, Configurable {

    public static final Logger s_logger = Logger.getLogger(QueryManagerImpl.class);

    private static final String ID_FIELD = "id";

    @Inject
    private AccountManager accountMgr;

    @Inject
    private ProjectManager _projectMgr;

    @Inject
    private DomainDao _domainDao;

    @Inject
    private DomainJoinDao _domainJoinDao;

    @Inject
    private UserAccountJoinDao _userAccountJoinDao;

    @Inject
    private EventJoinDao _eventJoinDao;

    @Inject
    private ResourceTagJoinDao _resourceTagJoinDao;

    @Inject
    private InstanceGroupJoinDao _vmGroupJoinDao;

    @Inject
    private UserVmJoinDao _userVmJoinDao;

    @Inject
    private UserVmDao userVmDao;

    @Inject
    private VMInstanceDao _vmInstanceDao;

    @Inject
    private SecurityGroupJoinDao _securityGroupJoinDao;

    @Inject
    private SecurityGroupVMMapDao securityGroupVMMapDao;

    @Inject
    private DomainRouterJoinDao _routerJoinDao;

    @Inject
    private ProjectInvitationJoinDao _projectInvitationJoinDao;

    @Inject
    private ProjectJoinDao _projectJoinDao;

    @Inject
    private ProjectDao _projectDao;

    @Inject
    private ProjectAccountDao _projectAccountDao;

    @Inject
    private ProjectAccountJoinDao _projectAccountJoinDao;

    @Inject
    private HostJoinDao hostJoinDao;

    @Inject
    private VolumeJoinDao _volumeJoinDao;

    @Inject
    private AccountDao _accountDao;

    @Inject
    private AccountJoinDao _accountJoinDao;

    @Inject
    private AsyncJobJoinDao _jobJoinDao;

    @Inject
    private StoragePoolJoinDao _poolJoinDao;

    @Inject
    private StoragePoolTagsDao _storageTagDao;

    @Inject
    private HostTagDao _hostTagDao;

    @Inject
    private ImageStoreJoinDao _imageStoreJoinDao;

    @Inject
    private DiskOfferingJoinDao _diskOfferingJoinDao;

    @Inject
    private DiskOfferingDetailsDao _diskOfferingDetailsDao;

    @Inject
    private ServiceOfferingJoinDao _srvOfferingJoinDao;

    @Inject
    private ServiceOfferingDao _srvOfferingDao;

    @Inject
    private ServiceOfferingDetailsDao _srvOfferingDetailsDao;

    @Inject
    private DiskOfferingDao _diskOfferingDao;

    @Inject
    private DataCenterJoinDao _dcJoinDao;

    @Inject
    private DomainRouterDao _routerDao;

    @Inject
    private HighAvailabilityManager _haMgr;

    @Inject
    private VMTemplateDao _templateDao;

    @Inject
    private TemplateJoinDao _templateJoinDao;

    @Inject
    private ResourceManager _resourceMgr;
    @Inject
    private ResourceMetaDataService _resourceMetaDataMgr;

    @Inject
    private ResourceManagerUtil resourceManagerUtil;

    @Inject
    private AffinityGroupVMMapDao _affinityGroupVMMapDao;

    @Inject
    private AffinityGroupJoinDao _affinityGroupJoinDao;

    @Inject
    private DedicatedResourceDao _dedicatedDao;

    @Inject
    private DomainManager _domainMgr;

    @Inject
    private AffinityGroupDomainMapDao _affinityGroupDomainMapDao;

    @Inject
    private ResourceTagDao resourceTagDao;

    @Inject
    private DataStoreManager dataStoreManager;

    @Inject
    ManagementServerJoinDao managementServerJoinDao;

    @Inject
    public VpcVirtualNetworkApplianceService routerService;

    @Inject
    private ResponseGenerator responseGenerator;

    @Inject
    private RouterHealthCheckResultDao routerHealthCheckResultDao;

    @Inject
    private PrimaryDataStoreDao storagePoolDao;

    @Inject
    private StoragePoolDetailsDao _storagePoolDetailsDao;

    @Inject
    private ProjectInvitationDao projectInvitationDao;

    @Inject
    private TemplateDataStoreDao templateDataStoreDao;

    @Inject
    private VMTemplatePoolDao templatePoolDao;

    @Inject
    private SnapshotDataStoreDao snapshotDataStoreDao;

    @Inject
    private UserDao userDao;

    @Inject
    private VirtualMachineManager virtualMachineManager;
    @Inject
    private VolumeDao volumeDao;

    @Inject
    private ResourceIconDao resourceIconDao;

    @Inject
    private ManagementServerHostDao msHostDao;

    @Inject
    private NetworkDao networkDao;

    @Inject
    private NicDao nicDao;

    @Inject
    private HostDao hostDao;

    @Inject
    private InstanceGroupVMMapDao instanceGroupVMMapDao;

    @Inject
    private AffinityGroupVMMapDao affinityGroupVMMapDao;

    @Inject
    private UserVmDetailsDao userVmDetailsDao;

    @Inject
    private SSHKeyPairDao sshKeyPairDao;

    @Inject
    private BackupOfferingDao backupOfferingDao;

    @Inject
    private AutoScaleVmGroupDao autoScaleVmGroupDao;

    @Inject
    private AutoScaleVmGroupVmMapDao autoScaleVmGroupVmMapDao;

    @Inject
    private SnapshotJoinDao snapshotJoinDao;

    @Inject
    EntityManager entityManager;

    @Inject
    private PublicIpQuarantineDao publicIpQuarantineDao;

    private SearchCriteria<ServiceOfferingJoinVO> getMinimumCpuServiceOfferingJoinSearchCriteria(int cpu) {
        SearchCriteria<ServiceOfferingJoinVO> sc = _srvOfferingJoinDao.createSearchCriteria();
        SearchCriteria<ServiceOfferingJoinVO> sc1 = _srvOfferingJoinDao.createSearchCriteria();
        sc1.addAnd("cpu", Op.GTEQ, cpu);
        sc.addOr("cpu", Op.SC, sc1);
        SearchCriteria<ServiceOfferingJoinVO> sc2 = _srvOfferingJoinDao.createSearchCriteria();
        sc2.addAnd("cpu", Op.NULL);
        sc2.addAnd("maxCpu", Op.NULL);
        sc.addOr("cpu", Op.SC, sc2);
        SearchCriteria<ServiceOfferingJoinVO> sc3 = _srvOfferingJoinDao.createSearchCriteria();
        sc3.addAnd("cpu", Op.NULL);
        sc3.addAnd("maxCpu", Op.GTEQ, cpu);
        sc.addOr("cpu", Op.SC, sc3);
        return sc;
    }

    private SearchCriteria<ServiceOfferingJoinVO> getMinimumMemoryServiceOfferingJoinSearchCriteria(int memory) {
        SearchCriteria<ServiceOfferingJoinVO> sc = _srvOfferingJoinDao.createSearchCriteria();
        SearchCriteria<ServiceOfferingJoinVO> sc1 = _srvOfferingJoinDao.createSearchCriteria();
        sc1.addAnd("ramSize", Op.GTEQ, memory);
        sc.addOr("ramSize", Op.SC, sc1);
        SearchCriteria<ServiceOfferingJoinVO> sc2 = _srvOfferingJoinDao.createSearchCriteria();
        sc2.addAnd("ramSize", Op.NULL);
        sc2.addAnd("maxMemory", Op.NULL);
        sc.addOr("ramSize", Op.SC, sc2);
        SearchCriteria<ServiceOfferingJoinVO> sc3 = _srvOfferingJoinDao.createSearchCriteria();
        sc3.addAnd("ramSize", Op.NULL);
        sc3.addAnd("maxMemory", Op.GTEQ, memory);
        sc.addOr("ramSize", Op.SC, sc3);
        return sc;
    }

    private SearchCriteria<ServiceOfferingJoinVO> getMinimumCpuSpeedServiceOfferingJoinSearchCriteria(int speed) {
        SearchCriteria<ServiceOfferingJoinVO> sc = _srvOfferingJoinDao.createSearchCriteria();
        sc.addOr("speed", Op.GTEQ, speed);
        sc.addOr("speed", Op.NULL);
        return sc;
    }

    /*
     * (non-Javadoc)
     *
     * @see
     * com.cloud.api.query.QueryService#searchForUsers(org.apache.cloudstack
     * .api.command.admin.user.ListUsersCmd)
     */
    @Override
    public ListResponse<UserResponse> searchForUsers(ListUsersCmd cmd) throws PermissionDeniedException {
        Pair<List<UserAccountJoinVO>, Integer> result = searchForUsersInternal(cmd);
        ListResponse<UserResponse> response = new ListResponse<UserResponse>();
        List<UserResponse> userResponses = ViewResponseHelper.createUserResponse(CallContext.current().getCallingAccount().getDomainId(),
                result.first().toArray(new UserAccountJoinVO[result.first().size()]));
        response.setResponses(userResponses, result.second());
        return response;
    }

    public ListResponse<UserResponse> searchForUsers(Long domainId, boolean recursive) throws PermissionDeniedException {
        Account caller = CallContext.current().getCallingAccount();

        List<Long> permittedAccounts = new ArrayList<Long>();

        boolean listAll = true;
        Long id = null;

        if (caller.getType() == Account.Type.NORMAL) {
            long currentId = CallContext.current().getCallingUser().getId();
            if (id != null && currentId != id.longValue()) {
                throw new PermissionDeniedException("Calling user is not authorized to see the user requested by id");
            }
            id = currentId;
        }
        Object username = null;
        Object type = null;
        String accountName = null;
        Object state = null;
        String keyword = null;

        Pair<List<UserAccountJoinVO>, Integer> result =  getUserListInternal(caller, permittedAccounts, listAll, id, username, type, accountName, state, keyword, domainId, recursive,
                null);
        ListResponse<UserResponse> response = new ListResponse<UserResponse>();
        List<UserResponse> userResponses = ViewResponseHelper.createUserResponse(CallContext.current().getCallingAccount().getDomainId(),
                result.first().toArray(new UserAccountJoinVO[result.first().size()]));
        response.setResponses(userResponses, result.second());
        return response;
    }

    private Pair<List<UserAccountJoinVO>, Integer> searchForUsersInternal(ListUsersCmd cmd) throws PermissionDeniedException {
        Account caller = CallContext.current().getCallingAccount();

        List<Long> permittedAccounts = new ArrayList<Long>();

        boolean listAll = cmd.listAll();
        Long id = cmd.getId();
        if (caller.getType() == Account.Type.NORMAL) {
            long currentId = CallContext.current().getCallingUser().getId();
            if (id != null && currentId != id.longValue()) {
                throw new PermissionDeniedException("Calling user is not authorized to see the user requested by id");
            }
            id = currentId;
        }
        Object username = cmd.getUsername();
        Object type = cmd.getAccountType();
        String accountName = cmd.getAccountName();
        Object state = cmd.getState();
        String keyword = cmd.getKeyword();

        Long domainId = cmd.getDomainId();
        boolean recursive = cmd.isRecursive();
        Long pageSizeVal = cmd.getPageSizeVal();
        Long startIndex = cmd.getStartIndex();

        Filter searchFilter = new Filter(UserAccountJoinVO.class, "id", true, startIndex, pageSizeVal);

        return getUserListInternal(caller, permittedAccounts, listAll, id, username, type, accountName, state, keyword, domainId, recursive, searchFilter);
    }

    private Pair<List<UserAccountJoinVO>, Integer> getUserListInternal(Account caller, List<Long> permittedAccounts, boolean listAll, Long id, Object username, Object type,
            String accountName, Object state, String keyword, Long domainId, boolean recursive, Filter searchFilter) {
        Ternary<Long, Boolean, ListProjectResourcesCriteria> domainIdRecursiveListProject = new Ternary<Long, Boolean, ListProjectResourcesCriteria>(domainId, recursive, null);
        accountMgr.buildACLSearchParameters(caller, id, accountName, null, permittedAccounts, domainIdRecursiveListProject, listAll, false);
        domainId = domainIdRecursiveListProject.first();
        Boolean isRecursive = domainIdRecursiveListProject.second();
        ListProjectResourcesCriteria listProjectResourcesCriteria = domainIdRecursiveListProject.third();

        SearchBuilder<UserAccountJoinVO> sb = _userAccountJoinDao.createSearchBuilder();
        accountMgr.buildACLViewSearchBuilder(sb, domainId, isRecursive, permittedAccounts, listProjectResourcesCriteria);
        sb.and("username", sb.entity().getUsername(), Op.LIKE);
        if (id != null && id == 1) {
            // system user should NOT be searchable
            List<UserAccountJoinVO> emptyList = new ArrayList<UserAccountJoinVO>();
            return new Pair<List<UserAccountJoinVO>, Integer>(emptyList, 0);
        } else if (id != null) {
            sb.and("id", sb.entity().getId(), Op.EQ);
        } else {
            // this condition is used to exclude system user from the search
            // results
            sb.and("id", sb.entity().getId(), Op.NEQ);
        }

        sb.and("type", sb.entity().getAccountType(), Op.EQ);
        sb.and("domainId", sb.entity().getDomainId(), Op.EQ);
        sb.and("accountName", sb.entity().getAccountName(), Op.EQ);
        sb.and("state", sb.entity().getState(), Op.EQ);

        if ((accountName == null) && (domainId != null)) {
            sb.and("domainPath", sb.entity().getDomainPath(), Op.LIKE);
        }

        SearchCriteria<UserAccountJoinVO> sc = sb.create();

        // building ACL condition
        accountMgr.buildACLViewSearchCriteria(sc, domainId, isRecursive, permittedAccounts, listProjectResourcesCriteria);

        if (keyword != null) {
            SearchCriteria<UserAccountJoinVO> ssc = _userAccountJoinDao.createSearchCriteria();
            ssc.addOr("username", Op.LIKE, "%" + keyword + "%");
            ssc.addOr("firstname", Op.LIKE, "%" + keyword + "%");
            ssc.addOr("lastname", Op.LIKE, "%" + keyword + "%");
            ssc.addOr("email", Op.LIKE, "%" + keyword + "%");
            ssc.addOr("state", Op.LIKE, "%" + keyword + "%");
            ssc.addOr("accountName", Op.LIKE, "%" + keyword + "%");
            if (EnumUtils.isValidEnum(Account.Type.class, keyword.toUpperCase())) {
                ssc.addOr("accountType", Op.EQ, EnumUtils.getEnum(Account.Type.class, keyword.toUpperCase()));
            }

            sc.addAnd("username", Op.SC, ssc);
        }

        if (username != null) {
            sc.setParameters("username", username);
        }

        if (id != null) {
            sc.setParameters("id", id);
        } else {
            // Don't return system user, search builder with NEQ
            sc.setParameters("id", 1);
        }

        if (type != null) {
            sc.setParameters("type", type);
        }

        if (accountName != null) {
            sc.setParameters("accountName", accountName);
            if (domainId != null) {
                sc.setParameters("domainId", domainId);
            }
        } else if (domainId != null) {
            DomainVO domainVO = _domainDao.findById(domainId);
            sc.setParameters("domainPath", domainVO.getPath() + "%");
        }

        if (state != null) {
            sc.setParameters("state", state);
        }

        return _userAccountJoinDao.searchAndCount(sc, searchFilter);
    }

    @Override
    public ListResponse<EventResponse> searchForEvents(ListEventsCmd cmd) {
        Pair<List<EventJoinVO>, Integer> result = searchForEventsInternal(cmd);
        ListResponse<EventResponse> response = new ListResponse<EventResponse>();
        List<EventResponse> eventResponses = ViewResponseHelper.createEventResponse(result.first().toArray(new EventJoinVO[result.first().size()]));
        response.setResponses(eventResponses, result.second());
        return response;
    }

    private Pair<List<EventJoinVO>, Integer> searchForEventsInternal(ListEventsCmd cmd) {
        Account caller = CallContext.current().getCallingAccount();
        boolean isRootAdmin = accountMgr.isRootAdmin(caller.getId());
        List<Long> permittedAccounts = new ArrayList<Long>();

        Long id = cmd.getId();
        String type = cmd.getType();
        String level = cmd.getLevel();
        Date startDate = cmd.getStartDate();
        Date endDate = cmd.getEndDate();
        String keyword = cmd.getKeyword();
        Integer entryTime = cmd.getEntryTime();
        Integer duration = cmd.getDuration();
        Long startId = cmd.getStartId();
        final String resourceUuid = cmd.getResourceId();
        final String resourceTypeStr = cmd.getResourceType();
        ApiCommandResourceType resourceType = null;
        Long resourceId = null;
        if (resourceTypeStr != null) {
            resourceType = ApiCommandResourceType.fromString(resourceTypeStr);
            if (resourceType == null) {
                throw new InvalidParameterValueException(String.format("Invalid %s", ApiConstants.RESOURCE_TYPE));
            }
        }
        if (resourceUuid != null) {
            if (resourceTypeStr == null) {
                throw new InvalidParameterValueException(String.format("%s parameter must be used with %s parameter", ApiConstants.RESOURCE_ID, ApiConstants.RESOURCE_TYPE));
            }
            try {
                UUID.fromString(resourceUuid);
            } catch (IllegalArgumentException ex) {
                throw new InvalidParameterValueException(String.format("Invalid %s", ApiConstants.RESOURCE_ID));
            }
            Object object = entityManager.findByUuidIncludingRemoved(resourceType.getAssociatedClass(), resourceUuid);
            if (object instanceof InternalIdentity) {
                resourceId = ((InternalIdentity)object).getId();
            }
            if (resourceId == null) {
                throw new InvalidParameterValueException(String.format("Invalid %s", ApiConstants.RESOURCE_ID));
            }
            if (!isRootAdmin && object instanceof ControlledEntity) {
                ControlledEntity entity = (ControlledEntity)object;
                accountMgr.checkAccess(CallContext.current().getCallingAccount(), SecurityChecker.AccessType.ListEntry, entity.getAccountId() == caller.getId(), entity);
            }
        }

        Ternary<Long, Boolean, ListProjectResourcesCriteria> domainIdRecursiveListProject = new Ternary<Long, Boolean, ListProjectResourcesCriteria>(cmd.getDomainId(), cmd.isRecursive(), null);
        accountMgr.buildACLSearchParameters(caller, id, cmd.getAccountName(), cmd.getProjectId(), permittedAccounts, domainIdRecursiveListProject, cmd.listAll(), false);
        Long domainId = domainIdRecursiveListProject.first();
        Boolean isRecursive = domainIdRecursiveListProject.second();
        ListProjectResourcesCriteria listProjectResourcesCriteria = domainIdRecursiveListProject.third();

        Filter searchFilter = new Filter(EventJoinVO.class, "createDate", false, cmd.getStartIndex(), cmd.getPageSizeVal());
        // additional order by since createdDate does not have milliseconds
        // and two events, created within one second can be incorrectly ordered (for example VM.CREATE Completed before Scheduled)
        searchFilter.addOrderBy(EventJoinVO.class, "id", false);

        SearchBuilder<EventJoinVO> sb = _eventJoinDao.createSearchBuilder();
        accountMgr.buildACLViewSearchBuilder(sb, domainId, isRecursive, permittedAccounts, listProjectResourcesCriteria);

        sb.and("id", sb.entity().getId(), SearchCriteria.Op.EQ);
        sb.and("levelL", sb.entity().getLevel(), SearchCriteria.Op.LIKE);
        sb.and("levelEQ", sb.entity().getLevel(), SearchCriteria.Op.EQ);
        sb.and("type", sb.entity().getType(), SearchCriteria.Op.EQ);
        sb.and("createDateB", sb.entity().getCreateDate(), SearchCriteria.Op.BETWEEN);
        sb.and("createDateG", sb.entity().getCreateDate(), SearchCriteria.Op.GTEQ);
        sb.and("createDateL", sb.entity().getCreateDate(), SearchCriteria.Op.LTEQ);
        sb.and("state", sb.entity().getState(), SearchCriteria.Op.NEQ);
        sb.or("startId", sb.entity().getStartId(), SearchCriteria.Op.EQ);
        sb.and("createDate", sb.entity().getCreateDate(), SearchCriteria.Op.BETWEEN);
        sb.and("displayEvent", sb.entity().getDisplay(), SearchCriteria.Op.EQ);
        sb.and("archived", sb.entity().getArchived(), SearchCriteria.Op.EQ);
        sb.and("resourceId", sb.entity().getResourceId(), SearchCriteria.Op.EQ);
        sb.and("resourceType", sb.entity().getResourceType(), SearchCriteria.Op.EQ);

        SearchCriteria<EventJoinVO> sc = sb.create();
        // building ACL condition
        accountMgr.buildACLViewSearchCriteria(sc, domainId, isRecursive, permittedAccounts, listProjectResourcesCriteria);

        // For end users display only enabled events
        if (!accountMgr.isRootAdmin(caller.getId())) {
            sc.setParameters("displayEvent", true);
        }

        if (id != null) {
            sc.setParameters("id", id);
        }

        if (startId != null) {
            sc.setParameters("startId", startId);
            if (id == null) {
                sc.setParameters("id", startId);
            }
        }

        if (keyword != null) {
            SearchCriteria<EventJoinVO> ssc = _eventJoinDao.createSearchCriteria();
            ssc.addOr("type", SearchCriteria.Op.LIKE, "%" + keyword + "%");
            ssc.addOr("description", SearchCriteria.Op.LIKE, "%" + keyword + "%");
            ssc.addOr("level", SearchCriteria.Op.LIKE, "%" + keyword + "%");
            sc.addAnd("level", SearchCriteria.Op.SC, ssc);
        }

        if (level != null) {
            sc.setParameters("levelEQ", level);
        }

        if (type != null) {
            sc.setParameters("type", type);
        }

        if (startDate != null && endDate != null) {
            sc.setParameters("createDateB", startDate, endDate);
        } else if (startDate != null) {
            sc.setParameters("createDateG", startDate);
        } else if (endDate != null) {
            sc.setParameters("createDateL", endDate);
        }

        if (resourceId != null) {
            sc.setParameters("resourceId", resourceId);
        }

        if (resourceType != null) {
            sc.setParameters("resourceType", resourceType.toString());
        }

        if (id == null) {
            sc.setParameters("archived", cmd.getArchived());
        }

        Pair<List<EventJoinVO>, Integer> eventPair = null;
        // event_view will not have duplicate rows for each event, so
        // searchAndCount should be good enough.
        if ((entryTime != null) && (duration != null)) {
            // TODO: waiting for response from dev list, logic is mystery to
            // me!!
            /*
             * if (entryTime <= duration) { throw new
             * InvalidParameterValueException
             * ("Entry time must be greater than duration"); } Calendar calMin =
             * Calendar.getInstance(); Calendar calMax = Calendar.getInstance();
             * calMin.add(Calendar.SECOND, -entryTime);
             * calMax.add(Calendar.SECOND, -duration); Date minTime =
             * calMin.getTime(); Date maxTime = calMax.getTime();
             *
             * sc.setParameters("state", com.cloud.event.Event.State.Completed);
             * sc.setParameters("startId", 0); sc.setParameters("createDate",
             * minTime, maxTime); List<EventJoinVO> startedEvents =
             * _eventJoinDao.searchAllEvents(sc, searchFilter);
             * List<EventJoinVO> pendingEvents = new ArrayList<EventJoinVO>();
             * for (EventVO event : startedEvents) { EventVO completedEvent =
             * _eventDao.findCompletedEvent(event.getId()); if (completedEvent
             * == null) { pendingEvents.add(event); } } return pendingEvents;
             */
        } else {
            eventPair = _eventJoinDao.searchAndCount(sc, searchFilter);
        }
        return eventPair;

    }

    @Override
    public ListResponse<ResourceTagResponse> listTags(ListTagsCmd cmd) {
        Pair<List<ResourceTagJoinVO>, Integer> tags = listTagsInternal(cmd);
        ListResponse<ResourceTagResponse> response = new ListResponse<ResourceTagResponse>();
        List<ResourceTagResponse> tagResponses = ViewResponseHelper.createResourceTagResponse(false, tags.first().toArray(new ResourceTagJoinVO[tags.first().size()]));
        response.setResponses(tagResponses, tags.second());
        return response;
    }

    private Pair<List<ResourceTagJoinVO>, Integer> listTagsInternal(ListTagsCmd cmd) {
        Account caller = CallContext.current().getCallingAccount();
        List<Long> permittedAccounts = new ArrayList<Long>();
        String key = cmd.getKey();
        String value = cmd.getValue();
        String resourceId = cmd.getResourceId();
        String resourceType = cmd.getResourceType();
        String customerName = cmd.getCustomer();
        boolean listAll = cmd.listAll();
        Long projectId = cmd.getProjectId();

        if (projectId == null && ResourceObjectType.Project.name().equalsIgnoreCase(resourceType) && StringUtils.isNotEmpty(resourceId)) {
            try {
                projectId = Long.parseLong(resourceId);
            } catch (final NumberFormatException e) {
                final ProjectVO project = _projectDao.findByUuidIncludingRemoved(resourceId);
                if (project != null) {
                    projectId = project.getId();
                }
            }
        }

        Ternary<Long, Boolean, ListProjectResourcesCriteria> domainIdRecursiveListProject = new Ternary<Long, Boolean, ListProjectResourcesCriteria>(cmd.getDomainId(), cmd.isRecursive(), null);

        accountMgr.buildACLSearchParameters(caller, null, cmd.getAccountName(), projectId, permittedAccounts, domainIdRecursiveListProject, listAll, false);
        Long domainId = domainIdRecursiveListProject.first();
        Boolean isRecursive = domainIdRecursiveListProject.second();
        ListProjectResourcesCriteria listProjectResourcesCriteria = domainIdRecursiveListProject.third();
        Filter searchFilter = new Filter(ResourceTagJoinVO.class, "resourceType", false, cmd.getStartIndex(), cmd.getPageSizeVal());

        SearchBuilder<ResourceTagJoinVO> sb = _resourceTagJoinDao.createSearchBuilder();
        accountMgr.buildACLViewSearchBuilder(sb, domainId, isRecursive, permittedAccounts, listProjectResourcesCriteria);

        sb.and("key", sb.entity().getKey(), SearchCriteria.Op.EQ);
        sb.and("value", sb.entity().getValue(), SearchCriteria.Op.EQ);

        if (resourceId != null) {
            sb.and("resourceId", sb.entity().getResourceId(), SearchCriteria.Op.EQ);
            sb.and("resourceUuid", sb.entity().getResourceUuid(), SearchCriteria.Op.EQ);
        }

        sb.and("resourceType", sb.entity().getResourceType(), SearchCriteria.Op.EQ);
        sb.and("customer", sb.entity().getCustomer(), SearchCriteria.Op.EQ);

        // now set the SC criteria...
        SearchCriteria<ResourceTagJoinVO> sc = sb.create();
        accountMgr.buildACLViewSearchCriteria(sc, domainId, isRecursive, permittedAccounts, listProjectResourcesCriteria);

        if (key != null) {
            sc.setParameters("key", key);
        }

        if (value != null) {
            sc.setParameters("value", value);
        }

        if (resourceId != null) {
            try {
                long rid = Long.parseLong(resourceId);
                sc.setParameters("resourceId", rid);
            } catch (NumberFormatException ex) {
                // internal id instead of resource id is passed
                sc.setParameters("resourceUuid", resourceId);
            }
        }

        if (resourceType != null) {
            sc.setParameters("resourceType", resourceType);
        }

        if (customerName != null) {
            sc.setParameters("customer", customerName);
        }

        Pair<List<ResourceTagJoinVO>, Integer> result = _resourceTagJoinDao.searchAndCount(sc, searchFilter);
        return result;
    }

    @Override
    public ListResponse<InstanceGroupResponse> searchForVmGroups(ListVMGroupsCmd cmd) {
        Pair<List<InstanceGroupJoinVO>, Integer> groups = searchForVmGroupsInternal(cmd);
        ListResponse<InstanceGroupResponse> response = new ListResponse<InstanceGroupResponse>();
        List<InstanceGroupResponse> grpResponses = ViewResponseHelper.createInstanceGroupResponse(groups.first().toArray(new InstanceGroupJoinVO[groups.first().size()]));
        response.setResponses(grpResponses, groups.second());
        return response;
    }

    private Pair<List<InstanceGroupJoinVO>, Integer> searchForVmGroupsInternal(ListVMGroupsCmd cmd) {
        Long id = cmd.getId();
        String name = cmd.getGroupName();
        String keyword = cmd.getKeyword();

        Account caller = CallContext.current().getCallingAccount();
        List<Long> permittedAccounts = new ArrayList<Long>();

        Ternary<Long, Boolean, ListProjectResourcesCriteria> domainIdRecursiveListProject = new Ternary<Long, Boolean, ListProjectResourcesCriteria>(cmd.getDomainId(), cmd.isRecursive(), null);
        accountMgr.buildACLSearchParameters(caller, id, cmd.getAccountName(), cmd.getProjectId(), permittedAccounts, domainIdRecursiveListProject, cmd.listAll(), false);
        Long domainId = domainIdRecursiveListProject.first();
        Boolean isRecursive = domainIdRecursiveListProject.second();
        ListProjectResourcesCriteria listProjectResourcesCriteria = domainIdRecursiveListProject.third();

        Filter searchFilter = new Filter(InstanceGroupJoinVO.class, "id", true, cmd.getStartIndex(), cmd.getPageSizeVal());

        SearchBuilder<InstanceGroupJoinVO> sb = _vmGroupJoinDao.createSearchBuilder();
        accountMgr.buildACLViewSearchBuilder(sb, domainId, isRecursive, permittedAccounts, listProjectResourcesCriteria);

        sb.and("id", sb.entity().getId(), SearchCriteria.Op.EQ);
        sb.and("name", sb.entity().getName(), SearchCriteria.Op.EQ);

        SearchCriteria<InstanceGroupJoinVO> sc = sb.create();
        accountMgr.buildACLViewSearchCriteria(sc, domainId, isRecursive, permittedAccounts, listProjectResourcesCriteria);

        if (keyword != null) {
            SearchCriteria<InstanceGroupJoinVO> ssc = _vmGroupJoinDao.createSearchCriteria();
            ssc.addOr("name", SearchCriteria.Op.LIKE, "%" + keyword + "%");
            sc.addAnd("name", SearchCriteria.Op.SC, ssc);
        }

        if (id != null) {
            sc.setParameters("id", id);
        }

        if (name != null) {
            sc.setParameters("name", name);
        }

        return _vmGroupJoinDao.searchAndCount(sc, searchFilter);
    }

    @Override
    public ListResponse<UserVmResponse> searchForUserVMs(ListVMsCmd cmd) {
        Pair<List<UserVmJoinVO>, Integer> result = searchForUserVMsInternal(cmd);
        ListResponse<UserVmResponse> response = new ListResponse<>();

        if (cmd.getRetrieveOnlyResourceCount()) {
            response.setResponses(new ArrayList<>(), result.second());
            return response;
        }

        ResponseView respView = ResponseView.Restricted;
        Account caller = CallContext.current().getCallingAccount();
        if (accountMgr.isRootAdmin(caller.getId())) {
            respView = ResponseView.Full;
        }
        List<UserVmResponse> vmResponses = ViewResponseHelper.createUserVmResponse(respView, "virtualmachine", cmd.getDetails(), cmd.getAccumulate(), cmd.getShowUserData(),
                result.first().toArray(new UserVmJoinVO[result.first().size()]));

        response.setResponses(vmResponses, result.second());
        return response;
    }

    private Object getObjectPossibleMethodValue(Object obj, String methodName) {
        Object result = null;

        try {
            Method m = obj.getClass().getMethod(methodName);
            result = m.invoke(obj);
        } catch (NoSuchMethodException | InvocationTargetException | IllegalAccessException ignored) {}

        return result;
    }

    private Pair<List<UserVmJoinVO>, Integer> searchForUserVMsInternal(ListVMsCmd cmd) {
        Pair<List<Long>, Integer> vmIdPage = searchForUserVMIdsAndCount(cmd);

        Integer count = vmIdPage.second();
        Long[] idArray = vmIdPage.first().toArray(new Long[0]);

        if (count == 0) {
            return new Pair<>(new ArrayList<>(), count);
        }

        // search vm details by ids
        List<UserVmJoinVO> vms = _userVmJoinDao.searchByIds( idArray);
        return new Pair<>(vms, count);
    }

    private Pair<List<Long>, Integer> searchForUserVMIdsAndCount(ListVMsCmd cmd) {
        Account caller = CallContext.current().getCallingAccount();
        List<Long> permittedAccounts = new ArrayList<>();
        boolean listAll = cmd.listAll();
        Long id = cmd.getId();
        Boolean display = cmd.getDisplay();
        String hypervisor = cmd.getHypervisor();
        String state = cmd.getState();
        Long zoneId = cmd.getZoneId();
        Long templateId = cmd.getTemplateId();
        Long serviceOfferingId = cmd.getServiceOfferingId();
        Boolean isHaEnabled = cmd.getHaEnabled();
        String keyword = cmd.getKeyword();
        Long networkId = cmd.getNetworkId();
        Long isoId = cmd.getIsoId();
        String vmHostName = cmd.getName();
        Long hostId = null;
        Long podId = null;
        Long clusterId = null;
        Long groupId = cmd.getGroupId();
        Long vpcId = cmd.getVpcId();
        Long affinityGroupId = cmd.getAffinityGroupId();
        String keyPairName = cmd.getKeyPairName();
        Long securityGroupId = cmd.getSecurityGroupId();
        Long autoScaleVmGroupId = cmd.getAutoScaleVmGroupId();
        Long backupOfferingId = cmd.getBackupOfferingId();
        Long storageId = null;
        StoragePoolVO pool = null;
        Long userId = cmd.getUserId();
        Map<String, String> tags = cmd.getTags();

        boolean isAdmin = false;
        boolean isRootAdmin = false;

        if (accountMgr.isAdmin(caller.getId())) {
            isAdmin = true;
        }

        if (accountMgr.isRootAdmin(caller.getId())) {
            isRootAdmin = true;
            podId = (Long) getObjectPossibleMethodValue(cmd, "getPodId");
            clusterId = (Long) getObjectPossibleMethodValue(cmd, "getClusterId");
            hostId = (Long) getObjectPossibleMethodValue(cmd, "getHostId");
            storageId = (Long) getObjectPossibleMethodValue(cmd, "getStorageId");
            if (storageId != null) {
                pool = storagePoolDao.findById( storageId);
                if (pool == null) {
                    throw new InvalidParameterValueException("Unable to find specified storage pool");
                }
            }
        }

        Ternary<Long, Boolean, ListProjectResourcesCriteria> domainIdRecursiveListProject = new Ternary<>(cmd.getDomainId(), cmd.isRecursive(), null);
        accountMgr.buildACLSearchParameters(caller, id, cmd.getAccountName(), cmd.getProjectId(), permittedAccounts, domainIdRecursiveListProject, listAll, false);
        Long domainId = domainIdRecursiveListProject.first();
        Boolean isRecursive = domainIdRecursiveListProject.second();
        ListProjectResourcesCriteria listProjectResourcesCriteria = domainIdRecursiveListProject.third();

        Filter searchFilter = new Filter(UserVmVO.class, "id", true, cmd.getStartIndex(), cmd.getPageSizeVal());

        List<Long> ids = null;
        if (cmd.getId() != null) {
            if (cmd.getIds() != null && !cmd.getIds().isEmpty()) {
                throw new InvalidParameterValueException("Specify either id or ids but not both parameters");
            }
            ids = new ArrayList<>();
            ids.add(cmd.getId());
        } else {
            ids = cmd.getIds();
        }

        SearchBuilder<UserVmVO> userVmSearchBuilder = userVmDao.createSearchBuilder();
        userVmSearchBuilder.select(null, Func.DISTINCT, userVmSearchBuilder.entity().getId());
        accountMgr.buildACLSearchBuilder(userVmSearchBuilder, domainId, isRecursive, permittedAccounts, listProjectResourcesCriteria);

        if (HypervisorType.getType(hypervisor) == HypervisorType.None && hypervisor != null) {
            // invalid hypervisor type input
            throw new InvalidParameterValueException("Invalid HypervisorType " + hypervisor);
        }

        if (ids != null && !ids.isEmpty()) {
            userVmSearchBuilder.and("idIN", userVmSearchBuilder.entity().getId(), Op.IN);
        }

        userVmSearchBuilder.and("displayName", userVmSearchBuilder.entity().getDisplayName(), Op.LIKE);
        userVmSearchBuilder.and("stateEQ", userVmSearchBuilder.entity().getState(), Op.EQ);
        userVmSearchBuilder.and("stateNEQ", userVmSearchBuilder.entity().getState(), Op.NEQ);
        userVmSearchBuilder.and("stateNIN", userVmSearchBuilder.entity().getState(), Op.NIN);

        if (hostId != null) {
            userVmSearchBuilder.and("hostId", userVmSearchBuilder.entity().getHostId(), Op.EQ);
        }

        if (zoneId != null) {
            userVmSearchBuilder.and("dataCenterId", userVmSearchBuilder.entity().getDataCenterId(), Op.EQ);
        }

        if (templateId != null) {
            userVmSearchBuilder.and("templateId", userVmSearchBuilder.entity().getTemplateId(), Op.EQ);
        }

        if (hypervisor != null) {
            userVmSearchBuilder.and("hypervisorType", userVmSearchBuilder.entity().getHypervisorType(), Op.EQ);
        }

        if (vmHostName != null) {
            userVmSearchBuilder.and("name", userVmSearchBuilder.entity().getHostName(), Op.EQ);
        }

        if (serviceOfferingId != null) {
            userVmSearchBuilder.and("serviceOfferingId", userVmSearchBuilder.entity().getServiceOfferingId(), Op.EQ);
        }
        if (display != null) {
            userVmSearchBuilder.and("display", userVmSearchBuilder.entity().isDisplayVm(), Op.EQ);
        }

        if (!isRootAdmin) {
            userVmSearchBuilder.and("displayVm", userVmSearchBuilder.entity().isDisplayVm(), Op.EQ);
        }

        if (isHaEnabled != null) {
            userVmSearchBuilder.and("haEnabled", userVmSearchBuilder.entity().isHaEnabled(), Op.EQ);
        }

        if (isoId != null) {
            userVmSearchBuilder.and("isoId", userVmSearchBuilder.entity().getIsoId(), Op.EQ);
        }

        if (userId != null) {
            userVmSearchBuilder.and("userId", userVmSearchBuilder.entity().getUserId(), Op.EQ);
        }

        if (podId != null) {
            userVmSearchBuilder.and("podId", userVmSearchBuilder.entity().getPodIdToDeployIn(), Op.EQ);
        }

        if (networkId != null || vpcId != null) {
            SearchBuilder<NicVO> nicSearch = nicDao.createSearchBuilder();
            nicSearch.and("networkId", nicSearch.entity().getNetworkId(), Op.EQ);
            if (vpcId != null) {
                SearchBuilder<NetworkVO> networkSearch = networkDao.createSearchBuilder();
                networkSearch.and("vpcId", networkSearch.entity().getVpcId(), Op.EQ);
                nicSearch.join("vpc", networkSearch, networkSearch.entity().getId(), nicSearch.entity().getNetworkId(), JoinBuilder.JoinType.INNER);
            }
            userVmSearchBuilder.join("nic", nicSearch, nicSearch.entity().getInstanceId(), userVmSearchBuilder.entity().getId(), JoinBuilder.JoinType.INNER);
        }

        if (clusterId != null) {
            userVmSearchBuilder.and().op("hostIdIn", userVmSearchBuilder.entity().getHostId(), Op.IN);
            userVmSearchBuilder.or().op("lastHostIdIn", userVmSearchBuilder.entity().getLastHostId(), Op.IN);
            userVmSearchBuilder.and(userVmSearchBuilder.entity().getState(), Op.EQ).values(VirtualMachine.State.Stopped);
            userVmSearchBuilder.cp().cp();
        }

        if (groupId != null && groupId != -1) {
            SearchBuilder<InstanceGroupVMMapVO> instanceGroupSearch = instanceGroupVMMapDao.createSearchBuilder();
            instanceGroupSearch.and("groupId", instanceGroupSearch.entity().getGroupId(), Op.EQ);
            userVmSearchBuilder.join("instanceGroup", instanceGroupSearch, instanceGroupSearch.entity().getInstanceId(), userVmSearchBuilder.entity().getId(), JoinBuilder.JoinType.INNER);
        }

        if (affinityGroupId != null && affinityGroupId != -1) {
            SearchBuilder<AffinityGroupVMMapVO> affinityGroupSearch = affinityGroupVMMapDao.createSearchBuilder();
            affinityGroupSearch.and("affinityGroupId", affinityGroupSearch.entity().getAffinityGroupId(), Op.EQ);
            userVmSearchBuilder.join("affinityGroup", affinityGroupSearch, affinityGroupSearch.entity().getInstanceId(), userVmSearchBuilder.entity().getId(), JoinBuilder.JoinType.INNER);
        }

        if (securityGroupId != null && securityGroupId != -1) {
            SearchBuilder<SecurityGroupVMMapVO> securityGroupSearch = securityGroupVMMapDao.createSearchBuilder();
            securityGroupSearch.and("securityGroupId", securityGroupSearch.entity().getSecurityGroupId(), Op.EQ);
            userVmSearchBuilder.join("securityGroup", securityGroupSearch, securityGroupSearch.entity().getInstanceId(), userVmSearchBuilder.entity().getId(), JoinBuilder.JoinType.INNER);
        }

        if (storageId != null) {
            SearchBuilder<VolumeVO> volumeSearch = volumeDao.createSearchBuilder();
            if (pool.getPoolType().equals(Storage.StoragePoolType.DatastoreCluster)) {
                volumeSearch.and("storagePoolId", volumeSearch.entity().getPoolId(), Op.IN);
            } else {
                volumeSearch.and("storagePoolId", volumeSearch.entity().getPoolId(), Op.EQ);
            }
            userVmSearchBuilder.join("volume", volumeSearch, volumeSearch.entity().getInstanceId(), userVmSearchBuilder.entity().getId(), JoinBuilder.JoinType.INNER);
        }

        if (tags != null && !tags.isEmpty()) {
            SearchBuilder<ResourceTagVO> resourceTagSearch = resourceTagDao.createSearchBuilder();
            resourceTagSearch.and("resourceType", resourceTagSearch.entity().getResourceType(), Op.EQ);
            resourceTagSearch.and().op();
            for (int count = 0; count < tags.size(); count++) {
                if (count == 0) {
                    resourceTagSearch.op("tagKey" + String.valueOf(count), resourceTagSearch.entity().getKey(), Op.EQ);
                } else {
                    resourceTagSearch.or().op("tagKey" + String.valueOf(count), resourceTagSearch.entity().getKey(), Op.EQ);
                }
                resourceTagSearch.and("tagValue" + String.valueOf(count), resourceTagSearch.entity().getValue(), Op.EQ);
                resourceTagSearch.cp();
            }
            resourceTagSearch.cp();

            userVmSearchBuilder.join("tags", resourceTagSearch, resourceTagSearch.entity().getResourceId(), userVmSearchBuilder.entity().getId(), JoinBuilder.JoinType.INNER);
        }

        if (keyPairName != null) {
            SearchBuilder<UserVmDetailVO> vmDetailSearchKeys = userVmDetailsDao.createSearchBuilder();
            SearchBuilder<UserVmDetailVO> vmDetailSearchVmIds = userVmDetailsDao.createSearchBuilder();
            vmDetailSearchKeys.and(vmDetailSearchKeys.entity().getName(), Op.EQ).values(SSH_PUBLIC_KEY);

            SearchBuilder<SSHKeyPairVO> sshKeyPairSearch = sshKeyPairDao.createSearchBuilder();
            sshKeyPairSearch.and("keyPairName", sshKeyPairSearch.entity().getName(), Op.EQ);

            sshKeyPairSearch.join("keyPairToDetailValueJoin", vmDetailSearchKeys, vmDetailSearchKeys.entity().getValue(), sshKeyPairSearch.entity().getPublicKey(), JoinBuilder.JoinType.INNER);
            userVmSearchBuilder.join("userVmToDetailJoin", vmDetailSearchVmIds, vmDetailSearchVmIds.entity().getResourceId(), userVmSearchBuilder.entity().getId(), JoinBuilder.JoinType.INNER);
            userVmSearchBuilder.join("userVmToKeyPairJoin", sshKeyPairSearch, sshKeyPairSearch.entity().getAccountId(), userVmSearchBuilder.entity().getAccountId(), JoinBuilder.JoinType.INNER);
        }

        if (keyword != null) {
            userVmSearchBuilder.and().op("keywordDisplayName", userVmSearchBuilder.entity().getDisplayName(), Op.LIKE);
            userVmSearchBuilder.or("keywordName", userVmSearchBuilder.entity().getHostName(), Op.LIKE);
            userVmSearchBuilder.or("keywordState", userVmSearchBuilder.entity().getState(), Op.EQ);
            if (isRootAdmin) {
                userVmSearchBuilder.or("keywordInstanceName", userVmSearchBuilder.entity().getInstanceName(), Op.LIKE );
            }
            userVmSearchBuilder.cp();
        }

        if (backupOfferingId != null) {
            SearchBuilder<BackupOfferingVO> backupOfferingSearch = backupOfferingDao.createSearchBuilder();
            backupOfferingSearch.and("backupOfferingId", backupOfferingSearch.entity().getId(), Op.EQ);
            userVmSearchBuilder.join("backupOffering", backupOfferingSearch, backupOfferingSearch.entity().getId(), userVmSearchBuilder.entity().getBackupOfferingId(), JoinBuilder.JoinType.INNER);
        }

        if (autoScaleVmGroupId != null) {
            SearchBuilder<AutoScaleVmGroupVmMapVO> autoScaleMapSearch = autoScaleVmGroupVmMapDao.createSearchBuilder();
            autoScaleMapSearch.and("autoScaleVmGroupId", autoScaleMapSearch.entity().getVmGroupId(), Op.EQ);
            userVmSearchBuilder.join("autoScaleVmGroup", autoScaleMapSearch, autoScaleMapSearch.entity().getInstanceId(), userVmSearchBuilder.entity().getId(), JoinBuilder.JoinType.INNER);
        }

        Boolean isVnf = cmd.getVnf();
        if (isVnf != null) {
            SearchBuilder<VMTemplateVO> templateSearch = _templateDao.createSearchBuilder();
            templateSearch.and("templateTypeEQ", templateSearch.entity().getTemplateType(), Op.EQ);
            templateSearch.and("templateTypeNEQ", templateSearch.entity().getTemplateType(), Op.NEQ);

            userVmSearchBuilder.join("vmTemplate", templateSearch, templateSearch.entity().getId(), userVmSearchBuilder.entity().getTemplateId(), JoinBuilder.JoinType.INNER);
        }

        SearchCriteria<UserVmVO> userVmSearchCriteria = userVmSearchBuilder.create();
        accountMgr.buildACLSearchCriteria(userVmSearchCriteria, domainId, isRecursive, permittedAccounts, listProjectResourcesCriteria);

        if (serviceOfferingId != null) {
            userVmSearchCriteria.setParameters("serviceOfferingId", serviceOfferingId);
        }

        if (state != null) {
            if (state.equalsIgnoreCase("present")) {
                userVmSearchCriteria.setParameters("stateNIN", "Destroyed", "Expunging");
            } else {
                userVmSearchCriteria.setParameters("stateEQ", state);
            }
        }

        if (hypervisor != null) {
            userVmSearchCriteria.setParameters("hypervisorType", hypervisor);
        }

        // Don't show Destroyed and Expunging vms to the end user if the AllowUserViewDestroyedVM flag is not set.
        if (!isAdmin && !AllowUserViewDestroyedVM.valueIn(caller.getAccountId())) {
            userVmSearchCriteria.setParameters("stateNIN", "Destroyed", "Expunging");
        }

        if (zoneId != null) {
            userVmSearchCriteria.setParameters("dataCenterId", zoneId);
        }

        if (templateId != null) {
            userVmSearchCriteria.setParameters("templateId", templateId);
        }

        if (display != null) {
            userVmSearchCriteria.setParameters("display", display);
        }

        if (isHaEnabled != null) {
            userVmSearchCriteria.setParameters("haEnabled", isHaEnabled);
        }

        if (isoId != null) {
            userVmSearchCriteria.setParameters("isoId", isoId);
        }

        if (ids != null && !ids.isEmpty()) {
            userVmSearchCriteria.setParameters("idIN", ids.toArray());
        }

        if (vmHostName != null) {
            userVmSearchCriteria.setParameters("name", vmHostName);
        }

        if (groupId != null && groupId != -1) {
            userVmSearchCriteria.setJoinParameters("instanceGroup","groupId", groupId);
        }

        if (affinityGroupId != null && affinityGroupId != -1) {
            userVmSearchCriteria.setJoinParameters("affinityGroup", "affinityGroupId", affinityGroupId);
        }

        if (securityGroupId != null && securityGroupId != -1) {
            userVmSearchCriteria.setJoinParameters("securityGroup","securityGroupId", securityGroupId);
        }

        if (keyword != null) {
            String keywordMatch = "%" + keyword + "%";
            userVmSearchCriteria.setParameters("keywordDisplayName", keywordMatch);
            userVmSearchCriteria.setParameters("keywordName", keywordMatch);
            userVmSearchCriteria.setParameters("keywordState", keyword);
            if (isRootAdmin) {
                userVmSearchCriteria.setParameters("keywordInstanceName", keywordMatch);
            }
        }

        if (tags != null && !tags.isEmpty()) {
            int count = 0;
            userVmSearchCriteria.setJoinParameters("tags","resourceType", ResourceObjectType.UserVm);
            for (Map.Entry<String, String> entry : tags.entrySet()) {
                userVmSearchCriteria.setJoinParameters("tags", "tagKey" + String.valueOf(count), entry.getKey());
                userVmSearchCriteria.setJoinParameters("tags", "tagValue" + String.valueOf(count), entry.getValue());
                count++;
            }
        }

        if (keyPairName != null) {
            userVmSearchCriteria.setJoinParameters("userVmToKeyPairJoin", "keyPairName", keyPairName);
        }

        if (networkId != null) {
            userVmSearchCriteria.setJoinParameters("nic", "networkId", networkId);
        }

        if (vpcId != null) {
            userVmSearchCriteria.getJoin("nic").setJoinParameters("vpc", "vpcId", vpcId);
        }

        if (userId != null) {
            userVmSearchCriteria.setParameters("userId", userId);
        }

        if (backupOfferingId != null) {
            userVmSearchCriteria.setJoinParameters("backupOffering", "backupOfferingId", backupOfferingId);
        }

        if (autoScaleVmGroupId != null) {
            userVmSearchCriteria.setJoinParameters("autoScaleVmGroup", "autoScaleVmGroupId", autoScaleVmGroupId);
        }

        if (isVnf != null) {
            if (isVnf) {
                userVmSearchCriteria.setJoinParameters("vmTemplate", "templateTypeEQ", TemplateType.VNF);
            } else {
                userVmSearchCriteria.setJoinParameters("vmTemplate", "templateTypeNEQ", TemplateType.VNF);
            }
        }

        if (isRootAdmin) {
            if (podId != null) {
                userVmSearchCriteria.setParameters("podId", podId);
                if (state == null) {
                    userVmSearchCriteria.setParameters("stateNEQ", "Destroyed");
                }
            }

            if (clusterId != null) {
                List<HostJoinVO> hosts = hostJoinDao.findByClusterId(clusterId, Host.Type.Routing);
                if (CollectionUtils.isEmpty(hosts)) {
                    // cluster has no hosts, so we cannot find VMs, cancel search.
                    return new Pair<>(new ArrayList<>(), 0);
                }
                List<Long> hostIds = hosts.stream().map(HostJoinVO::getId).collect(Collectors.toList());
                userVmSearchCriteria.setParameters("hostIdIn", hostIds.toArray());
                userVmSearchCriteria.setParameters("lastHostIdIn", hostIds.toArray());
            }

            if (hostId != null) {
                userVmSearchCriteria.setParameters("hostId", hostId);
            }

            if (storageId != null && pool != null) {
                if (pool.getPoolType().equals(Storage.StoragePoolType.DatastoreCluster)) {
                    List<StoragePoolVO> childDatastores = storagePoolDao.listChildStoragePoolsInDatastoreCluster(storageId);
                    List<Long> childDatastoreIds = childDatastores.stream().map(mo -> mo.getId()).collect(Collectors.toList());
                    userVmSearchCriteria.setJoinParameters("volume", "storagePoolId", childDatastoreIds.toArray());
                } else {
                    userVmSearchCriteria.setJoinParameters("volume", "storagePoolId", storageId);
                }
            }
        } else {
            userVmSearchCriteria.setParameters("displayVm", 1);
        }

        Pair<List<UserVmVO>, Integer> uniqueVmPair = userVmDao.searchAndDistinctCount(userVmSearchCriteria, searchFilter, new String[]{"vm_instance.id"});
        Integer count = uniqueVmPair.second();

        List<Long> vmIds = uniqueVmPair.first().stream().map(VMInstanceVO::getId).collect(Collectors.toList());
        return new Pair<>(vmIds, count);
    }

    @Override
    public ListResponse<SecurityGroupResponse> searchForSecurityGroups(ListSecurityGroupsCmd cmd) {
        Pair<List<SecurityGroupJoinVO>, Integer> result = searchForSecurityGroupsInternal(cmd);
        ListResponse<SecurityGroupResponse> response = new ListResponse<SecurityGroupResponse>();
        List<SecurityGroupResponse> routerResponses = ViewResponseHelper.createSecurityGroupResponses(result.first());
        response.setResponses(routerResponses, result.second());
        return response;
    }

    private Pair<List<SecurityGroupJoinVO>, Integer> searchForSecurityGroupsInternal(ListSecurityGroupsCmd cmd) throws PermissionDeniedException, InvalidParameterValueException {
        Account caller = CallContext.current().getCallingAccount();
        Long instanceId = cmd.getVirtualMachineId();
        String securityGroup = cmd.getSecurityGroupName();
        Long id = cmd.getId();
        Object keyword = cmd.getKeyword();
        List<Long> permittedAccounts = new ArrayList<Long>();
        Map<String, String> tags = cmd.getTags();

        if (instanceId != null) {
            UserVmVO userVM = userVmDao.findById(instanceId);
            if (userVM == null) {
                throw new InvalidParameterValueException("Unable to list network groups for virtual machine instance " + instanceId + "; instance not found.");
            }
            accountMgr.checkAccess(caller, null, true, userVM);
            return listSecurityGroupRulesByVM(instanceId.longValue(), cmd.getStartIndex(), cmd.getPageSizeVal());
        }

        Ternary<Long, Boolean, ListProjectResourcesCriteria> domainIdRecursiveListProject = new Ternary<Long, Boolean, ListProjectResourcesCriteria>(cmd.getDomainId(), cmd.isRecursive(), null);
        accountMgr.buildACLSearchParameters(caller, id, cmd.getAccountName(), cmd.getProjectId(), permittedAccounts, domainIdRecursiveListProject, cmd.listAll(), false);
        Long domainId = domainIdRecursiveListProject.first();
        Boolean isRecursive = domainIdRecursiveListProject.second();
        ListProjectResourcesCriteria listProjectResourcesCriteria = domainIdRecursiveListProject.third();

        Filter searchFilter = new Filter(SecurityGroupJoinVO.class, "id", true, cmd.getStartIndex(), cmd.getPageSizeVal());
        SearchBuilder<SecurityGroupJoinVO> sb = _securityGroupJoinDao.createSearchBuilder();
        sb.select(null, Func.DISTINCT, sb.entity().getId()); // select distinct
        // ids
        accountMgr.buildACLViewSearchBuilder(sb, domainId, isRecursive, permittedAccounts, listProjectResourcesCriteria);

        sb.and("id", sb.entity().getId(), SearchCriteria.Op.EQ);
        sb.and("name", sb.entity().getName(), SearchCriteria.Op.EQ);

        SearchCriteria<SecurityGroupJoinVO> sc = sb.create();
        accountMgr.buildACLViewSearchCriteria(sc, domainId, isRecursive, permittedAccounts, listProjectResourcesCriteria);

        if (id != null) {
            sc.setParameters("id", id);
        }

        if (tags != null && !tags.isEmpty()) {
            SearchCriteria<SecurityGroupJoinVO> tagSc = _securityGroupJoinDao.createSearchCriteria();
            for (String key : tags.keySet()) {
                SearchCriteria<SecurityGroupJoinVO> tsc = _securityGroupJoinDao.createSearchCriteria();
                tsc.addAnd("tagKey", SearchCriteria.Op.EQ, key);
                tsc.addAnd("tagValue", SearchCriteria.Op.EQ, tags.get(key));
                tagSc.addOr("tagKey", SearchCriteria.Op.SC, tsc);
            }
            sc.addAnd("tagKey", SearchCriteria.Op.SC, tagSc);
        }

        if (securityGroup != null) {
            sc.setParameters("name", securityGroup);
        }

        if (keyword != null) {
            SearchCriteria<SecurityGroupJoinVO> ssc = _securityGroupJoinDao.createSearchCriteria();
            ssc.addOr("name", SearchCriteria.Op.LIKE, "%" + keyword + "%");
            ssc.addOr("description", SearchCriteria.Op.LIKE, "%" + keyword + "%");
            sc.addAnd("name", SearchCriteria.Op.SC, ssc);
        }

        // search security group together with rules
        Pair<List<SecurityGroupJoinVO>, Integer> uniqueSgPair = _securityGroupJoinDao.searchAndCount(sc, searchFilter);
        Integer count = uniqueSgPair.second();
        if (count.intValue() == 0) {
            // handle empty result cases
            return uniqueSgPair;
        }

        List<SecurityGroupJoinVO> uniqueSgs = uniqueSgPair.first();
        Long[] sgIds = new Long[uniqueSgs.size()];
        int i = 0;
        for (SecurityGroupJoinVO v : uniqueSgs) {
            sgIds[i++] = v.getId();
        }
        List<SecurityGroupJoinVO> sgs = _securityGroupJoinDao.searchByIds(sgIds);
        return new Pair<List<SecurityGroupJoinVO>, Integer>(sgs, count);
    }

    private Pair<List<SecurityGroupJoinVO>, Integer> listSecurityGroupRulesByVM(long vmId, long pageInd, long pageSize) {
        Filter sf = new Filter(SecurityGroupVMMapVO.class, null, true, pageInd, pageSize);
        Pair<List<SecurityGroupVMMapVO>, Integer> sgVmMappingPair = securityGroupVMMapDao.listByInstanceId(vmId, sf);
        Integer count = sgVmMappingPair.second();
        if (count.intValue() == 0) {
            // handle empty result cases
            return new Pair<List<SecurityGroupJoinVO>, Integer>(new ArrayList<SecurityGroupJoinVO>(), count);
        }
        List<SecurityGroupVMMapVO> sgVmMappings = sgVmMappingPair.first();
        Long[] sgIds = new Long[sgVmMappings.size()];
        int i = 0;
        for (SecurityGroupVMMapVO sgVm : sgVmMappings) {
            sgIds[i++] = sgVm.getSecurityGroupId();
        }
        List<SecurityGroupJoinVO> sgs = _securityGroupJoinDao.searchByIds(sgIds);
        return new Pair<List<SecurityGroupJoinVO>, Integer>(sgs, count);
    }

    @Override
    public ListResponse<DomainRouterResponse> searchForRouters(ListRoutersCmd cmd) {
        Pair<List<DomainRouterJoinVO>, Integer> result = searchForRoutersInternal(cmd, cmd.getId(), cmd.getRouterName(), cmd.getState(), cmd.getZoneId(), cmd.getPodId(), cmd.getClusterId(),
                cmd.getHostId(), cmd.getKeyword(), cmd.getNetworkId(), cmd.getVpcId(), cmd.getForVpc(), cmd.getRole(), cmd.getVersion(), cmd.isHealthCheckFailed());
        ListResponse<DomainRouterResponse> response = new ListResponse<DomainRouterResponse>();
        List<DomainRouterResponse> routerResponses = ViewResponseHelper.createDomainRouterResponse(result.first().toArray(new DomainRouterJoinVO[result.first().size()]));
        if (VirtualNetworkApplianceManager.RouterHealthChecksEnabled.value()) {
            for (DomainRouterResponse res : routerResponses) {
                DomainRouterVO resRouter = _routerDao.findByUuid(res.getId());
                res.setHealthChecksFailed(routerHealthCheckResultDao.hasFailingChecks(resRouter.getId()));
                if (cmd.shouldFetchHealthCheckResults()) {
                    res.setHealthCheckResults(responseGenerator.createHealthCheckResponse(resRouter,
                            new ArrayList<>(routerHealthCheckResultDao.getHealthCheckResults(resRouter.getId()))));
                }
            }
        }
        response.setResponses(routerResponses, result.second());
        return response;
    }

    @Override
    public ListResponse<DomainRouterResponse> searchForInternalLbVms(ListInternalLBVMsCmd cmd) {
        Pair<List<DomainRouterJoinVO>, Integer> result = searchForRoutersInternal(cmd, cmd.getId(), cmd.getRouterName(), cmd.getState(), cmd.getZoneId(), cmd.getPodId(), null, cmd.getHostId(),
                cmd.getKeyword(), cmd.getNetworkId(), cmd.getVpcId(), cmd.getForVpc(), cmd.getRole(), null, null);
        ListResponse<DomainRouterResponse> response = new ListResponse<DomainRouterResponse>();
        List<DomainRouterResponse> routerResponses = ViewResponseHelper.createDomainRouterResponse(result.first().toArray(new DomainRouterJoinVO[result.first().size()]));
        if (VirtualNetworkApplianceManager.RouterHealthChecksEnabled.value()) {
            for (DomainRouterResponse res : routerResponses) {
                DomainRouterVO resRouter = _routerDao.findByUuid(res.getId());
                res.setHealthChecksFailed(routerHealthCheckResultDao.hasFailingChecks(resRouter.getId()));
                if (cmd.shouldFetchHealthCheckResults()) {
                    res.setHealthCheckResults(responseGenerator.createHealthCheckResponse(resRouter,
                            new ArrayList<>(routerHealthCheckResultDao.getHealthCheckResults(resRouter.getId()))));
                }
            }
        }

        response.setResponses(routerResponses, result.second());
        return response;
    }

    private Pair<List<DomainRouterJoinVO>, Integer> searchForRoutersInternal(BaseListProjectAndAccountResourcesCmd cmd, Long id, String name, String state, Long zoneId, Long podId, Long clusterId,
            Long hostId, String keyword, Long networkId, Long vpcId, Boolean forVpc, String role, String version, Boolean isHealthCheckFailed) {

        Account caller = CallContext.current().getCallingAccount();
        List<Long> permittedAccounts = new ArrayList<Long>();

        Ternary<Long, Boolean, ListProjectResourcesCriteria> domainIdRecursiveListProject = new Ternary<Long, Boolean, ListProjectResourcesCriteria>(cmd.getDomainId(), cmd.isRecursive(), null);
        accountMgr.buildACLSearchParameters(caller, id, cmd.getAccountName(), cmd.getProjectId(), permittedAccounts, domainIdRecursiveListProject, cmd.listAll(), false);
        Long domainId = domainIdRecursiveListProject.first();
        Boolean isRecursive = domainIdRecursiveListProject.second();
        ListProjectResourcesCriteria listProjectResourcesCriteria = domainIdRecursiveListProject.third();
        Filter searchFilter = new Filter(DomainRouterJoinVO.class, "id", true, cmd.getStartIndex(), cmd.getPageSizeVal());

        SearchBuilder<DomainRouterJoinVO> sb = _routerJoinDao.createSearchBuilder();
        sb.select(null, Func.DISTINCT, sb.entity().getId()); // select distinct
        // ids to get
        // number of
        // records with
        // pagination
        accountMgr.buildACLViewSearchBuilder(sb, domainId, isRecursive, permittedAccounts, listProjectResourcesCriteria);

        sb.and("name", sb.entity().getInstanceName(), SearchCriteria.Op.EQ);
        sb.and("id", sb.entity().getId(), SearchCriteria.Op.EQ);
        sb.and("accountId", sb.entity().getAccountId(), SearchCriteria.Op.IN);
        sb.and("state", sb.entity().getState(), SearchCriteria.Op.EQ);
        sb.and("dataCenterId", sb.entity().getDataCenterId(), SearchCriteria.Op.EQ);
        sb.and("podId", sb.entity().getPodId(), SearchCriteria.Op.EQ);
        sb.and("clusterId", sb.entity().getClusterId(), SearchCriteria.Op.EQ);
        sb.and("hostId", sb.entity().getHostId(), SearchCriteria.Op.EQ);
        sb.and("vpcId", sb.entity().getVpcId(), SearchCriteria.Op.EQ);
        sb.and("role", sb.entity().getRole(), SearchCriteria.Op.EQ);
        sb.and("version", sb.entity().getTemplateVersion(), SearchCriteria.Op.LIKE);

        if (forVpc != null) {
            if (forVpc) {
                sb.and("forVpc", sb.entity().getVpcId(), SearchCriteria.Op.NNULL);
            } else {
                sb.and("forVpc", sb.entity().getVpcId(), SearchCriteria.Op.NULL);
            }
        }

        if (networkId != null) {
            sb.and("networkId", sb.entity().getNetworkId(), SearchCriteria.Op.EQ);
        }

        List<Long> routersWithFailures = null;
        if (isHealthCheckFailed != null) {
            GenericSearchBuilder<RouterHealthCheckResultVO, Long> routerHealthCheckResultSearch = routerHealthCheckResultDao.createSearchBuilder(Long.class);
            routerHealthCheckResultSearch.and("checkResult", routerHealthCheckResultSearch.entity().getCheckResult(), SearchCriteria.Op.EQ);
            routerHealthCheckResultSearch.selectFields(routerHealthCheckResultSearch.entity().getRouterId());
            routerHealthCheckResultSearch.done();
            SearchCriteria<Long> ssc = routerHealthCheckResultSearch.create();
            ssc.setParameters("checkResult", false);
            routersWithFailures = routerHealthCheckResultDao.customSearch(ssc, null);

            if (routersWithFailures != null && ! routersWithFailures.isEmpty()) {
                if (isHealthCheckFailed) {
                    sb.and("routerId", sb.entity().getId(), SearchCriteria.Op.IN);
                } else {
                    sb.and("routerId", sb.entity().getId(), SearchCriteria.Op.NIN);
                }
            } else if (isHealthCheckFailed) {
                return new Pair<List<DomainRouterJoinVO>, Integer>(Collections.emptyList(), 0);
            }
        }

        SearchCriteria<DomainRouterJoinVO> sc = sb.create();
        accountMgr.buildACLViewSearchCriteria(sc, domainId, isRecursive, permittedAccounts, listProjectResourcesCriteria);

        if (keyword != null) {
            SearchCriteria<DomainRouterJoinVO> ssc = _routerJoinDao.createSearchCriteria();
            ssc.addOr("name", SearchCriteria.Op.LIKE, "%" + keyword + "%");
            ssc.addOr("instanceName", SearchCriteria.Op.LIKE, "%" + keyword + "%");
            ssc.addOr("state", SearchCriteria.Op.LIKE, "%" + keyword + "%");
            ssc.addOr("networkName", SearchCriteria.Op.LIKE, "%" + keyword + "%");
            ssc.addOr("vpcName", SearchCriteria.Op.LIKE, "%" + keyword + "%");
            ssc.addOr("redundantState", SearchCriteria.Op.LIKE, "%" + keyword + "%");
            sc.addAnd("instanceName", SearchCriteria.Op.SC, ssc);
        }

        if (name != null) {
            sc.setParameters("name", name);
        }

        if (id != null) {
            sc.setParameters("id", id);
        }

        if (state != null) {
            sc.setParameters("state", state);
        }

        if (zoneId != null) {
            sc.setParameters("dataCenterId", zoneId);
        }

        if (podId != null) {
            sc.setParameters("podId", podId);
        }

        if (clusterId != null) {
            sc.setParameters("clusterId", clusterId);
        }

        if (hostId != null) {
            sc.setParameters("hostId", hostId);
        }

        if (networkId != null) {
            sc.setParameters("networkId", networkId);
        }

        if (vpcId != null) {
            sc.setParameters("vpcId", vpcId);
        }

        if (role != null) {
            sc.setParameters("role", role);
        }

        if (version != null) {
            sc.setParameters("version", "Cloudstack Release " + version + "%");
        }

        if (routersWithFailures != null && ! routersWithFailures.isEmpty()) {
            sc.setParameters("routerId", routersWithFailures.toArray(new Object[routersWithFailures.size()]));
        }

        // search VR details by ids
        Pair<List<DomainRouterJoinVO>, Integer> uniqueVrPair = _routerJoinDao.searchAndCount(sc, searchFilter);
        Integer count = uniqueVrPair.second();
        if (count.intValue() == 0) {
            // empty result
            return uniqueVrPair;
        }
        List<DomainRouterJoinVO> uniqueVrs = uniqueVrPair.first();
        Long[] vrIds = new Long[uniqueVrs.size()];
        int i = 0;
        for (DomainRouterJoinVO v : uniqueVrs) {
            vrIds[i++] = v.getId();
        }
        List<DomainRouterJoinVO> vrs = _routerJoinDao.searchByIds(vrIds);
        return new Pair<List<DomainRouterJoinVO>, Integer>(vrs, count);
    }

    @Override
    public ListResponse<ProjectResponse> listProjects(ListProjectsCmd cmd) {
        Pair<List<ProjectJoinVO>, Integer> projects = listProjectsInternal(cmd);
        ListResponse<ProjectResponse> response = new ListResponse<ProjectResponse>();
        List<ProjectResponse> projectResponses = ViewResponseHelper.createProjectResponse(cmd.getDetails(), projects.first().toArray(new ProjectJoinVO[projects.first().size()]));
        response.setResponses(projectResponses, projects.second());
        return response;
    }

    private Pair<List<ProjectJoinVO>, Integer> listProjectsInternal(ListProjectsCmd cmd) {

        Long id = cmd.getId();
        String name = cmd.getName();
        String displayText = cmd.getDisplayText();
        String state = cmd.getState();
        String accountName = cmd.getAccountName();
        String username = cmd.getUsername();
        Long domainId = cmd.getDomainId();
        String keyword = cmd.getKeyword();
        Long startIndex = cmd.getStartIndex();
        Long pageSize = cmd.getPageSizeVal();
        boolean listAll = cmd.listAll();
        boolean isRecursive = cmd.isRecursive();
        cmd.getTags();


        Account caller = CallContext.current().getCallingAccount();
        User user = CallContext.current().getCallingUser();
        Long accountId = null;
        Long userId = null;
        String path = null;

        Filter searchFilter = new Filter(ProjectJoinVO.class, "id", false, startIndex, pageSize);
        SearchBuilder<ProjectJoinVO> sb = _projectJoinDao.createSearchBuilder();
        sb.select(null, Func.DISTINCT, sb.entity().getId()); // select distinct
        // ids

        if (accountMgr.isAdmin(caller.getId())) {
            if (domainId != null) {
                DomainVO domain = _domainDao.findById(domainId);
                if (domain == null) {
                    throw new InvalidParameterValueException("Domain id=" + domainId + " doesn't exist in the system");
                }

                accountMgr.checkAccess(caller, domain);

                if (accountName != null) {
                    Account owner = accountMgr.getActiveAccountByName(accountName, domainId);
                    if (owner == null) {
                        throw new InvalidParameterValueException("Unable to find account " + accountName + " in domain " + domainId);
                    }
                    accountId = owner.getId();
                }
                if (StringUtils.isNotEmpty(username)) {
                    User owner = userDao.getUserByName(username, domainId);
                    if (owner == null) {
                        throw new InvalidParameterValueException("Unable to find user " + username + " in domain " + domainId);
                    }
                    userId = owner.getId();
                    if (accountName == null) {
                        accountId = owner.getAccountId();
                    }
                }
            } else { // domainId == null
                if (accountName != null) {
                    throw new InvalidParameterValueException("could not find account " + accountName + " because domain is not specified");
                }
                if (StringUtils.isNotEmpty(username)) {
                    throw new InvalidParameterValueException("could not find user " + username + " because domain is not specified");
                }
            }
        } else {
            if (accountName != null && !accountName.equals(caller.getAccountName())) {
                throw new PermissionDeniedException("Can't list account " + accountName + " projects; unauthorized");
            }

            if (domainId != null && !domainId.equals(caller.getDomainId())) {
                throw new PermissionDeniedException("Can't list domain id= " + domainId + " projects; unauthorized");
            }

            if (StringUtils.isNotEmpty(username) && !username.equals(user.getUsername())) {
                throw new PermissionDeniedException("Can't list user " + username + " projects; unauthorized");
            }

            accountId = caller.getId();
            userId = user.getId();
        }

        if (domainId == null && accountId == null && (accountMgr.isNormalUser(caller.getId()) || !listAll)) {
            accountId = caller.getId();
            userId = user.getId();
        } else if (accountMgr.isDomainAdmin(caller.getId()) || (isRecursive && !listAll)) {
            DomainVO domain = _domainDao.findById(caller.getDomainId());
            path = domain.getPath();
        }

        if (path != null) {
            sb.and("domainPath", sb.entity().getDomainPath(), SearchCriteria.Op.LIKE);
        }

        if (accountId != null) {
            if (userId == null) {
                sb.and().op("accountId", sb.entity().getAccountId(), SearchCriteria.Op.EQ);
                sb.and("userIdNull", sb.entity().getUserId(), Op.NULL);
                sb.cp();
            } else {
                sb.and("accountId", sb.entity().getAccountId(), SearchCriteria.Op.EQ);
            }
        }

        if (userId != null) {
            sb.and().op("userId", sb.entity().getUserId(), Op.EQ);
            sb.or("userIdNull", sb.entity().getUserId(), Op.NULL);
            sb.cp();
        }

        SearchCriteria<ProjectJoinVO> sc = sb.create();

        if (id != null) {
            sc.addAnd("id", Op.EQ, id);
        }

        if (domainId != null && !isRecursive) {
            sc.addAnd("domainId", Op.EQ, domainId);
        }

        if (name != null) {
            sc.addAnd("name", Op.EQ, name);
        }

        if (displayText != null) {
            sc.addAnd("displayText", Op.EQ, displayText);
        }

        if (accountId != null) {
            sc.setParameters("accountId", accountId);
        }

        if (userId != null) {
            sc.setParameters("userId", userId);
        }

        if (state != null) {
            sc.addAnd("state", Op.EQ, state);
        }

        if (keyword != null) {
            SearchCriteria<ProjectJoinVO> ssc = _projectJoinDao.createSearchCriteria();
            ssc.addOr("name", SearchCriteria.Op.LIKE, "%" + keyword + "%");
            ssc.addOr("displayText", SearchCriteria.Op.LIKE, "%" + keyword + "%");
            sc.addAnd("name", SearchCriteria.Op.SC, ssc);
        }

        if (path != null) {
            sc.setParameters("domainPath", path);
        }

        // search distinct projects to get count
        Pair<List<ProjectJoinVO>, Integer> uniquePrjPair = _projectJoinDao.searchAndCount(sc, searchFilter);
        Integer count = uniquePrjPair.second();
        if (count.intValue() == 0) {
            // handle empty result cases
            return uniquePrjPair;
        }
        List<ProjectJoinVO> uniquePrjs = uniquePrjPair.first();
        Long[] prjIds = new Long[uniquePrjs.size()];
        int i = 0;
        for (ProjectJoinVO v : uniquePrjs) {
            prjIds[i++] = v.getId();
        }
        List<ProjectJoinVO> prjs = _projectJoinDao.searchByIds(prjIds);
        return new Pair<List<ProjectJoinVO>, Integer>(prjs, count);
    }

    @Override
    public ListResponse<ProjectInvitationResponse> listProjectInvitations(ListProjectInvitationsCmd cmd) {
        Pair<List<ProjectInvitationJoinVO>, Integer> invites = listProjectInvitationsInternal(cmd);
        ListResponse<ProjectInvitationResponse> response = new ListResponse<ProjectInvitationResponse>();
        List<ProjectInvitationResponse> projectInvitationResponses = ViewResponseHelper.createProjectInvitationResponse(invites.first().toArray(new ProjectInvitationJoinVO[invites.first().size()]));

        response.setResponses(projectInvitationResponses, invites.second());
        return response;
    }

    public Pair<List<ProjectInvitationJoinVO>, Integer> listProjectInvitationsInternal(ListProjectInvitationsCmd cmd) {
        Long id = cmd.getId();
        Long projectId = cmd.getProjectId();
        String accountName = cmd.getAccountName();
        Long domainId = cmd.getDomainId();
        String state = cmd.getState();
        boolean activeOnly = cmd.isActiveOnly();
        Long startIndex = cmd.getStartIndex();
        Long pageSizeVal = cmd.getPageSizeVal();
        Long userId = cmd.getUserId();
        boolean isRecursive = cmd.isRecursive();
        boolean listAll = cmd.listAll();

        Account caller = CallContext.current().getCallingAccount();
        User callingUser = CallContext.current().getCallingUser();
        List<Long> permittedAccounts = new ArrayList<Long>();

        Ternary<Long, Boolean, ListProjectResourcesCriteria> domainIdRecursiveListProject = new Ternary<Long, Boolean, ListProjectResourcesCriteria>(domainId, isRecursive, null);
        accountMgr.buildACLSearchParameters(caller, id, accountName, projectId, permittedAccounts, domainIdRecursiveListProject, listAll, true);
        domainId = domainIdRecursiveListProject.first();
        isRecursive = domainIdRecursiveListProject.second();
        ListProjectResourcesCriteria listProjectResourcesCriteria = domainIdRecursiveListProject.third();

        Filter searchFilter = new Filter(ProjectInvitationJoinVO.class, "id", true, startIndex, pageSizeVal);
        SearchBuilder<ProjectInvitationJoinVO> sb = _projectInvitationJoinDao.createSearchBuilder();
        accountMgr.buildACLViewSearchBuilder(sb, domainId, isRecursive, permittedAccounts, listProjectResourcesCriteria);
        ProjectInvitation invitation = projectInvitationDao.findByUserIdProjectId(callingUser.getId(), callingUser.getAccountId(), projectId == null ? -1 : projectId);
        sb.and("projectId", sb.entity().getProjectId(), SearchCriteria.Op.EQ);
        sb.and("state", sb.entity().getState(), SearchCriteria.Op.EQ);
        sb.and("created", sb.entity().getCreated(), SearchCriteria.Op.GT);
        sb.and("id", sb.entity().getId(), SearchCriteria.Op.EQ);

        SearchCriteria<ProjectInvitationJoinVO> sc = sb.create();
        accountMgr.buildACLViewSearchCriteria(sc, domainId, isRecursive, permittedAccounts, listProjectResourcesCriteria);

        if (projectId != null) {
            sc.setParameters("projectId", projectId);
        }

        if (invitation != null) {
            sc.setParameters("userId", invitation.getForUserId());
        } else if (userId != null) {
            sc.setParameters("userId", userId);
        }

        if (state != null) {
            sc.setParameters("state", state);
        }

        if (id != null) {
            sc.setParameters("id", id);
        }

        if (activeOnly) {
            sc.setParameters("state", ProjectInvitation.State.Pending);
            sc.setParameters("created", new Date((DateUtil.currentGMTTime().getTime()) - _projectMgr.getInvitationTimeout()));
        }

        Pair<List<ProjectInvitationJoinVO>, Integer> projectInvitations = _projectInvitationJoinDao.searchAndCount(sc, searchFilter);
        List<ProjectInvitationJoinVO> invitations = projectInvitations.first();
        invitations = invitations.stream().filter(invite -> invite.getUserId() == null || Long.parseLong(invite.getUserId()) == callingUser.getId()).collect(Collectors.toList());
        return new Pair<>(invitations, invitations.size());


    }

    @Override
    public ListResponse<ProjectAccountResponse> listProjectAccounts(ListProjectAccountsCmd cmd) {
        Pair<List<ProjectAccountJoinVO>, Integer> projectAccounts = listProjectAccountsInternal(cmd);
        ListResponse<ProjectAccountResponse> response = new ListResponse<ProjectAccountResponse>();
        List<ProjectAccountResponse> projectResponses = ViewResponseHelper.createProjectAccountResponse(projectAccounts.first().toArray(new ProjectAccountJoinVO[projectAccounts.first().size()]));
        response.setResponses(projectResponses, projectAccounts.second());
        return response;
    }

    public Pair<List<ProjectAccountJoinVO>, Integer> listProjectAccountsInternal(ListProjectAccountsCmd cmd) {
        long projectId = cmd.getProjectId();
        String accountName = cmd.getAccountName();
        Long userId = cmd.getUserId();
        String role = cmd.getRole();
        Long startIndex = cmd.getStartIndex();
        Long pageSizeVal = cmd.getPageSizeVal();
        Long projectRoleId = cmd.getProjectRoleId();
        // long projectId, String accountName, String role, Long startIndex,
        // Long pageSizeVal) {
        Account caller = CallContext.current().getCallingAccount();
        User callingUser = CallContext.current().getCallingUser();
        // check that the project exists
        Project project = _projectDao.findById(projectId);

        if (project == null) {
            throw new InvalidParameterValueException("Unable to find the project id=" + projectId);
        }

        // verify permissions - only accounts belonging to the project can list
        // project's account
        if (!accountMgr.isAdmin(caller.getId()) && _projectAccountDao.findByProjectIdUserId(projectId, callingUser.getAccountId(), callingUser.getId()) == null &&
        _projectAccountDao.findByProjectIdAccountId(projectId, caller.getAccountId()) == null) {
            throw new PermissionDeniedException("Account " + caller + " is not authorized to list users of the project id=" + projectId);
        }

        Filter searchFilter = new Filter(ProjectAccountJoinVO.class, "id", false, startIndex, pageSizeVal);
        SearchBuilder<ProjectAccountJoinVO> sb = _projectAccountJoinDao.createSearchBuilder();
        sb.and("accountRole", sb.entity().getAccountRole(), Op.EQ);
        sb.and("projectId", sb.entity().getProjectId(), Op.EQ);

        if (accountName != null) {
            sb.and("accountName", sb.entity().getAccountName(), Op.EQ);
        }

        if (userId != null) {
            sb.and("userId", sb.entity().getUserId(), Op.EQ);
        }
        SearchCriteria<ProjectAccountJoinVO> sc = sb.create();

        sc.setParameters("projectId", projectId);

        if (role != null) {
            sc.setParameters("accountRole", role);
        }

        if (accountName != null) {
            sc.setParameters("accountName", accountName);
        }

        if (projectRoleId != null) {
            sc.setParameters("projectRoleId", projectRoleId);
        }

        if (userId != null) {
            sc.setParameters("userId", userId);
        }

        return _projectAccountJoinDao.searchAndCount(sc, searchFilter);
    }

    @Override
    public ListResponse<HostResponse> searchForServers(ListHostsCmd cmd) {
        // FIXME: do we need to support list hosts with VmId, maybe we should
        // create another command just for this
        // Right now it is handled separately outside this QueryService
        s_logger.debug(">>>Searching for hosts>>>");
        Pair<List<HostJoinVO>, Integer> hosts = searchForServersInternal(cmd);
        ListResponse<HostResponse> response = new ListResponse<HostResponse>();
        s_logger.debug(">>>Generating Response>>>");
        List<HostResponse> hostResponses = ViewResponseHelper.createHostResponse(cmd.getDetails(), hosts.first().toArray(new HostJoinVO[hosts.first().size()]));
        response.setResponses(hostResponses, hosts.second());
        return response;
    }

    public Pair<List<HostJoinVO>, Integer> searchForServersInternal(ListHostsCmd cmd) {

        Long zoneId = accountMgr.checkAccessAndSpecifyAuthority(CallContext.current().getCallingAccount(), cmd.getZoneId());
        Object name = cmd.getHostName();
        Object type = cmd.getType();
        Object state = cmd.getState();
        Object pod = cmd.getPodId();
        Object cluster = cmd.getClusterId();
        Object id = cmd.getId();
        Object keyword = cmd.getKeyword();
        Object outOfBandManagementEnabled = cmd.isOutOfBandManagementEnabled();
        Object powerState = cmd.getHostOutOfBandManagementPowerState();
        Object resourceState = cmd.getResourceState();
        Object haHosts = cmd.getHaHost();
        Long startIndex = cmd.getStartIndex();
        Long pageSize = cmd.getPageSizeVal();
        Hypervisor.HypervisorType hypervisorType = cmd.getHypervisor();

        Filter searchFilter = new Filter(HostJoinVO.class, "id", Boolean.TRUE, startIndex, pageSize);

        SearchBuilder<HostJoinVO> sb = hostJoinDao.createSearchBuilder();
        sb.select(null, Func.DISTINCT, sb.entity().getId()); // select distinct
        // ids
        sb.and("id", sb.entity().getId(), SearchCriteria.Op.EQ);
        sb.and("name", sb.entity().getName(), SearchCriteria.Op.EQ);
        sb.and("type", sb.entity().getType(), SearchCriteria.Op.LIKE);
        sb.and("status", sb.entity().getStatus(), SearchCriteria.Op.EQ);
        sb.and("dataCenterId", sb.entity().getZoneId(), SearchCriteria.Op.EQ);
        sb.and("podId", sb.entity().getPodId(), SearchCriteria.Op.EQ);
        sb.and("clusterId", sb.entity().getClusterId(), SearchCriteria.Op.EQ);
        sb.and("oobmEnabled", sb.entity().isOutOfBandManagementEnabled(), SearchCriteria.Op.EQ);
        sb.and("powerState", sb.entity().getOutOfBandManagementPowerState(), SearchCriteria.Op.EQ);
        sb.and("resourceState", sb.entity().getResourceState(), SearchCriteria.Op.EQ);
        sb.and("hypervisor_type", sb.entity().getHypervisorType(), SearchCriteria.Op.EQ);

        String haTag = _haMgr.getHaTag();
        if (haHosts != null && haTag != null && !haTag.isEmpty()) {
            if ((Boolean)haHosts) {
                sb.and("tag", sb.entity().getTag(), SearchCriteria.Op.EQ);
            } else {
                sb.and().op("tag", sb.entity().getTag(), SearchCriteria.Op.NEQ);
                sb.or("tagNull", sb.entity().getTag(), SearchCriteria.Op.NULL);
                sb.cp();
            }

        }

        SearchCriteria<HostJoinVO> sc = sb.create();

        if (keyword != null) {
            SearchCriteria<HostJoinVO> ssc = hostJoinDao.createSearchCriteria();
            ssc.addOr("name", SearchCriteria.Op.LIKE, "%" + keyword + "%");
            ssc.addOr("status", SearchCriteria.Op.LIKE, "%" + keyword + "%");
            ssc.addOr("type", SearchCriteria.Op.LIKE, "%" + keyword + "%");

            sc.addAnd("name", SearchCriteria.Op.SC, ssc);
        }

        if (id != null) {
            sc.setParameters("id", id);
        }

        if (name != null) {
            sc.setParameters("name", name);
        }
        if (type != null) {
            sc.setParameters("type", "%" + type);
        }
        if (state != null) {
            sc.setParameters("status", state);
        }
        if (zoneId != null) {
            sc.setParameters("dataCenterId", zoneId);
        }
        if (pod != null) {
            sc.setParameters("podId", pod);
        }
        if (cluster != null) {
            sc.setParameters("clusterId", cluster);
        }

        if (outOfBandManagementEnabled != null) {
            sc.setParameters("oobmEnabled", outOfBandManagementEnabled);
        }

        if (powerState != null) {
            sc.setParameters("powerState", powerState);
        }

        if (resourceState != null) {
            sc.setParameters("resourceState", resourceState);
        }

        if (haHosts != null && haTag != null && !haTag.isEmpty()) {
            sc.setParameters("tag", haTag);
        }

        if (hypervisorType != HypervisorType.None && hypervisorType != HypervisorType.Any) {
            sc.setParameters("hypervisor_type", hypervisorType);
        }
        // search host details by ids
        Pair<List<HostJoinVO>, Integer> uniqueHostPair = hostJoinDao.searchAndCount(sc, searchFilter);
        Integer count = uniqueHostPair.second();
        if (count.intValue() == 0) {
            // handle empty result cases
            return uniqueHostPair;
        }
        List<HostJoinVO> uniqueHosts = uniqueHostPair.first();
        Long[] hostIds = new Long[uniqueHosts.size()];
        int i = 0;
        for (HostJoinVO v : uniqueHosts) {
            hostIds[i++] = v.getId();
        }
        List<HostJoinVO> hosts = hostJoinDao.searchByIds(hostIds);
        return new Pair<List<HostJoinVO>, Integer>(hosts, count);

    }

    @Override
    public ListResponse<VolumeResponse> searchForVolumes(ListVolumesCmd cmd) {
        Pair<List<VolumeJoinVO>, Integer> result = searchForVolumesInternal(cmd);
        ListResponse<VolumeResponse> response = new ListResponse<>();

        if (cmd.getRetrieveOnlyResourceCount()) {
            response.setResponses(new ArrayList<>(), result.second());
            return response;
        }

        ResponseView respView = cmd.getResponseView();
        Account account = CallContext.current().getCallingAccount();
        if (accountMgr.isRootAdmin(account.getAccountId())) {
            respView = ResponseView.Full;
        }

        List<VolumeResponse> volumeResponses = ViewResponseHelper.createVolumeResponse(respView, result.first().toArray(new VolumeJoinVO[result.first().size()]));

        for (VolumeResponse vr : volumeResponses) {
            String poolId = vr.getStoragePoolId();
            if (poolId == null) {
                continue;
            }

            DataStore store = dataStoreManager.getPrimaryDataStore(poolId);
            if (store == null) {
                continue;
            }

            DataStoreDriver driver = store.getDriver();
            if (driver == null) {
                continue;
            }

            Map<String, String> caps = driver.getCapabilities();
            if (caps != null) {
                boolean quiescevm = Boolean.parseBoolean(caps.get(DataStoreCapabilities.VOLUME_SNAPSHOT_QUIESCEVM.toString()));
                vr.setNeedQuiescevm(quiescevm);

                boolean supportsStorageSnapshot = Boolean.parseBoolean(caps.get(DataStoreCapabilities.STORAGE_SYSTEM_SNAPSHOT.toString()));
                vr.setSupportsStorageSnapshot(supportsStorageSnapshot);
            }
        }
        response.setResponses(volumeResponses, result.second());
        return response;
    }

    private Pair<List<VolumeJoinVO>, Integer> searchForVolumesInternal(ListVolumesCmd cmd) {

        Account caller = CallContext.current().getCallingAccount();
        List<Long> permittedAccounts = new ArrayList<Long>();

        Long id = cmd.getId();
        Long vmInstanceId = cmd.getVirtualMachineId();
        String name = cmd.getVolumeName();
        String keyword = cmd.getKeyword();
        String type = cmd.getType();
        Map<String, String> tags = cmd.getTags();
        String storageId = cmd.getStorageId();
        Long clusterId = cmd.getClusterId();
        Long diskOffId = cmd.getDiskOfferingId();
        Boolean display = cmd.getDisplay();
        String state = cmd.getState();
        boolean shouldListSystemVms = shouldListSystemVms(cmd, caller.getId());

        Long zoneId = cmd.getZoneId();
        Long podId = cmd.getPodId();

        List<Long> ids = getIdsListFromCmd(cmd.getId(), cmd.getIds());

        Ternary<Long, Boolean, ListProjectResourcesCriteria> domainIdRecursiveListProject = new Ternary<Long, Boolean, ListProjectResourcesCriteria>(cmd.getDomainId(), cmd.isRecursive(), null);
        accountMgr.buildACLSearchParameters(caller, id, cmd.getAccountName(), cmd.getProjectId(), permittedAccounts, domainIdRecursiveListProject, cmd.listAll(), false);
        Long domainId = domainIdRecursiveListProject.first();
        Boolean isRecursive = domainIdRecursiveListProject.second();
        ListProjectResourcesCriteria listProjectResourcesCriteria = domainIdRecursiveListProject.third();
        Filter searchFilter = new Filter(VolumeJoinVO.class, "created", false, cmd.getStartIndex(), cmd.getPageSizeVal());

        // hack for now, this should be done better but due to needing a join I
        // opted to
        // do this quickly and worry about making it pretty later
        SearchBuilder<VolumeJoinVO> sb = _volumeJoinDao.createSearchBuilder();
        sb.select(null, Func.DISTINCT, sb.entity().getId()); // select distinct
        // ids to get
        // number of
        // records with
        // pagination
        accountMgr.buildACLViewSearchBuilder(sb, domainId, isRecursive, permittedAccounts, listProjectResourcesCriteria);

        sb.and("name", sb.entity().getName(), SearchCriteria.Op.EQ);
        sb.and("id", sb.entity().getId(), SearchCriteria.Op.EQ);
        sb.and("idIN", sb.entity().getId(), SearchCriteria.Op.IN);
        sb.and("volumeType", sb.entity().getVolumeType(), SearchCriteria.Op.LIKE);
        sb.and("uuid", sb.entity().getUuid(), SearchCriteria.Op.NNULL);
        sb.and("instanceId", sb.entity().getVmId(), SearchCriteria.Op.EQ);
        sb.and("dataCenterId", sb.entity().getDataCenterId(), SearchCriteria.Op.EQ);
        sb.and("podId", sb.entity().getPodId(), SearchCriteria.Op.EQ);
        if (storageId != null) {
            StoragePoolVO poolVO = storagePoolDao.findByUuid(storageId);
            if (poolVO.getPoolType() == Storage.StoragePoolType.DatastoreCluster) {
                sb.and("storageId", sb.entity().getPoolUuid(), SearchCriteria.Op.IN);
            } else {
                sb.and("storageId", sb.entity().getPoolUuid(), SearchCriteria.Op.EQ);
            }
        }
        sb.and("diskOfferingId", sb.entity().getDiskOfferingId(), SearchCriteria.Op.EQ);
        sb.and("display", sb.entity().isDisplayVolume(), SearchCriteria.Op.EQ);
        sb.and("state", sb.entity().getState(), SearchCriteria.Op.EQ);
        sb.and("stateNEQ", sb.entity().getState(), SearchCriteria.Op.NEQ);

        if (!shouldListSystemVms) {
            sb.and().op("systemUse", sb.entity().isSystemUse(), SearchCriteria.Op.NEQ);
            sb.or("nulltype", sb.entity().isSystemUse(), SearchCriteria.Op.NULL);
            sb.cp();

            sb.and().op("type", sb.entity().getVmType(), SearchCriteria.Op.NIN);
            sb.or("nulltype", sb.entity().getVmType(), SearchCriteria.Op.NULL);
            sb.cp();
        }

        // now set the SC criteria...
        SearchCriteria<VolumeJoinVO> sc = sb.create();
        accountMgr.buildACLViewSearchCriteria(sc, domainId, isRecursive, permittedAccounts, listProjectResourcesCriteria);

        if (keyword != null) {
            SearchCriteria<VolumeJoinVO> ssc = _volumeJoinDao.createSearchCriteria();
            ssc.addOr("name", SearchCriteria.Op.LIKE, "%" + keyword + "%");
            ssc.addOr("volumeType", SearchCriteria.Op.LIKE, "%" + keyword + "%");
            ssc.addOr("state", SearchCriteria.Op.LIKE, "%" + keyword + "%");

            sc.addAnd("name", SearchCriteria.Op.SC, ssc);
        }

        if (name != null) {
            sc.setParameters("name", name);
        }

        if (display != null) {
            sc.setParameters("display", display);
        }

        setIdsListToSearchCriteria(sc, ids);

        if (!shouldListSystemVms) {
            sc.setParameters("systemUse", 1);
            sc.setParameters("type", VirtualMachine.Type.ConsoleProxy, VirtualMachine.Type.SecondaryStorageVm, VirtualMachine.Type.DomainRouter);
        }

        if (tags != null && !tags.isEmpty()) {
            SearchCriteria<VolumeJoinVO> tagSc = _volumeJoinDao.createSearchCriteria();
            for (String key : tags.keySet()) {
                SearchCriteria<VolumeJoinVO> tsc = _volumeJoinDao.createSearchCriteria();
                tsc.addAnd("tagKey", SearchCriteria.Op.EQ, key);
                tsc.addAnd("tagValue", SearchCriteria.Op.EQ, tags.get(key));
                tagSc.addOr("tagKey", SearchCriteria.Op.SC, tsc);
            }
            sc.addAnd("tagKey", SearchCriteria.Op.SC, tagSc);
        }

        if (diskOffId != null) {
            sc.setParameters("diskOfferingId", diskOffId);
        }

        if (id != null) {
            sc.setParameters("id", id);
        }

        if (type != null) {
            sc.setParameters("volumeType", "%" + type + "%");
        }
        if (vmInstanceId != null) {
            sc.setParameters("instanceId", vmInstanceId);
        }
        if (zoneId != null) {
            sc.setParameters("dataCenterId", zoneId);
        }
        if (podId != null) {
            sc.setParameters("podId", podId);
        }

        if (storageId != null) {
            StoragePoolVO poolVO = storagePoolDao.findByUuid(storageId);
            if (poolVO.getPoolType() == Storage.StoragePoolType.DatastoreCluster) {
                List<StoragePoolVO> childDatastores = storagePoolDao.listChildStoragePoolsInDatastoreCluster(poolVO.getId());
                List<String> childDatastoreIds = childDatastores.stream().map(mo -> mo.getUuid()).collect(Collectors.toList());
                sc.setParameters("storageId", childDatastoreIds.toArray());
            } else {
                sc.setParameters("storageId", storageId);
            }
        }

        if (clusterId != null) {
            sc.setParameters("clusterId", clusterId);
        }

        if (state != null) {
            sc.setParameters("state", state);
        } else if (!accountMgr.isAdmin(caller.getId())) {
            sc.setParameters("stateNEQ", Volume.State.Expunged);
        }

        // search Volume details by ids
        Pair<List<VolumeJoinVO>, Integer> uniqueVolPair = _volumeJoinDao.searchAndCount(sc, searchFilter);
        Integer count = uniqueVolPair.second();
        if (count.intValue() == 0) {
            // empty result
            return uniqueVolPair;
        }
        List<VolumeJoinVO> uniqueVols = uniqueVolPair.first();
        Long[] vrIds = new Long[uniqueVols.size()];
        int i = 0;
        for (VolumeJoinVO v : uniqueVols) {
            vrIds[i++] = v.getId();
        }
        List<VolumeJoinVO> vrs = _volumeJoinDao.searchByIds(vrIds);
        return new Pair<List<VolumeJoinVO>, Integer>(vrs, count);
    }

    private boolean shouldListSystemVms(ListVolumesCmd cmd, Long callerId) {
        return Boolean.TRUE.equals(cmd.getListSystemVms()) && accountMgr.isRootAdmin(callerId);
    }

    @Override
    public ListResponse<DomainResponse> searchForDomains(ListDomainsCmd cmd) {
        Pair<List<DomainJoinVO>, Integer> result = searchForDomainsInternal(cmd);
        ListResponse<DomainResponse> response = new ListResponse<DomainResponse>();

        ResponseView respView = ResponseView.Restricted;
        if (cmd instanceof ListDomainsCmdByAdmin) {
            respView = ResponseView.Full;
        }

        List<DomainResponse> domainResponses = ViewResponseHelper.createDomainResponse(respView, cmd.getDetails(), result.first());
        response.setResponses(domainResponses, result.second());
        return response;
    }

    private Pair<List<DomainJoinVO>, Integer> searchForDomainsInternal(ListDomainsCmd cmd) {
        Account caller = CallContext.current().getCallingAccount();
        Long domainId = cmd.getId();
        boolean listAll = cmd.listAll();
        boolean isRecursive = false;
        Domain domain = null;

        if (domainId != null) {
            domain = _domainDao.findById(domainId);
            if (domain == null) {
                throw new InvalidParameterValueException("Domain id=" + domainId + " doesn't exist");
            }
            accountMgr.checkAccess(caller, domain);
        } else {
            if (caller.getType() != Account.Type.ADMIN) {
                domainId = caller.getDomainId();
            }
            if (listAll) {
                isRecursive = true;
            }
        }

        Filter searchFilter = new Filter(DomainJoinVO.class, "id", true, cmd.getStartIndex(), cmd.getPageSizeVal());
        String domainName = cmd.getDomainName();
        Integer level = cmd.getLevel();
        Object keyword = cmd.getKeyword();

        SearchBuilder<DomainJoinVO> sb = _domainJoinDao.createSearchBuilder();
        sb.and("id", sb.entity().getId(), SearchCriteria.Op.EQ);
        sb.and("name", sb.entity().getName(), SearchCriteria.Op.EQ);
        sb.and("level", sb.entity().getLevel(), SearchCriteria.Op.EQ);
        sb.and("path", sb.entity().getPath(), SearchCriteria.Op.LIKE);
        sb.and("state", sb.entity().getState(), SearchCriteria.Op.EQ);

        SearchCriteria<DomainJoinVO> sc = sb.create();

        if (keyword != null) {
            SearchCriteria<DomainJoinVO> ssc = _domainJoinDao.createSearchCriteria();
            ssc.addOr("name", SearchCriteria.Op.LIKE, "%" + keyword + "%");
            sc.addAnd("name", SearchCriteria.Op.SC, ssc);
        }

        if (domainName != null) {
            sc.setParameters("name", domainName);
        }

        if (level != null) {
            sc.setParameters("level", level);
        }

        if (domainId != null) {
            if (isRecursive) {
                if (domain == null) {
                    domain = _domainDao.findById(domainId);
                }
                sc.setParameters("path", domain.getPath() + "%");
            } else {
                sc.setParameters("id", domainId);
            }
        }

        // return only Active domains to the API
        sc.setParameters("state", Domain.State.Active);

        return _domainJoinDao.searchAndCount(sc, searchFilter);
    }

    @Override
    public ListResponse<AccountResponse> searchForAccounts(ListAccountsCmd cmd) {
        Pair<List<AccountJoinVO>, Integer> result = searchForAccountsInternal(cmd);
        ListResponse<AccountResponse> response = new ListResponse<AccountResponse>();

        ResponseView respView = ResponseView.Restricted;
        if (cmd instanceof ListAccountsCmdByAdmin) {
            respView = ResponseView.Full;
        }

        List<AccountResponse> accountResponses = ViewResponseHelper.createAccountResponse(respView, cmd.getDetails(), result.first().toArray(new AccountJoinVO[result.first().size()]));
        response.setResponses(accountResponses, result.second());
        return response;
    }

    private Pair<List<AccountJoinVO>, Integer> searchForAccountsInternal(ListAccountsCmd cmd) {
        Account caller = CallContext.current().getCallingAccount();
        Long domainId = cmd.getDomainId();
        Long accountId = cmd.getId();
        String accountName = cmd.getSearchName();
        boolean isRecursive = cmd.isRecursive();
        boolean listAll = cmd.listAll();
        boolean callerIsAdmin = accountMgr.isAdmin(caller.getId());
        Account account;
        Domain domain = null;

        // if "domainid" specified, perform validation
        if (domainId != null) {
            // ensure existence...
            domain = _domainDao.findById(domainId);
            if (domain == null) {
                throw new InvalidParameterValueException("Domain id=" + domainId + " doesn't exist");
            }
            // ... and check access rights.
            accountMgr.checkAccess(caller, domain);
        }

        // if no "id" specified...
        if (accountId == null) {
            // listall only has significance if they are an admin
            boolean isDomainListAllAllowed = AllowUserViewAllDomainAccounts.valueIn(caller.getDomainId());
            if ((listAll && callerIsAdmin) || isDomainListAllAllowed) {
                // if no domain id specified, use caller's domain
                if (domainId == null) {
                    domainId = caller.getDomainId();
                }
                // mark recursive
                isRecursive = true;
            } else if (!callerIsAdmin || domainId == null) {
                accountId = caller.getAccountId();
            }
        } else if (domainId != null && accountName != null) {
            // if they're looking for an account by name
            account = _accountDao.findActiveAccount(accountName, domainId);
            if (account == null || account.getId() == Account.ACCOUNT_ID_SYSTEM) {
                throw new InvalidParameterValueException("Unable to find account by name " + accountName + " in domain " + domainId);
            }
            accountMgr.checkAccess(caller, null, true, account);
        } else {
            // if they specified an "id"...
            if (domainId == null) {
                account = _accountDao.findById(accountId);
            } else {
                account = _accountDao.findActiveAccountById(accountId, domainId);
            }
            if (account == null || account.getId() == Account.ACCOUNT_ID_SYSTEM) {
                throw new InvalidParameterValueException("Unable to find account by id " + accountId + (domainId == null ? "" : " in domain " + domainId));
            }
            accountMgr.checkAccess(caller, null, true, account);
        }

        Filter searchFilter = new Filter(AccountJoinVO.class, "id", true, cmd.getStartIndex(), cmd.getPageSizeVal());

        Object type = cmd.getAccountType();
        Object state = cmd.getState();
        Object isCleanupRequired = cmd.isCleanupRequired();
        Object keyword = cmd.getKeyword();

        SearchBuilder<AccountJoinVO> sb = _accountJoinDao.createSearchBuilder();
        sb.and("accountName", sb.entity().getAccountName(), SearchCriteria.Op.EQ);
        sb.and("domainId", sb.entity().getDomainId(), SearchCriteria.Op.EQ);
        sb.and("id", sb.entity().getId(), SearchCriteria.Op.EQ);
        sb.and("type", sb.entity().getType(), SearchCriteria.Op.EQ);
        sb.and("state", sb.entity().getState(), SearchCriteria.Op.EQ);
        sb.and("needsCleanup", sb.entity().isNeedsCleanup(), SearchCriteria.Op.EQ);
        sb.and("typeNEQ", sb.entity().getType(), SearchCriteria.Op.NEQ);
        sb.and("idNEQ", sb.entity().getId(), SearchCriteria.Op.NEQ);
        sb.and("type2NEQ", sb.entity().getType(), SearchCriteria.Op.NEQ);

        if (domainId != null && isRecursive) {
            sb.and("path", sb.entity().getDomainPath(), SearchCriteria.Op.LIKE);
        }

        SearchCriteria<AccountJoinVO> sc = sb.create();

        // don't return account of type project to the end user
        sc.setParameters("typeNEQ", Account.Type.PROJECT);

        // don't return system account...
        sc.setParameters("idNEQ", Account.ACCOUNT_ID_SYSTEM);

        // do not return account of type domain admin to the end user
        if (!callerIsAdmin) {
            sc.setParameters("type2NEQ", Account.Type.DOMAIN_ADMIN);
        }

        if (keyword != null) {
            SearchCriteria<AccountJoinVO> ssc = _accountJoinDao.createSearchCriteria();
            ssc.addOr("accountName", SearchCriteria.Op.LIKE, "%" + keyword + "%");
            ssc.addOr("state", SearchCriteria.Op.LIKE, "%" + keyword + "%");
            sc.addAnd("accountName", SearchCriteria.Op.SC, ssc);
        }

        if (type != null) {
            sc.setParameters("type", type);
        }

        if (state != null) {
            sc.setParameters("state", state);
        }

        if (isCleanupRequired != null) {
            sc.setParameters("needsCleanup", isCleanupRequired);
        }

        if (accountName != null) {
            sc.setParameters("accountName", accountName);
        }

        if (accountId != null) {
            sc.setParameters("id", accountId);
        }

        if (domainId != null) {
            if (isRecursive) {
                // will happen if no "domainid" was specified in the request...
                if (domain == null) {
                    domain = _domainDao.findById(domainId);
                }
                sc.setParameters("path", domain.getPath() + "%");
            } else {
                sc.setParameters("domainId", domainId);
            }
        }

        return _accountJoinDao.searchAndCount(sc, searchFilter);
    }

    @Override
    public ListResponse<AsyncJobResponse> searchForAsyncJobs(ListAsyncJobsCmd cmd) {
        Pair<List<AsyncJobJoinVO>, Integer> result = searchForAsyncJobsInternal(cmd);
        ListResponse<AsyncJobResponse> response = new ListResponse<AsyncJobResponse>();
        List<AsyncJobResponse> jobResponses = ViewResponseHelper.createAsyncJobResponse(result.first().toArray(new AsyncJobJoinVO[result.first().size()]));
        response.setResponses(jobResponses, result.second());
        return response;
    }

    private Pair<List<AsyncJobJoinVO>, Integer> searchForAsyncJobsInternal(ListAsyncJobsCmd cmd) {

        Account caller = CallContext.current().getCallingAccount();

        List<Long> permittedAccounts = new ArrayList<Long>();

        Ternary<Long, Boolean, ListProjectResourcesCriteria> domainIdRecursiveListProject = new Ternary<Long, Boolean, ListProjectResourcesCriteria>(cmd.getDomainId(), cmd.isRecursive(), null);
        accountMgr.buildACLSearchParameters(caller, null, cmd.getAccountName(), null, permittedAccounts, domainIdRecursiveListProject, cmd.listAll(), false);
        Long domainId = domainIdRecursiveListProject.first();
        Boolean isRecursive = domainIdRecursiveListProject.second();
        ListProjectResourcesCriteria listProjectResourcesCriteria = domainIdRecursiveListProject.third();

        Filter searchFilter = new Filter(AsyncJobJoinVO.class, "id", true, cmd.getStartIndex(), cmd.getPageSizeVal());
        SearchBuilder<AsyncJobJoinVO> sb = _jobJoinDao.createSearchBuilder();
        sb.and("instanceTypeNEQ", sb.entity().getInstanceType(), SearchCriteria.Op.NEQ);
        sb.and("accountIdIN", sb.entity().getAccountId(), SearchCriteria.Op.IN);
        boolean accountJoinIsDone = false;
        if (permittedAccounts.isEmpty() && domainId != null) {
            sb.and("domainId", sb.entity().getDomainId(), SearchCriteria.Op.EQ);
            sb.and("path", sb.entity().getDomainPath(), SearchCriteria.Op.LIKE);
            accountJoinIsDone = true;
        }

        if (listProjectResourcesCriteria != null) {

            if (listProjectResourcesCriteria == Project.ListProjectResourcesCriteria.ListProjectResourcesOnly) {
                sb.and("type", sb.entity().getAccountType(), SearchCriteria.Op.EQ);
            } else if (listProjectResourcesCriteria == Project.ListProjectResourcesCriteria.SkipProjectResources) {
                sb.and("type", sb.entity().getAccountType(), SearchCriteria.Op.NEQ);
            }

            if (!accountJoinIsDone) {
                sb.and("domainId", sb.entity().getDomainId(), SearchCriteria.Op.EQ);
                sb.and("path", sb.entity().getDomainPath(), SearchCriteria.Op.LIKE);
            }
        }

        if (cmd.getManagementServerId() != null) {
            sb.and("executingMsid", sb.entity().getExecutingMsid(), SearchCriteria.Op.EQ);
        }

        Object keyword = cmd.getKeyword();
        Object startDate = cmd.getStartDate();

        SearchCriteria<AsyncJobJoinVO> sc = sb.create();
        sc.setParameters("instanceTypeNEQ", AsyncJobVO.PSEUDO_JOB_INSTANCE_TYPE);
        if (listProjectResourcesCriteria != null) {
            sc.setParameters("type", Account.Type.PROJECT);
        }

        if (!permittedAccounts.isEmpty()) {
            sc.setParameters("accountIdIN", permittedAccounts.toArray());
        } else if (domainId != null) {
            DomainVO domain = _domainDao.findById(domainId);
            if (isRecursive) {
                sc.setParameters("path", domain.getPath() + "%");
            } else {
                sc.setParameters("domainId", domainId);
            }
        }

        if (keyword != null) {
            sc.addAnd("cmd", SearchCriteria.Op.LIKE, "%" + keyword + "%");
        }

        if (startDate != null) {
            sc.addAnd("created", SearchCriteria.Op.GTEQ, startDate);
        }

        if (cmd.getManagementServerId() != null) {
            ManagementServerHostVO msHost = msHostDao.findById(cmd.getManagementServerId());
            sc.setParameters("executingMsid", msHost.getMsid());
        }

        return _jobJoinDao.searchAndCount(sc, searchFilter);
    }

    @Override
    public ListResponse<StoragePoolResponse> searchForStoragePools(ListStoragePoolsCmd cmd) {
        Pair<List<StoragePoolJoinVO>, Integer> result = cmd.getHostId() != null ? searchForLocalStorages(cmd) : searchForStoragePoolsInternal(cmd);
        return createStoragesPoolResponse(result);
    }

    private Pair<List<StoragePoolJoinVO>, Integer> searchForLocalStorages(ListStoragePoolsCmd cmd) {
        long id = cmd.getHostId();
        String scope = ScopeType.HOST.toString();
        Pair<List<StoragePoolJoinVO>, Integer> localStorages;

        ListHostsCmd listHostsCmd = new ListHostsCmd();
        listHostsCmd.setId(id);
        Pair<List<HostJoinVO>, Integer> hosts = searchForServersInternal(listHostsCmd);

        cmd.setScope(scope);
        localStorages = searchForStoragePoolsInternal(cmd);

        return localStorages;
    }

    private ListResponse<StoragePoolResponse> createStoragesPoolResponse(Pair<List<StoragePoolJoinVO>, Integer> storagePools) {
        ListResponse<StoragePoolResponse> response = new ListResponse<>();

        List<StoragePoolResponse> poolResponses = ViewResponseHelper.createStoragePoolResponse(storagePools.first().toArray(new StoragePoolJoinVO[storagePools.first().size()]));
        for (StoragePoolResponse poolResponse : poolResponses) {
            DataStore store = dataStoreManager.getPrimaryDataStore(poolResponse.getId());
            if (store != null) {
                DataStoreDriver driver = store.getDriver();
                if (driver != null && driver.getCapabilities() != null) {
                    Map<String, String> caps = driver.getCapabilities();
                    if (Storage.StoragePoolType.NetworkFilesystem.toString().equals(poolResponse.getType()) &&
                        HypervisorType.VMware.toString().equals(poolResponse.getHypervisor())) {
                        StoragePoolVO pool = storagePoolDao.findPoolByUUID(poolResponse.getId());
                        StoragePoolDetailVO detail = _storagePoolDetailsDao.findDetail(pool.getId(), Storage.Capability.HARDWARE_ACCELERATION.toString());
                        if (detail != null) {
                            caps.put(Storage.Capability.HARDWARE_ACCELERATION.toString(), detail.getValue());
                        }
                    }
                    poolResponse.setCaps(caps);
                }
            }
        }

        response.setResponses(poolResponses, storagePools.second());
        return response;
    }

    private Pair<List<StoragePoolJoinVO>, Integer> searchForStoragePoolsInternal(ListStoragePoolsCmd cmd) {
        ScopeType scopeType = ScopeType.validateAndGetScopeType(cmd.getScope());
        StoragePoolStatus status = StoragePoolStatus.validateAndGetStatus(cmd.getStatus());

        Long zoneId = accountMgr.checkAccessAndSpecifyAuthority(CallContext.current().getCallingAccount(), cmd.getZoneId());
        Long id = cmd.getId();
        String name = cmd.getStoragePoolName();
        String path = cmd.getPath();
        Long pod = cmd.getPodId();
        Long cluster = cmd.getClusterId();
        String address = cmd.getIpAddress();
        String keyword = cmd.getKeyword();

        Long startIndex = cmd.getStartIndex();
        Long pageSize = cmd.getPageSizeVal();

        Filter searchFilter = new Filter(StoragePoolJoinVO.class, "id", Boolean.TRUE, startIndex, pageSize);

        // search & count Pool details by ids
        Pair<List<StoragePoolJoinVO>, Integer> uniquePoolPair = _poolJoinDao.searchAndCount(id, name, zoneId, path, pod,
                cluster, address, scopeType, status, keyword, searchFilter);

        Integer count = uniquePoolPair.second();
        if (count.intValue() == 0) {
            // empty result
            return uniquePoolPair;
        }
        List<StoragePoolJoinVO> uniquePools = uniquePoolPair.first();
        Long[] vrIds = new Long[uniquePools.size()];
        int i = 0;
        for (StoragePoolJoinVO v : uniquePools) {
            vrIds[i++] = v.getId();
        }
        List<StoragePoolJoinVO> vrs = _poolJoinDao.searchByIds(vrIds);
        return new Pair<List<StoragePoolJoinVO>, Integer>(vrs, count);

    }

    @Override
    public ListResponse<StorageTagResponse> searchForStorageTags(ListStorageTagsCmd cmd) {
        Pair<List<StoragePoolTagVO>, Integer> result = searchForStorageTagsInternal(cmd);
        ListResponse<StorageTagResponse> response = new ListResponse<StorageTagResponse>();
        List<StorageTagResponse> tagResponses = ViewResponseHelper.createStorageTagResponse(result.first().toArray(new StoragePoolTagVO[result.first().size()]));

        response.setResponses(tagResponses, result.second());

        return response;
    }

    private Pair<List<StoragePoolTagVO>, Integer> searchForStorageTagsInternal(ListStorageTagsCmd cmd) {
        Filter searchFilter = new Filter(StoragePoolTagVO.class, "id", Boolean.TRUE, null, null);

        SearchBuilder<StoragePoolTagVO> sb = _storageTagDao.createSearchBuilder();

        sb.select(null, Func.DISTINCT, sb.entity().getId()); // select distinct

        SearchCriteria<StoragePoolTagVO> sc = sb.create();

        // search storage tag details by ids
        Pair<List<StoragePoolTagVO>, Integer> uniqueTagPair = _storageTagDao.searchAndCount(sc, searchFilter);
        Integer count = uniqueTagPair.second();

        if (count.intValue() == 0) {
            return uniqueTagPair;
        }

        List<StoragePoolTagVO> uniqueTags = uniqueTagPair.first();
        Long[] vrIds = new Long[uniqueTags.size()];
        int i = 0;

        for (StoragePoolTagVO v : uniqueTags) {
            vrIds[i++] = v.getId();
        }

        List<StoragePoolTagVO> vrs = _storageTagDao.searchByIds(vrIds);

        return new Pair<List<StoragePoolTagVO>, Integer>(vrs, count);
    }

    @Override
    public ListResponse<HostTagResponse> searchForHostTags(ListHostTagsCmd cmd) {
        Pair<List<HostTagVO>, Integer> result = searchForHostTagsInternal(cmd);
        ListResponse<HostTagResponse> response = new ListResponse<HostTagResponse>();
        List<HostTagResponse> tagResponses = ViewResponseHelper.createHostTagResponse(result.first().toArray(new HostTagVO[result.first().size()]));

        response.setResponses(tagResponses, result.second());

        return response;
    }

    private Pair<List<HostTagVO>, Integer> searchForHostTagsInternal(ListHostTagsCmd cmd) {
        Filter searchFilter = new Filter(HostTagVO.class, "id", Boolean.TRUE, null, null);

        SearchBuilder<HostTagVO> sb = _hostTagDao.createSearchBuilder();

        sb.select(null, Func.DISTINCT, sb.entity().getId()); // select distinct

        SearchCriteria<HostTagVO> sc = sb.create();

        // search host tag details by ids
        Pair<List<HostTagVO>, Integer> uniqueTagPair = _hostTagDao.searchAndCount(sc, searchFilter);
        Integer count = uniqueTagPair.second();

        if (count.intValue() == 0) {
            return uniqueTagPair;
        }

        List<HostTagVO> uniqueTags = uniqueTagPair.first();
        Long[] vrIds = new Long[uniqueTags.size()];
        int i = 0;

        for (HostTagVO v : uniqueTags) {
            vrIds[i++] = v.getId();
        }

        List<HostTagVO> vrs = _hostTagDao.searchByIds(vrIds);

        return new Pair<List<HostTagVO>, Integer>(vrs, count);
    }

    @Override
    public ListResponse<ImageStoreResponse> searchForImageStores(ListImageStoresCmd cmd) {
        Pair<List<ImageStoreJoinVO>, Integer> result = searchForImageStoresInternal(cmd);
        ListResponse<ImageStoreResponse> response = new ListResponse<ImageStoreResponse>();

        List<ImageStoreResponse> poolResponses = ViewResponseHelper.createImageStoreResponse(result.first().toArray(new ImageStoreJoinVO[result.first().size()]));
        response.setResponses(poolResponses, result.second());
        return response;
    }

    private Pair<List<ImageStoreJoinVO>, Integer> searchForImageStoresInternal(ListImageStoresCmd cmd) {

        Long zoneId = accountMgr.checkAccessAndSpecifyAuthority(CallContext.current().getCallingAccount(), cmd.getZoneId());
        Object id = cmd.getId();
        Object name = cmd.getStoreName();
        String provider = cmd.getProvider();
        String protocol = cmd.getProtocol();
        Object keyword = cmd.getKeyword();
        Long startIndex = cmd.getStartIndex();
        Long pageSize = cmd.getPageSizeVal();
        Boolean readonly = cmd.getReadonly();

        Filter searchFilter = new Filter(ImageStoreJoinVO.class, "id", Boolean.TRUE, startIndex, pageSize);

        SearchBuilder<ImageStoreJoinVO> sb = _imageStoreJoinDao.createSearchBuilder();
        sb.select(null, Func.DISTINCT, sb.entity().getId()); // select distinct
        // ids
        sb.and("id", sb.entity().getId(), SearchCriteria.Op.EQ);
        sb.and("name", sb.entity().getName(), SearchCriteria.Op.EQ);
        sb.and("dataCenterId", sb.entity().getZoneId(), SearchCriteria.Op.EQ);
        sb.and("protocol", sb.entity().getProtocol(), SearchCriteria.Op.EQ);
        sb.and("provider", sb.entity().getProviderName(), SearchCriteria.Op.EQ);
        sb.and("role", sb.entity().getRole(), SearchCriteria.Op.EQ);
        sb.and("readonly", sb.entity().isReadonly(), Op.EQ);

        SearchCriteria<ImageStoreJoinVO> sc = sb.create();
        sc.setParameters("role", DataStoreRole.Image);

        if (keyword != null) {
            SearchCriteria<ImageStoreJoinVO> ssc = _imageStoreJoinDao.createSearchCriteria();
            ssc.addOr("name", SearchCriteria.Op.LIKE, "%" + keyword + "%");
            ssc.addOr("providerName", SearchCriteria.Op.LIKE, "%" + keyword + "%");
            sc.addAnd("name", SearchCriteria.Op.SC, ssc);
        }

        if (id != null) {
            sc.setParameters("id", id);
        }

        if (name != null) {
            sc.setParameters("name", name);
        }

        if (zoneId != null) {
            sc.setParameters("dataCenterId", zoneId);
        }
        if (provider != null) {
            sc.setParameters("provider", provider);
        }
        if (protocol != null) {
            sc.setParameters("protocol", protocol);
        }
        if (readonly != null) {
            sc.setParameters("readonly", readonly);
        }

        // search Store details by ids
        Pair<List<ImageStoreJoinVO>, Integer> uniqueStorePair = _imageStoreJoinDao.searchAndCount(sc, searchFilter);
        Integer count = uniqueStorePair.second();
        if (count.intValue() == 0) {
            // empty result
            return uniqueStorePair;
        }
        List<ImageStoreJoinVO> uniqueStores = uniqueStorePair.first();
        Long[] vrIds = new Long[uniqueStores.size()];
        int i = 0;
        for (ImageStoreJoinVO v : uniqueStores) {
            vrIds[i++] = v.getId();
        }
        List<ImageStoreJoinVO> vrs = _imageStoreJoinDao.searchByIds(vrIds);
        return new Pair<List<ImageStoreJoinVO>, Integer>(vrs, count);

    }

    @Override
    public ListResponse<ImageStoreResponse> searchForSecondaryStagingStores(ListSecondaryStagingStoresCmd cmd) {
        Pair<List<ImageStoreJoinVO>, Integer> result = searchForCacheStoresInternal(cmd);
        ListResponse<ImageStoreResponse> response = new ListResponse<ImageStoreResponse>();

        List<ImageStoreResponse> poolResponses = ViewResponseHelper.createImageStoreResponse(result.first().toArray(new ImageStoreJoinVO[result.first().size()]));
        response.setResponses(poolResponses, result.second());
        return response;
    }

    private Pair<List<ImageStoreJoinVO>, Integer> searchForCacheStoresInternal(ListSecondaryStagingStoresCmd cmd) {

        Long zoneId = accountMgr.checkAccessAndSpecifyAuthority(CallContext.current().getCallingAccount(), cmd.getZoneId());
        Object id = cmd.getId();
        Object name = cmd.getStoreName();
        String provider = cmd.getProvider();
        String protocol = cmd.getProtocol();
        Object keyword = cmd.getKeyword();
        Long startIndex = cmd.getStartIndex();
        Long pageSize = cmd.getPageSizeVal();

        Filter searchFilter = new Filter(ImageStoreJoinVO.class, "id", Boolean.TRUE, startIndex, pageSize);

        SearchBuilder<ImageStoreJoinVO> sb = _imageStoreJoinDao.createSearchBuilder();
        sb.select(null, Func.DISTINCT, sb.entity().getId()); // select distinct
        // ids
        sb.and("id", sb.entity().getId(), SearchCriteria.Op.EQ);
        sb.and("name", sb.entity().getName(), SearchCriteria.Op.EQ);
        sb.and("dataCenterId", sb.entity().getZoneId(), SearchCriteria.Op.EQ);
        sb.and("protocol", sb.entity().getProtocol(), SearchCriteria.Op.EQ);
        sb.and("provider", sb.entity().getProviderName(), SearchCriteria.Op.EQ);
        sb.and("role", sb.entity().getRole(), SearchCriteria.Op.EQ);

        SearchCriteria<ImageStoreJoinVO> sc = sb.create();
        sc.setParameters("role", DataStoreRole.ImageCache);

        if (keyword != null) {
            SearchCriteria<ImageStoreJoinVO> ssc = _imageStoreJoinDao.createSearchCriteria();
            ssc.addOr("name", SearchCriteria.Op.LIKE, "%" + keyword + "%");
            ssc.addOr("provider", SearchCriteria.Op.LIKE, "%" + keyword + "%");
            sc.addAnd("name", SearchCriteria.Op.SC, ssc);
        }

        if (id != null) {
            sc.setParameters("id", id);
        }

        if (name != null) {
            sc.setParameters("name", name);
        }

        if (zoneId != null) {
            sc.setParameters("dataCenterId", zoneId);
        }
        if (provider != null) {
            sc.setParameters("provider", provider);
        }
        if (protocol != null) {
            sc.setParameters("protocol", protocol);
        }

        // search Store details by ids
        Pair<List<ImageStoreJoinVO>, Integer> uniqueStorePair = _imageStoreJoinDao.searchAndCount(sc, searchFilter);
        Integer count = uniqueStorePair.second();
        if (count.intValue() == 0) {
            // empty result
            return uniqueStorePair;
        }
        List<ImageStoreJoinVO> uniqueStores = uniqueStorePair.first();
        Long[] vrIds = new Long[uniqueStores.size()];
        int i = 0;
        for (ImageStoreJoinVO v : uniqueStores) {
            vrIds[i++] = v.getId();
        }
        List<ImageStoreJoinVO> vrs = _imageStoreJoinDao.searchByIds(vrIds);
        return new Pair<List<ImageStoreJoinVO>, Integer>(vrs, count);

    }

    @Override
    public ListResponse<DiskOfferingResponse> searchForDiskOfferings(ListDiskOfferingsCmd cmd) {
        Pair<List<DiskOfferingJoinVO>, Integer> result = searchForDiskOfferingsInternal(cmd);
        ListResponse<DiskOfferingResponse> response = new ListResponse<DiskOfferingResponse>();
        List<DiskOfferingResponse> offeringResponses = ViewResponseHelper.createDiskOfferingResponse(result.first().toArray(new DiskOfferingJoinVO[result.first().size()]));
        response.setResponses(offeringResponses, result.second());
        return response;
    }

    private Pair<List<DiskOfferingJoinVO>, Integer> searchForDiskOfferingsInternal(ListDiskOfferingsCmd cmd) {
        // Note
        // The list method for offerings is being modified in accordance with
        // discussion with Will/Kevin
        // For now, we will be listing the following based on the usertype
        // 1. For root, we will list all offerings
        // 2. For domainAdmin and regular users, we will list everything in
        // their domains+parent domains ... all the way
        // till
        // root

        Filter searchFilter = new Filter(DiskOfferingJoinVO.class, "sortKey", SortKeyAscending.value(), cmd.getStartIndex(), cmd.getPageSizeVal());
        searchFilter.addOrderBy(DiskOfferingJoinVO.class, "id", true);
        SearchCriteria<DiskOfferingJoinVO> sc = _diskOfferingJoinDao.createSearchCriteria();
        sc.addAnd("computeOnly", Op.EQ, false);

        Account account = CallContext.current().getCallingAccount();
        Object name = cmd.getDiskOfferingName();
        Object id = cmd.getId();
        Object keyword = cmd.getKeyword();
        Long domainId = cmd.getDomainId();
<<<<<<< HEAD
        Boolean isRootAdmin = accountMgr.isRootAdmin(account.getAccountId());
=======
        Long projectId = cmd.getProjectId();
        String accountName = cmd.getAccountName();
        Boolean isRootAdmin = _accountMgr.isRootAdmin(account.getAccountId());
>>>>>>> 956efb27
        Boolean isRecursive = cmd.isRecursive();
        Long zoneId = cmd.getZoneId();
        Long volumeId = cmd.getVolumeId();
        Long storagePoolId = cmd.getStoragePoolId();
        Boolean encrypt = cmd.getEncrypt();
        String storageType = cmd.getStorageType();

        // Keeping this logic consistent with domain specific zones
        // if a domainId is provided, we just return the disk offering
        // associated with this domain
<<<<<<< HEAD
        if (domainId != null) {
            if (accountMgr.isRootAdmin(account.getId()) || isPermissible(account.getDomainId(), domainId)) {
=======
        if (domainId != null && accountName == null) {
            if (_accountMgr.isRootAdmin(account.getId()) || isPermissible(account.getDomainId(), domainId)) {
>>>>>>> 956efb27
                // check if the user's domain == do's domain || user's domain is
                // a child of so's domain for non-root users
                sc.addAnd("domainId", Op.FIND_IN_SET, String.valueOf(domainId));
                if (!isRootAdmin) {
                    sc.addAnd("displayOffering", SearchCriteria.Op.EQ, 1);
                }
                return _diskOfferingJoinDao.searchAndCount(sc, searchFilter);
            } else {
                throw new PermissionDeniedException("The account:" + account.getAccountName() + " does not fall in the same domain hierarchy as the disk offering");
            }
        }

        // For non-root users, only return all offerings for the user's domain,
        // and everything above till root
        if ((accountMgr.isNormalUser(account.getId()) || accountMgr.isDomainAdmin(account.getId())) || account.getType() == Account.Type.RESOURCE_DOMAIN_ADMIN) {
            if (isRecursive) { // domain + all sub-domains
                if (account.getType() == Account.Type.NORMAL) {
                    throw new InvalidParameterValueException("Only ROOT admins and Domain admins can list disk offerings with isrecursive=true");
                }
            }
        }

        if (volumeId != null && storagePoolId != null) {
            throw new InvalidParameterValueException("Both volume ID and storage pool ID are not allowed at the same time");
        }

        if (keyword != null) {
            SearchCriteria<DiskOfferingJoinVO> ssc = _diskOfferingJoinDao.createSearchCriteria();
            ssc.addOr("displayText", SearchCriteria.Op.LIKE, "%" + keyword + "%");
            ssc.addOr("name", SearchCriteria.Op.LIKE, "%" + keyword + "%");

            sc.addAnd("name", SearchCriteria.Op.SC, ssc);
        }

        if (id != null) {
            sc.addAnd("id", SearchCriteria.Op.EQ, id);
        }

        if (name != null) {
            sc.addAnd("name", SearchCriteria.Op.EQ, name);
        }

        if (encrypt != null) {
            sc.addAnd("encrypt", SearchCriteria.Op.EQ, encrypt);
        }

        useStorageType(sc, storageType);

        if (zoneId != null) {
            SearchBuilder<DiskOfferingJoinVO> sb = _diskOfferingJoinDao.createSearchBuilder();
            sb.and("zoneId", sb.entity().getZoneId(), Op.FIND_IN_SET);
            sb.or("zId", sb.entity().getZoneId(), Op.NULL);
            sb.done();
            SearchCriteria<DiskOfferingJoinVO> zoneSC = sb.create();
            zoneSC.setParameters("zoneId", String.valueOf(zoneId));
            sc.addAnd("zoneId", SearchCriteria.Op.SC, zoneSC);
            DataCenterJoinVO zone = _dcJoinDao.findById(zoneId);
            if (DataCenter.Type.Edge.equals(zone.getType())) {
                sc.addAnd("useLocalStorage", Op.EQ, true);
            }
        }

        DiskOffering currentDiskOffering = null;
        if (volumeId != null) {
            Volume volume = volumeDao.findById(volumeId);
            if (volume == null) {
                throw new InvalidParameterValueException(String.format("Unable to find a volume with specified id %s", volumeId));
            }
            currentDiskOffering = _diskOfferingDao.findByIdIncludingRemoved(volume.getDiskOfferingId());
            if (!currentDiskOffering.isComputeOnly() && currentDiskOffering.getDiskSizeStrictness()) {
                SearchCriteria<DiskOfferingJoinVO> ssc = _diskOfferingJoinDao.createSearchCriteria();
                ssc.addOr("diskSize", Op.EQ, volume.getSize());
                ssc.addOr("customized", SearchCriteria.Op.EQ, true);
                sc.addAnd("diskSizeOrCustomized", SearchCriteria.Op.SC, ssc);
            }
            sc.addAnd("id", SearchCriteria.Op.NEQ, currentDiskOffering.getId());
            sc.addAnd("diskSizeStrictness", Op.EQ, currentDiskOffering.getDiskSizeStrictness());
        }

        // Filter offerings that are not associated with caller's domain
        // Fetch the offering ids from the details table since theres no smart way to filter them in the join ... yet!
        account = _accountMgr.finalizeOwner(account, accountName, domainId, projectId);
        if (!Account.Type.ADMIN.equals(account.getType())) {
            Domain callerDomain = _domainDao.findById(account.getDomainId());
            List<Long> domainIds = findRelatedDomainIds(callerDomain, isRecursive);

            List<Long> ids = _diskOfferingDetailsDao.findOfferingIdsByDomainIds(domainIds);
            SearchBuilder<DiskOfferingJoinVO> sb = _diskOfferingJoinDao.createSearchBuilder();
            if (ids != null && !ids.isEmpty()) {
                sb.and("id", sb.entity().getId(), Op.IN);
            }
            sb.or("domainId", sb.entity().getDomainId(), Op.NULL);
            sb.done();

            SearchCriteria<DiskOfferingJoinVO> scc = sb.create();
            if (ids != null && !ids.isEmpty()) {
                scc.setParameters("id", ids.toArray());
            }
            sc.addAnd("domainId", SearchCriteria.Op.SC, scc);
        }

        Pair<List<DiskOfferingJoinVO>, Integer> result = _diskOfferingJoinDao.searchAndCount(sc, searchFilter);
        String[] requiredTagsArray = new String[0];
        if (CollectionUtils.isNotEmpty(result.first()) && VolumeApiServiceImpl.MatchStoragePoolTagsWithDiskOffering.valueIn(zoneId)) {
            if (volumeId != null) {
                Volume volume = volumeDao.findById(volumeId);
                currentDiskOffering = _diskOfferingDao.findByIdIncludingRemoved(volume.getDiskOfferingId());
                requiredTagsArray = currentDiskOffering.getTagsArray();
            } else if (storagePoolId != null) {
                requiredTagsArray = _storageTagDao.getStoragePoolTags(storagePoolId).toArray(new String[0]);
            }
        }
        if (requiredTagsArray.length != 0) {
            ListIterator<DiskOfferingJoinVO> iteratorForTagsChecking = result.first().listIterator();
            while (iteratorForTagsChecking.hasNext()) {
                DiskOfferingJoinVO offering = iteratorForTagsChecking.next();
                String offeringTags = offering.getTags();
                String[] offeringTagsArray = (offeringTags == null || offeringTags.isEmpty()) ? new String[0] : offeringTags.split(",");
                if (!CollectionUtils.isSubCollection(Arrays.asList(requiredTagsArray), Arrays.asList(offeringTagsArray))) {
                    iteratorForTagsChecking.remove();
                }
            }
        }

        return new Pair<>(result.first(), result.second());
    }

    private void useStorageType(SearchCriteria<?> sc, String storageType) {
        if (storageType != null) {
            if (storageType.equalsIgnoreCase(ServiceOffering.StorageType.local.toString())) {
                sc.addAnd("useLocalStorage", Op.EQ, true);

            } else if (storageType.equalsIgnoreCase(ServiceOffering.StorageType.shared.toString())) {
                sc.addAnd("useLocalStorage", Op.EQ, false);
            }
        }
    }

    private List<Long> findRelatedDomainIds(Domain domain, boolean isRecursive) {
        List<Long> domainIds = _domainDao.getDomainParentIds(domain.getId())
            .stream().collect(Collectors.toList());
        if (isRecursive) {
            List<Long> childrenIds = _domainDao.getDomainChildrenIds(domain.getPath());
            if (childrenIds != null && !childrenIds.isEmpty())
            domainIds.addAll(childrenIds);
        }
        return domainIds;
    }

    @Override
    public ListResponse<ServiceOfferingResponse> searchForServiceOfferings(ListServiceOfferingsCmd cmd) {
        Pair<List<ServiceOfferingJoinVO>, Integer> result = searchForServiceOfferingsInternal(cmd);
        result.first();
        ListResponse<ServiceOfferingResponse> response = new ListResponse<ServiceOfferingResponse>();
        List<ServiceOfferingResponse> offeringResponses = ViewResponseHelper.createServiceOfferingResponse(result.first().toArray(new ServiceOfferingJoinVO[result.first().size()]));
        response.setResponses(offeringResponses, result.second());
        return response;
    }

    private Pair<List<ServiceOfferingJoinVO>, Integer> searchForServiceOfferingsInternal(ListServiceOfferingsCmd cmd) {
        // Note
        // The filteredOfferings method for offerings is being modified in accordance with
        // discussion with Will/Kevin
        // For now, we will be listing the following based on the usertype
        // 1. For root, we will filteredOfferings all offerings
        // 2. For domainAdmin and regular users, we will filteredOfferings everything in
        // their domains+parent domains ... all the way
        // till
        // root
        Filter searchFilter = new Filter(ServiceOfferingJoinVO.class, "sortKey", SortKeyAscending.value(), cmd.getStartIndex(), cmd.getPageSizeVal());
        searchFilter.addOrderBy(ServiceOfferingJoinVO.class, "id", true);

        Account caller = CallContext.current().getCallingAccount();
        Long projectId = cmd.getProjectId();
        String accountName = cmd.getAccountName();
        Object name = cmd.getServiceOfferingName();
        Object id = cmd.getId();
        Object keyword = cmd.getKeyword();
        Long vmId = cmd.getVirtualMachineId();
        Long domainId = cmd.getDomainId();
        Boolean isSystem = cmd.getIsSystem();
        String vmTypeStr = cmd.getSystemVmType();
        ServiceOfferingVO currentVmOffering = null;
        Boolean isRecursive = cmd.isRecursive();
        Long zoneId = cmd.getZoneId();
        Integer cpuNumber = cmd.getCpuNumber();
        Integer memory = cmd.getMemory();
        Integer cpuSpeed = cmd.getCpuSpeed();
        Boolean encryptRoot = cmd.getEncryptRoot();
        String storageType = cmd.getStorageType();

        final Account owner = _accountMgr.finalizeOwner(caller, accountName, domainId, projectId);
        SearchCriteria<ServiceOfferingJoinVO> sc = _srvOfferingJoinDao.createSearchCriteria();
<<<<<<< HEAD
        if (!accountMgr.isRootAdmin(caller.getId()) && isSystem) {
            throw new InvalidParameterValueException("Only ROOT admins can access system's offering");
=======
        if (!_accountMgr.isRootAdmin(caller.getId()) && isSystem) {
            throw new InvalidParameterValueException("Only ROOT admins can access system offerings.");
>>>>>>> 956efb27
        }

        // Keeping this logic consistent with domain specific zones
        // if a domainId is provided, we just return the so associated with this
        // domain
        if (domainId != null && !accountMgr.isRootAdmin(caller.getId())) {
            // check if the user's domain == so's domain || user's domain is a
            // child of so's domain
            if (!isPermissible(owner.getDomainId(), domainId)) {
                throw new PermissionDeniedException("The account:" + owner.getAccountName() + " does not fall in the same domain hierarchy as the service offering");
            }
        }

        if (vmId != null) {
            VMInstanceVO vmInstance = _vmInstanceDao.findById(vmId);
            if ((vmInstance == null) || (vmInstance.getRemoved() != null)) {
                InvalidParameterValueException ex = new InvalidParameterValueException("unable to find a virtual machine with specified id");
                ex.addProxyObject(vmId.toString(), "vmId");
                throw ex;
            }

<<<<<<< HEAD
            accountMgr.checkAccess(caller, null, true, vmInstance);
=======
            _accountMgr.checkAccess(owner, null, true, vmInstance);
>>>>>>> 956efb27

            currentVmOffering = _srvOfferingDao.findByIdIncludingRemoved(vmInstance.getId(), vmInstance.getServiceOfferingId());
            if (! currentVmOffering.isDynamic()) {
                sc.addAnd("id", SearchCriteria.Op.NEQ, currentVmOffering.getId());
            }

            if (currentVmOffering.getDiskOfferingStrictness()) {
                sc.addAnd("diskOfferingId", Op.EQ, currentVmOffering.getDiskOfferingId());
                sc.addAnd("diskOfferingStrictness", Op.EQ, true);
            } else {
                sc.addAnd("diskOfferingStrictness", Op.EQ, false);
            }

            boolean isRootVolumeUsingLocalStorage = virtualMachineManager.isRootVolumeOnLocalStorage(vmId);

            // 1. Only return offerings with the same storage type than the storage pool where the VM's root volume is allocated
            sc.addAnd("useLocalStorage", SearchCriteria.Op.EQ, isRootVolumeUsingLocalStorage);

            // 2.In case vm is running return only offerings greater than equal to current offering compute and offering's dynamic scalability should match
            if (vmInstance.getState() == VirtualMachine.State.Running) {
                Integer vmCpu = currentVmOffering.getCpu();
                Integer vmMemory = currentVmOffering.getRamSize();
                Integer vmSpeed = currentVmOffering.getSpeed();
                if ((vmCpu == null || vmMemory == null || vmSpeed == null) && VirtualMachine.Type.User.equals(vmInstance.getType())) {
                    UserVmVO userVmVO = userVmDao.findById(vmId);
                    userVmDao.loadDetails(userVmVO);
                    Map<String, String> details = userVmVO.getDetails();
                    vmCpu = NumbersUtil.parseInt(details.get(ApiConstants.CPU_NUMBER), 0);
                    if (vmSpeed == null) {
                        vmSpeed = NumbersUtil.parseInt(details.get(ApiConstants.CPU_SPEED), 0);
                    }
                    vmMemory = NumbersUtil.parseInt(details.get(ApiConstants.MEMORY), 0);
                }
                if (vmCpu != null && vmCpu > 0) {
                    sc.addAnd("cpu", Op.SC, getMinimumCpuServiceOfferingJoinSearchCriteria(vmCpu));
                }
                if (vmSpeed != null && vmSpeed > 0) {
                    sc.addAnd("speed", Op.SC, getMinimumCpuSpeedServiceOfferingJoinSearchCriteria(vmSpeed));
                }
                if (vmMemory != null && vmMemory > 0) {
                    sc.addAnd("ramSize", Op.SC, getMinimumMemoryServiceOfferingJoinSearchCriteria(vmMemory));
                }
                sc.addAnd("dynamicScalingEnabled", Op.EQ, currentVmOffering.isDynamicScalingEnabled());
            }
        }

        // boolean includePublicOfferings = false;
<<<<<<< HEAD
        if ((accountMgr.isNormalUser(caller.getId()) || accountMgr.isDomainAdmin(caller.getId())) || caller.getType() == Account.Type.RESOURCE_DOMAIN_ADMIN) {
=======
        if ((_accountMgr.isNormalUser(owner.getId()) || _accountMgr.isDomainAdmin(owner.getId())) || owner.getType() == Account.Type.RESOURCE_DOMAIN_ADMIN) {
>>>>>>> 956efb27
            // For non-root users.
            if (isSystem) {
                throw new InvalidParameterValueException("Only root admins can access system's offering");
            }
            if (isRecursive) { // domain + all sub-domains
                if (owner.getType() == Account.Type.NORMAL) {
                    throw new InvalidParameterValueException("Only ROOT admins and Domain admins can list service offerings with isrecursive=true");
                }
            }
        } else {
            // for root users
            if (owner.getDomainId() != 1 && isSystem) { // NON ROOT admin
                throw new InvalidParameterValueException("Non ROOT admins cannot access system's offering.");
            }
            if (domainId != null && accountName == null) {
                sc.addAnd("domainId", Op.FIND_IN_SET, String.valueOf(domainId));
            }
        }

        if (keyword != null) {
            SearchCriteria<ServiceOfferingJoinVO> ssc = _srvOfferingJoinDao.createSearchCriteria();
            ssc.addOr("displayText", SearchCriteria.Op.LIKE, "%" + keyword + "%");
            ssc.addOr("name", SearchCriteria.Op.LIKE, "%" + keyword + "%");

            sc.addAnd("name", SearchCriteria.Op.SC, ssc);
        }

        if (id != null) {
            sc.addAnd("id", SearchCriteria.Op.EQ, id);
        }

        if (isSystem != null) {
            // note that for non-root users, isSystem is always false when
            // control comes to here
            sc.addAnd("systemUse", SearchCriteria.Op.EQ, isSystem);
        }

        if (encryptRoot != null) {
            sc.addAnd("encryptRoot", SearchCriteria.Op.EQ, encryptRoot);
        }

        if (name != null) {
            sc.addAnd("name", SearchCriteria.Op.EQ, name);
        }

        if (vmTypeStr != null) {
            sc.addAnd("vmType", SearchCriteria.Op.EQ, vmTypeStr);
        }

        useStorageType(sc, storageType);

        if (zoneId != null) {
            SearchBuilder<ServiceOfferingJoinVO> sb = _srvOfferingJoinDao.createSearchBuilder();
            sb.and("zoneId", sb.entity().getZoneId(), Op.FIND_IN_SET);
            sb.or("zId", sb.entity().getZoneId(), Op.NULL);
            sb.done();
            SearchCriteria<ServiceOfferingJoinVO> zoneSC = sb.create();
            zoneSC.setParameters("zoneId", String.valueOf(zoneId));
            sc.addAnd("zoneId", SearchCriteria.Op.SC, zoneSC);
            DataCenterJoinVO zone = _dcJoinDao.findById(zoneId);
            if (DataCenter.Type.Edge.equals(zone.getType())) {
                sc.addAnd("useLocalStorage", Op.EQ, true);
            }
        }

        if (cpuNumber != null) {
            SearchCriteria<ServiceOfferingJoinVO> cpuConstraintSearchCriteria = _srvOfferingJoinDao.createSearchCriteria();
            cpuConstraintSearchCriteria.addAnd("minCpu", Op.LTEQ, cpuNumber);
            cpuConstraintSearchCriteria.addAnd("maxCpu", Op.GTEQ, cpuNumber);

            SearchCriteria<ServiceOfferingJoinVO> cpuSearchCriteria = _srvOfferingJoinDao.createSearchCriteria();
            cpuSearchCriteria.addOr("minCpu", Op.NULL);
            cpuSearchCriteria.addOr("constraints", Op.SC, cpuConstraintSearchCriteria);
            cpuSearchCriteria.addOr("minCpu", Op.GTEQ, cpuNumber);

            sc.addAnd("cpuConstraints", SearchCriteria.Op.SC, cpuSearchCriteria);
        }

        if (memory != null) {
            SearchCriteria<ServiceOfferingJoinVO> memoryConstraintSearchCriteria = _srvOfferingJoinDao.createSearchCriteria();
            memoryConstraintSearchCriteria.addAnd("minMemory", Op.LTEQ, memory);
            memoryConstraintSearchCriteria.addAnd("maxMemory", Op.GTEQ, memory);

            SearchCriteria<ServiceOfferingJoinVO> memSearchCriteria = _srvOfferingJoinDao.createSearchCriteria();
            memSearchCriteria.addOr("minMemory", Op.NULL);
            memSearchCriteria.addOr("memconstraints", Op.SC, memoryConstraintSearchCriteria);
            memSearchCriteria.addOr("minMemory", Op.GTEQ, memory);

            sc.addAnd("memoryConstraints", SearchCriteria.Op.SC, memSearchCriteria);
        }

        if (cpuSpeed != null) {
            SearchCriteria<ServiceOfferingJoinVO> cpuSpeedSearchCriteria = _srvOfferingJoinDao.createSearchCriteria();
            cpuSpeedSearchCriteria.addOr("speed", Op.NULL);
            cpuSpeedSearchCriteria.addOr("speed", Op.GTEQ, cpuSpeed);
            sc.addAnd("cpuspeedconstraints", SearchCriteria.Op.SC, cpuSpeedSearchCriteria);
        }

        // Filter offerings that are not associated with caller's domain
        // Fetch the offering ids from the details table since theres no smart way to filter them in the join ... yet!
        if (owner.getType() != Account.Type.ADMIN) {
            Domain callerDomain = _domainDao.findById(owner.getDomainId());
            List<Long> domainIds = findRelatedDomainIds(callerDomain, isRecursive);

            List<Long> ids = _srvOfferingDetailsDao.findOfferingIdsByDomainIds(domainIds);
            SearchBuilder<ServiceOfferingJoinVO> sb = _srvOfferingJoinDao.createSearchBuilder();
            if (ids != null && !ids.isEmpty()) {
                sb.and("id", sb.entity().getId(), Op.IN);
            }
            sb.or("domainId", sb.entity().getDomainId(), Op.NULL);
            sb.done();

            SearchCriteria<ServiceOfferingJoinVO> scc = sb.create();
            if (ids != null && !ids.isEmpty()) {
                scc.setParameters("id", ids.toArray());
            }
            sc.addAnd("domainId", SearchCriteria.Op.SC, scc);
        }

        if (currentVmOffering != null) {
            DiskOfferingVO diskOffering = _diskOfferingDao.findByIdIncludingRemoved(currentVmOffering.getDiskOfferingId());
            List<String> storageTags = com.cloud.utils.StringUtils.csvTagsToList(diskOffering.getTags());
            if (!storageTags.isEmpty() && VolumeApiServiceImpl.MatchStoragePoolTagsWithDiskOffering.value()) {
                SearchBuilder<ServiceOfferingJoinVO> sb = _srvOfferingJoinDao.createSearchBuilder();
                for(String tag : storageTags) {
                    sb.and(tag, sb.entity().getTags(), Op.FIND_IN_SET);
                }
                sb.done();

                SearchCriteria<ServiceOfferingJoinVO> scc = sb.create();
                for(String tag : storageTags) {
                    scc.setParameters(tag, tag);
                }
                sc.addAnd("storageTags", SearchCriteria.Op.SC, scc);
            }

            List<String> hostTags = com.cloud.utils.StringUtils.csvTagsToList(currentVmOffering.getHostTag());
            if (!hostTags.isEmpty()) {
                SearchBuilder<ServiceOfferingJoinVO> hostTagsSearchBuilder = _srvOfferingJoinDao.createSearchBuilder();
                for(String tag : hostTags) {
                    hostTagsSearchBuilder.and(tag, hostTagsSearchBuilder.entity().getHostTag(), Op.FIND_IN_SET);
                }
                hostTagsSearchBuilder.done();

                SearchCriteria<ServiceOfferingJoinVO> hostTagsSearchCriteria = hostTagsSearchBuilder.create();
                for(String tag : hostTags) {
                    hostTagsSearchCriteria.setParameters(tag, tag);
                }

                SearchCriteria<ServiceOfferingJoinVO> finalHostTagsSearchCriteria = _srvOfferingJoinDao.createSearchCriteria();
                finalHostTagsSearchCriteria.addOr("hostTag", Op.NULL);
                finalHostTagsSearchCriteria.addOr("hostTag", Op.SC, hostTagsSearchCriteria);

                sc.addAnd("hostTagsConstraint", SearchCriteria.Op.SC, finalHostTagsSearchCriteria);
            }
        }

        return _srvOfferingJoinDao.searchAndCount(sc, searchFilter);
    }

    @Override
    public ListResponse<ZoneResponse> listDataCenters(ListZonesCmd cmd) {
        Pair<List<DataCenterJoinVO>, Integer> result = listDataCentersInternal(cmd);
        ListResponse<ZoneResponse> response = new ListResponse<ZoneResponse>();

        ResponseView respView = ResponseView.Restricted;
        if (cmd instanceof ListZonesCmdByAdmin || CallContext.current().getCallingAccount().getType() == Account.Type.ADMIN) {
            respView = ResponseView.Full;
        }

        List<ZoneResponse> dcResponses = ViewResponseHelper.createDataCenterResponse(respView, cmd.getShowCapacities(), cmd.getShowIcon(), result.first().toArray(new DataCenterJoinVO[result.first().size()]));
        response.setResponses(dcResponses, result.second());
        return response;
    }

    private Pair<List<DataCenterJoinVO>, Integer> listDataCentersInternal(ListZonesCmd cmd) {
        Account account = CallContext.current().getCallingAccount();
        Long domainId = cmd.getDomainId();
        Long id = cmd.getId();
        List<Long> ids = getIdsListFromCmd(cmd.getId(), cmd.getIds());
        String keyword = cmd.getKeyword();
        String name = cmd.getName();
        String networkType = cmd.getNetworkType();
        Map<String, String> resourceTags = cmd.getTags();

        SearchBuilder<DataCenterJoinVO> sb = _dcJoinDao.createSearchBuilder();
        if (resourceTags != null && !resourceTags.isEmpty()) {
            SearchBuilder<ResourceTagVO> tagSearch = resourceTagDao.createSearchBuilder();
            for (int count = 0; count < resourceTags.size(); count++) {
                tagSearch.or().op("key" + String.valueOf(count), tagSearch.entity().getKey(), SearchCriteria.Op.EQ);
                tagSearch.and("value" + String.valueOf(count), tagSearch.entity().getValue(), SearchCriteria.Op.EQ);
                tagSearch.cp();
            }
            tagSearch.and("resourceType", tagSearch.entity().getResourceType(), SearchCriteria.Op.EQ);
            sb.groupBy(sb.entity().getId());
            sb.join("tagSearch", tagSearch, sb.entity().getId(), tagSearch.entity().getResourceId(), JoinBuilder.JoinType.INNER);
        }

        Filter searchFilter = new Filter(DataCenterJoinVO.class, "sortKey", SortKeyAscending.value(), cmd.getStartIndex(), cmd.getPageSizeVal());
        searchFilter.addOrderBy(DataCenterJoinVO.class, "id", true);
        SearchCriteria<DataCenterJoinVO> sc = sb.create();

        if (networkType != null) {
            sc.addAnd("networkType", SearchCriteria.Op.EQ, networkType);
        }

        if (CollectionUtils.isNotEmpty(ids)) {
            sc.addAnd("id", SearchCriteria.Op.IN, ids.toArray());
        }

        if (id != null) {
            sc.addAnd("id", SearchCriteria.Op.EQ, id);
        } else if (name != null) {
            sc.addAnd("name", SearchCriteria.Op.EQ, name);
        } else {
            if (keyword != null) {
                SearchCriteria<DataCenterJoinVO> ssc = _dcJoinDao.createSearchCriteria();
                ssc.addOr("name", SearchCriteria.Op.LIKE, "%" + keyword + "%");
                ssc.addOr("description", SearchCriteria.Op.LIKE, "%" + keyword + "%");
                sc.addAnd("name", SearchCriteria.Op.SC, ssc);
            }

            /*
             * List all resources due to Explicit Dedication except the
             * dedicated resources of other account
             */
            if (domainId != null) { //
                // for domainId != null // right now, we made the decision to
                // only list zones associated // with this domain, private zone
                sc.addAnd("domainId", SearchCriteria.Op.EQ, domainId);

                if (accountMgr.isNormalUser(account.getId())) {
                    // accountId == null (zones dedicated to a domain) or
                    // accountId = caller
                    SearchCriteria<DataCenterJoinVO> sdc = _dcJoinDao.createSearchCriteria();
                    sdc.addOr("accountId", SearchCriteria.Op.EQ, account.getId());
                    sdc.addOr("accountId", SearchCriteria.Op.NULL);

                    sc.addAnd("accountId", SearchCriteria.Op.SC, sdc);
                }

            } else if (accountMgr.isNormalUser(account.getId())) {
                // it was decided to return all zones for the user's domain, and
                // everything above till root
                // list all zones belonging to this domain, and all of its
                // parents
                // check the parent, if not null, add zones for that parent to
                // list

                // find all domain Id up to root domain for this account
                List<Long> domainIds = new ArrayList<Long>();
                DomainVO domainRecord = _domainDao.findById(account.getDomainId());
                if (domainRecord == null) {
                    s_logger.error("Could not find the domainId for account:" + account.getAccountName());
                    throw new CloudAuthenticationException("Could not find the domainId for account:" + account.getAccountName());
                }
                domainIds.add(domainRecord.getId());
                while (domainRecord.getParent() != null) {
                    domainRecord = _domainDao.findById(domainRecord.getParent());
                    domainIds.add(domainRecord.getId());
                }
                // domainId == null (public zones) or domainId IN [all domain id
                // up to root domain]
                SearchCriteria<DataCenterJoinVO> sdc = _dcJoinDao.createSearchCriteria();
                sdc.addOr("domainId", SearchCriteria.Op.IN, domainIds.toArray());
                sdc.addOr("domainId", SearchCriteria.Op.NULL);
                sc.addAnd("domainId", SearchCriteria.Op.SC, sdc);

                // remove disabled zones
                sc.addAnd("allocationState", SearchCriteria.Op.NEQ, Grouping.AllocationState.Disabled);

                // accountId == null (zones dedicated to a domain) or
                // accountId = caller
                SearchCriteria<DataCenterJoinVO> sdc2 = _dcJoinDao.createSearchCriteria();
                sdc2.addOr("accountId", SearchCriteria.Op.EQ, account.getId());
                sdc2.addOr("accountId", SearchCriteria.Op.NULL);

                sc.addAnd("accountId", SearchCriteria.Op.SC, sdc2);

                // remove Dedicated zones not dedicated to this domainId or
                // subdomainId
                List<Long> dedicatedZoneIds = removeDedicatedZoneNotSuitabe(domainIds);
                if (!dedicatedZoneIds.isEmpty()) {
                    sdc.addAnd("id", SearchCriteria.Op.NIN, dedicatedZoneIds.toArray(new Object[dedicatedZoneIds.size()]));
                }

            } else if (accountMgr.isDomainAdmin(account.getId()) || account.getType() == Account.Type.RESOURCE_DOMAIN_ADMIN) {
                // it was decided to return all zones for the domain admin, and
                // everything above till root, as well as zones till the domain
                // leaf
                List<Long> domainIds = new ArrayList<Long>();
                DomainVO domainRecord = _domainDao.findById(account.getDomainId());
                if (domainRecord == null) {
                    s_logger.error("Could not find the domainId for account:" + account.getAccountName());
                    throw new CloudAuthenticationException("Could not find the domainId for account:" + account.getAccountName());
                }
                domainIds.add(domainRecord.getId());
                // find all domain Ids till leaf
                List<DomainVO> allChildDomains = _domainDao.findAllChildren(domainRecord.getPath(), domainRecord.getId());
                for (DomainVO domain : allChildDomains) {
                    domainIds.add(domain.getId());
                }
                // then find all domain Id up to root domain for this account
                while (domainRecord.getParent() != null) {
                    domainRecord = _domainDao.findById(domainRecord.getParent());
                    domainIds.add(domainRecord.getId());
                }

                // domainId == null (public zones) or domainId IN [all domain id
                // up to root domain]
                SearchCriteria<DataCenterJoinVO> sdc = _dcJoinDao.createSearchCriteria();
                sdc.addOr("domainId", SearchCriteria.Op.IN, domainIds.toArray());
                sdc.addOr("domainId", SearchCriteria.Op.NULL);
                sc.addAnd("domainId", SearchCriteria.Op.SC, sdc);

                // remove disabled zones
                sc.addAnd("allocationState", SearchCriteria.Op.NEQ, Grouping.AllocationState.Disabled);

                // remove Dedicated zones not dedicated to this domainId or
                // subdomainId
                List<Long> dedicatedZoneIds = removeDedicatedZoneNotSuitabe(domainIds);
                if (!dedicatedZoneIds.isEmpty()) {
                    sdc.addAnd("id", SearchCriteria.Op.NIN, dedicatedZoneIds.toArray(new Object[dedicatedZoneIds.size()]));
                }
            }

            // handle available=FALSE option, only return zones with at least
            // one VM running there
            Boolean available = cmd.isAvailable();
            if (account != null) {
                if ((available != null) && Boolean.FALSE.equals(available)) {
                    Set<Long> dcIds = new HashSet<Long>(); // data centers with
                    // at least one VM
                    // running
                    List<DomainRouterVO> routers = _routerDao.listBy(account.getId());
                    for (DomainRouterVO router : routers) {
                        dcIds.add(router.getDataCenterId());
                    }
                    if (dcIds.size() == 0) {
                        return new Pair<List<DataCenterJoinVO>, Integer>(new ArrayList<DataCenterJoinVO>(), 0);
                    } else {
                        sc.addAnd("id", SearchCriteria.Op.IN, dcIds.toArray());
                    }

                }
            }
        }

        if (resourceTags != null && !resourceTags.isEmpty()) {
            int count = 0;
            sc.setJoinParameters("tagSearch", "resourceType", ResourceObjectType.Zone.toString());
            for (Map.Entry<String, String> entry : resourceTags.entrySet()) {
                sc.setJoinParameters("tagSearch", "key" + String.valueOf(count), entry.getKey());
                sc.setJoinParameters("tagSearch", "value" + String.valueOf(count), entry.getValue());
                count++;
            }
        }

        return _dcJoinDao.searchAndCount(sc, searchFilter);
    }

    private List<Long> removeDedicatedZoneNotSuitabe(List<Long> domainIds) {
        // remove dedicated zone of other domain
        List<Long> dedicatedZoneIds = new ArrayList<Long>();
        List<DedicatedResourceVO> dedicatedResources = _dedicatedDao.listZonesNotInDomainIds(domainIds);
        for (DedicatedResourceVO dr : dedicatedResources) {
            if (dr != null) {
                dedicatedZoneIds.add(dr.getDataCenterId());
            }
        }
        return dedicatedZoneIds;
    }

    // This method is used for permissions check for both disk and service
    // offerings
    private boolean isPermissible(Long accountDomainId, Long offeringDomainId) {

        if (accountDomainId.equals(offeringDomainId)) {
            return true; // account and service offering in same domain
        }

        DomainVO domainRecord = _domainDao.findById(accountDomainId);

        if (domainRecord != null) {
            while (true) {
                if (domainRecord.getId() == offeringDomainId) {
                    return true;
                }

                // try and move on to the next domain
                if (domainRecord.getParent() != null) {
                    domainRecord = _domainDao.findById(domainRecord.getParent());
                } else {
                    break;
                }
            }
        }

        return false;
    }

    @Override
    public ListResponse<TemplateResponse> listTemplates(ListTemplatesCmd cmd) {
        Pair<List<TemplateJoinVO>, Integer> result = searchForTemplatesInternal(cmd);
        ListResponse<TemplateResponse> response = new ListResponse<TemplateResponse>();

        ResponseView respView = ResponseView.Restricted;
        if (cmd instanceof ListTemplatesCmdByAdmin) {
            respView = ResponseView.Full;
        }

        List<TemplateResponse> templateResponses = ViewResponseHelper.createTemplateResponse(cmd.getDetails(), respView, result.first().toArray(new TemplateJoinVO[result.first().size()]));
        response.setResponses(templateResponses, result.second());
        return response;
    }

    private Pair<List<TemplateJoinVO>, Integer> searchForTemplatesInternal(ListTemplatesCmd cmd) {
        TemplateFilter templateFilter = TemplateFilter.valueOf(cmd.getTemplateFilter());
        Long id = cmd.getId();
        Map<String, String> tags = cmd.getTags();
        boolean showRemovedTmpl = cmd.getShowRemoved();
        Account caller = CallContext.current().getCallingAccount();
        Long parentTemplateId = cmd.getParentTemplateId();

        boolean listAll = false;
        if (templateFilter != null && templateFilter == TemplateFilter.all) {
            if (caller.getType() == Account.Type.NORMAL) {
                throw new InvalidParameterValueException("Filter " + TemplateFilter.all + " can be specified by admin only");
            }
            listAll = true;
        }

        List<Long> permittedAccountIds = new ArrayList<Long>();
        Ternary<Long, Boolean, ListProjectResourcesCriteria> domainIdRecursiveListProject = new Ternary<>(cmd.getDomainId(), cmd.isRecursive(), null);
        accountMgr.buildACLSearchParameters(
                caller, id, cmd.getAccountName(), cmd.getProjectId(), permittedAccountIds,
                domainIdRecursiveListProject, listAll, false
        );
        ListProjectResourcesCriteria listProjectResourcesCriteria = domainIdRecursiveListProject.third();
        List<Account> permittedAccounts = new ArrayList<Account>();
        for (Long accountId : permittedAccountIds) {
            permittedAccounts.add(accountMgr.getAccount(accountId));
        }

        boolean showDomr = ((templateFilter != TemplateFilter.selfexecutable) && (templateFilter != TemplateFilter.featured));
        HypervisorType hypervisorType = HypervisorType.getType(cmd.getHypervisor());

        String templateType = cmd.getTemplateType();
        if (cmd instanceof ListVnfTemplatesCmd) {
            if (templateType == null) {
                templateType = TemplateType.VNF.name();
            } else if (!TemplateType.VNF.name().equals(templateType)) {
                throw new InvalidParameterValueException("Template type must be VNF when list VNF templates");
            }
        }
        Boolean isVnf = cmd.getVnf();

        return searchForTemplatesInternal(id, cmd.getTemplateName(), cmd.getKeyword(), templateFilter, false,
                null, cmd.getPageSizeVal(), cmd.getStartIndex(), cmd.getZoneId(), cmd.getStoragePoolId(),
                cmd.getImageStoreId(), hypervisorType, showDomr, cmd.listInReadyState(), permittedAccounts, caller,
                listProjectResourcesCriteria, tags, showRemovedTmpl, cmd.getIds(), parentTemplateId, cmd.getShowUnique(),
                templateType, isVnf);
    }

    private Pair<List<TemplateJoinVO>, Integer> searchForTemplatesInternal(Long templateId, String name, String keyword,
            TemplateFilter templateFilter, boolean isIso, Boolean bootable, Long pageSize,
            Long startIndex, Long zoneId, Long storagePoolId, Long imageStoreId, HypervisorType hyperType,
            boolean showDomr, boolean onlyReady, List<Account> permittedAccounts, Account caller,
            ListProjectResourcesCriteria listProjectResourcesCriteria, Map<String, String> tags,
            boolean showRemovedTmpl, List<Long> ids, Long parentTemplateId, Boolean showUnique, String templateType,
            Boolean isVnf) {

        // check if zone is configured, if not, just return empty list
        List<HypervisorType> hypers = null;
        if (!isIso) {
            hypers = _resourceMgr.listAvailHypervisorInZone(null, null);
            if (hypers == null || hypers.isEmpty()) {
                return new Pair<List<TemplateJoinVO>, Integer>(new ArrayList<TemplateJoinVO>(), 0);
            }
        }

        VMTemplateVO template = null;

        Filter searchFilter = new Filter(TemplateJoinVO.class, "sortKey", SortKeyAscending.value(), startIndex, pageSize);
        searchFilter.addOrderBy(TemplateJoinVO.class, "tempZonePair", SortKeyAscending.value());

        SearchBuilder<TemplateJoinVO> sb = _templateJoinDao.createSearchBuilder();
        if (showUnique) {
            sb.select(null, Func.DISTINCT, sb.entity().getId()); // select distinct templateId
        } else {
            sb.select(null, Func.DISTINCT, sb.entity().getTempZonePair()); // select distinct (templateId, zoneId) pair
        }
        if (ids != null && !ids.isEmpty()) {
            sb.and("idIN", sb.entity().getId(), SearchCriteria.Op.IN);
        }

        if (storagePoolId != null) {
            SearchBuilder<VMTemplateStoragePoolVO> storagePoolSb = templatePoolDao.createSearchBuilder();
            storagePoolSb.and("pool_id", storagePoolSb.entity().getPoolId(), SearchCriteria.Op.EQ);
            sb.join("storagePool", storagePoolSb, storagePoolSb.entity().getTemplateId(), sb.entity().getId(), JoinBuilder.JoinType.INNER);
        }

        SearchCriteria<TemplateJoinVO> sc = sb.create();

        if (imageStoreId != null) {
            sc.addAnd("dataStoreId", SearchCriteria.Op.EQ, imageStoreId);
        }

        if (storagePoolId != null) {
            sc.setJoinParameters("storagePool", "pool_id", storagePoolId);
        }

        // verify templateId parameter and specially handle it
        if (templateId != null) {
            template = _templateDao.findByIdIncludingRemoved(templateId); // Done for backward compatibility - Bug-5221
            if (template == null) {
                throw new InvalidParameterValueException("Please specify a valid template ID.");
            }// If ISO requested then it should be ISO.
            if (isIso && template.getFormat() != ImageFormat.ISO) {
                s_logger.error("Template Id " + templateId + " is not an ISO");
                InvalidParameterValueException ex = new InvalidParameterValueException("Specified Template Id is not an ISO");
                ex.addProxyObject(template.getUuid(), "templateId");
                throw ex;
            }// If ISO not requested then it shouldn't be an ISO.
            if (!isIso && template.getFormat() == ImageFormat.ISO) {
                s_logger.error("Incorrect format of the template id " + templateId);
                InvalidParameterValueException ex = new InvalidParameterValueException("Incorrect format " + template.getFormat() + " of the specified template id");
                ex.addProxyObject(template.getUuid(), "templateId");
                throw ex;
            }
            if (!template.isPublicTemplate() && caller.getType() == Account.Type.DOMAIN_ADMIN) {
                Account template_acc = accountMgr.getAccount(template.getAccountId());
                DomainVO domain = _domainDao.findById(template_acc.getDomainId());
                accountMgr.checkAccess(caller, domain);
            }

            // if template is not public, perform permission check here
            else if (!template.isPublicTemplate() && caller.getType() != Account.Type.ADMIN) {
                accountMgr.checkAccess(caller, null, false, template);
            } else if (template.isPublicTemplate()) {
                accountMgr.checkAccess(caller, null, false, template);
            }

            // if templateId is specified, then we will just use the id to
            // search and ignore other query parameters
            sc.addAnd("id", SearchCriteria.Op.EQ, templateId);
        } else {

            DomainVO domain = null;
            if (!permittedAccounts.isEmpty()) {
                domain = _domainDao.findById(permittedAccounts.get(0).getDomainId());
            } else {
                domain = _domainDao.findById(Domain.ROOT_DOMAIN);
            }

            setIdsListToSearchCriteria(sc, ids);

            // add criteria for project or not
            if (listProjectResourcesCriteria == ListProjectResourcesCriteria.SkipProjectResources) {
                sc.addAnd("accountType", SearchCriteria.Op.NEQ, Account.Type.PROJECT);
            } else if (listProjectResourcesCriteria == ListProjectResourcesCriteria.ListProjectResourcesOnly) {
                sc.addAnd("accountType", SearchCriteria.Op.EQ, Account.Type.PROJECT);
            }

            // add criteria for domain path in case of domain admin
            if ((templateFilter == TemplateFilter.self || templateFilter == TemplateFilter.selfexecutable)
                    && (caller.getType() == Account.Type.DOMAIN_ADMIN || caller.getType() == Account.Type.RESOURCE_DOMAIN_ADMIN)) {
                sc.addAnd("domainPath", SearchCriteria.Op.LIKE, domain.getPath() + "%");
            }

            List<Long> relatedDomainIds = new ArrayList<Long>();
            List<Long> permittedAccountIds = new ArrayList<Long>();
            if (!permittedAccounts.isEmpty()) {
                for (Account account : permittedAccounts) {
                    permittedAccountIds.add(account.getId());
                    boolean publicTemplates = (templateFilter == TemplateFilter.featured || templateFilter == TemplateFilter.community);

                    // get all parent domain ID's all the way till root domain
                    DomainVO domainTreeNode = null;
                    //if template filter is featured, or community, all child domains should be included in search
                    if (publicTemplates) {
                        domainTreeNode = _domainDao.findById(Domain.ROOT_DOMAIN);

                    } else {
                        domainTreeNode = _domainDao.findById(account.getDomainId());
                    }
                    relatedDomainIds.add(domainTreeNode.getId());
                    while (domainTreeNode.getParent() != null) {
                        domainTreeNode = _domainDao.findById(domainTreeNode.getParent());
                        relatedDomainIds.add(domainTreeNode.getId());
                    }

                    // get all child domain ID's
                    if (accountMgr.isAdmin(account.getId()) || publicTemplates) {
                        List<DomainVO> allChildDomains = _domainDao.findAllChildren(domainTreeNode.getPath(), domainTreeNode.getId());
                        for (DomainVO childDomain : allChildDomains) {
                            relatedDomainIds.add(childDomain.getId());
                        }
                    }
                }
            }

            // control different template filters
            if (templateFilter == TemplateFilter.featured || templateFilter == TemplateFilter.community) {
                sc.addAnd("publicTemplate", SearchCriteria.Op.EQ, true);
                if (templateFilter == TemplateFilter.featured) {
                    sc.addAnd("featured", SearchCriteria.Op.EQ, true);
                } else {
                    sc.addAnd("featured", SearchCriteria.Op.EQ, false);
                }
                if (!permittedAccounts.isEmpty()) {
                    SearchCriteria<TemplateJoinVO> scc = _templateJoinDao.createSearchCriteria();
                    scc.addOr("domainId", SearchCriteria.Op.IN, relatedDomainIds.toArray());
                    scc.addOr("domainId", SearchCriteria.Op.NULL);
                    sc.addAnd("domainId", SearchCriteria.Op.SC, scc);
                }
            } else if (templateFilter == TemplateFilter.self || templateFilter == TemplateFilter.selfexecutable) {
                if (!permittedAccounts.isEmpty()) {
                    sc.addAnd("accountId", SearchCriteria.Op.IN, permittedAccountIds.toArray());
                }
            } else if (templateFilter == TemplateFilter.sharedexecutable || templateFilter == TemplateFilter.shared) {
                // only show templates shared by others
                if (permittedAccounts.isEmpty()) {
                    return new Pair<>(new ArrayList<>(), 0);
                }
                sc.addAnd("sharedAccountId", SearchCriteria.Op.IN, permittedAccountIds.toArray());
            } else if (templateFilter == TemplateFilter.executable) {
                SearchCriteria<TemplateJoinVO> scc = _templateJoinDao.createSearchCriteria();
                scc.addOr("publicTemplate", SearchCriteria.Op.EQ, true);
                if (!permittedAccounts.isEmpty()) {
                    scc.addOr("accountId", SearchCriteria.Op.IN, permittedAccountIds.toArray());
                }
                sc.addAnd("publicTemplate", SearchCriteria.Op.SC, scc);
            } else if (templateFilter == TemplateFilter.all && caller.getType() != Account.Type.ADMIN) {
                SearchCriteria<TemplateJoinVO> scc = _templateJoinDao.createSearchCriteria();
                scc.addOr("publicTemplate", SearchCriteria.Op.EQ, true);

                if (listProjectResourcesCriteria == ListProjectResourcesCriteria.SkipProjectResources) {
                    scc.addOr("domainPath", SearchCriteria.Op.LIKE, _domainDao.findById(caller.getDomainId()).getPath() + "%");
                } else {
                    if (!permittedAccounts.isEmpty()) {
                        scc.addOr("accountId", SearchCriteria.Op.IN, permittedAccountIds.toArray());
                        scc.addOr("sharedAccountId", SearchCriteria.Op.IN, permittedAccountIds.toArray());
                    }
                }
                sc.addAnd("publicTemplate", SearchCriteria.Op.SC, scc);
            }
        }

        applyPublicTemplateSharingRestrictions(sc, caller);

        return templateChecks(isIso, hypers, tags, name, keyword, hyperType, onlyReady, bootable, zoneId, showDomr, caller,
                showRemovedTmpl, parentTemplateId, showUnique, templateType, isVnf, searchFilter, sc);
    }

    /**
     * If the caller is not a root admin, restricts the search to return only public templates from the domain which
     * the caller belongs to and domains with the setting 'share.public.templates.with.other.domains' enabled.
     */
    protected void applyPublicTemplateSharingRestrictions(SearchCriteria<TemplateJoinVO> sc, Account caller) {
        if (caller.getType() == Account.Type.ADMIN) {
            s_logger.debug(String.format("Account [%s] is a root admin. Therefore, it has access to all public templates.", caller));
            return;
        }

        List<TemplateJoinVO> publicTemplates = _templateJoinDao.listPublicTemplates();

        Set<Long> unsharableDomainIds = new HashSet<>();
        for (TemplateJoinVO template : publicTemplates) {
            addDomainIdToSetIfDomainDoesNotShareTemplates(template.getDomainId(), caller, unsharableDomainIds);
        }

        if (!unsharableDomainIds.isEmpty()) {
            s_logger.info(String.format("The public templates belonging to the domains [%s] will not be listed to account [%s] as they have the configuration [%s] marked as 'false'.", unsharableDomainIds, caller, QueryService.SharePublicTemplatesWithOtherDomains.key()));
            sc.addAnd("domainId", SearchCriteria.Op.NOTIN, unsharableDomainIds.toArray());
        }
    }

    /**
     * Adds the provided domain ID to the set if the domain does not share templates with the account. That is, if:
     * (1) the template does not belong to the domain of the account AND
     * (2) the domain of the template has the setting 'share.public.templates.with.other.domains' disabled.
     */
    protected void addDomainIdToSetIfDomainDoesNotShareTemplates(long domainId, Account account, Set<Long> unsharableDomainIds) {
        if (domainId == account.getDomainId()) {
            s_logger.trace(String.format("Domain [%s] will not be added to the set of domains with unshared templates since the account [%s] belongs to it.", domainId, account));
            return;
        }

        if (unsharableDomainIds.contains(domainId)) {
            s_logger.trace(String.format("Domain [%s] is already on the set of domains with unshared templates.", domainId));
            return;
        }

        if (!checkIfDomainSharesTemplates(domainId)) {
            s_logger.debug(String.format("Domain [%s] will be added to the set of domains with unshared templates as configuration [%s] is false.", domainId, QueryService.SharePublicTemplatesWithOtherDomains.key()));
            unsharableDomainIds.add(domainId);
        }
    }

    protected boolean checkIfDomainSharesTemplates(Long domainId) {
        return QueryService.SharePublicTemplatesWithOtherDomains.valueIn(domainId);
    }

    private Pair<List<TemplateJoinVO>, Integer> templateChecks(boolean isIso, List<HypervisorType> hypers, Map<String, String> tags, String name, String keyword,
                                                               HypervisorType hyperType, boolean onlyReady, Boolean bootable, Long zoneId, boolean showDomr, Account caller,
                                                               boolean showRemovedTmpl, Long parentTemplateId, Boolean showUnique, String templateType, Boolean isVnf,
                                                               Filter searchFilter, SearchCriteria<TemplateJoinVO> sc) {
        if (!isIso) {
            // add hypervisor criteria for template case
            if (hypers != null && !hypers.isEmpty()) {
                String[] relatedHypers = new String[hypers.size()];
                for (int i = 0; i < hypers.size(); i++) {
                    relatedHypers[i] = hypers.get(i).toString();
                }
                sc.addAnd("hypervisorType", SearchCriteria.Op.IN, relatedHypers);
            }
        }

        // add tags criteria
        if (tags != null && !tags.isEmpty()) {
            SearchCriteria<TemplateJoinVO> scc = _templateJoinDao.createSearchCriteria();
            for (Map.Entry<String, String> entry : tags.entrySet()) {
                SearchCriteria<TemplateJoinVO> scTag = _templateJoinDao.createSearchCriteria();
                scTag.addAnd("tagKey", SearchCriteria.Op.EQ, entry.getKey());
                scTag.addAnd("tagValue", SearchCriteria.Op.EQ, entry.getValue());
                if (isIso) {
                    scTag.addAnd("tagResourceType", SearchCriteria.Op.EQ, ResourceObjectType.ISO);
                } else {
                    scTag.addAnd("tagResourceType", SearchCriteria.Op.EQ, ResourceObjectType.Template);
                }
                scc.addOr("tagKey", SearchCriteria.Op.SC, scTag);
            }
            sc.addAnd("tagKey", SearchCriteria.Op.SC, scc);
        }

        // other criteria

        if (keyword != null) {
            sc.addAnd("name", SearchCriteria.Op.LIKE, "%" + keyword + "%");
        } else if (name != null) {
            sc.addAnd("name", SearchCriteria.Op.EQ, name);
        }

        SearchCriteria.Op op = isIso ? Op.EQ : Op.NEQ;
        sc.addAnd("format", op, "ISO");

        if (!hyperType.equals(HypervisorType.None)) {
            sc.addAnd("hypervisorType", SearchCriteria.Op.EQ, hyperType);
        }

        if (bootable != null) {
            sc.addAnd("bootable", SearchCriteria.Op.EQ, bootable);
        }

        if (onlyReady) {
            SearchCriteria<TemplateJoinVO> readySc = _templateJoinDao.createSearchCriteria();
            readySc.addOr("state", SearchCriteria.Op.EQ, TemplateState.Ready);
            readySc.addOr("format", SearchCriteria.Op.EQ, ImageFormat.BAREMETAL);
            SearchCriteria<TemplateJoinVO> isoPerhostSc = _templateJoinDao.createSearchCriteria();
            isoPerhostSc.addAnd("format", SearchCriteria.Op.EQ, ImageFormat.ISO);
            isoPerhostSc.addAnd("templateType", SearchCriteria.Op.EQ, TemplateType.PERHOST);
            readySc.addOr("templateType", SearchCriteria.Op.SC, isoPerhostSc);
            sc.addAnd("state", SearchCriteria.Op.SC, readySc);
        }

        if (!showDomr) {
            // excluding system template
            sc.addAnd("templateType", SearchCriteria.Op.NEQ, Storage.TemplateType.SYSTEM);
        }

        if (zoneId != null) {
            SearchCriteria<TemplateJoinVO> zoneSc = _templateJoinDao.createSearchCriteria();
            zoneSc.addOr("dataCenterId", SearchCriteria.Op.EQ, zoneId);
            zoneSc.addOr("dataStoreScope", SearchCriteria.Op.EQ, ScopeType.REGION);
            // handle the case where TemplateManager.VMWARE_TOOLS_ISO and TemplateManager.VMWARE_TOOLS_ISO do not
            // have data_center information in template_view
            SearchCriteria<TemplateJoinVO> isoPerhostSc = _templateJoinDao.createSearchCriteria();
            isoPerhostSc.addAnd("format", SearchCriteria.Op.EQ, ImageFormat.ISO);
            isoPerhostSc.addAnd("templateType", SearchCriteria.Op.EQ, TemplateType.PERHOST);
            zoneSc.addOr("templateType", SearchCriteria.Op.SC, isoPerhostSc);
            sc.addAnd("dataCenterId", SearchCriteria.Op.SC, zoneSc);
        }

        if (parentTemplateId != null) {
            sc.addAnd("parentTemplateId", SearchCriteria.Op.EQ, parentTemplateId);
        }

        if (templateType != null) {
            sc.addAnd("templateType", SearchCriteria.Op.EQ, templateType);
        }

        if (isVnf != null) {
            if (isVnf) {
                sc.addAnd("templateType", SearchCriteria.Op.EQ, TemplateType.VNF);
            } else {
                sc.addAnd("templateType", SearchCriteria.Op.NEQ, TemplateType.VNF);
            }
        }

        // don't return removed template, this should not be needed since we
        // changed annotation for removed field in TemplateJoinVO.
        // sc.addAnd("removed", SearchCriteria.Op.NULL);

        // search unique templates and find details by Ids
        Pair<List<TemplateJoinVO>, Integer> uniqueTmplPair = null;
        if (showRemovedTmpl) {
            uniqueTmplPair = _templateJoinDao.searchIncludingRemovedAndCount(sc, searchFilter);
        } else {
            sc.addAnd("templateState", SearchCriteria.Op.IN, new State[] {State.Active, State.UploadAbandoned, State.UploadError, State.NotUploaded, State.UploadInProgress});
            if (showUnique) {
                final String[] distinctColumns = {"template_view.id"};
                uniqueTmplPair = _templateJoinDao.searchAndDistinctCount(sc, searchFilter, distinctColumns);
            } else {
                final String[] distinctColumns = {"temp_zone_pair"};
                uniqueTmplPair = _templateJoinDao.searchAndDistinctCount(sc, searchFilter, distinctColumns);
            }
        }

        return findTemplatesByIdOrTempZonePair(uniqueTmplPair, showRemovedTmpl, showUnique, caller);

        // TODO: revisit the special logic for iso search in
        // VMTemplateDaoImpl.searchForTemplates and understand why we need to
        // specially handle ISO. The original logic is very twisted and no idea
        // about what the code was doing.
    }

    // findTemplatesByIdOrTempZonePair returns the templates with the given ids if showUnique is true, or else by the TempZonePair
    private Pair<List<TemplateJoinVO>, Integer> findTemplatesByIdOrTempZonePair(Pair<List<TemplateJoinVO>, Integer> templateDataPair,
                                                                                boolean showRemoved, boolean showUnique, Account caller) {
        Integer count = templateDataPair.second();
        if (count.intValue() == 0) {
            // empty result
            return templateDataPair;
        }
        List<TemplateJoinVO> templateData = templateDataPair.first();
        List<TemplateJoinVO> templates = null;
        if (showUnique) {
            Long[] templateIds = templateData.stream().map(template -> template.getId()).toArray(Long[]::new);
            templates = _templateJoinDao.findByDistinctIds(templateIds);
        } else {
            String[] templateZonePairs = templateData.stream().map(template -> template.getTempZonePair()).toArray(String[]::new);
            templates = _templateJoinDao.searchByTemplateZonePair(showRemoved, templateZonePairs);
        }

        return new Pair<List<TemplateJoinVO>, Integer>(templates, count);
    }

    @Override
    public ListResponse<TemplateResponse> listIsos(ListIsosCmd cmd) {
        Pair<List<TemplateJoinVO>, Integer> result = searchForIsosInternal(cmd);
        ListResponse<TemplateResponse> response = new ListResponse<>();

        ResponseView respView = ResponseView.Restricted;
        if (cmd instanceof ListIsosCmdByAdmin) {
            respView = ResponseView.Full;
        }

        List<TemplateResponse> templateResponses = ViewResponseHelper.createIsoResponse(respView, result.first().toArray(new TemplateJoinVO[result.first().size()]));
        response.setResponses(templateResponses, result.second());
        return response;
    }

    private Pair<List<TemplateJoinVO>, Integer> searchForIsosInternal(ListIsosCmd cmd) {
        TemplateFilter isoFilter = TemplateFilter.valueOf(cmd.getIsoFilter());
        Long id = cmd.getId();
        Map<String, String> tags = cmd.getTags();
        boolean showRemovedISO = cmd.getShowRemoved();
        Account caller = CallContext.current().getCallingAccount();

        boolean listAll = false;
        if (isoFilter != null && isoFilter == TemplateFilter.all) {
            if (caller.getType() == Account.Type.NORMAL) {
                throw new InvalidParameterValueException("Filter " + TemplateFilter.all + " can be specified by admin only");
            }
            listAll = true;
        }


        List<Long> permittedAccountIds = new ArrayList<>();
        Ternary<Long, Boolean, ListProjectResourcesCriteria> domainIdRecursiveListProject = new Ternary<>(cmd.getDomainId(), cmd.isRecursive(), null);
        accountMgr.buildACLSearchParameters(caller, id, cmd.getAccountName(), cmd.getProjectId(), permittedAccountIds, domainIdRecursiveListProject, listAll, false);
        ListProjectResourcesCriteria listProjectResourcesCriteria = domainIdRecursiveListProject.third();
        List<Account> permittedAccounts = new ArrayList<>();
        for (Long accountId : permittedAccountIds) {
            permittedAccounts.add(accountMgr.getAccount(accountId));
        }

        HypervisorType hypervisorType = HypervisorType.getType(cmd.getHypervisor());

        return searchForTemplatesInternal(cmd.getId(), cmd.getIsoName(), cmd.getKeyword(), isoFilter, true, cmd.isBootable(),
                cmd.getPageSizeVal(), cmd.getStartIndex(), cmd.getZoneId(), cmd.getStoragePoolId(), cmd.getImageStoreId(),
                hypervisorType, true, cmd.listInReadyState(), permittedAccounts, caller, listProjectResourcesCriteria,
                tags, showRemovedISO, null, null, cmd.getShowUnique(), null, null);
    }

    @Override
    public DetailOptionsResponse listDetailOptions(final ListDetailOptionsCmd cmd) {
        final ResourceObjectType type = cmd.getResourceType();
        final String resourceUuid = cmd.getResourceId();
        final Map<String, List<String>> options = new HashMap<>();
        switch (type) {
            case Template:
            case UserVm:
                HypervisorType hypervisorType = HypervisorType.None;
                if (StringUtils.isNotEmpty(resourceUuid) && ResourceObjectType.Template.equals(type)) {
                    hypervisorType = _templateDao.findByUuid(resourceUuid).getHypervisorType();
                }
                if (StringUtils.isNotEmpty(resourceUuid) && ResourceObjectType.UserVm.equals(type)) {
                    hypervisorType = _vmInstanceDao.findByUuid(resourceUuid).getHypervisorType();
                }
                fillVMOrTemplateDetailOptions(options, hypervisorType);
                break;
            case VnfTemplate:
                fillVnfTemplateDetailOptions(options);
                return new DetailOptionsResponse(options);
            default:
                throw new CloudRuntimeException("Resource type not supported.");
        }
        if (CallContext.current().getCallingAccount().getType() != Account.Type.ADMIN) {
            final List<String> userDenyListedSettings = Stream.of(QueryService.UserVMDeniedDetails.value().split(","))
                    .map(item -> (item).trim())
                    .collect(Collectors.toList());
            for (final String detail : userDenyListedSettings) {
                if (options.containsKey(detail)) {
                    options.remove(detail);
                }
            }
        }
        return new DetailOptionsResponse(options);
    }

    @Override
    public ListResponse<ResourceIconResponse> listResourceIcons(ListResourceIconCmd cmd) {
        ListResponse<ResourceIconResponse> responses = new ListResponse<>();
        responses.setResponses(resourceIconDao.listResourceIcons(cmd.getResourceIds(), cmd.getResourceType()));
        return responses;
    }

    private void fillVnfTemplateDetailOptions(final Map<String, List<String>> options) {
        for (VNF.AccessDetail detail : VNF.AccessDetail.values()) {
            if (VNF.AccessDetail.ACCESS_METHODS.equals(detail)) {
                options.put(detail.name().toLowerCase(), Arrays.stream(VNF.AccessMethod.values()).map(method -> method.toString()).sorted().collect(Collectors.toList()));
            } else {
                options.put(detail.name().toLowerCase(), Collections.emptyList());
            }
        }
        for (VNF.VnfDetail detail : VNF.VnfDetail.values()) {
            options.put(detail.name().toLowerCase(), Collections.emptyList());
        }
    }

    private void fillVMOrTemplateDetailOptions(final Map<String, List<String>> options, final HypervisorType hypervisorType) {
        if (options == null) {
            throw new CloudRuntimeException("Invalid/null detail-options response object passed");
        }

        options.put(ApiConstants.BootType.UEFI.toString(), Arrays.asList(ApiConstants.BootMode.LEGACY.toString(),
            ApiConstants.BootMode.SECURE.toString()));
        options.put(VmDetailConstants.KEYBOARD, Arrays.asList("uk", "us", "jp", "fr"));
        options.put(VmDetailConstants.CPU_CORE_PER_SOCKET, Collections.emptyList());
        options.put(VmDetailConstants.ROOT_DISK_SIZE, Collections.emptyList());

        if (HypervisorType.KVM.equals(hypervisorType)) {
            options.put(VmDetailConstants.NIC_ADAPTER, Arrays.asList("e1000", "virtio", "rtl8139", "vmxnet3", "ne2k_pci"));
            options.put(VmDetailConstants.ROOT_DISK_CONTROLLER, Arrays.asList("osdefault", "ide", "scsi", "virtio"));
            options.put(VmDetailConstants.VIDEO_HARDWARE, Arrays.asList("cirrus", "vga", "qxl", "virtio"));
            options.put(VmDetailConstants.VIDEO_RAM, Collections.emptyList());
            options.put(VmDetailConstants.IO_POLICY, Arrays.asList("threads", "native", "io_uring", "storage_specific"));
            options.put(VmDetailConstants.IOTHREADS, Arrays.asList("enabled"));
            options.put(VmDetailConstants.NIC_MULTIQUEUE_NUMBER, Collections.emptyList());
            options.put(VmDetailConstants.NIC_PACKED_VIRTQUEUES_ENABLED, Arrays.asList("true", "false"));
        }

        if (HypervisorType.VMware.equals(hypervisorType)) {
            options.put(VmDetailConstants.NIC_ADAPTER, Arrays.asList("E1000", "PCNet32", "Vmxnet2", "Vmxnet3"));
            options.put(VmDetailConstants.ROOT_DISK_CONTROLLER, Arrays.asList("osdefault", "ide", "scsi", "lsilogic", "lsisas1068", "buslogic", "pvscsi"));
            options.put(VmDetailConstants.DATA_DISK_CONTROLLER, Arrays.asList("osdefault", "ide", "scsi", "lsilogic", "lsisas1068", "buslogic", "pvscsi"));
            options.put(VmDetailConstants.NESTED_VIRTUALIZATION_FLAG, Arrays.asList("true", "false"));
            options.put(VmDetailConstants.SVGA_VRAM_SIZE, Collections.emptyList());
            options.put(VmDetailConstants.RAM_RESERVATION, Collections.emptyList());
        }
    }

    @Override
    public ListResponse<AffinityGroupResponse> searchForAffinityGroups(ListAffinityGroupsCmd cmd) {
        Pair<List<AffinityGroupJoinVO>, Integer> result = searchForAffinityGroupsInternal(cmd);
        ListResponse<AffinityGroupResponse> response = new ListResponse<AffinityGroupResponse>();
        List<AffinityGroupResponse> agResponses = ViewResponseHelper.createAffinityGroupResponses(result.first());
        response.setResponses(agResponses, result.second());
        return response;
    }

    public Pair<List<AffinityGroupJoinVO>, Integer> searchForAffinityGroupsInternal(ListAffinityGroupsCmd cmd) {

        final Long affinityGroupId = cmd.getId();
        final String affinityGroupName = cmd.getAffinityGroupName();
        final String affinityGroupType = cmd.getAffinityGroupType();
        final Long vmId = cmd.getVirtualMachineId();
        final String accountName = cmd.getAccountName();
        Long domainId = cmd.getDomainId();
        final Long projectId = cmd.getProjectId();
        Boolean isRecursive = cmd.isRecursive();
        final Boolean listAll = cmd.listAll();
        final Long startIndex = cmd.getStartIndex();
        final Long pageSize = cmd.getPageSizeVal();
        final String keyword = cmd.getKeyword();

        Account caller = CallContext.current().getCallingAccount();

        if (vmId != null) {
            UserVmVO userVM = userVmDao.findById(vmId);
            if (userVM == null) {
                throw new InvalidParameterValueException("Unable to list affinity groups for virtual machine instance " + vmId + "; instance not found.");
            }
            accountMgr.checkAccess(caller, null, true, userVM);
            return listAffinityGroupsByVM(vmId.longValue(), startIndex, pageSize);
        }

        List<Long> permittedAccounts = new ArrayList<Long>();
        Ternary<Long, Boolean, ListProjectResourcesCriteria> ternary = new Ternary<Long, Boolean, ListProjectResourcesCriteria>(domainId, isRecursive, null);

        accountMgr.buildACLSearchParameters(caller, affinityGroupId, accountName, projectId, permittedAccounts, ternary, listAll, false);

        domainId = ternary.first();
        isRecursive = ternary.second();
        ListProjectResourcesCriteria listProjectResourcesCriteria = ternary.third();

        Filter searchFilter = new Filter(AffinityGroupJoinVO.class, ID_FIELD, true, startIndex, pageSize);

        SearchCriteria<AffinityGroupJoinVO> sc = buildAffinityGroupSearchCriteria(domainId, isRecursive, permittedAccounts, listProjectResourcesCriteria, affinityGroupId, affinityGroupName,
                affinityGroupType, keyword);

        Pair<List<AffinityGroupJoinVO>, Integer> uniqueGroupsPair = _affinityGroupJoinDao.searchAndCount(sc, searchFilter);

        // search group details by ids
        List<AffinityGroupJoinVO> affinityGroups = new ArrayList<AffinityGroupJoinVO>();

        Integer count = uniqueGroupsPair.second();
        if (count.intValue() != 0) {
            List<AffinityGroupJoinVO> uniqueGroups = uniqueGroupsPair.first();
            Long[] vrIds = new Long[uniqueGroups.size()];
            int i = 0;
            for (AffinityGroupJoinVO v : uniqueGroups) {
                vrIds[i++] = v.getId();
            }
            affinityGroups = _affinityGroupJoinDao.searchByIds(vrIds);
        }

        if (!permittedAccounts.isEmpty()) {
            // add domain level affinity groups
            if (domainId != null) {
                SearchCriteria<AffinityGroupJoinVO> scDomain = buildAffinityGroupSearchCriteria(null, isRecursive, new ArrayList<Long>(), listProjectResourcesCriteria, affinityGroupId,
                        affinityGroupName, affinityGroupType, keyword);
                Pair<List<AffinityGroupJoinVO>, Integer> groupsPair = listDomainLevelAffinityGroups(scDomain, searchFilter, domainId);
                affinityGroups.addAll(groupsPair.first());
                count += groupsPair.second();
            } else {

                for (Long permAcctId : permittedAccounts) {
                    Account permittedAcct = _accountDao.findById(permAcctId);
                    SearchCriteria<AffinityGroupJoinVO> scDomain = buildAffinityGroupSearchCriteria(null, isRecursive, new ArrayList<Long>(), listProjectResourcesCriteria, affinityGroupId,
                            affinityGroupName, affinityGroupType, keyword);
                    Pair<List<AffinityGroupJoinVO>, Integer> groupsPair = listDomainLevelAffinityGroups(scDomain, searchFilter, permittedAcct.getDomainId());
                    affinityGroups.addAll(groupsPair.first());
                    count += groupsPair.second();
                }
            }
        } else if (((permittedAccounts.isEmpty()) && (domainId != null) && isRecursive)) {
            // list all domain level affinity groups for the domain admin case
            SearchCriteria<AffinityGroupJoinVO> scDomain = buildAffinityGroupSearchCriteria(null, isRecursive, new ArrayList<Long>(), listProjectResourcesCriteria, affinityGroupId, affinityGroupName,
                    affinityGroupType, keyword);
            Pair<List<AffinityGroupJoinVO>, Integer> groupsPair = listDomainLevelAffinityGroups(scDomain, searchFilter, domainId);
            affinityGroups.addAll(groupsPair.first());
            count += groupsPair.second();
        }

        return new Pair<List<AffinityGroupJoinVO>, Integer>(affinityGroups, count);

    }

    private void buildAffinityGroupViewSearchBuilder(SearchBuilder<AffinityGroupJoinVO> sb, Long domainId, boolean isRecursive, List<Long> permittedAccounts,
            ListProjectResourcesCriteria listProjectResourcesCriteria) {

        sb.and("accountIdIN", sb.entity().getAccountId(), SearchCriteria.Op.IN);
        sb.and("domainId", sb.entity().getDomainId(), SearchCriteria.Op.EQ);

        if (((permittedAccounts.isEmpty()) && (domainId != null) && isRecursive)) {
            // if accountId isn't specified, we can do a domain match for the
            // admin case if isRecursive is true
            sb.and("domainPath", sb.entity().getDomainPath(), SearchCriteria.Op.LIKE);
        }

        if (listProjectResourcesCriteria != null) {
            if (listProjectResourcesCriteria == Project.ListProjectResourcesCriteria.ListProjectResourcesOnly) {
                sb.and("accountType", sb.entity().getAccountType(), SearchCriteria.Op.EQ);
            } else if (listProjectResourcesCriteria == Project.ListProjectResourcesCriteria.SkipProjectResources) {
                sb.and("accountType", sb.entity().getAccountType(), SearchCriteria.Op.NEQ);
            }
        }

    }

    private void buildAffinityGroupViewSearchCriteria(SearchCriteria<AffinityGroupJoinVO> sc, Long domainId, boolean isRecursive, List<Long> permittedAccounts,
            ListProjectResourcesCriteria listProjectResourcesCriteria) {

        if (listProjectResourcesCriteria != null) {
            sc.setParameters("accountType", Account.Type.PROJECT);
        }

        if (!permittedAccounts.isEmpty()) {
            sc.setParameters("accountIdIN", permittedAccounts.toArray());
        } else if (domainId != null) {
            DomainVO domain = _domainDao.findById(domainId);
            if (isRecursive) {
                sc.setParameters("domainPath", domain.getPath() + "%");
            } else {
                sc.setParameters("domainId", domainId);
            }
        }
    }

    private SearchCriteria<AffinityGroupJoinVO> buildAffinityGroupSearchCriteria(Long domainId, boolean isRecursive, List<Long> permittedAccounts,
            ListProjectResourcesCriteria listProjectResourcesCriteria, Long affinityGroupId, String affinityGroupName, String affinityGroupType, String keyword) {

        SearchBuilder<AffinityGroupJoinVO> groupSearch = _affinityGroupJoinDao.createSearchBuilder();
        buildAffinityGroupViewSearchBuilder(groupSearch, domainId, isRecursive, permittedAccounts, listProjectResourcesCriteria);

        groupSearch.select(null, Func.DISTINCT, groupSearch.entity().getId()); // select
        // distinct

        SearchCriteria<AffinityGroupJoinVO> sc = groupSearch.create();
        buildAffinityGroupViewSearchCriteria(sc, domainId, isRecursive, permittedAccounts, listProjectResourcesCriteria);

        if (affinityGroupId != null) {
            sc.addAnd("id", SearchCriteria.Op.EQ, affinityGroupId);
        }

        if (affinityGroupName != null) {
            sc.addAnd("name", SearchCriteria.Op.EQ, affinityGroupName);
        }

        if (affinityGroupType != null) {
            sc.addAnd("type", SearchCriteria.Op.EQ, affinityGroupType);
        }

        if (keyword != null) {
            SearchCriteria<AffinityGroupJoinVO> ssc = _affinityGroupJoinDao.createSearchCriteria();
            ssc.addOr("name", SearchCriteria.Op.LIKE, "%" + keyword + "%");
            ssc.addOr("type", SearchCriteria.Op.LIKE, "%" + keyword + "%");

            sc.addAnd("name", SearchCriteria.Op.SC, ssc);
        }

        return sc;
    }

    private Pair<List<AffinityGroupJoinVO>, Integer> listAffinityGroupsByVM(long vmId, long pageInd, long pageSize) {
        Filter sf = new Filter(SecurityGroupVMMapVO.class, null, true, pageInd, pageSize);
        Pair<List<AffinityGroupVMMapVO>, Integer> agVmMappingPair = _affinityGroupVMMapDao.listByInstanceId(vmId, sf);
        Integer count = agVmMappingPair.second();
        if (count.intValue() == 0) {
            // handle empty result cases
            return new Pair<List<AffinityGroupJoinVO>, Integer>(new ArrayList<AffinityGroupJoinVO>(), count);
        }
        List<AffinityGroupVMMapVO> agVmMappings = agVmMappingPair.first();
        Long[] agIds = new Long[agVmMappings.size()];
        int i = 0;
        for (AffinityGroupVMMapVO agVm : agVmMappings) {
            agIds[i++] = agVm.getAffinityGroupId();
        }
        List<AffinityGroupJoinVO> ags = _affinityGroupJoinDao.searchByIds(agIds);
        return new Pair<List<AffinityGroupJoinVO>, Integer>(ags, count);
    }

    private Pair<List<AffinityGroupJoinVO>, Integer> listDomainLevelAffinityGroups(SearchCriteria<AffinityGroupJoinVO> sc, Filter searchFilter, long domainId) {
        List<Long> affinityGroupIds = new ArrayList<Long>();
        Set<Long> allowedDomains = _domainMgr.getDomainParentIds(domainId);
        List<AffinityGroupDomainMapVO> maps = _affinityGroupDomainMapDao.listByDomain(allowedDomains.toArray());

        for (AffinityGroupDomainMapVO map : maps) {
            boolean subdomainAccess = map.isSubdomainAccess();
            if (map.getDomainId() == domainId || subdomainAccess) {
                affinityGroupIds.add(map.getAffinityGroupId());
            }
        }

        if (!affinityGroupIds.isEmpty()) {
            SearchCriteria<AffinityGroupJoinVO> domainSC = _affinityGroupJoinDao.createSearchCriteria();
            domainSC.addAnd("id", SearchCriteria.Op.IN, affinityGroupIds.toArray());
            domainSC.addAnd("aclType", SearchCriteria.Op.EQ, ACLType.Domain.toString());

            sc.addAnd("id", SearchCriteria.Op.SC, domainSC);

            Pair<List<AffinityGroupJoinVO>, Integer> uniqueGroupsPair = _affinityGroupJoinDao.searchAndCount(sc, searchFilter);
            // search group by ids
            Integer count = uniqueGroupsPair.second();
            if (count.intValue() == 0) {
                // empty result
                return new Pair<>(new ArrayList<AffinityGroupJoinVO>(), 0);
            }
            List<AffinityGroupJoinVO> uniqueGroups = uniqueGroupsPair.first();
            Long[] vrIds = new Long[uniqueGroups.size()];
            int i = 0;
            for (AffinityGroupJoinVO v : uniqueGroups) {
                vrIds[i++] = v.getId();
            }
            List<AffinityGroupJoinVO> vrs = _affinityGroupJoinDao.searchByIds(vrIds);
            return new Pair<>(vrs, count);
        } else {
            return new Pair<>(new ArrayList<AffinityGroupJoinVO>(), 0);
        }
    }

    @Override
    public List<ResourceDetailResponse> listResourceDetails(ListResourceDetailsCmd cmd) {
        String key = cmd.getKey();
        Boolean forDisplay = cmd.getDisplay();
        ResourceTag.ResourceObjectType resourceType = cmd.getResourceType();
        String resourceIdStr = cmd.getResourceId();
        String value = cmd.getValue();
        Long resourceId = null;

        //Validation - 1.1 - resourceId and value can't be null.
        if (resourceIdStr == null && value == null) {
            throw new InvalidParameterValueException("Insufficient parameters passed for listing by resourceId OR key,value pair. Please check your params and try again.");
        }

        //Validation - 1.2 - Value has to be passed along with key.
        if (value != null && key == null) {
            throw new InvalidParameterValueException("Listing by (key, value) but key is null. Please check the params and try again");
        }

        //Validation - 1.3
        if (resourceIdStr != null) {
            resourceId = resourceManagerUtil.getResourceId(resourceIdStr, resourceType);
            if (resourceId == null) {
                throw new InvalidParameterValueException("Cannot find resource with resourceId " + resourceIdStr + " and of resource type " + resourceType);
            }
        }

        List<? extends ResourceDetail> detailList = new ArrayList<ResourceDetail>();
        ResourceDetail requestedDetail = null;

        if (key == null) {
            detailList = _resourceMetaDataMgr.getDetailsList(resourceId, resourceType, forDisplay);
        } else if (value == null) {
            requestedDetail = _resourceMetaDataMgr.getDetail(resourceId, resourceType, key);
            if (requestedDetail != null && forDisplay != null && requestedDetail.isDisplay() != forDisplay) {
                requestedDetail = null;
            }
        } else {
            detailList = _resourceMetaDataMgr.getDetails(resourceType, key, value, forDisplay);
        }

        List<ResourceDetailResponse> responseList = new ArrayList<ResourceDetailResponse>();
        if (requestedDetail != null) {
            ResourceDetailResponse detailResponse = createResourceDetailsResponse(requestedDetail, resourceType);
            responseList.add(detailResponse);
        } else {
            for (ResourceDetail detail : detailList) {
                ResourceDetailResponse detailResponse = createResourceDetailsResponse(detail, resourceType);
                responseList.add(detailResponse);
            }
        }

        return responseList;
    }

    protected ResourceDetailResponse createResourceDetailsResponse(ResourceDetail requestedDetail, ResourceTag.ResourceObjectType resourceType) {
        ResourceDetailResponse resourceDetailResponse = new ResourceDetailResponse();
        resourceDetailResponse.setResourceId(resourceManagerUtil.getUuid(String.valueOf(requestedDetail.getResourceId()), resourceType));
        resourceDetailResponse.setName(requestedDetail.getName());
        resourceDetailResponse.setValue(requestedDetail.getValue());
        resourceDetailResponse.setForDisplay(requestedDetail.isDisplay());
        resourceDetailResponse.setResourceType(resourceType.toString().toString());
        resourceDetailResponse.setObjectName("resourcedetail");
        return resourceDetailResponse;
    }

    @Override
    public ListResponse<ManagementServerResponse> listManagementServers(ListMgmtsCmd cmd) {
        ListResponse<ManagementServerResponse> response = new ListResponse<>();
        Pair<List<ManagementServerJoinVO>, Integer> result = listManagementServersInternal(cmd);
        List<ManagementServerResponse> hostResponses = new ArrayList<>();

        for (ManagementServerJoinVO host : result.first()) {
            ManagementServerResponse hostResponse = createManagementServerResponse(host);
            hostResponses.add(hostResponse);
        }

        response.setResponses(hostResponses);
        return response;
    }

    protected Pair<List<ManagementServerJoinVO>, Integer> listManagementServersInternal(ListMgmtsCmd cmd) {
        Long id = cmd.getId();
        String name = cmd.getHostName();

        SearchBuilder<ManagementServerJoinVO> sb = managementServerJoinDao.createSearchBuilder();
        SearchCriteria<ManagementServerJoinVO> sc = sb.create();
        if (id != null) {
            sc.addAnd("id", SearchCriteria.Op.EQ, id);
        }
        if (name != null) {
            sc.addAnd("name", SearchCriteria.Op.EQ, name);
        }
        return managementServerJoinDao.searchAndCount(sc, null);
    }

    protected ManagementServerResponse createManagementServerResponse(ManagementServerJoinVO mgmt) {
        ManagementServerResponse mgmtResponse = new ManagementServerResponse();
        mgmtResponse.setId(mgmt.getUuid());
        mgmtResponse.setName(mgmt.getName());
        mgmtResponse.setState(mgmt.getState());
        mgmtResponse.setVersion(mgmt.getVersion());
        mgmtResponse.setJavaVersion(mgmt.getJavaVersion());
        mgmtResponse.setJavaDistribution(mgmt.getJavaName());
        mgmtResponse.setOsDistribution(mgmt.getOsDistribution());
        mgmtResponse.setLastServerStart(mgmt.getLastJvmStart());
        mgmtResponse.setLastServerStop(mgmt.getLastJvmStop());
        mgmtResponse.setLastBoot(mgmt.getLastSystemBoot());
        mgmtResponse.setServiceIp(mgmt.getServiceIP());
        mgmtResponse.setObjectName("managementserver");
        return mgmtResponse;
    }

    @Override
    public List<RouterHealthCheckResultResponse> listRouterHealthChecks(GetRouterHealthCheckResultsCmd cmd) {
        s_logger.info("Executing health check command " + cmd);
        long routerId = cmd.getRouterId();
        if (!VirtualNetworkApplianceManager.RouterHealthChecksEnabled.value()) {
            throw new CloudRuntimeException("Router health checks are not enabled for router " + routerId);
        }

        if (cmd.shouldPerformFreshChecks()) {
            Pair<Boolean, String> healthChecksresult = routerService.performRouterHealthChecks(routerId);
            if (healthChecksresult == null) {
                throw new CloudRuntimeException("Failed to initiate fresh checks on router.");
            } else if (!healthChecksresult.first()) {
                throw new CloudRuntimeException("Unable to perform fresh checks on router - " + healthChecksresult.second());
            }
        }

        List<RouterHealthCheckResult> result = new ArrayList<>(routerHealthCheckResultDao.getHealthCheckResults(routerId));
        if (result == null || result.size() == 0) {
            throw new CloudRuntimeException("No health check results found for the router. This could happen for " +
                    "a newly created router. Please wait for periodic results to populate or manually call for checks to execute.");
        }

        return responseGenerator.createHealthCheckResponse(_routerDao.findById(routerId), result);
    }

    @Override
    public ListResponse<IpQuarantineResponse> listQuarantinedIps(ListQuarantinedIpsCmd cmd) {
        ListResponse<IpQuarantineResponse> response = new ListResponse<>();
        Pair<List<PublicIpQuarantineVO>, Integer> result = listQuarantinedIpsInternal(cmd.isShowRemoved(), cmd.isShowInactive());
        List<IpQuarantineResponse> ipsQuarantinedResponses = new ArrayList<>();

        for (PublicIpQuarantine quarantinedIp : result.first()) {
            IpQuarantineResponse ipsInQuarantineResponse = responseGenerator.createQuarantinedIpsResponse(quarantinedIp);
            ipsQuarantinedResponses.add(ipsInQuarantineResponse);
        }

        response.setResponses(ipsQuarantinedResponses);
        return response;
    }

    /**
     * It lists the quarantine IPs that the caller account is allowed to see by filtering the domain path of the caller account.
     * Furthermore, it lists inactive and removed quarantined IPs according to the command parameters.
     */
    private Pair<List<PublicIpQuarantineVO>, Integer> listQuarantinedIpsInternal(boolean showRemoved, boolean showInactive) {
        String callingAccountDomainPath = _domainDao.findById(CallContext.current().getCallingAccount().getDomainId()).getPath();

        SearchBuilder<AccountJoinVO> filterAllowedOnly = _accountJoinDao.createSearchBuilder();
        filterAllowedOnly.and("path", filterAllowedOnly.entity().getDomainPath(), SearchCriteria.Op.LIKE);

        SearchBuilder<PublicIpQuarantineVO> listAllPublicIpsInQuarantineAllowedToTheCaller = publicIpQuarantineDao.createSearchBuilder();
        listAllPublicIpsInQuarantineAllowedToTheCaller.join("listQuarantinedJoin", filterAllowedOnly,
                listAllPublicIpsInQuarantineAllowedToTheCaller.entity().getPreviousOwnerId(),
                filterAllowedOnly.entity().getId(), JoinBuilder.JoinType.INNER);

        if (!showInactive) {
            listAllPublicIpsInQuarantineAllowedToTheCaller.and("endDate", listAllPublicIpsInQuarantineAllowedToTheCaller.entity().getEndDate(), SearchCriteria.Op.GT);
        }

        filterAllowedOnly.done();
        listAllPublicIpsInQuarantineAllowedToTheCaller.done();

        SearchCriteria<PublicIpQuarantineVO> searchCriteria = listAllPublicIpsInQuarantineAllowedToTheCaller.create();
        searchCriteria.setJoinParameters("listQuarantinedJoin", "path", callingAccountDomainPath + "%");
        searchCriteria.setParametersIfNotNull("endDate", new Date());

        return publicIpQuarantineDao.searchAndCount(searchCriteria, null, showRemoved);
    }

    public ListResponse<SnapshotResponse> listSnapshots(ListSnapshotsCmd cmd) {
        Account caller = CallContext.current().getCallingAccount();
        Pair<List<SnapshotJoinVO>, Integer> result = searchForSnapshotsWithParams(cmd.getId(), cmd.getIds(),
                cmd.getVolumeId(), cmd.getSnapshotName(), cmd.getKeyword(), cmd.getTags(),
                cmd.getSnapshotType(), cmd.getIntervalType(), cmd.getZoneId(), cmd.getLocationType(),
                cmd.isShowUnique(), cmd.getAccountName(), cmd.getDomainId(), cmd.getProjectId(), cmd.getStoragePoolId(),
                cmd.getImageStoreId(), cmd.getStartIndex(), cmd.getPageSizeVal(), cmd.listAll(), cmd.isRecursive(), caller);
        ListResponse<SnapshotResponse> response = new ListResponse<>();
        ResponseView respView = ResponseView.Restricted;
        if (cmd instanceof ListSnapshotsCmdByAdmin) {
            respView = ResponseView.Full;
        }
        List<SnapshotResponse> templateResponses = ViewResponseHelper.createSnapshotResponse(respView, cmd.isShowUnique(), result.first().toArray(new SnapshotJoinVO[result.first().size()]));
        response.setResponses(templateResponses, result.second());
        return response;
    }

    @Override
    public SnapshotResponse listSnapshot(CopySnapshotCmd cmd) {
        Account caller = CallContext.current().getCallingAccount();
        List<Long> zoneIds = cmd.getDestinationZoneIds();
        Pair<List<SnapshotJoinVO>, Integer> result = searchForSnapshotsWithParams(cmd.getId(), null,
                null, null, null, null,
                null, null, zoneIds.get(0), Snapshot.LocationType.SECONDARY.name(),
                false, null, null, null, null, null,
                null, null, true, false, caller);
        ResponseView respView = ResponseView.Restricted;
        if (CallContext.current().getCallingAccount().getType() == Account.Type.ADMIN) {
            respView = ResponseView.Full;
        }
        List<SnapshotResponse> templateResponses = ViewResponseHelper.createSnapshotResponse(respView, false, result.first().get(0));
        return templateResponses.get(0);
    }



    private Pair<List<SnapshotJoinVO>, Integer> searchForSnapshotsWithParams(final Long id, List<Long> ids,
            final Long volumeId, final String name, final String keyword, final Map<String, String> tags,
            final String snapshotTypeStr, final String intervalTypeStr, final Long zoneId, final String locationTypeStr,
            final boolean isShowUnique, final String accountName, Long domainId, final Long projectId, final Long storagePoolId, final Long imageStoreId,
            final Long startIndex, final Long pageSize,final boolean listAll, boolean isRecursive, final Account caller) {
        ids = getIdsListFromCmd(id, ids);
        Snapshot.LocationType locationType = null;
        if (locationTypeStr != null) {
            try {
                locationType = Snapshot.LocationType.valueOf(locationTypeStr.trim().toUpperCase());
            } catch (IllegalArgumentException e) {
                throw new InvalidParameterValueException(String.format("Invalid %s specified, %s", ApiConstants.LOCATION_TYPE, locationTypeStr));
            }
        }

        Filter searchFilter = new Filter(SnapshotJoinVO.class, "snapshotStorePair", SortKeyAscending.value(), startIndex, pageSize);

        List<Long> permittedAccountIds = new ArrayList<>();
        Ternary<Long, Boolean, ListProjectResourcesCriteria> domainIdRecursiveListProject = new Ternary<Long, Boolean, ListProjectResourcesCriteria>(domainId, isRecursive, null);
        accountMgr.buildACLSearchParameters(caller, id, accountName, projectId, permittedAccountIds, domainIdRecursiveListProject, listAll, false);
        ListProjectResourcesCriteria listProjectResourcesCriteria = domainIdRecursiveListProject.third();
        domainId = domainIdRecursiveListProject.first();
        isRecursive = domainIdRecursiveListProject.second();
        // Verify parameters
        if (volumeId != null) {
            VolumeVO volume = volumeDao.findById(volumeId);
            if (volume != null) {
                accountMgr.checkAccess(CallContext.current().getCallingAccount(), null, true, volume);
            }
        }

        SearchBuilder<SnapshotJoinVO> sb = snapshotJoinDao.createSearchBuilder();
        if (isShowUnique) {
            sb.select(null, Func.DISTINCT, sb.entity().getId()); // select distinct snapshotId
        } else {
            sb.select(null, Func.DISTINCT, sb.entity().getSnapshotStorePair()); // select distinct (snapshotId, store_role, store_id) key
        }
        accountMgr.buildACLSearchBuilder(sb, domainId, isRecursive, permittedAccountIds, listProjectResourcesCriteria);
        sb.and("statusNEQ", sb.entity().getStatus(), SearchCriteria.Op.NEQ); //exclude those Destroyed snapshot, not showing on UI
        sb.and("volumeId", sb.entity().getVolumeId(), SearchCriteria.Op.EQ);
        sb.and("name", sb.entity().getName(), SearchCriteria.Op.EQ);
        sb.and("id", sb.entity().getId(), SearchCriteria.Op.EQ);
        sb.and("idIN", sb.entity().getId(), SearchCriteria.Op.IN);
        sb.and("snapshotTypeEQ", sb.entity().getSnapshotType(), SearchCriteria.Op.IN);
        sb.and("snapshotTypeNEQ", sb.entity().getSnapshotType(), SearchCriteria.Op.NIN);
        sb.and("dataCenterId", sb.entity().getDataCenterId(), SearchCriteria.Op.EQ);
        sb.and("locationType", sb.entity().getStoreRole(), SearchCriteria.Op.EQ);
        sb.and("imageStoreId", sb.entity().getStoreId(), SearchCriteria.Op.EQ);

        if (tags != null && !tags.isEmpty()) {
            SearchBuilder<ResourceTagVO> tagSearch = resourceTagDao.createSearchBuilder();
            for (int count = 0; count < tags.size(); count++) {
                tagSearch.or().op("key" + String.valueOf(count), tagSearch.entity().getKey(), SearchCriteria.Op.EQ);
                tagSearch.and("value" + String.valueOf(count), tagSearch.entity().getValue(), SearchCriteria.Op.EQ);
                tagSearch.cp();
            }
            tagSearch.and("resourceType", tagSearch.entity().getResourceType(), SearchCriteria.Op.EQ);
            sb.groupBy(sb.entity().getId());
            sb.join("tagSearch", tagSearch, sb.entity().getId(), tagSearch.entity().getResourceId(), JoinBuilder.JoinType.INNER);
        }

        if (storagePoolId != null) {
            SearchBuilder<SnapshotDataStoreVO> storagePoolSb = snapshotDataStoreDao.createSearchBuilder();
            storagePoolSb.and("poolId", storagePoolSb.entity().getDataStoreId(), SearchCriteria.Op.EQ);
            storagePoolSb.and("role", storagePoolSb.entity().getRole(), SearchCriteria.Op.EQ);
            sb.join("storagePoolSb", storagePoolSb, sb.entity().getId(), storagePoolSb.entity().getSnapshotId(), JoinBuilder.JoinType.INNER);
        }

        SearchCriteria<SnapshotJoinVO> sc = sb.create();
        accountMgr.buildACLSearchCriteria(sc, domainId, isRecursive, permittedAccountIds, listProjectResourcesCriteria);

        sc.setParameters("statusNEQ", Snapshot.State.Destroyed);

        if (imageStoreId != null) {
            sc.setParameters("imageStoreId", imageStoreId);
            locationType = Snapshot.LocationType.SECONDARY;
        }

        if (storagePoolId != null) {
            sc.setJoinParameters("storagePoolSb", "poolId", storagePoolId);
            sc.setJoinParameters("storagePoolSb", "role", DataStoreRole.Image);
        }

        if (volumeId != null) {
            sc.setParameters("volumeId", volumeId);
        }

        if (tags != null && !tags.isEmpty()) {
            int count = 0;
            sc.setJoinParameters("tagSearch", "resourceType", ResourceObjectType.Snapshot.toString());
            for (String key : tags.keySet()) {
                sc.setJoinParameters("tagSearch", "key" + String.valueOf(count), key);
                sc.setJoinParameters("tagSearch", "value" + String.valueOf(count), tags.get(key));
                count++;
            }
        }

        if (zoneId != null) {
            sc.setParameters("dataCenterId", zoneId);
        }

        setIdsListToSearchCriteria(sc, ids);

        if (name != null) {
            sc.setParameters("name", name);
        }

        if (id != null) {
            sc.setParameters("id", id);
        }

        if (locationType != null) {
            sc.setParameters("locationType", Snapshot.LocationType.PRIMARY.equals(locationType) ? locationType.name() : DataStoreRole.Image.name());
        }

        if (keyword != null) {
            SearchCriteria<SnapshotJoinVO> ssc = snapshotJoinDao.createSearchCriteria();
            ssc.addOr("name", SearchCriteria.Op.LIKE, "%" + keyword + "%");
            sc.addAnd("name", SearchCriteria.Op.SC, ssc);
        }

        if (snapshotTypeStr != null) {
            Snapshot.Type snapshotType = SnapshotVO.getSnapshotType(snapshotTypeStr);
            if (snapshotType == null) {
                throw new InvalidParameterValueException("Unsupported snapshot type " + snapshotTypeStr);
            }
            if (snapshotType == Snapshot.Type.RECURRING) {
                sc.setParameters("snapshotTypeEQ", Snapshot.Type.HOURLY.ordinal(), Snapshot.Type.DAILY.ordinal(), Snapshot.Type.WEEKLY.ordinal(), Snapshot.Type.MONTHLY.ordinal());
            } else {
                sc.setParameters("snapshotTypeEQ", snapshotType.ordinal());
            }
        } else if (intervalTypeStr != null && volumeId != null) {
            Snapshot.Type type = SnapshotVO.getSnapshotType(intervalTypeStr);
            if (type == null) {
                throw new InvalidParameterValueException("Unsupported snapshot interval type " + intervalTypeStr);
            }
            sc.setParameters("snapshotTypeEQ", type.ordinal());
        } else {
            // Show only MANUAL and RECURRING snapshot types
            sc.setParameters("snapshotTypeNEQ", Snapshot.Type.TEMPLATE.ordinal(), Snapshot.Type.GROUP.ordinal());
        }

        Pair<List<SnapshotJoinVO>, Integer> snapshotDataPair;
        if (isShowUnique) {
            snapshotDataPair = snapshotJoinDao.searchAndDistinctCount(sc, searchFilter, new String[]{"snapshot_view.id"});
        } else {
            snapshotDataPair = snapshotJoinDao.searchAndDistinctCount(sc, searchFilter, new String[]{"snapshot_view.snapshot_store_pair"});
        }

        Integer count = snapshotDataPair.second();
        if (count == 0) {
            // empty result
            return snapshotDataPair;
        }
        List<SnapshotJoinVO> snapshotData = snapshotDataPair.first();
        List<SnapshotJoinVO> snapshots;
        if (isShowUnique) {
            snapshots = snapshotJoinDao.findByDistinctIds(zoneId, snapshotData.stream().map(SnapshotJoinVO::getId).toArray(Long[]::new));
        } else {
            snapshots = snapshotJoinDao.searchBySnapshotStorePair(snapshotData.stream().map(SnapshotJoinVO::getSnapshotStorePair).toArray(String[]::new));
        }

        return new Pair<>(snapshots, count);
    }

    @Override
    public String getConfigComponentName() {
        return QueryService.class.getSimpleName();
    }

    @Override
    public ConfigKey<?>[] getConfigKeys() {
        return new ConfigKey<?>[] {AllowUserViewDestroyedVM, UserVMDeniedDetails, UserVMReadOnlyDetails, SortKeyAscending,
                AllowUserViewAllDomainAccounts, SharePublicTemplatesWithOtherDomains};
    }
}<|MERGE_RESOLUTION|>--- conflicted
+++ resolved
@@ -3152,13 +3152,9 @@
         Object id = cmd.getId();
         Object keyword = cmd.getKeyword();
         Long domainId = cmd.getDomainId();
-<<<<<<< HEAD
         Boolean isRootAdmin = accountMgr.isRootAdmin(account.getAccountId());
-=======
         Long projectId = cmd.getProjectId();
         String accountName = cmd.getAccountName();
-        Boolean isRootAdmin = _accountMgr.isRootAdmin(account.getAccountId());
->>>>>>> 956efb27
         Boolean isRecursive = cmd.isRecursive();
         Long zoneId = cmd.getZoneId();
         Long volumeId = cmd.getVolumeId();
@@ -3169,13 +3165,8 @@
         // Keeping this logic consistent with domain specific zones
         // if a domainId is provided, we just return the disk offering
         // associated with this domain
-<<<<<<< HEAD
         if (domainId != null) {
             if (accountMgr.isRootAdmin(account.getId()) || isPermissible(account.getDomainId(), domainId)) {
-=======
-        if (domainId != null && accountName == null) {
-            if (_accountMgr.isRootAdmin(account.getId()) || isPermissible(account.getDomainId(), domainId)) {
->>>>>>> 956efb27
                 // check if the user's domain == do's domain || user's domain is
                 // a child of so's domain for non-root users
                 sc.addAnd("domainId", Op.FIND_IN_SET, String.valueOf(domainId));
@@ -3257,7 +3248,7 @@
 
         // Filter offerings that are not associated with caller's domain
         // Fetch the offering ids from the details table since theres no smart way to filter them in the join ... yet!
-        account = _accountMgr.finalizeOwner(account, accountName, domainId, projectId);
+        account = accountMgr.finalizeOwner(account, accountName, domainId, projectId);
         if (!Account.Type.ADMIN.equals(account.getType())) {
             Domain callerDomain = _domainDao.findById(account.getDomainId());
             List<Long> domainIds = findRelatedDomainIds(callerDomain, isRecursive);
@@ -3367,15 +3358,10 @@
         Boolean encryptRoot = cmd.getEncryptRoot();
         String storageType = cmd.getStorageType();
 
-        final Account owner = _accountMgr.finalizeOwner(caller, accountName, domainId, projectId);
+        final Account owner = accountMgr.finalizeOwner(caller, accountName, domainId, projectId);
         SearchCriteria<ServiceOfferingJoinVO> sc = _srvOfferingJoinDao.createSearchCriteria();
-<<<<<<< HEAD
         if (!accountMgr.isRootAdmin(caller.getId()) && isSystem) {
             throw new InvalidParameterValueException("Only ROOT admins can access system's offering");
-=======
-        if (!_accountMgr.isRootAdmin(caller.getId()) && isSystem) {
-            throw new InvalidParameterValueException("Only ROOT admins can access system offerings.");
->>>>>>> 956efb27
         }
 
         // Keeping this logic consistent with domain specific zones
@@ -3397,11 +3383,7 @@
                 throw ex;
             }
 
-<<<<<<< HEAD
             accountMgr.checkAccess(caller, null, true, vmInstance);
-=======
-            _accountMgr.checkAccess(owner, null, true, vmInstance);
->>>>>>> 956efb27
 
             currentVmOffering = _srvOfferingDao.findByIdIncludingRemoved(vmInstance.getId(), vmInstance.getServiceOfferingId());
             if (! currentVmOffering.isDynamic()) {
@@ -3449,11 +3431,7 @@
         }
 
         // boolean includePublicOfferings = false;
-<<<<<<< HEAD
         if ((accountMgr.isNormalUser(caller.getId()) || accountMgr.isDomainAdmin(caller.getId())) || caller.getType() == Account.Type.RESOURCE_DOMAIN_ADMIN) {
-=======
-        if ((_accountMgr.isNormalUser(owner.getId()) || _accountMgr.isDomainAdmin(owner.getId())) || owner.getType() == Account.Type.RESOURCE_DOMAIN_ADMIN) {
->>>>>>> 956efb27
             // For non-root users.
             if (isSystem) {
                 throw new InvalidParameterValueException("Only root admins can access system's offering");
