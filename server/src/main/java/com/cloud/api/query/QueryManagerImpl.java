// Licensed to the Apache Software Foundation (ASF) under one
// or more contributor license agreements.  See the NOTICE file
// distributed with this work for additional information
// regarding copyright ownership.  The ASF licenses this file
// to you under the Apache License, Version 2.0 (the
// "License"); you may not use this file except in compliance
// with the License.  You may obtain a copy of the License at
//
//   http://www.apache.org/licenses/LICENSE-2.0
//
// Unless required by applicable law or agreed to in writing,
// software distributed under the License is distributed on an
// "AS IS" BASIS, WITHOUT WARRANTIES OR CONDITIONS OF ANY
// KIND, either express or implied.  See the License for the
// specific language governing permissions and limitations
// under the License.
package com.cloud.api.query;

import java.lang.reflect.InvocationTargetException;
import java.lang.reflect.Method;
import java.util.ArrayList;
import java.util.Arrays;
import java.util.Collections;
import java.util.Date;
import java.util.HashMap;
import java.util.HashSet;
import java.util.List;
import java.util.ListIterator;
import java.util.Map;
import java.util.Set;
import java.util.UUID;
import java.util.stream.Collectors;
import java.util.stream.Stream;

import javax.inject.Inject;

import com.cloud.host.Host;
import com.cloud.host.dao.HostDao;
import com.cloud.network.as.AutoScaleVmGroupVmMapVO;
import com.cloud.network.as.dao.AutoScaleVmGroupDao;
import com.cloud.network.as.dao.AutoScaleVmGroupVmMapDao;
import com.cloud.network.dao.NetworkDao;
import com.cloud.network.dao.NetworkVO;
import com.cloud.storage.VolumeVO;
import com.cloud.storage.dao.VolumeDao;
import com.cloud.user.SSHKeyPairVO;
import com.cloud.user.dao.SSHKeyPairDao;
import com.cloud.vm.InstanceGroupVMMapVO;
import com.cloud.vm.NicVO;
import com.cloud.vm.UserVmDetailVO;
import com.cloud.vm.dao.InstanceGroupVMMapDao;
import com.cloud.vm.dao.NicDao;
import com.cloud.vm.dao.UserVmDetailsDao;
import org.apache.cloudstack.acl.ControlledEntity;
import org.apache.cloudstack.acl.ControlledEntity.ACLType;
import org.apache.cloudstack.acl.SecurityChecker;
import org.apache.cloudstack.affinity.AffinityGroupDomainMapVO;
import org.apache.cloudstack.affinity.AffinityGroupResponse;
import org.apache.cloudstack.affinity.AffinityGroupVMMapVO;
import org.apache.cloudstack.affinity.dao.AffinityGroupDomainMapDao;
import org.apache.cloudstack.affinity.dao.AffinityGroupVMMapDao;
import org.apache.cloudstack.api.ApiCommandResourceType;
import org.apache.cloudstack.api.ApiConstants;
import org.apache.cloudstack.api.BaseListProjectAndAccountResourcesCmd;
import org.apache.cloudstack.api.InternalIdentity;
import org.apache.cloudstack.api.ResourceDetail;
import org.apache.cloudstack.api.ResponseGenerator;
import org.apache.cloudstack.api.ResponseObject.ResponseView;
import org.apache.cloudstack.api.command.admin.account.ListAccountsCmdByAdmin;
import org.apache.cloudstack.api.command.admin.domain.ListDomainsCmd;
import org.apache.cloudstack.api.command.admin.domain.ListDomainsCmdByAdmin;
import org.apache.cloudstack.api.command.admin.host.ListHostTagsCmd;
import org.apache.cloudstack.api.command.admin.host.ListHostsCmd;
import org.apache.cloudstack.api.command.admin.internallb.ListInternalLBVMsCmd;
import org.apache.cloudstack.api.command.admin.iso.ListIsosCmdByAdmin;
import org.apache.cloudstack.api.command.admin.management.ListMgmtsCmd;
import org.apache.cloudstack.api.command.admin.resource.icon.ListResourceIconCmd;
import org.apache.cloudstack.api.command.admin.router.GetRouterHealthCheckResultsCmd;
import org.apache.cloudstack.api.command.admin.router.ListRoutersCmd;
import org.apache.cloudstack.api.command.admin.storage.ListImageStoresCmd;
import org.apache.cloudstack.api.command.admin.storage.ListSecondaryStagingStoresCmd;
import org.apache.cloudstack.api.command.admin.storage.ListStoragePoolsCmd;
import org.apache.cloudstack.api.command.admin.storage.ListStorageTagsCmd;
import org.apache.cloudstack.api.command.admin.template.ListTemplatesCmdByAdmin;
import org.apache.cloudstack.api.command.admin.user.ListUsersCmd;
import org.apache.cloudstack.api.command.admin.zone.ListZonesCmdByAdmin;
import org.apache.cloudstack.api.command.user.account.ListAccountsCmd;
import org.apache.cloudstack.api.command.user.account.ListProjectAccountsCmd;
import org.apache.cloudstack.api.command.user.affinitygroup.ListAffinityGroupsCmd;
import org.apache.cloudstack.api.command.user.event.ListEventsCmd;
import org.apache.cloudstack.api.command.user.iso.ListIsosCmd;
import org.apache.cloudstack.api.command.user.job.ListAsyncJobsCmd;
import org.apache.cloudstack.api.command.user.offering.ListDiskOfferingsCmd;
import org.apache.cloudstack.api.command.user.offering.ListServiceOfferingsCmd;
import org.apache.cloudstack.api.command.user.project.ListProjectInvitationsCmd;
import org.apache.cloudstack.api.command.user.project.ListProjectsCmd;
import org.apache.cloudstack.api.command.user.resource.ListDetailOptionsCmd;
import org.apache.cloudstack.api.command.user.securitygroup.ListSecurityGroupsCmd;
import org.apache.cloudstack.api.command.user.snapshot.CopySnapshotCmd;
import org.apache.cloudstack.api.command.user.snapshot.ListSnapshotsCmd;
import org.apache.cloudstack.api.command.user.tag.ListTagsCmd;
import org.apache.cloudstack.api.command.user.template.ListTemplatesCmd;
import org.apache.cloudstack.api.command.user.vm.ListVMsCmd;
import org.apache.cloudstack.api.command.user.vmgroup.ListVMGroupsCmd;
import org.apache.cloudstack.api.command.user.volume.ListResourceDetailsCmd;
import org.apache.cloudstack.api.command.user.volume.ListVolumesCmd;
import org.apache.cloudstack.api.command.user.zone.ListZonesCmd;
import org.apache.cloudstack.api.response.AccountResponse;
import org.apache.cloudstack.api.response.AsyncJobResponse;
import org.apache.cloudstack.api.response.DetailOptionsResponse;
import org.apache.cloudstack.api.response.DiskOfferingResponse;
import org.apache.cloudstack.api.response.DomainResponse;
import org.apache.cloudstack.api.response.DomainRouterResponse;
import org.apache.cloudstack.api.response.EventResponse;
import org.apache.cloudstack.api.response.HostResponse;
import org.apache.cloudstack.api.response.HostTagResponse;
import org.apache.cloudstack.api.response.ImageStoreResponse;
import org.apache.cloudstack.api.response.InstanceGroupResponse;
import org.apache.cloudstack.api.response.ListResponse;
import org.apache.cloudstack.api.response.ManagementServerResponse;
import org.apache.cloudstack.api.response.ProjectAccountResponse;
import org.apache.cloudstack.api.response.ProjectInvitationResponse;
import org.apache.cloudstack.api.response.ProjectResponse;
import org.apache.cloudstack.api.response.ResourceDetailResponse;
import org.apache.cloudstack.api.response.ResourceIconResponse;
import org.apache.cloudstack.api.response.ResourceTagResponse;
import org.apache.cloudstack.api.response.RouterHealthCheckResultResponse;
import org.apache.cloudstack.api.response.SecurityGroupResponse;
import org.apache.cloudstack.api.response.ServiceOfferingResponse;
import org.apache.cloudstack.api.response.SnapshotResponse;
import org.apache.cloudstack.api.response.StoragePoolResponse;
import org.apache.cloudstack.api.response.StorageTagResponse;
import org.apache.cloudstack.api.response.TemplateResponse;
import org.apache.cloudstack.api.response.UserResponse;
import org.apache.cloudstack.api.response.UserVmResponse;
import org.apache.cloudstack.api.response.VolumeResponse;
import org.apache.cloudstack.api.response.ZoneResponse;
import org.apache.cloudstack.backup.BackupOfferingVO;
import org.apache.cloudstack.backup.dao.BackupOfferingDao;
import org.apache.cloudstack.context.CallContext;
import org.apache.cloudstack.engine.subsystem.api.storage.DataStore;
import org.apache.cloudstack.engine.subsystem.api.storage.DataStoreCapabilities;
import org.apache.cloudstack.engine.subsystem.api.storage.DataStoreDriver;
import org.apache.cloudstack.engine.subsystem.api.storage.DataStoreManager;
import org.apache.cloudstack.engine.subsystem.api.storage.TemplateState;
import org.apache.cloudstack.framework.config.ConfigKey;
import org.apache.cloudstack.framework.config.Configurable;
import org.apache.cloudstack.framework.jobs.impl.AsyncJobVO;
import org.apache.cloudstack.query.QueryService;
import org.apache.cloudstack.resourcedetail.dao.DiskOfferingDetailsDao;
import org.apache.cloudstack.storage.datastore.db.PrimaryDataStoreDao;
import org.apache.cloudstack.storage.datastore.db.StoragePoolDetailVO;
import org.apache.cloudstack.storage.datastore.db.StoragePoolDetailsDao;
import org.apache.cloudstack.storage.datastore.db.StoragePoolVO;
import org.apache.commons.collections.CollectionUtils;
import org.apache.commons.lang3.EnumUtils;
import org.apache.commons.lang3.StringUtils;
import org.apache.log4j.Logger;
import org.springframework.stereotype.Component;

import com.cloud.api.query.dao.AccountJoinDao;
import com.cloud.api.query.dao.AffinityGroupJoinDao;
import com.cloud.api.query.dao.AsyncJobJoinDao;
import com.cloud.api.query.dao.DataCenterJoinDao;
import com.cloud.api.query.dao.DiskOfferingJoinDao;
import com.cloud.api.query.dao.DomainJoinDao;
import com.cloud.api.query.dao.DomainRouterJoinDao;
import com.cloud.api.query.dao.HostJoinDao;
import com.cloud.api.query.dao.HostTagDao;
import com.cloud.api.query.dao.ImageStoreJoinDao;
import com.cloud.api.query.dao.InstanceGroupJoinDao;
import com.cloud.api.query.dao.ManagementServerJoinDao;
import com.cloud.api.query.dao.ProjectAccountJoinDao;
import com.cloud.api.query.dao.ProjectInvitationJoinDao;
import com.cloud.api.query.dao.ProjectJoinDao;
import com.cloud.api.query.dao.ResourceTagJoinDao;
import com.cloud.api.query.dao.SecurityGroupJoinDao;
import com.cloud.api.query.dao.ServiceOfferingJoinDao;
import com.cloud.api.query.dao.SnapshotJoinDao;
import com.cloud.api.query.dao.StoragePoolJoinDao;
import com.cloud.api.query.dao.TemplateJoinDao;
import com.cloud.api.query.dao.UserAccountJoinDao;
import com.cloud.api.query.dao.UserVmJoinDao;
import com.cloud.api.query.dao.VolumeJoinDao;
import com.cloud.api.query.vo.AccountJoinVO;
import com.cloud.api.query.vo.AffinityGroupJoinVO;
import com.cloud.api.query.vo.AsyncJobJoinVO;
import com.cloud.api.query.vo.DataCenterJoinVO;
import com.cloud.api.query.vo.DiskOfferingJoinVO;
import com.cloud.api.query.vo.DomainJoinVO;
import com.cloud.api.query.vo.DomainRouterJoinVO;
import com.cloud.api.query.vo.EventJoinVO;
import com.cloud.api.query.vo.HostJoinVO;
import com.cloud.api.query.vo.HostTagVO;
import com.cloud.api.query.vo.ImageStoreJoinVO;
import com.cloud.api.query.vo.InstanceGroupJoinVO;
import com.cloud.api.query.vo.ManagementServerJoinVO;
import com.cloud.api.query.vo.ProjectAccountJoinVO;
import com.cloud.api.query.vo.ProjectInvitationJoinVO;
import com.cloud.api.query.vo.ProjectJoinVO;
import com.cloud.api.query.vo.ResourceTagJoinVO;
import com.cloud.api.query.vo.SecurityGroupJoinVO;
import com.cloud.api.query.vo.ServiceOfferingJoinVO;
import com.cloud.api.query.vo.SnapshotJoinVO;
import com.cloud.api.query.vo.StoragePoolJoinVO;
import com.cloud.api.query.vo.TemplateJoinVO;
import com.cloud.api.query.vo.UserAccountJoinVO;
import com.cloud.api.query.vo.UserVmJoinVO;
import com.cloud.api.query.vo.VolumeJoinVO;
import com.cloud.cluster.ManagementServerHostVO;
import com.cloud.cluster.dao.ManagementServerHostDao;
import com.cloud.dc.DataCenter;
import com.cloud.dc.DedicatedResourceVO;
import com.cloud.dc.dao.DedicatedResourceDao;
import com.cloud.domain.Domain;
import com.cloud.domain.DomainVO;
import com.cloud.domain.dao.DomainDao;
import com.cloud.event.dao.EventJoinDao;
import com.cloud.exception.CloudAuthenticationException;
import com.cloud.exception.InvalidParameterValueException;
import com.cloud.exception.PermissionDeniedException;
import com.cloud.ha.HighAvailabilityManager;
import com.cloud.hypervisor.Hypervisor;
import com.cloud.hypervisor.Hypervisor.HypervisorType;
import com.cloud.network.RouterHealthCheckResult;
import com.cloud.network.VpcVirtualNetworkApplianceService;
import com.cloud.network.dao.RouterHealthCheckResultDao;
import com.cloud.network.dao.RouterHealthCheckResultVO;
import com.cloud.network.router.VirtualNetworkApplianceManager;
import com.cloud.network.security.SecurityGroupVMMapVO;
import com.cloud.network.security.dao.SecurityGroupVMMapDao;
import com.cloud.offering.DiskOffering;
import com.cloud.org.Grouping;
import com.cloud.projects.Project;
import com.cloud.projects.Project.ListProjectResourcesCriteria;
import com.cloud.projects.ProjectInvitation;
import com.cloud.projects.ProjectManager;
import com.cloud.projects.ProjectVO;
import com.cloud.projects.dao.ProjectAccountDao;
import com.cloud.projects.dao.ProjectDao;
import com.cloud.projects.dao.ProjectInvitationDao;
import com.cloud.resource.ResourceManager;
import com.cloud.resource.icon.dao.ResourceIconDao;
import com.cloud.server.ResourceManagerUtil;
import com.cloud.server.ResourceMetaDataService;
import com.cloud.server.ResourceTag;
import com.cloud.server.ResourceTag.ResourceObjectType;
import com.cloud.service.ServiceOfferingVO;
import com.cloud.service.dao.ServiceOfferingDao;
import com.cloud.service.dao.ServiceOfferingDetailsDao;
import com.cloud.storage.DataStoreRole;
import com.cloud.storage.DiskOfferingVO;
import com.cloud.storage.ScopeType;
import com.cloud.storage.Snapshot;
import com.cloud.storage.SnapshotVO;
import com.cloud.storage.Storage;
import com.cloud.storage.Storage.ImageFormat;
import com.cloud.storage.Storage.TemplateType;
import com.cloud.storage.StoragePoolStatus;
import com.cloud.storage.StoragePoolTagVO;
import com.cloud.storage.VMTemplateVO;
import com.cloud.storage.Volume;
import com.cloud.storage.VolumeApiServiceImpl;
import com.cloud.storage.VolumeVO;
import com.cloud.storage.dao.DiskOfferingDao;
import com.cloud.storage.dao.StoragePoolTagsDao;
import com.cloud.storage.dao.VMTemplateDao;
import com.cloud.tags.ResourceTagVO;
import com.cloud.tags.dao.ResourceTagDao;
import com.cloud.template.VirtualMachineTemplate.State;
import com.cloud.template.VirtualMachineTemplate.TemplateFilter;
import com.cloud.user.Account;
import com.cloud.user.AccountManager;
import com.cloud.user.DomainManager;
import com.cloud.user.User;
import com.cloud.user.dao.AccountDao;
import com.cloud.user.dao.UserDao;
import com.cloud.utils.DateUtil;
import com.cloud.utils.NumbersUtil;
import com.cloud.utils.Pair;
import com.cloud.utils.Ternary;
import com.cloud.utils.db.EntityManager;
import com.cloud.utils.db.Filter;
import com.cloud.utils.db.GenericSearchBuilder;
import com.cloud.utils.db.JoinBuilder;
import com.cloud.utils.db.SearchBuilder;
import com.cloud.utils.db.SearchCriteria;
import com.cloud.utils.db.SearchCriteria.Func;
import com.cloud.utils.db.SearchCriteria.Op;
import com.cloud.utils.exception.CloudRuntimeException;
import com.cloud.vm.DomainRouterVO;
import com.cloud.vm.UserVmVO;
import com.cloud.vm.VMInstanceVO;
import com.cloud.vm.VirtualMachine;
import com.cloud.vm.VirtualMachineManager;
import com.cloud.vm.VmDetailConstants;
import com.cloud.vm.dao.DomainRouterDao;
import com.cloud.vm.dao.UserVmDao;
import com.cloud.vm.dao.VMInstanceDao;

import static com.cloud.vm.VmDetailConstants.SSH_PUBLIC_KEY;

@Component
public class QueryManagerImpl extends MutualExclusiveIdsManagerBase implements QueryService, Configurable {

    public static final Logger s_logger = Logger.getLogger(QueryManagerImpl.class);

    private static final String ID_FIELD = "id";

    @Inject
    private AccountManager accountMgr;

    @Inject
    private ProjectManager _projectMgr;

    @Inject
    private DomainDao _domainDao;

    @Inject
    private DomainJoinDao _domainJoinDao;

    @Inject
    private UserAccountJoinDao _userAccountJoinDao;

    @Inject
    private EventJoinDao _eventJoinDao;

    @Inject
    private ResourceTagJoinDao _resourceTagJoinDao;

    @Inject
    private InstanceGroupJoinDao _vmGroupJoinDao;

    @Inject
    private UserVmJoinDao _userVmJoinDao;

    @Inject
    private UserVmDao userVmDao;

    @Inject
    private VMInstanceDao _vmInstanceDao;

    @Inject
    private SecurityGroupJoinDao _securityGroupJoinDao;

    @Inject
    private SecurityGroupVMMapDao securityGroupVMMapDao;

    @Inject
    private DomainRouterJoinDao _routerJoinDao;

    @Inject
    private ProjectInvitationJoinDao _projectInvitationJoinDao;

    @Inject
    private ProjectJoinDao _projectJoinDao;

    @Inject
    private ProjectDao _projectDao;

    @Inject
    private ProjectAccountDao _projectAccountDao;

    @Inject
    private ProjectAccountJoinDao _projectAccountJoinDao;

    @Inject
    private HostJoinDao hostJoinDao;

    @Inject
    private VolumeJoinDao _volumeJoinDao;

    @Inject
    private AccountDao _accountDao;

    @Inject
    private AccountJoinDao _accountJoinDao;

    @Inject
    private AsyncJobJoinDao _jobJoinDao;

    @Inject
    private StoragePoolJoinDao _poolJoinDao;

    @Inject
    private StoragePoolTagsDao _storageTagDao;

    @Inject
    private HostTagDao _hostTagDao;

    @Inject
    private ImageStoreJoinDao _imageStoreJoinDao;

    @Inject
    private DiskOfferingJoinDao _diskOfferingJoinDao;

    @Inject
    private DiskOfferingDetailsDao _diskOfferingDetailsDao;

    @Inject
    private ServiceOfferingJoinDao _srvOfferingJoinDao;

    @Inject
    private ServiceOfferingDao _srvOfferingDao;

    @Inject
    private ServiceOfferingDetailsDao _srvOfferingDetailsDao;

    @Inject
    private DiskOfferingDao _diskOfferingDao;

    @Inject
    private DataCenterJoinDao _dcJoinDao;

    @Inject
    private DomainRouterDao _routerDao;

    @Inject
    private HighAvailabilityManager _haMgr;

    @Inject
    private VMTemplateDao _templateDao;

    @Inject
    private TemplateJoinDao _templateJoinDao;

    @Inject
    private ResourceManager _resourceMgr;
    @Inject
    private ResourceMetaDataService _resourceMetaDataMgr;

    @Inject
    private ResourceManagerUtil resourceManagerUtil;

    @Inject
    private AffinityGroupVMMapDao _affinityGroupVMMapDao;

    @Inject
    private AffinityGroupJoinDao _affinityGroupJoinDao;

    @Inject
    private DedicatedResourceDao _dedicatedDao;

    @Inject
    private DomainManager _domainMgr;

    @Inject
    private AffinityGroupDomainMapDao _affinityGroupDomainMapDao;

    @Inject
    private ResourceTagDao resourceTagDao;

    @Inject
    private DataStoreManager dataStoreManager;

    @Inject
    ManagementServerJoinDao managementServerJoinDao;

    @Inject
    public VpcVirtualNetworkApplianceService routerService;

    @Inject
    private ResponseGenerator responseGenerator;

    @Inject
    private RouterHealthCheckResultDao routerHealthCheckResultDao;

    @Inject
    private PrimaryDataStoreDao storagePoolDao;

    @Inject
    private StoragePoolDetailsDao _storagePoolDetailsDao;

    @Inject
    private ProjectInvitationDao projectInvitationDao;

    @Inject
    private UserDao userDao;

    @Inject
    private VirtualMachineManager virtualMachineManager;
    @Inject
    private VolumeDao volumeDao;

    @Inject
    private ResourceIconDao resourceIconDao;

    @Inject
    private ManagementServerHostDao msHostDao;

    @Inject
<<<<<<< HEAD
    private NetworkDao networkDao;

    @Inject
    private NicDao nicDao;

    @Inject
    private HostDao hostDao;

    @Inject
    private InstanceGroupVMMapDao instanceGroupVMMapDao;

    @Inject
    private AffinityGroupVMMapDao affinityGroupVMMapDao;

    @Inject
    private UserVmDetailsDao userVmDetailsDao;

    @Inject
    private SSHKeyPairDao sshKeyPairDao;

    @Inject
    private BackupOfferingDao backupOfferingDao;

    @Inject
    private AutoScaleVmGroupDao autoScaleVmGroupDao;

    @Inject
    private AutoScaleVmGroupVmMapDao autoScaleVmGroupVmMapDao;
=======
    private SnapshotJoinDao snapshotJoinDao;

>>>>>>> 543c54c7

    @Inject
    EntityManager entityManager;

    private SearchCriteria<ServiceOfferingJoinVO> getMinimumCpuServiceOfferingJoinSearchCriteria(int cpu) {
        SearchCriteria<ServiceOfferingJoinVO> sc = _srvOfferingJoinDao.createSearchCriteria();
        SearchCriteria<ServiceOfferingJoinVO> sc1 = _srvOfferingJoinDao.createSearchCriteria();
        sc1.addAnd("cpu", Op.GTEQ, cpu);
        sc.addOr("cpu", Op.SC, sc1);
        SearchCriteria<ServiceOfferingJoinVO> sc2 = _srvOfferingJoinDao.createSearchCriteria();
        sc2.addAnd("cpu", Op.NULL);
        sc2.addAnd("maxCpu", Op.NULL);
        sc.addOr("cpu", Op.SC, sc2);
        SearchCriteria<ServiceOfferingJoinVO> sc3 = _srvOfferingJoinDao.createSearchCriteria();
        sc3.addAnd("cpu", Op.NULL);
        sc3.addAnd("maxCpu", Op.GTEQ, cpu);
        sc.addOr("cpu", Op.SC, sc3);
        return sc;
    }

    private SearchCriteria<ServiceOfferingJoinVO> getMinimumMemoryServiceOfferingJoinSearchCriteria(int memory) {
        SearchCriteria<ServiceOfferingJoinVO> sc = _srvOfferingJoinDao.createSearchCriteria();
        SearchCriteria<ServiceOfferingJoinVO> sc1 = _srvOfferingJoinDao.createSearchCriteria();
        sc1.addAnd("ramSize", Op.GTEQ, memory);
        sc.addOr("ramSize", Op.SC, sc1);
        SearchCriteria<ServiceOfferingJoinVO> sc2 = _srvOfferingJoinDao.createSearchCriteria();
        sc2.addAnd("ramSize", Op.NULL);
        sc2.addAnd("maxMemory", Op.NULL);
        sc.addOr("ramSize", Op.SC, sc2);
        SearchCriteria<ServiceOfferingJoinVO> sc3 = _srvOfferingJoinDao.createSearchCriteria();
        sc3.addAnd("ramSize", Op.NULL);
        sc3.addAnd("maxMemory", Op.GTEQ, memory);
        sc.addOr("ramSize", Op.SC, sc3);
        return sc;
    }

    private SearchCriteria<ServiceOfferingJoinVO> getMinimumCpuSpeedServiceOfferingJoinSearchCriteria(int speed) {
        SearchCriteria<ServiceOfferingJoinVO> sc = _srvOfferingJoinDao.createSearchCriteria();
        sc.addOr("speed", Op.GTEQ, speed);
        sc.addOr("speed", Op.NULL);
        return sc;
    }

    /*
     * (non-Javadoc)
     *
     * @see
     * com.cloud.api.query.QueryService#searchForUsers(org.apache.cloudstack
     * .api.command.admin.user.ListUsersCmd)
     */
    @Override
    public ListResponse<UserResponse> searchForUsers(ListUsersCmd cmd) throws PermissionDeniedException {
        Pair<List<UserAccountJoinVO>, Integer> result = searchForUsersInternal(cmd);
        ListResponse<UserResponse> response = new ListResponse<UserResponse>();
        List<UserResponse> userResponses = ViewResponseHelper.createUserResponse(CallContext.current().getCallingAccount().getDomainId(),
                result.first().toArray(new UserAccountJoinVO[result.first().size()]));
        response.setResponses(userResponses, result.second());
        return response;
    }

    public ListResponse<UserResponse> searchForUsers(Long domainId, boolean recursive) throws PermissionDeniedException {
        Account caller = CallContext.current().getCallingAccount();

        List<Long> permittedAccounts = new ArrayList<Long>();

        boolean listAll = true;
        Long id = null;

        if (caller.getType() == Account.Type.NORMAL) {
            long currentId = CallContext.current().getCallingUser().getId();
            if (id != null && currentId != id.longValue()) {
                throw new PermissionDeniedException("Calling user is not authorized to see the user requested by id");
            }
            id = currentId;
        }
        Object username = null;
        Object type = null;
        String accountName = null;
        Object state = null;
        String keyword = null;

        Pair<List<UserAccountJoinVO>, Integer> result =  getUserListInternal(caller, permittedAccounts, listAll, id, username, type, accountName, state, keyword, domainId, recursive,
                null);
        ListResponse<UserResponse> response = new ListResponse<UserResponse>();
        List<UserResponse> userResponses = ViewResponseHelper.createUserResponse(CallContext.current().getCallingAccount().getDomainId(),
                result.first().toArray(new UserAccountJoinVO[result.first().size()]));
        response.setResponses(userResponses, result.second());
        return response;
    }

    private Pair<List<UserAccountJoinVO>, Integer> searchForUsersInternal(ListUsersCmd cmd) throws PermissionDeniedException {
        Account caller = CallContext.current().getCallingAccount();

        List<Long> permittedAccounts = new ArrayList<Long>();

        boolean listAll = cmd.listAll();
        Long id = cmd.getId();
        if (caller.getType() == Account.Type.NORMAL) {
            long currentId = CallContext.current().getCallingUser().getId();
            if (id != null && currentId != id.longValue()) {
                throw new PermissionDeniedException("Calling user is not authorized to see the user requested by id");
            }
            id = currentId;
        }
        Object username = cmd.getUsername();
        Object type = cmd.getAccountType();
        String accountName = cmd.getAccountName();
        Object state = cmd.getState();
        String keyword = cmd.getKeyword();

        Long domainId = cmd.getDomainId();
        boolean recursive = cmd.isRecursive();
        Long pageSizeVal = cmd.getPageSizeVal();
        Long startIndex = cmd.getStartIndex();

        Filter searchFilter = new Filter(UserAccountJoinVO.class, "id", true, startIndex, pageSizeVal);

        return getUserListInternal(caller, permittedAccounts, listAll, id, username, type, accountName, state, keyword, domainId, recursive, searchFilter);
    }

    private Pair<List<UserAccountJoinVO>, Integer> getUserListInternal(Account caller, List<Long> permittedAccounts, boolean listAll, Long id, Object username, Object type,
            String accountName, Object state, String keyword, Long domainId, boolean recursive, Filter searchFilter) {
        Ternary<Long, Boolean, ListProjectResourcesCriteria> domainIdRecursiveListProject = new Ternary<Long, Boolean, ListProjectResourcesCriteria>(domainId, recursive, null);
        accountMgr.buildACLSearchParameters(caller, id, accountName, null, permittedAccounts, domainIdRecursiveListProject, listAll, false);
        domainId = domainIdRecursiveListProject.first();
        Boolean isRecursive = domainIdRecursiveListProject.second();
        ListProjectResourcesCriteria listProjectResourcesCriteria = domainIdRecursiveListProject.third();

        SearchBuilder<UserAccountJoinVO> sb = _userAccountJoinDao.createSearchBuilder();
        accountMgr.buildACLViewSearchBuilder(sb, domainId, isRecursive, permittedAccounts, listProjectResourcesCriteria);
        sb.and("username", sb.entity().getUsername(), Op.LIKE);
        if (id != null && id == 1) {
            // system user should NOT be searchable
            List<UserAccountJoinVO> emptyList = new ArrayList<UserAccountJoinVO>();
            return new Pair<List<UserAccountJoinVO>, Integer>(emptyList, 0);
        } else if (id != null) {
            sb.and("id", sb.entity().getId(), Op.EQ);
        } else {
            // this condition is used to exclude system user from the search
            // results
            sb.and("id", sb.entity().getId(), Op.NEQ);
        }

        sb.and("type", sb.entity().getAccountType(), Op.EQ);
        sb.and("domainId", sb.entity().getDomainId(), Op.EQ);
        sb.and("accountName", sb.entity().getAccountName(), Op.EQ);
        sb.and("state", sb.entity().getState(), Op.EQ);

        if ((accountName == null) && (domainId != null)) {
            sb.and("domainPath", sb.entity().getDomainPath(), Op.LIKE);
        }

        SearchCriteria<UserAccountJoinVO> sc = sb.create();

        // building ACL condition
        accountMgr.buildACLViewSearchCriteria(sc, domainId, isRecursive, permittedAccounts, listProjectResourcesCriteria);

        if (keyword != null) {
            SearchCriteria<UserAccountJoinVO> ssc = _userAccountJoinDao.createSearchCriteria();
            ssc.addOr("username", Op.LIKE, "%" + keyword + "%");
            ssc.addOr("firstname", Op.LIKE, "%" + keyword + "%");
            ssc.addOr("lastname", Op.LIKE, "%" + keyword + "%");
            ssc.addOr("email", Op.LIKE, "%" + keyword + "%");
            ssc.addOr("state", Op.LIKE, "%" + keyword + "%");
            ssc.addOr("accountName", Op.LIKE, "%" + keyword + "%");
            if (EnumUtils.isValidEnum(Account.Type.class, keyword.toUpperCase())) {
                ssc.addOr("accountType", Op.EQ, EnumUtils.getEnum(Account.Type.class, keyword.toUpperCase()));
            }

            sc.addAnd("username", Op.SC, ssc);
        }

        if (username != null) {
            sc.setParameters("username", username);
        }

        if (id != null) {
            sc.setParameters("id", id);
        } else {
            // Don't return system user, search builder with NEQ
            sc.setParameters("id", 1);
        }

        if (type != null) {
            sc.setParameters("type", type);
        }

        if (accountName != null) {
            sc.setParameters("accountName", accountName);
            if (domainId != null) {
                sc.setParameters("domainId", domainId);
            }
        } else if (domainId != null) {
            DomainVO domainVO = _domainDao.findById(domainId);
            sc.setParameters("domainPath", domainVO.getPath() + "%");
        }

        if (state != null) {
            sc.setParameters("state", state);
        }

        return _userAccountJoinDao.searchAndCount(sc, searchFilter);
    }

    @Override
    public ListResponse<EventResponse> searchForEvents(ListEventsCmd cmd) {
        Pair<List<EventJoinVO>, Integer> result = searchForEventsInternal(cmd);
        ListResponse<EventResponse> response = new ListResponse<EventResponse>();
        List<EventResponse> eventResponses = ViewResponseHelper.createEventResponse(result.first().toArray(new EventJoinVO[result.first().size()]));
        response.setResponses(eventResponses, result.second());
        return response;
    }

    private Pair<List<EventJoinVO>, Integer> searchForEventsInternal(ListEventsCmd cmd) {
        Account caller = CallContext.current().getCallingAccount();
        boolean isRootAdmin = accountMgr.isRootAdmin(caller.getId());
        List<Long> permittedAccounts = new ArrayList<Long>();

        Long id = cmd.getId();
        String type = cmd.getType();
        String level = cmd.getLevel();
        Date startDate = cmd.getStartDate();
        Date endDate = cmd.getEndDate();
        String keyword = cmd.getKeyword();
        Integer entryTime = cmd.getEntryTime();
        Integer duration = cmd.getDuration();
        Long startId = cmd.getStartId();
        final String resourceUuid = cmd.getResourceId();
        final String resourceTypeStr = cmd.getResourceType();
        ApiCommandResourceType resourceType = null;
        Long resourceId = null;
        if (resourceTypeStr != null) {
            resourceType = ApiCommandResourceType.fromString(resourceTypeStr);
            if (resourceType == null) {
                throw new InvalidParameterValueException(String.format("Invalid %s", ApiConstants.RESOURCE_TYPE));
            }
        }
        if (resourceUuid != null) {
            if (resourceTypeStr == null) {
                throw new InvalidParameterValueException(String.format("%s parameter must be used with %s parameter", ApiConstants.RESOURCE_ID, ApiConstants.RESOURCE_TYPE));
            }
            try {
                UUID.fromString(resourceUuid);
            } catch (IllegalArgumentException ex) {
                throw new InvalidParameterValueException(String.format("Invalid %s", ApiConstants.RESOURCE_ID));
            }
            Object object = entityManager.findByUuidIncludingRemoved(resourceType.getAssociatedClass(), resourceUuid);
            if (object instanceof InternalIdentity) {
                resourceId = ((InternalIdentity)object).getId();
            }
            if (resourceId == null) {
                throw new InvalidParameterValueException(String.format("Invalid %s", ApiConstants.RESOURCE_ID));
            }
            if (!isRootAdmin && object instanceof ControlledEntity) {
                ControlledEntity entity = (ControlledEntity)object;
                accountMgr.checkAccess(CallContext.current().getCallingAccount(), SecurityChecker.AccessType.ListEntry, entity.getAccountId() == caller.getId(), entity);
            }
        }

        Ternary<Long, Boolean, ListProjectResourcesCriteria> domainIdRecursiveListProject = new Ternary<Long, Boolean, ListProjectResourcesCriteria>(cmd.getDomainId(), cmd.isRecursive(), null);
        accountMgr.buildACLSearchParameters(caller, id, cmd.getAccountName(), cmd.getProjectId(), permittedAccounts, domainIdRecursiveListProject, cmd.listAll(), false);
        Long domainId = domainIdRecursiveListProject.first();
        Boolean isRecursive = domainIdRecursiveListProject.second();
        ListProjectResourcesCriteria listProjectResourcesCriteria = domainIdRecursiveListProject.third();

        Filter searchFilter = new Filter(EventJoinVO.class, "createDate", false, cmd.getStartIndex(), cmd.getPageSizeVal());
        // additional order by since createdDate does not have milliseconds
        // and two events, created within one second can be incorrectly ordered (for example VM.CREATE Completed before Scheduled)
        searchFilter.addOrderBy(EventJoinVO.class, "id", false);

        SearchBuilder<EventJoinVO> sb = _eventJoinDao.createSearchBuilder();
        accountMgr.buildACLViewSearchBuilder(sb, domainId, isRecursive, permittedAccounts, listProjectResourcesCriteria);

        sb.and("id", sb.entity().getId(), SearchCriteria.Op.EQ);
        sb.and("levelL", sb.entity().getLevel(), SearchCriteria.Op.LIKE);
        sb.and("levelEQ", sb.entity().getLevel(), SearchCriteria.Op.EQ);
        sb.and("type", sb.entity().getType(), SearchCriteria.Op.EQ);
        sb.and("createDateB", sb.entity().getCreateDate(), SearchCriteria.Op.BETWEEN);
        sb.and("createDateG", sb.entity().getCreateDate(), SearchCriteria.Op.GTEQ);
        sb.and("createDateL", sb.entity().getCreateDate(), SearchCriteria.Op.LTEQ);
        sb.and("state", sb.entity().getState(), SearchCriteria.Op.NEQ);
        sb.or("startId", sb.entity().getStartId(), SearchCriteria.Op.EQ);
        sb.and("createDate", sb.entity().getCreateDate(), SearchCriteria.Op.BETWEEN);
        sb.and("displayEvent", sb.entity().getDisplay(), SearchCriteria.Op.EQ);
        sb.and("archived", sb.entity().getArchived(), SearchCriteria.Op.EQ);
        sb.and("resourceId", sb.entity().getResourceId(), SearchCriteria.Op.EQ);
        sb.and("resourceType", sb.entity().getResourceType(), SearchCriteria.Op.EQ);

        SearchCriteria<EventJoinVO> sc = sb.create();
        // building ACL condition
        accountMgr.buildACLViewSearchCriteria(sc, domainId, isRecursive, permittedAccounts, listProjectResourcesCriteria);

        // For end users display only enabled events
        if (!accountMgr.isRootAdmin(caller.getId())) {
            sc.setParameters("displayEvent", true);
        }

        if (id != null) {
            sc.setParameters("id", id);
        }

        if (startId != null) {
            sc.setParameters("startId", startId);
            if (id == null) {
                sc.setParameters("id", startId);
            }
        }

        if (keyword != null) {
            SearchCriteria<EventJoinVO> ssc = _eventJoinDao.createSearchCriteria();
            ssc.addOr("type", SearchCriteria.Op.LIKE, "%" + keyword + "%");
            ssc.addOr("description", SearchCriteria.Op.LIKE, "%" + keyword + "%");
            ssc.addOr("level", SearchCriteria.Op.LIKE, "%" + keyword + "%");
            sc.addAnd("level", SearchCriteria.Op.SC, ssc);
        }

        if (level != null) {
            sc.setParameters("levelEQ", level);
        }

        if (type != null) {
            sc.setParameters("type", type);
        }

        if (startDate != null && endDate != null) {
            sc.setParameters("createDateB", startDate, endDate);
        } else if (startDate != null) {
            sc.setParameters("createDateG", startDate);
        } else if (endDate != null) {
            sc.setParameters("createDateL", endDate);
        }

        if (resourceId != null) {
            sc.setParameters("resourceId", resourceId);
        }

        if (resourceType != null) {
            sc.setParameters("resourceType", resourceType.toString());
        }

        if (id == null) {
            sc.setParameters("archived", cmd.getArchived());
        }

        Pair<List<EventJoinVO>, Integer> eventPair = null;
        // event_view will not have duplicate rows for each event, so
        // searchAndCount should be good enough.
        if ((entryTime != null) && (duration != null)) {
            // TODO: waiting for response from dev list, logic is mystery to
            // me!!
            /*
             * if (entryTime <= duration) { throw new
             * InvalidParameterValueException
             * ("Entry time must be greater than duration"); } Calendar calMin =
             * Calendar.getInstance(); Calendar calMax = Calendar.getInstance();
             * calMin.add(Calendar.SECOND, -entryTime);
             * calMax.add(Calendar.SECOND, -duration); Date minTime =
             * calMin.getTime(); Date maxTime = calMax.getTime();
             *
             * sc.setParameters("state", com.cloud.event.Event.State.Completed);
             * sc.setParameters("startId", 0); sc.setParameters("createDate",
             * minTime, maxTime); List<EventJoinVO> startedEvents =
             * _eventJoinDao.searchAllEvents(sc, searchFilter);
             * List<EventJoinVO> pendingEvents = new ArrayList<EventJoinVO>();
             * for (EventVO event : startedEvents) { EventVO completedEvent =
             * _eventDao.findCompletedEvent(event.getId()); if (completedEvent
             * == null) { pendingEvents.add(event); } } return pendingEvents;
             */
        } else {
            eventPair = _eventJoinDao.searchAndCount(sc, searchFilter);
        }
        return eventPair;

    }

    @Override
    public ListResponse<ResourceTagResponse> listTags(ListTagsCmd cmd) {
        Pair<List<ResourceTagJoinVO>, Integer> tags = listTagsInternal(cmd);
        ListResponse<ResourceTagResponse> response = new ListResponse<ResourceTagResponse>();
        List<ResourceTagResponse> tagResponses = ViewResponseHelper.createResourceTagResponse(false, tags.first().toArray(new ResourceTagJoinVO[tags.first().size()]));
        response.setResponses(tagResponses, tags.second());
        return response;
    }

    private Pair<List<ResourceTagJoinVO>, Integer> listTagsInternal(ListTagsCmd cmd) {
        Account caller = CallContext.current().getCallingAccount();
        List<Long> permittedAccounts = new ArrayList<Long>();
        String key = cmd.getKey();
        String value = cmd.getValue();
        String resourceId = cmd.getResourceId();
        String resourceType = cmd.getResourceType();
        String customerName = cmd.getCustomer();
        boolean listAll = cmd.listAll();
        Long projectId = cmd.getProjectId();

        if (projectId == null && ResourceObjectType.Project.name().equalsIgnoreCase(resourceType) && StringUtils.isNotEmpty(resourceId)) {
            try {
                projectId = Long.parseLong(resourceId);
            } catch (final NumberFormatException e) {
                final ProjectVO project = _projectDao.findByUuidIncludingRemoved(resourceId);
                if (project != null) {
                    projectId = project.getId();
                }
            }
        }

        Ternary<Long, Boolean, ListProjectResourcesCriteria> domainIdRecursiveListProject = new Ternary<Long, Boolean, ListProjectResourcesCriteria>(cmd.getDomainId(), cmd.isRecursive(), null);

        accountMgr.buildACLSearchParameters(caller, null, cmd.getAccountName(), projectId, permittedAccounts, domainIdRecursiveListProject, listAll, false);
        Long domainId = domainIdRecursiveListProject.first();
        Boolean isRecursive = domainIdRecursiveListProject.second();
        ListProjectResourcesCriteria listProjectResourcesCriteria = domainIdRecursiveListProject.third();
        Filter searchFilter = new Filter(ResourceTagJoinVO.class, "resourceType", false, cmd.getStartIndex(), cmd.getPageSizeVal());

        SearchBuilder<ResourceTagJoinVO> sb = _resourceTagJoinDao.createSearchBuilder();
        accountMgr.buildACLViewSearchBuilder(sb, domainId, isRecursive, permittedAccounts, listProjectResourcesCriteria);

        sb.and("key", sb.entity().getKey(), SearchCriteria.Op.EQ);
        sb.and("value", sb.entity().getValue(), SearchCriteria.Op.EQ);

        if (resourceId != null) {
            sb.and("resourceId", sb.entity().getResourceId(), SearchCriteria.Op.EQ);
            sb.and("resourceUuid", sb.entity().getResourceUuid(), SearchCriteria.Op.EQ);
        }

        sb.and("resourceType", sb.entity().getResourceType(), SearchCriteria.Op.EQ);
        sb.and("customer", sb.entity().getCustomer(), SearchCriteria.Op.EQ);

        // now set the SC criteria...
        SearchCriteria<ResourceTagJoinVO> sc = sb.create();
        accountMgr.buildACLViewSearchCriteria(sc, domainId, isRecursive, permittedAccounts, listProjectResourcesCriteria);

        if (key != null) {
            sc.setParameters("key", key);
        }

        if (value != null) {
            sc.setParameters("value", value);
        }

        if (resourceId != null) {
            try {
                long rid = Long.parseLong(resourceId);
                sc.setParameters("resourceId", rid);
            } catch (NumberFormatException ex) {
                // internal id instead of resource id is passed
                sc.setParameters("resourceUuid", resourceId);
            }
        }

        if (resourceType != null) {
            sc.setParameters("resourceType", resourceType);
        }

        if (customerName != null) {
            sc.setParameters("customer", customerName);
        }

        Pair<List<ResourceTagJoinVO>, Integer> result = _resourceTagJoinDao.searchAndCount(sc, searchFilter);
        return result;
    }

    @Override
    public ListResponse<InstanceGroupResponse> searchForVmGroups(ListVMGroupsCmd cmd) {
        Pair<List<InstanceGroupJoinVO>, Integer> groups = searchForVmGroupsInternal(cmd);
        ListResponse<InstanceGroupResponse> response = new ListResponse<InstanceGroupResponse>();
        List<InstanceGroupResponse> grpResponses = ViewResponseHelper.createInstanceGroupResponse(groups.first().toArray(new InstanceGroupJoinVO[groups.first().size()]));
        response.setResponses(grpResponses, groups.second());
        return response;
    }

    private Pair<List<InstanceGroupJoinVO>, Integer> searchForVmGroupsInternal(ListVMGroupsCmd cmd) {
        Long id = cmd.getId();
        String name = cmd.getGroupName();
        String keyword = cmd.getKeyword();

        Account caller = CallContext.current().getCallingAccount();
        List<Long> permittedAccounts = new ArrayList<Long>();

        Ternary<Long, Boolean, ListProjectResourcesCriteria> domainIdRecursiveListProject = new Ternary<Long, Boolean, ListProjectResourcesCriteria>(cmd.getDomainId(), cmd.isRecursive(), null);
        accountMgr.buildACLSearchParameters(caller, id, cmd.getAccountName(), cmd.getProjectId(), permittedAccounts, domainIdRecursiveListProject, cmd.listAll(), false);
        Long domainId = domainIdRecursiveListProject.first();
        Boolean isRecursive = domainIdRecursiveListProject.second();
        ListProjectResourcesCriteria listProjectResourcesCriteria = domainIdRecursiveListProject.third();

        Filter searchFilter = new Filter(InstanceGroupJoinVO.class, "id", true, cmd.getStartIndex(), cmd.getPageSizeVal());

        SearchBuilder<InstanceGroupJoinVO> sb = _vmGroupJoinDao.createSearchBuilder();
        accountMgr.buildACLViewSearchBuilder(sb, domainId, isRecursive, permittedAccounts, listProjectResourcesCriteria);

        sb.and("id", sb.entity().getId(), SearchCriteria.Op.EQ);
        sb.and("name", sb.entity().getName(), SearchCriteria.Op.EQ);

        SearchCriteria<InstanceGroupJoinVO> sc = sb.create();
        accountMgr.buildACLViewSearchCriteria(sc, domainId, isRecursive, permittedAccounts, listProjectResourcesCriteria);

        if (keyword != null) {
            SearchCriteria<InstanceGroupJoinVO> ssc = _vmGroupJoinDao.createSearchCriteria();
            ssc.addOr("name", SearchCriteria.Op.LIKE, "%" + keyword + "%");
            sc.addAnd("name", SearchCriteria.Op.SC, ssc);
        }

        if (id != null) {
            sc.setParameters("id", id);
        }

        if (name != null) {
            sc.setParameters("name", name);
        }

        return _vmGroupJoinDao.searchAndCount(sc, searchFilter);
    }

    @Override
    public ListResponse<UserVmResponse> searchForUserVMs(ListVMsCmd cmd) {
        Pair<List<UserVmJoinVO>, Integer> result = searchForUserVMsInternal(cmd);
        ListResponse<UserVmResponse> response = new ListResponse<>();

        if (cmd.getRetrieveOnlyResourceCount()) {
            response.setResponses(new ArrayList<>(), result.second());
            return response;
        }

        ResponseView respView = ResponseView.Restricted;
        Account caller = CallContext.current().getCallingAccount();
        if (accountMgr.isRootAdmin(caller.getId())) {
            respView = ResponseView.Full;
        }
        List<UserVmResponse> vmResponses = ViewResponseHelper.createUserVmResponse(respView, "virtualmachine", cmd.getDetails(), cmd.getAccumulate(), cmd.getShowUserData(),
                result.first().toArray(new UserVmJoinVO[result.first().size()]));

        response.setResponses(vmResponses, result.second());
        return response;
    }

    private Object getObjectPossibleMethodValue(Object obj, String methodName) {
        Object result = null;

        try {
            Method m = obj.getClass().getMethod(methodName);
            result = m.invoke(obj);
        } catch (NoSuchMethodException | InvocationTargetException | IllegalAccessException ignored) {}

        return result;
    }

    private Pair<List<UserVmJoinVO>, Integer> searchForUserVMsInternal(ListVMsCmd cmd) {
        Pair<List<Long>, Integer> vmIdPage = searchForUserVMIdsAndCount(cmd);

        Integer count = vmIdPage.second();
        Long[] idArray = vmIdPage.first().toArray(new Long[0]);

        if (count == 0) {
            return new Pair<>(new ArrayList<>(), count);
        }

        // search vm details by ids
        List<UserVmJoinVO> vms = _userVmJoinDao.searchByIds( idArray);
        return new Pair<>(vms, count);
    }

    private Pair<List<Long>, Integer> searchForUserVMIdsAndCount(ListVMsCmd cmd) {
        Account caller = CallContext.current().getCallingAccount();
        List<Long> permittedAccounts = new ArrayList<>();
        boolean listAll = cmd.listAll();
        Long id = cmd.getId();
        Boolean display = cmd.getDisplay();
        String hypervisor = cmd.getHypervisor();
        String state = cmd.getState();
        Long zoneId = cmd.getZoneId();
        Long templateId = cmd.getTemplateId();
        Long serviceOfferingId = cmd.getServiceOfferingId();
        Boolean isHaEnabled = cmd.getHaEnabled();
        String keyword = cmd.getKeyword();
        Long networkId = cmd.getNetworkId();
        Long isoId = cmd.getIsoId();
        String vmHostName = cmd.getName();
        Long hostId = null;
        Long podId = null;
        Long clusterId = null;
        Long groupId = cmd.getGroupId();
        Long vpcId = cmd.getVpcId();
        Long affinityGroupId = cmd.getAffinityGroupId();
        String keyPairName = cmd.getKeyPairName();
        Long securityGroupId = cmd.getSecurityGroupId();
        Long autoScaleVmGroupId = cmd.getAutoScaleVmGroupId();
        Long backupOfferingId = cmd.getBackupOfferingId();
        Long storageId = null;
        StoragePoolVO pool = null;
        Long userId = cmd.getUserId();
        Map<String, String> tags = cmd.getTags();

        boolean isAdmin = false;
        boolean isRootAdmin = false;

        if (accountMgr.isAdmin(caller.getId())) {
            isAdmin = true;
        }

        if (accountMgr.isRootAdmin(caller.getId())) {
            isRootAdmin = true;
            podId = (Long) getObjectPossibleMethodValue(cmd, "getPodId");
            clusterId = (Long) getObjectPossibleMethodValue(cmd, "getClusterId");
            hostId = (Long) getObjectPossibleMethodValue(cmd, "getHostId");
            storageId = (Long) getObjectPossibleMethodValue(cmd, "getStorageId");
            if (storageId != null) {
                pool = storagePoolDao.findById( storageId);
                if (pool == null) {
                    throw new InvalidParameterValueException("Unable to find specified storage pool");
                }
            }
        }

        Ternary<Long, Boolean, ListProjectResourcesCriteria> domainIdRecursiveListProject = new Ternary<>(cmd.getDomainId(), cmd.isRecursive(), null);
        accountMgr.buildACLSearchParameters(caller, id, cmd.getAccountName(), cmd.getProjectId(), permittedAccounts, domainIdRecursiveListProject, listAll, false);
        Long domainId = domainIdRecursiveListProject.first();
        Boolean isRecursive = domainIdRecursiveListProject.second();
        ListProjectResourcesCriteria listProjectResourcesCriteria = domainIdRecursiveListProject.third();

        Filter searchFilter = new Filter(UserVmVO.class, "id", true, cmd.getStartIndex(), cmd.getPageSizeVal());

        List<Long> ids = null;
        if (cmd.getId() != null) {
            if (cmd.getIds() != null && !cmd.getIds().isEmpty()) {
                throw new InvalidParameterValueException("Specify either id or ids but not both parameters");
            }
            ids = new ArrayList<>();
            ids.add(cmd.getId());
        } else {
            ids = cmd.getIds();
        }

        SearchBuilder<UserVmVO> userVmSearchBuilder = userVmDao.createSearchBuilder();
        userVmSearchBuilder.select(null, Func.DISTINCT, userVmSearchBuilder.entity().getId());
        accountMgr.buildACLSearchBuilder(userVmSearchBuilder, domainId, isRecursive, permittedAccounts, listProjectResourcesCriteria);

        if (HypervisorType.getType(hypervisor) == HypervisorType.None && hypervisor != null) {
            // invalid hypervisor type input
            throw new InvalidParameterValueException("Invalid HypervisorType " + hypervisor);
        }

        if (ids != null && !ids.isEmpty()) {
            userVmSearchBuilder.and("idIN", userVmSearchBuilder.entity().getId(), Op.IN);
        }

        userVmSearchBuilder.and("displayName", userVmSearchBuilder.entity().getDisplayName(), Op.LIKE);
        userVmSearchBuilder.and("stateEQ", userVmSearchBuilder.entity().getState(), Op.EQ);
        userVmSearchBuilder.and("stateNEQ", userVmSearchBuilder.entity().getState(), Op.NEQ);
        userVmSearchBuilder.and("stateNIN", userVmSearchBuilder.entity().getState(), Op.NIN);

        if (hostId != null) {
            userVmSearchBuilder.and("hostId", userVmSearchBuilder.entity().getHostId(), Op.EQ);
        }

        if (zoneId != null) {
            userVmSearchBuilder.and("dataCenterId", userVmSearchBuilder.entity().getDataCenterId(), Op.EQ);
        }

        if (templateId != null) {
            userVmSearchBuilder.and("templateId", userVmSearchBuilder.entity().getTemplateId(), Op.EQ);
        }

        if (hypervisor != null) {
            userVmSearchBuilder.and("hypervisorType", userVmSearchBuilder.entity().getHypervisorType(), Op.EQ);
        }

        if (vmHostName != null) {
            userVmSearchBuilder.and("name", userVmSearchBuilder.entity().getHostName(), Op.EQ);
        }

        if (serviceOfferingId != null) {
            userVmSearchBuilder.and("serviceOfferingId", userVmSearchBuilder.entity().getServiceOfferingId(), Op.EQ);
        }
        if (display != null) {
            userVmSearchBuilder.and("display", userVmSearchBuilder.entity().isDisplayVm(), Op.EQ);
        }

        if (!isRootAdmin) {
            userVmSearchBuilder.and("displayVm", userVmSearchBuilder.entity().isDisplayVm(), Op.EQ);
        }

        if (isHaEnabled != null) {
            userVmSearchBuilder.and("haEnabled", userVmSearchBuilder.entity().isHaEnabled(), Op.EQ);
        }

        if (isoId != null) {
            userVmSearchBuilder.and("isoId", userVmSearchBuilder.entity().getIsoId(), Op.EQ);
        }

        if (userId != null) {
            userVmSearchBuilder.and("userId", userVmSearchBuilder.entity().getUserId(), Op.EQ);
        }

        if (podId != null) {
            userVmSearchBuilder.and("podId", userVmSearchBuilder.entity().getPodIdToDeployIn(), Op.EQ);
        }

        if (networkId != null || vpcId != null) {
            SearchBuilder<NicVO> nicSearch = nicDao.createSearchBuilder();
            nicSearch.and("networkId", nicSearch.entity().getNetworkId(), Op.EQ);
            if (vpcId != null) {
                SearchBuilder<NetworkVO> networkSearch = networkDao.createSearchBuilder();
                networkSearch.and("vpcId", networkSearch.entity().getVpcId(), Op.EQ);
                nicSearch.join("vpc", networkSearch, networkSearch.entity().getId(), nicSearch.entity().getNetworkId(), JoinBuilder.JoinType.INNER);
            }
            userVmSearchBuilder.join("nic", nicSearch, nicSearch.entity().getInstanceId(), userVmSearchBuilder.entity().getId(), JoinBuilder.JoinType.INNER);
        }

        if (clusterId != null) {
            userVmSearchBuilder.and().op("hostIdIn", userVmSearchBuilder.entity().getHostId(), Op.IN);
            userVmSearchBuilder.or().op("lastHostIdIn", userVmSearchBuilder.entity().getLastHostId(), Op.IN);
            userVmSearchBuilder.and(userVmSearchBuilder.entity().getState(), Op.EQ).values(VirtualMachine.State.Stopped);
            userVmSearchBuilder.cp().cp();
        }

        if (groupId != null && groupId != -1) {
            SearchBuilder<InstanceGroupVMMapVO> instanceGroupSearch = instanceGroupVMMapDao.createSearchBuilder();
            instanceGroupSearch.and("groupId", instanceGroupSearch.entity().getGroupId(), Op.EQ);
            userVmSearchBuilder.join("instanceGroup", instanceGroupSearch, instanceGroupSearch.entity().getInstanceId(), userVmSearchBuilder.entity().getId(), JoinBuilder.JoinType.INNER);
        }

        if (affinityGroupId != null && affinityGroupId != -1) {
            SearchBuilder<AffinityGroupVMMapVO> affinityGroupSearch = affinityGroupVMMapDao.createSearchBuilder();
            affinityGroupSearch.and("affinityGroupId", affinityGroupSearch.entity().getAffinityGroupId(), Op.EQ);
            userVmSearchBuilder.join("affinityGroup", affinityGroupSearch, affinityGroupSearch.entity().getInstanceId(), userVmSearchBuilder.entity().getId(), JoinBuilder.JoinType.INNER);
        }

        if (securityGroupId != null && securityGroupId != -1) {
            SearchBuilder<SecurityGroupVMMapVO> securityGroupSearch = securityGroupVMMapDao.createSearchBuilder();
            securityGroupSearch.and("securityGroupId", securityGroupSearch.entity().getSecurityGroupId(), Op.EQ);
            userVmSearchBuilder.join("securityGroup", securityGroupSearch, securityGroupSearch.entity().getInstanceId(), userVmSearchBuilder.entity().getId(), JoinBuilder.JoinType.INNER);
        }

        if (storageId != null) {
            SearchBuilder<VolumeVO> volumeSearch = volumeDao.createSearchBuilder();
            if (pool.getPoolType().equals(Storage.StoragePoolType.DatastoreCluster)) {
                volumeSearch.and("storagePoolId", volumeSearch.entity().getPoolId(), Op.IN);
            } else {
                volumeSearch.and("storagePoolId", volumeSearch.entity().getPoolId(), Op.EQ);
            }
            userVmSearchBuilder.join("volume", volumeSearch, volumeSearch.entity().getInstanceId(), userVmSearchBuilder.entity().getId(), JoinBuilder.JoinType.INNER);
        }

        if (tags != null && !tags.isEmpty()) {
            SearchBuilder<ResourceTagVO> resourceTagSearch = resourceTagDao.createSearchBuilder();
            resourceTagSearch.and("resourceType", resourceTagSearch.entity().getResourceType(), Op.EQ);
            resourceTagSearch.and().op();
            for (int count = 0; count < tags.size(); count++) {
                if (count == 0) {
                    resourceTagSearch.op("tagKey" + String.valueOf(count), resourceTagSearch.entity().getKey(), Op.EQ);
                } else {
                    resourceTagSearch.or().op("tagKey" + String.valueOf(count), resourceTagSearch.entity().getKey(), Op.EQ);
                }
                resourceTagSearch.and("tagValue" + String.valueOf(count), resourceTagSearch.entity().getValue(), Op.EQ);
                resourceTagSearch.cp();
            }
            resourceTagSearch.cp();

            userVmSearchBuilder.join("tags", resourceTagSearch, resourceTagSearch.entity().getResourceId(), userVmSearchBuilder.entity().getId(), JoinBuilder.JoinType.INNER);
        }

        if (keyPairName != null) {
            SearchBuilder<UserVmDetailVO> vmDetailSearchKeys = userVmDetailsDao.createSearchBuilder();
            SearchBuilder<UserVmDetailVO> vmDetailSearchVmIds = userVmDetailsDao.createSearchBuilder();
            vmDetailSearchKeys.and(vmDetailSearchKeys.entity().getName(), Op.EQ).values(SSH_PUBLIC_KEY);

            SearchBuilder<SSHKeyPairVO> sshKeyPairSearch = sshKeyPairDao.createSearchBuilder();
            sshKeyPairSearch.and("keyPairName", sshKeyPairSearch.entity().getName(), Op.EQ);

            sshKeyPairSearch.join("keyPairToDetailValueJoin", vmDetailSearchKeys, vmDetailSearchKeys.entity().getValue(), sshKeyPairSearch.entity().getPublicKey(), JoinBuilder.JoinType.INNER);
            userVmSearchBuilder.join("userVmToDetailJoin", vmDetailSearchVmIds, vmDetailSearchVmIds.entity().getResourceId(), userVmSearchBuilder.entity().getId(), JoinBuilder.JoinType.INNER);
            userVmSearchBuilder.join("userVmToKeyPairJoin", sshKeyPairSearch, sshKeyPairSearch.entity().getAccountId(), userVmSearchBuilder.entity().getAccountId(), JoinBuilder.JoinType.INNER);
        }

        if (keyword != null) {
            userVmSearchBuilder.and().op("keywordDisplayName", userVmSearchBuilder.entity().getDisplayName(), Op.LIKE);
            userVmSearchBuilder.or("keywordName", userVmSearchBuilder.entity().getHostName(), Op.LIKE);
            userVmSearchBuilder.or("keywordState", userVmSearchBuilder.entity().getState(), Op.EQ);
            if (isRootAdmin) {
                userVmSearchBuilder.or("keywordInstanceName", userVmSearchBuilder.entity().getInstanceName(), Op.LIKE );
            }
            userVmSearchBuilder.cp();
        }

        if (backupOfferingId != null) {
            SearchBuilder<BackupOfferingVO> backupOfferingSearch = backupOfferingDao.createSearchBuilder();
            backupOfferingSearch.and("backupOfferingId", backupOfferingSearch.entity().getId(), Op.EQ);
            userVmSearchBuilder.join("backupOffering", backupOfferingSearch, backupOfferingSearch.entity().getId(), userVmSearchBuilder.entity().getBackupOfferingId(), JoinBuilder.JoinType.INNER);
        }

        if (autoScaleVmGroupId != null) {
            SearchBuilder<AutoScaleVmGroupVmMapVO> autoScaleMapSearch = autoScaleVmGroupVmMapDao.createSearchBuilder();
            autoScaleMapSearch.and("autoScaleVmGroupId", autoScaleMapSearch.entity().getVmGroupId(), Op.EQ);
            userVmSearchBuilder.join("autoScaleVmGroup", autoScaleMapSearch, autoScaleMapSearch.entity().getInstanceId(), userVmSearchBuilder.entity().getId(), JoinBuilder.JoinType.INNER);
        }

        SearchCriteria<UserVmVO> userVmSearchCriteria = userVmSearchBuilder.create();
        accountMgr.buildACLSearchCriteria(userVmSearchCriteria, domainId, isRecursive, permittedAccounts, listProjectResourcesCriteria);

        if (serviceOfferingId != null) {
            userVmSearchCriteria.setParameters("serviceOfferingId", serviceOfferingId);
        }

        if (state != null) {
            if (state.equalsIgnoreCase("present")) {
                userVmSearchCriteria.setParameters("stateNIN", "Destroyed", "Expunging");
            } else {
                userVmSearchCriteria.setParameters("stateEQ", state);
            }
        }

        if (hypervisor != null) {
            userVmSearchCriteria.setParameters("hypervisorType", hypervisor);
        }

        // Don't show Destroyed and Expunging vms to the end user if the AllowUserViewDestroyedVM flag is not set.
        if (!isAdmin && !AllowUserViewDestroyedVM.valueIn(caller.getAccountId())) {
            userVmSearchCriteria.setParameters("stateNIN", "Destroyed", "Expunging");
        }

        if (zoneId != null) {
            userVmSearchCriteria.setParameters("dataCenterId", zoneId);
        }

        if (templateId != null) {
            userVmSearchCriteria.setParameters("templateId", templateId);
        }

        if (display != null) {
            userVmSearchCriteria.setParameters("display", display);
        }

        if (isHaEnabled != null) {
            userVmSearchCriteria.setParameters("haEnabled", isHaEnabled);
        }

        if (isoId != null) {
            userVmSearchCriteria.setParameters("isoId", isoId);
        }

        if (ids != null && !ids.isEmpty()) {
            userVmSearchCriteria.setParameters("idIN", ids.toArray());
        }

        if (vmHostName != null) {
            userVmSearchCriteria.setParameters("name", vmHostName);
        }

        if (groupId != null && groupId != -1) {
            userVmSearchCriteria.setJoinParameters("instanceGroup","groupId", groupId);
        }

        if (affinityGroupId != null && affinityGroupId != -1) {
            userVmSearchCriteria.setJoinParameters("affinityGroup", "affinityGroupId", affinityGroupId);
        }

        if (securityGroupId != null && securityGroupId != -1) {
            userVmSearchCriteria.setJoinParameters("securityGroup","securityGroupId", securityGroupId);
        }

        if (keyword != null) {
            String keywordMatch = "%" + keyword + "%";
            userVmSearchCriteria.setParameters("keywordDisplayName", keywordMatch);
            userVmSearchCriteria.setParameters("keywordName", keywordMatch);
            userVmSearchCriteria.setParameters("keywordState", keyword);
            if (isRootAdmin) {
                userVmSearchCriteria.setParameters("keywordInstanceName", keywordMatch);
            }
        }

        if (tags != null && !tags.isEmpty()) {
            int count = 0;
            userVmSearchCriteria.setJoinParameters("tags","resourceType", ResourceObjectType.UserVm);
            for (Map.Entry<String, String> entry : tags.entrySet()) {
                userVmSearchCriteria.setJoinParameters("tags", "tagKey" + String.valueOf(count), entry.getKey());
                userVmSearchCriteria.setJoinParameters("tags", "tagValue" + String.valueOf(count), entry.getValue());
                count++;
            }
        }

        if (keyPairName != null) {
            userVmSearchCriteria.setJoinParameters("userVmToKeyPairJoin", "keyPairName", keyPairName);
        }

        if (networkId != null) {
            userVmSearchCriteria.setJoinParameters("nic", "networkId", networkId);
        }

        if (vpcId != null) {
            userVmSearchCriteria.getJoin("nic").setJoinParameters("vpc", "vpcId", vpcId);
        }

        if (userId != null) {
            userVmSearchCriteria.setParameters("userId", userId);
        }

        if (backupOfferingId != null) {
            userVmSearchCriteria.setJoinParameters("backupOffering", "backupOfferingId", backupOfferingId);
        }

        if (autoScaleVmGroupId != null) {
            userVmSearchCriteria.setJoinParameters("autoScaleVmGroup", "autoScaleVmGroupId", autoScaleVmGroupId);
        }

        if (isRootAdmin) {
            if (podId != null) {
                userVmSearchCriteria.setParameters("podId", podId);
                if (state == null) {
                    userVmSearchCriteria.setParameters("stateNEQ", "Destroyed");
                }
            }

            if (clusterId != null) {
                List<HostJoinVO> hosts = hostJoinDao.findByClusterId(clusterId, Host.Type.Routing);
                if (CollectionUtils.isEmpty(hosts)) {
                    // cluster has no hosts, so we cannot find VMs, cancel search.
                    return new Pair<>(new ArrayList<>(), 0);
                }
                List<Long> hostIds = hosts.stream().map(HostJoinVO::getId).collect(Collectors.toList());
                userVmSearchCriteria.setParameters("hostIdIn", hostIds.toArray());
                userVmSearchCriteria.setParameters("lastHostIdIn", hostIds.toArray());
            }

            if (hostId != null) {
                userVmSearchCriteria.setParameters("hostId", hostId);
            }

            if (storageId != null && pool != null) {
                if (pool.getPoolType().equals(Storage.StoragePoolType.DatastoreCluster)) {
                    List<StoragePoolVO> childDatastores = storagePoolDao.listChildStoragePoolsInDatastoreCluster(storageId);
                    List<Long> childDatastoreIds = childDatastores.stream().map(mo -> mo.getId()).collect(Collectors.toList());
                    userVmSearchCriteria.setJoinParameters("volume", "storagePoolId", childDatastoreIds.toArray());
                } else {
                    userVmSearchCriteria.setJoinParameters("volume", "storagePoolId", storageId);
                }
            }
        } else {
            userVmSearchCriteria.setParameters("displayVm", 1);
        }

        Pair<List<UserVmVO>, Integer> uniqueVmPair = userVmDao.searchAndDistinctCount(userVmSearchCriteria, searchFilter, new String[]{"vm_instance.id"});
        Integer count = uniqueVmPair.second();

        List<Long> vmIds = uniqueVmPair.first().stream().map(VMInstanceVO::getId).collect(Collectors.toList());
        return new Pair<>(vmIds, count);
    }

    @Override
    public ListResponse<SecurityGroupResponse> searchForSecurityGroups(ListSecurityGroupsCmd cmd) {
        Pair<List<SecurityGroupJoinVO>, Integer> result = searchForSecurityGroupsInternal(cmd);
        ListResponse<SecurityGroupResponse> response = new ListResponse<SecurityGroupResponse>();
        List<SecurityGroupResponse> routerResponses = ViewResponseHelper.createSecurityGroupResponses(result.first());
        response.setResponses(routerResponses, result.second());
        return response;
    }

    private Pair<List<SecurityGroupJoinVO>, Integer> searchForSecurityGroupsInternal(ListSecurityGroupsCmd cmd) throws PermissionDeniedException, InvalidParameterValueException {
        Account caller = CallContext.current().getCallingAccount();
        Long instanceId = cmd.getVirtualMachineId();
        String securityGroup = cmd.getSecurityGroupName();
        Long id = cmd.getId();
        Object keyword = cmd.getKeyword();
        List<Long> permittedAccounts = new ArrayList<Long>();
        Map<String, String> tags = cmd.getTags();

        if (instanceId != null) {
            UserVmVO userVM = userVmDao.findById(instanceId);
            if (userVM == null) {
                throw new InvalidParameterValueException("Unable to list network groups for virtual machine instance " + instanceId + "; instance not found.");
            }
            accountMgr.checkAccess(caller, null, true, userVM);
            return listSecurityGroupRulesByVM(instanceId.longValue(), cmd.getStartIndex(), cmd.getPageSizeVal());
        }

        Ternary<Long, Boolean, ListProjectResourcesCriteria> domainIdRecursiveListProject = new Ternary<Long, Boolean, ListProjectResourcesCriteria>(cmd.getDomainId(), cmd.isRecursive(), null);
        accountMgr.buildACLSearchParameters(caller, id, cmd.getAccountName(), cmd.getProjectId(), permittedAccounts, domainIdRecursiveListProject, cmd.listAll(), false);
        Long domainId = domainIdRecursiveListProject.first();
        Boolean isRecursive = domainIdRecursiveListProject.second();
        ListProjectResourcesCriteria listProjectResourcesCriteria = domainIdRecursiveListProject.third();

        Filter searchFilter = new Filter(SecurityGroupJoinVO.class, "id", true, cmd.getStartIndex(), cmd.getPageSizeVal());
        SearchBuilder<SecurityGroupJoinVO> sb = _securityGroupJoinDao.createSearchBuilder();
        sb.select(null, Func.DISTINCT, sb.entity().getId()); // select distinct
        // ids
        accountMgr.buildACLViewSearchBuilder(sb, domainId, isRecursive, permittedAccounts, listProjectResourcesCriteria);

        sb.and("id", sb.entity().getId(), SearchCriteria.Op.EQ);
        sb.and("name", sb.entity().getName(), SearchCriteria.Op.EQ);

        SearchCriteria<SecurityGroupJoinVO> sc = sb.create();
        accountMgr.buildACLViewSearchCriteria(sc, domainId, isRecursive, permittedAccounts, listProjectResourcesCriteria);

        if (id != null) {
            sc.setParameters("id", id);
        }

        if (tags != null && !tags.isEmpty()) {
            SearchCriteria<SecurityGroupJoinVO> tagSc = _securityGroupJoinDao.createSearchCriteria();
            for (String key : tags.keySet()) {
                SearchCriteria<SecurityGroupJoinVO> tsc = _securityGroupJoinDao.createSearchCriteria();
                tsc.addAnd("tagKey", SearchCriteria.Op.EQ, key);
                tsc.addAnd("tagValue", SearchCriteria.Op.EQ, tags.get(key));
                tagSc.addOr("tagKey", SearchCriteria.Op.SC, tsc);
            }
            sc.addAnd("tagKey", SearchCriteria.Op.SC, tagSc);
        }

        if (securityGroup != null) {
            sc.setParameters("name", securityGroup);
        }

        if (keyword != null) {
            SearchCriteria<SecurityGroupJoinVO> ssc = _securityGroupJoinDao.createSearchCriteria();
            ssc.addOr("name", SearchCriteria.Op.LIKE, "%" + keyword + "%");
            ssc.addOr("description", SearchCriteria.Op.LIKE, "%" + keyword + "%");
            sc.addAnd("name", SearchCriteria.Op.SC, ssc);
        }

        // search security group together with rules
        Pair<List<SecurityGroupJoinVO>, Integer> uniqueSgPair = _securityGroupJoinDao.searchAndCount(sc, searchFilter);
        Integer count = uniqueSgPair.second();
        if (count.intValue() == 0) {
            // handle empty result cases
            return uniqueSgPair;
        }

        List<SecurityGroupJoinVO> uniqueSgs = uniqueSgPair.first();
        Long[] sgIds = new Long[uniqueSgs.size()];
        int i = 0;
        for (SecurityGroupJoinVO v : uniqueSgs) {
            sgIds[i++] = v.getId();
        }
        List<SecurityGroupJoinVO> sgs = _securityGroupJoinDao.searchByIds(sgIds);
        return new Pair<List<SecurityGroupJoinVO>, Integer>(sgs, count);
    }

    private Pair<List<SecurityGroupJoinVO>, Integer> listSecurityGroupRulesByVM(long vmId, long pageInd, long pageSize) {
        Filter sf = new Filter(SecurityGroupVMMapVO.class, null, true, pageInd, pageSize);
        Pair<List<SecurityGroupVMMapVO>, Integer> sgVmMappingPair = securityGroupVMMapDao.listByInstanceId(vmId, sf);
        Integer count = sgVmMappingPair.second();
        if (count.intValue() == 0) {
            // handle empty result cases
            return new Pair<List<SecurityGroupJoinVO>, Integer>(new ArrayList<SecurityGroupJoinVO>(), count);
        }
        List<SecurityGroupVMMapVO> sgVmMappings = sgVmMappingPair.first();
        Long[] sgIds = new Long[sgVmMappings.size()];
        int i = 0;
        for (SecurityGroupVMMapVO sgVm : sgVmMappings) {
            sgIds[i++] = sgVm.getSecurityGroupId();
        }
        List<SecurityGroupJoinVO> sgs = _securityGroupJoinDao.searchByIds(sgIds);
        return new Pair<List<SecurityGroupJoinVO>, Integer>(sgs, count);
    }

    @Override
    public ListResponse<DomainRouterResponse> searchForRouters(ListRoutersCmd cmd) {
        Pair<List<DomainRouterJoinVO>, Integer> result = searchForRoutersInternal(cmd, cmd.getId(), cmd.getRouterName(), cmd.getState(), cmd.getZoneId(), cmd.getPodId(), cmd.getClusterId(),
                cmd.getHostId(), cmd.getKeyword(), cmd.getNetworkId(), cmd.getVpcId(), cmd.getForVpc(), cmd.getRole(), cmd.getVersion(), cmd.isHealthCheckFailed());
        ListResponse<DomainRouterResponse> response = new ListResponse<DomainRouterResponse>();
        List<DomainRouterResponse> routerResponses = ViewResponseHelper.createDomainRouterResponse(result.first().toArray(new DomainRouterJoinVO[result.first().size()]));
        if (VirtualNetworkApplianceManager.RouterHealthChecksEnabled.value()) {
            for (DomainRouterResponse res : routerResponses) {
                DomainRouterVO resRouter = _routerDao.findByUuid(res.getId());
                res.setHealthChecksFailed(routerHealthCheckResultDao.hasFailingChecks(resRouter.getId()));
                if (cmd.shouldFetchHealthCheckResults()) {
                    res.setHealthCheckResults(responseGenerator.createHealthCheckResponse(resRouter,
                            new ArrayList<>(routerHealthCheckResultDao.getHealthCheckResults(resRouter.getId()))));
                }
            }
        }
        response.setResponses(routerResponses, result.second());
        return response;
    }

    @Override
    public ListResponse<DomainRouterResponse> searchForInternalLbVms(ListInternalLBVMsCmd cmd) {
        Pair<List<DomainRouterJoinVO>, Integer> result = searchForRoutersInternal(cmd, cmd.getId(), cmd.getRouterName(), cmd.getState(), cmd.getZoneId(), cmd.getPodId(), null, cmd.getHostId(),
                cmd.getKeyword(), cmd.getNetworkId(), cmd.getVpcId(), cmd.getForVpc(), cmd.getRole(), null, null);
        ListResponse<DomainRouterResponse> response = new ListResponse<DomainRouterResponse>();
        List<DomainRouterResponse> routerResponses = ViewResponseHelper.createDomainRouterResponse(result.first().toArray(new DomainRouterJoinVO[result.first().size()]));
        if (VirtualNetworkApplianceManager.RouterHealthChecksEnabled.value()) {
            for (DomainRouterResponse res : routerResponses) {
                DomainRouterVO resRouter = _routerDao.findByUuid(res.getId());
                res.setHealthChecksFailed(routerHealthCheckResultDao.hasFailingChecks(resRouter.getId()));
                if (cmd.shouldFetchHealthCheckResults()) {
                    res.setHealthCheckResults(responseGenerator.createHealthCheckResponse(resRouter,
                            new ArrayList<>(routerHealthCheckResultDao.getHealthCheckResults(resRouter.getId()))));
                }
            }
        }

        response.setResponses(routerResponses, result.second());
        return response;
    }

    private Pair<List<DomainRouterJoinVO>, Integer> searchForRoutersInternal(BaseListProjectAndAccountResourcesCmd cmd, Long id, String name, String state, Long zoneId, Long podId, Long clusterId,
            Long hostId, String keyword, Long networkId, Long vpcId, Boolean forVpc, String role, String version, Boolean isHealthCheckFailed) {

        Account caller = CallContext.current().getCallingAccount();
        List<Long> permittedAccounts = new ArrayList<Long>();

        Ternary<Long, Boolean, ListProjectResourcesCriteria> domainIdRecursiveListProject = new Ternary<Long, Boolean, ListProjectResourcesCriteria>(cmd.getDomainId(), cmd.isRecursive(), null);
        accountMgr.buildACLSearchParameters(caller, id, cmd.getAccountName(), cmd.getProjectId(), permittedAccounts, domainIdRecursiveListProject, cmd.listAll(), false);
        Long domainId = domainIdRecursiveListProject.first();
        Boolean isRecursive = domainIdRecursiveListProject.second();
        ListProjectResourcesCriteria listProjectResourcesCriteria = domainIdRecursiveListProject.third();
        Filter searchFilter = new Filter(DomainRouterJoinVO.class, "id", true, cmd.getStartIndex(), cmd.getPageSizeVal());

        SearchBuilder<DomainRouterJoinVO> sb = _routerJoinDao.createSearchBuilder();
        sb.select(null, Func.DISTINCT, sb.entity().getId()); // select distinct
        // ids to get
        // number of
        // records with
        // pagination
        accountMgr.buildACLViewSearchBuilder(sb, domainId, isRecursive, permittedAccounts, listProjectResourcesCriteria);

        sb.and("name", sb.entity().getInstanceName(), SearchCriteria.Op.EQ);
        sb.and("id", sb.entity().getId(), SearchCriteria.Op.EQ);
        sb.and("accountId", sb.entity().getAccountId(), SearchCriteria.Op.IN);
        sb.and("state", sb.entity().getState(), SearchCriteria.Op.EQ);
        sb.and("dataCenterId", sb.entity().getDataCenterId(), SearchCriteria.Op.EQ);
        sb.and("podId", sb.entity().getPodId(), SearchCriteria.Op.EQ);
        sb.and("clusterId", sb.entity().getClusterId(), SearchCriteria.Op.EQ);
        sb.and("hostId", sb.entity().getHostId(), SearchCriteria.Op.EQ);
        sb.and("vpcId", sb.entity().getVpcId(), SearchCriteria.Op.EQ);
        sb.and("role", sb.entity().getRole(), SearchCriteria.Op.EQ);
        sb.and("version", sb.entity().getTemplateVersion(), SearchCriteria.Op.LIKE);

        if (forVpc != null) {
            if (forVpc) {
                sb.and("forVpc", sb.entity().getVpcId(), SearchCriteria.Op.NNULL);
            } else {
                sb.and("forVpc", sb.entity().getVpcId(), SearchCriteria.Op.NULL);
            }
        }

        if (networkId != null) {
            sb.and("networkId", sb.entity().getNetworkId(), SearchCriteria.Op.EQ);
        }

        List<Long> routersWithFailures = null;
        if (isHealthCheckFailed != null) {
            GenericSearchBuilder<RouterHealthCheckResultVO, Long> routerHealthCheckResultSearch = routerHealthCheckResultDao.createSearchBuilder(Long.class);
            routerHealthCheckResultSearch.and("checkResult", routerHealthCheckResultSearch.entity().getCheckResult(), SearchCriteria.Op.EQ);
            routerHealthCheckResultSearch.selectFields(routerHealthCheckResultSearch.entity().getRouterId());
            routerHealthCheckResultSearch.done();
            SearchCriteria<Long> ssc = routerHealthCheckResultSearch.create();
            ssc.setParameters("checkResult", false);
            routersWithFailures = routerHealthCheckResultDao.customSearch(ssc, null);

            if (routersWithFailures != null && ! routersWithFailures.isEmpty()) {
                if (isHealthCheckFailed) {
                    sb.and("routerId", sb.entity().getId(), SearchCriteria.Op.IN);
                } else {
                    sb.and("routerId", sb.entity().getId(), SearchCriteria.Op.NIN);
                }
            } else if (isHealthCheckFailed) {
                return new Pair<List<DomainRouterJoinVO>, Integer>(Collections.emptyList(), 0);
            }
        }

        SearchCriteria<DomainRouterJoinVO> sc = sb.create();
        accountMgr.buildACLViewSearchCriteria(sc, domainId, isRecursive, permittedAccounts, listProjectResourcesCriteria);

        if (keyword != null) {
            SearchCriteria<DomainRouterJoinVO> ssc = _routerJoinDao.createSearchCriteria();
            ssc.addOr("name", SearchCriteria.Op.LIKE, "%" + keyword + "%");
            ssc.addOr("instanceName", SearchCriteria.Op.LIKE, "%" + keyword + "%");
            ssc.addOr("state", SearchCriteria.Op.LIKE, "%" + keyword + "%");
            ssc.addOr("networkName", SearchCriteria.Op.LIKE, "%" + keyword + "%");
            ssc.addOr("vpcName", SearchCriteria.Op.LIKE, "%" + keyword + "%");
            ssc.addOr("redundantState", SearchCriteria.Op.LIKE, "%" + keyword + "%");
            sc.addAnd("instanceName", SearchCriteria.Op.SC, ssc);
        }

        if (name != null) {
            sc.setParameters("name", name);
        }

        if (id != null) {
            sc.setParameters("id", id);
        }

        if (state != null) {
            sc.setParameters("state", state);
        }

        if (zoneId != null) {
            sc.setParameters("dataCenterId", zoneId);
        }

        if (podId != null) {
            sc.setParameters("podId", podId);
        }

        if (clusterId != null) {
            sc.setParameters("clusterId", clusterId);
        }

        if (hostId != null) {
            sc.setParameters("hostId", hostId);
        }

        if (networkId != null) {
            sc.setParameters("networkId", networkId);
        }

        if (vpcId != null) {
            sc.setParameters("vpcId", vpcId);
        }

        if (role != null) {
            sc.setParameters("role", role);
        }

        if (version != null) {
            sc.setParameters("version", "Cloudstack Release " + version + "%");
        }

        if (routersWithFailures != null && ! routersWithFailures.isEmpty()) {
            sc.setParameters("routerId", routersWithFailures.toArray(new Object[routersWithFailures.size()]));
        }

        // search VR details by ids
        Pair<List<DomainRouterJoinVO>, Integer> uniqueVrPair = _routerJoinDao.searchAndCount(sc, searchFilter);
        Integer count = uniqueVrPair.second();
        if (count.intValue() == 0) {
            // empty result
            return uniqueVrPair;
        }
        List<DomainRouterJoinVO> uniqueVrs = uniqueVrPair.first();
        Long[] vrIds = new Long[uniqueVrs.size()];
        int i = 0;
        for (DomainRouterJoinVO v : uniqueVrs) {
            vrIds[i++] = v.getId();
        }
        List<DomainRouterJoinVO> vrs = _routerJoinDao.searchByIds(vrIds);
        return new Pair<List<DomainRouterJoinVO>, Integer>(vrs, count);
    }

    @Override
    public ListResponse<ProjectResponse> listProjects(ListProjectsCmd cmd) {
        Pair<List<ProjectJoinVO>, Integer> projects = listProjectsInternal(cmd);
        ListResponse<ProjectResponse> response = new ListResponse<ProjectResponse>();
        List<ProjectResponse> projectResponses = ViewResponseHelper.createProjectResponse(cmd.getDetails(), projects.first().toArray(new ProjectJoinVO[projects.first().size()]));
        response.setResponses(projectResponses, projects.second());
        return response;
    }

    private Pair<List<ProjectJoinVO>, Integer> listProjectsInternal(ListProjectsCmd cmd) {

        Long id = cmd.getId();
        String name = cmd.getName();
        String displayText = cmd.getDisplayText();
        String state = cmd.getState();
        String accountName = cmd.getAccountName();
        String username = cmd.getUsername();
        Long domainId = cmd.getDomainId();
        String keyword = cmd.getKeyword();
        Long startIndex = cmd.getStartIndex();
        Long pageSize = cmd.getPageSizeVal();
        boolean listAll = cmd.listAll();
        boolean isRecursive = cmd.isRecursive();
        cmd.getTags();


        Account caller = CallContext.current().getCallingAccount();
        User user = CallContext.current().getCallingUser();
        Long accountId = null;
        Long userId = null;
        String path = null;

        Filter searchFilter = new Filter(ProjectJoinVO.class, "id", false, startIndex, pageSize);
        SearchBuilder<ProjectJoinVO> sb = _projectJoinDao.createSearchBuilder();
        sb.select(null, Func.DISTINCT, sb.entity().getId()); // select distinct
        // ids

        if (accountMgr.isAdmin(caller.getId())) {
            if (domainId != null) {
                DomainVO domain = _domainDao.findById(domainId);
                if (domain == null) {
                    throw new InvalidParameterValueException("Domain id=" + domainId + " doesn't exist in the system");
                }

                accountMgr.checkAccess(caller, domain);

                if (accountName != null) {
                    Account owner = accountMgr.getActiveAccountByName(accountName, domainId);
                    if (owner == null) {
                        throw new InvalidParameterValueException("Unable to find account " + accountName + " in domain " + domainId);
                    }
                    accountId = owner.getId();
                }
                if (StringUtils.isNotEmpty(username)) {
                    User owner = userDao.getUserByName(username, domainId);
                    if (owner == null) {
                        throw new InvalidParameterValueException("Unable to find user " + username + " in domain " + domainId);
                    }
                    userId = owner.getId();
                    if (accountName == null) {
                        accountId = owner.getAccountId();
                    }
                }
            } else { // domainId == null
                if (accountName != null) {
                    throw new InvalidParameterValueException("could not find account " + accountName + " because domain is not specified");
                }
                if (StringUtils.isNotEmpty(username)) {
                    throw new InvalidParameterValueException("could not find user " + username + " because domain is not specified");
                }
            }
        } else {
            if (accountName != null && !accountName.equals(caller.getAccountName())) {
                throw new PermissionDeniedException("Can't list account " + accountName + " projects; unauthorized");
            }

            if (domainId != null && !domainId.equals(caller.getDomainId())) {
                throw new PermissionDeniedException("Can't list domain id= " + domainId + " projects; unauthorized");
            }

            if (StringUtils.isNotEmpty(username) && !username.equals(user.getUsername())) {
                throw new PermissionDeniedException("Can't list user " + username + " projects; unauthorized");
            }

            accountId = caller.getId();
            userId = user.getId();
        }

        if (domainId == null && accountId == null && (accountMgr.isNormalUser(caller.getId()) || !listAll)) {
            accountId = caller.getId();
            userId = user.getId();
        } else if (accountMgr.isDomainAdmin(caller.getId()) || (isRecursive && !listAll)) {
            DomainVO domain = _domainDao.findById(caller.getDomainId());
            path = domain.getPath();
        }

        if (path != null) {
            sb.and("domainPath", sb.entity().getDomainPath(), SearchCriteria.Op.LIKE);
        }

        if (accountId != null) {
            if (userId == null) {
                sb.and().op("accountId", sb.entity().getAccountId(), SearchCriteria.Op.EQ);
                sb.and("userIdNull", sb.entity().getUserId(), Op.NULL);
                sb.cp();
            } else {
                sb.and("accountId", sb.entity().getAccountId(), SearchCriteria.Op.EQ);
            }
        }

        if (userId != null) {
            sb.and().op("userId", sb.entity().getUserId(), Op.EQ);
            sb.or("userIdNull", sb.entity().getUserId(), Op.NULL);
            sb.cp();
        }

        SearchCriteria<ProjectJoinVO> sc = sb.create();

        if (id != null) {
            sc.addAnd("id", Op.EQ, id);
        }

        if (domainId != null && !isRecursive) {
            sc.addAnd("domainId", Op.EQ, domainId);
        }

        if (name != null) {
            sc.addAnd("name", Op.EQ, name);
        }

        if (displayText != null) {
            sc.addAnd("displayText", Op.EQ, displayText);
        }

        if (accountId != null) {
            sc.setParameters("accountId", accountId);
        }

        if (userId != null) {
            sc.setParameters("userId", userId);
        }

        if (state != null) {
            sc.addAnd("state", Op.EQ, state);
        }

        if (keyword != null) {
            SearchCriteria<ProjectJoinVO> ssc = _projectJoinDao.createSearchCriteria();
            ssc.addOr("name", SearchCriteria.Op.LIKE, "%" + keyword + "%");
            ssc.addOr("displayText", SearchCriteria.Op.LIKE, "%" + keyword + "%");
            sc.addAnd("name", SearchCriteria.Op.SC, ssc);
        }

        if (path != null) {
            sc.setParameters("domainPath", path);
        }

        // search distinct projects to get count
        Pair<List<ProjectJoinVO>, Integer> uniquePrjPair = _projectJoinDao.searchAndCount(sc, searchFilter);
        Integer count = uniquePrjPair.second();
        if (count.intValue() == 0) {
            // handle empty result cases
            return uniquePrjPair;
        }
        List<ProjectJoinVO> uniquePrjs = uniquePrjPair.first();
        Long[] prjIds = new Long[uniquePrjs.size()];
        int i = 0;
        for (ProjectJoinVO v : uniquePrjs) {
            prjIds[i++] = v.getId();
        }
        List<ProjectJoinVO> prjs = _projectJoinDao.searchByIds(prjIds);
        return new Pair<List<ProjectJoinVO>, Integer>(prjs, count);
    }

    @Override
    public ListResponse<ProjectInvitationResponse> listProjectInvitations(ListProjectInvitationsCmd cmd) {
        Pair<List<ProjectInvitationJoinVO>, Integer> invites = listProjectInvitationsInternal(cmd);
        ListResponse<ProjectInvitationResponse> response = new ListResponse<ProjectInvitationResponse>();
        List<ProjectInvitationResponse> projectInvitationResponses = ViewResponseHelper.createProjectInvitationResponse(invites.first().toArray(new ProjectInvitationJoinVO[invites.first().size()]));

        response.setResponses(projectInvitationResponses, invites.second());
        return response;
    }

    public Pair<List<ProjectInvitationJoinVO>, Integer> listProjectInvitationsInternal(ListProjectInvitationsCmd cmd) {
        Long id = cmd.getId();
        Long projectId = cmd.getProjectId();
        String accountName = cmd.getAccountName();
        Long domainId = cmd.getDomainId();
        String state = cmd.getState();
        boolean activeOnly = cmd.isActiveOnly();
        Long startIndex = cmd.getStartIndex();
        Long pageSizeVal = cmd.getPageSizeVal();
        Long userId = cmd.getUserId();
        boolean isRecursive = cmd.isRecursive();
        boolean listAll = cmd.listAll();

        Account caller = CallContext.current().getCallingAccount();
        User callingUser = CallContext.current().getCallingUser();
        List<Long> permittedAccounts = new ArrayList<Long>();

        Ternary<Long, Boolean, ListProjectResourcesCriteria> domainIdRecursiveListProject = new Ternary<Long, Boolean, ListProjectResourcesCriteria>(domainId, isRecursive, null);
        accountMgr.buildACLSearchParameters(caller, id, accountName, projectId, permittedAccounts, domainIdRecursiveListProject, listAll, true);
        domainId = domainIdRecursiveListProject.first();
        isRecursive = domainIdRecursiveListProject.second();
        ListProjectResourcesCriteria listProjectResourcesCriteria = domainIdRecursiveListProject.third();

        Filter searchFilter = new Filter(ProjectInvitationJoinVO.class, "id", true, startIndex, pageSizeVal);
        SearchBuilder<ProjectInvitationJoinVO> sb = _projectInvitationJoinDao.createSearchBuilder();
        accountMgr.buildACLViewSearchBuilder(sb, domainId, isRecursive, permittedAccounts, listProjectResourcesCriteria);
        ProjectInvitation invitation = projectInvitationDao.findByUserIdProjectId(callingUser.getId(), callingUser.getAccountId(), projectId == null ? -1 : projectId);
        sb.and("projectId", sb.entity().getProjectId(), SearchCriteria.Op.EQ);
        sb.and("state", sb.entity().getState(), SearchCriteria.Op.EQ);
        sb.and("created", sb.entity().getCreated(), SearchCriteria.Op.GT);
        sb.and("id", sb.entity().getId(), SearchCriteria.Op.EQ);

        SearchCriteria<ProjectInvitationJoinVO> sc = sb.create();
        accountMgr.buildACLViewSearchCriteria(sc, domainId, isRecursive, permittedAccounts, listProjectResourcesCriteria);

        if (projectId != null) {
            sc.setParameters("projectId", projectId);
        }

        if (invitation != null) {
            sc.setParameters("userId", invitation.getForUserId());
        } else if (userId != null) {
            sc.setParameters("userId", userId);
        }

        if (state != null) {
            sc.setParameters("state", state);
        }

        if (id != null) {
            sc.setParameters("id", id);
        }

        if (activeOnly) {
            sc.setParameters("state", ProjectInvitation.State.Pending);
            sc.setParameters("created", new Date((DateUtil.currentGMTTime().getTime()) - _projectMgr.getInvitationTimeout()));
        }

        Pair<List<ProjectInvitationJoinVO>, Integer> projectInvitations = _projectInvitationJoinDao.searchAndCount(sc, searchFilter);
        List<ProjectInvitationJoinVO> invitations = projectInvitations.first();
        invitations = invitations.stream().filter(invite -> invite.getUserId() == null || Long.parseLong(invite.getUserId()) == callingUser.getId()).collect(Collectors.toList());
        return new Pair<>(invitations, invitations.size());


    }

    @Override
    public ListResponse<ProjectAccountResponse> listProjectAccounts(ListProjectAccountsCmd cmd) {
        Pair<List<ProjectAccountJoinVO>, Integer> projectAccounts = listProjectAccountsInternal(cmd);
        ListResponse<ProjectAccountResponse> response = new ListResponse<ProjectAccountResponse>();
        List<ProjectAccountResponse> projectResponses = ViewResponseHelper.createProjectAccountResponse(projectAccounts.first().toArray(new ProjectAccountJoinVO[projectAccounts.first().size()]));
        response.setResponses(projectResponses, projectAccounts.second());
        return response;
    }

    public Pair<List<ProjectAccountJoinVO>, Integer> listProjectAccountsInternal(ListProjectAccountsCmd cmd) {
        long projectId = cmd.getProjectId();
        String accountName = cmd.getAccountName();
        Long userId = cmd.getUserId();
        String role = cmd.getRole();
        Long startIndex = cmd.getStartIndex();
        Long pageSizeVal = cmd.getPageSizeVal();
        Long projectRoleId = cmd.getProjectRoleId();
        // long projectId, String accountName, String role, Long startIndex,
        // Long pageSizeVal) {
        Account caller = CallContext.current().getCallingAccount();
        User callingUser = CallContext.current().getCallingUser();
        // check that the project exists
        Project project = _projectDao.findById(projectId);

        if (project == null) {
            throw new InvalidParameterValueException("Unable to find the project id=" + projectId);
        }

        // verify permissions - only accounts belonging to the project can list
        // project's account
        if (!accountMgr.isAdmin(caller.getId()) && _projectAccountDao.findByProjectIdUserId(projectId, callingUser.getAccountId(), callingUser.getId()) == null &&
        _projectAccountDao.findByProjectIdAccountId(projectId, caller.getAccountId()) == null) {
            throw new PermissionDeniedException("Account " + caller + " is not authorized to list users of the project id=" + projectId);
        }

        Filter searchFilter = new Filter(ProjectAccountJoinVO.class, "id", false, startIndex, pageSizeVal);
        SearchBuilder<ProjectAccountJoinVO> sb = _projectAccountJoinDao.createSearchBuilder();
        sb.and("accountRole", sb.entity().getAccountRole(), Op.EQ);
        sb.and("projectId", sb.entity().getProjectId(), Op.EQ);

        if (accountName != null) {
            sb.and("accountName", sb.entity().getAccountName(), Op.EQ);
        }

        if (userId != null) {
            sb.and("userId", sb.entity().getUserId(), Op.EQ);
        }
        SearchCriteria<ProjectAccountJoinVO> sc = sb.create();

        sc.setParameters("projectId", projectId);

        if (role != null) {
            sc.setParameters("accountRole", role);
        }

        if (accountName != null) {
            sc.setParameters("accountName", accountName);
        }

        if (projectRoleId != null) {
            sc.setParameters("projectRoleId", projectRoleId);
        }

        if (userId != null) {
            sc.setParameters("userId", userId);
        }

        return _projectAccountJoinDao.searchAndCount(sc, searchFilter);
    }

    @Override
    public ListResponse<HostResponse> searchForServers(ListHostsCmd cmd) {
        // FIXME: do we need to support list hosts with VmId, maybe we should
        // create another command just for this
        // Right now it is handled separately outside this QueryService
        s_logger.debug(">>>Searching for hosts>>>");
        Pair<List<HostJoinVO>, Integer> hosts = searchForServersInternal(cmd);
        ListResponse<HostResponse> response = new ListResponse<HostResponse>();
        s_logger.debug(">>>Generating Response>>>");
        List<HostResponse> hostResponses = ViewResponseHelper.createHostResponse(cmd.getDetails(), hosts.first().toArray(new HostJoinVO[hosts.first().size()]));
        response.setResponses(hostResponses, hosts.second());
        return response;
    }

    public Pair<List<HostJoinVO>, Integer> searchForServersInternal(ListHostsCmd cmd) {

        Long zoneId = accountMgr.checkAccessAndSpecifyAuthority(CallContext.current().getCallingAccount(), cmd.getZoneId());
        Object name = cmd.getHostName();
        Object type = cmd.getType();
        Object state = cmd.getState();
        Object pod = cmd.getPodId();
        Object cluster = cmd.getClusterId();
        Object id = cmd.getId();
        Object keyword = cmd.getKeyword();
        Object outOfBandManagementEnabled = cmd.isOutOfBandManagementEnabled();
        Object powerState = cmd.getHostOutOfBandManagementPowerState();
        Object resourceState = cmd.getResourceState();
        Object haHosts = cmd.getHaHost();
        Long startIndex = cmd.getStartIndex();
        Long pageSize = cmd.getPageSizeVal();
        Hypervisor.HypervisorType hypervisorType = cmd.getHypervisor();

        Filter searchFilter = new Filter(HostJoinVO.class, "id", Boolean.TRUE, startIndex, pageSize);

        SearchBuilder<HostJoinVO> sb = hostJoinDao.createSearchBuilder();
        sb.select(null, Func.DISTINCT, sb.entity().getId()); // select distinct
        // ids
        sb.and("id", sb.entity().getId(), SearchCriteria.Op.EQ);
        sb.and("name", sb.entity().getName(), SearchCriteria.Op.EQ);
        sb.and("type", sb.entity().getType(), SearchCriteria.Op.LIKE);
        sb.and("status", sb.entity().getStatus(), SearchCriteria.Op.EQ);
        sb.and("dataCenterId", sb.entity().getZoneId(), SearchCriteria.Op.EQ);
        sb.and("podId", sb.entity().getPodId(), SearchCriteria.Op.EQ);
        sb.and("clusterId", sb.entity().getClusterId(), SearchCriteria.Op.EQ);
        sb.and("oobmEnabled", sb.entity().isOutOfBandManagementEnabled(), SearchCriteria.Op.EQ);
        sb.and("powerState", sb.entity().getOutOfBandManagementPowerState(), SearchCriteria.Op.EQ);
        sb.and("resourceState", sb.entity().getResourceState(), SearchCriteria.Op.EQ);
        sb.and("hypervisor_type", sb.entity().getHypervisorType(), SearchCriteria.Op.EQ);

        String haTag = _haMgr.getHaTag();
        if (haHosts != null && haTag != null && !haTag.isEmpty()) {
            if ((Boolean)haHosts) {
                sb.and("tag", sb.entity().getTag(), SearchCriteria.Op.EQ);
            } else {
                sb.and().op("tag", sb.entity().getTag(), SearchCriteria.Op.NEQ);
                sb.or("tagNull", sb.entity().getTag(), SearchCriteria.Op.NULL);
                sb.cp();
            }

        }

        SearchCriteria<HostJoinVO> sc = sb.create();

        if (keyword != null) {
            SearchCriteria<HostJoinVO> ssc = hostJoinDao.createSearchCriteria();
            ssc.addOr("name", SearchCriteria.Op.LIKE, "%" + keyword + "%");
            ssc.addOr("status", SearchCriteria.Op.LIKE, "%" + keyword + "%");
            ssc.addOr("type", SearchCriteria.Op.LIKE, "%" + keyword + "%");

            sc.addAnd("name", SearchCriteria.Op.SC, ssc);
        }

        if (id != null) {
            sc.setParameters("id", id);
        }

        if (name != null) {
            sc.setParameters("name", name);
        }
        if (type != null) {
            sc.setParameters("type", "%" + type);
        }
        if (state != null) {
            sc.setParameters("status", state);
        }
        if (zoneId != null) {
            sc.setParameters("dataCenterId", zoneId);
        }
        if (pod != null) {
            sc.setParameters("podId", pod);
        }
        if (cluster != null) {
            sc.setParameters("clusterId", cluster);
        }

        if (outOfBandManagementEnabled != null) {
            sc.setParameters("oobmEnabled", outOfBandManagementEnabled);
        }

        if (powerState != null) {
            sc.setParameters("powerState", powerState);
        }

        if (resourceState != null) {
            sc.setParameters("resourceState", resourceState);
        }

        if (haHosts != null && haTag != null && !haTag.isEmpty()) {
            sc.setParameters("tag", haTag);
        }

        if (hypervisorType != HypervisorType.None && hypervisorType != HypervisorType.Any) {
            sc.setParameters("hypervisor_type", hypervisorType);
        }
        // search host details by ids
        Pair<List<HostJoinVO>, Integer> uniqueHostPair = hostJoinDao.searchAndCount(sc, searchFilter);
        Integer count = uniqueHostPair.second();
        if (count.intValue() == 0) {
            // handle empty result cases
            return uniqueHostPair;
        }
        List<HostJoinVO> uniqueHosts = uniqueHostPair.first();
        Long[] hostIds = new Long[uniqueHosts.size()];
        int i = 0;
        for (HostJoinVO v : uniqueHosts) {
            hostIds[i++] = v.getId();
        }
        List<HostJoinVO> hosts = hostJoinDao.searchByIds(hostIds);
        return new Pair<List<HostJoinVO>, Integer>(hosts, count);

    }

    @Override
    public ListResponse<VolumeResponse> searchForVolumes(ListVolumesCmd cmd) {
        Pair<List<VolumeJoinVO>, Integer> result = searchForVolumesInternal(cmd);
        ListResponse<VolumeResponse> response = new ListResponse<>();

        if (cmd.getRetrieveOnlyResourceCount()) {
            response.setResponses(new ArrayList<>(), result.second());
            return response;
        }

        ResponseView respView = cmd.getResponseView();
        Account account = CallContext.current().getCallingAccount();
        if (accountMgr.isRootAdmin(account.getAccountId())) {
            respView = ResponseView.Full;
        }

        List<VolumeResponse> volumeResponses = ViewResponseHelper.createVolumeResponse(respView, result.first().toArray(new VolumeJoinVO[result.first().size()]));

        for (VolumeResponse vr : volumeResponses) {
            String poolId = vr.getStoragePoolId();
            if (poolId == null) {
                continue;
            }

            DataStore store = dataStoreManager.getPrimaryDataStore(poolId);
            if (store == null) {
                continue;
            }

            DataStoreDriver driver = store.getDriver();
            if (driver == null) {
                continue;
            }

            Map<String, String> caps = driver.getCapabilities();
            if (caps != null) {
                boolean quiescevm = Boolean.parseBoolean(caps.get(DataStoreCapabilities.VOLUME_SNAPSHOT_QUIESCEVM.toString()));
                vr.setNeedQuiescevm(quiescevm);

                boolean supportsStorageSnapshot = Boolean.parseBoolean(caps.get(DataStoreCapabilities.STORAGE_SYSTEM_SNAPSHOT.toString()));
                vr.setSupportsStorageSnapshot(supportsStorageSnapshot);
            }
        }
        response.setResponses(volumeResponses, result.second());
        return response;
    }

    private Pair<List<VolumeJoinVO>, Integer> searchForVolumesInternal(ListVolumesCmd cmd) {

        Account caller = CallContext.current().getCallingAccount();
        List<Long> permittedAccounts = new ArrayList<Long>();

        Long id = cmd.getId();
        Long vmInstanceId = cmd.getVirtualMachineId();
        String name = cmd.getVolumeName();
        String keyword = cmd.getKeyword();
        String type = cmd.getType();
        Map<String, String> tags = cmd.getTags();
        String storageId = cmd.getStorageId();
        Long clusterId = cmd.getClusterId();
        Long diskOffId = cmd.getDiskOfferingId();
        Boolean display = cmd.getDisplay();
        String state = cmd.getState();
        boolean shouldListSystemVms = shouldListSystemVms(cmd, caller.getId());

        Long zoneId = cmd.getZoneId();
        Long podId = cmd.getPodId();

        List<Long> ids = getIdsListFromCmd(cmd.getId(), cmd.getIds());

        Ternary<Long, Boolean, ListProjectResourcesCriteria> domainIdRecursiveListProject = new Ternary<Long, Boolean, ListProjectResourcesCriteria>(cmd.getDomainId(), cmd.isRecursive(), null);
        accountMgr.buildACLSearchParameters(caller, id, cmd.getAccountName(), cmd.getProjectId(), permittedAccounts, domainIdRecursiveListProject, cmd.listAll(), false);
        Long domainId = domainIdRecursiveListProject.first();
        Boolean isRecursive = domainIdRecursiveListProject.second();
        ListProjectResourcesCriteria listProjectResourcesCriteria = domainIdRecursiveListProject.third();
        Filter searchFilter = new Filter(VolumeJoinVO.class, "created", false, cmd.getStartIndex(), cmd.getPageSizeVal());

        // hack for now, this should be done better but due to needing a join I
        // opted to
        // do this quickly and worry about making it pretty later
        SearchBuilder<VolumeJoinVO> sb = _volumeJoinDao.createSearchBuilder();
        sb.select(null, Func.DISTINCT, sb.entity().getId()); // select distinct
        // ids to get
        // number of
        // records with
        // pagination
        accountMgr.buildACLViewSearchBuilder(sb, domainId, isRecursive, permittedAccounts, listProjectResourcesCriteria);

        sb.and("name", sb.entity().getName(), SearchCriteria.Op.EQ);
        sb.and("id", sb.entity().getId(), SearchCriteria.Op.EQ);
        sb.and("idIN", sb.entity().getId(), SearchCriteria.Op.IN);
        sb.and("volumeType", sb.entity().getVolumeType(), SearchCriteria.Op.LIKE);
        sb.and("uuid", sb.entity().getUuid(), SearchCriteria.Op.NNULL);
        sb.and("instanceId", sb.entity().getVmId(), SearchCriteria.Op.EQ);
        sb.and("dataCenterId", sb.entity().getDataCenterId(), SearchCriteria.Op.EQ);
        sb.and("podId", sb.entity().getPodId(), SearchCriteria.Op.EQ);
        if (storageId != null) {
            StoragePoolVO poolVO = storagePoolDao.findByUuid(storageId);
            if (poolVO.getPoolType() == Storage.StoragePoolType.DatastoreCluster) {
                sb.and("storageId", sb.entity().getPoolUuid(), SearchCriteria.Op.IN);
            } else {
                sb.and("storageId", sb.entity().getPoolUuid(), SearchCriteria.Op.EQ);
            }
        }
        sb.and("diskOfferingId", sb.entity().getDiskOfferingId(), SearchCriteria.Op.EQ);
        sb.and("display", sb.entity().isDisplayVolume(), SearchCriteria.Op.EQ);
        sb.and("state", sb.entity().getState(), SearchCriteria.Op.EQ);
        sb.and("stateNEQ", sb.entity().getState(), SearchCriteria.Op.NEQ);

        if (!shouldListSystemVms) {
            sb.and().op("systemUse", sb.entity().isSystemUse(), SearchCriteria.Op.NEQ);
            sb.or("nulltype", sb.entity().isSystemUse(), SearchCriteria.Op.NULL);
            sb.cp();

            sb.and().op("type", sb.entity().getVmType(), SearchCriteria.Op.NIN);
            sb.or("nulltype", sb.entity().getVmType(), SearchCriteria.Op.NULL);
            sb.cp();
        }

        // now set the SC criteria...
        SearchCriteria<VolumeJoinVO> sc = sb.create();
        accountMgr.buildACLViewSearchCriteria(sc, domainId, isRecursive, permittedAccounts, listProjectResourcesCriteria);

        if (keyword != null) {
            SearchCriteria<VolumeJoinVO> ssc = _volumeJoinDao.createSearchCriteria();
            ssc.addOr("name", SearchCriteria.Op.LIKE, "%" + keyword + "%");
            ssc.addOr("volumeType", SearchCriteria.Op.LIKE, "%" + keyword + "%");
            ssc.addOr("state", SearchCriteria.Op.LIKE, "%" + keyword + "%");

            sc.addAnd("name", SearchCriteria.Op.SC, ssc);
        }

        if (name != null) {
            sc.setParameters("name", name);
        }

        if (display != null) {
            sc.setParameters("display", display);
        }

        setIdsListToSearchCriteria(sc, ids);

        if (!shouldListSystemVms) {
            sc.setParameters("systemUse", 1);
            sc.setParameters("type", VirtualMachine.Type.ConsoleProxy, VirtualMachine.Type.SecondaryStorageVm, VirtualMachine.Type.DomainRouter);
        }

        if (tags != null && !tags.isEmpty()) {
            SearchCriteria<VolumeJoinVO> tagSc = _volumeJoinDao.createSearchCriteria();
            for (String key : tags.keySet()) {
                SearchCriteria<VolumeJoinVO> tsc = _volumeJoinDao.createSearchCriteria();
                tsc.addAnd("tagKey", SearchCriteria.Op.EQ, key);
                tsc.addAnd("tagValue", SearchCriteria.Op.EQ, tags.get(key));
                tagSc.addOr("tagKey", SearchCriteria.Op.SC, tsc);
            }
            sc.addAnd("tagKey", SearchCriteria.Op.SC, tagSc);
        }

        if (diskOffId != null) {
            sc.setParameters("diskOfferingId", diskOffId);
        }

        if (id != null) {
            sc.setParameters("id", id);
        }

        if (type != null) {
            sc.setParameters("volumeType", "%" + type + "%");
        }
        if (vmInstanceId != null) {
            sc.setParameters("instanceId", vmInstanceId);
        }
        if (zoneId != null) {
            sc.setParameters("dataCenterId", zoneId);
        }
        if (podId != null) {
            sc.setParameters("podId", podId);
        }

        if (storageId != null) {
            StoragePoolVO poolVO = storagePoolDao.findByUuid(storageId);
            if (poolVO.getPoolType() == Storage.StoragePoolType.DatastoreCluster) {
                List<StoragePoolVO> childDatastores = storagePoolDao.listChildStoragePoolsInDatastoreCluster(poolVO.getId());
                List<String> childDatastoreIds = childDatastores.stream().map(mo -> mo.getUuid()).collect(Collectors.toList());
                sc.setParameters("storageId", childDatastoreIds.toArray());
            } else {
                sc.setParameters("storageId", storageId);
            }
        }

        if (clusterId != null) {
            sc.setParameters("clusterId", clusterId);
        }

        if (state != null) {
            sc.setParameters("state", state);
        } else if (!accountMgr.isAdmin(caller.getId())) {
            sc.setParameters("stateNEQ", Volume.State.Expunged);
        }

        // search Volume details by ids
        Pair<List<VolumeJoinVO>, Integer> uniqueVolPair = _volumeJoinDao.searchAndCount(sc, searchFilter);
        Integer count = uniqueVolPair.second();
        if (count.intValue() == 0) {
            // empty result
            return uniqueVolPair;
        }
        List<VolumeJoinVO> uniqueVols = uniqueVolPair.first();
        Long[] vrIds = new Long[uniqueVols.size()];
        int i = 0;
        for (VolumeJoinVO v : uniqueVols) {
            vrIds[i++] = v.getId();
        }
        List<VolumeJoinVO> vrs = _volumeJoinDao.searchByIds(vrIds);
        return new Pair<List<VolumeJoinVO>, Integer>(vrs, count);
    }

    private boolean shouldListSystemVms(ListVolumesCmd cmd, Long callerId) {
        return Boolean.TRUE.equals(cmd.getListSystemVms()) && accountMgr.isRootAdmin(callerId);
    }

    @Override
    public ListResponse<DomainResponse> searchForDomains(ListDomainsCmd cmd) {
        Pair<List<DomainJoinVO>, Integer> result = searchForDomainsInternal(cmd);
        ListResponse<DomainResponse> response = new ListResponse<DomainResponse>();

        ResponseView respView = ResponseView.Restricted;
        if (cmd instanceof ListDomainsCmdByAdmin) {
            respView = ResponseView.Full;
        }

        List<DomainResponse> domainResponses = ViewResponseHelper.createDomainResponse(respView, cmd.getDetails(), result.first());
        response.setResponses(domainResponses, result.second());
        return response;
    }

    private Pair<List<DomainJoinVO>, Integer> searchForDomainsInternal(ListDomainsCmd cmd) {
        Account caller = CallContext.current().getCallingAccount();
        Long domainId = cmd.getId();
        boolean listAll = cmd.listAll();
        boolean isRecursive = false;
        Domain domain = null;

        if (domainId != null) {
            domain = _domainDao.findById(domainId);
            if (domain == null) {
                throw new InvalidParameterValueException("Domain id=" + domainId + " doesn't exist");
            }
            accountMgr.checkAccess(caller, domain);
        } else {
            if (caller.getType() != Account.Type.ADMIN) {
                domainId = caller.getDomainId();
            }
            if (listAll) {
                isRecursive = true;
            }
        }

        Filter searchFilter = new Filter(DomainJoinVO.class, "id", true, cmd.getStartIndex(), cmd.getPageSizeVal());
        String domainName = cmd.getDomainName();
        Integer level = cmd.getLevel();
        Object keyword = cmd.getKeyword();

        SearchBuilder<DomainJoinVO> sb = _domainJoinDao.createSearchBuilder();
        sb.and("id", sb.entity().getId(), SearchCriteria.Op.EQ);
        sb.and("name", sb.entity().getName(), SearchCriteria.Op.EQ);
        sb.and("level", sb.entity().getLevel(), SearchCriteria.Op.EQ);
        sb.and("path", sb.entity().getPath(), SearchCriteria.Op.LIKE);
        sb.and("state", sb.entity().getState(), SearchCriteria.Op.EQ);

        SearchCriteria<DomainJoinVO> sc = sb.create();

        if (keyword != null) {
            SearchCriteria<DomainJoinVO> ssc = _domainJoinDao.createSearchCriteria();
            ssc.addOr("name", SearchCriteria.Op.LIKE, "%" + keyword + "%");
            sc.addAnd("name", SearchCriteria.Op.SC, ssc);
        }

        if (domainName != null) {
            sc.setParameters("name", domainName);
        }

        if (level != null) {
            sc.setParameters("level", level);
        }

        if (domainId != null) {
            if (isRecursive) {
                if (domain == null) {
                    domain = _domainDao.findById(domainId);
                }
                sc.setParameters("path", domain.getPath() + "%");
            } else {
                sc.setParameters("id", domainId);
            }
        }

        // return only Active domains to the API
        sc.setParameters("state", Domain.State.Active);

        return _domainJoinDao.searchAndCount(sc, searchFilter);
    }

    @Override
    public ListResponse<AccountResponse> searchForAccounts(ListAccountsCmd cmd) {
        Pair<List<AccountJoinVO>, Integer> result = searchForAccountsInternal(cmd);
        ListResponse<AccountResponse> response = new ListResponse<AccountResponse>();

        ResponseView respView = ResponseView.Restricted;
        if (cmd instanceof ListAccountsCmdByAdmin) {
            respView = ResponseView.Full;
        }

        List<AccountResponse> accountResponses = ViewResponseHelper.createAccountResponse(respView, cmd.getDetails(), result.first().toArray(new AccountJoinVO[result.first().size()]));
        response.setResponses(accountResponses, result.second());
        return response;
    }

    private Pair<List<AccountJoinVO>, Integer> searchForAccountsInternal(ListAccountsCmd cmd) {
        Account caller = CallContext.current().getCallingAccount();
        Long domainId = cmd.getDomainId();
        Long accountId = cmd.getId();
        String accountName = cmd.getSearchName();
        boolean isRecursive = cmd.isRecursive();
        boolean listAll = cmd.listAll();
        boolean callerIsAdmin = accountMgr.isAdmin(caller.getId());
        Account account;
        Domain domain = null;

        // if "domainid" specified, perform validation
        if (domainId != null) {
            // ensure existence...
            domain = _domainDao.findById(domainId);
            if (domain == null) {
                throw new InvalidParameterValueException("Domain id=" + domainId + " doesn't exist");
            }
            // ... and check access rights.
            accountMgr.checkAccess(caller, domain);
        }

        // if no "id" specified...
        if (accountId == null) {
            // listall only has significance if they are an admin
            boolean isDomainListAllAllowed = AllowUserViewAllDomainAccounts.valueIn(caller.getDomainId());
            if ((listAll && callerIsAdmin) || isDomainListAllAllowed) {
                // if no domain id specified, use caller's domain
                if (domainId == null) {
                    domainId = caller.getDomainId();
                }
                // mark recursive
                isRecursive = true;
            } else if (!callerIsAdmin || domainId == null) {
                accountId = caller.getAccountId();
            }
        } else if (domainId != null && accountName != null) {
            // if they're looking for an account by name
            account = _accountDao.findActiveAccount(accountName, domainId);
            if (account == null || account.getId() == Account.ACCOUNT_ID_SYSTEM) {
                throw new InvalidParameterValueException("Unable to find account by name " + accountName + " in domain " + domainId);
            }
            accountMgr.checkAccess(caller, null, true, account);
        } else {
            // if they specified an "id"...
            if (domainId == null) {
                account = _accountDao.findById(accountId);
            } else {
                account = _accountDao.findActiveAccountById(accountId, domainId);
            }
            if (account == null || account.getId() == Account.ACCOUNT_ID_SYSTEM) {
                throw new InvalidParameterValueException("Unable to find account by id " + accountId + (domainId == null ? "" : " in domain " + domainId));
            }
            accountMgr.checkAccess(caller, null, true, account);
        }

        Filter searchFilter = new Filter(AccountJoinVO.class, "id", true, cmd.getStartIndex(), cmd.getPageSizeVal());

        Object type = cmd.getAccountType();
        Object state = cmd.getState();
        Object isCleanupRequired = cmd.isCleanupRequired();
        Object keyword = cmd.getKeyword();

        SearchBuilder<AccountJoinVO> sb = _accountJoinDao.createSearchBuilder();
        sb.and("accountName", sb.entity().getAccountName(), SearchCriteria.Op.EQ);
        sb.and("domainId", sb.entity().getDomainId(), SearchCriteria.Op.EQ);
        sb.and("id", sb.entity().getId(), SearchCriteria.Op.EQ);
        sb.and("type", sb.entity().getType(), SearchCriteria.Op.EQ);
        sb.and("state", sb.entity().getState(), SearchCriteria.Op.EQ);
        sb.and("needsCleanup", sb.entity().isNeedsCleanup(), SearchCriteria.Op.EQ);
        sb.and("typeNEQ", sb.entity().getType(), SearchCriteria.Op.NEQ);
        sb.and("idNEQ", sb.entity().getId(), SearchCriteria.Op.NEQ);
        sb.and("type2NEQ", sb.entity().getType(), SearchCriteria.Op.NEQ);

        if (domainId != null && isRecursive) {
            sb.and("path", sb.entity().getDomainPath(), SearchCriteria.Op.LIKE);
        }

        SearchCriteria<AccountJoinVO> sc = sb.create();

        // don't return account of type project to the end user
        sc.setParameters("typeNEQ", Account.Type.PROJECT);

        // don't return system account...
        sc.setParameters("idNEQ", Account.ACCOUNT_ID_SYSTEM);

        // do not return account of type domain admin to the end user
        if (!callerIsAdmin) {
            sc.setParameters("type2NEQ", Account.Type.DOMAIN_ADMIN);
        }

        if (keyword != null) {
            SearchCriteria<AccountJoinVO> ssc = _accountJoinDao.createSearchCriteria();
            ssc.addOr("accountName", SearchCriteria.Op.LIKE, "%" + keyword + "%");
            ssc.addOr("state", SearchCriteria.Op.LIKE, "%" + keyword + "%");
            sc.addAnd("accountName", SearchCriteria.Op.SC, ssc);
        }

        if (type != null) {
            sc.setParameters("type", type);
        }

        if (state != null) {
            sc.setParameters("state", state);
        }

        if (isCleanupRequired != null) {
            sc.setParameters("needsCleanup", isCleanupRequired);
        }

        if (accountName != null) {
            sc.setParameters("accountName", accountName);
        }

        if (accountId != null) {
            sc.setParameters("id", accountId);
        }

        if (domainId != null) {
            if (isRecursive) {
                // will happen if no "domainid" was specified in the request...
                if (domain == null) {
                    domain = _domainDao.findById(domainId);
                }
                sc.setParameters("path", domain.getPath() + "%");
            } else {
                sc.setParameters("domainId", domainId);
            }
        }

        return _accountJoinDao.searchAndCount(sc, searchFilter);
    }

    @Override
    public ListResponse<AsyncJobResponse> searchForAsyncJobs(ListAsyncJobsCmd cmd) {
        Pair<List<AsyncJobJoinVO>, Integer> result = searchForAsyncJobsInternal(cmd);
        ListResponse<AsyncJobResponse> response = new ListResponse<AsyncJobResponse>();
        List<AsyncJobResponse> jobResponses = ViewResponseHelper.createAsyncJobResponse(result.first().toArray(new AsyncJobJoinVO[result.first().size()]));
        response.setResponses(jobResponses, result.second());
        return response;
    }

    private Pair<List<AsyncJobJoinVO>, Integer> searchForAsyncJobsInternal(ListAsyncJobsCmd cmd) {

        Account caller = CallContext.current().getCallingAccount();

        List<Long> permittedAccounts = new ArrayList<Long>();

        Ternary<Long, Boolean, ListProjectResourcesCriteria> domainIdRecursiveListProject = new Ternary<Long, Boolean, ListProjectResourcesCriteria>(cmd.getDomainId(), cmd.isRecursive(), null);
        accountMgr.buildACLSearchParameters(caller, null, cmd.getAccountName(), null, permittedAccounts, domainIdRecursiveListProject, cmd.listAll(), false);
        Long domainId = domainIdRecursiveListProject.first();
        Boolean isRecursive = domainIdRecursiveListProject.second();
        ListProjectResourcesCriteria listProjectResourcesCriteria = domainIdRecursiveListProject.third();

        Filter searchFilter = new Filter(AsyncJobJoinVO.class, "id", true, cmd.getStartIndex(), cmd.getPageSizeVal());
        SearchBuilder<AsyncJobJoinVO> sb = _jobJoinDao.createSearchBuilder();
        sb.and("instanceTypeNEQ", sb.entity().getInstanceType(), SearchCriteria.Op.NEQ);
        sb.and("accountIdIN", sb.entity().getAccountId(), SearchCriteria.Op.IN);
        boolean accountJoinIsDone = false;
        if (permittedAccounts.isEmpty() && domainId != null) {
            sb.and("domainId", sb.entity().getDomainId(), SearchCriteria.Op.EQ);
            sb.and("path", sb.entity().getDomainPath(), SearchCriteria.Op.LIKE);
            accountJoinIsDone = true;
        }

        if (listProjectResourcesCriteria != null) {

            if (listProjectResourcesCriteria == Project.ListProjectResourcesCriteria.ListProjectResourcesOnly) {
                sb.and("type", sb.entity().getAccountType(), SearchCriteria.Op.EQ);
            } else if (listProjectResourcesCriteria == Project.ListProjectResourcesCriteria.SkipProjectResources) {
                sb.and("type", sb.entity().getAccountType(), SearchCriteria.Op.NEQ);
            }

            if (!accountJoinIsDone) {
                sb.and("domainId", sb.entity().getDomainId(), SearchCriteria.Op.EQ);
                sb.and("path", sb.entity().getDomainPath(), SearchCriteria.Op.LIKE);
            }
        }

        if (cmd.getManagementServerId() != null) {
            sb.and("executingMsid", sb.entity().getExecutingMsid(), SearchCriteria.Op.EQ);
        }

        Object keyword = cmd.getKeyword();
        Object startDate = cmd.getStartDate();

        SearchCriteria<AsyncJobJoinVO> sc = sb.create();
        sc.setParameters("instanceTypeNEQ", AsyncJobVO.PSEUDO_JOB_INSTANCE_TYPE);
        if (listProjectResourcesCriteria != null) {
            sc.setParameters("type", Account.Type.PROJECT);
        }

        if (!permittedAccounts.isEmpty()) {
            sc.setParameters("accountIdIN", permittedAccounts.toArray());
        } else if (domainId != null) {
            DomainVO domain = _domainDao.findById(domainId);
            if (isRecursive) {
                sc.setParameters("path", domain.getPath() + "%");
            } else {
                sc.setParameters("domainId", domainId);
            }
        }

        if (keyword != null) {
            sc.addAnd("cmd", SearchCriteria.Op.LIKE, "%" + keyword + "%");
        }

        if (startDate != null) {
            sc.addAnd("created", SearchCriteria.Op.GTEQ, startDate);
        }

        if (cmd.getManagementServerId() != null) {
            ManagementServerHostVO msHost = msHostDao.findById(cmd.getManagementServerId());
            sc.setParameters("executingMsid", msHost.getMsid());
        }

        return _jobJoinDao.searchAndCount(sc, searchFilter);
    }

    @Override
    public ListResponse<StoragePoolResponse> searchForStoragePools(ListStoragePoolsCmd cmd) {
        Pair<List<StoragePoolJoinVO>, Integer> result = searchForStoragePoolsInternal(cmd);
        ListResponse<StoragePoolResponse> response = new ListResponse<StoragePoolResponse>();

        List<StoragePoolResponse> poolResponses = ViewResponseHelper.createStoragePoolResponse(result.first().toArray(new StoragePoolJoinVO[result.first().size()]));
        for (StoragePoolResponse poolResponse : poolResponses) {
            DataStore store = dataStoreManager.getPrimaryDataStore(poolResponse.getId());
            if (store != null) {
                DataStoreDriver driver = store.getDriver();
                if (driver != null && driver.getCapabilities() != null) {
                    Map<String, String> caps = driver.getCapabilities();
                    if (Storage.StoragePoolType.NetworkFilesystem.toString().equals(poolResponse.getType()) &&
                        HypervisorType.VMware.toString().equals(poolResponse.getHypervisor())) {
                        StoragePoolVO pool = storagePoolDao.findPoolByUUID(poolResponse.getId());
                        StoragePoolDetailVO detail = _storagePoolDetailsDao.findDetail(pool.getId(), Storage.Capability.HARDWARE_ACCELERATION.toString());
                        if (detail != null) {
                            caps.put(Storage.Capability.HARDWARE_ACCELERATION.toString(), detail.getValue());
                        }
                    }
                    poolResponse.setCaps(caps);
                }
            }
        }

        response.setResponses(poolResponses, result.second());
        return response;
    }

    private Pair<List<StoragePoolJoinVO>, Integer> searchForStoragePoolsInternal(ListStoragePoolsCmd cmd) {
        ScopeType scopeType = ScopeType.validateAndGetScopeType(cmd.getScope());
        StoragePoolStatus status = StoragePoolStatus.validateAndGetStatus(cmd.getStatus());

        Long zoneId = accountMgr.checkAccessAndSpecifyAuthority(CallContext.current().getCallingAccount(), cmd.getZoneId());
        Long id = cmd.getId();
        String name = cmd.getStoragePoolName();
        String path = cmd.getPath();
        Long pod = cmd.getPodId();
        Long cluster = cmd.getClusterId();
        String address = cmd.getIpAddress();
        String keyword = cmd.getKeyword();

        Long startIndex = cmd.getStartIndex();
        Long pageSize = cmd.getPageSizeVal();

        Filter searchFilter = new Filter(StoragePoolJoinVO.class, "id", Boolean.TRUE, startIndex, pageSize);

        // search & count Pool details by ids
        Pair<List<StoragePoolJoinVO>, Integer> uniquePoolPair = _poolJoinDao.searchAndCount(id, name, zoneId, path, pod,
                cluster, address, scopeType, status, keyword, searchFilter);

        Integer count = uniquePoolPair.second();
        if (count.intValue() == 0) {
            // empty result
            return uniquePoolPair;
        }
        List<StoragePoolJoinVO> uniquePools = uniquePoolPair.first();
        Long[] vrIds = new Long[uniquePools.size()];
        int i = 0;
        for (StoragePoolJoinVO v : uniquePools) {
            vrIds[i++] = v.getId();
        }
        List<StoragePoolJoinVO> vrs = _poolJoinDao.searchByIds(vrIds);
        return new Pair<List<StoragePoolJoinVO>, Integer>(vrs, count);

    }

    @Override
    public ListResponse<StorageTagResponse> searchForStorageTags(ListStorageTagsCmd cmd) {
        Pair<List<StoragePoolTagVO>, Integer> result = searchForStorageTagsInternal(cmd);
        ListResponse<StorageTagResponse> response = new ListResponse<StorageTagResponse>();
        List<StorageTagResponse> tagResponses = ViewResponseHelper.createStorageTagResponse(result.first().toArray(new StoragePoolTagVO[result.first().size()]));

        response.setResponses(tagResponses, result.second());

        return response;
    }

    private Pair<List<StoragePoolTagVO>, Integer> searchForStorageTagsInternal(ListStorageTagsCmd cmd) {
        Filter searchFilter = new Filter(StoragePoolTagVO.class, "id", Boolean.TRUE, null, null);

        SearchBuilder<StoragePoolTagVO> sb = _storageTagDao.createSearchBuilder();

        sb.select(null, Func.DISTINCT, sb.entity().getId()); // select distinct

        SearchCriteria<StoragePoolTagVO> sc = sb.create();

        // search storage tag details by ids
        Pair<List<StoragePoolTagVO>, Integer> uniqueTagPair = _storageTagDao.searchAndCount(sc, searchFilter);
        Integer count = uniqueTagPair.second();

        if (count.intValue() == 0) {
            return uniqueTagPair;
        }

        List<StoragePoolTagVO> uniqueTags = uniqueTagPair.first();
        Long[] vrIds = new Long[uniqueTags.size()];
        int i = 0;

        for (StoragePoolTagVO v : uniqueTags) {
            vrIds[i++] = v.getId();
        }

        List<StoragePoolTagVO> vrs = _storageTagDao.searchByIds(vrIds);

        return new Pair<List<StoragePoolTagVO>, Integer>(vrs, count);
    }

    @Override
    public ListResponse<HostTagResponse> searchForHostTags(ListHostTagsCmd cmd) {
        Pair<List<HostTagVO>, Integer> result = searchForHostTagsInternal(cmd);
        ListResponse<HostTagResponse> response = new ListResponse<HostTagResponse>();
        List<HostTagResponse> tagResponses = ViewResponseHelper.createHostTagResponse(result.first().toArray(new HostTagVO[result.first().size()]));

        response.setResponses(tagResponses, result.second());

        return response;
    }

    private Pair<List<HostTagVO>, Integer> searchForHostTagsInternal(ListHostTagsCmd cmd) {
        Filter searchFilter = new Filter(HostTagVO.class, "id", Boolean.TRUE, null, null);

        SearchBuilder<HostTagVO> sb = _hostTagDao.createSearchBuilder();

        sb.select(null, Func.DISTINCT, sb.entity().getId()); // select distinct

        SearchCriteria<HostTagVO> sc = sb.create();

        // search host tag details by ids
        Pair<List<HostTagVO>, Integer> uniqueTagPair = _hostTagDao.searchAndCount(sc, searchFilter);
        Integer count = uniqueTagPair.second();

        if (count.intValue() == 0) {
            return uniqueTagPair;
        }

        List<HostTagVO> uniqueTags = uniqueTagPair.first();
        Long[] vrIds = new Long[uniqueTags.size()];
        int i = 0;

        for (HostTagVO v : uniqueTags) {
            vrIds[i++] = v.getId();
        }

        List<HostTagVO> vrs = _hostTagDao.searchByIds(vrIds);

        return new Pair<List<HostTagVO>, Integer>(vrs, count);
    }

    @Override
    public ListResponse<ImageStoreResponse> searchForImageStores(ListImageStoresCmd cmd) {
        Pair<List<ImageStoreJoinVO>, Integer> result = searchForImageStoresInternal(cmd);
        ListResponse<ImageStoreResponse> response = new ListResponse<ImageStoreResponse>();

        List<ImageStoreResponse> poolResponses = ViewResponseHelper.createImageStoreResponse(result.first().toArray(new ImageStoreJoinVO[result.first().size()]));
        response.setResponses(poolResponses, result.second());
        return response;
    }

    private Pair<List<ImageStoreJoinVO>, Integer> searchForImageStoresInternal(ListImageStoresCmd cmd) {

        Long zoneId = accountMgr.checkAccessAndSpecifyAuthority(CallContext.current().getCallingAccount(), cmd.getZoneId());
        Object id = cmd.getId();
        Object name = cmd.getStoreName();
        String provider = cmd.getProvider();
        String protocol = cmd.getProtocol();
        Object keyword = cmd.getKeyword();
        Long startIndex = cmd.getStartIndex();
        Long pageSize = cmd.getPageSizeVal();
        Boolean readonly = cmd.getReadonly();

        Filter searchFilter = new Filter(ImageStoreJoinVO.class, "id", Boolean.TRUE, startIndex, pageSize);

        SearchBuilder<ImageStoreJoinVO> sb = _imageStoreJoinDao.createSearchBuilder();
        sb.select(null, Func.DISTINCT, sb.entity().getId()); // select distinct
        // ids
        sb.and("id", sb.entity().getId(), SearchCriteria.Op.EQ);
        sb.and("name", sb.entity().getName(), SearchCriteria.Op.EQ);
        sb.and("dataCenterId", sb.entity().getZoneId(), SearchCriteria.Op.EQ);
        sb.and("protocol", sb.entity().getProtocol(), SearchCriteria.Op.EQ);
        sb.and("provider", sb.entity().getProviderName(), SearchCriteria.Op.EQ);
        sb.and("role", sb.entity().getRole(), SearchCriteria.Op.EQ);
        sb.and("readonly", sb.entity().isReadonly(), Op.EQ);

        SearchCriteria<ImageStoreJoinVO> sc = sb.create();
        sc.setParameters("role", DataStoreRole.Image);

        if (keyword != null) {
            SearchCriteria<ImageStoreJoinVO> ssc = _imageStoreJoinDao.createSearchCriteria();
            ssc.addOr("name", SearchCriteria.Op.LIKE, "%" + keyword + "%");
            ssc.addOr("providerName", SearchCriteria.Op.LIKE, "%" + keyword + "%");
            sc.addAnd("name", SearchCriteria.Op.SC, ssc);
        }

        if (id != null) {
            sc.setParameters("id", id);
        }

        if (name != null) {
            sc.setParameters("name", name);
        }

        if (zoneId != null) {
            sc.setParameters("dataCenterId", zoneId);
        }
        if (provider != null) {
            sc.setParameters("provider", provider);
        }
        if (protocol != null) {
            sc.setParameters("protocol", protocol);
        }
        if (readonly != null) {
            sc.setParameters("readonly", readonly);
        }

        // search Store details by ids
        Pair<List<ImageStoreJoinVO>, Integer> uniqueStorePair = _imageStoreJoinDao.searchAndCount(sc, searchFilter);
        Integer count = uniqueStorePair.second();
        if (count.intValue() == 0) {
            // empty result
            return uniqueStorePair;
        }
        List<ImageStoreJoinVO> uniqueStores = uniqueStorePair.first();
        Long[] vrIds = new Long[uniqueStores.size()];
        int i = 0;
        for (ImageStoreJoinVO v : uniqueStores) {
            vrIds[i++] = v.getId();
        }
        List<ImageStoreJoinVO> vrs = _imageStoreJoinDao.searchByIds(vrIds);
        return new Pair<List<ImageStoreJoinVO>, Integer>(vrs, count);

    }

    @Override
    public ListResponse<ImageStoreResponse> searchForSecondaryStagingStores(ListSecondaryStagingStoresCmd cmd) {
        Pair<List<ImageStoreJoinVO>, Integer> result = searchForCacheStoresInternal(cmd);
        ListResponse<ImageStoreResponse> response = new ListResponse<ImageStoreResponse>();

        List<ImageStoreResponse> poolResponses = ViewResponseHelper.createImageStoreResponse(result.first().toArray(new ImageStoreJoinVO[result.first().size()]));
        response.setResponses(poolResponses, result.second());
        return response;
    }

    private Pair<List<ImageStoreJoinVO>, Integer> searchForCacheStoresInternal(ListSecondaryStagingStoresCmd cmd) {

        Long zoneId = accountMgr.checkAccessAndSpecifyAuthority(CallContext.current().getCallingAccount(), cmd.getZoneId());
        Object id = cmd.getId();
        Object name = cmd.getStoreName();
        String provider = cmd.getProvider();
        String protocol = cmd.getProtocol();
        Object keyword = cmd.getKeyword();
        Long startIndex = cmd.getStartIndex();
        Long pageSize = cmd.getPageSizeVal();

        Filter searchFilter = new Filter(ImageStoreJoinVO.class, "id", Boolean.TRUE, startIndex, pageSize);

        SearchBuilder<ImageStoreJoinVO> sb = _imageStoreJoinDao.createSearchBuilder();
        sb.select(null, Func.DISTINCT, sb.entity().getId()); // select distinct
        // ids
        sb.and("id", sb.entity().getId(), SearchCriteria.Op.EQ);
        sb.and("name", sb.entity().getName(), SearchCriteria.Op.EQ);
        sb.and("dataCenterId", sb.entity().getZoneId(), SearchCriteria.Op.EQ);
        sb.and("protocol", sb.entity().getProtocol(), SearchCriteria.Op.EQ);
        sb.and("provider", sb.entity().getProviderName(), SearchCriteria.Op.EQ);
        sb.and("role", sb.entity().getRole(), SearchCriteria.Op.EQ);

        SearchCriteria<ImageStoreJoinVO> sc = sb.create();
        sc.setParameters("role", DataStoreRole.ImageCache);

        if (keyword != null) {
            SearchCriteria<ImageStoreJoinVO> ssc = _imageStoreJoinDao.createSearchCriteria();
            ssc.addOr("name", SearchCriteria.Op.LIKE, "%" + keyword + "%");
            ssc.addOr("provider", SearchCriteria.Op.LIKE, "%" + keyword + "%");
            sc.addAnd("name", SearchCriteria.Op.SC, ssc);
        }

        if (id != null) {
            sc.setParameters("id", id);
        }

        if (name != null) {
            sc.setParameters("name", name);
        }

        if (zoneId != null) {
            sc.setParameters("dataCenterId", zoneId);
        }
        if (provider != null) {
            sc.setParameters("provider", provider);
        }
        if (protocol != null) {
            sc.setParameters("protocol", protocol);
        }

        // search Store details by ids
        Pair<List<ImageStoreJoinVO>, Integer> uniqueStorePair = _imageStoreJoinDao.searchAndCount(sc, searchFilter);
        Integer count = uniqueStorePair.second();
        if (count.intValue() == 0) {
            // empty result
            return uniqueStorePair;
        }
        List<ImageStoreJoinVO> uniqueStores = uniqueStorePair.first();
        Long[] vrIds = new Long[uniqueStores.size()];
        int i = 0;
        for (ImageStoreJoinVO v : uniqueStores) {
            vrIds[i++] = v.getId();
        }
        List<ImageStoreJoinVO> vrs = _imageStoreJoinDao.searchByIds(vrIds);
        return new Pair<List<ImageStoreJoinVO>, Integer>(vrs, count);

    }

    @Override
    public ListResponse<DiskOfferingResponse> searchForDiskOfferings(ListDiskOfferingsCmd cmd) {
        Pair<List<DiskOfferingJoinVO>, Integer> result = searchForDiskOfferingsInternal(cmd);
        ListResponse<DiskOfferingResponse> response = new ListResponse<DiskOfferingResponse>();
        List<DiskOfferingResponse> offeringResponses = ViewResponseHelper.createDiskOfferingResponse(result.first().toArray(new DiskOfferingJoinVO[result.first().size()]));
        response.setResponses(offeringResponses, result.second());
        return response;
    }

    private Pair<List<DiskOfferingJoinVO>, Integer> searchForDiskOfferingsInternal(ListDiskOfferingsCmd cmd) {
        // Note
        // The list method for offerings is being modified in accordance with
        // discussion with Will/Kevin
        // For now, we will be listing the following based on the usertype
        // 1. For root, we will list all offerings
        // 2. For domainAdmin and regular users, we will list everything in
        // their domains+parent domains ... all the way
        // till
        // root

        Filter searchFilter = new Filter(DiskOfferingJoinVO.class, "sortKey", SortKeyAscending.value(), cmd.getStartIndex(), cmd.getPageSizeVal());
        searchFilter.addOrderBy(DiskOfferingJoinVO.class, "id", true);
        SearchCriteria<DiskOfferingJoinVO> sc = _diskOfferingJoinDao.createSearchCriteria();
        sc.addAnd("computeOnly", Op.EQ, false);

        Account account = CallContext.current().getCallingAccount();
        Object name = cmd.getDiskOfferingName();
        Object id = cmd.getId();
        Object keyword = cmd.getKeyword();
        Long domainId = cmd.getDomainId();
        Boolean isRootAdmin = accountMgr.isRootAdmin(account.getAccountId());
        Boolean isRecursive = cmd.isRecursive();
        Long zoneId = cmd.getZoneId();
        Long volumeId = cmd.getVolumeId();
        Long storagePoolId = cmd.getStoragePoolId();
        Boolean encrypt = cmd.getEncrypt();
        // Keeping this logic consistent with domain specific zones
        // if a domainId is provided, we just return the disk offering
        // associated with this domain
        if (domainId != null) {
            if (accountMgr.isRootAdmin(account.getId()) || isPermissible(account.getDomainId(), domainId)) {
                // check if the user's domain == do's domain || user's domain is
                // a child of so's domain for non-root users
                sc.addAnd("domainId", Op.FIND_IN_SET, String.valueOf(domainId));
                if (!isRootAdmin) {
                    sc.addAnd("displayOffering", SearchCriteria.Op.EQ, 1);
                }
                return _diskOfferingJoinDao.searchAndCount(sc, searchFilter);
            } else {
                throw new PermissionDeniedException("The account:" + account.getAccountName() + " does not fall in the same domain hierarchy as the disk offering");
            }
        }

        // For non-root users, only return all offerings for the user's domain,
        // and everything above till root
        if ((accountMgr.isNormalUser(account.getId()) || accountMgr.isDomainAdmin(account.getId())) || account.getType() == Account.Type.RESOURCE_DOMAIN_ADMIN) {
            if (isRecursive) { // domain + all sub-domains
                if (account.getType() == Account.Type.NORMAL) {
                    throw new InvalidParameterValueException("Only ROOT admins and Domain admins can list disk offerings with isrecursive=true");
                }
            }
        }

        if (volumeId != null && storagePoolId != null) {
            throw new InvalidParameterValueException("Both volume ID and storage pool ID are not allowed at the same time");
        }

        if (keyword != null) {
            SearchCriteria<DiskOfferingJoinVO> ssc = _diskOfferingJoinDao.createSearchCriteria();
            ssc.addOr("displayText", SearchCriteria.Op.LIKE, "%" + keyword + "%");
            ssc.addOr("name", SearchCriteria.Op.LIKE, "%" + keyword + "%");

            sc.addAnd("name", SearchCriteria.Op.SC, ssc);
        }

        if (id != null) {
            sc.addAnd("id", SearchCriteria.Op.EQ, id);
        }

        if (name != null) {
            sc.addAnd("name", SearchCriteria.Op.EQ, name);
        }

        if (encrypt != null) {
            sc.addAnd("encrypt", SearchCriteria.Op.EQ, encrypt);
        }

        if (zoneId != null) {
            SearchBuilder<DiskOfferingJoinVO> sb = _diskOfferingJoinDao.createSearchBuilder();
            sb.and("zoneId", sb.entity().getZoneId(), Op.FIND_IN_SET);
            sb.or("zId", sb.entity().getZoneId(), Op.NULL);
            sb.done();
            SearchCriteria<DiskOfferingJoinVO> zoneSC = sb.create();
            zoneSC.setParameters("zoneId", String.valueOf(zoneId));
            sc.addAnd("zoneId", SearchCriteria.Op.SC, zoneSC);
            DataCenterJoinVO zone = _dcJoinDao.findById(zoneId);
            if (DataCenter.Type.Edge.equals(zone.getType())) {
                sc.addAnd("useLocalStorage", Op.EQ, true);
            }
        }

        DiskOffering currentDiskOffering = null;
        if (volumeId != null) {
            Volume volume = volumeDao.findById(volumeId);
            if (volume == null) {
                throw new InvalidParameterValueException(String.format("Unable to find a volume with specified id %s", volumeId));
            }
            currentDiskOffering = _diskOfferingDao.findByIdIncludingRemoved(volume.getDiskOfferingId());
            if (!currentDiskOffering.isComputeOnly() && currentDiskOffering.getDiskSizeStrictness()) {
                SearchCriteria<DiskOfferingJoinVO> ssc = _diskOfferingJoinDao.createSearchCriteria();
                ssc.addOr("diskSize", Op.EQ, volume.getSize());
                ssc.addOr("customized", SearchCriteria.Op.EQ, true);
                sc.addAnd("diskSizeOrCustomized", SearchCriteria.Op.SC, ssc);
            }
            sc.addAnd("id", SearchCriteria.Op.NEQ, currentDiskOffering.getId());
            sc.addAnd("diskSizeStrictness", Op.EQ, currentDiskOffering.getDiskSizeStrictness());
        }

        // Filter offerings that are not associated with caller's domain
        // Fetch the offering ids from the details table since theres no smart way to filter them in the join ... yet!
        Account caller = CallContext.current().getCallingAccount();
        if (caller.getType() != Account.Type.ADMIN) {
            Domain callerDomain = _domainDao.findById(caller.getDomainId());
            List<Long> domainIds = findRelatedDomainIds(callerDomain, isRecursive);

            List<Long> ids = _diskOfferingDetailsDao.findOfferingIdsByDomainIds(domainIds);
            SearchBuilder<DiskOfferingJoinVO> sb = _diskOfferingJoinDao.createSearchBuilder();
            if (ids != null && !ids.isEmpty()) {
                sb.and("id", sb.entity().getId(), Op.IN);
            }
            sb.or("domainId", sb.entity().getDomainId(), Op.NULL);
            sb.done();

            SearchCriteria<DiskOfferingJoinVO> scc = sb.create();
            if (ids != null && !ids.isEmpty()) {
                scc.setParameters("id", ids.toArray());
            }
            sc.addAnd("domainId", SearchCriteria.Op.SC, scc);
        }

        Pair<List<DiskOfferingJoinVO>, Integer> result = _diskOfferingJoinDao.searchAndCount(sc, searchFilter);
        String[] requiredTagsArray = new String[0];
        if (CollectionUtils.isNotEmpty(result.first()) && VolumeApiServiceImpl.MatchStoragePoolTagsWithDiskOffering.valueIn(zoneId)) {
            if (volumeId != null) {
                Volume volume = volumeDao.findById(volumeId);
                currentDiskOffering = _diskOfferingDao.findByIdIncludingRemoved(volume.getDiskOfferingId());
                requiredTagsArray = currentDiskOffering.getTagsArray();
            } else if (storagePoolId != null) {
                requiredTagsArray = _storageTagDao.getStoragePoolTags(storagePoolId).toArray(new String[0]);
            }
        }
        if (requiredTagsArray.length != 0) {
            ListIterator<DiskOfferingJoinVO> iteratorForTagsChecking = result.first().listIterator();
            while (iteratorForTagsChecking.hasNext()) {
                DiskOfferingJoinVO offering = iteratorForTagsChecking.next();
                String offeringTags = offering.getTags();
                String[] offeringTagsArray = (offeringTags == null || offeringTags.isEmpty()) ? new String[0] : offeringTags.split(",");
                if (!CollectionUtils.isSubCollection(Arrays.asList(requiredTagsArray), Arrays.asList(offeringTagsArray))) {
                    iteratorForTagsChecking.remove();
                }
            }
        }

        return new Pair<>(result.first(), result.second());
    }

    private List<Long> findRelatedDomainIds(Domain domain, boolean isRecursive) {
        List<Long> domainIds = _domainDao.getDomainParentIds(domain.getId())
            .stream().collect(Collectors.toList());
        if (isRecursive) {
            List<Long> childrenIds = _domainDao.getDomainChildrenIds(domain.getPath());
            if (childrenIds != null && !childrenIds.isEmpty())
            domainIds.addAll(childrenIds);
        }
        return domainIds;
    }

    @Override
    public ListResponse<ServiceOfferingResponse> searchForServiceOfferings(ListServiceOfferingsCmd cmd) {
        Pair<List<ServiceOfferingJoinVO>, Integer> result = searchForServiceOfferingsInternal(cmd);
        result.first();
        ListResponse<ServiceOfferingResponse> response = new ListResponse<ServiceOfferingResponse>();
        List<ServiceOfferingResponse> offeringResponses = ViewResponseHelper.createServiceOfferingResponse(result.first().toArray(new ServiceOfferingJoinVO[result.first().size()]));
        response.setResponses(offeringResponses, result.second());
        return response;
    }

    private Pair<List<ServiceOfferingJoinVO>, Integer> searchForServiceOfferingsInternal(ListServiceOfferingsCmd cmd) {
        // Note
        // The filteredOfferings method for offerings is being modified in accordance with
        // discussion with Will/Kevin
        // For now, we will be listing the following based on the usertype
        // 1. For root, we will filteredOfferings all offerings
        // 2. For domainAdmin and regular users, we will filteredOfferings everything in
        // their domains+parent domains ... all the way
        // till
        // root
        Filter searchFilter = new Filter(ServiceOfferingJoinVO.class, "sortKey", SortKeyAscending.value(), cmd.getStartIndex(), cmd.getPageSizeVal());
        searchFilter.addOrderBy(ServiceOfferingJoinVO.class, "id", true);

        Account caller = CallContext.current().getCallingAccount();
        Object name = cmd.getServiceOfferingName();
        Object id = cmd.getId();
        Object keyword = cmd.getKeyword();
        Long vmId = cmd.getVirtualMachineId();
        Long domainId = cmd.getDomainId();
        Boolean isSystem = cmd.getIsSystem();
        String vmTypeStr = cmd.getSystemVmType();
        ServiceOfferingVO currentVmOffering = null;
        Boolean isRecursive = cmd.isRecursive();
        Long zoneId = cmd.getZoneId();
        Integer cpuNumber = cmd.getCpuNumber();
        Integer memory = cmd.getMemory();
        Integer cpuSpeed = cmd.getCpuSpeed();
        Boolean encryptRoot = cmd.getEncryptRoot();

        SearchCriteria<ServiceOfferingJoinVO> sc = _srvOfferingJoinDao.createSearchCriteria();
        if (!accountMgr.isRootAdmin(caller.getId()) && isSystem) {
            throw new InvalidParameterValueException("Only ROOT admins can access system's offering");
        }

        // Keeping this logic consistent with domain specific zones
        // if a domainId is provided, we just return the so associated with this
        // domain
        if (domainId != null && !accountMgr.isRootAdmin(caller.getId())) {
            // check if the user's domain == so's domain || user's domain is a
            // child of so's domain
            if (!isPermissible(caller.getDomainId(), domainId)) {
                throw new PermissionDeniedException("The account:" + caller.getAccountName() + " does not fall in the same domain hierarchy as the service offering");
            }
        }

        if (vmId != null) {
            VMInstanceVO vmInstance = _vmInstanceDao.findById(vmId);
            if ((vmInstance == null) || (vmInstance.getRemoved() != null)) {
                InvalidParameterValueException ex = new InvalidParameterValueException("unable to find a virtual machine with specified id");
                ex.addProxyObject(vmId.toString(), "vmId");
                throw ex;
            }

            accountMgr.checkAccess(caller, null, true, vmInstance);

            currentVmOffering = _srvOfferingDao.findByIdIncludingRemoved(vmInstance.getId(), vmInstance.getServiceOfferingId());
            if (! currentVmOffering.isDynamic()) {
                sc.addAnd("id", SearchCriteria.Op.NEQ, currentVmOffering.getId());
            }

            if (currentVmOffering.getDiskOfferingStrictness()) {
                sc.addAnd("diskOfferingId", Op.EQ, currentVmOffering.getDiskOfferingId());
                sc.addAnd("diskOfferingStrictness", Op.EQ, true);
            } else {
                sc.addAnd("diskOfferingStrictness", Op.EQ, false);
            }

            boolean isRootVolumeUsingLocalStorage = virtualMachineManager.isRootVolumeOnLocalStorage(vmId);

            // 1. Only return offerings with the same storage type than the storage pool where the VM's root volume is allocated
            sc.addAnd("useLocalStorage", SearchCriteria.Op.EQ, isRootVolumeUsingLocalStorage);

            // 2.In case vm is running return only offerings greater than equal to current offering compute and offering's dynamic scalability should match
            if (vmInstance.getState() == VirtualMachine.State.Running) {
                Integer vmCpu = currentVmOffering.getCpu();
                Integer vmMemory = currentVmOffering.getRamSize();
                Integer vmSpeed = currentVmOffering.getSpeed();
                if ((vmCpu == null || vmMemory == null || vmSpeed == null) && VirtualMachine.Type.User.equals(vmInstance.getType())) {
                    UserVmVO userVmVO = userVmDao.findById(vmId);
                    userVmDao.loadDetails(userVmVO);
                    Map<String, String> details = userVmVO.getDetails();
                    vmCpu = NumbersUtil.parseInt(details.get(ApiConstants.CPU_NUMBER), 0);
                    if (vmSpeed == null) {
                        vmSpeed = NumbersUtil.parseInt(details.get(ApiConstants.CPU_SPEED), 0);
                    }
                    vmMemory = NumbersUtil.parseInt(details.get(ApiConstants.MEMORY), 0);
                }
                if (vmCpu != null && vmCpu > 0) {
                    sc.addAnd("cpu", Op.SC, getMinimumCpuServiceOfferingJoinSearchCriteria(vmCpu));
                }
                if (vmSpeed != null && vmSpeed > 0) {
                    sc.addAnd("speed", Op.SC, getMinimumCpuSpeedServiceOfferingJoinSearchCriteria(vmSpeed));
                }
                if (vmMemory != null && vmMemory > 0) {
                    sc.addAnd("ramSize", Op.SC, getMinimumMemoryServiceOfferingJoinSearchCriteria(vmMemory));
                }
                sc.addAnd("dynamicScalingEnabled", Op.EQ, currentVmOffering.isDynamicScalingEnabled());
            }
        }

        // boolean includePublicOfferings = false;
        if ((accountMgr.isNormalUser(caller.getId()) || accountMgr.isDomainAdmin(caller.getId())) || caller.getType() == Account.Type.RESOURCE_DOMAIN_ADMIN) {
            // For non-root users.
            if (isSystem) {
                throw new InvalidParameterValueException("Only root admins can access system's offering");
            }
            if (isRecursive) { // domain + all sub-domains
                if (caller.getType() == Account.Type.NORMAL) {
                    throw new InvalidParameterValueException("Only ROOT admins and Domain admins can list service offerings with isrecursive=true");
                }
            }
        } else {
            // for root users
            if (caller.getDomainId() != 1 && isSystem) { // NON ROOT admin
                throw new InvalidParameterValueException("Non ROOT admins cannot access system's offering");
            }
            if (domainId != null) {
                sc.addAnd("domainId", Op.FIND_IN_SET, String.valueOf(domainId));
            }
        }

        if (keyword != null) {
            SearchCriteria<ServiceOfferingJoinVO> ssc = _srvOfferingJoinDao.createSearchCriteria();
            ssc.addOr("displayText", SearchCriteria.Op.LIKE, "%" + keyword + "%");
            ssc.addOr("name", SearchCriteria.Op.LIKE, "%" + keyword + "%");

            sc.addAnd("name", SearchCriteria.Op.SC, ssc);
        }

        if (id != null) {
            sc.addAnd("id", SearchCriteria.Op.EQ, id);
        }

        if (isSystem != null) {
            // note that for non-root users, isSystem is always false when
            // control comes to here
            sc.addAnd("systemUse", SearchCriteria.Op.EQ, isSystem);
        }

        if (encryptRoot != null) {
            sc.addAnd("encryptRoot", SearchCriteria.Op.EQ, encryptRoot);
        }

        if (name != null) {
            sc.addAnd("name", SearchCriteria.Op.EQ, name);
        }

        if (vmTypeStr != null) {
            sc.addAnd("vmType", SearchCriteria.Op.EQ, vmTypeStr);
        }

        if (zoneId != null) {
            SearchBuilder<ServiceOfferingJoinVO> sb = _srvOfferingJoinDao.createSearchBuilder();
            sb.and("zoneId", sb.entity().getZoneId(), Op.FIND_IN_SET);
            sb.or("zId", sb.entity().getZoneId(), Op.NULL);
            sb.done();
            SearchCriteria<ServiceOfferingJoinVO> zoneSC = sb.create();
            zoneSC.setParameters("zoneId", String.valueOf(zoneId));
            sc.addAnd("zoneId", SearchCriteria.Op.SC, zoneSC);
            DataCenterJoinVO zone = _dcJoinDao.findById(zoneId);
            if (DataCenter.Type.Edge.equals(zone.getType())) {
                sc.addAnd("useLocalStorage", Op.EQ, true);
            }
        }

        if (cpuNumber != null) {
            SearchCriteria<ServiceOfferingJoinVO> cpuConstraintSearchCriteria = _srvOfferingJoinDao.createSearchCriteria();
            cpuConstraintSearchCriteria.addAnd("minCpu", Op.LTEQ, cpuNumber);
            cpuConstraintSearchCriteria.addAnd("maxCpu", Op.GTEQ, cpuNumber);

            SearchCriteria<ServiceOfferingJoinVO> cpuSearchCriteria = _srvOfferingJoinDao.createSearchCriteria();
            cpuSearchCriteria.addOr("minCpu", Op.NULL);
            cpuSearchCriteria.addOr("constraints", Op.SC, cpuConstraintSearchCriteria);
            cpuSearchCriteria.addOr("minCpu", Op.GTEQ, cpuNumber);

            sc.addAnd("cpuConstraints", SearchCriteria.Op.SC, cpuSearchCriteria);
        }

        if (memory != null) {
            SearchCriteria<ServiceOfferingJoinVO> memoryConstraintSearchCriteria = _srvOfferingJoinDao.createSearchCriteria();
            memoryConstraintSearchCriteria.addAnd("minMemory", Op.LTEQ, memory);
            memoryConstraintSearchCriteria.addAnd("maxMemory", Op.GTEQ, memory);

            SearchCriteria<ServiceOfferingJoinVO> memSearchCriteria = _srvOfferingJoinDao.createSearchCriteria();
            memSearchCriteria.addOr("minMemory", Op.NULL);
            memSearchCriteria.addOr("memconstraints", Op.SC, memoryConstraintSearchCriteria);
            memSearchCriteria.addOr("minMemory", Op.GTEQ, memory);

            sc.addAnd("memoryConstraints", SearchCriteria.Op.SC, memSearchCriteria);
        }

        if (cpuSpeed != null) {
            SearchCriteria<ServiceOfferingJoinVO> cpuSpeedSearchCriteria = _srvOfferingJoinDao.createSearchCriteria();
            cpuSpeedSearchCriteria.addOr("speed", Op.NULL);
            cpuSpeedSearchCriteria.addOr("speed", Op.GTEQ, cpuSpeed);
            sc.addAnd("cpuspeedconstraints", SearchCriteria.Op.SC, cpuSpeedSearchCriteria);
        }

        // Filter offerings that are not associated with caller's domain
        // Fetch the offering ids from the details table since theres no smart way to filter them in the join ... yet!
        if (caller.getType() != Account.Type.ADMIN) {
            Domain callerDomain = _domainDao.findById(caller.getDomainId());
            List<Long> domainIds = findRelatedDomainIds(callerDomain, isRecursive);

            List<Long> ids = _srvOfferingDetailsDao.findOfferingIdsByDomainIds(domainIds);
            SearchBuilder<ServiceOfferingJoinVO> sb = _srvOfferingJoinDao.createSearchBuilder();
            if (ids != null && !ids.isEmpty()) {
                sb.and("id", sb.entity().getId(), Op.IN);
            }
            sb.or("domainId", sb.entity().getDomainId(), Op.NULL);
            sb.done();

            SearchCriteria<ServiceOfferingJoinVO> scc = sb.create();
            if (ids != null && !ids.isEmpty()) {
                scc.setParameters("id", ids.toArray());
            }
            sc.addAnd("domainId", SearchCriteria.Op.SC, scc);
        }

        if (currentVmOffering != null) {
            DiskOfferingVO diskOffering = _diskOfferingDao.findByIdIncludingRemoved(currentVmOffering.getDiskOfferingId());
            List<String> storageTags = com.cloud.utils.StringUtils.csvTagsToList(diskOffering.getTags());
            if (!storageTags.isEmpty() && VolumeApiServiceImpl.MatchStoragePoolTagsWithDiskOffering.value()) {
                SearchBuilder<ServiceOfferingJoinVO> sb = _srvOfferingJoinDao.createSearchBuilder();
                for(String tag : storageTags) {
                    sb.and(tag, sb.entity().getTags(), Op.FIND_IN_SET);
                }
                sb.done();

                SearchCriteria<ServiceOfferingJoinVO> scc = sb.create();
                for(String tag : storageTags) {
                    scc.setParameters(tag, tag);
                }
                sc.addAnd("storageTags", SearchCriteria.Op.SC, scc);
            }

            List<String> hostTags = com.cloud.utils.StringUtils.csvTagsToList(currentVmOffering.getHostTag());
            if (!hostTags.isEmpty()) {
                SearchBuilder<ServiceOfferingJoinVO> hostTagsSearchBuilder = _srvOfferingJoinDao.createSearchBuilder();
                for(String tag : hostTags) {
                    hostTagsSearchBuilder.and(tag, hostTagsSearchBuilder.entity().getHostTag(), Op.FIND_IN_SET);
                }
                hostTagsSearchBuilder.done();

                SearchCriteria<ServiceOfferingJoinVO> hostTagsSearchCriteria = hostTagsSearchBuilder.create();
                for(String tag : hostTags) {
                    hostTagsSearchCriteria.setParameters(tag, tag);
                }

                SearchCriteria<ServiceOfferingJoinVO> finalHostTagsSearchCriteria = _srvOfferingJoinDao.createSearchCriteria();
                finalHostTagsSearchCriteria.addOr("hostTag", Op.NULL);
                finalHostTagsSearchCriteria.addOr("hostTag", Op.SC, hostTagsSearchCriteria);

                sc.addAnd("hostTagsConstraint", SearchCriteria.Op.SC, finalHostTagsSearchCriteria);
            }
        }

        return _srvOfferingJoinDao.searchAndCount(sc, searchFilter);
    }

    @Override
    public ListResponse<ZoneResponse> listDataCenters(ListZonesCmd cmd) {
        Pair<List<DataCenterJoinVO>, Integer> result = listDataCentersInternal(cmd);
        ListResponse<ZoneResponse> response = new ListResponse<ZoneResponse>();

        ResponseView respView = ResponseView.Restricted;
        if (cmd instanceof ListZonesCmdByAdmin || CallContext.current().getCallingAccount().getType() == Account.Type.ADMIN) {
            respView = ResponseView.Full;
        }

        List<ZoneResponse> dcResponses = ViewResponseHelper.createDataCenterResponse(respView, cmd.getShowCapacities(), cmd.getShowIcon(), result.first().toArray(new DataCenterJoinVO[result.first().size()]));
        response.setResponses(dcResponses, result.second());
        return response;
    }

    private Pair<List<DataCenterJoinVO>, Integer> listDataCentersInternal(ListZonesCmd cmd) {
        Account account = CallContext.current().getCallingAccount();
        Long domainId = cmd.getDomainId();
        Long id = cmd.getId();
        List<Long> ids = getIdsListFromCmd(cmd.getId(), cmd.getIds());
        String keyword = cmd.getKeyword();
        String name = cmd.getName();
        String networkType = cmd.getNetworkType();
        Map<String, String> resourceTags = cmd.getTags();

        SearchBuilder<DataCenterJoinVO> sb = _dcJoinDao.createSearchBuilder();
        if (resourceTags != null && !resourceTags.isEmpty()) {
            SearchBuilder<ResourceTagVO> tagSearch = resourceTagDao.createSearchBuilder();
            for (int count = 0; count < resourceTags.size(); count++) {
                tagSearch.or().op("key" + String.valueOf(count), tagSearch.entity().getKey(), SearchCriteria.Op.EQ);
                tagSearch.and("value" + String.valueOf(count), tagSearch.entity().getValue(), SearchCriteria.Op.EQ);
                tagSearch.cp();
            }
            tagSearch.and("resourceType", tagSearch.entity().getResourceType(), SearchCriteria.Op.EQ);
            sb.groupBy(sb.entity().getId());
            sb.join("tagSearch", tagSearch, sb.entity().getId(), tagSearch.entity().getResourceId(), JoinBuilder.JoinType.INNER);
        }

        Filter searchFilter = new Filter(DataCenterJoinVO.class, "sortKey", SortKeyAscending.value(), cmd.getStartIndex(), cmd.getPageSizeVal());
        searchFilter.addOrderBy(DataCenterJoinVO.class, "id", true);
        SearchCriteria<DataCenterJoinVO> sc = sb.create();

        if (networkType != null) {
            sc.addAnd("networkType", SearchCriteria.Op.EQ, networkType);
        }

        if (CollectionUtils.isNotEmpty(ids)) {
            sc.addAnd("id", SearchCriteria.Op.IN, ids.toArray());
        }

        if (id != null) {
            sc.addAnd("id", SearchCriteria.Op.EQ, id);
        } else if (name != null) {
            sc.addAnd("name", SearchCriteria.Op.EQ, name);
        } else {
            if (keyword != null) {
                SearchCriteria<DataCenterJoinVO> ssc = _dcJoinDao.createSearchCriteria();
                ssc.addOr("name", SearchCriteria.Op.LIKE, "%" + keyword + "%");
                ssc.addOr("description", SearchCriteria.Op.LIKE, "%" + keyword + "%");
                sc.addAnd("name", SearchCriteria.Op.SC, ssc);
            }

            /*
             * List all resources due to Explicit Dedication except the
             * dedicated resources of other account
             */
            if (domainId != null) { //
                // for domainId != null // right now, we made the decision to
                // only list zones associated // with this domain, private zone
                sc.addAnd("domainId", SearchCriteria.Op.EQ, domainId);

                if (accountMgr.isNormalUser(account.getId())) {
                    // accountId == null (zones dedicated to a domain) or
                    // accountId = caller
                    SearchCriteria<DataCenterJoinVO> sdc = _dcJoinDao.createSearchCriteria();
                    sdc.addOr("accountId", SearchCriteria.Op.EQ, account.getId());
                    sdc.addOr("accountId", SearchCriteria.Op.NULL);

                    sc.addAnd("accountId", SearchCriteria.Op.SC, sdc);
                }

            } else if (accountMgr.isNormalUser(account.getId())) {
                // it was decided to return all zones for the user's domain, and
                // everything above till root
                // list all zones belonging to this domain, and all of its
                // parents
                // check the parent, if not null, add zones for that parent to
                // list

                // find all domain Id up to root domain for this account
                List<Long> domainIds = new ArrayList<Long>();
                DomainVO domainRecord = _domainDao.findById(account.getDomainId());
                if (domainRecord == null) {
                    s_logger.error("Could not find the domainId for account:" + account.getAccountName());
                    throw new CloudAuthenticationException("Could not find the domainId for account:" + account.getAccountName());
                }
                domainIds.add(domainRecord.getId());
                while (domainRecord.getParent() != null) {
                    domainRecord = _domainDao.findById(domainRecord.getParent());
                    domainIds.add(domainRecord.getId());
                }
                // domainId == null (public zones) or domainId IN [all domain id
                // up to root domain]
                SearchCriteria<DataCenterJoinVO> sdc = _dcJoinDao.createSearchCriteria();
                sdc.addOr("domainId", SearchCriteria.Op.IN, domainIds.toArray());
                sdc.addOr("domainId", SearchCriteria.Op.NULL);
                sc.addAnd("domainId", SearchCriteria.Op.SC, sdc);

                // remove disabled zones
                sc.addAnd("allocationState", SearchCriteria.Op.NEQ, Grouping.AllocationState.Disabled);

                // accountId == null (zones dedicated to a domain) or
                // accountId = caller
                SearchCriteria<DataCenterJoinVO> sdc2 = _dcJoinDao.createSearchCriteria();
                sdc2.addOr("accountId", SearchCriteria.Op.EQ, account.getId());
                sdc2.addOr("accountId", SearchCriteria.Op.NULL);

                sc.addAnd("accountId", SearchCriteria.Op.SC, sdc2);

                // remove Dedicated zones not dedicated to this domainId or
                // subdomainId
                List<Long> dedicatedZoneIds = removeDedicatedZoneNotSuitabe(domainIds);
                if (!dedicatedZoneIds.isEmpty()) {
                    sdc.addAnd("id", SearchCriteria.Op.NIN, dedicatedZoneIds.toArray(new Object[dedicatedZoneIds.size()]));
                }

            } else if (accountMgr.isDomainAdmin(account.getId()) || account.getType() == Account.Type.RESOURCE_DOMAIN_ADMIN) {
                // it was decided to return all zones for the domain admin, and
                // everything above till root, as well as zones till the domain
                // leaf
                List<Long> domainIds = new ArrayList<Long>();
                DomainVO domainRecord = _domainDao.findById(account.getDomainId());
                if (domainRecord == null) {
                    s_logger.error("Could not find the domainId for account:" + account.getAccountName());
                    throw new CloudAuthenticationException("Could not find the domainId for account:" + account.getAccountName());
                }
                domainIds.add(domainRecord.getId());
                // find all domain Ids till leaf
                List<DomainVO> allChildDomains = _domainDao.findAllChildren(domainRecord.getPath(), domainRecord.getId());
                for (DomainVO domain : allChildDomains) {
                    domainIds.add(domain.getId());
                }
                // then find all domain Id up to root domain for this account
                while (domainRecord.getParent() != null) {
                    domainRecord = _domainDao.findById(domainRecord.getParent());
                    domainIds.add(domainRecord.getId());
                }

                // domainId == null (public zones) or domainId IN [all domain id
                // up to root domain]
                SearchCriteria<DataCenterJoinVO> sdc = _dcJoinDao.createSearchCriteria();
                sdc.addOr("domainId", SearchCriteria.Op.IN, domainIds.toArray());
                sdc.addOr("domainId", SearchCriteria.Op.NULL);
                sc.addAnd("domainId", SearchCriteria.Op.SC, sdc);

                // remove disabled zones
                sc.addAnd("allocationState", SearchCriteria.Op.NEQ, Grouping.AllocationState.Disabled);

                // remove Dedicated zones not dedicated to this domainId or
                // subdomainId
                List<Long> dedicatedZoneIds = removeDedicatedZoneNotSuitabe(domainIds);
                if (!dedicatedZoneIds.isEmpty()) {
                    sdc.addAnd("id", SearchCriteria.Op.NIN, dedicatedZoneIds.toArray(new Object[dedicatedZoneIds.size()]));
                }
            }

            // handle available=FALSE option, only return zones with at least
            // one VM running there
            Boolean available = cmd.isAvailable();
            if (account != null) {
                if ((available != null) && Boolean.FALSE.equals(available)) {
                    Set<Long> dcIds = new HashSet<Long>(); // data centers with
                    // at least one VM
                    // running
                    List<DomainRouterVO> routers = _routerDao.listBy(account.getId());
                    for (DomainRouterVO router : routers) {
                        dcIds.add(router.getDataCenterId());
                    }
                    if (dcIds.size() == 0) {
                        return new Pair<List<DataCenterJoinVO>, Integer>(new ArrayList<DataCenterJoinVO>(), 0);
                    } else {
                        sc.addAnd("id", SearchCriteria.Op.IN, dcIds.toArray());
                    }

                }
            }
        }

        if (resourceTags != null && !resourceTags.isEmpty()) {
            int count = 0;
            sc.setJoinParameters("tagSearch", "resourceType", ResourceObjectType.Zone.toString());
            for (Map.Entry<String, String> entry : resourceTags.entrySet()) {
                sc.setJoinParameters("tagSearch", "key" + String.valueOf(count), entry.getKey());
                sc.setJoinParameters("tagSearch", "value" + String.valueOf(count), entry.getValue());
                count++;
            }
        }

        return _dcJoinDao.searchAndCount(sc, searchFilter);
    }

    private List<Long> removeDedicatedZoneNotSuitabe(List<Long> domainIds) {
        // remove dedicated zone of other domain
        List<Long> dedicatedZoneIds = new ArrayList<Long>();
        List<DedicatedResourceVO> dedicatedResources = _dedicatedDao.listZonesNotInDomainIds(domainIds);
        for (DedicatedResourceVO dr : dedicatedResources) {
            if (dr != null) {
                dedicatedZoneIds.add(dr.getDataCenterId());
            }
        }
        return dedicatedZoneIds;
    }

    // This method is used for permissions check for both disk and service
    // offerings
    private boolean isPermissible(Long accountDomainId, Long offeringDomainId) {

        if (accountDomainId.equals(offeringDomainId)) {
            return true; // account and service offering in same domain
        }

        DomainVO domainRecord = _domainDao.findById(accountDomainId);

        if (domainRecord != null) {
            while (true) {
                if (domainRecord.getId() == offeringDomainId) {
                    return true;
                }

                // try and move on to the next domain
                if (domainRecord.getParent() != null) {
                    domainRecord = _domainDao.findById(domainRecord.getParent());
                } else {
                    break;
                }
            }
        }

        return false;
    }

    @Override
    public ListResponse<TemplateResponse> listTemplates(ListTemplatesCmd cmd) {
        Pair<List<TemplateJoinVO>, Integer> result = searchForTemplatesInternal(cmd);
        ListResponse<TemplateResponse> response = new ListResponse<TemplateResponse>();

        ResponseView respView = ResponseView.Restricted;
        if (cmd instanceof ListTemplatesCmdByAdmin) {
            respView = ResponseView.Full;
        }

        List<TemplateResponse> templateResponses = ViewResponseHelper.createTemplateResponse(cmd.getDetails(), respView, result.first().toArray(new TemplateJoinVO[result.first().size()]));
        response.setResponses(templateResponses, result.second());
        return response;
    }

    private Pair<List<TemplateJoinVO>, Integer> searchForTemplatesInternal(ListTemplatesCmd cmd) {
        TemplateFilter templateFilter = TemplateFilter.valueOf(cmd.getTemplateFilter());
        Long id = cmd.getId();
        Map<String, String> tags = cmd.getTags();
        boolean showRemovedTmpl = cmd.getShowRemoved();
        Account caller = CallContext.current().getCallingAccount();
        Long parentTemplateId = cmd.getParentTemplateId();

        boolean listAll = false;
        if (templateFilter != null && templateFilter == TemplateFilter.all) {
            if (caller.getType() == Account.Type.NORMAL) {
                throw new InvalidParameterValueException("Filter " + TemplateFilter.all + " can be specified by admin only");
            }
            listAll = true;
        }

        List<Long> permittedAccountIds = new ArrayList<Long>();
        Ternary<Long, Boolean, ListProjectResourcesCriteria> domainIdRecursiveListProject = new Ternary<Long, Boolean, ListProjectResourcesCriteria>(cmd.getDomainId(), cmd.isRecursive(), null);
        accountMgr.buildACLSearchParameters(caller, id, cmd.getAccountName(), cmd.getProjectId(), permittedAccountIds, domainIdRecursiveListProject, listAll, false);
        ListProjectResourcesCriteria listProjectResourcesCriteria = domainIdRecursiveListProject.third();
        List<Account> permittedAccounts = new ArrayList<Account>();
        for (Long accountId : permittedAccountIds) {
            permittedAccounts.add(accountMgr.getAccount(accountId));
        }

        boolean showDomr = ((templateFilter != TemplateFilter.selfexecutable) && (templateFilter != TemplateFilter.featured));
        HypervisorType hypervisorType = HypervisorType.getType(cmd.getHypervisor());

        return searchForTemplatesInternal(id, cmd.getTemplateName(), cmd.getKeyword(), templateFilter, false, null, cmd.getPageSizeVal(), cmd.getStartIndex(), cmd.getZoneId(), hypervisorType,
                showDomr, cmd.listInReadyState(), permittedAccounts, caller, listProjectResourcesCriteria, tags, showRemovedTmpl, cmd.getIds(), parentTemplateId, cmd.getShowUnique());
    }

    private Pair<List<TemplateJoinVO>, Integer> searchForTemplatesInternal(Long templateId, String name, String keyword, TemplateFilter templateFilter, boolean isIso, Boolean bootable, Long pageSize,
            Long startIndex, Long zoneId, HypervisorType hyperType, boolean showDomr, boolean onlyReady, List<Account> permittedAccounts, Account caller,
            ListProjectResourcesCriteria listProjectResourcesCriteria, Map<String, String> tags, boolean showRemovedTmpl, List<Long> ids, Long parentTemplateId, Boolean showUnique) {

        // check if zone is configured, if not, just return empty list
        List<HypervisorType> hypers = null;
        if (!isIso) {
            hypers = _resourceMgr.listAvailHypervisorInZone(null, null);
            if (hypers == null || hypers.isEmpty()) {
                return new Pair<List<TemplateJoinVO>, Integer>(new ArrayList<TemplateJoinVO>(), 0);
            }
        }

        VMTemplateVO template = null;

        Filter searchFilter = new Filter(TemplateJoinVO.class, "sortKey", SortKeyAscending.value(), startIndex, pageSize);
        searchFilter.addOrderBy(TemplateJoinVO.class, "tempZonePair", SortKeyAscending.value());

        SearchBuilder<TemplateJoinVO> sb = _templateJoinDao.createSearchBuilder();
        if (showUnique) {
            sb.select(null, Func.DISTINCT, sb.entity().getId()); // select distinct templateId
        } else {
            sb.select(null, Func.DISTINCT, sb.entity().getTempZonePair()); // select distinct (templateId, zoneId) pair
        }
        if (ids != null && !ids.isEmpty()) {
            sb.and("idIN", sb.entity().getId(), SearchCriteria.Op.IN);
        }
        SearchCriteria<TemplateJoinVO> sc = sb.create();

        // verify templateId parameter and specially handle it
        if (templateId != null) {
            template = _templateDao.findByIdIncludingRemoved(templateId); // Done for backward compatibility - Bug-5221
            if (template == null) {
                throw new InvalidParameterValueException("Please specify a valid template ID.");
            }// If ISO requested then it should be ISO.
            if (isIso && template.getFormat() != ImageFormat.ISO) {
                s_logger.error("Template Id " + templateId + " is not an ISO");
                InvalidParameterValueException ex = new InvalidParameterValueException("Specified Template Id is not an ISO");
                ex.addProxyObject(template.getUuid(), "templateId");
                throw ex;
            }// If ISO not requested then it shouldn't be an ISO.
            if (!isIso && template.getFormat() == ImageFormat.ISO) {
                s_logger.error("Incorrect format of the template id " + templateId);
                InvalidParameterValueException ex = new InvalidParameterValueException("Incorrect format " + template.getFormat() + " of the specified template id");
                ex.addProxyObject(template.getUuid(), "templateId");
                throw ex;
            }
            if (!template.isPublicTemplate() && caller.getType() == Account.Type.DOMAIN_ADMIN) {
                Account template_acc = accountMgr.getAccount(template.getAccountId());
                DomainVO domain = _domainDao.findById(template_acc.getDomainId());
                accountMgr.checkAccess(caller, domain);
            }

            // if template is not public, perform permission check here
            else if (!template.isPublicTemplate() && caller.getType() != Account.Type.ADMIN) {
                accountMgr.checkAccess(caller, null, false, template);
            } else if (template.isPublicTemplate()) {
                accountMgr.checkAccess(caller, null, false, template);
            }

            // if templateId is specified, then we will just use the id to
            // search and ignore other query parameters
            sc.addAnd("id", SearchCriteria.Op.EQ, templateId);
        } else {

            DomainVO domain = null;
            if (!permittedAccounts.isEmpty()) {
                domain = _domainDao.findById(permittedAccounts.get(0).getDomainId());
            } else {
                domain = _domainDao.findById(Domain.ROOT_DOMAIN);
            }

            setIdsListToSearchCriteria(sc, ids);

            // add criteria for project or not
            if (listProjectResourcesCriteria == ListProjectResourcesCriteria.SkipProjectResources) {
                sc.addAnd("accountType", SearchCriteria.Op.NEQ, Account.Type.PROJECT);
            } else if (listProjectResourcesCriteria == ListProjectResourcesCriteria.ListProjectResourcesOnly) {
                sc.addAnd("accountType", SearchCriteria.Op.EQ, Account.Type.PROJECT);
            }

            // add criteria for domain path in case of domain admin
            if ((templateFilter == TemplateFilter.self || templateFilter == TemplateFilter.selfexecutable)
                    && (caller.getType() == Account.Type.DOMAIN_ADMIN || caller.getType() == Account.Type.RESOURCE_DOMAIN_ADMIN)) {
                sc.addAnd("domainPath", SearchCriteria.Op.LIKE, domain.getPath() + "%");
            }

            List<Long> relatedDomainIds = new ArrayList<Long>();
            List<Long> permittedAccountIds = new ArrayList<Long>();
            if (!permittedAccounts.isEmpty()) {
                for (Account account : permittedAccounts) {
                    permittedAccountIds.add(account.getId());
                    boolean publicTemplates = (templateFilter == TemplateFilter.featured || templateFilter == TemplateFilter.community);

                    // get all parent domain ID's all the way till root domain
                    DomainVO domainTreeNode = null;
                    //if template filter is featured, or community, all child domains should be included in search
                    if (publicTemplates) {
                        domainTreeNode = _domainDao.findById(Domain.ROOT_DOMAIN);

                    } else {
                        domainTreeNode = _domainDao.findById(account.getDomainId());
                    }
                    relatedDomainIds.add(domainTreeNode.getId());
                    while (domainTreeNode.getParent() != null) {
                        domainTreeNode = _domainDao.findById(domainTreeNode.getParent());
                        relatedDomainIds.add(domainTreeNode.getId());
                    }

                    // get all child domain ID's
                    if (accountMgr.isAdmin(account.getId()) || publicTemplates) {
                        List<DomainVO> allChildDomains = _domainDao.findAllChildren(domainTreeNode.getPath(), domainTreeNode.getId());
                        for (DomainVO childDomain : allChildDomains) {
                            relatedDomainIds.add(childDomain.getId());
                        }
                    }
                }
            }

            // control different template filters
            if (templateFilter == TemplateFilter.featured || templateFilter == TemplateFilter.community) {
                sc.addAnd("publicTemplate", SearchCriteria.Op.EQ, true);
                if (templateFilter == TemplateFilter.featured) {
                    sc.addAnd("featured", SearchCriteria.Op.EQ, true);
                } else {
                    sc.addAnd("featured", SearchCriteria.Op.EQ, false);
                }
                if (!permittedAccounts.isEmpty()) {
                    SearchCriteria<TemplateJoinVO> scc = _templateJoinDao.createSearchCriteria();
                    scc.addOr("domainId", SearchCriteria.Op.IN, relatedDomainIds.toArray());
                    scc.addOr("domainId", SearchCriteria.Op.NULL);
                    sc.addAnd("domainId", SearchCriteria.Op.SC, scc);
                }
            } else if (templateFilter == TemplateFilter.self || templateFilter == TemplateFilter.selfexecutable) {
                if (!permittedAccounts.isEmpty()) {
                    sc.addAnd("accountId", SearchCriteria.Op.IN, permittedAccountIds.toArray());
                }
            } else if (templateFilter == TemplateFilter.sharedexecutable || templateFilter == TemplateFilter.shared) {
                // only show templates shared by others
                if (permittedAccounts.isEmpty()) {
                    return new Pair<>(new ArrayList<>(), 0);
                }
                sc.addAnd("sharedAccountId", SearchCriteria.Op.IN, permittedAccountIds.toArray());
            } else if (templateFilter == TemplateFilter.executable) {
                SearchCriteria<TemplateJoinVO> scc = _templateJoinDao.createSearchCriteria();
                scc.addOr("publicTemplate", SearchCriteria.Op.EQ, true);
                if (!permittedAccounts.isEmpty()) {
                    scc.addOr("accountId", SearchCriteria.Op.IN, permittedAccountIds.toArray());
                }
                sc.addAnd("publicTemplate", SearchCriteria.Op.SC, scc);
            } else if (templateFilter == TemplateFilter.all && caller.getType() != Account.Type.ADMIN) {
                SearchCriteria<TemplateJoinVO> scc = _templateJoinDao.createSearchCriteria();
                scc.addOr("publicTemplate", SearchCriteria.Op.EQ, true);

                if (listProjectResourcesCriteria == ListProjectResourcesCriteria.SkipProjectResources) {
                    scc.addOr("domainPath", SearchCriteria.Op.LIKE, _domainDao.findById(caller.getDomainId()).getPath() + "%");
                } else {
                    if (!permittedAccounts.isEmpty()) {
                        scc.addOr("accountId", SearchCriteria.Op.IN, permittedAccountIds.toArray());
                        scc.addOr("sharedAccountId", SearchCriteria.Op.IN, permittedAccountIds.toArray());
                    }
                }
                sc.addAnd("publicTemplate", SearchCriteria.Op.SC, scc);
            }
        }

        applyPublicTemplateSharingRestrictions(sc, caller);

        return templateChecks(isIso, hypers, tags, name, keyword, hyperType, onlyReady, bootable, zoneId, showDomr, caller,
                showRemovedTmpl, parentTemplateId, showUnique, searchFilter, sc);

    }

    /**
     * If the caller is not a root admin, restricts the search to return only public templates from the domain which
     * the caller belongs to and domains with the setting 'share.public.templates.with.other.domains' enabled.
     */
    protected void applyPublicTemplateSharingRestrictions(SearchCriteria<TemplateJoinVO> sc, Account caller) {
        if (caller.getType() == Account.Type.ADMIN) {
            s_logger.debug(String.format("Account [%s] is a root admin. Therefore, it has access to all public templates.", caller));
            return;
        }

        List<TemplateJoinVO> publicTemplates = _templateJoinDao.listPublicTemplates();

        Set<Long> unsharableDomainIds = new HashSet<>();
        for (TemplateJoinVO template : publicTemplates) {
            addDomainIdToSetIfDomainDoesNotShareTemplates(template.getDomainId(), caller, unsharableDomainIds);
        }

        if (!unsharableDomainIds.isEmpty()) {
            s_logger.info(String.format("The public templates belonging to the domains [%s] will not be listed to account [%s] as they have the configuration [%s] marked as 'false'.", unsharableDomainIds, caller, QueryService.SharePublicTemplatesWithOtherDomains.key()));
            sc.addAnd("domainId", SearchCriteria.Op.NOTIN, unsharableDomainIds.toArray());
        }
    }

    /**
     * Adds the provided domain ID to the set if the domain does not share templates with the account. That is, if:
     * (1) the template does not belong to the domain of the account AND
     * (2) the domain of the template has the setting 'share.public.templates.with.other.domains' disabled.
     */
    protected void addDomainIdToSetIfDomainDoesNotShareTemplates(long domainId, Account account, Set<Long> unsharableDomainIds) {
        if (domainId == account.getDomainId()) {
            s_logger.trace(String.format("Domain [%s] will not be added to the set of domains with unshared templates since the account [%s] belongs to it.", domainId, account));
            return;
        }

        if (unsharableDomainIds.contains(domainId)) {
            s_logger.trace(String.format("Domain [%s] is already on the set of domains with unshared templates.", domainId));
            return;
        }

        if (!checkIfDomainSharesTemplates(domainId)) {
            s_logger.debug(String.format("Domain [%s] will be added to the set of domains with unshared templates as configuration [%s] is false.", domainId, QueryService.SharePublicTemplatesWithOtherDomains.key()));
            unsharableDomainIds.add(domainId);
        }
    }

    protected boolean checkIfDomainSharesTemplates(Long domainId) {
        return QueryService.SharePublicTemplatesWithOtherDomains.valueIn(domainId);
    }

    private Pair<List<TemplateJoinVO>, Integer> templateChecks(boolean isIso, List<HypervisorType> hypers, Map<String, String> tags, String name, String keyword,
                                                               HypervisorType hyperType, boolean onlyReady, Boolean bootable, Long zoneId, boolean showDomr, Account caller,
                                                               boolean showRemovedTmpl, Long parentTemplateId, Boolean showUnique,
                                                               Filter searchFilter, SearchCriteria<TemplateJoinVO> sc) {
        if (!isIso) {
            // add hypervisor criteria for template case
            if (hypers != null && !hypers.isEmpty()) {
                String[] relatedHypers = new String[hypers.size()];
                for (int i = 0; i < hypers.size(); i++) {
                    relatedHypers[i] = hypers.get(i).toString();
                }
                sc.addAnd("hypervisorType", SearchCriteria.Op.IN, relatedHypers);
            }
        }

        // add tags criteria
        if (tags != null && !tags.isEmpty()) {
            SearchCriteria<TemplateJoinVO> scc = _templateJoinDao.createSearchCriteria();
            for (Map.Entry<String, String> entry : tags.entrySet()) {
                SearchCriteria<TemplateJoinVO> scTag = _templateJoinDao.createSearchCriteria();
                scTag.addAnd("tagKey", SearchCriteria.Op.EQ, entry.getKey());
                scTag.addAnd("tagValue", SearchCriteria.Op.EQ, entry.getValue());
                if (isIso) {
                    scTag.addAnd("tagResourceType", SearchCriteria.Op.EQ, ResourceObjectType.ISO);
                } else {
                    scTag.addAnd("tagResourceType", SearchCriteria.Op.EQ, ResourceObjectType.Template);
                }
                scc.addOr("tagKey", SearchCriteria.Op.SC, scTag);
            }
            sc.addAnd("tagKey", SearchCriteria.Op.SC, scc);
        }

        // other criteria

        if (keyword != null) {
            sc.addAnd("name", SearchCriteria.Op.LIKE, "%" + keyword + "%");
        } else if (name != null) {
            sc.addAnd("name", SearchCriteria.Op.EQ, name);
        }

        SearchCriteria.Op op = isIso ? Op.EQ : Op.NEQ;
        sc.addAnd("format", op, "ISO");

        if (!hyperType.equals(HypervisorType.None)) {
            sc.addAnd("hypervisorType", SearchCriteria.Op.EQ, hyperType);
        }

        if (bootable != null) {
            sc.addAnd("bootable", SearchCriteria.Op.EQ, bootable);
        }

        if (onlyReady) {
            SearchCriteria<TemplateJoinVO> readySc = _templateJoinDao.createSearchCriteria();
            readySc.addOr("state", SearchCriteria.Op.EQ, TemplateState.Ready);
            readySc.addOr("format", SearchCriteria.Op.EQ, ImageFormat.BAREMETAL);
            SearchCriteria<TemplateJoinVO> isoPerhostSc = _templateJoinDao.createSearchCriteria();
            isoPerhostSc.addAnd("format", SearchCriteria.Op.EQ, ImageFormat.ISO);
            isoPerhostSc.addAnd("templateType", SearchCriteria.Op.EQ, TemplateType.PERHOST);
            readySc.addOr("templateType", SearchCriteria.Op.SC, isoPerhostSc);
            sc.addAnd("state", SearchCriteria.Op.SC, readySc);
        }

        if (!showDomr) {
            // excluding system template
            sc.addAnd("templateType", SearchCriteria.Op.NEQ, Storage.TemplateType.SYSTEM);
        }

        if (zoneId != null) {
            SearchCriteria<TemplateJoinVO> zoneSc = _templateJoinDao.createSearchCriteria();
            zoneSc.addOr("dataCenterId", SearchCriteria.Op.EQ, zoneId);
            zoneSc.addOr("dataStoreScope", SearchCriteria.Op.EQ, ScopeType.REGION);
            // handle the case where TemplateManager.VMWARE_TOOLS_ISO and TemplateManager.VMWARE_TOOLS_ISO do not
            // have data_center information in template_view
            SearchCriteria<TemplateJoinVO> isoPerhostSc = _templateJoinDao.createSearchCriteria();
            isoPerhostSc.addAnd("format", SearchCriteria.Op.EQ, ImageFormat.ISO);
            isoPerhostSc.addAnd("templateType", SearchCriteria.Op.EQ, TemplateType.PERHOST);
            zoneSc.addOr("templateType", SearchCriteria.Op.SC, isoPerhostSc);
            sc.addAnd("dataCenterId", SearchCriteria.Op.SC, zoneSc);
        }

        if (parentTemplateId != null) {
            sc.addAnd("parentTemplateId", SearchCriteria.Op.EQ, parentTemplateId);
        }

        // don't return removed template, this should not be needed since we
        // changed annotation for removed field in TemplateJoinVO.
        // sc.addAnd("removed", SearchCriteria.Op.NULL);

        // search unique templates and find details by Ids
        Pair<List<TemplateJoinVO>, Integer> uniqueTmplPair = null;
        if (showRemovedTmpl) {
            uniqueTmplPair = _templateJoinDao.searchIncludingRemovedAndCount(sc, searchFilter);
        } else {
            sc.addAnd("templateState", SearchCriteria.Op.IN, new State[] {State.Active, State.UploadAbandoned, State.UploadError, State.NotUploaded, State.UploadInProgress});
            if (showUnique) {
                final String[] distinctColumns = {"id"};
                uniqueTmplPair = _templateJoinDao.searchAndDistinctCount(sc, searchFilter, distinctColumns);
            } else {
                final String[] distinctColumns = {"temp_zone_pair"};
                uniqueTmplPair = _templateJoinDao.searchAndDistinctCount(sc, searchFilter, distinctColumns);
            }
        }

        return findTemplatesByIdOrTempZonePair(uniqueTmplPair, showRemovedTmpl, showUnique, caller);

        // TODO: revisit the special logic for iso search in
        // VMTemplateDaoImpl.searchForTemplates and understand why we need to
        // specially handle ISO. The original logic is very twisted and no idea
        // about what the code was doing.
    }

    // findTemplatesByIdOrTempZonePair returns the templates with the given ids if showUnique is true, or else by the TempZonePair
    private Pair<List<TemplateJoinVO>, Integer> findTemplatesByIdOrTempZonePair(Pair<List<TemplateJoinVO>, Integer> templateDataPair,
                                                                                boolean showRemoved, boolean showUnique, Account caller) {
        Integer count = templateDataPair.second();
        if (count.intValue() == 0) {
            // empty result
            return templateDataPair;
        }
        List<TemplateJoinVO> templateData = templateDataPair.first();
        List<TemplateJoinVO> templates = null;
        if (showUnique) {
            Long[] templateIds = templateData.stream().map(template -> template.getId()).toArray(Long[]::new);
            templates = _templateJoinDao.findByDistinctIds(templateIds);
        } else {
            String[] templateZonePairs = templateData.stream().map(template -> template.getTempZonePair()).toArray(String[]::new);
            templates = _templateJoinDao.searchByTemplateZonePair(showRemoved, templateZonePairs);
        }

        return new Pair<List<TemplateJoinVO>, Integer>(templates, count);
    }

    @Override
    public ListResponse<TemplateResponse> listIsos(ListIsosCmd cmd) {
        Pair<List<TemplateJoinVO>, Integer> result = searchForIsosInternal(cmd);
        ListResponse<TemplateResponse> response = new ListResponse<>();

        ResponseView respView = ResponseView.Restricted;
        if (cmd instanceof ListIsosCmdByAdmin) {
            respView = ResponseView.Full;
        }

        List<TemplateResponse> templateResponses = ViewResponseHelper.createIsoResponse(respView, result.first().toArray(new TemplateJoinVO[result.first().size()]));
        response.setResponses(templateResponses, result.second());
        return response;
    }

    private Pair<List<TemplateJoinVO>, Integer> searchForIsosInternal(ListIsosCmd cmd) {
        TemplateFilter isoFilter = TemplateFilter.valueOf(cmd.getIsoFilter());
        Long id = cmd.getId();
        Map<String, String> tags = cmd.getTags();
        boolean showRemovedISO = cmd.getShowRemoved();
        Account caller = CallContext.current().getCallingAccount();

        boolean listAll = false;
        if (isoFilter != null && isoFilter == TemplateFilter.all) {
            if (caller.getType() == Account.Type.NORMAL) {
                throw new InvalidParameterValueException("Filter " + TemplateFilter.all + " can be specified by admin only");
            }
            listAll = true;
        }


        List<Long> permittedAccountIds = new ArrayList<>();
        Ternary<Long, Boolean, ListProjectResourcesCriteria> domainIdRecursiveListProject = new Ternary<>(cmd.getDomainId(), cmd.isRecursive(), null);
        accountMgr.buildACLSearchParameters(caller, id, cmd.getAccountName(), cmd.getProjectId(), permittedAccountIds, domainIdRecursiveListProject, listAll, false);
        ListProjectResourcesCriteria listProjectResourcesCriteria = domainIdRecursiveListProject.third();
        List<Account> permittedAccounts = new ArrayList<>();
        for (Long accountId : permittedAccountIds) {
            permittedAccounts.add(accountMgr.getAccount(accountId));
        }

        HypervisorType hypervisorType = HypervisorType.getType(cmd.getHypervisor());

        return searchForTemplatesInternal(cmd.getId(), cmd.getIsoName(), cmd.getKeyword(), isoFilter, true, cmd.isBootable(), cmd.getPageSizeVal(), cmd.getStartIndex(), cmd.getZoneId(),
                hypervisorType, true, cmd.listInReadyState(), permittedAccounts, caller, listProjectResourcesCriteria, tags, showRemovedISO, null, null, cmd.getShowUnique());
    }

    @Override
    public DetailOptionsResponse listDetailOptions(final ListDetailOptionsCmd cmd) {
        final ResourceObjectType type = cmd.getResourceType();
        final String resourceUuid = cmd.getResourceId();
        final Map<String, List<String>> options = new HashMap<>();
        switch (type) {
            case Template:
            case UserVm:
                HypervisorType hypervisorType = HypervisorType.None;
                if (StringUtils.isNotEmpty(resourceUuid) && ResourceObjectType.Template.equals(type)) {
                    hypervisorType = _templateDao.findByUuid(resourceUuid).getHypervisorType();
                }
                if (StringUtils.isNotEmpty(resourceUuid) && ResourceObjectType.UserVm.equals(type)) {
                    hypervisorType = _vmInstanceDao.findByUuid(resourceUuid).getHypervisorType();
                }
                fillVMOrTemplateDetailOptions(options, hypervisorType);
                break;
            default:
                throw new CloudRuntimeException("Resource type not supported.");
        }
        if (CallContext.current().getCallingAccount().getType() != Account.Type.ADMIN) {
            final List<String> userDenyListedSettings = Stream.of(QueryService.UserVMDeniedDetails.value().split(","))
                    .map(item -> (item).trim())
                    .collect(Collectors.toList());
            for (final String detail : userDenyListedSettings) {
                if (options.containsKey(detail)) {
                    options.remove(detail);
                }
            }
        }
        return new DetailOptionsResponse(options);
    }

    @Override
    public ListResponse<ResourceIconResponse> listResourceIcons(ListResourceIconCmd cmd) {
        ListResponse<ResourceIconResponse> responses = new ListResponse<>();
        responses.setResponses(resourceIconDao.listResourceIcons(cmd.getResourceIds(), cmd.getResourceType()));
        return responses;
    }

    private void fillVMOrTemplateDetailOptions(final Map<String, List<String>> options, final HypervisorType hypervisorType) {
        if (options == null) {
            throw new CloudRuntimeException("Invalid/null detail-options response object passed");
        }

        options.put(ApiConstants.BootType.UEFI.toString(), Arrays.asList(ApiConstants.BootMode.LEGACY.toString(),
            ApiConstants.BootMode.SECURE.toString()));
        options.put(VmDetailConstants.KEYBOARD, Arrays.asList("uk", "us", "jp", "fr"));
        options.put(VmDetailConstants.CPU_CORE_PER_SOCKET, Collections.emptyList());
        options.put(VmDetailConstants.ROOT_DISK_SIZE, Collections.emptyList());

        if (HypervisorType.KVM.equals(hypervisorType)) {
            options.put(VmDetailConstants.NIC_ADAPTER, Arrays.asList("e1000", "virtio", "rtl8139", "vmxnet3", "ne2k_pci"));
            options.put(VmDetailConstants.ROOT_DISK_CONTROLLER, Arrays.asList("osdefault", "ide", "scsi", "virtio"));
            options.put(VmDetailConstants.VIDEO_HARDWARE, Arrays.asList("cirrus", "vga", "qxl", "virtio"));
            options.put(VmDetailConstants.VIDEO_RAM, Collections.emptyList());
            options.put(VmDetailConstants.IO_POLICY, Arrays.asList("threads", "native", "io_uring", "storage_specific"));
            options.put(VmDetailConstants.IOTHREADS, Arrays.asList("enabled"));
            options.put(VmDetailConstants.NIC_MULTIQUEUE_NUMBER, Collections.emptyList());
            options.put(VmDetailConstants.NIC_PACKED_VIRTQUEUES_ENABLED, Arrays.asList("true", "false"));
        }

        if (HypervisorType.VMware.equals(hypervisorType)) {
            options.put(VmDetailConstants.NIC_ADAPTER, Arrays.asList("E1000", "PCNet32", "Vmxnet2", "Vmxnet3"));
            options.put(VmDetailConstants.ROOT_DISK_CONTROLLER, Arrays.asList("osdefault", "ide", "scsi", "lsilogic", "lsisas1068", "buslogic", "pvscsi"));
            options.put(VmDetailConstants.DATA_DISK_CONTROLLER, Arrays.asList("osdefault", "ide", "scsi", "lsilogic", "lsisas1068", "buslogic", "pvscsi"));
            options.put(VmDetailConstants.NESTED_VIRTUALIZATION_FLAG, Arrays.asList("true", "false"));
            options.put(VmDetailConstants.SVGA_VRAM_SIZE, Collections.emptyList());
            options.put(VmDetailConstants.RAM_RESERVATION, Collections.emptyList());
        }
    }

    @Override
    public ListResponse<AffinityGroupResponse> searchForAffinityGroups(ListAffinityGroupsCmd cmd) {
        Pair<List<AffinityGroupJoinVO>, Integer> result = searchForAffinityGroupsInternal(cmd);
        ListResponse<AffinityGroupResponse> response = new ListResponse<AffinityGroupResponse>();
        List<AffinityGroupResponse> agResponses = ViewResponseHelper.createAffinityGroupResponses(result.first());
        response.setResponses(agResponses, result.second());
        return response;
    }

    public Pair<List<AffinityGroupJoinVO>, Integer> searchForAffinityGroupsInternal(ListAffinityGroupsCmd cmd) {

        final Long affinityGroupId = cmd.getId();
        final String affinityGroupName = cmd.getAffinityGroupName();
        final String affinityGroupType = cmd.getAffinityGroupType();
        final Long vmId = cmd.getVirtualMachineId();
        final String accountName = cmd.getAccountName();
        Long domainId = cmd.getDomainId();
        final Long projectId = cmd.getProjectId();
        Boolean isRecursive = cmd.isRecursive();
        final Boolean listAll = cmd.listAll();
        final Long startIndex = cmd.getStartIndex();
        final Long pageSize = cmd.getPageSizeVal();
        final String keyword = cmd.getKeyword();

        Account caller = CallContext.current().getCallingAccount();

        if (vmId != null) {
            UserVmVO userVM = userVmDao.findById(vmId);
            if (userVM == null) {
                throw new InvalidParameterValueException("Unable to list affinity groups for virtual machine instance " + vmId + "; instance not found.");
            }
            accountMgr.checkAccess(caller, null, true, userVM);
            return listAffinityGroupsByVM(vmId.longValue(), startIndex, pageSize);
        }

        List<Long> permittedAccounts = new ArrayList<Long>();
        Ternary<Long, Boolean, ListProjectResourcesCriteria> ternary = new Ternary<Long, Boolean, ListProjectResourcesCriteria>(domainId, isRecursive, null);

        accountMgr.buildACLSearchParameters(caller, affinityGroupId, accountName, projectId, permittedAccounts, ternary, listAll, false);

        domainId = ternary.first();
        isRecursive = ternary.second();
        ListProjectResourcesCriteria listProjectResourcesCriteria = ternary.third();

        Filter searchFilter = new Filter(AffinityGroupJoinVO.class, ID_FIELD, true, startIndex, pageSize);

        SearchCriteria<AffinityGroupJoinVO> sc = buildAffinityGroupSearchCriteria(domainId, isRecursive, permittedAccounts, listProjectResourcesCriteria, affinityGroupId, affinityGroupName,
                affinityGroupType, keyword);

        Pair<List<AffinityGroupJoinVO>, Integer> uniqueGroupsPair = _affinityGroupJoinDao.searchAndCount(sc, searchFilter);

        // search group details by ids
        List<AffinityGroupJoinVO> affinityGroups = new ArrayList<AffinityGroupJoinVO>();

        Integer count = uniqueGroupsPair.second();
        if (count.intValue() != 0) {
            List<AffinityGroupJoinVO> uniqueGroups = uniqueGroupsPair.first();
            Long[] vrIds = new Long[uniqueGroups.size()];
            int i = 0;
            for (AffinityGroupJoinVO v : uniqueGroups) {
                vrIds[i++] = v.getId();
            }
            affinityGroups = _affinityGroupJoinDao.searchByIds(vrIds);
        }

        if (!permittedAccounts.isEmpty()) {
            // add domain level affinity groups
            if (domainId != null) {
                SearchCriteria<AffinityGroupJoinVO> scDomain = buildAffinityGroupSearchCriteria(null, isRecursive, new ArrayList<Long>(), listProjectResourcesCriteria, affinityGroupId,
                        affinityGroupName, affinityGroupType, keyword);
                Pair<List<AffinityGroupJoinVO>, Integer> groupsPair = listDomainLevelAffinityGroups(scDomain, searchFilter, domainId);
                affinityGroups.addAll(groupsPair.first());
                count += groupsPair.second();
            } else {

                for (Long permAcctId : permittedAccounts) {
                    Account permittedAcct = _accountDao.findById(permAcctId);
                    SearchCriteria<AffinityGroupJoinVO> scDomain = buildAffinityGroupSearchCriteria(null, isRecursive, new ArrayList<Long>(), listProjectResourcesCriteria, affinityGroupId,
                            affinityGroupName, affinityGroupType, keyword);
                    Pair<List<AffinityGroupJoinVO>, Integer> groupsPair = listDomainLevelAffinityGroups(scDomain, searchFilter, permittedAcct.getDomainId());
                    affinityGroups.addAll(groupsPair.first());
                    count += groupsPair.second();
                }
            }
        } else if (((permittedAccounts.isEmpty()) && (domainId != null) && isRecursive)) {
            // list all domain level affinity groups for the domain admin case
            SearchCriteria<AffinityGroupJoinVO> scDomain = buildAffinityGroupSearchCriteria(null, isRecursive, new ArrayList<Long>(), listProjectResourcesCriteria, affinityGroupId, affinityGroupName,
                    affinityGroupType, keyword);
            Pair<List<AffinityGroupJoinVO>, Integer> groupsPair = listDomainLevelAffinityGroups(scDomain, searchFilter, domainId);
            affinityGroups.addAll(groupsPair.first());
            count += groupsPair.second();
        }

        return new Pair<List<AffinityGroupJoinVO>, Integer>(affinityGroups, count);

    }

    private void buildAffinityGroupViewSearchBuilder(SearchBuilder<AffinityGroupJoinVO> sb, Long domainId, boolean isRecursive, List<Long> permittedAccounts,
            ListProjectResourcesCriteria listProjectResourcesCriteria) {

        sb.and("accountIdIN", sb.entity().getAccountId(), SearchCriteria.Op.IN);
        sb.and("domainId", sb.entity().getDomainId(), SearchCriteria.Op.EQ);

        if (((permittedAccounts.isEmpty()) && (domainId != null) && isRecursive)) {
            // if accountId isn't specified, we can do a domain match for the
            // admin case if isRecursive is true
            sb.and("domainPath", sb.entity().getDomainPath(), SearchCriteria.Op.LIKE);
        }

        if (listProjectResourcesCriteria != null) {
            if (listProjectResourcesCriteria == Project.ListProjectResourcesCriteria.ListProjectResourcesOnly) {
                sb.and("accountType", sb.entity().getAccountType(), SearchCriteria.Op.EQ);
            } else if (listProjectResourcesCriteria == Project.ListProjectResourcesCriteria.SkipProjectResources) {
                sb.and("accountType", sb.entity().getAccountType(), SearchCriteria.Op.NEQ);
            }
        }

    }

    private void buildAffinityGroupViewSearchCriteria(SearchCriteria<AffinityGroupJoinVO> sc, Long domainId, boolean isRecursive, List<Long> permittedAccounts,
            ListProjectResourcesCriteria listProjectResourcesCriteria) {

        if (listProjectResourcesCriteria != null) {
            sc.setParameters("accountType", Account.Type.PROJECT);
        }

        if (!permittedAccounts.isEmpty()) {
            sc.setParameters("accountIdIN", permittedAccounts.toArray());
        } else if (domainId != null) {
            DomainVO domain = _domainDao.findById(domainId);
            if (isRecursive) {
                sc.setParameters("domainPath", domain.getPath() + "%");
            } else {
                sc.setParameters("domainId", domainId);
            }
        }
    }

    private SearchCriteria<AffinityGroupJoinVO> buildAffinityGroupSearchCriteria(Long domainId, boolean isRecursive, List<Long> permittedAccounts,
            ListProjectResourcesCriteria listProjectResourcesCriteria, Long affinityGroupId, String affinityGroupName, String affinityGroupType, String keyword) {

        SearchBuilder<AffinityGroupJoinVO> groupSearch = _affinityGroupJoinDao.createSearchBuilder();
        buildAffinityGroupViewSearchBuilder(groupSearch, domainId, isRecursive, permittedAccounts, listProjectResourcesCriteria);

        groupSearch.select(null, Func.DISTINCT, groupSearch.entity().getId()); // select
        // distinct

        SearchCriteria<AffinityGroupJoinVO> sc = groupSearch.create();
        buildAffinityGroupViewSearchCriteria(sc, domainId, isRecursive, permittedAccounts, listProjectResourcesCriteria);

        if (affinityGroupId != null) {
            sc.addAnd("id", SearchCriteria.Op.EQ, affinityGroupId);
        }

        if (affinityGroupName != null) {
            sc.addAnd("name", SearchCriteria.Op.EQ, affinityGroupName);
        }

        if (affinityGroupType != null) {
            sc.addAnd("type", SearchCriteria.Op.EQ, affinityGroupType);
        }

        if (keyword != null) {
            SearchCriteria<AffinityGroupJoinVO> ssc = _affinityGroupJoinDao.createSearchCriteria();
            ssc.addOr("name", SearchCriteria.Op.LIKE, "%" + keyword + "%");
            ssc.addOr("type", SearchCriteria.Op.LIKE, "%" + keyword + "%");

            sc.addAnd("name", SearchCriteria.Op.SC, ssc);
        }

        return sc;
    }

    private Pair<List<AffinityGroupJoinVO>, Integer> listAffinityGroupsByVM(long vmId, long pageInd, long pageSize) {
        Filter sf = new Filter(SecurityGroupVMMapVO.class, null, true, pageInd, pageSize);
        Pair<List<AffinityGroupVMMapVO>, Integer> agVmMappingPair = _affinityGroupVMMapDao.listByInstanceId(vmId, sf);
        Integer count = agVmMappingPair.second();
        if (count.intValue() == 0) {
            // handle empty result cases
            return new Pair<List<AffinityGroupJoinVO>, Integer>(new ArrayList<AffinityGroupJoinVO>(), count);
        }
        List<AffinityGroupVMMapVO> agVmMappings = agVmMappingPair.first();
        Long[] agIds = new Long[agVmMappings.size()];
        int i = 0;
        for (AffinityGroupVMMapVO agVm : agVmMappings) {
            agIds[i++] = agVm.getAffinityGroupId();
        }
        List<AffinityGroupJoinVO> ags = _affinityGroupJoinDao.searchByIds(agIds);
        return new Pair<List<AffinityGroupJoinVO>, Integer>(ags, count);
    }

    private Pair<List<AffinityGroupJoinVO>, Integer> listDomainLevelAffinityGroups(SearchCriteria<AffinityGroupJoinVO> sc, Filter searchFilter, long domainId) {
        List<Long> affinityGroupIds = new ArrayList<Long>();
        Set<Long> allowedDomains = _domainMgr.getDomainParentIds(domainId);
        List<AffinityGroupDomainMapVO> maps = _affinityGroupDomainMapDao.listByDomain(allowedDomains.toArray());

        for (AffinityGroupDomainMapVO map : maps) {
            boolean subdomainAccess = map.isSubdomainAccess();
            if (map.getDomainId() == domainId || subdomainAccess) {
                affinityGroupIds.add(map.getAffinityGroupId());
            }
        }

        if (!affinityGroupIds.isEmpty()) {
            SearchCriteria<AffinityGroupJoinVO> domainSC = _affinityGroupJoinDao.createSearchCriteria();
            domainSC.addAnd("id", SearchCriteria.Op.IN, affinityGroupIds.toArray());
            domainSC.addAnd("aclType", SearchCriteria.Op.EQ, ACLType.Domain.toString());

            sc.addAnd("id", SearchCriteria.Op.SC, domainSC);

            Pair<List<AffinityGroupJoinVO>, Integer> uniqueGroupsPair = _affinityGroupJoinDao.searchAndCount(sc, searchFilter);
            // search group by ids
            Integer count = uniqueGroupsPair.second();
            if (count.intValue() == 0) {
                // empty result
                return new Pair<>(new ArrayList<AffinityGroupJoinVO>(), 0);
            }
            List<AffinityGroupJoinVO> uniqueGroups = uniqueGroupsPair.first();
            Long[] vrIds = new Long[uniqueGroups.size()];
            int i = 0;
            for (AffinityGroupJoinVO v : uniqueGroups) {
                vrIds[i++] = v.getId();
            }
            List<AffinityGroupJoinVO> vrs = _affinityGroupJoinDao.searchByIds(vrIds);
            return new Pair<>(vrs, count);
        } else {
            return new Pair<>(new ArrayList<AffinityGroupJoinVO>(), 0);
        }
    }

    @Override
    public List<ResourceDetailResponse> listResourceDetails(ListResourceDetailsCmd cmd) {
        String key = cmd.getKey();
        Boolean forDisplay = cmd.getDisplay();
        ResourceTag.ResourceObjectType resourceType = cmd.getResourceType();
        String resourceIdStr = cmd.getResourceId();
        String value = cmd.getValue();
        Long resourceId = null;

        //Validation - 1.1 - resourceId and value can't be null.
        if (resourceIdStr == null && value == null) {
            throw new InvalidParameterValueException("Insufficient parameters passed for listing by resourceId OR key,value pair. Please check your params and try again.");
        }

        //Validation - 1.2 - Value has to be passed along with key.
        if (value != null && key == null) {
            throw new InvalidParameterValueException("Listing by (key, value) but key is null. Please check the params and try again");
        }

        //Validation - 1.3
        if (resourceIdStr != null) {
            resourceId = resourceManagerUtil.getResourceId(resourceIdStr, resourceType);
            if (resourceId == null) {
                throw new InvalidParameterValueException("Cannot find resource with resourceId " + resourceIdStr + " and of resource type " + resourceType);
            }
        }

        List<? extends ResourceDetail> detailList = new ArrayList<ResourceDetail>();
        ResourceDetail requestedDetail = null;

        if (key == null) {
            detailList = _resourceMetaDataMgr.getDetailsList(resourceId, resourceType, forDisplay);
        } else if (value == null) {
            requestedDetail = _resourceMetaDataMgr.getDetail(resourceId, resourceType, key);
            if (requestedDetail != null && forDisplay != null && requestedDetail.isDisplay() != forDisplay) {
                requestedDetail = null;
            }
        } else {
            detailList = _resourceMetaDataMgr.getDetails(resourceType, key, value, forDisplay);
        }

        List<ResourceDetailResponse> responseList = new ArrayList<ResourceDetailResponse>();
        if (requestedDetail != null) {
            ResourceDetailResponse detailResponse = createResourceDetailsResponse(requestedDetail, resourceType);
            responseList.add(detailResponse);
        } else {
            for (ResourceDetail detail : detailList) {
                ResourceDetailResponse detailResponse = createResourceDetailsResponse(detail, resourceType);
                responseList.add(detailResponse);
            }
        }

        return responseList;
    }

    protected ResourceDetailResponse createResourceDetailsResponse(ResourceDetail requestedDetail, ResourceTag.ResourceObjectType resourceType) {
        ResourceDetailResponse resourceDetailResponse = new ResourceDetailResponse();
        resourceDetailResponse.setResourceId(resourceManagerUtil.getUuid(String.valueOf(requestedDetail.getResourceId()), resourceType));
        resourceDetailResponse.setName(requestedDetail.getName());
        resourceDetailResponse.setValue(requestedDetail.getValue());
        resourceDetailResponse.setForDisplay(requestedDetail.isDisplay());
        resourceDetailResponse.setResourceType(resourceType.toString().toString());
        resourceDetailResponse.setObjectName("resourcedetail");
        return resourceDetailResponse;
    }

    @Override
    public ListResponse<ManagementServerResponse> listManagementServers(ListMgmtsCmd cmd) {
        ListResponse<ManagementServerResponse> response = new ListResponse<>();
        Pair<List<ManagementServerJoinVO>, Integer> result = listManagementServersInternal(cmd);
        List<ManagementServerResponse> hostResponses = new ArrayList<>();

        for (ManagementServerJoinVO host : result.first()) {
            ManagementServerResponse hostResponse = createManagementServerResponse(host);
            hostResponses.add(hostResponse);
        }

        response.setResponses(hostResponses);
        return response;
    }

    protected Pair<List<ManagementServerJoinVO>, Integer> listManagementServersInternal(ListMgmtsCmd cmd) {
        Long id = cmd.getId();
        String name = cmd.getHostName();

        SearchBuilder<ManagementServerJoinVO> sb = managementServerJoinDao.createSearchBuilder();
        SearchCriteria<ManagementServerJoinVO> sc = sb.create();
        if (id != null) {
            sc.addAnd("id", SearchCriteria.Op.EQ, id);
        }
        if (name != null) {
            sc.addAnd("name", SearchCriteria.Op.EQ, name);
        }
        return managementServerJoinDao.searchAndCount(sc, null);
    }

    protected ManagementServerResponse createManagementServerResponse(ManagementServerJoinVO mgmt) {
        ManagementServerResponse mgmtResponse = new ManagementServerResponse();
        mgmtResponse.setId(mgmt.getUuid());
        mgmtResponse.setName(mgmt.getName());
        mgmtResponse.setState(mgmt.getState());
        mgmtResponse.setVersion(mgmt.getVersion());
        mgmtResponse.setJavaVersion(mgmt.getJavaVersion());
        mgmtResponse.setJavaDistribution(mgmt.getJavaName());
        mgmtResponse.setOsDistribution(mgmt.getOsDistribution());
        mgmtResponse.setLastServerStart(mgmt.getLastJvmStart());
        mgmtResponse.setLastServerStop(mgmt.getLastJvmStop());
        mgmtResponse.setLastBoot(mgmt.getLastSystemBoot());
        mgmtResponse.setServiceIp(mgmt.getServiceIP());
        mgmtResponse.setObjectName("managementserver");
        return mgmtResponse;
    }

    @Override
    public List<RouterHealthCheckResultResponse> listRouterHealthChecks(GetRouterHealthCheckResultsCmd cmd) {
        s_logger.info("Executing health check command " + cmd);
        long routerId = cmd.getRouterId();
        if (!VirtualNetworkApplianceManager.RouterHealthChecksEnabled.value()) {
            throw new CloudRuntimeException("Router health checks are not enabled for router " + routerId);
        }

        if (cmd.shouldPerformFreshChecks()) {
            Pair<Boolean, String> healthChecksresult = routerService.performRouterHealthChecks(routerId);
            if (healthChecksresult == null) {
                throw new CloudRuntimeException("Failed to initiate fresh checks on router.");
            } else if (!healthChecksresult.first()) {
                throw new CloudRuntimeException("Unable to perform fresh checks on router - " + healthChecksresult.second());
            }
        }

        List<RouterHealthCheckResult> result = new ArrayList<>(routerHealthCheckResultDao.getHealthCheckResults(routerId));
        if (result == null || result.size() == 0) {
            throw new CloudRuntimeException("No health check results found for the router. This could happen for " +
                    "a newly created router. Please wait for periodic results to populate or manually call for checks to execute.");
        }

        return responseGenerator.createHealthCheckResponse(_routerDao.findById(routerId), result);
    }

    @Override
    public ListResponse<SnapshotResponse> listSnapshots(ListSnapshotsCmd cmd) {
        Account caller = CallContext.current().getCallingAccount();
        Pair<List<SnapshotJoinVO>, Integer> result = searchForSnapshotsWithParams(cmd.getId(), cmd.getIds(),
                cmd.getVolumeId(), cmd.getSnapshotName(), cmd.getKeyword(), cmd.getTags(),
                cmd.getSnapshotType(), cmd.getIntervalType(), cmd.getZoneId(), cmd.getLocationType(),
                cmd.isShowUnique(), cmd.getAccountName(), cmd.getDomainId(), cmd.getProjectId(),
                cmd.getStartIndex(), cmd.getPageSizeVal(), cmd.listAll(), cmd.isRecursive(), caller);
        ListResponse<SnapshotResponse> response = new ListResponse<>();
        ResponseView respView = ResponseView.Restricted;
        if (CallContext.current().getCallingAccount().getType() == Account.Type.ADMIN) {
            respView = ResponseView.Full;
        }
        List<SnapshotResponse> templateResponses = ViewResponseHelper.createSnapshotResponse(respView, cmd.isShowUnique(), result.first().toArray(new SnapshotJoinVO[result.first().size()]));
        response.setResponses(templateResponses, result.second());
        return response;
    }

    @Override
    public SnapshotResponse listSnapshot(CopySnapshotCmd cmd) {
        Account caller = CallContext.current().getCallingAccount();
        List<Long> zoneIds = cmd.getDestinationZoneIds();
        Pair<List<SnapshotJoinVO>, Integer> result = searchForSnapshotsWithParams(cmd.getId(), null,
                null, null, null, null,
                null, null, zoneIds.get(0), Snapshot.LocationType.SECONDARY.name(),
                false, null, null, null,
                null, null, true, false, caller);
        ResponseView respView = ResponseView.Restricted;
        if (CallContext.current().getCallingAccount().getType() == Account.Type.ADMIN) {
            respView = ResponseView.Full;
        }
        List<SnapshotResponse> templateResponses = ViewResponseHelper.createSnapshotResponse(respView, false, result.first().get(0));
        return templateResponses.get(0);
    }



    private Pair<List<SnapshotJoinVO>, Integer> searchForSnapshotsWithParams(final Long id, List<Long> ids,
            final Long volumeId, final String name, final String keyword, final Map<String, String> tags,
            final String snapshotTypeStr, final String intervalTypeStr, final Long zoneId, final String locationTypeStr,
            final boolean isShowUnique, final String accountName, Long domainId, final Long projectId,
            final Long startIndex, final Long pageSize,final boolean listAll, boolean isRecursive, final Account caller) {
        ids = getIdsListFromCmd(id, ids);
        Snapshot.LocationType locationType = null;
        if (locationTypeStr != null) {
            try {
                locationType = Snapshot.LocationType.valueOf(locationTypeStr.trim().toUpperCase());
            } catch (IllegalArgumentException e) {
                throw new InvalidParameterValueException(String.format("Invalid %s specified, %s", ApiConstants.LOCATION_TYPE, locationTypeStr));
            }
        }

        Filter searchFilter = new Filter(SnapshotJoinVO.class, "snapshotStorePair", SortKeyAscending.value(), startIndex, pageSize);

        List<Long> permittedAccountIds = new ArrayList<>();
        Ternary<Long, Boolean, ListProjectResourcesCriteria> domainIdRecursiveListProject = new Ternary<Long, Boolean, ListProjectResourcesCriteria>(domainId, isRecursive, null);
        _accountMgr.buildACLSearchParameters(caller, id, accountName, projectId, permittedAccountIds, domainIdRecursiveListProject, listAll, false);
        ListProjectResourcesCriteria listProjectResourcesCriteria = domainIdRecursiveListProject.third();
        domainId = domainIdRecursiveListProject.first();
        isRecursive = domainIdRecursiveListProject.second();
        // Verify parameters
        if (volumeId != null) {
            VolumeVO volume = volumeDao.findById(volumeId);
            if (volume != null) {
                _accountMgr.checkAccess(CallContext.current().getCallingAccount(), null, true, volume);
            }
        }

        SearchBuilder<SnapshotJoinVO> sb = snapshotJoinDao.createSearchBuilder();
        if (isShowUnique) {
            sb.select(null, Func.DISTINCT, sb.entity().getId()); // select distinct snapshotId
        } else {
            sb.select(null, Func.DISTINCT, sb.entity().getSnapshotStorePair()); // select distinct (snapshotId, store_role, store_id) key
        }
        _accountMgr.buildACLSearchBuilder(sb, domainId, isRecursive, permittedAccountIds, listProjectResourcesCriteria);
        sb.and("statusNEQ", sb.entity().getStatus(), SearchCriteria.Op.NEQ); //exclude those Destroyed snapshot, not showing on UI
        sb.and("volumeId", sb.entity().getVolumeId(), SearchCriteria.Op.EQ);
        sb.and("name", sb.entity().getName(), SearchCriteria.Op.EQ);
        sb.and("id", sb.entity().getId(), SearchCriteria.Op.EQ);
        sb.and("idIN", sb.entity().getId(), SearchCriteria.Op.IN);
        sb.and("snapshotTypeEQ", sb.entity().getSnapshotType(), SearchCriteria.Op.IN);
        sb.and("snapshotTypeNEQ", sb.entity().getSnapshotType(), SearchCriteria.Op.NIN);
        sb.and("dataCenterId", sb.entity().getDataCenterId(), SearchCriteria.Op.EQ);
        sb.and("locationType", sb.entity().getStoreRole(), SearchCriteria.Op.EQ);

        if (tags != null && !tags.isEmpty()) {
            SearchBuilder<ResourceTagVO> tagSearch = _resourceTagDao.createSearchBuilder();
            for (int count = 0; count < tags.size(); count++) {
                tagSearch.or().op("key" + String.valueOf(count), tagSearch.entity().getKey(), SearchCriteria.Op.EQ);
                tagSearch.and("value" + String.valueOf(count), tagSearch.entity().getValue(), SearchCriteria.Op.EQ);
                tagSearch.cp();
            }
            tagSearch.and("resourceType", tagSearch.entity().getResourceType(), SearchCriteria.Op.EQ);
            sb.groupBy(sb.entity().getId());
            sb.join("tagSearch", tagSearch, sb.entity().getId(), tagSearch.entity().getResourceId(), JoinBuilder.JoinType.INNER);
        }

        SearchCriteria<SnapshotJoinVO> sc = sb.create();
        _accountMgr.buildACLSearchCriteria(sc, domainId, isRecursive, permittedAccountIds, listProjectResourcesCriteria);

        sc.setParameters("statusNEQ", Snapshot.State.Destroyed);

        if (volumeId != null) {
            sc.setParameters("volumeId", volumeId);
        }

        if (tags != null && !tags.isEmpty()) {
            int count = 0;
            sc.setJoinParameters("tagSearch", "resourceType", ResourceObjectType.Snapshot.toString());
            for (String key : tags.keySet()) {
                sc.setJoinParameters("tagSearch", "key" + String.valueOf(count), key);
                sc.setJoinParameters("tagSearch", "value" + String.valueOf(count), tags.get(key));
                count++;
            }
        }

        if (zoneId != null) {
            sc.setParameters("dataCenterId", zoneId);
        }

        setIdsListToSearchCriteria(sc, ids);

        if (name != null) {
            sc.setParameters("name", name);
        }

        if (id != null) {
            sc.setParameters("id", id);
        }

        if (locationType != null) {
            sc.setParameters("locationType", Snapshot.LocationType.PRIMARY.equals(locationType) ? locationType.name() : DataStoreRole.Image.name());
        }

        if (keyword != null) {
            SearchCriteria<SnapshotJoinVO> ssc = snapshotJoinDao.createSearchCriteria();
            ssc.addOr("name", SearchCriteria.Op.LIKE, "%" + keyword + "%");
            sc.addAnd("name", SearchCriteria.Op.SC, ssc);
        }

        if (snapshotTypeStr != null) {
            Snapshot.Type snapshotType = SnapshotVO.getSnapshotType(snapshotTypeStr);
            if (snapshotType == null) {
                throw new InvalidParameterValueException("Unsupported snapshot type " + snapshotTypeStr);
            }
            if (snapshotType == Snapshot.Type.RECURRING) {
                sc.setParameters("snapshotTypeEQ", Snapshot.Type.HOURLY.ordinal(), Snapshot.Type.DAILY.ordinal(), Snapshot.Type.WEEKLY.ordinal(), Snapshot.Type.MONTHLY.ordinal());
            } else {
                sc.setParameters("snapshotTypeEQ", snapshotType.ordinal());
            }
        } else if (intervalTypeStr != null && volumeId != null) {
            Snapshot.Type type = SnapshotVO.getSnapshotType(intervalTypeStr);
            if (type == null) {
                throw new InvalidParameterValueException("Unsupported snapshot interval type " + intervalTypeStr);
            }
            sc.setParameters("snapshotTypeEQ", type.ordinal());
        } else {
            // Show only MANUAL and RECURRING snapshot types
            sc.setParameters("snapshotTypeNEQ", Snapshot.Type.TEMPLATE.ordinal(), Snapshot.Type.GROUP.ordinal());
        }

        Pair<List<SnapshotJoinVO>, Integer> snapshotDataPair;
        if (isShowUnique) {
            snapshotDataPair = snapshotJoinDao.searchAndDistinctCount(sc, searchFilter, new String[]{"snapshot_view.id"});
        } else {
            snapshotDataPair = snapshotJoinDao.searchAndDistinctCount(sc, searchFilter, new String[]{"snapshot_view.snapshot_store_pair"});
        }

        Integer count = snapshotDataPair.second();
        if (count == 0) {
            // empty result
            return snapshotDataPair;
        }
        List<SnapshotJoinVO> snapshotData = snapshotDataPair.first();
        List<SnapshotJoinVO> snapshots;
        if (isShowUnique) {
            snapshots = snapshotJoinDao.findByDistinctIds(zoneId, snapshotData.stream().map(SnapshotJoinVO::getId).toArray(Long[]::new));
        } else {
            snapshots = snapshotJoinDao.searchBySnapshotStorePair(snapshotData.stream().map(SnapshotJoinVO::getSnapshotStorePair).toArray(String[]::new));
        }

        return new Pair<>(snapshots, count);
    }

    @Override
    public String getConfigComponentName() {
        return QueryService.class.getSimpleName();
    }

    @Override
    public ConfigKey<?>[] getConfigKeys() {
        return new ConfigKey<?>[] {AllowUserViewDestroyedVM, UserVMDeniedDetails, UserVMReadOnlyDetails, SortKeyAscending,
                AllowUserViewAllDomainAccounts, SharePublicTemplatesWithOtherDomains};
    }
}<|MERGE_RESOLUTION|>--- conflicted
+++ resolved
@@ -489,7 +489,6 @@
     private ManagementServerHostDao msHostDao;
 
     @Inject
-<<<<<<< HEAD
     private NetworkDao networkDao;
 
     @Inject
@@ -518,10 +517,9 @@
 
     @Inject
     private AutoScaleVmGroupVmMapDao autoScaleVmGroupVmMapDao;
-=======
+
+    @Inject
     private SnapshotJoinDao snapshotJoinDao;
-
->>>>>>> 543c54c7
 
     @Inject
     EntityManager entityManager;
