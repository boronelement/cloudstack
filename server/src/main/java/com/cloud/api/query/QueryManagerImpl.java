--- conflicted
+++ resolved
@@ -2927,35 +2927,6 @@
             Domain callerDomain = _domainDao.findById(caller.getDomainId());
             List<Long> domainIds = findRelatedDomainIds(callerDomain, isRecursive);
 
-<<<<<<< HEAD
-        Pair<List<DiskOfferingJoinVO>, Integer> result = _diskOfferingJoinDao.searchAndCount(sc, searchFilter);
-        // Remove offerings that are not associated with caller's domain
-        if (account.getType() != Account.ACCOUNT_TYPE_ADMIN && CollectionUtils.isNotEmpty(result.first())) {
-            ListIterator<DiskOfferingJoinVO> it = result.first().listIterator();
-            while (it.hasNext()) {
-                DiskOfferingJoinVO offering = it.next();
-                if(StringUtils.isNotEmpty(offering.getDomainId())) {
-                    boolean toRemove = true;
-                    String[] domainIdsArray = offering.getDomainId().split(",");
-                    for (String domainIdString : domainIdsArray) {
-                        Long dId = Long.valueOf(domainIdString.trim());
-                        if (isRecursive) {
-                            if (_domainDao.isChildDomain(account.getDomainId(), dId)) {
-                                toRemove = false;
-                                break;
-                            }
-                        } else {
-                            if (_domainDao.isChildDomain(dId, account.getDomainId())) {
-                                toRemove = false;
-                                break;
-                            }
-                        }
-                    }
-                    if (toRemove) {
-                        it.remove();
-                    }
-                }
-=======
             List<Long> ids = _diskOfferingDetailsDao.findOfferingIdsByDomainIds(domainIds);
             SearchBuilder<DiskOfferingJoinVO> sb = _diskOfferingJoinDao.createSearchBuilder();
             if (ids != null && !ids.isEmpty()) {
@@ -2967,7 +2938,6 @@
             SearchCriteria<DiskOfferingJoinVO> scc = sb.create();
             if (ids != null && !ids.isEmpty()) {
                 scc.setParameters("id", ids.toArray());
->>>>>>> 45967cff
             }
             sc.addAnd("domainId", SearchCriteria.Op.SC, scc);
         }
@@ -2976,21 +2946,6 @@
         return new Pair<>(result.first(), result.second());
     }
 
-<<<<<<< HEAD
-    private List<ServiceOfferingJoinVO> filterOfferingsOnCurrentTags(List<ServiceOfferingJoinVO> offerings, ServiceOfferingVO currentVmOffering) {
-        if (currentVmOffering == null) {
-            return offerings;
-        }
-        List<String> currentTagsList = com.cloud.utils.StringUtils.csvTagsToList(currentVmOffering.getTags());
-
-        // New service offering should have all the tags of the current service offering.
-        List<ServiceOfferingJoinVO> filteredOfferings = new ArrayList<>();
-        for (ServiceOfferingJoinVO offering : offerings) {
-            List<String> newTagsList = com.cloud.utils.StringUtils.csvTagsToList(offering.getTags());
-            if (newTagsList.containsAll(currentTagsList)) {
-                filteredOfferings.add(offering);
-            }
-=======
     private List<Long> findRelatedDomainIds(Domain domain, boolean isRecursive) {
         List<Long> domainIds = _domainDao.getDomainParentIds(domain.getId())
             .stream().collect(Collectors.toList());
@@ -2998,7 +2953,6 @@
             List<Long> childrenIds = _domainDao.getDomainChildrenIds(domain.getPath());
             if (childrenIds != null && !childrenIds.isEmpty())
             domainIds.addAll(childrenIds);
->>>>>>> 45967cff
         }
         return domainIds;
     }
@@ -3193,37 +3147,6 @@
             sc.addAnd("cpuspeedconstraints", SearchCriteria.Op.SC, cpuSpeedSearchCriteria);
         }
 
-<<<<<<< HEAD
-        Pair<List<ServiceOfferingJoinVO>, Integer> result = _srvOfferingJoinDao.searchAndCount(sc, searchFilter);
-
-        //Couldn't figure out a smart way to filter offerings based on tags in sql so doing it in Java.
-        List<ServiceOfferingJoinVO> filteredOfferings = filterOfferingsOnCurrentTags(result.first(), currentVmOffering);
-        // Remove offerings that are not associated with caller's domain
-        if (caller.getType() != Account.ACCOUNT_TYPE_ADMIN && CollectionUtils.isNotEmpty(filteredOfferings)) {
-            ListIterator<ServiceOfferingJoinVO> it = filteredOfferings.listIterator();
-            while (it.hasNext()) {
-                ServiceOfferingJoinVO offering = it.next();
-                if(StringUtils.isNotEmpty(offering.getDomainId())) {
-                    boolean toRemove = true;
-                    String[] domainIdsArray = offering.getDomainId().split(",");
-                    for (String domainIdString : domainIdsArray) {
-                        Long dId = Long.valueOf(domainIdString.trim());
-                        if (isRecursive) {
-                            if (_domainDao.isChildDomain(caller.getDomainId(), dId)) {
-                                toRemove = false;
-                                break;
-                            }
-                        } else {
-                            if (_domainDao.isChildDomain(dId, caller.getDomainId())) {
-                                toRemove = false;
-                                break;
-                            }
-                        }
-                    }
-                    if (toRemove) {
-                        it.remove();
-                    }
-=======
         // Filter offerings that are not associated with caller's domain
         // Fetch the offering ids from the details table since theres no smart way to filter them in the join ... yet!
         if (caller.getType() != Account.ACCOUNT_TYPE_ADMIN) {
@@ -3272,7 +3195,6 @@
                 SearchCriteria<ServiceOfferingJoinVO> scc = sb.create();
                 for(String tag : hostTags) {
                     scc.setParameters(tag, tag);
->>>>>>> 45967cff
                 }
                 sc.addAnd("hostTags", SearchCriteria.Op.SC, scc);
             }
