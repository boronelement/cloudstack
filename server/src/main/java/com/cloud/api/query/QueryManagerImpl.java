--- conflicted
+++ resolved
@@ -2417,7 +2417,6 @@
 
         List<Long> ids = getIdsListFromCmd(cmd.getId(), cmd.getIds());
 
-<<<<<<< HEAD
         if (diskOfferingId == null && serviceOfferingId != null) {
             ServiceOfferingVO serviceOffering = _srvOfferingDao.findById(serviceOfferingId);
             if (serviceOffering != null) {
@@ -2425,10 +2424,7 @@
             }
         }
 
-        Ternary<Long, Boolean, ListProjectResourcesCriteria> domainIdRecursiveListProject = new Ternary<Long, Boolean, ListProjectResourcesCriteria>(cmd.getDomainId(), cmd.isRecursive(), null);
-=======
         Ternary<Long, Boolean, ListProjectResourcesCriteria> domainIdRecursiveListProject = new Ternary<>(cmd.getDomainId(), cmd.isRecursive(), null);
->>>>>>> 4de975ff
         accountMgr.buildACLSearchParameters(caller, id, cmd.getAccountName(), cmd.getProjectId(), permittedAccounts, domainIdRecursiveListProject, cmd.listAll(), false);
         Long domainId = domainIdRecursiveListProject.first();
         Boolean isRecursive = domainIdRecursiveListProject.second();
