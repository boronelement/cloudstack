// Licensed to the Apache Software Foundation (ASF) under one
// or more contributor license agreements.  See the NOTICE file
// distributed with this work for additional information
// regarding copyright ownership.  The ASF licenses this file
// to you under the Apache License, Version 2.0 (the
// "License"); you may not use this file except in compliance
// with the License.  You may obtain a copy of the License at
//
//   http://www.apache.org/licenses/LICENSE-2.0
//
// Unless required by applicable law or agreed to in writing,
// software distributed under the License is distributed on an
// "AS IS" BASIS, WITHOUT WARRANTIES OR CONDITIONS OF ANY
// KIND, either express or implied.  See the License for the
// specific language governing permissions and limitations
// under the License.
package com.cloud.api.query;

import java.lang.reflect.InvocationTargetException;
import java.lang.reflect.Method;
import java.util.ArrayList;
import java.util.Arrays;
import java.util.Collections;
import java.util.Date;
import java.util.HashMap;
import java.util.HashSet;
import java.util.List;
import java.util.ListIterator;
import java.util.Map;
import java.util.Set;
import java.util.UUID;
import java.util.function.Predicate;
import java.util.stream.Collectors;
import java.util.stream.Stream;

import javax.inject.Inject;

import org.apache.cloudstack.acl.ControlledEntity;
import org.apache.cloudstack.acl.ControlledEntity.ACLType;
import org.apache.cloudstack.acl.SecurityChecker;
import org.apache.cloudstack.affinity.AffinityGroupDomainMapVO;
import org.apache.cloudstack.affinity.AffinityGroupResponse;
import org.apache.cloudstack.affinity.AffinityGroupVMMapVO;
import org.apache.cloudstack.affinity.dao.AffinityGroupDomainMapDao;
import org.apache.cloudstack.affinity.dao.AffinityGroupVMMapDao;
import org.apache.cloudstack.api.ApiCommandResourceType;
import org.apache.cloudstack.api.ApiConstants;
import org.apache.cloudstack.api.BaseListProjectAndAccountResourcesCmd;
import org.apache.cloudstack.api.InternalIdentity;
import org.apache.cloudstack.api.ResourceDetail;
import org.apache.cloudstack.api.ResponseGenerator;
import org.apache.cloudstack.api.ResponseObject.ResponseView;
import org.apache.cloudstack.api.command.admin.account.ListAccountsCmdByAdmin;
import org.apache.cloudstack.api.command.admin.domain.ListDomainsCmd;
import org.apache.cloudstack.api.command.admin.domain.ListDomainsCmdByAdmin;
import org.apache.cloudstack.api.command.admin.host.ListHostTagsCmd;
import org.apache.cloudstack.api.command.admin.host.ListHostsCmd;
import org.apache.cloudstack.api.command.admin.internallb.ListInternalLBVMsCmd;
import org.apache.cloudstack.api.command.admin.iso.ListIsosCmdByAdmin;
import org.apache.cloudstack.api.command.admin.management.ListMgmtsCmd;
import org.apache.cloudstack.api.command.admin.resource.icon.ListResourceIconCmd;
import org.apache.cloudstack.api.command.admin.router.GetRouterHealthCheckResultsCmd;
import org.apache.cloudstack.api.command.admin.router.ListRoutersCmd;
import org.apache.cloudstack.api.command.admin.storage.ListImageStoresCmd;
import org.apache.cloudstack.api.command.admin.storage.ListSecondaryStagingStoresCmd;
import org.apache.cloudstack.api.command.admin.storage.ListStoragePoolsCmd;
import org.apache.cloudstack.api.command.admin.storage.ListStorageTagsCmd;
import org.apache.cloudstack.api.command.admin.template.ListTemplatesCmdByAdmin;
import org.apache.cloudstack.api.command.admin.user.ListUsersCmd;
import org.apache.cloudstack.api.command.admin.zone.ListZonesCmdByAdmin;
import org.apache.cloudstack.api.command.user.account.ListAccountsCmd;
import org.apache.cloudstack.api.command.user.account.ListProjectAccountsCmd;
import org.apache.cloudstack.api.command.user.affinitygroup.ListAffinityGroupsCmd;
import org.apache.cloudstack.api.command.user.event.ListEventsCmd;
import org.apache.cloudstack.api.command.user.iso.ListIsosCmd;
import org.apache.cloudstack.api.command.user.job.ListAsyncJobsCmd;
import org.apache.cloudstack.api.command.user.offering.ListDiskOfferingsCmd;
import org.apache.cloudstack.api.command.user.offering.ListServiceOfferingsCmd;
import org.apache.cloudstack.api.command.user.project.ListProjectInvitationsCmd;
import org.apache.cloudstack.api.command.user.project.ListProjectsCmd;
import org.apache.cloudstack.api.command.user.resource.ListDetailOptionsCmd;
import org.apache.cloudstack.api.command.user.securitygroup.ListSecurityGroupsCmd;
import org.apache.cloudstack.api.command.user.tag.ListTagsCmd;
import org.apache.cloudstack.api.command.user.template.ListTemplatesCmd;
import org.apache.cloudstack.api.command.user.vm.ListVMsCmd;
import org.apache.cloudstack.api.command.user.vmgroup.ListVMGroupsCmd;
import org.apache.cloudstack.api.command.user.volume.ListResourceDetailsCmd;
import org.apache.cloudstack.api.command.user.volume.ListVolumesCmd;
import org.apache.cloudstack.api.command.user.zone.ListZonesCmd;
import org.apache.cloudstack.api.response.AccountResponse;
import org.apache.cloudstack.api.response.AsyncJobResponse;
import org.apache.cloudstack.api.response.DetailOptionsResponse;
import org.apache.cloudstack.api.response.DiskOfferingResponse;
import org.apache.cloudstack.api.response.DomainResponse;
import org.apache.cloudstack.api.response.DomainRouterResponse;
import org.apache.cloudstack.api.response.EventResponse;
import org.apache.cloudstack.api.response.HostResponse;
import org.apache.cloudstack.api.response.HostTagResponse;
import org.apache.cloudstack.api.response.ImageStoreResponse;
import org.apache.cloudstack.api.response.InstanceGroupResponse;
import org.apache.cloudstack.api.response.ListResponse;
import org.apache.cloudstack.api.response.ManagementServerResponse;
import org.apache.cloudstack.api.response.ProjectAccountResponse;
import org.apache.cloudstack.api.response.ProjectInvitationResponse;
import org.apache.cloudstack.api.response.ProjectResponse;
import org.apache.cloudstack.api.response.ResourceDetailResponse;
import org.apache.cloudstack.api.response.ResourceIconResponse;
import org.apache.cloudstack.api.response.ResourceTagResponse;
import org.apache.cloudstack.api.response.RouterHealthCheckResultResponse;
import org.apache.cloudstack.api.response.SecurityGroupResponse;
import org.apache.cloudstack.api.response.ServiceOfferingResponse;
import org.apache.cloudstack.api.response.StoragePoolResponse;
import org.apache.cloudstack.api.response.StorageTagResponse;
import org.apache.cloudstack.api.response.TemplateResponse;
import org.apache.cloudstack.api.response.UserResponse;
import org.apache.cloudstack.api.response.UserVmResponse;
import org.apache.cloudstack.api.response.VolumeResponse;
import org.apache.cloudstack.api.response.ZoneResponse;
import org.apache.cloudstack.context.CallContext;
import org.apache.cloudstack.engine.subsystem.api.storage.DataStore;
import org.apache.cloudstack.engine.subsystem.api.storage.DataStoreCapabilities;
import org.apache.cloudstack.engine.subsystem.api.storage.DataStoreDriver;
import org.apache.cloudstack.engine.subsystem.api.storage.DataStoreManager;
import org.apache.cloudstack.engine.subsystem.api.storage.TemplateState;
import org.apache.cloudstack.framework.config.ConfigKey;
import org.apache.cloudstack.framework.config.Configurable;
import org.apache.cloudstack.framework.jobs.impl.AsyncJobVO;
import org.apache.cloudstack.query.QueryService;
import org.apache.cloudstack.resourcedetail.dao.DiskOfferingDetailsDao;
import org.apache.cloudstack.storage.datastore.db.PrimaryDataStoreDao;
import org.apache.cloudstack.storage.datastore.db.StoragePoolDetailVO;
import org.apache.cloudstack.storage.datastore.db.StoragePoolDetailsDao;
import org.apache.cloudstack.storage.datastore.db.StoragePoolVO;
import org.apache.commons.collections.CollectionUtils;
import org.apache.commons.lang3.EnumUtils;
import org.apache.commons.lang3.StringUtils;
import org.apache.log4j.Logger;
import org.springframework.stereotype.Component;

import com.cloud.api.query.dao.AccountJoinDao;
import com.cloud.api.query.dao.AffinityGroupJoinDao;
import com.cloud.api.query.dao.AsyncJobJoinDao;
import com.cloud.api.query.dao.DataCenterJoinDao;
import com.cloud.api.query.dao.DiskOfferingJoinDao;
import com.cloud.api.query.dao.DomainJoinDao;
import com.cloud.api.query.dao.DomainRouterJoinDao;
import com.cloud.api.query.dao.HostJoinDao;
import com.cloud.api.query.dao.HostTagDao;
import com.cloud.api.query.dao.ImageStoreJoinDao;
import com.cloud.api.query.dao.InstanceGroupJoinDao;
import com.cloud.api.query.dao.ManagementServerJoinDao;
import com.cloud.api.query.dao.ProjectAccountJoinDao;
import com.cloud.api.query.dao.ProjectInvitationJoinDao;
import com.cloud.api.query.dao.ProjectJoinDao;
import com.cloud.api.query.dao.ResourceTagJoinDao;
import com.cloud.api.query.dao.SecurityGroupJoinDao;
import com.cloud.api.query.dao.ServiceOfferingJoinDao;
import com.cloud.api.query.dao.StoragePoolJoinDao;
import com.cloud.api.query.dao.TemplateJoinDao;
import com.cloud.api.query.dao.UserAccountJoinDao;
import com.cloud.api.query.dao.UserVmJoinDao;
import com.cloud.api.query.dao.VolumeJoinDao;
import com.cloud.api.query.vo.AccountJoinVO;
import com.cloud.api.query.vo.AffinityGroupJoinVO;
import com.cloud.api.query.vo.AsyncJobJoinVO;
import com.cloud.api.query.vo.DataCenterJoinVO;
import com.cloud.api.query.vo.DiskOfferingJoinVO;
import com.cloud.api.query.vo.DomainJoinVO;
import com.cloud.api.query.vo.DomainRouterJoinVO;
import com.cloud.api.query.vo.EventJoinVO;
import com.cloud.api.query.vo.HostJoinVO;
import com.cloud.api.query.vo.HostTagVO;
import com.cloud.api.query.vo.ImageStoreJoinVO;
import com.cloud.api.query.vo.InstanceGroupJoinVO;
import com.cloud.api.query.vo.ManagementServerJoinVO;
import com.cloud.api.query.vo.ProjectAccountJoinVO;
import com.cloud.api.query.vo.ProjectInvitationJoinVO;
import com.cloud.api.query.vo.ProjectJoinVO;
import com.cloud.api.query.vo.ResourceTagJoinVO;
import com.cloud.api.query.vo.SecurityGroupJoinVO;
import com.cloud.api.query.vo.ServiceOfferingJoinVO;
import com.cloud.api.query.vo.StoragePoolJoinVO;
import com.cloud.api.query.vo.TemplateJoinVO;
import com.cloud.api.query.vo.UserAccountJoinVO;
import com.cloud.api.query.vo.UserVmJoinVO;
import com.cloud.api.query.vo.VolumeJoinVO;
import com.cloud.cluster.ManagementServerHostVO;
import com.cloud.cluster.dao.ManagementServerHostDao;
import com.cloud.dc.DataCenter;
import com.cloud.dc.DedicatedResourceVO;
import com.cloud.dc.dao.DedicatedResourceDao;
import com.cloud.domain.Domain;
import com.cloud.domain.DomainVO;
import com.cloud.domain.dao.DomainDao;
import com.cloud.event.dao.EventJoinDao;
import com.cloud.exception.CloudAuthenticationException;
import com.cloud.exception.InvalidParameterValueException;
import com.cloud.exception.PermissionDeniedException;
import com.cloud.ha.HighAvailabilityManager;
import com.cloud.hypervisor.Hypervisor;
import com.cloud.hypervisor.Hypervisor.HypervisorType;
import com.cloud.network.RouterHealthCheckResult;
import com.cloud.network.VpcVirtualNetworkApplianceService;
import com.cloud.network.dao.RouterHealthCheckResultDao;
import com.cloud.network.dao.RouterHealthCheckResultVO;
import com.cloud.network.router.VirtualNetworkApplianceManager;
import com.cloud.network.security.SecurityGroupVMMapVO;
import com.cloud.network.security.dao.SecurityGroupVMMapDao;
import com.cloud.offering.DiskOffering;
import com.cloud.org.Grouping;
import com.cloud.projects.Project;
import com.cloud.projects.Project.ListProjectResourcesCriteria;
import com.cloud.projects.ProjectInvitation;
import com.cloud.projects.ProjectManager;
import com.cloud.projects.ProjectVO;
import com.cloud.projects.dao.ProjectAccountDao;
import com.cloud.projects.dao.ProjectDao;
import com.cloud.projects.dao.ProjectInvitationDao;
import com.cloud.resource.ResourceManager;
import com.cloud.resource.icon.dao.ResourceIconDao;
import com.cloud.server.ResourceManagerUtil;
import com.cloud.server.ResourceMetaDataService;
import com.cloud.server.ResourceTag;
import com.cloud.server.ResourceTag.ResourceObjectType;
import com.cloud.service.ServiceOfferingVO;
import com.cloud.service.dao.ServiceOfferingDao;
import com.cloud.service.dao.ServiceOfferingDetailsDao;
import com.cloud.storage.DataStoreRole;
import com.cloud.storage.DiskOfferingVO;
import com.cloud.storage.ScopeType;
import com.cloud.storage.Storage;
import com.cloud.storage.Storage.ImageFormat;
import com.cloud.storage.Storage.TemplateType;
import com.cloud.storage.StoragePoolStatus;
import com.cloud.storage.StoragePoolTagVO;
import com.cloud.storage.VMTemplateVO;
import com.cloud.storage.Volume;
import com.cloud.storage.VolumeApiServiceImpl;
import com.cloud.storage.dao.DiskOfferingDao;
import com.cloud.storage.dao.StoragePoolTagsDao;
import com.cloud.storage.dao.VMTemplateDao;
import com.cloud.storage.dao.VolumeDao;
import com.cloud.tags.ResourceTagVO;
import com.cloud.tags.dao.ResourceTagDao;
import com.cloud.template.VirtualMachineTemplate.State;
import com.cloud.template.VirtualMachineTemplate.TemplateFilter;
import com.cloud.user.Account;
import com.cloud.user.AccountManager;
import com.cloud.user.DomainManager;
import com.cloud.user.User;
import com.cloud.user.dao.AccountDao;
import com.cloud.user.dao.UserDao;
import com.cloud.utils.DateUtil;
import com.cloud.utils.NumbersUtil;
import com.cloud.utils.Pair;
import com.cloud.utils.Ternary;
import com.cloud.utils.db.EntityManager;
import com.cloud.utils.db.Filter;
import com.cloud.utils.db.GenericSearchBuilder;
import com.cloud.utils.db.JoinBuilder;
import com.cloud.utils.db.SearchBuilder;
import com.cloud.utils.db.SearchCriteria;
import com.cloud.utils.db.SearchCriteria.Func;
import com.cloud.utils.db.SearchCriteria.Op;
import com.cloud.utils.exception.CloudRuntimeException;
import com.cloud.vm.DomainRouterVO;
import com.cloud.vm.UserVmVO;
import com.cloud.vm.VMInstanceVO;
import com.cloud.vm.VirtualMachine;
import com.cloud.vm.VirtualMachineManager;
import com.cloud.vm.VmDetailConstants;
import com.cloud.vm.dao.DomainRouterDao;
import com.cloud.vm.dao.UserVmDao;
import com.cloud.vm.dao.VMInstanceDao;

@Component
public class QueryManagerImpl extends MutualExclusiveIdsManagerBase implements QueryService, Configurable {

    public static final Logger s_logger = Logger.getLogger(QueryManagerImpl.class);

    private static final String ID_FIELD = "id";

    @Inject
    private AccountManager _accountMgr;

    @Inject
    private ProjectManager _projectMgr;

    @Inject
    private DomainDao _domainDao;

    @Inject
    private DomainJoinDao _domainJoinDao;

    @Inject
    private UserAccountJoinDao _userAccountJoinDao;

    @Inject
    private EventJoinDao _eventJoinDao;

    @Inject
    private ResourceTagJoinDao _resourceTagJoinDao;

    @Inject
    private InstanceGroupJoinDao _vmGroupJoinDao;

    @Inject
    private UserVmJoinDao _userVmJoinDao;

    @Inject
    private UserVmDao _userVmDao;

    @Inject
    private VMInstanceDao _vmInstanceDao;

    @Inject
    private SecurityGroupJoinDao _securityGroupJoinDao;

    @Inject
    private SecurityGroupVMMapDao _securityGroupVMMapDao;

    @Inject
    private DomainRouterJoinDao _routerJoinDao;

    @Inject
    private ProjectInvitationJoinDao _projectInvitationJoinDao;

    @Inject
    private ProjectJoinDao _projectJoinDao;

    @Inject
    private ProjectDao _projectDao;

    @Inject
    private ProjectAccountDao _projectAccountDao;

    @Inject
    private ProjectAccountJoinDao _projectAccountJoinDao;

    @Inject
    private HostJoinDao _hostJoinDao;

    @Inject
    private VolumeJoinDao _volumeJoinDao;

    @Inject
    private AccountDao _accountDao;

    @Inject
    private AccountJoinDao _accountJoinDao;

    @Inject
    private AsyncJobJoinDao _jobJoinDao;

    @Inject
    private StoragePoolJoinDao _poolJoinDao;

    @Inject
    private StoragePoolTagsDao _storageTagDao;

    @Inject
    private HostTagDao _hostTagDao;

    @Inject
    private ImageStoreJoinDao _imageStoreJoinDao;

    @Inject
    private DiskOfferingJoinDao _diskOfferingJoinDao;

    @Inject
    private DiskOfferingDetailsDao _diskOfferingDetailsDao;

    @Inject
    private ServiceOfferingJoinDao _srvOfferingJoinDao;

    @Inject
    private ServiceOfferingDao _srvOfferingDao;

    @Inject
    private ServiceOfferingDetailsDao _srvOfferingDetailsDao;

    @Inject
    private DiskOfferingDao _diskOfferingDao;

    @Inject
    private DataCenterJoinDao _dcJoinDao;

    @Inject
    private DomainRouterDao _routerDao;

    @Inject
    private HighAvailabilityManager _haMgr;

    @Inject
    private VMTemplateDao _templateDao;

    @Inject
    private TemplateJoinDao _templateJoinDao;

    @Inject
    private ResourceManager _resourceMgr;
    @Inject
    private ResourceMetaDataService _resourceMetaDataMgr;

    @Inject
    private ResourceManagerUtil resourceManagerUtil;

    @Inject
    private AffinityGroupVMMapDao _affinityGroupVMMapDao;

    @Inject
    private AffinityGroupJoinDao _affinityGroupJoinDao;

    @Inject
    private DedicatedResourceDao _dedicatedDao;

    @Inject
    private DomainManager _domainMgr;

    @Inject
    private AffinityGroupDomainMapDao _affinityGroupDomainMapDao;

    @Inject
    private ResourceTagDao _resourceTagDao;

    @Inject
    private DataStoreManager dataStoreManager;

    @Inject
    ManagementServerJoinDao managementServerJoinDao;

    @Inject
    public VpcVirtualNetworkApplianceService routerService;

    @Inject
    private ResponseGenerator responseGenerator;

    @Inject
    private RouterHealthCheckResultDao routerHealthCheckResultDao;

    @Inject
    private PrimaryDataStoreDao _storagePoolDao;

    @Inject
    private StoragePoolDetailsDao _storagePoolDetailsDao;

    @Inject
    private ProjectInvitationDao projectInvitationDao;

    @Inject
    private UserDao userDao;

    @Inject
    private VirtualMachineManager virtualMachineManager;
    @Inject
    private VolumeDao volumeDao;

    @Inject
    private ResourceIconDao resourceIconDao;

    @Inject
    private ManagementServerHostDao msHostDao;


    @Inject
    EntityManager entityManager;

    private SearchCriteria<ServiceOfferingJoinVO> getMinimumCpuServiceOfferingJoinSearchCriteria(int cpu) {
        SearchCriteria<ServiceOfferingJoinVO> sc = _srvOfferingJoinDao.createSearchCriteria();
        SearchCriteria<ServiceOfferingJoinVO> sc1 = _srvOfferingJoinDao.createSearchCriteria();
        sc1.addAnd("cpu", Op.GTEQ, cpu);
        sc.addOr("cpu", Op.SC, sc1);
        SearchCriteria<ServiceOfferingJoinVO> sc2 = _srvOfferingJoinDao.createSearchCriteria();
        sc2.addAnd("cpu", Op.NULL);
        sc2.addAnd("maxCpu", Op.NULL);
        sc.addOr("cpu", Op.SC, sc2);
        SearchCriteria<ServiceOfferingJoinVO> sc3 = _srvOfferingJoinDao.createSearchCriteria();
        sc3.addAnd("cpu", Op.NULL);
        sc3.addAnd("maxCpu", Op.GTEQ, cpu);
        sc.addOr("cpu", Op.SC, sc3);
        return sc;
    }

    private SearchCriteria<ServiceOfferingJoinVO> getMinimumMemoryServiceOfferingJoinSearchCriteria(int memory) {
        SearchCriteria<ServiceOfferingJoinVO> sc = _srvOfferingJoinDao.createSearchCriteria();
        SearchCriteria<ServiceOfferingJoinVO> sc1 = _srvOfferingJoinDao.createSearchCriteria();
        sc1.addAnd("ramSize", Op.GTEQ, memory);
        sc.addOr("ramSize", Op.SC, sc1);
        SearchCriteria<ServiceOfferingJoinVO> sc2 = _srvOfferingJoinDao.createSearchCriteria();
        sc2.addAnd("ramSize", Op.NULL);
        sc2.addAnd("maxMemory", Op.NULL);
        sc.addOr("ramSize", Op.SC, sc2);
        SearchCriteria<ServiceOfferingJoinVO> sc3 = _srvOfferingJoinDao.createSearchCriteria();
        sc3.addAnd("ramSize", Op.NULL);
        sc3.addAnd("maxMemory", Op.GTEQ, memory);
        sc.addOr("ramSize", Op.SC, sc3);
        return sc;
    }

    private SearchCriteria<ServiceOfferingJoinVO> getMinimumCpuSpeedServiceOfferingJoinSearchCriteria(int speed) {
        SearchCriteria<ServiceOfferingJoinVO> sc = _srvOfferingJoinDao.createSearchCriteria();
        sc.addOr("speed", Op.GTEQ, speed);
        sc.addOr("speed", Op.NULL);
        return sc;
    }

    /*
     * (non-Javadoc)
     *
     * @see
     * com.cloud.api.query.QueryService#searchForUsers(org.apache.cloudstack
     * .api.command.admin.user.ListUsersCmd)
     */
    @Override
    public ListResponse<UserResponse> searchForUsers(ListUsersCmd cmd) throws PermissionDeniedException {
        Pair<List<UserAccountJoinVO>, Integer> result = searchForUsersInternal(cmd);
        ListResponse<UserResponse> response = new ListResponse<UserResponse>();
        List<UserResponse> userResponses = ViewResponseHelper.createUserResponse(CallContext.current().getCallingAccount().getDomainId(),
                result.first().toArray(new UserAccountJoinVO[result.first().size()]));
        response.setResponses(userResponses, result.second());
        return response;
    }

    public ListResponse<UserResponse> searchForUsers(Long domainId, boolean recursive) throws PermissionDeniedException {
        Account caller = CallContext.current().getCallingAccount();

        List<Long> permittedAccounts = new ArrayList<Long>();

        boolean listAll = true;
        Long id = null;

        if (caller.getType() == Account.Type.NORMAL) {
            long currentId = CallContext.current().getCallingUser().getId();
            if (id != null && currentId != id.longValue()) {
                throw new PermissionDeniedException("Calling user is not authorized to see the user requested by id");
            }
            id = currentId;
        }
        Object username = null;
        Object type = null;
        String accountName = null;
        Object state = null;
        String keyword = null;

        Pair<List<UserAccountJoinVO>, Integer> result =  getUserListInternal(caller, permittedAccounts, listAll, id, username, type, accountName, state, keyword, domainId, recursive,
                null);
        ListResponse<UserResponse> response = new ListResponse<UserResponse>();
        List<UserResponse> userResponses = ViewResponseHelper.createUserResponse(CallContext.current().getCallingAccount().getDomainId(),
                result.first().toArray(new UserAccountJoinVO[result.first().size()]));
        response.setResponses(userResponses, result.second());
        return response;
    }

    private Pair<List<UserAccountJoinVO>, Integer> searchForUsersInternal(ListUsersCmd cmd) throws PermissionDeniedException {
        Account caller = CallContext.current().getCallingAccount();

        List<Long> permittedAccounts = new ArrayList<Long>();

        boolean listAll = cmd.listAll();
        Long id = cmd.getId();
        if (caller.getType() == Account.Type.NORMAL) {
            long currentId = CallContext.current().getCallingUser().getId();
            if (id != null && currentId != id.longValue()) {
                throw new PermissionDeniedException("Calling user is not authorized to see the user requested by id");
            }
            id = currentId;
        }
        Object username = cmd.getUsername();
        Object type = cmd.getAccountType();
        String accountName = cmd.getAccountName();
        Object state = cmd.getState();
        String keyword = cmd.getKeyword();

        Long domainId = cmd.getDomainId();
        boolean recursive = cmd.isRecursive();
        Long pageSizeVal = cmd.getPageSizeVal();
        Long startIndex = cmd.getStartIndex();

        Filter searchFilter = new Filter(UserAccountJoinVO.class, "id", true, startIndex, pageSizeVal);

        return getUserListInternal(caller, permittedAccounts, listAll, id, username, type, accountName, state, keyword, domainId, recursive, searchFilter);
    }

    private Pair<List<UserAccountJoinVO>, Integer> getUserListInternal(Account caller, List<Long> permittedAccounts, boolean listAll, Long id, Object username, Object type,
            String accountName, Object state, String keyword, Long domainId, boolean recursive, Filter searchFilter) {
        Ternary<Long, Boolean, ListProjectResourcesCriteria> domainIdRecursiveListProject = new Ternary<Long, Boolean, ListProjectResourcesCriteria>(domainId, recursive, null);
        _accountMgr.buildACLSearchParameters(caller, id, accountName, null, permittedAccounts, domainIdRecursiveListProject, listAll, false);
        domainId = domainIdRecursiveListProject.first();
        Boolean isRecursive = domainIdRecursiveListProject.second();
        ListProjectResourcesCriteria listProjectResourcesCriteria = domainIdRecursiveListProject.third();

        SearchBuilder<UserAccountJoinVO> sb = _userAccountJoinDao.createSearchBuilder();
        _accountMgr.buildACLViewSearchBuilder(sb, domainId, isRecursive, permittedAccounts, listProjectResourcesCriteria);
        sb.and("username", sb.entity().getUsername(), Op.LIKE);
        if (id != null && id == 1) {
            // system user should NOT be searchable
            List<UserAccountJoinVO> emptyList = new ArrayList<UserAccountJoinVO>();
            return new Pair<List<UserAccountJoinVO>, Integer>(emptyList, 0);
        } else if (id != null) {
            sb.and("id", sb.entity().getId(), Op.EQ);
        } else {
            // this condition is used to exclude system user from the search
            // results
            sb.and("id", sb.entity().getId(), Op.NEQ);
        }

        sb.and("type", sb.entity().getAccountType(), Op.EQ);
        sb.and("domainId", sb.entity().getDomainId(), Op.EQ);
        sb.and("accountName", sb.entity().getAccountName(), Op.EQ);
        sb.and("state", sb.entity().getState(), Op.EQ);

        if ((accountName == null) && (domainId != null)) {
            sb.and("domainPath", sb.entity().getDomainPath(), Op.LIKE);
        }

        SearchCriteria<UserAccountJoinVO> sc = sb.create();

        // building ACL condition
        _accountMgr.buildACLViewSearchCriteria(sc, domainId, isRecursive, permittedAccounts, listProjectResourcesCriteria);

        if (keyword != null) {
            SearchCriteria<UserAccountJoinVO> ssc = _userAccountJoinDao.createSearchCriteria();
            ssc.addOr("username", Op.LIKE, "%" + keyword + "%");
            ssc.addOr("firstname", Op.LIKE, "%" + keyword + "%");
            ssc.addOr("lastname", Op.LIKE, "%" + keyword + "%");
            ssc.addOr("email", Op.LIKE, "%" + keyword + "%");
            ssc.addOr("state", Op.LIKE, "%" + keyword + "%");
            ssc.addOr("accountName", Op.LIKE, "%" + keyword + "%");
            if (EnumUtils.isValidEnum(Account.Type.class, keyword.toUpperCase())) {
                ssc.addOr("accountType", Op.EQ, EnumUtils.getEnum(Account.Type.class, keyword.toUpperCase()));
            }

            sc.addAnd("username", Op.SC, ssc);
        }

        if (username != null) {
            sc.setParameters("username", username);
        }

        if (id != null) {
            sc.setParameters("id", id);
        } else {
            // Don't return system user, search builder with NEQ
            sc.setParameters("id", 1);
        }

        if (type != null) {
            sc.setParameters("type", type);
        }

        if (accountName != null) {
            sc.setParameters("accountName", accountName);
            if (domainId != null) {
                sc.setParameters("domainId", domainId);
            }
        } else if (domainId != null) {
            DomainVO domainVO = _domainDao.findById(domainId);
            sc.setParameters("domainPath", domainVO.getPath() + "%");
        }

        if (state != null) {
            sc.setParameters("state", state);
        }

        return _userAccountJoinDao.searchAndCount(sc, searchFilter);
    }

    @Override
    public ListResponse<EventResponse> searchForEvents(ListEventsCmd cmd) {
        Pair<List<EventJoinVO>, Integer> result = searchForEventsInternal(cmd);
        ListResponse<EventResponse> response = new ListResponse<EventResponse>();
        List<EventResponse> eventResponses = ViewResponseHelper.createEventResponse(result.first().toArray(new EventJoinVO[result.first().size()]));
        response.setResponses(eventResponses, result.second());
        return response;
    }

    private Pair<List<EventJoinVO>, Integer> searchForEventsInternal(ListEventsCmd cmd) {
        Account caller = CallContext.current().getCallingAccount();
        boolean isRootAdmin = _accountMgr.isRootAdmin(caller.getId());
        List<Long> permittedAccounts = new ArrayList<Long>();

        Long id = cmd.getId();
        String type = cmd.getType();
        String level = cmd.getLevel();
        Date startDate = cmd.getStartDate();
        Date endDate = cmd.getEndDate();
        String keyword = cmd.getKeyword();
        Integer entryTime = cmd.getEntryTime();
        Integer duration = cmd.getDuration();
        Long startId = cmd.getStartId();
        final String resourceUuid = cmd.getResourceId();
        final String resourceTypeStr = cmd.getResourceType();
        ApiCommandResourceType resourceType = null;
        Long resourceId = null;
        if (resourceTypeStr != null) {
            resourceType = ApiCommandResourceType.fromString(resourceTypeStr);
            if (resourceType == null) {
                throw new InvalidParameterValueException(String.format("Invalid %s", ApiConstants.RESOURCE_TYPE));
            }
        }
        if (resourceUuid != null) {
            if (resourceTypeStr == null) {
                throw new InvalidParameterValueException(String.format("%s parameter must be used with %s parameter", ApiConstants.RESOURCE_ID, ApiConstants.RESOURCE_TYPE));
            }
            try {
                UUID.fromString(resourceUuid);
            } catch (IllegalArgumentException ex) {
                throw new InvalidParameterValueException(String.format("Invalid %s", ApiConstants.RESOURCE_ID));
            }
            Object object = entityManager.findByUuidIncludingRemoved(resourceType.getAssociatedClass(), resourceUuid);
            if (object instanceof InternalIdentity) {
                resourceId = ((InternalIdentity)object).getId();
            }
            if (resourceId == null) {
                throw new InvalidParameterValueException(String.format("Invalid %s", ApiConstants.RESOURCE_ID));
            }
            if (!isRootAdmin && object instanceof ControlledEntity) {
                ControlledEntity entity = (ControlledEntity)object;
                _accountMgr.checkAccess(CallContext.current().getCallingAccount(), SecurityChecker.AccessType.ListEntry, entity.getAccountId() == caller.getId(), entity);
            }
        }

        Ternary<Long, Boolean, ListProjectResourcesCriteria> domainIdRecursiveListProject = new Ternary<Long, Boolean, ListProjectResourcesCriteria>(cmd.getDomainId(), cmd.isRecursive(), null);
        _accountMgr.buildACLSearchParameters(caller, id, cmd.getAccountName(), cmd.getProjectId(), permittedAccounts, domainIdRecursiveListProject, cmd.listAll(), false);
        Long domainId = domainIdRecursiveListProject.first();
        Boolean isRecursive = domainIdRecursiveListProject.second();
        ListProjectResourcesCriteria listProjectResourcesCriteria = domainIdRecursiveListProject.third();

        Filter searchFilter = new Filter(EventJoinVO.class, "createDate", false, cmd.getStartIndex(), cmd.getPageSizeVal());
        // additional order by since createdDate does not have milliseconds
        // and two events, created within one second can be incorrectly ordered (for example VM.CREATE Completed before Scheduled)
        searchFilter.addOrderBy(EventJoinVO.class, "id", false);

        SearchBuilder<EventJoinVO> sb = _eventJoinDao.createSearchBuilder();
        _accountMgr.buildACLViewSearchBuilder(sb, domainId, isRecursive, permittedAccounts, listProjectResourcesCriteria);

        sb.and("id", sb.entity().getId(), SearchCriteria.Op.EQ);
        sb.and("levelL", sb.entity().getLevel(), SearchCriteria.Op.LIKE);
        sb.and("levelEQ", sb.entity().getLevel(), SearchCriteria.Op.EQ);
        sb.and("type", sb.entity().getType(), SearchCriteria.Op.EQ);
        sb.and("createDateB", sb.entity().getCreateDate(), SearchCriteria.Op.BETWEEN);
        sb.and("createDateG", sb.entity().getCreateDate(), SearchCriteria.Op.GTEQ);
        sb.and("createDateL", sb.entity().getCreateDate(), SearchCriteria.Op.LTEQ);
        sb.and("state", sb.entity().getState(), SearchCriteria.Op.NEQ);
        sb.or("startId", sb.entity().getStartId(), SearchCriteria.Op.EQ);
        sb.and("createDate", sb.entity().getCreateDate(), SearchCriteria.Op.BETWEEN);
        sb.and("displayEvent", sb.entity().getDisplay(), SearchCriteria.Op.EQ);
        sb.and("archived", sb.entity().getArchived(), SearchCriteria.Op.EQ);
        sb.and("resourceId", sb.entity().getResourceId(), SearchCriteria.Op.EQ);
        sb.and("resourceType", sb.entity().getResourceType(), SearchCriteria.Op.EQ);

        SearchCriteria<EventJoinVO> sc = sb.create();
        // building ACL condition
        _accountMgr.buildACLViewSearchCriteria(sc, domainId, isRecursive, permittedAccounts, listProjectResourcesCriteria);

        // For end users display only enabled events
        if (!_accountMgr.isRootAdmin(caller.getId())) {
            sc.setParameters("displayEvent", true);
        }

        if (id != null) {
            sc.setParameters("id", id);
        }

        if (startId != null) {
            sc.setParameters("startId", startId);
            if (id == null) {
                sc.setParameters("id", startId);
            }
        }

        if (keyword != null) {
            SearchCriteria<EventJoinVO> ssc = _eventJoinDao.createSearchCriteria();
            ssc.addOr("type", SearchCriteria.Op.LIKE, "%" + keyword + "%");
            ssc.addOr("description", SearchCriteria.Op.LIKE, "%" + keyword + "%");
            ssc.addOr("level", SearchCriteria.Op.LIKE, "%" + keyword + "%");
            sc.addAnd("level", SearchCriteria.Op.SC, ssc);
        }

        if (level != null) {
            sc.setParameters("levelEQ", level);
        }

        if (type != null) {
            sc.setParameters("type", type);
        }

        if (startDate != null && endDate != null) {
            sc.setParameters("createDateB", startDate, endDate);
        } else if (startDate != null) {
            sc.setParameters("createDateG", startDate);
        } else if (endDate != null) {
            sc.setParameters("createDateL", endDate);
        }

        if (resourceId != null) {
            sc.setParameters("resourceId", resourceId);
        }

        if (resourceType != null) {
            sc.setParameters("resourceType", resourceType.toString());
        }

        if (id == null) {
            sc.setParameters("archived", cmd.getArchived());
        }

        Pair<List<EventJoinVO>, Integer> eventPair = null;
        // event_view will not have duplicate rows for each event, so
        // searchAndCount should be good enough.
        if ((entryTime != null) && (duration != null)) {
            // TODO: waiting for response from dev list, logic is mystery to
            // me!!
            /*
             * if (entryTime <= duration) { throw new
             * InvalidParameterValueException
             * ("Entry time must be greater than duration"); } Calendar calMin =
             * Calendar.getInstance(); Calendar calMax = Calendar.getInstance();
             * calMin.add(Calendar.SECOND, -entryTime);
             * calMax.add(Calendar.SECOND, -duration); Date minTime =
             * calMin.getTime(); Date maxTime = calMax.getTime();
             *
             * sc.setParameters("state", com.cloud.event.Event.State.Completed);
             * sc.setParameters("startId", 0); sc.setParameters("createDate",
             * minTime, maxTime); List<EventJoinVO> startedEvents =
             * _eventJoinDao.searchAllEvents(sc, searchFilter);
             * List<EventJoinVO> pendingEvents = new ArrayList<EventJoinVO>();
             * for (EventVO event : startedEvents) { EventVO completedEvent =
             * _eventDao.findCompletedEvent(event.getId()); if (completedEvent
             * == null) { pendingEvents.add(event); } } return pendingEvents;
             */
        } else {
            eventPair = _eventJoinDao.searchAndCount(sc, searchFilter);
        }
        return eventPair;

    }

    @Override
    public ListResponse<ResourceTagResponse> listTags(ListTagsCmd cmd) {
        Pair<List<ResourceTagJoinVO>, Integer> tags = listTagsInternal(cmd);
        ListResponse<ResourceTagResponse> response = new ListResponse<ResourceTagResponse>();
        List<ResourceTagResponse> tagResponses = ViewResponseHelper.createResourceTagResponse(false, tags.first().toArray(new ResourceTagJoinVO[tags.first().size()]));
        response.setResponses(tagResponses, tags.second());
        return response;
    }

    private Pair<List<ResourceTagJoinVO>, Integer> listTagsInternal(ListTagsCmd cmd) {
        Account caller = CallContext.current().getCallingAccount();
        List<Long> permittedAccounts = new ArrayList<Long>();
        String key = cmd.getKey();
        String value = cmd.getValue();
        String resourceId = cmd.getResourceId();
        String resourceType = cmd.getResourceType();
        String customerName = cmd.getCustomer();
        boolean listAll = cmd.listAll();
        Long projectId = cmd.getProjectId();

        if (projectId == null && ResourceObjectType.Project.name().equalsIgnoreCase(resourceType) && StringUtils.isNotEmpty(resourceId)) {
            try {
                projectId = Long.parseLong(resourceId);
            } catch (final NumberFormatException e) {
                final ProjectVO project = _projectDao.findByUuidIncludingRemoved(resourceId);
                if (project != null) {
                    projectId = project.getId();
                }
            }
        }

        Ternary<Long, Boolean, ListProjectResourcesCriteria> domainIdRecursiveListProject = new Ternary<Long, Boolean, ListProjectResourcesCriteria>(cmd.getDomainId(), cmd.isRecursive(), null);

        _accountMgr.buildACLSearchParameters(caller, null, cmd.getAccountName(), projectId, permittedAccounts, domainIdRecursiveListProject, listAll, false);
        Long domainId = domainIdRecursiveListProject.first();
        Boolean isRecursive = domainIdRecursiveListProject.second();
        ListProjectResourcesCriteria listProjectResourcesCriteria = domainIdRecursiveListProject.third();
        Filter searchFilter = new Filter(ResourceTagJoinVO.class, "resourceType", false, cmd.getStartIndex(), cmd.getPageSizeVal());

        SearchBuilder<ResourceTagJoinVO> sb = _resourceTagJoinDao.createSearchBuilder();
        _accountMgr.buildACLViewSearchBuilder(sb, domainId, isRecursive, permittedAccounts, listProjectResourcesCriteria);

        sb.and("key", sb.entity().getKey(), SearchCriteria.Op.EQ);
        sb.and("value", sb.entity().getValue(), SearchCriteria.Op.EQ);

        if (resourceId != null) {
            sb.and("resourceId", sb.entity().getResourceId(), SearchCriteria.Op.EQ);
            sb.and("resourceUuid", sb.entity().getResourceUuid(), SearchCriteria.Op.EQ);
        }

        sb.and("resourceType", sb.entity().getResourceType(), SearchCriteria.Op.EQ);
        sb.and("customer", sb.entity().getCustomer(), SearchCriteria.Op.EQ);

        // now set the SC criteria...
        SearchCriteria<ResourceTagJoinVO> sc = sb.create();
        _accountMgr.buildACLViewSearchCriteria(sc, domainId, isRecursive, permittedAccounts, listProjectResourcesCriteria);

        if (key != null) {
            sc.setParameters("key", key);
        }

        if (value != null) {
            sc.setParameters("value", value);
        }

        if (resourceId != null) {
            try {
                long rid = Long.parseLong(resourceId);
                sc.setParameters("resourceId", rid);
            } catch (NumberFormatException ex) {
                // internal id instead of resource id is passed
                sc.setParameters("resourceUuid", resourceId);
            }
        }

        if (resourceType != null) {
            sc.setParameters("resourceType", resourceType);
        }

        if (customerName != null) {
            sc.setParameters("customer", customerName);
        }

        Pair<List<ResourceTagJoinVO>, Integer> result = _resourceTagJoinDao.searchAndCount(sc, searchFilter);
        return result;
    }

    @Override
    public ListResponse<InstanceGroupResponse> searchForVmGroups(ListVMGroupsCmd cmd) {
        Pair<List<InstanceGroupJoinVO>, Integer> groups = searchForVmGroupsInternal(cmd);
        ListResponse<InstanceGroupResponse> response = new ListResponse<InstanceGroupResponse>();
        List<InstanceGroupResponse> grpResponses = ViewResponseHelper.createInstanceGroupResponse(groups.first().toArray(new InstanceGroupJoinVO[groups.first().size()]));
        response.setResponses(grpResponses, groups.second());
        return response;
    }

    private Pair<List<InstanceGroupJoinVO>, Integer> searchForVmGroupsInternal(ListVMGroupsCmd cmd) {
        Long id = cmd.getId();
        String name = cmd.getGroupName();
        String keyword = cmd.getKeyword();

        Account caller = CallContext.current().getCallingAccount();
        List<Long> permittedAccounts = new ArrayList<Long>();

        Ternary<Long, Boolean, ListProjectResourcesCriteria> domainIdRecursiveListProject = new Ternary<Long, Boolean, ListProjectResourcesCriteria>(cmd.getDomainId(), cmd.isRecursive(), null);
        _accountMgr.buildACLSearchParameters(caller, id, cmd.getAccountName(), cmd.getProjectId(), permittedAccounts, domainIdRecursiveListProject, cmd.listAll(), false);
        Long domainId = domainIdRecursiveListProject.first();
        Boolean isRecursive = domainIdRecursiveListProject.second();
        ListProjectResourcesCriteria listProjectResourcesCriteria = domainIdRecursiveListProject.third();

        Filter searchFilter = new Filter(InstanceGroupJoinVO.class, "id", true, cmd.getStartIndex(), cmd.getPageSizeVal());

        SearchBuilder<InstanceGroupJoinVO> sb = _vmGroupJoinDao.createSearchBuilder();
        _accountMgr.buildACLViewSearchBuilder(sb, domainId, isRecursive, permittedAccounts, listProjectResourcesCriteria);

        sb.and("id", sb.entity().getId(), SearchCriteria.Op.EQ);
        sb.and("name", sb.entity().getName(), SearchCriteria.Op.EQ);

        SearchCriteria<InstanceGroupJoinVO> sc = sb.create();
        _accountMgr.buildACLViewSearchCriteria(sc, domainId, isRecursive, permittedAccounts, listProjectResourcesCriteria);

        if (keyword != null) {
            SearchCriteria<InstanceGroupJoinVO> ssc = _vmGroupJoinDao.createSearchCriteria();
            ssc.addOr("name", SearchCriteria.Op.LIKE, "%" + keyword + "%");
            sc.addAnd("name", SearchCriteria.Op.SC, ssc);
        }

        if (id != null) {
            sc.setParameters("id", id);
        }

        if (name != null) {
            sc.setParameters("name", name);
        }

        return _vmGroupJoinDao.searchAndCount(sc, searchFilter);
    }

    @Override
    public ListResponse<UserVmResponse> searchForUserVMs(ListVMsCmd cmd) {
        Pair<List<UserVmJoinVO>, Integer> result = searchForUserVMsInternal(cmd);
        ListResponse<UserVmResponse> response = new ListResponse<>();
<<<<<<< HEAD

        if (cmd.getRetrieveOnlyResourceCount()) {
            response.setResponses(new ArrayList<>(), result.second());
            return response;
        }

=======
>>>>>>> dea13734
        ResponseView respView = ResponseView.Restricted;
        Account caller = CallContext.current().getCallingAccount();
        if (_accountMgr.isRootAdmin(caller.getId())) {
            respView = ResponseView.Full;
        }
        List<UserVmResponse> vmResponses = ViewResponseHelper.createUserVmResponse(respView, "virtualmachine", cmd.getDetails(), cmd.getAccumulate(), cmd.getShowUserData(),
                result.first().toArray(new UserVmJoinVO[result.first().size()]));

        response.setResponses(vmResponses, result.second());
        return response;
    }

    private Object getObjectPossibleMethodValue(Object obj, String methodName) {
        Object result = null;

        try {
            Method m = obj.getClass().getMethod(methodName);
            result = m.invoke(obj);
        } catch (NoSuchMethodException | InvocationTargetException | IllegalAccessException ignored) {}

        return result;
    }

    private Pair<List<UserVmJoinVO>, Integer> searchForUserVMsInternal(ListVMsCmd cmd) {
        Account caller = CallContext.current().getCallingAccount();
        List<Long> permittedAccounts = new ArrayList<>();

        boolean listAll = cmd.listAll();
        Long id = cmd.getId();
        Long userId = cmd.getUserId();
        Map<String, String> tags = cmd.getTags();
        Boolean display = cmd.getDisplay();
        Ternary<Long, Boolean, ListProjectResourcesCriteria> domainIdRecursiveListProject = new Ternary<>(cmd.getDomainId(), cmd.isRecursive(), null);
        _accountMgr.buildACLSearchParameters(caller, id, cmd.getAccountName(), cmd.getProjectId(), permittedAccounts, domainIdRecursiveListProject, listAll, false);
        Long domainId = domainIdRecursiveListProject.first();
        Boolean isRecursive = domainIdRecursiveListProject.second();
        ListProjectResourcesCriteria listProjectResourcesCriteria = domainIdRecursiveListProject.third();

        Filter searchFilter = new Filter(UserVmJoinVO.class, "id", true, cmd.getStartIndex(), cmd.getPageSizeVal());

        List<Long> ids = null;
        if (cmd.getId() != null) {
            if (cmd.getIds() != null && !cmd.getIds().isEmpty()) {
                throw new InvalidParameterValueException("Specify either id or ids but not both parameters");
            }
            ids = new ArrayList<>();
            ids.add(cmd.getId());
        } else {
            ids = cmd.getIds();
        }

        // first search distinct vm id by using query criteria and pagination
        SearchBuilder<UserVmJoinVO> sb = _userVmJoinDao.createSearchBuilder();
        sb.select(null, Func.DISTINCT, sb.entity().getId()); // select distinct ids

        _accountMgr.buildACLViewSearchBuilder(sb, domainId, isRecursive, permittedAccounts, listProjectResourcesCriteria);

        String hypervisor = cmd.getHypervisor();
        Object name = cmd.getName();
        String state = cmd.getState();
        Object zoneId = cmd.getZoneId();
        Object keyword = cmd.getKeyword();
        boolean isAdmin = false;
        boolean isRootAdmin = false;
        if (_accountMgr.isAdmin(caller.getId())) {
            isAdmin = true;
        }
        if (_accountMgr.isRootAdmin(caller.getId())) {
            isRootAdmin = true;
        }

        Object groupId = cmd.getGroupId();
        Object networkId = cmd.getNetworkId();
        if (HypervisorType.getType(hypervisor) == HypervisorType.None && hypervisor != null) {
            // invalid hypervisor type input
            throw new InvalidParameterValueException("Invalid HypervisorType " + hypervisor);
        }
        Object templateId = cmd.getTemplateId();
        Object isoId = cmd.getIsoId();
        Object vpcId = cmd.getVpcId();
        Object affinityGroupId = cmd.getAffinityGroupId();
        Object keyPairName = cmd.getKeyPairName();
        Object serviceOffId = cmd.getServiceOfferingId();
        Object securityGroupId = cmd.getSecurityGroupId();
        Object backupOfferingId = cmd.getBackupOfferingId();
        Object isHaEnabled = cmd.getHaEnabled();
        Object autoScaleVmGroupId = cmd.getAutoScaleVmGroupId();
        Object pod = null;
        Object clusterId = null;
        Object hostId = null;
        Object storageId = null;
        if (_accountMgr.isRootAdmin(caller.getId())) {
            pod = getObjectPossibleMethodValue(cmd, "getPodId");
            clusterId = getObjectPossibleMethodValue(cmd, "getClusterId");
            hostId = getObjectPossibleMethodValue(cmd, "getHostId");
            storageId = getObjectPossibleMethodValue(cmd, "getStorageId");
        }

        sb.and("displayName", sb.entity().getDisplayName(), SearchCriteria.Op.LIKE);
        sb.and("idIN", sb.entity().getId(), SearchCriteria.Op.IN);
        sb.and("name", sb.entity().getName(), SearchCriteria.Op.EQ);
        sb.and("stateEQ", sb.entity().getState(), SearchCriteria.Op.EQ);
        sb.and("stateNEQ", sb.entity().getState(), SearchCriteria.Op.NEQ);
        sb.and("stateNIN", sb.entity().getState(), SearchCriteria.Op.NIN);
        sb.and("dataCenterId", sb.entity().getDataCenterId(), SearchCriteria.Op.EQ);
        sb.and("podId", sb.entity().getPodId(), SearchCriteria.Op.EQ);
        sb.and("clusterId", sb.entity().getClusterId(), SearchCriteria.Op.EQ);
        sb.and("hypervisorType", sb.entity().getHypervisorType(), SearchCriteria.Op.EQ);
        sb.and("hostIdEQ", sb.entity().getHostId(), SearchCriteria.Op.EQ);
        sb.and("templateId", sb.entity().getTemplateId(), SearchCriteria.Op.EQ);
        sb.and("isoId", sb.entity().getIsoId(), SearchCriteria.Op.EQ);
        sb.and("instanceGroupId", sb.entity().getInstanceGroupId(), SearchCriteria.Op.EQ);

        if (serviceOffId != null) {
            sb.and("serviceOfferingId", sb.entity().getServiceOfferingId(), SearchCriteria.Op.EQ);
        }

        if (backupOfferingId != null) {
            sb.and("backupOfferingId", sb.entity().getBackupOfferingId(), SearchCriteria.Op.EQ);
        }

        if (display != null) {
            sb.and("display", sb.entity().isDisplayVm(), SearchCriteria.Op.EQ);
        }

        if (isHaEnabled != null) {
            sb.and("haEnabled", sb.entity().isHaEnabled(), SearchCriteria.Op.EQ);
        }

        if (groupId != null && (Long)groupId != -1) {
            sb.and("instanceGroupId", sb.entity().getInstanceGroupId(), SearchCriteria.Op.EQ);
        }

        if (userId != null) {
            sb.and("userId", sb.entity().getUserId(), SearchCriteria.Op.EQ);
        }

        if (networkId != null) {
            sb.and("networkId", sb.entity().getNetworkId(), SearchCriteria.Op.EQ);
        }

        if (vpcId != null && networkId == null) {
            sb.and("vpcId", sb.entity().getVpcId(), SearchCriteria.Op.EQ);
        }

        if (storageId != null) {
            StoragePoolVO poolVO = _storagePoolDao.findById((Long) storageId);
            if (poolVO.getPoolType() == Storage.StoragePoolType.DatastoreCluster) {
                sb.and("poolId", sb.entity().getPoolId(), SearchCriteria.Op.IN);
            } else {
                sb.and("poolId", sb.entity().getPoolId(), SearchCriteria.Op.EQ);
            }
        }

        if (affinityGroupId != null) {
            sb.and("affinityGroupId", sb.entity().getAffinityGroupId(), SearchCriteria.Op.EQ);
        }

        if (keyPairName != null) {
            sb.and("keyPairName", sb.entity().getKeypairNames(), SearchCriteria.Op.FIND_IN_SET);
        }

        if (!isRootAdmin) {
            sb.and("displayVm", sb.entity().isDisplayVm(), SearchCriteria.Op.EQ);
        }

        if (securityGroupId != null) {
            sb.and("securityGroupId", sb.entity().getSecurityGroupId(), SearchCriteria.Op.EQ);
        }

        if (autoScaleVmGroupId != null) {
            sb.and("autoScaleVmGroupId", sb.entity().getAutoScaleVmGroupId(), SearchCriteria.Op.EQ);
        }

        // populate the search criteria with the values passed in
        SearchCriteria<UserVmJoinVO> sc = sb.create();

        // building ACL condition
        _accountMgr.buildACLViewSearchCriteria(sc, domainId, isRecursive, permittedAccounts, listProjectResourcesCriteria);

        if (tags != null && !tags.isEmpty()) {
            SearchCriteria<UserVmJoinVO> tagSc = _userVmJoinDao.createSearchCriteria();
            for (Map.Entry<String, String> entry : tags.entrySet()) {
                SearchCriteria<UserVmJoinVO> tsc = _userVmJoinDao.createSearchCriteria();
                tsc.addAnd("tagKey", SearchCriteria.Op.EQ, entry.getKey());
                tsc.addAnd("tagValue", SearchCriteria.Op.EQ, entry.getValue());
                tagSc.addOr("tagKey", SearchCriteria.Op.SC, tsc);
            }
            sc.addAnd("tagKey", SearchCriteria.Op.SC, tagSc);
        }

        if (groupId != null && (Long)groupId != -1) {
            sc.setParameters("instanceGroupId", groupId);
        }

        if (keyword != null) {
            SearchCriteria<UserVmJoinVO> ssc = _userVmJoinDao.createSearchCriteria();
            String likeKeyword = String.format("%%%s%%", keyword);
            ssc.addOr("displayName", SearchCriteria.Op.LIKE, likeKeyword);
            ssc.addOr("name", SearchCriteria.Op.LIKE, likeKeyword);
            if (isRootAdmin) {
                ssc.addOr("instanceName", SearchCriteria.Op.LIKE, likeKeyword);
            }
            ssc.addOr("ipAddress", SearchCriteria.Op.LIKE, likeKeyword);
            ssc.addOr("publicIpAddress", SearchCriteria.Op.LIKE, likeKeyword);
            ssc.addOr("ip6Address", SearchCriteria.Op.LIKE, likeKeyword);
            ssc.addOr("state", SearchCriteria.Op.EQ, keyword);
            sc.addAnd("displayName", SearchCriteria.Op.SC, ssc);
        }

        if (serviceOffId != null) {
            sc.setParameters("serviceOfferingId", serviceOffId);
        }

        if (backupOfferingId != null) {
            sc.setParameters("backupOfferingId", backupOfferingId);
        }

        if (securityGroupId != null) {
            sc.setParameters("securityGroupId", securityGroupId);
        }

        if (autoScaleVmGroupId != null) {
            sc.setParameters("autoScaleVmGroupId", autoScaleVmGroupId);
        }

        if (display != null) {
            sc.setParameters("display", display);
        }

        if (isHaEnabled != null) {
            sc.setParameters("haEnabled", isHaEnabled);
        }

        if (ids != null && !ids.isEmpty()) {
            sc.setParameters("idIN", ids.toArray());
        }

        if (templateId != null) {
            sc.setParameters("templateId", templateId);
        }

        if (isoId != null) {
            sc.setParameters("isoId", isoId);
        }

        if (userId != null) {
            sc.setParameters("userId", userId);
        }

        if (networkId != null) {
            sc.setParameters("networkId", networkId);
        }

        if (vpcId != null && networkId == null) {
            sc.setParameters("vpcId", vpcId);
        }

        if (name != null) {
            sc.setParameters("name", name);
        }

        if (state != null) {
            if (state.equalsIgnoreCase("present")) {
                sc.setParameters("stateNIN", "Destroyed", "Expunging");
            } else {
                sc.setParameters("stateEQ", state);
            }
        }

        if (hypervisor != null) {
            sc.setParameters("hypervisorType", hypervisor);
        }

        // Don't show Destroyed and Expunging vms to the end user if the AllowUserViewDestroyedVM flag is not set.
        if (!isAdmin && !AllowUserViewDestroyedVM.valueIn(caller.getAccountId())) {
            sc.setParameters("stateNIN", "Destroyed", "Expunging");
        }

        if (zoneId != null) {
            sc.setParameters("dataCenterId", zoneId);
        }

        if (affinityGroupId != null) {
            sc.setParameters("affinityGroupId", affinityGroupId);
        }

        if (keyPairName != null) {
            sc.setParameters("keyPairName", keyPairName);
        }

        if (_accountMgr.isRootAdmin(caller.getId())) {
            if (pod != null) {
                sc.setParameters("podId", pod);

                if (state == null) {
                    sc.setParameters("stateNEQ", "Destroyed");
                }
            }

            if (clusterId != null) {
                sc.setParameters("clusterId", clusterId);
            }

            if (hostId != null) {
                sc.setParameters("hostIdEQ", hostId);
            }

            if (storageId != null) {
                StoragePoolVO poolVO = _storagePoolDao.findById((Long) storageId);
                if (poolVO.getPoolType() == Storage.StoragePoolType.DatastoreCluster) {
                    List<StoragePoolVO> childDatastores = _storagePoolDao.listChildStoragePoolsInDatastoreCluster((Long) storageId);
                    List<Long> childDatastoreIds = childDatastores.stream().map(mo -> mo.getId()).collect(Collectors.toList());
                    sc.setParameters("poolId", childDatastoreIds.toArray());
                } else {
                    sc.setParameters("poolId", storageId);
                }
            }
        }

        if (!isRootAdmin) {
            sc.setParameters("displayVm", 1);
        }
        // search vm details by ids
        Pair<List<UserVmJoinVO>, Integer> uniqueVmPair = _userVmJoinDao.searchAndDistinctCount(sc, searchFilter);
        Integer count = uniqueVmPair.second();
        if (count.intValue() == 0) {
            // handle empty result cases
            return uniqueVmPair;
        }
        List<UserVmJoinVO> uniqueVms = uniqueVmPair.first();
        Long[] vmIds = new Long[uniqueVms.size()];
        int i = 0;
        for (UserVmJoinVO v : uniqueVms) {
            vmIds[i++] = v.getId();
        }
        List<UserVmJoinVO> vms = _userVmJoinDao.searchByIds(vmIds);
        return new Pair<>(vms, count);
    }

    @Override
    public ListResponse<SecurityGroupResponse> searchForSecurityGroups(ListSecurityGroupsCmd cmd) {
        Pair<List<SecurityGroupJoinVO>, Integer> result = searchForSecurityGroupsInternal(cmd);
        ListResponse<SecurityGroupResponse> response = new ListResponse<SecurityGroupResponse>();
        List<SecurityGroupResponse> routerResponses = ViewResponseHelper.createSecurityGroupResponses(result.first());
        response.setResponses(routerResponses, result.second());
        return response;
    }

    private Pair<List<SecurityGroupJoinVO>, Integer> searchForSecurityGroupsInternal(ListSecurityGroupsCmd cmd) throws PermissionDeniedException, InvalidParameterValueException {
        Account caller = CallContext.current().getCallingAccount();
        Long instanceId = cmd.getVirtualMachineId();
        String securityGroup = cmd.getSecurityGroupName();
        Long id = cmd.getId();
        Object keyword = cmd.getKeyword();
        List<Long> permittedAccounts = new ArrayList<Long>();
        Map<String, String> tags = cmd.getTags();

        if (instanceId != null) {
            UserVmVO userVM = _userVmDao.findById(instanceId);
            if (userVM == null) {
                throw new InvalidParameterValueException("Unable to list network groups for virtual machine instance " + instanceId + "; instance not found.");
            }
            _accountMgr.checkAccess(caller, null, true, userVM);
            return listSecurityGroupRulesByVM(instanceId.longValue(), cmd.getStartIndex(), cmd.getPageSizeVal());
        }

        Ternary<Long, Boolean, ListProjectResourcesCriteria> domainIdRecursiveListProject = new Ternary<Long, Boolean, ListProjectResourcesCriteria>(cmd.getDomainId(), cmd.isRecursive(), null);
        _accountMgr.buildACLSearchParameters(caller, id, cmd.getAccountName(), cmd.getProjectId(), permittedAccounts, domainIdRecursiveListProject, cmd.listAll(), false);
        Long domainId = domainIdRecursiveListProject.first();
        Boolean isRecursive = domainIdRecursiveListProject.second();
        ListProjectResourcesCriteria listProjectResourcesCriteria = domainIdRecursiveListProject.third();

        Filter searchFilter = new Filter(SecurityGroupJoinVO.class, "id", true, cmd.getStartIndex(), cmd.getPageSizeVal());
        SearchBuilder<SecurityGroupJoinVO> sb = _securityGroupJoinDao.createSearchBuilder();
        sb.select(null, Func.DISTINCT, sb.entity().getId()); // select distinct
        // ids
        _accountMgr.buildACLViewSearchBuilder(sb, domainId, isRecursive, permittedAccounts, listProjectResourcesCriteria);

        sb.and("id", sb.entity().getId(), SearchCriteria.Op.EQ);
        sb.and("name", sb.entity().getName(), SearchCriteria.Op.EQ);

        SearchCriteria<SecurityGroupJoinVO> sc = sb.create();
        _accountMgr.buildACLViewSearchCriteria(sc, domainId, isRecursive, permittedAccounts, listProjectResourcesCriteria);

        if (id != null) {
            sc.setParameters("id", id);
        }

        if (tags != null && !tags.isEmpty()) {
            SearchCriteria<SecurityGroupJoinVO> tagSc = _securityGroupJoinDao.createSearchCriteria();
            for (String key : tags.keySet()) {
                SearchCriteria<SecurityGroupJoinVO> tsc = _securityGroupJoinDao.createSearchCriteria();
                tsc.addAnd("tagKey", SearchCriteria.Op.EQ, key);
                tsc.addAnd("tagValue", SearchCriteria.Op.EQ, tags.get(key));
                tagSc.addOr("tagKey", SearchCriteria.Op.SC, tsc);
            }
            sc.addAnd("tagKey", SearchCriteria.Op.SC, tagSc);
        }

        if (securityGroup != null) {
            sc.setParameters("name", securityGroup);
        }

        if (keyword != null) {
            SearchCriteria<SecurityGroupJoinVO> ssc = _securityGroupJoinDao.createSearchCriteria();
            ssc.addOr("name", SearchCriteria.Op.LIKE, "%" + keyword + "%");
            ssc.addOr("description", SearchCriteria.Op.LIKE, "%" + keyword + "%");
            sc.addAnd("name", SearchCriteria.Op.SC, ssc);
        }

        // search security group together with rules
        Pair<List<SecurityGroupJoinVO>, Integer> uniqueSgPair = _securityGroupJoinDao.searchAndCount(sc, searchFilter);
        Integer count = uniqueSgPair.second();
        if (count.intValue() == 0) {
            // handle empty result cases
            return uniqueSgPair;
        }

        List<SecurityGroupJoinVO> uniqueSgs = uniqueSgPair.first();
        Long[] sgIds = new Long[uniqueSgs.size()];
        int i = 0;
        for (SecurityGroupJoinVO v : uniqueSgs) {
            sgIds[i++] = v.getId();
        }
        List<SecurityGroupJoinVO> sgs = _securityGroupJoinDao.searchByIds(sgIds);
        return new Pair<List<SecurityGroupJoinVO>, Integer>(sgs, count);
    }

    private Pair<List<SecurityGroupJoinVO>, Integer> listSecurityGroupRulesByVM(long vmId, long pageInd, long pageSize) {
        Filter sf = new Filter(SecurityGroupVMMapVO.class, null, true, pageInd, pageSize);
        Pair<List<SecurityGroupVMMapVO>, Integer> sgVmMappingPair = _securityGroupVMMapDao.listByInstanceId(vmId, sf);
        Integer count = sgVmMappingPair.second();
        if (count.intValue() == 0) {
            // handle empty result cases
            return new Pair<List<SecurityGroupJoinVO>, Integer>(new ArrayList<SecurityGroupJoinVO>(), count);
        }
        List<SecurityGroupVMMapVO> sgVmMappings = sgVmMappingPair.first();
        Long[] sgIds = new Long[sgVmMappings.size()];
        int i = 0;
        for (SecurityGroupVMMapVO sgVm : sgVmMappings) {
            sgIds[i++] = sgVm.getSecurityGroupId();
        }
        List<SecurityGroupJoinVO> sgs = _securityGroupJoinDao.searchByIds(sgIds);
        return new Pair<List<SecurityGroupJoinVO>, Integer>(sgs, count);
    }

    @Override
    public ListResponse<DomainRouterResponse> searchForRouters(ListRoutersCmd cmd) {
        Pair<List<DomainRouterJoinVO>, Integer> result = searchForRoutersInternal(cmd, cmd.getId(), cmd.getRouterName(), cmd.getState(), cmd.getZoneId(), cmd.getPodId(), cmd.getClusterId(),
                cmd.getHostId(), cmd.getKeyword(), cmd.getNetworkId(), cmd.getVpcId(), cmd.getForVpc(), cmd.getRole(), cmd.getVersion(), cmd.isHealthCheckFailed());
        ListResponse<DomainRouterResponse> response = new ListResponse<DomainRouterResponse>();
        List<DomainRouterResponse> routerResponses = ViewResponseHelper.createDomainRouterResponse(result.first().toArray(new DomainRouterJoinVO[result.first().size()]));
        if (VirtualNetworkApplianceManager.RouterHealthChecksEnabled.value()) {
            for (DomainRouterResponse res : routerResponses) {
                DomainRouterVO resRouter = _routerDao.findByUuid(res.getId());
                res.setHealthChecksFailed(routerHealthCheckResultDao.hasFailingChecks(resRouter.getId()));
                if (cmd.shouldFetchHealthCheckResults()) {
                    res.setHealthCheckResults(responseGenerator.createHealthCheckResponse(resRouter,
                            new ArrayList<>(routerHealthCheckResultDao.getHealthCheckResults(resRouter.getId()))));
                }
            }
        }
        response.setResponses(routerResponses, result.second());
        return response;
    }

    @Override
    public ListResponse<DomainRouterResponse> searchForInternalLbVms(ListInternalLBVMsCmd cmd) {
        Pair<List<DomainRouterJoinVO>, Integer> result = searchForRoutersInternal(cmd, cmd.getId(), cmd.getRouterName(), cmd.getState(), cmd.getZoneId(), cmd.getPodId(), null, cmd.getHostId(),
                cmd.getKeyword(), cmd.getNetworkId(), cmd.getVpcId(), cmd.getForVpc(), cmd.getRole(), null, null);
        ListResponse<DomainRouterResponse> response = new ListResponse<DomainRouterResponse>();
        List<DomainRouterResponse> routerResponses = ViewResponseHelper.createDomainRouterResponse(result.first().toArray(new DomainRouterJoinVO[result.first().size()]));
        if (VirtualNetworkApplianceManager.RouterHealthChecksEnabled.value()) {
            for (DomainRouterResponse res : routerResponses) {
                DomainRouterVO resRouter = _routerDao.findByUuid(res.getId());
                res.setHealthChecksFailed(routerHealthCheckResultDao.hasFailingChecks(resRouter.getId()));
                if (cmd.shouldFetchHealthCheckResults()) {
                    res.setHealthCheckResults(responseGenerator.createHealthCheckResponse(resRouter,
                            new ArrayList<>(routerHealthCheckResultDao.getHealthCheckResults(resRouter.getId()))));
                }
            }
        }

        response.setResponses(routerResponses, result.second());
        return response;
    }

    private Pair<List<DomainRouterJoinVO>, Integer> searchForRoutersInternal(BaseListProjectAndAccountResourcesCmd cmd, Long id, String name, String state, Long zoneId, Long podId, Long clusterId,
            Long hostId, String keyword, Long networkId, Long vpcId, Boolean forVpc, String role, String version, Boolean isHealthCheckFailed) {

        Account caller = CallContext.current().getCallingAccount();
        List<Long> permittedAccounts = new ArrayList<Long>();

        Ternary<Long, Boolean, ListProjectResourcesCriteria> domainIdRecursiveListProject = new Ternary<Long, Boolean, ListProjectResourcesCriteria>(cmd.getDomainId(), cmd.isRecursive(), null);
        _accountMgr.buildACLSearchParameters(caller, id, cmd.getAccountName(), cmd.getProjectId(), permittedAccounts, domainIdRecursiveListProject, cmd.listAll(), false);
        Long domainId = domainIdRecursiveListProject.first();
        Boolean isRecursive = domainIdRecursiveListProject.second();
        ListProjectResourcesCriteria listProjectResourcesCriteria = domainIdRecursiveListProject.third();
        Filter searchFilter = new Filter(DomainRouterJoinVO.class, "id", true, cmd.getStartIndex(), cmd.getPageSizeVal());

        SearchBuilder<DomainRouterJoinVO> sb = _routerJoinDao.createSearchBuilder();
        sb.select(null, Func.DISTINCT, sb.entity().getId()); // select distinct
        // ids to get
        // number of
        // records with
        // pagination
        _accountMgr.buildACLViewSearchBuilder(sb, domainId, isRecursive, permittedAccounts, listProjectResourcesCriteria);

        sb.and("name", sb.entity().getInstanceName(), SearchCriteria.Op.EQ);
        sb.and("id", sb.entity().getId(), SearchCriteria.Op.EQ);
        sb.and("accountId", sb.entity().getAccountId(), SearchCriteria.Op.IN);
        sb.and("state", sb.entity().getState(), SearchCriteria.Op.EQ);
        sb.and("dataCenterId", sb.entity().getDataCenterId(), SearchCriteria.Op.EQ);
        sb.and("podId", sb.entity().getPodId(), SearchCriteria.Op.EQ);
        sb.and("clusterId", sb.entity().getClusterId(), SearchCriteria.Op.EQ);
        sb.and("hostId", sb.entity().getHostId(), SearchCriteria.Op.EQ);
        sb.and("vpcId", sb.entity().getVpcId(), SearchCriteria.Op.EQ);
        sb.and("role", sb.entity().getRole(), SearchCriteria.Op.EQ);
        sb.and("version", sb.entity().getTemplateVersion(), SearchCriteria.Op.LIKE);

        if (forVpc != null) {
            if (forVpc) {
                sb.and("forVpc", sb.entity().getVpcId(), SearchCriteria.Op.NNULL);
            } else {
                sb.and("forVpc", sb.entity().getVpcId(), SearchCriteria.Op.NULL);
            }
        }

        if (networkId != null) {
            sb.and("networkId", sb.entity().getNetworkId(), SearchCriteria.Op.EQ);
        }

        List<Long> routersWithFailures = null;
        if (isHealthCheckFailed != null) {
            GenericSearchBuilder<RouterHealthCheckResultVO, Long> routerHealthCheckResultSearch = routerHealthCheckResultDao.createSearchBuilder(Long.class);
            routerHealthCheckResultSearch.and("checkResult", routerHealthCheckResultSearch.entity().getCheckResult(), SearchCriteria.Op.EQ);
            routerHealthCheckResultSearch.selectFields(routerHealthCheckResultSearch.entity().getRouterId());
            routerHealthCheckResultSearch.done();
            SearchCriteria<Long> ssc = routerHealthCheckResultSearch.create();
            ssc.setParameters("checkResult", false);
            routersWithFailures = routerHealthCheckResultDao.customSearch(ssc, null);

            if (routersWithFailures != null && ! routersWithFailures.isEmpty()) {
                if (isHealthCheckFailed) {
                    sb.and("routerId", sb.entity().getId(), SearchCriteria.Op.IN);
                } else {
                    sb.and("routerId", sb.entity().getId(), SearchCriteria.Op.NIN);
                }
            } else if (isHealthCheckFailed) {
                return new Pair<List<DomainRouterJoinVO>, Integer>(Collections.emptyList(), 0);
            }
        }

        SearchCriteria<DomainRouterJoinVO> sc = sb.create();
        _accountMgr.buildACLViewSearchCriteria(sc, domainId, isRecursive, permittedAccounts, listProjectResourcesCriteria);

        if (keyword != null) {
            SearchCriteria<DomainRouterJoinVO> ssc = _routerJoinDao.createSearchCriteria();
            ssc.addOr("name", SearchCriteria.Op.LIKE, "%" + keyword + "%");
            ssc.addOr("instanceName", SearchCriteria.Op.LIKE, "%" + keyword + "%");
            ssc.addOr("state", SearchCriteria.Op.LIKE, "%" + keyword + "%");
            ssc.addOr("networkName", SearchCriteria.Op.LIKE, "%" + keyword + "%");
            ssc.addOr("vpcName", SearchCriteria.Op.LIKE, "%" + keyword + "%");
            ssc.addOr("redundantState", SearchCriteria.Op.LIKE, "%" + keyword + "%");
            sc.addAnd("instanceName", SearchCriteria.Op.SC, ssc);
        }

        if (name != null) {
            sc.setParameters("name", name);
        }

        if (id != null) {
            sc.setParameters("id", id);
        }

        if (state != null) {
            sc.setParameters("state", state);
        }

        if (zoneId != null) {
            sc.setParameters("dataCenterId", zoneId);
        }

        if (podId != null) {
            sc.setParameters("podId", podId);
        }

        if (clusterId != null) {
            sc.setParameters("clusterId", clusterId);
        }

        if (hostId != null) {
            sc.setParameters("hostId", hostId);
        }

        if (networkId != null) {
            sc.setParameters("networkId", networkId);
        }

        if (vpcId != null) {
            sc.setParameters("vpcId", vpcId);
        }

        if (role != null) {
            sc.setParameters("role", role);
        }

        if (version != null) {
            sc.setParameters("version", "Cloudstack Release " + version + "%");
        }

        if (routersWithFailures != null && ! routersWithFailures.isEmpty()) {
            sc.setParameters("routerId", routersWithFailures.toArray(new Object[routersWithFailures.size()]));
        }

        // search VR details by ids
        Pair<List<DomainRouterJoinVO>, Integer> uniqueVrPair = _routerJoinDao.searchAndCount(sc, searchFilter);
        Integer count = uniqueVrPair.second();
        if (count.intValue() == 0) {
            // empty result
            return uniqueVrPair;
        }
        List<DomainRouterJoinVO> uniqueVrs = uniqueVrPair.first();
        Long[] vrIds = new Long[uniqueVrs.size()];
        int i = 0;
        for (DomainRouterJoinVO v : uniqueVrs) {
            vrIds[i++] = v.getId();
        }
        List<DomainRouterJoinVO> vrs = _routerJoinDao.searchByIds(vrIds);
        return new Pair<List<DomainRouterJoinVO>, Integer>(vrs, count);
    }

    @Override
    public ListResponse<ProjectResponse> listProjects(ListProjectsCmd cmd) {
        Pair<List<ProjectJoinVO>, Integer> projects = listProjectsInternal(cmd);
        ListResponse<ProjectResponse> response = new ListResponse<ProjectResponse>();
        List<ProjectResponse> projectResponses = ViewResponseHelper.createProjectResponse(cmd.getDetails(), projects.first().toArray(new ProjectJoinVO[projects.first().size()]));
        response.setResponses(projectResponses, projects.second());
        return response;
    }

    private Pair<List<ProjectJoinVO>, Integer> listProjectsInternal(ListProjectsCmd cmd) {

        Long id = cmd.getId();
        String name = cmd.getName();
        String displayText = cmd.getDisplayText();
        String state = cmd.getState();
        String accountName = cmd.getAccountName();
        String username = cmd.getUsername();
        Long domainId = cmd.getDomainId();
        String keyword = cmd.getKeyword();
        Long startIndex = cmd.getStartIndex();
        Long pageSize = cmd.getPageSizeVal();
        boolean listAll = cmd.listAll();
        boolean isRecursive = cmd.isRecursive();
        cmd.getTags();


        Account caller = CallContext.current().getCallingAccount();
        User user = CallContext.current().getCallingUser();
        Long accountId = null;
        Long userId = null;
        String path = null;

        Filter searchFilter = new Filter(ProjectJoinVO.class, "id", false, startIndex, pageSize);
        SearchBuilder<ProjectJoinVO> sb = _projectJoinDao.createSearchBuilder();
        sb.select(null, Func.DISTINCT, sb.entity().getId()); // select distinct
        // ids

        if (_accountMgr.isAdmin(caller.getId())) {
            if (domainId != null) {
                DomainVO domain = _domainDao.findById(domainId);
                if (domain == null) {
                    throw new InvalidParameterValueException("Domain id=" + domainId + " doesn't exist in the system");
                }

                _accountMgr.checkAccess(caller, domain);

                if (accountName != null) {
                    Account owner = _accountMgr.getActiveAccountByName(accountName, domainId);
                    if (owner == null) {
                        throw new InvalidParameterValueException("Unable to find account " + accountName + " in domain " + domainId);
                    }
                    accountId = owner.getId();
                }
                if (StringUtils.isNotEmpty(username)) {
                    User owner = userDao.getUserByName(username, domainId);
                    if (owner == null) {
                        throw new InvalidParameterValueException("Unable to find user " + username + " in domain " + domainId);
                    }
                    userId = owner.getId();
                    if (accountName == null) {
                        accountId = owner.getAccountId();
                    }
                }
            } else { // domainId == null
                if (accountName != null) {
                    throw new InvalidParameterValueException("could not find account " + accountName + " because domain is not specified");
                }
                if (StringUtils.isNotEmpty(username)) {
                    throw new InvalidParameterValueException("could not find user " + username + " because domain is not specified");
                }
            }
        } else {
            if (accountName != null && !accountName.equals(caller.getAccountName())) {
                throw new PermissionDeniedException("Can't list account " + accountName + " projects; unauthorized");
            }

            if (domainId != null && !domainId.equals(caller.getDomainId())) {
                throw new PermissionDeniedException("Can't list domain id= " + domainId + " projects; unauthorized");
            }

            if (StringUtils.isNotEmpty(username) && !username.equals(user.getUsername())) {
                throw new PermissionDeniedException("Can't list user " + username + " projects; unauthorized");
            }

            accountId = caller.getId();
            userId = user.getId();
        }

        if (domainId == null && accountId == null && (_accountMgr.isNormalUser(caller.getId()) || !listAll)) {
            accountId = caller.getId();
            userId = user.getId();
        } else if (_accountMgr.isDomainAdmin(caller.getId()) || (isRecursive && !listAll)) {
            DomainVO domain = _domainDao.findById(caller.getDomainId());
            path = domain.getPath();
        }

        if (path != null) {
            sb.and("domainPath", sb.entity().getDomainPath(), SearchCriteria.Op.LIKE);
        }

        if (accountId != null) {
            if (userId == null) {
                sb.and().op("accountId", sb.entity().getAccountId(), SearchCriteria.Op.EQ);
                sb.and("userIdNull", sb.entity().getUserId(), Op.NULL);
                sb.cp();
            } else {
                sb.and("accountId", sb.entity().getAccountId(), SearchCriteria.Op.EQ);
            }
        }

        if (userId != null) {
            sb.and().op("userId", sb.entity().getUserId(), Op.EQ);
            sb.or("userIdNull", sb.entity().getUserId(), Op.NULL);
            sb.cp();
        }

        SearchCriteria<ProjectJoinVO> sc = sb.create();

        if (id != null) {
            sc.addAnd("id", Op.EQ, id);
        }

        if (domainId != null && !isRecursive) {
            sc.addAnd("domainId", Op.EQ, domainId);
        }

        if (name != null) {
            sc.addAnd("name", Op.EQ, name);
        }

        if (displayText != null) {
            sc.addAnd("displayText", Op.EQ, displayText);
        }

        if (accountId != null) {
            sc.setParameters("accountId", accountId);
        }

        if (userId != null) {
            sc.setParameters("userId", userId);
        }

        if (state != null) {
            sc.addAnd("state", Op.EQ, state);
        }

        if (keyword != null) {
            SearchCriteria<ProjectJoinVO> ssc = _projectJoinDao.createSearchCriteria();
            ssc.addOr("name", SearchCriteria.Op.LIKE, "%" + keyword + "%");
            ssc.addOr("displayText", SearchCriteria.Op.LIKE, "%" + keyword + "%");
            sc.addAnd("name", SearchCriteria.Op.SC, ssc);
        }

        if (path != null) {
            sc.setParameters("domainPath", path);
        }

        // search distinct projects to get count
        Pair<List<ProjectJoinVO>, Integer> uniquePrjPair = _projectJoinDao.searchAndCount(sc, searchFilter);
        Integer count = uniquePrjPair.second();
        if (count.intValue() == 0) {
            // handle empty result cases
            return uniquePrjPair;
        }
        List<ProjectJoinVO> uniquePrjs = uniquePrjPair.first();
        Long[] prjIds = new Long[uniquePrjs.size()];
        int i = 0;
        for (ProjectJoinVO v : uniquePrjs) {
            prjIds[i++] = v.getId();
        }
        List<ProjectJoinVO> prjs = _projectJoinDao.searchByIds(prjIds);
        return new Pair<List<ProjectJoinVO>, Integer>(prjs, count);
    }

    @Override
    public ListResponse<ProjectInvitationResponse> listProjectInvitations(ListProjectInvitationsCmd cmd) {
        Pair<List<ProjectInvitationJoinVO>, Integer> invites = listProjectInvitationsInternal(cmd);
        ListResponse<ProjectInvitationResponse> response = new ListResponse<ProjectInvitationResponse>();
        List<ProjectInvitationResponse> projectInvitationResponses = ViewResponseHelper.createProjectInvitationResponse(invites.first().toArray(new ProjectInvitationJoinVO[invites.first().size()]));

        response.setResponses(projectInvitationResponses, invites.second());
        return response;
    }

    public Pair<List<ProjectInvitationJoinVO>, Integer> listProjectInvitationsInternal(ListProjectInvitationsCmd cmd) {
        Long id = cmd.getId();
        Long projectId = cmd.getProjectId();
        String accountName = cmd.getAccountName();
        Long domainId = cmd.getDomainId();
        String state = cmd.getState();
        boolean activeOnly = cmd.isActiveOnly();
        Long startIndex = cmd.getStartIndex();
        Long pageSizeVal = cmd.getPageSizeVal();
        Long userId = cmd.getUserId();
        boolean isRecursive = cmd.isRecursive();
        boolean listAll = cmd.listAll();

        Account caller = CallContext.current().getCallingAccount();
        User callingUser = CallContext.current().getCallingUser();
        List<Long> permittedAccounts = new ArrayList<Long>();

        Ternary<Long, Boolean, ListProjectResourcesCriteria> domainIdRecursiveListProject = new Ternary<Long, Boolean, ListProjectResourcesCriteria>(domainId, isRecursive, null);
        _accountMgr.buildACLSearchParameters(caller, id, accountName, projectId, permittedAccounts, domainIdRecursiveListProject, listAll, true);
        domainId = domainIdRecursiveListProject.first();
        isRecursive = domainIdRecursiveListProject.second();
        ListProjectResourcesCriteria listProjectResourcesCriteria = domainIdRecursiveListProject.third();

        Filter searchFilter = new Filter(ProjectInvitationJoinVO.class, "id", true, startIndex, pageSizeVal);
        SearchBuilder<ProjectInvitationJoinVO> sb = _projectInvitationJoinDao.createSearchBuilder();
        _accountMgr.buildACLViewSearchBuilder(sb, domainId, isRecursive, permittedAccounts, listProjectResourcesCriteria);
        ProjectInvitation invitation = projectInvitationDao.findByUserIdProjectId(callingUser.getId(), callingUser.getAccountId(), projectId == null ? -1 : projectId);
        sb.and("projectId", sb.entity().getProjectId(), SearchCriteria.Op.EQ);
        sb.and("state", sb.entity().getState(), SearchCriteria.Op.EQ);
        sb.and("created", sb.entity().getCreated(), SearchCriteria.Op.GT);
        sb.and("id", sb.entity().getId(), SearchCriteria.Op.EQ);

        SearchCriteria<ProjectInvitationJoinVO> sc = sb.create();
        _accountMgr.buildACLViewSearchCriteria(sc, domainId, isRecursive, permittedAccounts, listProjectResourcesCriteria);

        if (projectId != null) {
            sc.setParameters("projectId", projectId);
        }

        if (invitation != null) {
            sc.setParameters("userId", invitation.getForUserId());
        } else if (userId != null) {
            sc.setParameters("userId", userId);
        }

        if (state != null) {
            sc.setParameters("state", state);
        }

        if (id != null) {
            sc.setParameters("id", id);
        }

        if (activeOnly) {
            sc.setParameters("state", ProjectInvitation.State.Pending);
            sc.setParameters("created", new Date((DateUtil.currentGMTTime().getTime()) - _projectMgr.getInvitationTimeout()));
        }

        Pair<List<ProjectInvitationJoinVO>, Integer> projectInvitations = _projectInvitationJoinDao.searchAndCount(sc, searchFilter);
        List<ProjectInvitationJoinVO> invitations = projectInvitations.first();
        invitations = invitations.stream().filter(invite -> invite.getUserId() == null || Long.parseLong(invite.getUserId()) == callingUser.getId()).collect(Collectors.toList());
        return new Pair<>(invitations, invitations.size());


    }

    @Override
    public ListResponse<ProjectAccountResponse> listProjectAccounts(ListProjectAccountsCmd cmd) {
        Pair<List<ProjectAccountJoinVO>, Integer> projectAccounts = listProjectAccountsInternal(cmd);
        ListResponse<ProjectAccountResponse> response = new ListResponse<ProjectAccountResponse>();
        List<ProjectAccountResponse> projectResponses = ViewResponseHelper.createProjectAccountResponse(projectAccounts.first().toArray(new ProjectAccountJoinVO[projectAccounts.first().size()]));
        response.setResponses(projectResponses, projectAccounts.second());
        return response;
    }

    public Pair<List<ProjectAccountJoinVO>, Integer> listProjectAccountsInternal(ListProjectAccountsCmd cmd) {
        long projectId = cmd.getProjectId();
        String accountName = cmd.getAccountName();
        Long userId = cmd.getUserId();
        String role = cmd.getRole();
        Long startIndex = cmd.getStartIndex();
        Long pageSizeVal = cmd.getPageSizeVal();
        Long projectRoleId = cmd.getProjectRoleId();
        // long projectId, String accountName, String role, Long startIndex,
        // Long pageSizeVal) {
        Account caller = CallContext.current().getCallingAccount();
        User callingUser = CallContext.current().getCallingUser();
        // check that the project exists
        Project project = _projectDao.findById(projectId);

        if (project == null) {
            throw new InvalidParameterValueException("Unable to find the project id=" + projectId);
        }

        // verify permissions - only accounts belonging to the project can list
        // project's account
        if (!_accountMgr.isAdmin(caller.getId()) && _projectAccountDao.findByProjectIdUserId(projectId, callingUser.getAccountId(), callingUser.getId()) == null &&
        _projectAccountDao.findByProjectIdAccountId(projectId, caller.getAccountId()) == null) {
            throw new PermissionDeniedException("Account " + caller + " is not authorized to list users of the project id=" + projectId);
        }

        Filter searchFilter = new Filter(ProjectAccountJoinVO.class, "id", false, startIndex, pageSizeVal);
        SearchBuilder<ProjectAccountJoinVO> sb = _projectAccountJoinDao.createSearchBuilder();
        sb.and("accountRole", sb.entity().getAccountRole(), Op.EQ);
        sb.and("projectId", sb.entity().getProjectId(), Op.EQ);

        if (accountName != null) {
            sb.and("accountName", sb.entity().getAccountName(), Op.EQ);
        }

        if (userId != null) {
            sb.and("userId", sb.entity().getUserId(), Op.EQ);
        }
        SearchCriteria<ProjectAccountJoinVO> sc = sb.create();

        sc.setParameters("projectId", projectId);

        if (role != null) {
            sc.setParameters("accountRole", role);
        }

        if (accountName != null) {
            sc.setParameters("accountName", accountName);
        }

        if (projectRoleId != null) {
            sc.setParameters("projectRoleId", projectRoleId);
        }

        if (userId != null) {
            sc.setParameters("userId", userId);
        }

        return _projectAccountJoinDao.searchAndCount(sc, searchFilter);
    }

    @Override
    public ListResponse<HostResponse> searchForServers(ListHostsCmd cmd) {
        // FIXME: do we need to support list hosts with VmId, maybe we should
        // create another command just for this
        // Right now it is handled separately outside this QueryService
        s_logger.debug(">>>Searching for hosts>>>");
        Pair<List<HostJoinVO>, Integer> hosts = searchForServersInternal(cmd);
        ListResponse<HostResponse> response = new ListResponse<HostResponse>();
        s_logger.debug(">>>Generating Response>>>");
        List<HostResponse> hostResponses = ViewResponseHelper.createHostResponse(cmd.getDetails(), hosts.first().toArray(new HostJoinVO[hosts.first().size()]));
        response.setResponses(hostResponses, hosts.second());
        return response;
    }

    public Pair<List<HostJoinVO>, Integer> searchForServersInternal(ListHostsCmd cmd) {

        Long zoneId = _accountMgr.checkAccessAndSpecifyAuthority(CallContext.current().getCallingAccount(), cmd.getZoneId());
        Object name = cmd.getHostName();
        Object type = cmd.getType();
        Object state = cmd.getState();
        Object pod = cmd.getPodId();
        Object cluster = cmd.getClusterId();
        Object id = cmd.getId();
        Object keyword = cmd.getKeyword();
        Object outOfBandManagementEnabled = cmd.isOutOfBandManagementEnabled();
        Object powerState = cmd.getHostOutOfBandManagementPowerState();
        Object resourceState = cmd.getResourceState();
        Object haHosts = cmd.getHaHost();
        Long startIndex = cmd.getStartIndex();
        Long pageSize = cmd.getPageSizeVal();
        Hypervisor.HypervisorType hypervisorType = cmd.getHypervisor();

        Filter searchFilter = new Filter(HostJoinVO.class, "id", Boolean.TRUE, startIndex, pageSize);

        SearchBuilder<HostJoinVO> sb = _hostJoinDao.createSearchBuilder();
        sb.select(null, Func.DISTINCT, sb.entity().getId()); // select distinct
        // ids
        sb.and("id", sb.entity().getId(), SearchCriteria.Op.EQ);
        sb.and("name", sb.entity().getName(), SearchCriteria.Op.EQ);
        sb.and("type", sb.entity().getType(), SearchCriteria.Op.LIKE);
        sb.and("status", sb.entity().getStatus(), SearchCriteria.Op.EQ);
        sb.and("dataCenterId", sb.entity().getZoneId(), SearchCriteria.Op.EQ);
        sb.and("podId", sb.entity().getPodId(), SearchCriteria.Op.EQ);
        sb.and("clusterId", sb.entity().getClusterId(), SearchCriteria.Op.EQ);
        sb.and("oobmEnabled", sb.entity().isOutOfBandManagementEnabled(), SearchCriteria.Op.EQ);
        sb.and("powerState", sb.entity().getOutOfBandManagementPowerState(), SearchCriteria.Op.EQ);
        sb.and("resourceState", sb.entity().getResourceState(), SearchCriteria.Op.EQ);
        sb.and("hypervisor_type", sb.entity().getHypervisorType(), SearchCriteria.Op.EQ);

        String haTag = _haMgr.getHaTag();
        if (haHosts != null && haTag != null && !haTag.isEmpty()) {
            if ((Boolean)haHosts) {
                sb.and("tag", sb.entity().getTag(), SearchCriteria.Op.EQ);
            } else {
                sb.and().op("tag", sb.entity().getTag(), SearchCriteria.Op.NEQ);
                sb.or("tagNull", sb.entity().getTag(), SearchCriteria.Op.NULL);
                sb.cp();
            }

        }

        SearchCriteria<HostJoinVO> sc = sb.create();

        if (keyword != null) {
            SearchCriteria<HostJoinVO> ssc = _hostJoinDao.createSearchCriteria();
            ssc.addOr("name", SearchCriteria.Op.LIKE, "%" + keyword + "%");
            ssc.addOr("status", SearchCriteria.Op.LIKE, "%" + keyword + "%");
            ssc.addOr("type", SearchCriteria.Op.LIKE, "%" + keyword + "%");

            sc.addAnd("name", SearchCriteria.Op.SC, ssc);
        }

        if (id != null) {
            sc.setParameters("id", id);
        }

        if (name != null) {
            sc.setParameters("name", name);
        }
        if (type != null) {
            sc.setParameters("type", "%" + type);
        }
        if (state != null) {
            sc.setParameters("status", state);
        }
        if (zoneId != null) {
            sc.setParameters("dataCenterId", zoneId);
        }
        if (pod != null) {
            sc.setParameters("podId", pod);
        }
        if (cluster != null) {
            sc.setParameters("clusterId", cluster);
        }

        if (outOfBandManagementEnabled != null) {
            sc.setParameters("oobmEnabled", outOfBandManagementEnabled);
        }

        if (powerState != null) {
            sc.setParameters("powerState", powerState);
        }

        if (resourceState != null) {
            sc.setParameters("resourceState", resourceState);
        }

        if (haHosts != null && haTag != null && !haTag.isEmpty()) {
            sc.setParameters("tag", haTag);
        }

        if (hypervisorType != HypervisorType.None && hypervisorType != HypervisorType.Any) {
            sc.setParameters("hypervisor_type", hypervisorType);
        }
        // search host details by ids
        Pair<List<HostJoinVO>, Integer> uniqueHostPair = _hostJoinDao.searchAndCount(sc, searchFilter);
        Integer count = uniqueHostPair.second();
        if (count.intValue() == 0) {
            // handle empty result cases
            return uniqueHostPair;
        }
        List<HostJoinVO> uniqueHosts = uniqueHostPair.first();
        Long[] hostIds = new Long[uniqueHosts.size()];
        int i = 0;
        for (HostJoinVO v : uniqueHosts) {
            hostIds[i++] = v.getId();
        }
        List<HostJoinVO> hosts = _hostJoinDao.searchByIds(hostIds);
        return new Pair<List<HostJoinVO>, Integer>(hosts, count);

    }

    @Override
    public ListResponse<VolumeResponse> searchForVolumes(ListVolumesCmd cmd) {
        Pair<List<VolumeJoinVO>, Integer> result = searchForVolumesInternal(cmd);
        ListResponse<VolumeResponse> response = new ListResponse<>();

        if (cmd.getRetrieveOnlyResourceCount()) {
            response.setResponses(new ArrayList<>(), result.second());
            return response;
        }

        ResponseView respView = cmd.getResponseView();
        Account account = CallContext.current().getCallingAccount();
        if (_accountMgr.isRootAdmin(account.getAccountId())) {
            respView = ResponseView.Full;
        }

        List<VolumeResponse> volumeResponses = ViewResponseHelper.createVolumeResponse(respView, result.first().toArray(new VolumeJoinVO[result.first().size()]));

        for (VolumeResponse vr : volumeResponses) {
            String poolId = vr.getStoragePoolId();
            if (poolId == null) {
                continue;
            }

            DataStore store = dataStoreManager.getPrimaryDataStore(poolId);
            if (store == null) {
                continue;
            }

            DataStoreDriver driver = store.getDriver();
            if (driver == null) {
                continue;
            }

            Map<String, String> caps = driver.getCapabilities();
            if (caps != null) {
                boolean quiescevm = Boolean.parseBoolean(caps.get(DataStoreCapabilities.VOLUME_SNAPSHOT_QUIESCEVM.toString()));
                vr.setNeedQuiescevm(quiescevm);

                boolean supportsStorageSnapshot = Boolean.parseBoolean(caps.get(DataStoreCapabilities.STORAGE_SYSTEM_SNAPSHOT.toString()));
                vr.setSupportsStorageSnapshot(supportsStorageSnapshot);
            }
        }
        response.setResponses(volumeResponses, result.second());
        return response;
    }

    private Pair<List<VolumeJoinVO>, Integer> searchForVolumesInternal(ListVolumesCmd cmd) {

        Account caller = CallContext.current().getCallingAccount();
        List<Long> permittedAccounts = new ArrayList<Long>();

        Long id = cmd.getId();
        Long vmInstanceId = cmd.getVirtualMachineId();
        String name = cmd.getVolumeName();
        String keyword = cmd.getKeyword();
        String type = cmd.getType();
        Map<String, String> tags = cmd.getTags();
        String storageId = cmd.getStorageId();
        Long clusterId = cmd.getClusterId();
        Long diskOffId = cmd.getDiskOfferingId();
        Boolean display = cmd.getDisplay();
        String state = cmd.getState();
        boolean shouldListSystemVms = shouldListSystemVms(cmd, caller.getId());

        Long zoneId = cmd.getZoneId();
        Long podId = cmd.getPodId();

        List<Long> ids = getIdsListFromCmd(cmd.getId(), cmd.getIds());

        Ternary<Long, Boolean, ListProjectResourcesCriteria> domainIdRecursiveListProject = new Ternary<Long, Boolean, ListProjectResourcesCriteria>(cmd.getDomainId(), cmd.isRecursive(), null);
        _accountMgr.buildACLSearchParameters(caller, id, cmd.getAccountName(), cmd.getProjectId(), permittedAccounts, domainIdRecursiveListProject, cmd.listAll(), false);
        Long domainId = domainIdRecursiveListProject.first();
        Boolean isRecursive = domainIdRecursiveListProject.second();
        ListProjectResourcesCriteria listProjectResourcesCriteria = domainIdRecursiveListProject.third();
        Filter searchFilter = new Filter(VolumeJoinVO.class, "created", false, cmd.getStartIndex(), cmd.getPageSizeVal());

        // hack for now, this should be done better but due to needing a join I
        // opted to
        // do this quickly and worry about making it pretty later
        SearchBuilder<VolumeJoinVO> sb = _volumeJoinDao.createSearchBuilder();
        sb.select(null, Func.DISTINCT, sb.entity().getId()); // select distinct
        // ids to get
        // number of
        // records with
        // pagination
        _accountMgr.buildACLViewSearchBuilder(sb, domainId, isRecursive, permittedAccounts, listProjectResourcesCriteria);

        sb.and("name", sb.entity().getName(), SearchCriteria.Op.EQ);
        sb.and("id", sb.entity().getId(), SearchCriteria.Op.EQ);
        sb.and("idIN", sb.entity().getId(), SearchCriteria.Op.IN);
        sb.and("volumeType", sb.entity().getVolumeType(), SearchCriteria.Op.LIKE);
        sb.and("uuid", sb.entity().getUuid(), SearchCriteria.Op.NNULL);
        sb.and("instanceId", sb.entity().getVmId(), SearchCriteria.Op.EQ);
        sb.and("dataCenterId", sb.entity().getDataCenterId(), SearchCriteria.Op.EQ);
        sb.and("podId", sb.entity().getPodId(), SearchCriteria.Op.EQ);
        if (storageId != null) {
            StoragePoolVO poolVO = _storagePoolDao.findByUuid(storageId);
            if (poolVO.getPoolType() == Storage.StoragePoolType.DatastoreCluster) {
                sb.and("storageId", sb.entity().getPoolUuid(), SearchCriteria.Op.IN);
            } else {
                sb.and("storageId", sb.entity().getPoolUuid(), SearchCriteria.Op.EQ);
            }
        }
        sb.and("diskOfferingId", sb.entity().getDiskOfferingId(), SearchCriteria.Op.EQ);
        sb.and("display", sb.entity().isDisplayVolume(), SearchCriteria.Op.EQ);
        sb.and("state", sb.entity().getState(), SearchCriteria.Op.EQ);
        sb.and("stateNEQ", sb.entity().getState(), SearchCriteria.Op.NEQ);

        if (!shouldListSystemVms) {
            sb.and().op("systemUse", sb.entity().isSystemUse(), SearchCriteria.Op.NEQ);
            sb.or("nulltype", sb.entity().isSystemUse(), SearchCriteria.Op.NULL);
            sb.cp();

            sb.and().op("type", sb.entity().getVmType(), SearchCriteria.Op.NIN);
            sb.or("nulltype", sb.entity().getVmType(), SearchCriteria.Op.NULL);
            sb.cp();
        }

        // now set the SC criteria...
        SearchCriteria<VolumeJoinVO> sc = sb.create();
        _accountMgr.buildACLViewSearchCriteria(sc, domainId, isRecursive, permittedAccounts, listProjectResourcesCriteria);

        if (keyword != null) {
            SearchCriteria<VolumeJoinVO> ssc = _volumeJoinDao.createSearchCriteria();
            ssc.addOr("name", SearchCriteria.Op.LIKE, "%" + keyword + "%");
            ssc.addOr("volumeType", SearchCriteria.Op.LIKE, "%" + keyword + "%");
            ssc.addOr("state", SearchCriteria.Op.LIKE, "%" + keyword + "%");

            sc.addAnd("name", SearchCriteria.Op.SC, ssc);
        }

        if (name != null) {
            sc.setParameters("name", name);
        }

        if (display != null) {
            sc.setParameters("display", display);
        }

        setIdsListToSearchCriteria(sc, ids);

        if (!shouldListSystemVms) {
            sc.setParameters("systemUse", 1);
            sc.setParameters("type", VirtualMachine.Type.ConsoleProxy, VirtualMachine.Type.SecondaryStorageVm, VirtualMachine.Type.DomainRouter);
        }

        if (tags != null && !tags.isEmpty()) {
            SearchCriteria<VolumeJoinVO> tagSc = _volumeJoinDao.createSearchCriteria();
            for (String key : tags.keySet()) {
                SearchCriteria<VolumeJoinVO> tsc = _volumeJoinDao.createSearchCriteria();
                tsc.addAnd("tagKey", SearchCriteria.Op.EQ, key);
                tsc.addAnd("tagValue", SearchCriteria.Op.EQ, tags.get(key));
                tagSc.addOr("tagKey", SearchCriteria.Op.SC, tsc);
            }
            sc.addAnd("tagKey", SearchCriteria.Op.SC, tagSc);
        }

        if (diskOffId != null) {
            sc.setParameters("diskOfferingId", diskOffId);
        }

        if (id != null) {
            sc.setParameters("id", id);
        }

        if (type != null) {
            sc.setParameters("volumeType", "%" + type + "%");
        }
        if (vmInstanceId != null) {
            sc.setParameters("instanceId", vmInstanceId);
        }
        if (zoneId != null) {
            sc.setParameters("dataCenterId", zoneId);
        }
        if (podId != null) {
            sc.setParameters("podId", podId);
        }

        if (storageId != null) {
            StoragePoolVO poolVO = _storagePoolDao.findByUuid(storageId);
            if (poolVO.getPoolType() == Storage.StoragePoolType.DatastoreCluster) {
                List<StoragePoolVO> childDatastores = _storagePoolDao.listChildStoragePoolsInDatastoreCluster(poolVO.getId());
                List<String> childDatastoreIds = childDatastores.stream().map(mo -> mo.getUuid()).collect(Collectors.toList());
                sc.setParameters("storageId", childDatastoreIds.toArray());
            } else {
                sc.setParameters("storageId", storageId);
            }
        }

        if (clusterId != null) {
            sc.setParameters("clusterId", clusterId);
        }

        if (state != null) {
            sc.setParameters("state", state);
        } else if (!_accountMgr.isAdmin(caller.getId())) {
            sc.setParameters("stateNEQ", Volume.State.Expunged);
        }

        // search Volume details by ids
        Pair<List<VolumeJoinVO>, Integer> uniqueVolPair = _volumeJoinDao.searchAndCount(sc, searchFilter);
        Integer count = uniqueVolPair.second();
        if (count.intValue() == 0) {
            // empty result
            return uniqueVolPair;
        }
        List<VolumeJoinVO> uniqueVols = uniqueVolPair.first();
        Long[] vrIds = new Long[uniqueVols.size()];
        int i = 0;
        for (VolumeJoinVO v : uniqueVols) {
            vrIds[i++] = v.getId();
        }
        List<VolumeJoinVO> vrs = _volumeJoinDao.searchByIds(vrIds);
        return new Pair<List<VolumeJoinVO>, Integer>(vrs, count);
    }

    private boolean shouldListSystemVms(ListVolumesCmd cmd, Long callerId) {
        return Boolean.TRUE.equals(cmd.getListSystemVms()) && _accountMgr.isRootAdmin(callerId);
    }

    @Override
    public ListResponse<DomainResponse> searchForDomains(ListDomainsCmd cmd) {
        Pair<List<DomainJoinVO>, Integer> result = searchForDomainsInternal(cmd);
        ListResponse<DomainResponse> response = new ListResponse<DomainResponse>();

        ResponseView respView = ResponseView.Restricted;
        if (cmd instanceof ListDomainsCmdByAdmin) {
            respView = ResponseView.Full;
        }

        List<DomainResponse> domainResponses = ViewResponseHelper.createDomainResponse(respView, cmd.getDetails(), result.first());
        response.setResponses(domainResponses, result.second());
        return response;
    }

    private Pair<List<DomainJoinVO>, Integer> searchForDomainsInternal(ListDomainsCmd cmd) {
        Account caller = CallContext.current().getCallingAccount();
        Long domainId = cmd.getId();
        boolean listAll = cmd.listAll();
        boolean isRecursive = false;
        Domain domain = null;

        if (domainId != null) {
            domain = _domainDao.findById(domainId);
            if (domain == null) {
                throw new InvalidParameterValueException("Domain id=" + domainId + " doesn't exist");
            }
            _accountMgr.checkAccess(caller, domain);
        } else {
            if (caller.getType() != Account.Type.ADMIN) {
                domainId = caller.getDomainId();
            }
            if (listAll) {
                isRecursive = true;
            }
        }

        Filter searchFilter = new Filter(DomainJoinVO.class, "id", true, cmd.getStartIndex(), cmd.getPageSizeVal());
        String domainName = cmd.getDomainName();
        Integer level = cmd.getLevel();
        Object keyword = cmd.getKeyword();

        SearchBuilder<DomainJoinVO> sb = _domainJoinDao.createSearchBuilder();
        sb.and("id", sb.entity().getId(), SearchCriteria.Op.EQ);
        sb.and("name", sb.entity().getName(), SearchCriteria.Op.EQ);
        sb.and("level", sb.entity().getLevel(), SearchCriteria.Op.EQ);
        sb.and("path", sb.entity().getPath(), SearchCriteria.Op.LIKE);
        sb.and("state", sb.entity().getState(), SearchCriteria.Op.EQ);

        SearchCriteria<DomainJoinVO> sc = sb.create();

        if (keyword != null) {
            SearchCriteria<DomainJoinVO> ssc = _domainJoinDao.createSearchCriteria();
            ssc.addOr("name", SearchCriteria.Op.LIKE, "%" + keyword + "%");
            sc.addAnd("name", SearchCriteria.Op.SC, ssc);
        }

        if (domainName != null) {
            sc.setParameters("name", domainName);
        }

        if (level != null) {
            sc.setParameters("level", level);
        }

        if (domainId != null) {
            if (isRecursive) {
                if (domain == null) {
                    domain = _domainDao.findById(domainId);
                }
                sc.setParameters("path", domain.getPath() + "%");
            } else {
                sc.setParameters("id", domainId);
            }
        }

        // return only Active domains to the API
        sc.setParameters("state", Domain.State.Active);

        return _domainJoinDao.searchAndCount(sc, searchFilter);
    }

    @Override
    public ListResponse<AccountResponse> searchForAccounts(ListAccountsCmd cmd) {
        Pair<List<AccountJoinVO>, Integer> result = searchForAccountsInternal(cmd);
        ListResponse<AccountResponse> response = new ListResponse<AccountResponse>();

        ResponseView respView = ResponseView.Restricted;
        if (cmd instanceof ListAccountsCmdByAdmin) {
            respView = ResponseView.Full;
        }

        List<AccountResponse> accountResponses = ViewResponseHelper.createAccountResponse(respView, cmd.getDetails(), result.first().toArray(new AccountJoinVO[result.first().size()]));
        response.setResponses(accountResponses, result.second());
        return response;
    }

    private Pair<List<AccountJoinVO>, Integer> searchForAccountsInternal(ListAccountsCmd cmd) {
        Account caller = CallContext.current().getCallingAccount();
        Long domainId = cmd.getDomainId();
        Long accountId = cmd.getId();
        String accountName = cmd.getSearchName();
        boolean isRecursive = cmd.isRecursive();
        boolean listAll = cmd.listAll();
        boolean callerIsAdmin = _accountMgr.isAdmin(caller.getId());
        Account account;
        Domain domain = null;

        // if "domainid" specified, perform validation
        if (domainId != null) {
            // ensure existence...
            domain = _domainDao.findById(domainId);
            if (domain == null) {
                throw new InvalidParameterValueException("Domain id=" + domainId + " doesn't exist");
            }
            // ... and check access rights.
            _accountMgr.checkAccess(caller, domain);
        }

        // if no "id" specified...
        if (accountId == null) {
            // listall only has significance if they are an admin
            boolean isDomainListAllAllowed = AllowUserViewAllDomainAccounts.valueIn(caller.getDomainId());
            if ((listAll && callerIsAdmin) || isDomainListAllAllowed) {
                // if no domain id specified, use caller's domain
                if (domainId == null) {
                    domainId = caller.getDomainId();
                }
                // mark recursive
                isRecursive = true;
            } else if (!callerIsAdmin || domainId == null) {
                accountId = caller.getAccountId();
            }
        } else if (domainId != null && accountName != null) {
            // if they're looking for an account by name
            account = _accountDao.findActiveAccount(accountName, domainId);
            if (account == null || account.getId() == Account.ACCOUNT_ID_SYSTEM) {
                throw new InvalidParameterValueException("Unable to find account by name " + accountName + " in domain " + domainId);
            }
            _accountMgr.checkAccess(caller, null, true, account);
        } else {
            // if they specified an "id"...
            if (domainId == null) {
                account = _accountDao.findById(accountId);
            } else {
                account = _accountDao.findActiveAccountById(accountId, domainId);
            }
            if (account == null || account.getId() == Account.ACCOUNT_ID_SYSTEM) {
                throw new InvalidParameterValueException("Unable to find account by id " + accountId + (domainId == null ? "" : " in domain " + domainId));
            }
            _accountMgr.checkAccess(caller, null, true, account);
        }

        Filter searchFilter = new Filter(AccountJoinVO.class, "id", true, cmd.getStartIndex(), cmd.getPageSizeVal());

        Object type = cmd.getAccountType();
        Object state = cmd.getState();
        Object isCleanupRequired = cmd.isCleanupRequired();
        Object keyword = cmd.getKeyword();

        SearchBuilder<AccountJoinVO> sb = _accountJoinDao.createSearchBuilder();
        sb.and("accountName", sb.entity().getAccountName(), SearchCriteria.Op.EQ);
        sb.and("domainId", sb.entity().getDomainId(), SearchCriteria.Op.EQ);
        sb.and("id", sb.entity().getId(), SearchCriteria.Op.EQ);
        sb.and("type", sb.entity().getType(), SearchCriteria.Op.EQ);
        sb.and("state", sb.entity().getState(), SearchCriteria.Op.EQ);
        sb.and("needsCleanup", sb.entity().isNeedsCleanup(), SearchCriteria.Op.EQ);
        sb.and("typeNEQ", sb.entity().getType(), SearchCriteria.Op.NEQ);
        sb.and("idNEQ", sb.entity().getId(), SearchCriteria.Op.NEQ);
        sb.and("type2NEQ", sb.entity().getType(), SearchCriteria.Op.NEQ);

        if (domainId != null && isRecursive) {
            sb.and("path", sb.entity().getDomainPath(), SearchCriteria.Op.LIKE);
        }

        SearchCriteria<AccountJoinVO> sc = sb.create();

        // don't return account of type project to the end user
        sc.setParameters("typeNEQ", Account.Type.PROJECT);

        // don't return system account...
        sc.setParameters("idNEQ", Account.ACCOUNT_ID_SYSTEM);

        // do not return account of type domain admin to the end user
        if (!callerIsAdmin) {
            sc.setParameters("type2NEQ", Account.Type.DOMAIN_ADMIN);
        }

        if (keyword != null) {
            SearchCriteria<AccountJoinVO> ssc = _accountJoinDao.createSearchCriteria();
            ssc.addOr("accountName", SearchCriteria.Op.LIKE, "%" + keyword + "%");
            ssc.addOr("state", SearchCriteria.Op.LIKE, "%" + keyword + "%");
            sc.addAnd("accountName", SearchCriteria.Op.SC, ssc);
        }

        if (type != null) {
            sc.setParameters("type", type);
        }

        if (state != null) {
            sc.setParameters("state", state);
        }

        if (isCleanupRequired != null) {
            sc.setParameters("needsCleanup", isCleanupRequired);
        }

        if (accountName != null) {
            sc.setParameters("accountName", accountName);
        }

        if (accountId != null) {
            sc.setParameters("id", accountId);
        }

        if (domainId != null) {
            if (isRecursive) {
                // will happen if no "domainid" was specified in the request...
                if (domain == null) {
                    domain = _domainDao.findById(domainId);
                }
                sc.setParameters("path", domain.getPath() + "%");
            } else {
                sc.setParameters("domainId", domainId);
            }
        }

        return _accountJoinDao.searchAndCount(sc, searchFilter);
    }

    @Override
    public ListResponse<AsyncJobResponse> searchForAsyncJobs(ListAsyncJobsCmd cmd) {
        Pair<List<AsyncJobJoinVO>, Integer> result = searchForAsyncJobsInternal(cmd);
        ListResponse<AsyncJobResponse> response = new ListResponse<AsyncJobResponse>();
        List<AsyncJobResponse> jobResponses = ViewResponseHelper.createAsyncJobResponse(result.first().toArray(new AsyncJobJoinVO[result.first().size()]));
        response.setResponses(jobResponses, result.second());
        return response;
    }

    private Pair<List<AsyncJobJoinVO>, Integer> searchForAsyncJobsInternal(ListAsyncJobsCmd cmd) {

        Account caller = CallContext.current().getCallingAccount();

        List<Long> permittedAccounts = new ArrayList<Long>();

        Ternary<Long, Boolean, ListProjectResourcesCriteria> domainIdRecursiveListProject = new Ternary<Long, Boolean, ListProjectResourcesCriteria>(cmd.getDomainId(), cmd.isRecursive(), null);
        _accountMgr.buildACLSearchParameters(caller, null, cmd.getAccountName(), null, permittedAccounts, domainIdRecursiveListProject, cmd.listAll(), false);
        Long domainId = domainIdRecursiveListProject.first();
        Boolean isRecursive = domainIdRecursiveListProject.second();
        ListProjectResourcesCriteria listProjectResourcesCriteria = domainIdRecursiveListProject.third();

        Filter searchFilter = new Filter(AsyncJobJoinVO.class, "id", true, cmd.getStartIndex(), cmd.getPageSizeVal());
        SearchBuilder<AsyncJobJoinVO> sb = _jobJoinDao.createSearchBuilder();
        sb.and("instanceTypeNEQ", sb.entity().getInstanceType(), SearchCriteria.Op.NEQ);
        sb.and("accountIdIN", sb.entity().getAccountId(), SearchCriteria.Op.IN);
        boolean accountJoinIsDone = false;
        if (permittedAccounts.isEmpty() && domainId != null) {
            sb.and("domainId", sb.entity().getDomainId(), SearchCriteria.Op.EQ);
            sb.and("path", sb.entity().getDomainPath(), SearchCriteria.Op.LIKE);
            accountJoinIsDone = true;
        }

        if (listProjectResourcesCriteria != null) {

            if (listProjectResourcesCriteria == Project.ListProjectResourcesCriteria.ListProjectResourcesOnly) {
                sb.and("type", sb.entity().getAccountType(), SearchCriteria.Op.EQ);
            } else if (listProjectResourcesCriteria == Project.ListProjectResourcesCriteria.SkipProjectResources) {
                sb.and("type", sb.entity().getAccountType(), SearchCriteria.Op.NEQ);
            }

            if (!accountJoinIsDone) {
                sb.and("domainId", sb.entity().getDomainId(), SearchCriteria.Op.EQ);
                sb.and("path", sb.entity().getDomainPath(), SearchCriteria.Op.LIKE);
            }
        }

        if (cmd.getManagementServerId() != null) {
            sb.and("executingMsid", sb.entity().getExecutingMsid(), SearchCriteria.Op.EQ);
        }

        Object keyword = cmd.getKeyword();
        Object startDate = cmd.getStartDate();

        SearchCriteria<AsyncJobJoinVO> sc = sb.create();
        sc.setParameters("instanceTypeNEQ", AsyncJobVO.PSEUDO_JOB_INSTANCE_TYPE);
        if (listProjectResourcesCriteria != null) {
            sc.setParameters("type", Account.Type.PROJECT);
        }

        if (!permittedAccounts.isEmpty()) {
            sc.setParameters("accountIdIN", permittedAccounts.toArray());
        } else if (domainId != null) {
            DomainVO domain = _domainDao.findById(domainId);
            if (isRecursive) {
                sc.setParameters("path", domain.getPath() + "%");
            } else {
                sc.setParameters("domainId", domainId);
            }
        }

        if (keyword != null) {
            sc.addAnd("cmd", SearchCriteria.Op.LIKE, "%" + keyword + "%");
        }

        if (startDate != null) {
            sc.addAnd("created", SearchCriteria.Op.GTEQ, startDate);
        }

        if (cmd.getManagementServerId() != null) {
            ManagementServerHostVO msHost = msHostDao.findById(cmd.getManagementServerId());
            sc.setParameters("executingMsid", msHost.getMsid());
        }

        return _jobJoinDao.searchAndCount(sc, searchFilter);
    }

    @Override
    public ListResponse<StoragePoolResponse> searchForStoragePools(ListStoragePoolsCmd cmd) {
        Pair<List<StoragePoolJoinVO>, Integer> result = searchForStoragePoolsInternal(cmd);
        ListResponse<StoragePoolResponse> response = new ListResponse<StoragePoolResponse>();

        List<StoragePoolResponse> poolResponses = ViewResponseHelper.createStoragePoolResponse(result.first().toArray(new StoragePoolJoinVO[result.first().size()]));
        for (StoragePoolResponse poolResponse : poolResponses) {
            DataStore store = dataStoreManager.getPrimaryDataStore(poolResponse.getId());
            if (store != null) {
                DataStoreDriver driver = store.getDriver();
                if (driver != null && driver.getCapabilities() != null) {
                    Map<String, String> caps = driver.getCapabilities();
                    if (Storage.StoragePoolType.NetworkFilesystem.toString().equals(poolResponse.getType()) &&
                        HypervisorType.VMware.toString().equals(poolResponse.getHypervisor())) {
                        StoragePoolVO pool = _storagePoolDao.findPoolByUUID(poolResponse.getId());
                        StoragePoolDetailVO detail = _storagePoolDetailsDao.findDetail(pool.getId(), Storage.Capability.HARDWARE_ACCELERATION.toString());
                        if (detail != null) {
                            caps.put(Storage.Capability.HARDWARE_ACCELERATION.toString(), detail.getValue());
                        }
                    }
                    poolResponse.setCaps(caps);
                }
            }
        }

        response.setResponses(poolResponses, result.second());
        return response;
    }

    private Pair<List<StoragePoolJoinVO>, Integer> searchForStoragePoolsInternal(ListStoragePoolsCmd cmd) {
        ScopeType scopeType = ScopeType.validateAndGetScopeType(cmd.getScope());
        StoragePoolStatus status = StoragePoolStatus.validateAndGetStatus(cmd.getStatus());

        Long zoneId = _accountMgr.checkAccessAndSpecifyAuthority(CallContext.current().getCallingAccount(), cmd.getZoneId());
        Long id = cmd.getId();
        String name = cmd.getStoragePoolName();
        String path = cmd.getPath();
        Long pod = cmd.getPodId();
        Long cluster = cmd.getClusterId();
        String address = cmd.getIpAddress();
        String keyword = cmd.getKeyword();
        Long startIndex = cmd.getStartIndex();
        Long pageSize = cmd.getPageSizeVal();

        Filter searchFilter = new Filter(StoragePoolJoinVO.class, "id", Boolean.TRUE, startIndex, pageSize);

        // search & count Pool details by ids
        Pair<List<StoragePoolJoinVO>, Integer> uniquePoolPair = _poolJoinDao.searchAndCount(id, name, zoneId, path, pod,
                cluster, address, scopeType, status, keyword, searchFilter);

        Integer count = uniquePoolPair.second();
        if (count.intValue() == 0) {
            // empty result
            return uniquePoolPair;
        }
        List<StoragePoolJoinVO> uniquePools = uniquePoolPair.first();
        Long[] vrIds = new Long[uniquePools.size()];
        int i = 0;
        for (StoragePoolJoinVO v : uniquePools) {
            vrIds[i++] = v.getId();
        }
        List<StoragePoolJoinVO> vrs = _poolJoinDao.searchByIds(vrIds);
        return new Pair<List<StoragePoolJoinVO>, Integer>(vrs, count);

    }

    @Override
    public ListResponse<StorageTagResponse> searchForStorageTags(ListStorageTagsCmd cmd) {
        Pair<List<StoragePoolTagVO>, Integer> result = searchForStorageTagsInternal(cmd);
        ListResponse<StorageTagResponse> response = new ListResponse<StorageTagResponse>();
        List<StorageTagResponse> tagResponses = ViewResponseHelper.createStorageTagResponse(result.first().toArray(new StoragePoolTagVO[result.first().size()]));

        response.setResponses(tagResponses, result.second());

        return response;
    }

    private Pair<List<StoragePoolTagVO>, Integer> searchForStorageTagsInternal(ListStorageTagsCmd cmd) {
        Filter searchFilter = new Filter(StoragePoolTagVO.class, "id", Boolean.TRUE, null, null);

        SearchBuilder<StoragePoolTagVO> sb = _storageTagDao.createSearchBuilder();

        sb.select(null, Func.DISTINCT, sb.entity().getId()); // select distinct

        SearchCriteria<StoragePoolTagVO> sc = sb.create();

        // search storage tag details by ids
        Pair<List<StoragePoolTagVO>, Integer> uniqueTagPair = _storageTagDao.searchAndCount(sc, searchFilter);
        Integer count = uniqueTagPair.second();

        if (count.intValue() == 0) {
            return uniqueTagPair;
        }

        List<StoragePoolTagVO> uniqueTags = uniqueTagPair.first();
        Long[] vrIds = new Long[uniqueTags.size()];
        int i = 0;

        for (StoragePoolTagVO v : uniqueTags) {
            vrIds[i++] = v.getId();
        }

        List<StoragePoolTagVO> vrs = _storageTagDao.searchByIds(vrIds);

        return new Pair<List<StoragePoolTagVO>, Integer>(vrs, count);
    }

    @Override
    public ListResponse<HostTagResponse> searchForHostTags(ListHostTagsCmd cmd) {
        Pair<List<HostTagVO>, Integer> result = searchForHostTagsInternal(cmd);
        ListResponse<HostTagResponse> response = new ListResponse<HostTagResponse>();
        List<HostTagResponse> tagResponses = ViewResponseHelper.createHostTagResponse(result.first().toArray(new HostTagVO[result.first().size()]));

        response.setResponses(tagResponses, result.second());

        return response;
    }

    private Pair<List<HostTagVO>, Integer> searchForHostTagsInternal(ListHostTagsCmd cmd) {
        Filter searchFilter = new Filter(HostTagVO.class, "id", Boolean.TRUE, null, null);

        SearchBuilder<HostTagVO> sb = _hostTagDao.createSearchBuilder();

        sb.select(null, Func.DISTINCT, sb.entity().getId()); // select distinct

        SearchCriteria<HostTagVO> sc = sb.create();

        // search host tag details by ids
        Pair<List<HostTagVO>, Integer> uniqueTagPair = _hostTagDao.searchAndCount(sc, searchFilter);
        Integer count = uniqueTagPair.second();

        if (count.intValue() == 0) {
            return uniqueTagPair;
        }

        List<HostTagVO> uniqueTags = uniqueTagPair.first();
        Long[] vrIds = new Long[uniqueTags.size()];
        int i = 0;

        for (HostTagVO v : uniqueTags) {
            vrIds[i++] = v.getId();
        }

        List<HostTagVO> vrs = _hostTagDao.searchByIds(vrIds);

        return new Pair<List<HostTagVO>, Integer>(vrs, count);
    }

    @Override
    public ListResponse<ImageStoreResponse> searchForImageStores(ListImageStoresCmd cmd) {
        Pair<List<ImageStoreJoinVO>, Integer> result = searchForImageStoresInternal(cmd);
        ListResponse<ImageStoreResponse> response = new ListResponse<ImageStoreResponse>();

        List<ImageStoreResponse> poolResponses = ViewResponseHelper.createImageStoreResponse(result.first().toArray(new ImageStoreJoinVO[result.first().size()]));
        response.setResponses(poolResponses, result.second());
        return response;
    }

    private Pair<List<ImageStoreJoinVO>, Integer> searchForImageStoresInternal(ListImageStoresCmd cmd) {

        Long zoneId = _accountMgr.checkAccessAndSpecifyAuthority(CallContext.current().getCallingAccount(), cmd.getZoneId());
        Object id = cmd.getId();
        Object name = cmd.getStoreName();
        String provider = cmd.getProvider();
        String protocol = cmd.getProtocol();
        Object keyword = cmd.getKeyword();
        Long startIndex = cmd.getStartIndex();
        Long pageSize = cmd.getPageSizeVal();
        Boolean readonly = cmd.getReadonly();

        Filter searchFilter = new Filter(ImageStoreJoinVO.class, "id", Boolean.TRUE, startIndex, pageSize);

        SearchBuilder<ImageStoreJoinVO> sb = _imageStoreJoinDao.createSearchBuilder();
        sb.select(null, Func.DISTINCT, sb.entity().getId()); // select distinct
        // ids
        sb.and("id", sb.entity().getId(), SearchCriteria.Op.EQ);
        sb.and("name", sb.entity().getName(), SearchCriteria.Op.EQ);
        sb.and("dataCenterId", sb.entity().getZoneId(), SearchCriteria.Op.EQ);
        sb.and("protocol", sb.entity().getProtocol(), SearchCriteria.Op.EQ);
        sb.and("provider", sb.entity().getProviderName(), SearchCriteria.Op.EQ);
        sb.and("role", sb.entity().getRole(), SearchCriteria.Op.EQ);
        sb.and("readonly", sb.entity().isReadonly(), Op.EQ);

        SearchCriteria<ImageStoreJoinVO> sc = sb.create();
        sc.setParameters("role", DataStoreRole.Image);

        if (keyword != null) {
            SearchCriteria<ImageStoreJoinVO> ssc = _imageStoreJoinDao.createSearchCriteria();
            ssc.addOr("name", SearchCriteria.Op.LIKE, "%" + keyword + "%");
            ssc.addOr("providerName", SearchCriteria.Op.LIKE, "%" + keyword + "%");
            sc.addAnd("name", SearchCriteria.Op.SC, ssc);
        }

        if (id != null) {
            sc.setParameters("id", id);
        }

        if (name != null) {
            sc.setParameters("name", name);
        }

        if (zoneId != null) {
            sc.setParameters("dataCenterId", zoneId);
        }
        if (provider != null) {
            sc.setParameters("provider", provider);
        }
        if (protocol != null) {
            sc.setParameters("protocol", protocol);
        }
        if (readonly != null) {
            sc.setParameters("readonly", readonly);
        }

        // search Store details by ids
        Pair<List<ImageStoreJoinVO>, Integer> uniqueStorePair = _imageStoreJoinDao.searchAndCount(sc, searchFilter);
        Integer count = uniqueStorePair.second();
        if (count.intValue() == 0) {
            // empty result
            return uniqueStorePair;
        }
        List<ImageStoreJoinVO> uniqueStores = uniqueStorePair.first();
        Long[] vrIds = new Long[uniqueStores.size()];
        int i = 0;
        for (ImageStoreJoinVO v : uniqueStores) {
            vrIds[i++] = v.getId();
        }
        List<ImageStoreJoinVO> vrs = _imageStoreJoinDao.searchByIds(vrIds);
        return new Pair<List<ImageStoreJoinVO>, Integer>(vrs, count);

    }

    @Override
    public ListResponse<ImageStoreResponse> searchForSecondaryStagingStores(ListSecondaryStagingStoresCmd cmd) {
        Pair<List<ImageStoreJoinVO>, Integer> result = searchForCacheStoresInternal(cmd);
        ListResponse<ImageStoreResponse> response = new ListResponse<ImageStoreResponse>();

        List<ImageStoreResponse> poolResponses = ViewResponseHelper.createImageStoreResponse(result.first().toArray(new ImageStoreJoinVO[result.first().size()]));
        response.setResponses(poolResponses, result.second());
        return response;
    }

    private Pair<List<ImageStoreJoinVO>, Integer> searchForCacheStoresInternal(ListSecondaryStagingStoresCmd cmd) {

        Long zoneId = _accountMgr.checkAccessAndSpecifyAuthority(CallContext.current().getCallingAccount(), cmd.getZoneId());
        Object id = cmd.getId();
        Object name = cmd.getStoreName();
        String provider = cmd.getProvider();
        String protocol = cmd.getProtocol();
        Object keyword = cmd.getKeyword();
        Long startIndex = cmd.getStartIndex();
        Long pageSize = cmd.getPageSizeVal();

        Filter searchFilter = new Filter(ImageStoreJoinVO.class, "id", Boolean.TRUE, startIndex, pageSize);

        SearchBuilder<ImageStoreJoinVO> sb = _imageStoreJoinDao.createSearchBuilder();
        sb.select(null, Func.DISTINCT, sb.entity().getId()); // select distinct
        // ids
        sb.and("id", sb.entity().getId(), SearchCriteria.Op.EQ);
        sb.and("name", sb.entity().getName(), SearchCriteria.Op.EQ);
        sb.and("dataCenterId", sb.entity().getZoneId(), SearchCriteria.Op.EQ);
        sb.and("protocol", sb.entity().getProtocol(), SearchCriteria.Op.EQ);
        sb.and("provider", sb.entity().getProviderName(), SearchCriteria.Op.EQ);
        sb.and("role", sb.entity().getRole(), SearchCriteria.Op.EQ);

        SearchCriteria<ImageStoreJoinVO> sc = sb.create();
        sc.setParameters("role", DataStoreRole.ImageCache);

        if (keyword != null) {
            SearchCriteria<ImageStoreJoinVO> ssc = _imageStoreJoinDao.createSearchCriteria();
            ssc.addOr("name", SearchCriteria.Op.LIKE, "%" + keyword + "%");
            ssc.addOr("provider", SearchCriteria.Op.LIKE, "%" + keyword + "%");
            sc.addAnd("name", SearchCriteria.Op.SC, ssc);
        }

        if (id != null) {
            sc.setParameters("id", id);
        }

        if (name != null) {
            sc.setParameters("name", name);
        }

        if (zoneId != null) {
            sc.setParameters("dataCenterId", zoneId);
        }
        if (provider != null) {
            sc.setParameters("provider", provider);
        }
        if (protocol != null) {
            sc.setParameters("protocol", protocol);
        }

        // search Store details by ids
        Pair<List<ImageStoreJoinVO>, Integer> uniqueStorePair = _imageStoreJoinDao.searchAndCount(sc, searchFilter);
        Integer count = uniqueStorePair.second();
        if (count.intValue() == 0) {
            // empty result
            return uniqueStorePair;
        }
        List<ImageStoreJoinVO> uniqueStores = uniqueStorePair.first();
        Long[] vrIds = new Long[uniqueStores.size()];
        int i = 0;
        for (ImageStoreJoinVO v : uniqueStores) {
            vrIds[i++] = v.getId();
        }
        List<ImageStoreJoinVO> vrs = _imageStoreJoinDao.searchByIds(vrIds);
        return new Pair<List<ImageStoreJoinVO>, Integer>(vrs, count);

    }

    @Override
    public ListResponse<DiskOfferingResponse> searchForDiskOfferings(ListDiskOfferingsCmd cmd) {
        Pair<List<DiskOfferingJoinVO>, Integer> result = searchForDiskOfferingsInternal(cmd);
        ListResponse<DiskOfferingResponse> response = new ListResponse<DiskOfferingResponse>();
        List<DiskOfferingResponse> offeringResponses = ViewResponseHelper.createDiskOfferingResponse(result.first().toArray(new DiskOfferingJoinVO[result.first().size()]));
        response.setResponses(offeringResponses, result.second());
        return response;
    }

    private Pair<List<DiskOfferingJoinVO>, Integer> searchForDiskOfferingsInternal(ListDiskOfferingsCmd cmd) {
        // Note
        // The list method for offerings is being modified in accordance with
        // discussion with Will/Kevin
        // For now, we will be listing the following based on the usertype
        // 1. For root, we will list all offerings
        // 2. For domainAdmin and regular users, we will list everything in
        // their domains+parent domains ... all the way
        // till
        // root

        Filter searchFilter = new Filter(DiskOfferingJoinVO.class, "sortKey", SortKeyAscending.value(), cmd.getStartIndex(), cmd.getPageSizeVal());
        searchFilter.addOrderBy(DiskOfferingJoinVO.class, "id", true);
        SearchCriteria<DiskOfferingJoinVO> sc = _diskOfferingJoinDao.createSearchCriteria();
        sc.addAnd("computeOnly", Op.EQ, false);

        Account account = CallContext.current().getCallingAccount();
        Object name = cmd.getDiskOfferingName();
        Object id = cmd.getId();
        Object keyword = cmd.getKeyword();
        Long domainId = cmd.getDomainId();
        Boolean isRootAdmin = _accountMgr.isRootAdmin(account.getAccountId());
        Boolean isRecursive = cmd.isRecursive();
        Long zoneId = cmd.getZoneId();
        Long volumeId = cmd.getVolumeId();
        Long storagePoolId = cmd.getStoragePoolId();
        Boolean encrypt = cmd.getEncrypt();
        // Keeping this logic consistent with domain specific zones
        // if a domainId is provided, we just return the disk offering
        // associated with this domain
        if (domainId != null) {
            if (_accountMgr.isRootAdmin(account.getId()) || isPermissible(account.getDomainId(), domainId)) {
                // check if the user's domain == do's domain || user's domain is
                // a child of so's domain for non-root users
                sc.addAnd("domainId", Op.FIND_IN_SET, String.valueOf(domainId));
                if (!isRootAdmin) {
                    sc.addAnd("displayOffering", SearchCriteria.Op.EQ, 1);
                }
                return _diskOfferingJoinDao.searchAndCount(sc, searchFilter);
            } else {
                throw new PermissionDeniedException("The account:" + account.getAccountName() + " does not fall in the same domain hierarchy as the disk offering");
            }
        }

        // For non-root users, only return all offerings for the user's domain,
        // and everything above till root
        if ((_accountMgr.isNormalUser(account.getId()) || _accountMgr.isDomainAdmin(account.getId())) || account.getType() == Account.Type.RESOURCE_DOMAIN_ADMIN) {
            if (isRecursive) { // domain + all sub-domains
                if (account.getType() == Account.Type.NORMAL) {
                    throw new InvalidParameterValueException("Only ROOT admins and Domain admins can list disk offerings with isrecursive=true");
                }
            }
        }

        if (volumeId != null && storagePoolId != null) {
            throw new InvalidParameterValueException("Both volume ID and storage pool ID are not allowed at the same time");
        }

        if (keyword != null) {
            SearchCriteria<DiskOfferingJoinVO> ssc = _diskOfferingJoinDao.createSearchCriteria();
            ssc.addOr("displayText", SearchCriteria.Op.LIKE, "%" + keyword + "%");
            ssc.addOr("name", SearchCriteria.Op.LIKE, "%" + keyword + "%");

            sc.addAnd("name", SearchCriteria.Op.SC, ssc);
        }

        if (id != null) {
            sc.addAnd("id", SearchCriteria.Op.EQ, id);
        }

        if (name != null) {
            sc.addAnd("name", SearchCriteria.Op.EQ, name);
        }

        if (encrypt != null) {
            sc.addAnd("encrypt", SearchCriteria.Op.EQ, encrypt);
        }

        if (zoneId != null) {
            SearchBuilder<DiskOfferingJoinVO> sb = _diskOfferingJoinDao.createSearchBuilder();
            sb.and("zoneId", sb.entity().getZoneId(), Op.FIND_IN_SET);
            sb.or("zId", sb.entity().getZoneId(), Op.NULL);
            sb.done();
            SearchCriteria<DiskOfferingJoinVO> zoneSC = sb.create();
            zoneSC.setParameters("zoneId", String.valueOf(zoneId));
            sc.addAnd("zoneId", SearchCriteria.Op.SC, zoneSC);
            DataCenterJoinVO zone = _dcJoinDao.findById(zoneId);
            if (DataCenter.Type.Edge.equals(zone.getType())) {
                sc.addAnd("useLocalStorage", Op.EQ, true);
            }
        }

        DiskOffering currentDiskOffering = null;
        if (volumeId != null) {
            Volume volume = volumeDao.findById(volumeId);
            if (volume == null) {
                throw new InvalidParameterValueException(String.format("Unable to find a volume with specified id %s", volumeId));
            }
            currentDiskOffering = _diskOfferingDao.findByIdIncludingRemoved(volume.getDiskOfferingId());
            if (!currentDiskOffering.isComputeOnly() && currentDiskOffering.getDiskSizeStrictness()) {
                SearchCriteria<DiskOfferingJoinVO> ssc = _diskOfferingJoinDao.createSearchCriteria();
                ssc.addOr("diskSize", Op.EQ, volume.getSize());
                ssc.addOr("customized", SearchCriteria.Op.EQ, true);
                sc.addAnd("diskSizeOrCustomized", SearchCriteria.Op.SC, ssc);
            }
            sc.addAnd("id", SearchCriteria.Op.NEQ, currentDiskOffering.getId());
            sc.addAnd("diskSizeStrictness", Op.EQ, currentDiskOffering.getDiskSizeStrictness());
        }

        // Filter offerings that are not associated with caller's domain
        // Fetch the offering ids from the details table since theres no smart way to filter them in the join ... yet!
        Account caller = CallContext.current().getCallingAccount();
        if (caller.getType() != Account.Type.ADMIN) {
            Domain callerDomain = _domainDao.findById(caller.getDomainId());
            List<Long> domainIds = findRelatedDomainIds(callerDomain, isRecursive);

            List<Long> ids = _diskOfferingDetailsDao.findOfferingIdsByDomainIds(domainIds);
            SearchBuilder<DiskOfferingJoinVO> sb = _diskOfferingJoinDao.createSearchBuilder();
            if (ids != null && !ids.isEmpty()) {
                sb.and("id", sb.entity().getId(), Op.IN);
            }
            sb.or("domainId", sb.entity().getDomainId(), Op.NULL);
            sb.done();

            SearchCriteria<DiskOfferingJoinVO> scc = sb.create();
            if (ids != null && !ids.isEmpty()) {
                scc.setParameters("id", ids.toArray());
            }
            sc.addAnd("domainId", SearchCriteria.Op.SC, scc);
        }

        Pair<List<DiskOfferingJoinVO>, Integer> result = _diskOfferingJoinDao.searchAndCount(sc, searchFilter);
        String[] requiredTagsArray = new String[0];
        if (CollectionUtils.isNotEmpty(result.first()) && VolumeApiServiceImpl.MatchStoragePoolTagsWithDiskOffering.valueIn(zoneId)) {
            if (volumeId != null) {
                Volume volume = volumeDao.findById(volumeId);
                currentDiskOffering = _diskOfferingDao.findByIdIncludingRemoved(volume.getDiskOfferingId());
                requiredTagsArray = currentDiskOffering.getTagsArray();
            } else if (storagePoolId != null) {
                requiredTagsArray = _storageTagDao.getStoragePoolTags(storagePoolId).toArray(new String[0]);
            }
        }
        if (requiredTagsArray.length != 0) {
            ListIterator<DiskOfferingJoinVO> iteratorForTagsChecking = result.first().listIterator();
            while (iteratorForTagsChecking.hasNext()) {
                DiskOfferingJoinVO offering = iteratorForTagsChecking.next();
                String offeringTags = offering.getTags();
                String[] offeringTagsArray = (offeringTags == null || offeringTags.isEmpty()) ? new String[0] : offeringTags.split(",");
                if (!CollectionUtils.isSubCollection(Arrays.asList(requiredTagsArray), Arrays.asList(offeringTagsArray))) {
                    iteratorForTagsChecking.remove();
                }
            }
        }

        return new Pair<>(result.first(), result.second());
    }

    private List<Long> findRelatedDomainIds(Domain domain, boolean isRecursive) {
        List<Long> domainIds = _domainDao.getDomainParentIds(domain.getId())
            .stream().collect(Collectors.toList());
        if (isRecursive) {
            List<Long> childrenIds = _domainDao.getDomainChildrenIds(domain.getPath());
            if (childrenIds != null && !childrenIds.isEmpty())
            domainIds.addAll(childrenIds);
        }
        return domainIds;
    }

    @Override
    public ListResponse<ServiceOfferingResponse> searchForServiceOfferings(ListServiceOfferingsCmd cmd) {
        Pair<List<ServiceOfferingJoinVO>, Integer> result = searchForServiceOfferingsInternal(cmd);
        result.first();
        ListResponse<ServiceOfferingResponse> response = new ListResponse<ServiceOfferingResponse>();
        List<ServiceOfferingResponse> offeringResponses = ViewResponseHelper.createServiceOfferingResponse(result.first().toArray(new ServiceOfferingJoinVO[result.first().size()]));
        response.setResponses(offeringResponses, result.second());
        return response;
    }

    private Pair<List<ServiceOfferingJoinVO>, Integer> searchForServiceOfferingsInternal(ListServiceOfferingsCmd cmd) {
        // Note
        // The filteredOfferings method for offerings is being modified in accordance with
        // discussion with Will/Kevin
        // For now, we will be listing the following based on the usertype
        // 1. For root, we will filteredOfferings all offerings
        // 2. For domainAdmin and regular users, we will filteredOfferings everything in
        // their domains+parent domains ... all the way
        // till
        // root
        Filter searchFilter = new Filter(ServiceOfferingJoinVO.class, "sortKey", SortKeyAscending.value(), cmd.getStartIndex(), cmd.getPageSizeVal());
        searchFilter.addOrderBy(ServiceOfferingJoinVO.class, "id", true);

        Account caller = CallContext.current().getCallingAccount();
        Object name = cmd.getServiceOfferingName();
        Object id = cmd.getId();
        Object keyword = cmd.getKeyword();
        Long vmId = cmd.getVirtualMachineId();
        Long domainId = cmd.getDomainId();
        Boolean isSystem = cmd.getIsSystem();
        String vmTypeStr = cmd.getSystemVmType();
        ServiceOfferingVO currentVmOffering = null;
        Boolean isRecursive = cmd.isRecursive();
        Long zoneId = cmd.getZoneId();
        Integer cpuNumber = cmd.getCpuNumber();
        Integer memory = cmd.getMemory();
        Integer cpuSpeed = cmd.getCpuSpeed();
        Boolean encryptRoot = cmd.getEncryptRoot();

        SearchCriteria<ServiceOfferingJoinVO> sc = _srvOfferingJoinDao.createSearchCriteria();
        if (!_accountMgr.isRootAdmin(caller.getId()) && isSystem) {
            throw new InvalidParameterValueException("Only ROOT admins can access system's offering");
        }

        // Keeping this logic consistent with domain specific zones
        // if a domainId is provided, we just return the so associated with this
        // domain
        if (domainId != null && !_accountMgr.isRootAdmin(caller.getId())) {
            // check if the user's domain == so's domain || user's domain is a
            // child of so's domain
            if (!isPermissible(caller.getDomainId(), domainId)) {
                throw new PermissionDeniedException("The account:" + caller.getAccountName() + " does not fall in the same domain hierarchy as the service offering");
            }
        }

        if (vmId != null) {
            VMInstanceVO vmInstance = _vmInstanceDao.findById(vmId);
            if ((vmInstance == null) || (vmInstance.getRemoved() != null)) {
                InvalidParameterValueException ex = new InvalidParameterValueException("unable to find a virtual machine with specified id");
                ex.addProxyObject(vmId.toString(), "vmId");
                throw ex;
            }

            _accountMgr.checkAccess(caller, null, true, vmInstance);

            currentVmOffering = _srvOfferingDao.findByIdIncludingRemoved(vmInstance.getId(), vmInstance.getServiceOfferingId());
            if (! currentVmOffering.isDynamic()) {
                sc.addAnd("id", SearchCriteria.Op.NEQ, currentVmOffering.getId());
            }

            if (currentVmOffering.getDiskOfferingStrictness()) {
                sc.addAnd("diskOfferingId", Op.EQ, currentVmOffering.getDiskOfferingId());
                sc.addAnd("diskOfferingStrictness", Op.EQ, true);
            } else {
                sc.addAnd("diskOfferingStrictness", Op.EQ, false);
            }

            boolean isRootVolumeUsingLocalStorage = virtualMachineManager.isRootVolumeOnLocalStorage(vmId);

            // 1. Only return offerings with the same storage type than the storage pool where the VM's root volume is allocated
            sc.addAnd("useLocalStorage", SearchCriteria.Op.EQ, isRootVolumeUsingLocalStorage);

            // 2.In case vm is running return only offerings greater than equal to current offering compute and offering's dynamic scalability should match
            if (vmInstance.getState() == VirtualMachine.State.Running) {
                Integer vmCpu = currentVmOffering.getCpu();
                Integer vmMemory = currentVmOffering.getRamSize();
                Integer vmSpeed = currentVmOffering.getSpeed();
                if ((vmCpu == null || vmMemory == null || vmSpeed == null) && VirtualMachine.Type.User.equals(vmInstance.getType())) {
                    UserVmVO userVmVO = _userVmDao.findById(vmId);
                    _userVmDao.loadDetails(userVmVO);
                    Map<String, String> details = userVmVO.getDetails();
                    vmCpu = NumbersUtil.parseInt(details.get(ApiConstants.CPU_NUMBER), 0);
                    if (vmSpeed == null) {
                        vmSpeed = NumbersUtil.parseInt(details.get(ApiConstants.CPU_SPEED), 0);
                    }
                    vmMemory = NumbersUtil.parseInt(details.get(ApiConstants.MEMORY), 0);
                }
                if (vmCpu != null && vmCpu > 0) {
                    sc.addAnd("cpu", Op.SC, getMinimumCpuServiceOfferingJoinSearchCriteria(vmCpu));
                }
                if (vmSpeed != null && vmSpeed > 0) {
                    sc.addAnd("speed", Op.SC, getMinimumCpuSpeedServiceOfferingJoinSearchCriteria(vmSpeed));
                }
                if (vmMemory != null && vmMemory > 0) {
                    sc.addAnd("ramSize", Op.SC, getMinimumMemoryServiceOfferingJoinSearchCriteria(vmMemory));
                }
                sc.addAnd("dynamicScalingEnabled", Op.EQ, currentVmOffering.isDynamicScalingEnabled());
            }
        }

        // boolean includePublicOfferings = false;
        if ((_accountMgr.isNormalUser(caller.getId()) || _accountMgr.isDomainAdmin(caller.getId())) || caller.getType() == Account.Type.RESOURCE_DOMAIN_ADMIN) {
            // For non-root users.
            if (isSystem) {
                throw new InvalidParameterValueException("Only root admins can access system's offering");
            }
            if (isRecursive) { // domain + all sub-domains
                if (caller.getType() == Account.Type.NORMAL) {
                    throw new InvalidParameterValueException("Only ROOT admins and Domain admins can list service offerings with isrecursive=true");
                }
            }
        } else {
            // for root users
            if (caller.getDomainId() != 1 && isSystem) { // NON ROOT admin
                throw new InvalidParameterValueException("Non ROOT admins cannot access system's offering");
            }
            if (domainId != null) {
                sc.addAnd("domainId", Op.FIND_IN_SET, String.valueOf(domainId));
            }
        }

        if (keyword != null) {
            SearchCriteria<ServiceOfferingJoinVO> ssc = _srvOfferingJoinDao.createSearchCriteria();
            ssc.addOr("displayText", SearchCriteria.Op.LIKE, "%" + keyword + "%");
            ssc.addOr("name", SearchCriteria.Op.LIKE, "%" + keyword + "%");

            sc.addAnd("name", SearchCriteria.Op.SC, ssc);
        }

        if (id != null) {
            sc.addAnd("id", SearchCriteria.Op.EQ, id);
        }

        if (isSystem != null) {
            // note that for non-root users, isSystem is always false when
            // control comes to here
            sc.addAnd("systemUse", SearchCriteria.Op.EQ, isSystem);
        }

        if (encryptRoot != null) {
            sc.addAnd("encryptRoot", SearchCriteria.Op.EQ, encryptRoot);
        }

        if (name != null) {
            sc.addAnd("name", SearchCriteria.Op.EQ, name);
        }

        if (vmTypeStr != null) {
            sc.addAnd("vmType", SearchCriteria.Op.EQ, vmTypeStr);
        }

        if (zoneId != null) {
            SearchBuilder<ServiceOfferingJoinVO> sb = _srvOfferingJoinDao.createSearchBuilder();
            sb.and("zoneId", sb.entity().getZoneId(), Op.FIND_IN_SET);
            sb.or("zId", sb.entity().getZoneId(), Op.NULL);
            sb.done();
            SearchCriteria<ServiceOfferingJoinVO> zoneSC = sb.create();
            zoneSC.setParameters("zoneId", String.valueOf(zoneId));
            sc.addAnd("zoneId", SearchCriteria.Op.SC, zoneSC);
            DataCenterJoinVO zone = _dcJoinDao.findById(zoneId);
            if (DataCenter.Type.Edge.equals(zone.getType())) {
                sc.addAnd("useLocalStorage", Op.EQ, true);
            }
        }

        if (cpuNumber != null) {
            SearchCriteria<ServiceOfferingJoinVO> cpuConstraintSearchCriteria = _srvOfferingJoinDao.createSearchCriteria();
            cpuConstraintSearchCriteria.addAnd("minCpu", Op.LTEQ, cpuNumber);
            cpuConstraintSearchCriteria.addAnd("maxCpu", Op.GTEQ, cpuNumber);

            SearchCriteria<ServiceOfferingJoinVO> cpuSearchCriteria = _srvOfferingJoinDao.createSearchCriteria();
            cpuSearchCriteria.addOr("minCpu", Op.NULL);
            cpuSearchCriteria.addOr("constraints", Op.SC, cpuConstraintSearchCriteria);
            cpuSearchCriteria.addOr("minCpu", Op.GTEQ, cpuNumber);

            sc.addAnd("cpuConstraints", SearchCriteria.Op.SC, cpuSearchCriteria);
        }

        if (memory != null) {
            SearchCriteria<ServiceOfferingJoinVO> memoryConstraintSearchCriteria = _srvOfferingJoinDao.createSearchCriteria();
            memoryConstraintSearchCriteria.addAnd("minMemory", Op.LTEQ, memory);
            memoryConstraintSearchCriteria.addAnd("maxMemory", Op.GTEQ, memory);

            SearchCriteria<ServiceOfferingJoinVO> memSearchCriteria = _srvOfferingJoinDao.createSearchCriteria();
            memSearchCriteria.addOr("minMemory", Op.NULL);
            memSearchCriteria.addOr("memconstraints", Op.SC, memoryConstraintSearchCriteria);
            memSearchCriteria.addOr("minMemory", Op.GTEQ, memory);

            sc.addAnd("memoryConstraints", SearchCriteria.Op.SC, memSearchCriteria);
        }

        if (cpuSpeed != null) {
            SearchCriteria<ServiceOfferingJoinVO> cpuSpeedSearchCriteria = _srvOfferingJoinDao.createSearchCriteria();
            cpuSpeedSearchCriteria.addOr("speed", Op.NULL);
            cpuSpeedSearchCriteria.addOr("speed", Op.GTEQ, cpuSpeed);
            sc.addAnd("cpuspeedconstraints", SearchCriteria.Op.SC, cpuSpeedSearchCriteria);
        }

        // Filter offerings that are not associated with caller's domain
        // Fetch the offering ids from the details table since theres no smart way to filter them in the join ... yet!
        if (caller.getType() != Account.Type.ADMIN) {
            Domain callerDomain = _domainDao.findById(caller.getDomainId());
            List<Long> domainIds = findRelatedDomainIds(callerDomain, isRecursive);

            List<Long> ids = _srvOfferingDetailsDao.findOfferingIdsByDomainIds(domainIds);
            SearchBuilder<ServiceOfferingJoinVO> sb = _srvOfferingJoinDao.createSearchBuilder();
            if (ids != null && !ids.isEmpty()) {
                sb.and("id", sb.entity().getId(), Op.IN);
            }
            sb.or("domainId", sb.entity().getDomainId(), Op.NULL);
            sb.done();

            SearchCriteria<ServiceOfferingJoinVO> scc = sb.create();
            if (ids != null && !ids.isEmpty()) {
                scc.setParameters("id", ids.toArray());
            }
            sc.addAnd("domainId", SearchCriteria.Op.SC, scc);
        }

        if (currentVmOffering != null) {
            DiskOfferingVO diskOffering = _diskOfferingDao.findByIdIncludingRemoved(currentVmOffering.getDiskOfferingId());
            List<String> storageTags = com.cloud.utils.StringUtils.csvTagsToList(diskOffering.getTags());
            if (!storageTags.isEmpty() && VolumeApiServiceImpl.MatchStoragePoolTagsWithDiskOffering.value()) {
                SearchBuilder<ServiceOfferingJoinVO> sb = _srvOfferingJoinDao.createSearchBuilder();
                for(String tag : storageTags) {
                    sb.and(tag, sb.entity().getTags(), Op.FIND_IN_SET);
                }
                sb.done();

                SearchCriteria<ServiceOfferingJoinVO> scc = sb.create();
                for(String tag : storageTags) {
                    scc.setParameters(tag, tag);
                }
                sc.addAnd("storageTags", SearchCriteria.Op.SC, scc);
            }

            List<String> hostTags = com.cloud.utils.StringUtils.csvTagsToList(currentVmOffering.getHostTag());
            if (!hostTags.isEmpty()) {
                SearchBuilder<ServiceOfferingJoinVO> hostTagsSearchBuilder = _srvOfferingJoinDao.createSearchBuilder();
                for(String tag : hostTags) {
                    hostTagsSearchBuilder.and(tag, hostTagsSearchBuilder.entity().getHostTag(), Op.FIND_IN_SET);
                }
                hostTagsSearchBuilder.done();

                SearchCriteria<ServiceOfferingJoinVO> hostTagsSearchCriteria = hostTagsSearchBuilder.create();
                for(String tag : hostTags) {
                    hostTagsSearchCriteria.setParameters(tag, tag);
                }

                SearchCriteria<ServiceOfferingJoinVO> finalHostTagsSearchCriteria = _srvOfferingJoinDao.createSearchCriteria();
                finalHostTagsSearchCriteria.addOr("hostTag", Op.NULL);
                finalHostTagsSearchCriteria.addOr("hostTag", Op.SC, hostTagsSearchCriteria);

                sc.addAnd("hostTagsConstraint", SearchCriteria.Op.SC, finalHostTagsSearchCriteria);
            }
        }

        return _srvOfferingJoinDao.searchAndCount(sc, searchFilter);
    }

    @Override
    public ListResponse<ZoneResponse> listDataCenters(ListZonesCmd cmd) {
        Pair<List<DataCenterJoinVO>, Integer> result = listDataCentersInternal(cmd);
        ListResponse<ZoneResponse> response = new ListResponse<ZoneResponse>();

        ResponseView respView = ResponseView.Restricted;
        if (cmd instanceof ListZonesCmdByAdmin || CallContext.current().getCallingAccount().getType() == Account.Type.ADMIN) {
            respView = ResponseView.Full;
        }

        List<ZoneResponse> dcResponses = ViewResponseHelper.createDataCenterResponse(respView, cmd.getShowCapacities(), cmd.getShowIcon(), result.first().toArray(new DataCenterJoinVO[result.first().size()]));
        response.setResponses(dcResponses, result.second());
        return response;
    }

    private Pair<List<DataCenterJoinVO>, Integer> listDataCentersInternal(ListZonesCmd cmd) {
        Account account = CallContext.current().getCallingAccount();
        Long domainId = cmd.getDomainId();
        Long id = cmd.getId();
        String keyword = cmd.getKeyword();
        String name = cmd.getName();
        String networkType = cmd.getNetworkType();
        Map<String, String> resourceTags = cmd.getTags();

        SearchBuilder<DataCenterJoinVO> sb = _dcJoinDao.createSearchBuilder();
        if (resourceTags != null && !resourceTags.isEmpty()) {
            SearchBuilder<ResourceTagVO> tagSearch = _resourceTagDao.createSearchBuilder();
            for (int count = 0; count < resourceTags.size(); count++) {
                tagSearch.or().op("key" + String.valueOf(count), tagSearch.entity().getKey(), SearchCriteria.Op.EQ);
                tagSearch.and("value" + String.valueOf(count), tagSearch.entity().getValue(), SearchCriteria.Op.EQ);
                tagSearch.cp();
            }
            tagSearch.and("resourceType", tagSearch.entity().getResourceType(), SearchCriteria.Op.EQ);
            sb.groupBy(sb.entity().getId());
            sb.join("tagSearch", tagSearch, sb.entity().getId(), tagSearch.entity().getResourceId(), JoinBuilder.JoinType.INNER);
        }

        Filter searchFilter = new Filter(DataCenterJoinVO.class, "sortKey", SortKeyAscending.value(), cmd.getStartIndex(), cmd.getPageSizeVal());
        searchFilter.addOrderBy(DataCenterJoinVO.class, "id", true);
        SearchCriteria<DataCenterJoinVO> sc = sb.create();

        if (networkType != null) {
            sc.addAnd("networkType", SearchCriteria.Op.EQ, networkType);
        }

        if (id != null) {
            sc.addAnd("id", SearchCriteria.Op.EQ, id);
        } else if (name != null) {
            sc.addAnd("name", SearchCriteria.Op.EQ, name);
        } else {
            if (keyword != null) {
                SearchCriteria<DataCenterJoinVO> ssc = _dcJoinDao.createSearchCriteria();
                ssc.addOr("name", SearchCriteria.Op.LIKE, "%" + keyword + "%");
                ssc.addOr("description", SearchCriteria.Op.LIKE, "%" + keyword + "%");
                sc.addAnd("name", SearchCriteria.Op.SC, ssc);
            }

            /*
             * List all resources due to Explicit Dedication except the
             * dedicated resources of other account
             */
            if (domainId != null) { //
                // for domainId != null // right now, we made the decision to
                // only list zones associated // with this domain, private zone
                sc.addAnd("domainId", SearchCriteria.Op.EQ, domainId);

                if (_accountMgr.isNormalUser(account.getId())) {
                    // accountId == null (zones dedicated to a domain) or
                    // accountId = caller
                    SearchCriteria<DataCenterJoinVO> sdc = _dcJoinDao.createSearchCriteria();
                    sdc.addOr("accountId", SearchCriteria.Op.EQ, account.getId());
                    sdc.addOr("accountId", SearchCriteria.Op.NULL);

                    sc.addAnd("accountId", SearchCriteria.Op.SC, sdc);
                }

            } else if (_accountMgr.isNormalUser(account.getId())) {
                // it was decided to return all zones for the user's domain, and
                // everything above till root
                // list all zones belonging to this domain, and all of its
                // parents
                // check the parent, if not null, add zones for that parent to
                // list

                // find all domain Id up to root domain for this account
                List<Long> domainIds = new ArrayList<Long>();
                DomainVO domainRecord = _domainDao.findById(account.getDomainId());
                if (domainRecord == null) {
                    s_logger.error("Could not find the domainId for account:" + account.getAccountName());
                    throw new CloudAuthenticationException("Could not find the domainId for account:" + account.getAccountName());
                }
                domainIds.add(domainRecord.getId());
                while (domainRecord.getParent() != null) {
                    domainRecord = _domainDao.findById(domainRecord.getParent());
                    domainIds.add(domainRecord.getId());
                }
                // domainId == null (public zones) or domainId IN [all domain id
                // up to root domain]
                SearchCriteria<DataCenterJoinVO> sdc = _dcJoinDao.createSearchCriteria();
                sdc.addOr("domainId", SearchCriteria.Op.IN, domainIds.toArray());
                sdc.addOr("domainId", SearchCriteria.Op.NULL);
                sc.addAnd("domainId", SearchCriteria.Op.SC, sdc);

                // remove disabled zones
                sc.addAnd("allocationState", SearchCriteria.Op.NEQ, Grouping.AllocationState.Disabled);

                // accountId == null (zones dedicated to a domain) or
                // accountId = caller
                SearchCriteria<DataCenterJoinVO> sdc2 = _dcJoinDao.createSearchCriteria();
                sdc2.addOr("accountId", SearchCriteria.Op.EQ, account.getId());
                sdc2.addOr("accountId", SearchCriteria.Op.NULL);

                sc.addAnd("accountId", SearchCriteria.Op.SC, sdc2);

                // remove Dedicated zones not dedicated to this domainId or
                // subdomainId
                List<Long> dedicatedZoneIds = removeDedicatedZoneNotSuitabe(domainIds);
                if (!dedicatedZoneIds.isEmpty()) {
                    sdc.addAnd("id", SearchCriteria.Op.NIN, dedicatedZoneIds.toArray(new Object[dedicatedZoneIds.size()]));
                }

            } else if (_accountMgr.isDomainAdmin(account.getId()) || account.getType() == Account.Type.RESOURCE_DOMAIN_ADMIN) {
                // it was decided to return all zones for the domain admin, and
                // everything above till root, as well as zones till the domain
                // leaf
                List<Long> domainIds = new ArrayList<Long>();
                DomainVO domainRecord = _domainDao.findById(account.getDomainId());
                if (domainRecord == null) {
                    s_logger.error("Could not find the domainId for account:" + account.getAccountName());
                    throw new CloudAuthenticationException("Could not find the domainId for account:" + account.getAccountName());
                }
                domainIds.add(domainRecord.getId());
                // find all domain Ids till leaf
                List<DomainVO> allChildDomains = _domainDao.findAllChildren(domainRecord.getPath(), domainRecord.getId());
                for (DomainVO domain : allChildDomains) {
                    domainIds.add(domain.getId());
                }
                // then find all domain Id up to root domain for this account
                while (domainRecord.getParent() != null) {
                    domainRecord = _domainDao.findById(domainRecord.getParent());
                    domainIds.add(domainRecord.getId());
                }

                // domainId == null (public zones) or domainId IN [all domain id
                // up to root domain]
                SearchCriteria<DataCenterJoinVO> sdc = _dcJoinDao.createSearchCriteria();
                sdc.addOr("domainId", SearchCriteria.Op.IN, domainIds.toArray());
                sdc.addOr("domainId", SearchCriteria.Op.NULL);
                sc.addAnd("domainId", SearchCriteria.Op.SC, sdc);

                // remove disabled zones
                sc.addAnd("allocationState", SearchCriteria.Op.NEQ, Grouping.AllocationState.Disabled);

                // remove Dedicated zones not dedicated to this domainId or
                // subdomainId
                List<Long> dedicatedZoneIds = removeDedicatedZoneNotSuitabe(domainIds);
                if (!dedicatedZoneIds.isEmpty()) {
                    sdc.addAnd("id", SearchCriteria.Op.NIN, dedicatedZoneIds.toArray(new Object[dedicatedZoneIds.size()]));
                }
            }

            // handle available=FALSE option, only return zones with at least
            // one VM running there
            Boolean available = cmd.isAvailable();
            if (account != null) {
                if ((available != null) && Boolean.FALSE.equals(available)) {
                    Set<Long> dcIds = new HashSet<Long>(); // data centers with
                    // at least one VM
                    // running
                    List<DomainRouterVO> routers = _routerDao.listBy(account.getId());
                    for (DomainRouterVO router : routers) {
                        dcIds.add(router.getDataCenterId());
                    }
                    if (dcIds.size() == 0) {
                        return new Pair<List<DataCenterJoinVO>, Integer>(new ArrayList<DataCenterJoinVO>(), 0);
                    } else {
                        sc.addAnd("id", SearchCriteria.Op.IN, dcIds.toArray());
                    }

                }
            }
        }

        if (resourceTags != null && !resourceTags.isEmpty()) {
            int count = 0;
            sc.setJoinParameters("tagSearch", "resourceType", ResourceObjectType.Zone.toString());
            for (Map.Entry<String, String> entry : resourceTags.entrySet()) {
                sc.setJoinParameters("tagSearch", "key" + String.valueOf(count), entry.getKey());
                sc.setJoinParameters("tagSearch", "value" + String.valueOf(count), entry.getValue());
                count++;
            }
        }

        return _dcJoinDao.searchAndCount(sc, searchFilter);
    }

    private List<Long> removeDedicatedZoneNotSuitabe(List<Long> domainIds) {
        // remove dedicated zone of other domain
        List<Long> dedicatedZoneIds = new ArrayList<Long>();
        List<DedicatedResourceVO> dedicatedResources = _dedicatedDao.listZonesNotInDomainIds(domainIds);
        for (DedicatedResourceVO dr : dedicatedResources) {
            if (dr != null) {
                dedicatedZoneIds.add(dr.getDataCenterId());
            }
        }
        return dedicatedZoneIds;
    }

    // This method is used for permissions check for both disk and service
    // offerings
    private boolean isPermissible(Long accountDomainId, Long offeringDomainId) {

        if (accountDomainId.equals(offeringDomainId)) {
            return true; // account and service offering in same domain
        }

        DomainVO domainRecord = _domainDao.findById(accountDomainId);

        if (domainRecord != null) {
            while (true) {
                if (domainRecord.getId() == offeringDomainId) {
                    return true;
                }

                // try and move on to the next domain
                if (domainRecord.getParent() != null) {
                    domainRecord = _domainDao.findById(domainRecord.getParent());
                } else {
                    break;
                }
            }
        }

        return false;
    }

    @Override
    public ListResponse<TemplateResponse> listTemplates(ListTemplatesCmd cmd) {
        Pair<List<TemplateJoinVO>, Integer> result = searchForTemplatesInternal(cmd);
        ListResponse<TemplateResponse> response = new ListResponse<TemplateResponse>();

        ResponseView respView = ResponseView.Restricted;
        if (cmd instanceof ListTemplatesCmdByAdmin) {
            respView = ResponseView.Full;
        }

        List<TemplateResponse> templateResponses = ViewResponseHelper.createTemplateResponse(cmd.getDetails(), respView, result.first().toArray(new TemplateJoinVO[result.first().size()]));
        response.setResponses(templateResponses, result.second());
        return response;
    }

    private Pair<List<TemplateJoinVO>, Integer> searchForTemplatesInternal(ListTemplatesCmd cmd) {
        TemplateFilter templateFilter = TemplateFilter.valueOf(cmd.getTemplateFilter());
        Long id = cmd.getId();
        Map<String, String> tags = cmd.getTags();
        boolean showRemovedTmpl = cmd.getShowRemoved();
        Account caller = CallContext.current().getCallingAccount();
        Long parentTemplateId = cmd.getParentTemplateId();

        boolean listAll = false;
        if (templateFilter != null && templateFilter == TemplateFilter.all) {
            if (caller.getType() == Account.Type.NORMAL) {
                throw new InvalidParameterValueException("Filter " + TemplateFilter.all + " can be specified by admin only");
            }
            listAll = true;
        }

        List<Long> permittedAccountIds = new ArrayList<Long>();
        Ternary<Long, Boolean, ListProjectResourcesCriteria> domainIdRecursiveListProject = new Ternary<Long, Boolean, ListProjectResourcesCriteria>(cmd.getDomainId(), cmd.isRecursive(), null);
        _accountMgr.buildACLSearchParameters(caller, id, cmd.getAccountName(), cmd.getProjectId(), permittedAccountIds, domainIdRecursiveListProject, listAll, false);
        ListProjectResourcesCriteria listProjectResourcesCriteria = domainIdRecursiveListProject.third();
        List<Account> permittedAccounts = new ArrayList<Account>();
        for (Long accountId : permittedAccountIds) {
            permittedAccounts.add(_accountMgr.getAccount(accountId));
        }

        boolean showDomr = ((templateFilter != TemplateFilter.selfexecutable) && (templateFilter != TemplateFilter.featured));
        HypervisorType hypervisorType = HypervisorType.getType(cmd.getHypervisor());

        return searchForTemplatesInternal(id, cmd.getTemplateName(), cmd.getKeyword(), templateFilter, false, null, cmd.getPageSizeVal(), cmd.getStartIndex(), cmd.getZoneId(), hypervisorType,
                showDomr, cmd.listInReadyState(), permittedAccounts, caller, listProjectResourcesCriteria, tags, showRemovedTmpl, cmd.getIds(), parentTemplateId, cmd.getShowUnique());
    }

    private Pair<List<TemplateJoinVO>, Integer> searchForTemplatesInternal(Long templateId, String name, String keyword, TemplateFilter templateFilter, boolean isIso, Boolean bootable, Long pageSize,
            Long startIndex, Long zoneId, HypervisorType hyperType, boolean showDomr, boolean onlyReady, List<Account> permittedAccounts, Account caller,
            ListProjectResourcesCriteria listProjectResourcesCriteria, Map<String, String> tags, boolean showRemovedTmpl, List<Long> ids, Long parentTemplateId, Boolean showUnique) {

        // check if zone is configured, if not, just return empty list
        List<HypervisorType> hypers = null;
        if (!isIso) {
            hypers = _resourceMgr.listAvailHypervisorInZone(null, null);
            if (hypers == null || hypers.isEmpty()) {
                return new Pair<List<TemplateJoinVO>, Integer>(new ArrayList<TemplateJoinVO>(), 0);
            }
        }

        VMTemplateVO template = null;

        Filter searchFilter = new Filter(TemplateJoinVO.class, "sortKey", SortKeyAscending.value(), startIndex, pageSize);
        searchFilter.addOrderBy(TemplateJoinVO.class, "tempZonePair", SortKeyAscending.value());

        SearchBuilder<TemplateJoinVO> sb = _templateJoinDao.createSearchBuilder();
        if (showUnique) {
            sb.select(null, Func.DISTINCT, sb.entity().getId()); // select distinct templateId
        } else {
            sb.select(null, Func.DISTINCT, sb.entity().getTempZonePair()); // select distinct (templateId, zoneId) pair
        }
        if (ids != null && !ids.isEmpty()) {
            sb.and("idIN", sb.entity().getId(), SearchCriteria.Op.IN);
        }
        SearchCriteria<TemplateJoinVO> sc = sb.create();

        // verify templateId parameter and specially handle it
        if (templateId != null) {
            template = _templateDao.findByIdIncludingRemoved(templateId); // Done for backward compatibility - Bug-5221
            if (template == null) {
                throw new InvalidParameterValueException("Please specify a valid template ID.");
            }// If ISO requested then it should be ISO.
            if (isIso && template.getFormat() != ImageFormat.ISO) {
                s_logger.error("Template Id " + templateId + " is not an ISO");
                InvalidParameterValueException ex = new InvalidParameterValueException("Specified Template Id is not an ISO");
                ex.addProxyObject(template.getUuid(), "templateId");
                throw ex;
            }// If ISO not requested then it shouldn't be an ISO.
            if (!isIso && template.getFormat() == ImageFormat.ISO) {
                s_logger.error("Incorrect format of the template id " + templateId);
                InvalidParameterValueException ex = new InvalidParameterValueException("Incorrect format " + template.getFormat() + " of the specified template id");
                ex.addProxyObject(template.getUuid(), "templateId");
                throw ex;
            }
            if (!template.isPublicTemplate() && caller.getType() == Account.Type.DOMAIN_ADMIN) {
                Account template_acc = _accountMgr.getAccount(template.getAccountId());
                DomainVO domain = _domainDao.findById(template_acc.getDomainId());
                _accountMgr.checkAccess(caller, domain);
            }

            // if template is not public, perform permission check here
            else if (!template.isPublicTemplate() && caller.getType() != Account.Type.ADMIN) {
                _accountMgr.checkAccess(caller, null, false, template);
            } else if (template.isPublicTemplate()) {
                _accountMgr.checkAccess(caller, null, false, template);
            }

            // if templateId is specified, then we will just use the id to
            // search and ignore other query parameters
            sc.addAnd("id", SearchCriteria.Op.EQ, templateId);
        } else {

            DomainVO domain = null;
            if (!permittedAccounts.isEmpty()) {
                domain = _domainDao.findById(permittedAccounts.get(0).getDomainId());
            } else {
                domain = _domainDao.findById(Domain.ROOT_DOMAIN);
            }

            setIdsListToSearchCriteria(sc, ids);

            // add criteria for project or not
            if (listProjectResourcesCriteria == ListProjectResourcesCriteria.SkipProjectResources) {
                sc.addAnd("accountType", SearchCriteria.Op.NEQ, Account.Type.PROJECT);
            } else if (listProjectResourcesCriteria == ListProjectResourcesCriteria.ListProjectResourcesOnly) {
                sc.addAnd("accountType", SearchCriteria.Op.EQ, Account.Type.PROJECT);
            }

            // add criteria for domain path in case of domain admin
            if ((templateFilter == TemplateFilter.self || templateFilter == TemplateFilter.selfexecutable)
                    && (caller.getType() == Account.Type.DOMAIN_ADMIN || caller.getType() == Account.Type.RESOURCE_DOMAIN_ADMIN)) {
                sc.addAnd("domainPath", SearchCriteria.Op.LIKE, domain.getPath() + "%");
            }

            List<Long> relatedDomainIds = new ArrayList<Long>();
            List<Long> permittedAccountIds = new ArrayList<Long>();
            if (!permittedAccounts.isEmpty()) {
                for (Account account : permittedAccounts) {
                    permittedAccountIds.add(account.getId());
                    boolean publicTemplates = (templateFilter == TemplateFilter.featured || templateFilter == TemplateFilter.community);

                    // get all parent domain ID's all the way till root domain
                    DomainVO domainTreeNode = null;
                    //if template filter is featured, or community, all child domains should be included in search
                    if (publicTemplates) {
                        domainTreeNode = _domainDao.findById(Domain.ROOT_DOMAIN);

                    } else {
                        domainTreeNode = _domainDao.findById(account.getDomainId());
                    }
                    relatedDomainIds.add(domainTreeNode.getId());
                    while (domainTreeNode.getParent() != null) {
                        domainTreeNode = _domainDao.findById(domainTreeNode.getParent());
                        relatedDomainIds.add(domainTreeNode.getId());
                    }

                    // get all child domain ID's
                    if (_accountMgr.isAdmin(account.getId()) || publicTemplates) {
                        List<DomainVO> allChildDomains = _domainDao.findAllChildren(domainTreeNode.getPath(), domainTreeNode.getId());
                        for (DomainVO childDomain : allChildDomains) {
                            relatedDomainIds.add(childDomain.getId());
                        }
                    }
                }
            }

            // control different template filters
            if (templateFilter == TemplateFilter.featured || templateFilter == TemplateFilter.community) {
                sc.addAnd("publicTemplate", SearchCriteria.Op.EQ, true);
                if (templateFilter == TemplateFilter.featured) {
                    sc.addAnd("featured", SearchCriteria.Op.EQ, true);
                } else {
                    sc.addAnd("featured", SearchCriteria.Op.EQ, false);
                }
                if (!permittedAccounts.isEmpty()) {
                    SearchCriteria<TemplateJoinVO> scc = _templateJoinDao.createSearchCriteria();
                    scc.addOr("domainId", SearchCriteria.Op.IN, relatedDomainIds.toArray());
                    scc.addOr("domainId", SearchCriteria.Op.NULL);
                    sc.addAnd("domainId", SearchCriteria.Op.SC, scc);
                }
            } else if (templateFilter == TemplateFilter.self || templateFilter == TemplateFilter.selfexecutable) {
                if (!permittedAccounts.isEmpty()) {
                    sc.addAnd("accountId", SearchCriteria.Op.IN, permittedAccountIds.toArray());
                }
            } else if (templateFilter == TemplateFilter.sharedexecutable || templateFilter == TemplateFilter.shared) {
                // only show templates shared by others
                sc.addAnd("sharedAccountId", SearchCriteria.Op.IN, permittedAccountIds.toArray());
            } else if (templateFilter == TemplateFilter.executable) {
                SearchCriteria<TemplateJoinVO> scc = _templateJoinDao.createSearchCriteria();
                scc.addOr("publicTemplate", SearchCriteria.Op.EQ, true);
                if (!permittedAccounts.isEmpty()) {
                    scc.addOr("accountId", SearchCriteria.Op.IN, permittedAccountIds.toArray());
                }
                sc.addAnd("publicTemplate", SearchCriteria.Op.SC, scc);
            } else if (templateFilter == TemplateFilter.all && caller.getType() != Account.Type.ADMIN) {
                SearchCriteria<TemplateJoinVO> scc = _templateJoinDao.createSearchCriteria();
                scc.addOr("publicTemplate", SearchCriteria.Op.EQ, true);

                if (listProjectResourcesCriteria == ListProjectResourcesCriteria.SkipProjectResources) {
                    scc.addOr("domainPath", SearchCriteria.Op.LIKE, _domainDao.findById(caller.getDomainId()).getPath() + "%");
                } else {
                    if (!permittedAccounts.isEmpty()) {
                        scc.addOr("accountId", SearchCriteria.Op.IN, permittedAccountIds.toArray());
                        scc.addOr("sharedAccountId", SearchCriteria.Op.IN, permittedAccountIds.toArray());
                    }
                }
                sc.addAnd("publicTemplate", SearchCriteria.Op.SC, scc);
            }
        }

        return templateChecks(isIso, hypers, tags, name, keyword, hyperType, onlyReady, bootable, zoneId, showDomr, caller,
                showRemovedTmpl, parentTemplateId, showUnique, searchFilter, sc);

    }

    private Pair<List<TemplateJoinVO>, Integer> templateChecks(boolean isIso, List<HypervisorType> hypers, Map<String, String> tags, String name, String keyword,
                                                               HypervisorType hyperType, boolean onlyReady, Boolean bootable, Long zoneId, boolean showDomr, Account caller,
                                                               boolean showRemovedTmpl, Long parentTemplateId, Boolean showUnique,
                                                               Filter searchFilter, SearchCriteria<TemplateJoinVO> sc) {
        if (!isIso) {
            // add hypervisor criteria for template case
            if (hypers != null && !hypers.isEmpty()) {
                String[] relatedHypers = new String[hypers.size()];
                for (int i = 0; i < hypers.size(); i++) {
                    relatedHypers[i] = hypers.get(i).toString();
                }
                sc.addAnd("hypervisorType", SearchCriteria.Op.IN, relatedHypers);
            }
        }

        // add tags criteria
        if (tags != null && !tags.isEmpty()) {
            SearchCriteria<TemplateJoinVO> scc = _templateJoinDao.createSearchCriteria();
            for (Map.Entry<String, String> entry : tags.entrySet()) {
                SearchCriteria<TemplateJoinVO> scTag = _templateJoinDao.createSearchCriteria();
                scTag.addAnd("tagKey", SearchCriteria.Op.EQ, entry.getKey());
                scTag.addAnd("tagValue", SearchCriteria.Op.EQ, entry.getValue());
                if (isIso) {
                    scTag.addAnd("tagResourceType", SearchCriteria.Op.EQ, ResourceObjectType.ISO);
                } else {
                    scTag.addAnd("tagResourceType", SearchCriteria.Op.EQ, ResourceObjectType.Template);
                }
                scc.addOr("tagKey", SearchCriteria.Op.SC, scTag);
            }
            sc.addAnd("tagKey", SearchCriteria.Op.SC, scc);
        }

        // other criteria

        if (keyword != null) {
            sc.addAnd("name", SearchCriteria.Op.LIKE, "%" + keyword + "%");
        } else if (name != null) {
            sc.addAnd("name", SearchCriteria.Op.EQ, name);
        }

        SearchCriteria.Op op = isIso ? Op.EQ : Op.NEQ;
        sc.addAnd("format", op, "ISO");

        if (!hyperType.equals(HypervisorType.None)) {
            sc.addAnd("hypervisorType", SearchCriteria.Op.EQ, hyperType);
        }

        if (bootable != null) {
            sc.addAnd("bootable", SearchCriteria.Op.EQ, bootable);
        }

        if (onlyReady) {
            SearchCriteria<TemplateJoinVO> readySc = _templateJoinDao.createSearchCriteria();
            readySc.addOr("state", SearchCriteria.Op.EQ, TemplateState.Ready);
            readySc.addOr("format", SearchCriteria.Op.EQ, ImageFormat.BAREMETAL);
            SearchCriteria<TemplateJoinVO> isoPerhostSc = _templateJoinDao.createSearchCriteria();
            isoPerhostSc.addAnd("format", SearchCriteria.Op.EQ, ImageFormat.ISO);
            isoPerhostSc.addAnd("templateType", SearchCriteria.Op.EQ, TemplateType.PERHOST);
            readySc.addOr("templateType", SearchCriteria.Op.SC, isoPerhostSc);
            sc.addAnd("state", SearchCriteria.Op.SC, readySc);
        }

        if (!showDomr) {
            // excluding system template
            sc.addAnd("templateType", SearchCriteria.Op.NEQ, Storage.TemplateType.SYSTEM);
        }

        if (zoneId != null) {
            SearchCriteria<TemplateJoinVO> zoneSc = _templateJoinDao.createSearchCriteria();
            zoneSc.addOr("dataCenterId", SearchCriteria.Op.EQ, zoneId);
            zoneSc.addOr("dataStoreScope", SearchCriteria.Op.EQ, ScopeType.REGION);
            // handle the case where TemplateManager.VMWARE_TOOLS_ISO and TemplateManager.VMWARE_TOOLS_ISO do not
            // have data_center information in template_view
            SearchCriteria<TemplateJoinVO> isoPerhostSc = _templateJoinDao.createSearchCriteria();
            isoPerhostSc.addAnd("format", SearchCriteria.Op.EQ, ImageFormat.ISO);
            isoPerhostSc.addAnd("templateType", SearchCriteria.Op.EQ, TemplateType.PERHOST);
            zoneSc.addOr("templateType", SearchCriteria.Op.SC, isoPerhostSc);
            sc.addAnd("dataCenterId", SearchCriteria.Op.SC, zoneSc);
        }

        if (parentTemplateId != null) {
            sc.addAnd("parentTemplateId", SearchCriteria.Op.EQ, parentTemplateId);
        }

        // don't return removed template, this should not be needed since we
        // changed annotation for removed field in TemplateJoinVO.
        // sc.addAnd("removed", SearchCriteria.Op.NULL);

        // search unique templates and find details by Ids
        Pair<List<TemplateJoinVO>, Integer> uniqueTmplPair = null;
        if (showRemovedTmpl) {
            uniqueTmplPair = _templateJoinDao.searchIncludingRemovedAndCount(sc, searchFilter);
        } else {
            sc.addAnd("templateState", SearchCriteria.Op.IN, new State[] {State.Active, State.UploadAbandoned, State.UploadError, State.NotUploaded, State.UploadInProgress});
            if (showUnique) {
                final String[] distinctColumns = {"id"};
                uniqueTmplPair = _templateJoinDao.searchAndDistinctCount(sc, searchFilter, distinctColumns);
            } else {
                final String[] distinctColumns = {"temp_zone_pair"};
                uniqueTmplPair = _templateJoinDao.searchAndDistinctCount(sc, searchFilter, distinctColumns);
            }
        }

        return findTemplatesByIdOrTempZonePair(uniqueTmplPair, showRemovedTmpl, showUnique, caller);

        // TODO: revisit the special logic for iso search in
        // VMTemplateDaoImpl.searchForTemplates and understand why we need to
        // specially handle ISO. The original logic is very twisted and no idea
        // about what the code was doing.
    }

    // findTemplatesByIdOrTempZonePair returns the templates with the given ids if showUnique is true, or else by the TempZonePair
    private Pair<List<TemplateJoinVO>, Integer> findTemplatesByIdOrTempZonePair(Pair<List<TemplateJoinVO>, Integer> templateDataPair,
                                                                                boolean showRemoved, boolean showUnique, Account caller) {
        Integer count = templateDataPair.second();
        if (count.intValue() == 0) {
            // empty result
            return templateDataPair;
        }
        List<TemplateJoinVO> templateData = templateDataPair.first();
        List<TemplateJoinVO> templates = null;
        if (showUnique) {
            Long[] templateIds = templateData.stream().map(template -> template.getId()).toArray(Long[]::new);
            templates = _templateJoinDao.findByDistinctIds(templateIds);
        } else {
            String[] templateZonePairs = templateData.stream().map(template -> template.getTempZonePair()).toArray(String[]::new);
            templates = _templateJoinDao.searchByTemplateZonePair(showRemoved, templateZonePairs);
        }

        if(caller.getType() != Account.Type.ADMIN) {
            templates = applyPublicTemplateRestriction(templates, caller);
            count = templates.size();
        }

        return new Pair<List<TemplateJoinVO>, Integer>(templates, count);
    }

    private List<TemplateJoinVO> applyPublicTemplateRestriction(List<TemplateJoinVO> templates, Account caller){
        List<Long> unsharableDomainIds = templates.stream()
                .map(TemplateJoinVO::getDomainId)
                .distinct()
                .filter(domainId -> domainId != caller.getDomainId())
                .filter(Predicate.not(QueryService.SharePublicTemplatesWithOtherDomains::valueIn))
                .collect(Collectors.toList());

        return templates.stream()
                .filter(Predicate.not(t -> unsharableDomainIds.contains(t.getDomainId())))
                .collect(Collectors.toList());
    }

    @Override
    public ListResponse<TemplateResponse> listIsos(ListIsosCmd cmd) {
        Pair<List<TemplateJoinVO>, Integer> result = searchForIsosInternal(cmd);
        ListResponse<TemplateResponse> response = new ListResponse<TemplateResponse>();

        ResponseView respView = ResponseView.Restricted;
        if (cmd instanceof ListIsosCmdByAdmin) {
            respView = ResponseView.Full;
        }

        List<TemplateResponse> templateResponses = ViewResponseHelper.createIsoResponse(respView, result.first().toArray(new TemplateJoinVO[result.first().size()]));
        response.setResponses(templateResponses, result.second());
        return response;
    }

    private Pair<List<TemplateJoinVO>, Integer> searchForIsosInternal(ListIsosCmd cmd) {
        TemplateFilter isoFilter = TemplateFilter.valueOf(cmd.getIsoFilter());
        Long id = cmd.getId();
        Map<String, String> tags = cmd.getTags();
        boolean showRemovedISO = cmd.getShowRemoved();
        Account caller = CallContext.current().getCallingAccount();

        boolean listAll = false;
        if (isoFilter != null && isoFilter == TemplateFilter.all) {
            if (caller.getType() == Account.Type.NORMAL) {
                throw new InvalidParameterValueException("Filter " + TemplateFilter.all + " can be specified by admin only");
            }
            listAll = true;
        }

        List<Long> permittedAccountIds = new ArrayList<Long>();
        Ternary<Long, Boolean, ListProjectResourcesCriteria> domainIdRecursiveListProject = new Ternary<Long, Boolean, ListProjectResourcesCriteria>(cmd.getDomainId(), cmd.isRecursive(), null);
        _accountMgr.buildACLSearchParameters(caller, id, cmd.getAccountName(), cmd.getProjectId(), permittedAccountIds, domainIdRecursiveListProject, listAll, false);
        ListProjectResourcesCriteria listProjectResourcesCriteria = domainIdRecursiveListProject.third();
        List<Account> permittedAccounts = new ArrayList<Account>();
        for (Long accountId : permittedAccountIds) {
            permittedAccounts.add(_accountMgr.getAccount(accountId));
        }

        HypervisorType hypervisorType = HypervisorType.getType(cmd.getHypervisor());

        return searchForTemplatesInternal(cmd.getId(), cmd.getIsoName(), cmd.getKeyword(), isoFilter, true, cmd.isBootable(), cmd.getPageSizeVal(), cmd.getStartIndex(), cmd.getZoneId(),
                hypervisorType, true, cmd.listInReadyState(), permittedAccounts, caller, listProjectResourcesCriteria, tags, showRemovedISO, null, null, cmd.getShowUnique());
    }

    @Override
    public DetailOptionsResponse listDetailOptions(final ListDetailOptionsCmd cmd) {
        final ResourceObjectType type = cmd.getResourceType();
        final String resourceUuid = cmd.getResourceId();
        final Map<String, List<String>> options = new HashMap<>();
        switch (type) {
            case Template:
            case UserVm:
                HypervisorType hypervisorType = HypervisorType.None;
                if (StringUtils.isNotEmpty(resourceUuid) && ResourceObjectType.Template.equals(type)) {
                    hypervisorType = _templateDao.findByUuid(resourceUuid).getHypervisorType();
                }
                if (StringUtils.isNotEmpty(resourceUuid) && ResourceObjectType.UserVm.equals(type)) {
                    hypervisorType = _vmInstanceDao.findByUuid(resourceUuid).getHypervisorType();
                }
                fillVMOrTemplateDetailOptions(options, hypervisorType);
                break;
            default:
                throw new CloudRuntimeException("Resource type not supported.");
        }
        if (CallContext.current().getCallingAccount().getType() != Account.Type.ADMIN) {
            final List<String> userDenyListedSettings = Stream.of(QueryService.UserVMDeniedDetails.value().split(","))
                    .map(item -> (item).trim())
                    .collect(Collectors.toList());
            for (final String detail : userDenyListedSettings) {
                if (options.containsKey(detail)) {
                    options.remove(detail);
                }
            }
        }
        return new DetailOptionsResponse(options);
    }

    @Override
    public ListResponse<ResourceIconResponse> listResourceIcons(ListResourceIconCmd cmd) {
        ListResponse<ResourceIconResponse> responses = new ListResponse<>();
        responses.setResponses(resourceIconDao.listResourceIcons(cmd.getResourceIds(), cmd.getResourceType()));
        return responses;
    }

    private void fillVMOrTemplateDetailOptions(final Map<String, List<String>> options, final HypervisorType hypervisorType) {
        if (options == null) {
            throw new CloudRuntimeException("Invalid/null detail-options response object passed");
        }

        options.put(ApiConstants.BootType.UEFI.toString(), Arrays.asList(ApiConstants.BootMode.LEGACY.toString(),
            ApiConstants.BootMode.SECURE.toString()));
        options.put(VmDetailConstants.KEYBOARD, Arrays.asList("uk", "us", "jp", "fr"));
        options.put(VmDetailConstants.CPU_CORE_PER_SOCKET, Collections.emptyList());
        options.put(VmDetailConstants.ROOT_DISK_SIZE, Collections.emptyList());

        if (HypervisorType.KVM.equals(hypervisorType)) {
            options.put(VmDetailConstants.NIC_ADAPTER, Arrays.asList("e1000", "virtio", "rtl8139", "vmxnet3", "ne2k_pci"));
            options.put(VmDetailConstants.ROOT_DISK_CONTROLLER, Arrays.asList("osdefault", "ide", "scsi", "virtio"));
            options.put(VmDetailConstants.VIDEO_HARDWARE, Arrays.asList("cirrus", "vga", "qxl", "virtio"));
            options.put(VmDetailConstants.VIDEO_RAM, Collections.emptyList());
            options.put(VmDetailConstants.IO_POLICY, Arrays.asList("threads", "native", "io_uring", "storage_specific"));
            options.put(VmDetailConstants.IOTHREADS, Arrays.asList("enabled"));
            options.put(VmDetailConstants.NIC_MULTIQUEUE_NUMBER, Collections.emptyList());
            options.put(VmDetailConstants.NIC_PACKED_VIRTQUEUES_ENABLED, Arrays.asList("true", "false"));
        }

        if (HypervisorType.VMware.equals(hypervisorType)) {
            options.put(VmDetailConstants.NIC_ADAPTER, Arrays.asList("E1000", "PCNet32", "Vmxnet2", "Vmxnet3"));
            options.put(VmDetailConstants.ROOT_DISK_CONTROLLER, Arrays.asList("osdefault", "ide", "scsi", "lsilogic", "lsisas1068", "buslogic", "pvscsi"));
            options.put(VmDetailConstants.DATA_DISK_CONTROLLER, Arrays.asList("osdefault", "ide", "scsi", "lsilogic", "lsisas1068", "buslogic", "pvscsi"));
            options.put(VmDetailConstants.NESTED_VIRTUALIZATION_FLAG, Arrays.asList("true", "false"));
            options.put(VmDetailConstants.SVGA_VRAM_SIZE, Collections.emptyList());
            options.put(VmDetailConstants.RAM_RESERVATION, Collections.emptyList());
        }
    }

    @Override
    public ListResponse<AffinityGroupResponse> searchForAffinityGroups(ListAffinityGroupsCmd cmd) {
        Pair<List<AffinityGroupJoinVO>, Integer> result = searchForAffinityGroupsInternal(cmd);
        ListResponse<AffinityGroupResponse> response = new ListResponse<AffinityGroupResponse>();
        List<AffinityGroupResponse> agResponses = ViewResponseHelper.createAffinityGroupResponses(result.first());
        response.setResponses(agResponses, result.second());
        return response;
    }

    public Pair<List<AffinityGroupJoinVO>, Integer> searchForAffinityGroupsInternal(ListAffinityGroupsCmd cmd) {

        final Long affinityGroupId = cmd.getId();
        final String affinityGroupName = cmd.getAffinityGroupName();
        final String affinityGroupType = cmd.getAffinityGroupType();
        final Long vmId = cmd.getVirtualMachineId();
        final String accountName = cmd.getAccountName();
        Long domainId = cmd.getDomainId();
        final Long projectId = cmd.getProjectId();
        Boolean isRecursive = cmd.isRecursive();
        final Boolean listAll = cmd.listAll();
        final Long startIndex = cmd.getStartIndex();
        final Long pageSize = cmd.getPageSizeVal();
        final String keyword = cmd.getKeyword();

        Account caller = CallContext.current().getCallingAccount();

        if (vmId != null) {
            UserVmVO userVM = _userVmDao.findById(vmId);
            if (userVM == null) {
                throw new InvalidParameterValueException("Unable to list affinity groups for virtual machine instance " + vmId + "; instance not found.");
            }
            _accountMgr.checkAccess(caller, null, true, userVM);
            return listAffinityGroupsByVM(vmId.longValue(), startIndex, pageSize);
        }

        List<Long> permittedAccounts = new ArrayList<Long>();
        Ternary<Long, Boolean, ListProjectResourcesCriteria> ternary = new Ternary<Long, Boolean, ListProjectResourcesCriteria>(domainId, isRecursive, null);

        _accountMgr.buildACLSearchParameters(caller, affinityGroupId, accountName, projectId, permittedAccounts, ternary, listAll, false);

        domainId = ternary.first();
        isRecursive = ternary.second();
        ListProjectResourcesCriteria listProjectResourcesCriteria = ternary.third();

        Filter searchFilter = new Filter(AffinityGroupJoinVO.class, ID_FIELD, true, startIndex, pageSize);

        SearchCriteria<AffinityGroupJoinVO> sc = buildAffinityGroupSearchCriteria(domainId, isRecursive, permittedAccounts, listProjectResourcesCriteria, affinityGroupId, affinityGroupName,
                affinityGroupType, keyword);

        Pair<List<AffinityGroupJoinVO>, Integer> uniqueGroupsPair = _affinityGroupJoinDao.searchAndCount(sc, searchFilter);

        // search group details by ids
        List<AffinityGroupJoinVO> affinityGroups = new ArrayList<AffinityGroupJoinVO>();

        Integer count = uniqueGroupsPair.second();
        if (count.intValue() != 0) {
            List<AffinityGroupJoinVO> uniqueGroups = uniqueGroupsPair.first();
            Long[] vrIds = new Long[uniqueGroups.size()];
            int i = 0;
            for (AffinityGroupJoinVO v : uniqueGroups) {
                vrIds[i++] = v.getId();
            }
            affinityGroups = _affinityGroupJoinDao.searchByIds(vrIds);
        }

        if (!permittedAccounts.isEmpty()) {
            // add domain level affinity groups
            if (domainId != null) {
                SearchCriteria<AffinityGroupJoinVO> scDomain = buildAffinityGroupSearchCriteria(null, isRecursive, new ArrayList<Long>(), listProjectResourcesCriteria, affinityGroupId,
                        affinityGroupName, affinityGroupType, keyword);
                Pair<List<AffinityGroupJoinVO>, Integer> groupsPair = listDomainLevelAffinityGroups(scDomain, searchFilter, domainId);
                affinityGroups.addAll(groupsPair.first());
                count += groupsPair.second();
            } else {

                for (Long permAcctId : permittedAccounts) {
                    Account permittedAcct = _accountDao.findById(permAcctId);
                    SearchCriteria<AffinityGroupJoinVO> scDomain = buildAffinityGroupSearchCriteria(null, isRecursive, new ArrayList<Long>(), listProjectResourcesCriteria, affinityGroupId,
                            affinityGroupName, affinityGroupType, keyword);
                    Pair<List<AffinityGroupJoinVO>, Integer> groupsPair = listDomainLevelAffinityGroups(scDomain, searchFilter, permittedAcct.getDomainId());
                    affinityGroups.addAll(groupsPair.first());
                    count += groupsPair.second();
                }
            }
        } else if (((permittedAccounts.isEmpty()) && (domainId != null) && isRecursive)) {
            // list all domain level affinity groups for the domain admin case
            SearchCriteria<AffinityGroupJoinVO> scDomain = buildAffinityGroupSearchCriteria(null, isRecursive, new ArrayList<Long>(), listProjectResourcesCriteria, affinityGroupId, affinityGroupName,
                    affinityGroupType, keyword);
            Pair<List<AffinityGroupJoinVO>, Integer> groupsPair = listDomainLevelAffinityGroups(scDomain, searchFilter, domainId);
            affinityGroups.addAll(groupsPair.first());
            count += groupsPair.second();
        }

        return new Pair<List<AffinityGroupJoinVO>, Integer>(affinityGroups, count);

    }

    private void buildAffinityGroupViewSearchBuilder(SearchBuilder<AffinityGroupJoinVO> sb, Long domainId, boolean isRecursive, List<Long> permittedAccounts,
            ListProjectResourcesCriteria listProjectResourcesCriteria) {

        sb.and("accountIdIN", sb.entity().getAccountId(), SearchCriteria.Op.IN);
        sb.and("domainId", sb.entity().getDomainId(), SearchCriteria.Op.EQ);

        if (((permittedAccounts.isEmpty()) && (domainId != null) && isRecursive)) {
            // if accountId isn't specified, we can do a domain match for the
            // admin case if isRecursive is true
            sb.and("domainPath", sb.entity().getDomainPath(), SearchCriteria.Op.LIKE);
        }

        if (listProjectResourcesCriteria != null) {
            if (listProjectResourcesCriteria == Project.ListProjectResourcesCriteria.ListProjectResourcesOnly) {
                sb.and("accountType", sb.entity().getAccountType(), SearchCriteria.Op.EQ);
            } else if (listProjectResourcesCriteria == Project.ListProjectResourcesCriteria.SkipProjectResources) {
                sb.and("accountType", sb.entity().getAccountType(), SearchCriteria.Op.NEQ);
            }
        }

    }

    private void buildAffinityGroupViewSearchCriteria(SearchCriteria<AffinityGroupJoinVO> sc, Long domainId, boolean isRecursive, List<Long> permittedAccounts,
            ListProjectResourcesCriteria listProjectResourcesCriteria) {

        if (listProjectResourcesCriteria != null) {
            sc.setParameters("accountType", Account.Type.PROJECT);
        }

        if (!permittedAccounts.isEmpty()) {
            sc.setParameters("accountIdIN", permittedAccounts.toArray());
        } else if (domainId != null) {
            DomainVO domain = _domainDao.findById(domainId);
            if (isRecursive) {
                sc.setParameters("domainPath", domain.getPath() + "%");
            } else {
                sc.setParameters("domainId", domainId);
            }
        }
    }

    private SearchCriteria<AffinityGroupJoinVO> buildAffinityGroupSearchCriteria(Long domainId, boolean isRecursive, List<Long> permittedAccounts,
            ListProjectResourcesCriteria listProjectResourcesCriteria, Long affinityGroupId, String affinityGroupName, String affinityGroupType, String keyword) {

        SearchBuilder<AffinityGroupJoinVO> groupSearch = _affinityGroupJoinDao.createSearchBuilder();
        buildAffinityGroupViewSearchBuilder(groupSearch, domainId, isRecursive, permittedAccounts, listProjectResourcesCriteria);

        groupSearch.select(null, Func.DISTINCT, groupSearch.entity().getId()); // select
        // distinct

        SearchCriteria<AffinityGroupJoinVO> sc = groupSearch.create();
        buildAffinityGroupViewSearchCriteria(sc, domainId, isRecursive, permittedAccounts, listProjectResourcesCriteria);

        if (affinityGroupId != null) {
            sc.addAnd("id", SearchCriteria.Op.EQ, affinityGroupId);
        }

        if (affinityGroupName != null) {
            sc.addAnd("name", SearchCriteria.Op.EQ, affinityGroupName);
        }

        if (affinityGroupType != null) {
            sc.addAnd("type", SearchCriteria.Op.EQ, affinityGroupType);
        }

        if (keyword != null) {
            SearchCriteria<AffinityGroupJoinVO> ssc = _affinityGroupJoinDao.createSearchCriteria();
            ssc.addOr("name", SearchCriteria.Op.LIKE, "%" + keyword + "%");
            ssc.addOr("type", SearchCriteria.Op.LIKE, "%" + keyword + "%");

            sc.addAnd("name", SearchCriteria.Op.SC, ssc);
        }

        return sc;
    }

    private Pair<List<AffinityGroupJoinVO>, Integer> listAffinityGroupsByVM(long vmId, long pageInd, long pageSize) {
        Filter sf = new Filter(SecurityGroupVMMapVO.class, null, true, pageInd, pageSize);
        Pair<List<AffinityGroupVMMapVO>, Integer> agVmMappingPair = _affinityGroupVMMapDao.listByInstanceId(vmId, sf);
        Integer count = agVmMappingPair.second();
        if (count.intValue() == 0) {
            // handle empty result cases
            return new Pair<List<AffinityGroupJoinVO>, Integer>(new ArrayList<AffinityGroupJoinVO>(), count);
        }
        List<AffinityGroupVMMapVO> agVmMappings = agVmMappingPair.first();
        Long[] agIds = new Long[agVmMappings.size()];
        int i = 0;
        for (AffinityGroupVMMapVO agVm : agVmMappings) {
            agIds[i++] = agVm.getAffinityGroupId();
        }
        List<AffinityGroupJoinVO> ags = _affinityGroupJoinDao.searchByIds(agIds);
        return new Pair<List<AffinityGroupJoinVO>, Integer>(ags, count);
    }

    private Pair<List<AffinityGroupJoinVO>, Integer> listDomainLevelAffinityGroups(SearchCriteria<AffinityGroupJoinVO> sc, Filter searchFilter, long domainId) {
        List<Long> affinityGroupIds = new ArrayList<Long>();
        Set<Long> allowedDomains = _domainMgr.getDomainParentIds(domainId);
        List<AffinityGroupDomainMapVO> maps = _affinityGroupDomainMapDao.listByDomain(allowedDomains.toArray());

        for (AffinityGroupDomainMapVO map : maps) {
            boolean subdomainAccess = map.isSubdomainAccess();
            if (map.getDomainId() == domainId || subdomainAccess) {
                affinityGroupIds.add(map.getAffinityGroupId());
            }
        }

        if (!affinityGroupIds.isEmpty()) {
            SearchCriteria<AffinityGroupJoinVO> domainSC = _affinityGroupJoinDao.createSearchCriteria();
            domainSC.addAnd("id", SearchCriteria.Op.IN, affinityGroupIds.toArray());
            domainSC.addAnd("aclType", SearchCriteria.Op.EQ, ACLType.Domain.toString());

            sc.addAnd("id", SearchCriteria.Op.SC, domainSC);

            Pair<List<AffinityGroupJoinVO>, Integer> uniqueGroupsPair = _affinityGroupJoinDao.searchAndCount(sc, searchFilter);
            // search group by ids
            Integer count = uniqueGroupsPair.second();
            if (count.intValue() == 0) {
                // empty result
                return new Pair<>(new ArrayList<AffinityGroupJoinVO>(), 0);
            }
            List<AffinityGroupJoinVO> uniqueGroups = uniqueGroupsPair.first();
            Long[] vrIds = new Long[uniqueGroups.size()];
            int i = 0;
            for (AffinityGroupJoinVO v : uniqueGroups) {
                vrIds[i++] = v.getId();
            }
            List<AffinityGroupJoinVO> vrs = _affinityGroupJoinDao.searchByIds(vrIds);
            return new Pair<>(vrs, count);
        } else {
            return new Pair<>(new ArrayList<AffinityGroupJoinVO>(), 0);
        }
    }

    @Override
    public List<ResourceDetailResponse> listResourceDetails(ListResourceDetailsCmd cmd) {
        String key = cmd.getKey();
        Boolean forDisplay = cmd.getDisplay();
        ResourceTag.ResourceObjectType resourceType = cmd.getResourceType();
        String resourceIdStr = cmd.getResourceId();
        String value = cmd.getValue();
        Long resourceId = null;

        //Validation - 1.1 - resourceId and value can't be null.
        if (resourceIdStr == null && value == null) {
            throw new InvalidParameterValueException("Insufficient parameters passed for listing by resourceId OR key,value pair. Please check your params and try again.");
        }

        //Validation - 1.2 - Value has to be passed along with key.
        if (value != null && key == null) {
            throw new InvalidParameterValueException("Listing by (key, value) but key is null. Please check the params and try again");
        }

        //Validation - 1.3
        if (resourceIdStr != null) {
            resourceId = resourceManagerUtil.getResourceId(resourceIdStr, resourceType);
            if (resourceId == null) {
                throw new InvalidParameterValueException("Cannot find resource with resourceId " + resourceIdStr + " and of resource type " + resourceType);
            }
        }

        List<? extends ResourceDetail> detailList = new ArrayList<ResourceDetail>();
        ResourceDetail requestedDetail = null;

        if (key == null) {
            detailList = _resourceMetaDataMgr.getDetailsList(resourceId, resourceType, forDisplay);
        } else if (value == null) {
            requestedDetail = _resourceMetaDataMgr.getDetail(resourceId, resourceType, key);
            if (requestedDetail != null && forDisplay != null && requestedDetail.isDisplay() != forDisplay) {
                requestedDetail = null;
            }
        } else {
            detailList = _resourceMetaDataMgr.getDetails(resourceType, key, value, forDisplay);
        }

        List<ResourceDetailResponse> responseList = new ArrayList<ResourceDetailResponse>();
        if (requestedDetail != null) {
            ResourceDetailResponse detailResponse = createResourceDetailsResponse(requestedDetail, resourceType);
            responseList.add(detailResponse);
        } else {
            for (ResourceDetail detail : detailList) {
                ResourceDetailResponse detailResponse = createResourceDetailsResponse(detail, resourceType);
                responseList.add(detailResponse);
            }
        }

        return responseList;
    }

    protected ResourceDetailResponse createResourceDetailsResponse(ResourceDetail requestedDetail, ResourceTag.ResourceObjectType resourceType) {
        ResourceDetailResponse resourceDetailResponse = new ResourceDetailResponse();
        resourceDetailResponse.setResourceId(resourceManagerUtil.getUuid(String.valueOf(requestedDetail.getResourceId()), resourceType));
        resourceDetailResponse.setName(requestedDetail.getName());
        resourceDetailResponse.setValue(requestedDetail.getValue());
        resourceDetailResponse.setForDisplay(requestedDetail.isDisplay());
        resourceDetailResponse.setResourceType(resourceType.toString().toString());
        resourceDetailResponse.setObjectName("resourcedetail");
        return resourceDetailResponse;
    }

    @Override
    public ListResponse<ManagementServerResponse> listManagementServers(ListMgmtsCmd cmd) {
        ListResponse<ManagementServerResponse> response = new ListResponse<>();
        Pair<List<ManagementServerJoinVO>, Integer> result = listManagementServersInternal(cmd);
        List<ManagementServerResponse> hostResponses = new ArrayList<>();

        for (ManagementServerJoinVO host : result.first()) {
            ManagementServerResponse hostResponse = createManagementServerResponse(host);
            hostResponses.add(hostResponse);
        }

        response.setResponses(hostResponses);
        return response;
    }

    protected Pair<List<ManagementServerJoinVO>, Integer> listManagementServersInternal(ListMgmtsCmd cmd) {
        Long id = cmd.getId();
        String name = cmd.getHostName();

        SearchBuilder<ManagementServerJoinVO> sb = managementServerJoinDao.createSearchBuilder();
        SearchCriteria<ManagementServerJoinVO> sc = sb.create();
        if (id != null) {
            sc.addAnd("id", SearchCriteria.Op.EQ, id);
        }
        if (name != null) {
            sc.addAnd("name", SearchCriteria.Op.EQ, name);
        }
        return managementServerJoinDao.searchAndCount(sc, null);
    }

    protected ManagementServerResponse createManagementServerResponse(ManagementServerJoinVO mgmt) {
        ManagementServerResponse mgmtResponse = new ManagementServerResponse();
        mgmtResponse.setId(mgmt.getUuid());
        mgmtResponse.setName(mgmt.getName());
        mgmtResponse.setState(mgmt.getState());
        mgmtResponse.setVersion(mgmt.getVersion());
        mgmtResponse.setJavaVersion(mgmt.getJavaVersion());
        mgmtResponse.setJavaDistribution(mgmt.getJavaName());
        mgmtResponse.setOsDistribution(mgmt.getOsDistribution());
        mgmtResponse.setLastServerStart(mgmt.getLastJvmStart());
        mgmtResponse.setLastServerStop(mgmt.getLastJvmStop());
        mgmtResponse.setLastBoot(mgmt.getLastSystemBoot());
        mgmtResponse.setServiceIp(mgmt.getServiceIP());
        mgmtResponse.setObjectName("managementserver");
        return mgmtResponse;
    }

    @Override
    public List<RouterHealthCheckResultResponse> listRouterHealthChecks(GetRouterHealthCheckResultsCmd cmd) {
        s_logger.info("Executing health check command " + cmd);
        long routerId = cmd.getRouterId();
        if (!VirtualNetworkApplianceManager.RouterHealthChecksEnabled.value()) {
            throw new CloudRuntimeException("Router health checks are not enabled for router " + routerId);
        }

        if (cmd.shouldPerformFreshChecks()) {
            Pair<Boolean, String> healthChecksresult = routerService.performRouterHealthChecks(routerId);
            if (healthChecksresult == null) {
                throw new CloudRuntimeException("Failed to initiate fresh checks on router.");
            } else if (!healthChecksresult.first()) {
                throw new CloudRuntimeException("Unable to perform fresh checks on router - " + healthChecksresult.second());
            }
        }

        List<RouterHealthCheckResult> result = new ArrayList<>(routerHealthCheckResultDao.getHealthCheckResults(routerId));
        if (result == null || result.size() == 0) {
            throw new CloudRuntimeException("No health check results found for the router. This could happen for " +
                    "a newly created router. Please wait for periodic results to populate or manually call for checks to execute.");
        }

        return responseGenerator.createHealthCheckResponse(_routerDao.findById(routerId), result);
    }

    @Override
    public String getConfigComponentName() {
        return QueryService.class.getSimpleName();
    }

    @Override
    public ConfigKey<?>[] getConfigKeys() {
        return new ConfigKey<?>[] {AllowUserViewDestroyedVM, UserVMDeniedDetails, UserVMReadOnlyDetails, SortKeyAscending,
                AllowUserViewAllDomainAccounts, SharePublicTemplatesWithOtherDomains};
    }
}<|MERGE_RESOLUTION|>--- conflicted
+++ resolved
@@ -978,15 +978,12 @@
     public ListResponse<UserVmResponse> searchForUserVMs(ListVMsCmd cmd) {
         Pair<List<UserVmJoinVO>, Integer> result = searchForUserVMsInternal(cmd);
         ListResponse<UserVmResponse> response = new ListResponse<>();
-<<<<<<< HEAD
 
         if (cmd.getRetrieveOnlyResourceCount()) {
             response.setResponses(new ArrayList<>(), result.second());
             return response;
         }
 
-=======
->>>>>>> dea13734
         ResponseView respView = ResponseView.Restricted;
         Account caller = CallContext.current().getCallingAccount();
         if (_accountMgr.isRootAdmin(caller.getId())) {
