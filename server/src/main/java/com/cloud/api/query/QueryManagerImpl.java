--- conflicted
+++ resolved
@@ -3614,23 +3614,7 @@
             sc.addAnd("domainId", SearchCriteria.Op.SC, scc);
         }
 
-<<<<<<< HEAD
-        List<String> hostTags = new ArrayList<>();
-        if (templateId != null) {
-            VMTemplateVO template = _templateDao.findByIdIncludingRemoved(templateId);
-            if (template == null) {
-                throw new InvalidParameterValueException("Unable to find template with the specified ID");
-            }
-            if (caller.getType() != Account.Type.ADMIN) {
-                accountMgr.checkAccess(caller, null, false, template);
-            }
-            if (StringUtils.isNotEmpty(template.getTemplateTag())) {
-                hostTags.add(template.getTemplateTag());
-            }
-        }
-=======
         List<String> hostTags = getHostTagsFromTemplateForServiceOfferingsListing(caller, templateId);
->>>>>>> 6ccb5b62
 
         if (currentVmOffering != null) {
             DiskOfferingVO diskOffering = _diskOfferingDao.findByIdIncludingRemoved(currentVmOffering.getDiskOfferingId());
