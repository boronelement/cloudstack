--- conflicted
+++ resolved
@@ -3415,13 +3415,10 @@
                 resourceId = ip.getId();
                 usageRecResponse.setUsageId(ip.getUuid());
             }
-<<<<<<< HEAD
-=======
             //isSourceNAT
             usageRecResponse.setSourceNat((usageRecord.getType().equals("SourceNat")) ? true : false);
             //isSystem
             usageRecResponse.setSystem((usageRecord.getSize() == 1) ? true : false);
->>>>>>> c2812b46
         } else if (usageRecord.getUsageType() == UsageTypes.NETWORK_BYTES_SENT || usageRecord.getUsageType() == UsageTypes.NETWORK_BYTES_RECEIVED) {
             //Device Type
             resourceType = ResourceObjectType.UserVm;
