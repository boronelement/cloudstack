// Licensed to the Apache Software Foundation (ASF) under one
// or more contributor license agreements.  See the NOTICE file
// distributed with this work for additional information
// regarding copyright ownership.  The ASF licenses this file
// to you under the Apache License, Version 2.0 (the
// "License"); you may not use this file except in compliance
// with the License.  You may obtain a copy of the License at
//
//   http://www.apache.org/licenses/LICENSE-2.0
//
// Unless required by applicable law or agreed to in writing,
// software distributed under the License is distributed on an
// "AS IS" BASIS, WITHOUT WARRANTIES OR CONDITIONS OF ANY
// KIND, either express or implied.  See the License for the
// specific language governing permissions and limitations
// under the License.
package com.cloud.api;

import static com.cloud.utils.NumbersUtil.toHumanReadableSize;

import java.security.cert.Certificate;
import java.security.cert.CertificateException;
import java.text.DecimalFormat;
import java.util.ArrayList;
import java.util.Arrays;
import java.util.Calendar;
import java.util.Date;
import java.util.EnumSet;
import java.util.HashMap;
import java.util.HashSet;
import java.util.LinkedHashSet;
import java.util.List;
import java.util.Map;
import java.util.Set;
import java.util.TimeZone;
import java.util.stream.Collectors;

import javax.inject.Inject;

import com.cloud.host.ControlState;
import com.cloud.utils.security.CertificateHelper;
import com.cloud.user.UserData;
import com.cloud.api.query.dao.UserVmJoinDao;
import com.cloud.network.vpc.VpcVO;
import org.apache.cloudstack.acl.ControlledEntity;
import org.apache.cloudstack.acl.ControlledEntity.ACLType;
import org.apache.cloudstack.affinity.AffinityGroup;
import org.apache.cloudstack.affinity.AffinityGroupResponse;
import org.apache.cloudstack.annotation.AnnotationService;
import org.apache.cloudstack.annotation.dao.AnnotationDao;
import org.apache.cloudstack.api.ApiConstants.DomainDetails;
import org.apache.cloudstack.api.ApiConstants.HostDetails;
import org.apache.cloudstack.api.ApiConstants.VMDetails;
import org.apache.cloudstack.api.BaseResponseWithAssociatedNetwork;
import org.apache.cloudstack.api.ResponseGenerator;
import org.apache.cloudstack.api.ResponseObject.ResponseView;
import org.apache.cloudstack.api.command.user.job.QueryAsyncJobResultCmd;
import org.apache.cloudstack.api.response.AccountResponse;
import org.apache.cloudstack.api.response.ApplicationLoadBalancerInstanceResponse;
import org.apache.cloudstack.api.response.ApplicationLoadBalancerResponse;
import org.apache.cloudstack.api.response.ApplicationLoadBalancerRuleResponse;
import org.apache.cloudstack.api.response.AsyncJobResponse;
import org.apache.cloudstack.api.response.AutoScalePolicyResponse;
import org.apache.cloudstack.api.response.AutoScaleVmGroupResponse;
import org.apache.cloudstack.api.response.AutoScaleVmProfileResponse;
import org.apache.cloudstack.api.response.BackupOfferingResponse;
import org.apache.cloudstack.api.response.BackupResponse;
import org.apache.cloudstack.api.response.BackupScheduleResponse;
import org.apache.cloudstack.api.response.CapabilityResponse;
import org.apache.cloudstack.api.response.CapacityResponse;
import org.apache.cloudstack.api.response.ClusterResponse;
import org.apache.cloudstack.api.response.ConditionResponse;
import org.apache.cloudstack.api.response.ConfigurationResponse;
import org.apache.cloudstack.api.response.ControlledEntityResponse;
import org.apache.cloudstack.api.response.ControlledViewEntityResponse;
import org.apache.cloudstack.api.response.CounterResponse;
import org.apache.cloudstack.api.response.CreateCmdResponse;
import org.apache.cloudstack.api.response.CreateSSHKeyPairResponse;
import org.apache.cloudstack.api.response.DataCenterGuestIpv6PrefixResponse;
import org.apache.cloudstack.api.response.DirectDownloadCertificateHostStatusResponse;
import org.apache.cloudstack.api.response.DirectDownloadCertificateResponse;
import org.apache.cloudstack.api.response.DiskOfferingResponse;
import org.apache.cloudstack.api.response.DomainResponse;
import org.apache.cloudstack.api.response.DomainRouterResponse;
import org.apache.cloudstack.api.response.EventResponse;
import org.apache.cloudstack.api.response.ExtractResponse;
import org.apache.cloudstack.api.response.FirewallResponse;
import org.apache.cloudstack.api.response.FirewallRuleResponse;
import org.apache.cloudstack.api.response.GlobalLoadBalancerResponse;
import org.apache.cloudstack.api.response.GuestOSResponse;
import org.apache.cloudstack.api.response.GuestOsMappingResponse;
import org.apache.cloudstack.api.response.GuestVlanRangeResponse;
import org.apache.cloudstack.api.response.GuestVlanResponse;
import org.apache.cloudstack.api.response.HostForMigrationResponse;
import org.apache.cloudstack.api.response.HostResponse;
import org.apache.cloudstack.api.response.HypervisorCapabilitiesResponse;
import org.apache.cloudstack.api.response.IPAddressResponse;
import org.apache.cloudstack.api.response.ImageStoreResponse;
import org.apache.cloudstack.api.response.InstanceGroupResponse;
import org.apache.cloudstack.api.response.InternalLoadBalancerElementResponse;
import org.apache.cloudstack.api.response.IpForwardingRuleResponse;
import org.apache.cloudstack.api.response.IpRangeResponse;
import org.apache.cloudstack.api.response.Ipv6RouteResponse;
import org.apache.cloudstack.api.response.IsolationMethodResponse;
import org.apache.cloudstack.api.response.LBHealthCheckPolicyResponse;
import org.apache.cloudstack.api.response.LBHealthCheckResponse;
import org.apache.cloudstack.api.response.LBStickinessPolicyResponse;
import org.apache.cloudstack.api.response.LBStickinessResponse;
import org.apache.cloudstack.api.response.ListResponse;
import org.apache.cloudstack.api.response.LoadBalancerResponse;
import org.apache.cloudstack.api.response.ManagementServerResponse;
import org.apache.cloudstack.api.response.NetworkACLItemResponse;
import org.apache.cloudstack.api.response.NetworkACLResponse;
import org.apache.cloudstack.api.response.NetworkOfferingResponse;
import org.apache.cloudstack.api.response.NetworkPermissionsResponse;
import org.apache.cloudstack.api.response.NetworkResponse;
import org.apache.cloudstack.api.response.NicExtraDhcpOptionResponse;
import org.apache.cloudstack.api.response.NicResponse;
import org.apache.cloudstack.api.response.NicSecondaryIpResponse;
import org.apache.cloudstack.api.response.OvsProviderResponse;
import org.apache.cloudstack.api.response.PhysicalNetworkResponse;
import org.apache.cloudstack.api.response.PodResponse;
import org.apache.cloudstack.api.response.PortableIpRangeResponse;
import org.apache.cloudstack.api.response.PortableIpResponse;
import org.apache.cloudstack.api.response.PrivateGatewayResponse;
import org.apache.cloudstack.api.response.ProjectAccountResponse;
import org.apache.cloudstack.api.response.ProjectInvitationResponse;
import org.apache.cloudstack.api.response.ProjectResponse;
import org.apache.cloudstack.api.response.ProviderResponse;
import org.apache.cloudstack.api.response.RegionResponse;
import org.apache.cloudstack.api.response.RemoteAccessVpnResponse;
import org.apache.cloudstack.api.response.ResourceCountResponse;
import org.apache.cloudstack.api.response.ResourceIconResponse;
import org.apache.cloudstack.api.response.ResourceLimitResponse;
import org.apache.cloudstack.api.response.ResourceTagResponse;
import org.apache.cloudstack.api.response.RollingMaintenanceHostSkippedResponse;
import org.apache.cloudstack.api.response.RollingMaintenanceHostUpdatedResponse;
import org.apache.cloudstack.api.response.RollingMaintenanceResponse;
import org.apache.cloudstack.api.response.RouterHealthCheckResultResponse;
import org.apache.cloudstack.api.response.SSHKeyPairResponse;
import org.apache.cloudstack.api.response.SecurityGroupResponse;
import org.apache.cloudstack.api.response.SecurityGroupRuleResponse;
import org.apache.cloudstack.api.response.ServiceOfferingResponse;
import org.apache.cloudstack.api.response.ServiceResponse;
import org.apache.cloudstack.api.response.Site2SiteCustomerGatewayResponse;
import org.apache.cloudstack.api.response.Site2SiteVpnConnectionResponse;
import org.apache.cloudstack.api.response.Site2SiteVpnGatewayResponse;
import org.apache.cloudstack.api.response.SnapshotPolicyResponse;
import org.apache.cloudstack.api.response.SnapshotResponse;
import org.apache.cloudstack.api.response.SnapshotScheduleResponse;
import org.apache.cloudstack.api.response.StaticRouteResponse;
import org.apache.cloudstack.api.response.StorageNetworkIpRangeResponse;
import org.apache.cloudstack.api.response.StoragePoolResponse;
import org.apache.cloudstack.api.response.SystemVmInstanceResponse;
import org.apache.cloudstack.api.response.SystemVmResponse;
import org.apache.cloudstack.api.response.TemplatePermissionsResponse;
import org.apache.cloudstack.api.response.TemplateResponse;
import org.apache.cloudstack.api.response.TrafficMonitorResponse;
import org.apache.cloudstack.api.response.TrafficTypeResponse;
import org.apache.cloudstack.api.response.UpgradeRouterTemplateResponse;
import org.apache.cloudstack.api.response.UsageRecordResponse;
import org.apache.cloudstack.api.response.UserDataResponse;
import org.apache.cloudstack.api.response.UserResponse;
import org.apache.cloudstack.api.response.UserVmResponse;
import org.apache.cloudstack.api.response.VMSnapshotResponse;
import org.apache.cloudstack.api.response.VirtualRouterProviderResponse;
import org.apache.cloudstack.api.response.VlanIpRangeResponse;
import org.apache.cloudstack.api.response.VolumeResponse;
import org.apache.cloudstack.api.response.VpcOfferingResponse;
import org.apache.cloudstack.api.response.VpcResponse;
import org.apache.cloudstack.api.response.VpnUsersResponse;
import org.apache.cloudstack.api.response.ZoneResponse;
import org.apache.cloudstack.backup.Backup;
import org.apache.cloudstack.backup.BackupOffering;
import org.apache.cloudstack.backup.BackupSchedule;
import org.apache.cloudstack.backup.dao.BackupOfferingDao;
import org.apache.cloudstack.config.Configuration;
import org.apache.cloudstack.context.CallContext;
import org.apache.cloudstack.direct.download.DirectDownloadCertificate;
import org.apache.cloudstack.direct.download.DirectDownloadCertificateHostMap;
import org.apache.cloudstack.direct.download.DirectDownloadManager;
import org.apache.cloudstack.direct.download.DirectDownloadManager.HostCertificateStatus.CertificateStatus;
import org.apache.cloudstack.engine.subsystem.api.storage.DataStore;
import org.apache.cloudstack.engine.subsystem.api.storage.DataStoreCapabilities;
import org.apache.cloudstack.engine.subsystem.api.storage.DataStoreManager;
import org.apache.cloudstack.engine.subsystem.api.storage.SnapshotDataFactory;
import org.apache.cloudstack.engine.subsystem.api.storage.SnapshotInfo;
import org.apache.cloudstack.framework.jobs.AsyncJob;
import org.apache.cloudstack.framework.jobs.AsyncJobManager;
import org.apache.cloudstack.management.ManagementServerHost;
import org.apache.cloudstack.network.lb.ApplicationLoadBalancerRule;
import org.apache.cloudstack.region.PortableIp;
import org.apache.cloudstack.region.PortableIpRange;
import org.apache.cloudstack.region.Region;
import org.apache.cloudstack.storage.datastore.db.PrimaryDataStoreDao;
import org.apache.cloudstack.storage.datastore.db.SnapshotDataStoreDao;
import org.apache.cloudstack.storage.datastore.db.SnapshotDataStoreVO;
import org.apache.cloudstack.storage.datastore.db.StoragePoolVO;
import org.apache.cloudstack.usage.Usage;
import org.apache.cloudstack.usage.UsageService;
import org.apache.cloudstack.usage.UsageTypes;
import org.apache.commons.collections.CollectionUtils;
import org.apache.commons.lang3.StringUtils;
import org.apache.log4j.Logger;

import com.cloud.agent.api.VgpuTypesInfo;
import com.cloud.api.query.ViewResponseHelper;
import com.cloud.api.query.vo.AccountJoinVO;
import com.cloud.api.query.vo.AsyncJobJoinVO;
import com.cloud.api.query.vo.ControlledViewEntity;
import com.cloud.api.query.vo.DataCenterJoinVO;
import com.cloud.api.query.vo.DiskOfferingJoinVO;
import com.cloud.api.query.vo.DomainRouterJoinVO;
import com.cloud.api.query.vo.EventJoinVO;
import com.cloud.api.query.vo.HostJoinVO;
import com.cloud.api.query.vo.ImageStoreJoinVO;
import com.cloud.api.query.vo.InstanceGroupJoinVO;
import com.cloud.api.query.vo.NetworkOfferingJoinVO;
import com.cloud.api.query.vo.ProjectAccountJoinVO;
import com.cloud.api.query.vo.ProjectInvitationJoinVO;
import com.cloud.api.query.vo.ProjectJoinVO;
import com.cloud.api.query.vo.ResourceTagJoinVO;
import com.cloud.api.query.vo.SecurityGroupJoinVO;
import com.cloud.api.query.vo.ServiceOfferingJoinVO;
import com.cloud.api.query.vo.StoragePoolJoinVO;
import com.cloud.api.query.vo.TemplateJoinVO;
import com.cloud.api.query.vo.UserAccountJoinVO;
import com.cloud.api.query.vo.UserVmJoinVO;
import com.cloud.api.query.vo.VolumeJoinVO;
import com.cloud.api.query.vo.VpcOfferingJoinVO;
import com.cloud.api.response.ApiResponseSerializer;
import com.cloud.capacity.Capacity;
import com.cloud.capacity.CapacityVO;
import com.cloud.capacity.dao.CapacityDaoImpl.SummedCapacity;
import com.cloud.configuration.ConfigurationManager;
import com.cloud.configuration.Resource.ResourceOwnerType;
import com.cloud.configuration.Resource.ResourceType;
import com.cloud.configuration.ResourceCount;
import com.cloud.configuration.ResourceLimit;
import com.cloud.dc.ClusterDetailsDao;
import com.cloud.dc.ClusterVO;
import com.cloud.dc.DataCenter;
import com.cloud.dc.DataCenterGuestIpv6Prefix;
import com.cloud.dc.DataCenterVO;
import com.cloud.dc.HostPodVO;
import com.cloud.dc.Pod;
import com.cloud.dc.StorageNetworkIpRange;
import com.cloud.dc.Vlan;
import com.cloud.dc.Vlan.VlanType;
import com.cloud.dc.VlanVO;
import com.cloud.domain.Domain;
import com.cloud.domain.DomainVO;
import com.cloud.event.Event;
import com.cloud.exception.InvalidParameterValueException;
import com.cloud.exception.PermissionDeniedException;
import com.cloud.gpu.GPU;
import com.cloud.host.Host;
import com.cloud.host.HostVO;
import com.cloud.hypervisor.HypervisorCapabilities;
import com.cloud.network.GuestVlan;
import com.cloud.network.GuestVlanRange;
import com.cloud.network.IpAddress;
import com.cloud.network.Ipv6Service;
import com.cloud.network.Network;
import com.cloud.network.Network.Capability;
import com.cloud.network.Network.Provider;
import com.cloud.network.Network.Service;
import com.cloud.network.NetworkModel;
import com.cloud.network.NetworkPermission;
import com.cloud.network.NetworkProfile;
import com.cloud.network.Networks.BroadcastDomainType;
import com.cloud.network.Networks.IsolationType;
import com.cloud.network.Networks.TrafficType;
import com.cloud.network.OvsProvider;
import com.cloud.network.PhysicalNetwork;
import com.cloud.network.PhysicalNetworkServiceProvider;
import com.cloud.network.PhysicalNetworkTrafficType;
import com.cloud.network.RemoteAccessVpn;
import com.cloud.network.RouterHealthCheckResult;
import com.cloud.network.Site2SiteCustomerGateway;
import com.cloud.network.Site2SiteVpnConnection;
import com.cloud.network.Site2SiteVpnGateway;
import com.cloud.network.VirtualRouterProvider;
import com.cloud.network.VpnUser;
import com.cloud.network.VpnUserVO;
import com.cloud.network.as.AutoScalePolicy;
import com.cloud.network.as.AutoScaleVmGroup;
import com.cloud.network.as.AutoScaleVmProfile;
import com.cloud.network.as.AutoScaleVmProfileVO;
import com.cloud.network.as.Condition;
import com.cloud.network.as.ConditionVO;
import com.cloud.network.as.Counter;
import com.cloud.network.dao.IPAddressDao;
import com.cloud.network.dao.IPAddressVO;
import com.cloud.network.dao.LoadBalancerVO;
import com.cloud.network.dao.NetworkDao;
import com.cloud.network.dao.NetworkDetailVO;
import com.cloud.network.dao.NetworkDetailsDao;
import com.cloud.network.dao.NetworkServiceMapDao;
import com.cloud.network.dao.NetworkVO;
import com.cloud.network.dao.PhysicalNetworkVO;
import com.cloud.network.router.VirtualRouter;
import com.cloud.network.rules.FirewallRule;
import com.cloud.network.rules.HealthCheckPolicy;
import com.cloud.network.rules.LoadBalancer;
import com.cloud.network.rules.LoadBalancerContainer.Scheme;
import com.cloud.network.rules.PortForwardingRule;
import com.cloud.network.rules.PortForwardingRuleVO;
import com.cloud.network.rules.StaticNatRule;
import com.cloud.network.rules.StickinessPolicy;
import com.cloud.network.security.SecurityGroup;
import com.cloud.network.security.SecurityGroupVO;
import com.cloud.network.security.SecurityRule;
import com.cloud.network.security.SecurityRule.SecurityRuleType;
import com.cloud.network.vpc.NetworkACL;
import com.cloud.network.vpc.NetworkACLItem;
import com.cloud.network.vpc.PrivateGateway;
import com.cloud.network.vpc.StaticRoute;
import com.cloud.network.vpc.Vpc;
import com.cloud.network.vpc.VpcOffering;
import com.cloud.offering.DiskOffering;
import com.cloud.offering.NetworkOffering;
import com.cloud.offering.NetworkOffering.Detail;
import com.cloud.offering.ServiceOffering;
import com.cloud.offerings.NetworkOfferingVO;
import com.cloud.offerings.dao.NetworkOfferingDao;
import com.cloud.org.Cluster;
import com.cloud.projects.Project;
import com.cloud.projects.ProjectAccount;
import com.cloud.projects.ProjectInvitation;
import com.cloud.region.ha.GlobalLoadBalancerRule;
import com.cloud.resource.RollingMaintenanceManager;
import com.cloud.server.ResourceIcon;
import com.cloud.server.ResourceTag;
import com.cloud.server.ResourceTag.ResourceObjectType;
import com.cloud.service.ServiceOfferingVO;
import com.cloud.storage.DataStoreRole;
import com.cloud.storage.DiskOfferingVO;
import com.cloud.storage.GuestOS;
import com.cloud.storage.GuestOSCategoryVO;
import com.cloud.storage.GuestOSHypervisor;
import com.cloud.storage.GuestOsCategory;
import com.cloud.storage.ImageStore;
import com.cloud.storage.Snapshot;
import com.cloud.storage.SnapshotVO;
import com.cloud.storage.StoragePool;
import com.cloud.storage.Upload;
import com.cloud.storage.UploadVO;
import com.cloud.storage.VMTemplateVO;
import com.cloud.storage.Volume;
import com.cloud.storage.VolumeVO;
import com.cloud.storage.dao.GuestOSCategoryDao;
import com.cloud.storage.dao.GuestOSDao;
import com.cloud.storage.dao.VolumeDao;
import com.cloud.storage.snapshot.SnapshotPolicy;
import com.cloud.storage.snapshot.SnapshotSchedule;
import com.cloud.tags.dao.ResourceTagDao;
import com.cloud.template.VirtualMachineTemplate;
import com.cloud.user.Account;
import com.cloud.user.AccountManager;
import com.cloud.user.SSHKeyPair;
import com.cloud.user.User;
import com.cloud.user.UserAccount;
import com.cloud.user.UserStatisticsVO;
import com.cloud.user.dao.UserStatisticsDao;
import com.cloud.uservm.UserVm;
import com.cloud.utils.Pair;
import com.cloud.utils.crypt.DBEncryptionUtil;
import com.cloud.utils.db.EntityManager;
import com.cloud.utils.db.SearchBuilder;
import com.cloud.utils.db.SearchCriteria;
import com.cloud.utils.db.SearchCriteria.Op;
import com.cloud.utils.exception.CloudRuntimeException;
import com.cloud.utils.net.Dhcp;
import com.cloud.utils.net.Ip;
import com.cloud.utils.net.NetUtils;
import com.cloud.vm.ConsoleProxyVO;
import com.cloud.vm.InstanceGroup;
import com.cloud.vm.Nic;
import com.cloud.vm.NicExtraDhcpOptionVO;
import com.cloud.vm.NicProfile;
import com.cloud.vm.NicSecondaryIp;
import com.cloud.vm.NicVO;
import com.cloud.vm.VMInstanceVO;
import com.cloud.vm.VirtualMachine;
import com.cloud.vm.VirtualMachine.Type;
import com.cloud.vm.dao.NicExtraDhcpOptionDao;
import com.cloud.vm.dao.NicSecondaryIpVO;
import com.cloud.vm.snapshot.VMSnapshot;
import com.cloud.vm.snapshot.VMSnapshotVO;
import com.cloud.vm.snapshot.dao.VMSnapshotDao;

import sun.security.x509.X509CertImpl;

public class ApiResponseHelper implements ResponseGenerator {

    private static final Logger s_logger = Logger.getLogger(ApiResponseHelper.class);
    private static final DecimalFormat s_percentFormat = new DecimalFormat("##.##");

    @Inject
    private EntityManager _entityMgr;
    @Inject
    private UsageService _usageSvc;
    @Inject
    NetworkModel _ntwkModel;
    @Inject
    protected AccountManager _accountMgr;
    @Inject
    protected AsyncJobManager _jobMgr;
    @Inject
    ConfigurationManager _configMgr;
    @Inject
    SnapshotDataFactory snapshotfactory;
    @Inject
    private VolumeDao _volumeDao;
    @Inject
    private DataStoreManager _dataStoreMgr;
    @Inject
    private SnapshotDataStoreDao _snapshotStoreDao;
    @Inject
    private PrimaryDataStoreDao _storagePoolDao;
    @Inject
    private ClusterDetailsDao _clusterDetailsDao;
    @Inject
    private ResourceTagDao _resourceTagDao;
    @Inject
    private NicExtraDhcpOptionDao _nicExtraDhcpOptionDao;
    @Inject
    private IPAddressDao userIpAddressDao;
    @Inject
    NetworkDetailsDao networkDetailsDao;
    @Inject
    private VMSnapshotDao vmSnapshotDao;
    @Inject
    private BackupOfferingDao backupOfferingDao;
    @Inject
    private GuestOSCategoryDao _guestOsCategoryDao;
    @Inject
    private GuestOSDao _guestOsDao;
    @Inject
    private AnnotationDao annotationDao;
    @Inject
    private UserStatisticsDao userStatsDao;
    @Inject
    private NetworkDao networkDao;
    @Inject
    NetworkOfferingDao networkOfferingDao;
    @Inject
    Ipv6Service ipv6Service;
    @Inject
    UserVmJoinDao userVmJoinDao;
    @Inject
    NetworkServiceMapDao ntwkSrvcDao;

    @Override
    public UserResponse createUserResponse(User user) {
        UserAccountJoinVO vUser = ApiDBUtils.newUserView(user);
        return ApiDBUtils.newUserResponse(vUser);
    }

    // this method is used for response generation via createAccount (which
    // creates an account + user)
    @Override
    public AccountResponse createUserAccountResponse(ResponseView view, UserAccount user) {
        return ApiDBUtils.newAccountResponse(view, EnumSet.of(DomainDetails.all), ApiDBUtils.findAccountViewById(user.getAccountId()));
    }

    @Override
    public AccountResponse createAccountResponse(ResponseView view, Account account) {
        AccountJoinVO vUser = ApiDBUtils.newAccountView(account);
        return ApiDBUtils.newAccountResponse(view, EnumSet.of(DomainDetails.all), vUser);
    }

    @Override
    public UserResponse createUserResponse(UserAccount user) {
        UserAccountJoinVO vUser = ApiDBUtils.newUserView(user);
        return ApiDBUtils.newUserResponse(vUser);
    }

    @Override
    public DomainResponse createDomainResponse(Domain domain) {
        DomainResponse domainResponse = new DomainResponse();
        domainResponse.setDomainName(domain.getName());
        domainResponse.setId(domain.getUuid());
        domainResponse.setLevel(domain.getLevel());
        domainResponse.setCreated(domain.getCreated());
        domainResponse.setNetworkDomain(domain.getNetworkDomain());
        Domain parentDomain = ApiDBUtils.findDomainById(domain.getParent());
        if (parentDomain != null) {
            domainResponse.setParentDomainId(parentDomain.getUuid());
        }
        StringBuilder domainPath = new StringBuilder("ROOT");
        (domainPath.append(domain.getPath())).deleteCharAt(domainPath.length() - 1);
        domainResponse.setPath(domainPath.toString());
        if (domain.getParent() != null) {
            domainResponse.setParentDomainName(ApiDBUtils.findDomainById(domain.getParent()).getName());
        }
        if (domain.getChildCount() > 0) {
            domainResponse.setHasChild(true);
        }
        domainResponse.setObjectName("domain");
        return domainResponse;
    }

    @Override
    public DiskOfferingResponse createDiskOfferingResponse(DiskOffering offering) {
        DiskOfferingJoinVO vOffering = ApiDBUtils.newDiskOfferingView(offering);
        return ApiDBUtils.newDiskOfferingResponse(vOffering);
    }

    @Override
    public ResourceLimitResponse createResourceLimitResponse(ResourceLimit limit) {
        ResourceLimitResponse resourceLimitResponse = new ResourceLimitResponse();
        if (limit.getResourceOwnerType() == ResourceOwnerType.Domain) {
            populateDomain(resourceLimitResponse, limit.getOwnerId());
        } else if (limit.getResourceOwnerType() == ResourceOwnerType.Account) {
            Account accountTemp = ApiDBUtils.findAccountById(limit.getOwnerId());
            populateAccount(resourceLimitResponse, limit.getOwnerId());
            populateDomain(resourceLimitResponse, accountTemp.getDomainId());
        }
        resourceLimitResponse.setResourceType(limit.getType());

        if ((limit.getType() == ResourceType.primary_storage || limit.getType() == ResourceType.secondary_storage) && limit.getMax() >= 0) {
            resourceLimitResponse.setMax((long)Math.ceil((double)limit.getMax() / ResourceType.bytesToGiB));
        } else {
            resourceLimitResponse.setMax(limit.getMax());
        }
        resourceLimitResponse.setObjectName("resourcelimit");

        return resourceLimitResponse;
    }

    @Override
    public ResourceCountResponse createResourceCountResponse(ResourceCount resourceCount) {
        ResourceCountResponse resourceCountResponse = new ResourceCountResponse();

        if (resourceCount.getResourceOwnerType() == ResourceOwnerType.Account) {
            Account accountTemp = ApiDBUtils.findAccountById(resourceCount.getOwnerId());
            if (accountTemp != null) {
                populateAccount(resourceCountResponse, accountTemp.getId());
                populateDomain(resourceCountResponse, accountTemp.getDomainId());
            }
        } else if (resourceCount.getResourceOwnerType() == ResourceOwnerType.Domain) {
            populateDomain(resourceCountResponse, resourceCount.getOwnerId());
        }

        resourceCountResponse.setResourceType(resourceCount.getType());
        resourceCountResponse.setResourceCount(resourceCount.getCount());
        resourceCountResponse.setObjectName("resourcecount");
        return resourceCountResponse;
    }

    @Override
    public ServiceOfferingResponse createServiceOfferingResponse(ServiceOffering offering) {
        ServiceOfferingJoinVO vOffering = ApiDBUtils.newServiceOfferingView(offering);
        return ApiDBUtils.newServiceOfferingResponse(vOffering);
    }

    @Override
    public ConfigurationResponse createConfigurationResponse(Configuration cfg) {
        ConfigurationResponse cfgResponse = new ConfigurationResponse();
        cfgResponse.setCategory(cfg.getCategory());
        cfgResponse.setDescription(cfg.getDescription());
        cfgResponse.setName(cfg.getName());
        if (cfg.isEncrypted()) {
            cfgResponse.setValue(DBEncryptionUtil.encrypt(cfg.getValue()));
        } else {
            cfgResponse.setValue(cfg.getValue());
        }
        cfgResponse.setIsDynamic(cfg.isDynamic());
        cfgResponse.setObjectName("configuration");

        return cfgResponse;
    }

    @Override
    public SnapshotResponse createSnapshotResponse(Snapshot snapshot) {
        SnapshotResponse snapshotResponse = new SnapshotResponse();
        snapshotResponse.setId(snapshot.getUuid());

        populateOwner(snapshotResponse, snapshot);

        VolumeVO volume = findVolumeById(snapshot.getVolumeId());
        String snapshotTypeStr = snapshot.getRecurringType().name();
        snapshotResponse.setSnapshotType(snapshotTypeStr);
        if (volume != null) {
            snapshotResponse.setVolumeId(volume.getUuid());
            snapshotResponse.setVolumeName(volume.getName());
            snapshotResponse.setVolumeType(volume.getVolumeType().name());
            snapshotResponse.setVirtualSize(volume.getSize());
            DataCenter zone = ApiDBUtils.findZoneById(volume.getDataCenterId());
            if (zone != null) {
                snapshotResponse.setZoneId(zone.getUuid());
            }

            if (volume.getVolumeType() == Volume.Type.ROOT && volume.getInstanceId() != null) {
                //TODO combine lines and 489 into a join in the volume dao
                VMInstanceVO instance = ApiDBUtils.findVMInstanceById(volume.getInstanceId());
                if (instance != null) {
                    GuestOS guestOs = ApiDBUtils.findGuestOSById(instance.getGuestOSId());
                    if (guestOs != null) {
                        snapshotResponse.setOsTypeId(guestOs.getUuid());
                        snapshotResponse.setOsDisplayName(guestOs.getDisplayName());
                    }
                }
            }
        }
        snapshotResponse.setCreated(snapshot.getCreated());
        snapshotResponse.setName(snapshot.getName());
        snapshotResponse.setIntervalType(ApiDBUtils.getSnapshotIntervalTypes(snapshot.getId()));
        snapshotResponse.setState(snapshot.getState());
        snapshotResponse.setLocationType(ApiDBUtils.getSnapshotLocationType(snapshot.getId()));

        SnapshotInfo snapshotInfo = null;

        if (snapshot instanceof SnapshotInfo) {
            snapshotInfo = (SnapshotInfo)snapshot;
        } else {
            DataStoreRole dataStoreRole = getDataStoreRole(snapshot, _snapshotStoreDao, _dataStoreMgr);

            snapshotInfo = snapshotfactory.getSnapshot(snapshot.getId(), dataStoreRole);
        }

        if (snapshotInfo == null) {
            s_logger.debug("Unable to find info for image store snapshot with uuid " + snapshot.getUuid());
            snapshotResponse.setRevertable(false);
        } else {
        snapshotResponse.setRevertable(snapshotInfo.isRevertable());
        snapshotResponse.setPhysicaSize(snapshotInfo.getPhysicalSize());
        }

        // set tag information
        List<? extends ResourceTag> tags = ApiDBUtils.listByResourceTypeAndId(ResourceObjectType.Snapshot, snapshot.getId());
        List<ResourceTagResponse> tagResponses = new ArrayList<ResourceTagResponse>();
        for (ResourceTag tag : tags) {
            ResourceTagResponse tagResponse = createResourceTagResponse(tag, true);
            CollectionUtils.addIgnoreNull(tagResponses, tagResponse);
        }
        snapshotResponse.setTags(new HashSet<>(tagResponses));
        snapshotResponse.setHasAnnotation(annotationDao.hasAnnotations(snapshot.getUuid(), AnnotationService.EntityType.SNAPSHOT.name(),
                _accountMgr.isRootAdmin(CallContext.current().getCallingAccount().getId())));

        snapshotResponse.setObjectName("snapshot");
        return snapshotResponse;
    }

    public static DataStoreRole getDataStoreRole(Snapshot snapshot, SnapshotDataStoreDao snapshotStoreDao, DataStoreManager dataStoreMgr) {
        SnapshotDataStoreVO snapshotStore = snapshotStoreDao.findBySnapshot(snapshot.getId(), DataStoreRole.Primary);

        if (snapshotStore == null) {
            return DataStoreRole.Image;
        }

        long storagePoolId = snapshotStore.getDataStoreId();
        DataStore dataStore = dataStoreMgr.getDataStore(storagePoolId, DataStoreRole.Primary);
        if (dataStore == null) {
            return DataStoreRole.Image;
        }

        Map<String, String> mapCapabilities = dataStore.getDriver().getCapabilities();

        if (mapCapabilities != null) {
            String value = mapCapabilities.get(DataStoreCapabilities.STORAGE_SYSTEM_SNAPSHOT.toString());
            Boolean supportsStorageSystemSnapshots = new Boolean(value);

            if (supportsStorageSystemSnapshots) {
                return DataStoreRole.Primary;
            }
        }

        return DataStoreRole.Image;
    }

    @Override
    public VMSnapshotResponse createVMSnapshotResponse(VMSnapshot vmSnapshot) {
        VMSnapshotResponse vmSnapshotResponse = new VMSnapshotResponse();
        vmSnapshotResponse.setId(vmSnapshot.getUuid());
        vmSnapshotResponse.setName(vmSnapshot.getName());
        vmSnapshotResponse.setState(vmSnapshot.getState());
        vmSnapshotResponse.setCreated(vmSnapshot.getCreated());
        vmSnapshotResponse.setDescription(vmSnapshot.getDescription());
        vmSnapshotResponse.setDisplayName(vmSnapshot.getDisplayName());
        UserVm vm = ApiDBUtils.findUserVmById(vmSnapshot.getVmId());
        if (vm != null) {
            vmSnapshotResponse.setVirtualMachineId(vm.getUuid());
            vmSnapshotResponse.setVirtualMachineName(StringUtils.isEmpty(vm.getDisplayName()) ? vm.getHostName() : vm.getDisplayName());
            vmSnapshotResponse.setHypervisor(vm.getHypervisorType());
            DataCenterVO datacenter = ApiDBUtils.findZoneById(vm.getDataCenterId());
            if (datacenter != null) {
                vmSnapshotResponse.setZoneId(datacenter.getUuid());
                vmSnapshotResponse.setZoneName(datacenter.getName());
            }
        }
        if (vmSnapshot.getParent() != null) {
            VMSnapshot vmSnapshotParent = ApiDBUtils.getVMSnapshotById(vmSnapshot.getParent());
            if (vmSnapshotParent != null) {
                vmSnapshotResponse.setParent(vmSnapshotParent.getUuid());
                vmSnapshotResponse.setParentName(vmSnapshotParent.getDisplayName());
            }
        }
        populateOwner(vmSnapshotResponse, vmSnapshot);
        Project project = ApiDBUtils.findProjectByProjectAccountId(vmSnapshot.getAccountId());
        if (project != null) {
            vmSnapshotResponse.setProjectId(project.getUuid());
            vmSnapshotResponse.setProjectName(project.getName());
        }
        Account account = ApiDBUtils.findAccountById(vmSnapshot.getAccountId());
        if (account != null) {
            vmSnapshotResponse.setAccountName(account.getAccountName());
        }
        DomainVO domain = ApiDBUtils.findDomainById(vmSnapshot.getDomainId());
        if (domain != null) {
            vmSnapshotResponse.setDomainId(domain.getUuid());
            vmSnapshotResponse.setDomainName(domain.getName());
        }

        List<? extends ResourceTag> tags = _resourceTagDao.listBy(vmSnapshot.getId(), ResourceObjectType.VMSnapshot);
        List<ResourceTagResponse> tagResponses = new ArrayList<ResourceTagResponse>();
        for (ResourceTag tag : tags) {
            ResourceTagResponse tagResponse = createResourceTagResponse(tag, false);
            CollectionUtils.addIgnoreNull(tagResponses, tagResponse);
        }
        vmSnapshotResponse.setTags(new HashSet<>(tagResponses));
        vmSnapshotResponse.setHasAnnotation(annotationDao.hasAnnotations(vmSnapshot.getUuid(), AnnotationService.EntityType.VM_SNAPSHOT.name(),
                _accountMgr.isRootAdmin(CallContext.current().getCallingAccount().getId())));

        vmSnapshotResponse.setCurrent(vmSnapshot.getCurrent());
        vmSnapshotResponse.setType(vmSnapshot.getType().toString());
        vmSnapshotResponse.setObjectName("vmsnapshot");
        return vmSnapshotResponse;
    }

    @Override
    public SnapshotPolicyResponse createSnapshotPolicyResponse(SnapshotPolicy policy) {
        SnapshotPolicyResponse policyResponse = new SnapshotPolicyResponse();
        policyResponse.setId(policy.getUuid());
        Volume vol = ApiDBUtils.findVolumeById(policy.getVolumeId());
        if (vol != null) {
            policyResponse.setVolumeId(vol.getUuid());
        }
        policyResponse.setSchedule(policy.getSchedule());
        policyResponse.setIntervalType(policy.getInterval());
        policyResponse.setMaxSnaps(policy.getMaxSnaps());
        policyResponse.setTimezone(policy.getTimezone());
        policyResponse.setForDisplay(policy.isDisplay());
        policyResponse.setObjectName("snapshotpolicy");

        List<? extends ResourceTag> tags = _resourceTagDao.listBy(policy.getId(), ResourceObjectType.SnapshotPolicy);
        List<ResourceTagResponse> tagResponses = new ArrayList<ResourceTagResponse>();
        for (ResourceTag tag : tags) {
            ResourceTagResponse tagResponse = createResourceTagResponse(tag, false);
            CollectionUtils.addIgnoreNull(tagResponses, tagResponse);
        }
        policyResponse.setTags(new HashSet<>(tagResponses));

        return policyResponse;
    }

    @Override
    public HostResponse createHostResponse(Host host) {
        return createHostResponse(host, EnumSet.of(HostDetails.all));
    }

    @Override
    public HostResponse createHostResponse(Host host, EnumSet<HostDetails> details) {
        List<HostJoinVO> viewHosts = ApiDBUtils.newHostView(host);
        List<HostResponse> listHosts = ViewResponseHelper.createHostResponse(details, viewHosts.toArray(new HostJoinVO[viewHosts.size()]));
        assert listHosts != null && listHosts.size() == 1 : "There should be one host returned";
        return listHosts.get(0);
    }

    @Override
    public HostForMigrationResponse createHostForMigrationResponse(Host host) {
        return createHostForMigrationResponse(host, EnumSet.of(HostDetails.all));
    }

    @Override
    public HostForMigrationResponse createHostForMigrationResponse(Host host, EnumSet<HostDetails> details) {
        List<HostJoinVO> viewHosts = ApiDBUtils.newHostView(host);
        List<HostForMigrationResponse> listHosts = ViewResponseHelper.createHostForMigrationResponse(details, viewHosts.toArray(new HostJoinVO[viewHosts.size()]));
        assert listHosts != null && listHosts.size() == 1 : "There should be one host returned";
        return listHosts.get(0);
    }

    @Override
    public VlanIpRangeResponse createVlanIpRangeResponse(Vlan vlan) {
        return createVlanIpRangeResponse(VlanIpRangeResponse.class, vlan);
    }

    @Override
    public VlanIpRangeResponse createVlanIpRangeResponse(Class<? extends VlanIpRangeResponse> subClass, Vlan vlan) {
        try {
            Long podId = ApiDBUtils.getPodIdForVlan(vlan.getId());

            VlanIpRangeResponse vlanResponse = subClass.newInstance();
            vlanResponse.setId(vlan.getUuid());
            if (vlan.getVlanType() != null) {
                vlanResponse.setForVirtualNetwork(vlan.getVlanType().equals(VlanType.VirtualNetwork));
            }
            vlanResponse.setVlan(vlan.getVlanTag());
            DataCenter zone = ApiDBUtils.findZoneById(vlan.getDataCenterId());
            if (zone != null) {
                vlanResponse.setZoneId(zone.getUuid());
            }

            if (podId != null) {
                HostPodVO pod = ApiDBUtils.findPodById(podId);
                if (pod != null) {
                    vlanResponse.setPodId(pod.getUuid());
                    vlanResponse.setPodName(pod.getName());
                }
            }

            String gateway = vlan.getVlanGateway();
            String netmask = vlan.getVlanNetmask();
            vlanResponse.setGateway(gateway);
            vlanResponse.setNetmask(netmask);
            if (StringUtils.isNotEmpty(gateway) && StringUtils.isNotEmpty(netmask)) {
                vlanResponse.setCidr(NetUtils.getCidrFromGatewayAndNetmask(gateway, netmask));
            }

            // get start ip and end ip of corresponding vlan
            String ipRange = vlan.getIpRange();
            if (ipRange != null) {
                String[] range = ipRange.split("-");
                vlanResponse.setStartIp(range[0]);
                vlanResponse.setEndIp(range[1]);
            }

            vlanResponse.setIp6Gateway(vlan.getIp6Gateway());
            vlanResponse.setIp6Cidr(vlan.getIp6Cidr());

            String ip6Range = vlan.getIp6Range();
            if (ip6Range != null) {
                String[] range = ip6Range.split("-");
                vlanResponse.setStartIpv6(range[0]);
                vlanResponse.setEndIpv6(range[1]);
            }

            if (vlan.getNetworkId() != null) {
                Network nw = ApiDBUtils.findNetworkById(vlan.getNetworkId());
                if (nw != null) {
                    vlanResponse.setNetworkId(nw.getUuid());
                }
            }
            Account owner = ApiDBUtils.getVlanAccount(vlan.getId());
            if (owner != null) {
                populateAccount(vlanResponse, owner.getId());
                populateDomain(vlanResponse, owner.getDomainId());
            } else {
                Domain domain = ApiDBUtils.getVlanDomain(vlan.getId());
                if (domain != null) {
                    populateDomain(vlanResponse, domain.getId());
                } else {
                    Long networkId = vlan.getNetworkId();
                    if (networkId != null) {
                        Network network = _ntwkModel.getNetwork(networkId);
                        if (network != null) {
                            Long accountId = network.getAccountId();
                            populateAccount(vlanResponse, accountId);
                            populateDomain(vlanResponse, ApiDBUtils.findAccountById(accountId).getDomainId());
                        }
                    }
                }
            }

            if (vlan.getPhysicalNetworkId() != null) {
                PhysicalNetwork pnw = ApiDBUtils.findPhysicalNetworkById(vlan.getPhysicalNetworkId());
                if (pnw != null) {
                    vlanResponse.setPhysicalNetworkId(pnw.getUuid());
                }
            }
            vlanResponse.setForSystemVms(isForSystemVms(vlan.getId()));
            vlanResponse.setObjectName("vlan");
            return vlanResponse;
        } catch (InstantiationException | IllegalAccessException e) {
            throw new CloudRuntimeException("Failed to create Vlan IP Range response", e);
        }
    }

    /**
     * Return true if vlan IP range is dedicated for system vms (SSVM and CPVM), false if not
     * @param vlanId vlan id
     * @return true if VLAN IP range is dedicated to system vms
     */
    private boolean isForSystemVms(long vlanId){
        SearchBuilder<IPAddressVO> sb = userIpAddressDao.createSearchBuilder();
        sb.and("vlanId", sb.entity().getVlanId(), SearchCriteria.Op.EQ);
        SearchCriteria<IPAddressVO> sc = sb.create();
        sc.setParameters("vlanId", vlanId);
        IPAddressVO userIpAddresVO = userIpAddressDao.findOneBy(sc);
        return userIpAddresVO != null ? userIpAddresVO.isForSystemVms() : false;
    }

    @Override
    public IPAddressResponse createIPAddressResponse(ResponseView view, IpAddress ipAddr) {
        VlanVO vlan = ApiDBUtils.findVlanById(ipAddr.getVlanId());
        boolean forVirtualNetworks = vlan.getVlanType().equals(VlanType.VirtualNetwork);
        long zoneId = ipAddr.getDataCenterId();

        IPAddressResponse ipResponse = new IPAddressResponse();
        ipResponse.setId(ipAddr.getUuid());
        ipResponse.setIpAddress(ipAddr.getAddress().toString());
        if (ipAddr.getAllocatedTime() != null) {
            ipResponse.setAllocated(ipAddr.getAllocatedTime());
        }
        DataCenter zone = ApiDBUtils.findZoneById(ipAddr.getDataCenterId());
        if (zone != null) {
            ipResponse.setZoneId(zone.getUuid());
            ipResponse.setZoneName(zone.getName());
        }
        ipResponse.setSourceNat(ipAddr.isSourceNat());
        ipResponse.setIsSystem(ipAddr.getSystem());

        // get account information
        if (ipAddr.getAllocatedToAccountId() != null) {
            populateOwner(ipResponse, ipAddr);
        }

        ipResponse.setForVirtualNetwork(forVirtualNetworks);
        ipResponse.setStaticNat(ipAddr.isOneToOneNat());

        if (ipAddr.getAssociatedWithVmId() != null) {
            UserVm vm = ApiDBUtils.findUserVmById(ipAddr.getAssociatedWithVmId());
            if (vm != null) {
                ipResponse.setVirtualMachineId(vm.getUuid());
                ipResponse.setVirtualMachineName(vm.getHostName());
                if (vm.getDisplayName() != null) {
                    ipResponse.setVirtualMachineDisplayName(vm.getDisplayName());
                } else {
                    ipResponse.setVirtualMachineDisplayName(vm.getHostName());
                }
            }
        }
        if (ipAddr.getVmIp() != null) {
            ipResponse.setVirtualMachineIp(ipAddr.getVmIp());
        }

        if (ipAddr.getAssociatedWithNetworkId() != null) {
            Network ntwk = ApiDBUtils.findNetworkById(ipAddr.getAssociatedWithNetworkId());
            if (ntwk != null) {
                ipResponse.setAssociatedNetworkId(ntwk.getUuid());
                ipResponse.setAssociatedNetworkName(ntwk.getName());
            }
        }

        if (ipAddr.getVpcId() != null) {
            Vpc vpc = ApiDBUtils.findVpcById(ipAddr.getVpcId());
            if (vpc != null) {
                ipResponse.setVpcId(vpc.getUuid());
                ipResponse.setVpcName(vpc.getName());
            }
        }

        // Network id the ip is associated with (if associated networkId is
        // null, try to get this information from vlan)
        Long vlanNetworkId = ApiDBUtils.getVlanNetworkId(ipAddr.getVlanId());

        // Network id the ip belongs to
        Long networkId;
        if (vlanNetworkId != null) {
            networkId = vlanNetworkId;
        } else {
            networkId = ApiDBUtils.getPublicNetworkIdByZone(zoneId);
        }

        if (networkId != null) {
            NetworkVO nw = ApiDBUtils.findNetworkById(networkId);
            if (nw != null) {
                ipResponse.setNetworkId(nw.getUuid());
                ipResponse.setNetworkName(nw.getName());
            }
        }
        ipResponse.setState(ipAddr.getState().toString());

        if (ipAddr.getPhysicalNetworkId() != null) {
            PhysicalNetworkVO pnw = ApiDBUtils.findPhysicalNetworkById(ipAddr.getPhysicalNetworkId());
            if (pnw != null) {
                ipResponse.setPhysicalNetworkId(pnw.getUuid());
            }
        }

        // show vm info for shared networks
        showVmInfoForSharedNetworks(forVirtualNetworks, ipAddr, ipResponse);

        // show this info to full view only
        if (view == ResponseView.Full) {
            VlanVO vl = ApiDBUtils.findVlanById(ipAddr.getVlanId());
            if (vl != null) {
                ipResponse.setVlanId(vl.getUuid());
                ipResponse.setVlanName(vl.getVlanTag());
            }
        }

        if (ipAddr.getSystem()) {
            if (ipAddr.isOneToOneNat()) {
                ipResponse.setPurpose(IpAddress.Purpose.StaticNat.toString());
            } else {
                ipResponse.setPurpose(IpAddress.Purpose.Lb.toString());
            }
        }

        ipResponse.setForDisplay(ipAddr.isDisplay());

        ipResponse.setPortable(ipAddr.isPortable());

        //set tag information
        List<? extends ResourceTag> tags = ApiDBUtils.listByResourceTypeAndId(ResourceObjectType.PublicIpAddress, ipAddr.getId());
        List<ResourceTagResponse> tagResponses = new ArrayList<ResourceTagResponse>();
        for (ResourceTag tag : tags) {
            ResourceTagResponse tagResponse = createResourceTagResponse(tag, true);
            CollectionUtils.addIgnoreNull(tagResponses, tagResponse);
        }
        ipResponse.setTags(tagResponses);
        ipResponse.setHasAnnotation(annotationDao.hasAnnotations(ipAddr.getUuid(), AnnotationService.EntityType.PUBLIC_IP_ADDRESS.name(),
                _accountMgr.isRootAdmin(CallContext.current().getCallingAccount().getId())));

        ipResponse.setObjectName("ipaddress");
        return ipResponse;
    }

    private void showVmInfoForSharedNetworks(boolean forVirtualNetworks, IpAddress ipAddr, IPAddressResponse ipResponse) {
        if (!forVirtualNetworks) {
            NicVO nic = ApiDBUtils.findByIp4AddressAndNetworkId(ipAddr.getAddress().toString(), ipAddr.getNetworkId());

            if (nic == null) {  // find in nic_secondary_ips, user vm only
                NicSecondaryIpVO secondaryIp =
                        ApiDBUtils.findSecondaryIpByIp4AddressAndNetworkId(ipAddr.getAddress().toString(), ipAddr.getNetworkId());
                if (secondaryIp != null) {
                    UserVm vm = ApiDBUtils.findUserVmById(secondaryIp.getVmId());
                    if (vm != null) {
                        ipResponse.setVirtualMachineId(vm.getUuid());
                        ipResponse.setVirtualMachineName(vm.getHostName());
                        if (vm.getDisplayName() != null) {
                            ipResponse.setVirtualMachineDisplayName(vm.getDisplayName());
                        } else {
                            ipResponse.setVirtualMachineDisplayName(vm.getHostName());
                        }
                    }
                }
            } else if (nic.getVmType() == VirtualMachine.Type.User) {
                UserVm vm = ApiDBUtils.findUserVmById(nic.getInstanceId());
                if (vm != null) {
                    ipResponse.setVirtualMachineId(vm.getUuid());
                    ipResponse.setVirtualMachineName(vm.getHostName());
                    if (vm.getDisplayName() != null) {
                        ipResponse.setVirtualMachineDisplayName(vm.getDisplayName());
                    } else {
                        ipResponse.setVirtualMachineDisplayName(vm.getHostName());
                    }
                }
            } else if (nic.getVmType() == VirtualMachine.Type.DomainRouter) {
                ipResponse.setIsSystem(true);
            }
        }
    }

    @Override
    public LoadBalancerResponse createLoadBalancerResponse(LoadBalancer loadBalancer) {
        LoadBalancerResponse lbResponse = new LoadBalancerResponse();
        lbResponse.setId(loadBalancer.getUuid());
        lbResponse.setName(loadBalancer.getName());
        lbResponse.setDescription(loadBalancer.getDescription());
        List<String> cidrs = ApiDBUtils.findFirewallSourceCidrs(loadBalancer.getId());
        lbResponse.setCidrList(StringUtils.join(cidrs, ","));

        IPAddressVO publicIp = ApiDBUtils.findIpAddressById(loadBalancer.getSourceIpAddressId());
        lbResponse.setPublicIpId(publicIp.getUuid());
        lbResponse.setPublicIp(publicIp.getAddress().addr());
        lbResponse.setPublicPort(Integer.toString(loadBalancer.getSourcePortStart()));
        lbResponse.setPrivatePort(Integer.toString(loadBalancer.getDefaultPortStart()));
        lbResponse.setAlgorithm(loadBalancer.getAlgorithm());
        lbResponse.setLbProtocol(loadBalancer.getLbProtocol());
        lbResponse.setForDisplay(loadBalancer.isDisplay());
        FirewallRule.State state = loadBalancer.getState();
        String stateToSet = state.toString();
        if (state.equals(FirewallRule.State.Revoke)) {
            stateToSet = "Deleting";
        }
        lbResponse.setState(stateToSet);
        populateOwner(lbResponse, loadBalancer);
        DataCenter zone = ApiDBUtils.findZoneById(publicIp.getDataCenterId());
        if (zone != null) {
            lbResponse.setZoneId(zone.getUuid());
            lbResponse.setZoneName(zone.getName());
        }

        //set tag information
        List<? extends ResourceTag> tags = ApiDBUtils.listByResourceTypeAndId(ResourceObjectType.LoadBalancer, loadBalancer.getId());
        List<ResourceTagResponse> tagResponses = new ArrayList<ResourceTagResponse>();
        for (ResourceTag tag : tags) {
            ResourceTagResponse tagResponse = createResourceTagResponse(tag, true);
            CollectionUtils.addIgnoreNull(tagResponses, tagResponse);
        }
        lbResponse.setTags(tagResponses);

        Network ntwk = ApiDBUtils.findNetworkById(loadBalancer.getNetworkId());
        lbResponse.setNetworkId(ntwk.getUuid());

        lbResponse.setCidrList(loadBalancer.getCidrList());

        lbResponse.setObjectName("loadbalancer");
        return lbResponse;
    }

    @Override
    public GlobalLoadBalancerResponse createGlobalLoadBalancerResponse(GlobalLoadBalancerRule globalLoadBalancerRule) {
        GlobalLoadBalancerResponse response = new GlobalLoadBalancerResponse();
        response.setAlgorithm(globalLoadBalancerRule.getAlgorithm());
        response.setStickyMethod(globalLoadBalancerRule.getPersistence());
        response.setServiceType(globalLoadBalancerRule.getServiceType());
        response.setServiceDomainName(globalLoadBalancerRule.getGslbDomain() + "." + ApiDBUtils.getDnsNameConfiguredForGslb());
        response.setName(globalLoadBalancerRule.getName());
        response.setDescription(globalLoadBalancerRule.getDescription());
        response.setRegionIdId(globalLoadBalancerRule.getRegion());
        response.setId(globalLoadBalancerRule.getUuid());
        populateOwner(response, globalLoadBalancerRule);
        response.setObjectName("globalloadbalancer");

        List<LoadBalancerResponse> siteLbResponses = new ArrayList<LoadBalancerResponse>();
        List<? extends LoadBalancer> siteLoadBalaners = ApiDBUtils.listSiteLoadBalancers(globalLoadBalancerRule.getId());
        for (LoadBalancer siteLb : siteLoadBalaners) {
            LoadBalancerResponse siteLbResponse = createLoadBalancerResponse(siteLb);
            siteLbResponses.add(siteLbResponse);
        }
        response.setSiteLoadBalancers(siteLbResponses);
        return response;
    }

    @Override
    public PodResponse createPodResponse(Pod pod, Boolean showCapacities) {
        String[] ipRange = new String[2];
        List<String> startIps = new ArrayList<String>();
        List<String> endIps = new ArrayList<String>();
        List<String> forSystemVms = new ArrayList<String>();
        List<String> vlanIds = new ArrayList<String>();

        List<IpRangeResponse> ipRanges = new ArrayList<>();

        if (pod.getDescription() != null && pod.getDescription().length() > 0) {
            final String[] existingPodIpRanges = pod.getDescription().split(",");

            for(String podIpRange: existingPodIpRanges) {
                IpRangeResponse ipRangeResponse = new IpRangeResponse();
                final String[] existingPodIpRange = podIpRange.split("-");

                String startIp = ((existingPodIpRange.length > 0) && (existingPodIpRange[0] != null)) ? existingPodIpRange[0] : "";
                ipRangeResponse.setStartIp(startIp);
                startIps.add(startIp);

                String endIp = ((existingPodIpRange.length > 1) && (existingPodIpRange[1] != null)) ? existingPodIpRange[1] : "";
                ipRangeResponse.setEndIp(endIp);
                endIps.add(endIp);

                String forSystemVm = (existingPodIpRange.length > 2) && (existingPodIpRange[2] != null) ? existingPodIpRange[2] : "0";
                ipRangeResponse.setForSystemVms(forSystemVm);
                forSystemVms.add(forSystemVm);

                String vlanId = (existingPodIpRange.length > 3) &&
                        (existingPodIpRange[3] != null && !existingPodIpRange[3].equals("untagged")) ?
                        BroadcastDomainType.Vlan.toUri(existingPodIpRange[3]).toString() :
                        BroadcastDomainType.Vlan.toUri(Vlan.UNTAGGED).toString();
                ipRangeResponse.setVlanId(vlanId);
                vlanIds.add(vlanId);

                ipRanges.add(ipRangeResponse);
            }
        }

        PodResponse podResponse = new PodResponse();
        podResponse.setId(pod.getUuid());
        podResponse.setName(pod.getName());
        DataCenter zone = ApiDBUtils.findZoneById(pod.getDataCenterId());
        if (zone != null) {
            podResponse.setZoneId(zone.getUuid());
            podResponse.setZoneName(zone.getName());
        }
        podResponse.setNetmask(NetUtils.getCidrNetmask(pod.getCidrSize()));
        podResponse.setIpRanges(ipRanges);
        podResponse.setStartIp(startIps);
        podResponse.setEndIp(endIps);
        podResponse.setForSystemVms(forSystemVms);
        podResponse.setVlanId(vlanIds);
        podResponse.setGateway(pod.getGateway());
        podResponse.setAllocationState(pod.getAllocationState().toString());
        if (showCapacities != null && showCapacities) {
            List<SummedCapacity> capacities = ApiDBUtils.getCapacityByClusterPodZone(null, pod.getId(), null);
            Set<CapacityResponse> capacityResponses = new HashSet<CapacityResponse>();
            for (SummedCapacity capacity : capacities) {
                CapacityResponse capacityResponse = new CapacityResponse();
                capacityResponse.setCapacityType(capacity.getCapacityType());
                capacityResponse.setCapacityName(CapacityVO.getCapacityName(capacity.getCapacityType()));
                capacityResponse.setCapacityUsed(capacity.getUsedCapacity() + capacity.getReservedCapacity());
                if (capacity.getCapacityType() == Capacity.CAPACITY_TYPE_STORAGE_ALLOCATED) {
                    List<SummedCapacity> c = ApiDBUtils.findNonSharedStorageForClusterPodZone(null, pod.getId(), null);
                    capacityResponse.setCapacityTotal(capacity.getTotalCapacity() - c.get(0).getTotalCapacity());
                    capacityResponse.setCapacityUsed(capacity.getUsedCapacity() - c.get(0).getUsedCapacity());
                } else {
                    capacityResponse.setCapacityTotal(capacity.getTotalCapacity());
                }
                if (capacityResponse.getCapacityTotal() != 0) {
                    capacityResponse.setPercentUsed(s_percentFormat.format((float)capacityResponse.getCapacityUsed() / (float)capacityResponse.getCapacityTotal() * 100f));
                } else {
                    capacityResponse.setPercentUsed(s_percentFormat.format(0L));
                }
                capacityResponses.add(capacityResponse);
            }
            // Do it for stats as well.
            capacityResponses.addAll(getStatsCapacityresponse(null, null, pod.getId(), pod.getDataCenterId()));
            podResponse.setCapacities(new ArrayList<CapacityResponse>(capacityResponses));
        }

        podResponse.setHasAnnotation(annotationDao.hasAnnotations(pod.getUuid(), AnnotationService.EntityType.POD.name(),
                _accountMgr.isRootAdmin(CallContext.current().getCallingAccount().getId())));
        podResponse.setObjectName("pod");
        return podResponse;
    }

    @Override
    public ZoneResponse createZoneResponse(ResponseView view, DataCenter dataCenter, Boolean showCapacities, Boolean showResourceIcon) {
        DataCenterJoinVO vOffering = ApiDBUtils.newDataCenterView(dataCenter);
        return ApiDBUtils.newDataCenterResponse(view, vOffering, showCapacities, showResourceIcon);
    }

    public static List<CapacityResponse> getDataCenterCapacityResponse(Long zoneId) {
        List<SummedCapacity> capacities = ApiDBUtils.getCapacityByClusterPodZone(zoneId, null, null);
        Set<CapacityResponse> capacityResponses = new HashSet<CapacityResponse>();

        for (SummedCapacity capacity : capacities) {
            CapacityResponse capacityResponse = new CapacityResponse();
            capacityResponse.setCapacityType(capacity.getCapacityType());
            capacityResponse.setCapacityName(CapacityVO.getCapacityName(capacity.getCapacityType()));
            capacityResponse.setCapacityUsed(capacity.getUsedCapacity() + capacity.getReservedCapacity());
            if (capacity.getCapacityType() == Capacity.CAPACITY_TYPE_STORAGE_ALLOCATED) {
                List<SummedCapacity> c = ApiDBUtils.findNonSharedStorageForClusterPodZone(zoneId, null, null);
                capacityResponse.setCapacityTotal(capacity.getTotalCapacity() - c.get(0).getTotalCapacity());
                capacityResponse.setCapacityUsed(capacity.getUsedCapacity() - c.get(0).getUsedCapacity());
            } else {
                capacityResponse.setCapacityTotal(capacity.getTotalCapacity());
            }
            if (capacityResponse.getCapacityTotal() != 0) {
                capacityResponse.setPercentUsed(s_percentFormat.format((float)capacityResponse.getCapacityUsed() / (float)capacityResponse.getCapacityTotal() * 100f));
            } else {
                capacityResponse.setPercentUsed(s_percentFormat.format(0L));
            }
            capacityResponses.add(capacityResponse);
        }
        // Do it for stats as well.
        capacityResponses.addAll(getStatsCapacityresponse(null, null, null, zoneId));

        return new ArrayList<CapacityResponse>(capacityResponses);
    }

    private static List<CapacityResponse> getStatsCapacityresponse(Long poolId, Long clusterId, Long podId, Long zoneId) {
        List<CapacityVO> capacities = new ArrayList<CapacityVO>();
        capacities.add(ApiDBUtils.getStoragePoolUsedStats(poolId, clusterId, podId, zoneId));
        if (clusterId == null && podId == null) {
            capacities.add(ApiDBUtils.getSecondaryStorageUsedStats(poolId, zoneId));
        }

        List<CapacityResponse> capacityResponses = new ArrayList<CapacityResponse>();
        for (CapacityVO capacity : capacities) {
            CapacityResponse capacityResponse = new CapacityResponse();
            capacityResponse.setCapacityType(capacity.getCapacityType());
            capacityResponse.setCapacityName(CapacityVO.getCapacityName(capacity.getCapacityType()));
            capacityResponse.setCapacityUsed(capacity.getUsedCapacity());
            capacityResponse.setCapacityTotal(capacity.getTotalCapacity());
            if (capacityResponse.getCapacityTotal() != 0) {
                capacityResponse.setPercentUsed(s_percentFormat.format((float)capacityResponse.getCapacityUsed() / (float)capacityResponse.getCapacityTotal() * 100f));
            } else {
                capacityResponse.setPercentUsed(s_percentFormat.format(0L));
            }
            capacityResponses.add(capacityResponse);
        }

        return capacityResponses;
    }

    @Override
    public DataCenterGuestIpv6PrefixResponse createDataCenterGuestIpv6PrefixResponse(DataCenterGuestIpv6Prefix prefix) {
        DataCenterGuestIpv6PrefixResponse response = new DataCenterGuestIpv6PrefixResponse();
        response.setId(prefix.getUuid());
        response.setPrefix(prefix.getPrefix());
        DataCenter dc = ApiDBUtils.findZoneById(prefix.getDataCenterId());
        response.setZoneId(dc.getUuid());
        Pair<Integer, Integer> usedTotal = ipv6Service.getUsedTotalIpv6SubnetForPrefix(prefix);
        int used = usedTotal.first();
        int total = usedTotal.second();
        response.setUsedSubnets(used);
        response.setAvailableSubnets(total - used);
        response.setTotalSubnets(total);
        response.setCreated(prefix.getCreated());
        return response;
    }

    @Override
    public VolumeResponse createVolumeResponse(ResponseView view, Volume volume) {
        List<VolumeJoinVO> viewVrs = ApiDBUtils.newVolumeView(volume);
        List<VolumeResponse> listVrs = ViewResponseHelper.createVolumeResponse(view, viewVrs.toArray(new VolumeJoinVO[viewVrs.size()]));
        assert listVrs != null && listVrs.size() == 1 : "There should be one volume returned";
        return listVrs.get(0);
    }

    @Override
    public InstanceGroupResponse createInstanceGroupResponse(InstanceGroup group) {
        InstanceGroupJoinVO vgroup = ApiDBUtils.newInstanceGroupView(group);
        return ApiDBUtils.newInstanceGroupResponse(vgroup);

    }

    @Override
    public StoragePoolResponse createStoragePoolResponse(StoragePool pool) {
        List<StoragePoolJoinVO> viewPools = ApiDBUtils.newStoragePoolView(pool);
        List<StoragePoolResponse> listPools = ViewResponseHelper.createStoragePoolResponse(viewPools.toArray(new StoragePoolJoinVO[viewPools.size()]));
        assert listPools != null && listPools.size() == 1 : "There should be one storage pool returned";
        return listPools.get(0);
    }

    @Override
    public ImageStoreResponse createImageStoreResponse(ImageStore os) {
        List<ImageStoreJoinVO> viewStores = ApiDBUtils.newImageStoreView(os);
        List<ImageStoreResponse> listStores = ViewResponseHelper.createImageStoreResponse(viewStores.toArray(new ImageStoreJoinVO[viewStores.size()]));
        assert listStores != null && listStores.size() == 1 : "There should be one image data store returned";
        return listStores.get(0);
    }

    @Override
    public StoragePoolResponse createStoragePoolForMigrationResponse(StoragePool pool) {
        List<StoragePoolJoinVO> viewPools = ApiDBUtils.newStoragePoolView(pool);
        List<StoragePoolResponse> listPools = ViewResponseHelper.createStoragePoolForMigrationResponse(viewPools.toArray(new StoragePoolJoinVO[viewPools.size()]));
        assert listPools != null && listPools.size() == 1 : "There should be one storage pool returned";
        return listPools.get(0);
    }

    @Override
    public ClusterResponse createClusterResponse(Cluster cluster, Boolean showCapacities) {
        ClusterResponse clusterResponse = new ClusterResponse();
        clusterResponse.setId(cluster.getUuid());
        clusterResponse.setName(cluster.getName());
        HostPodVO pod = ApiDBUtils.findPodById(cluster.getPodId());
        if (pod != null) {
            clusterResponse.setPodId(pod.getUuid());
            clusterResponse.setPodName(pod.getName());
        }
        DataCenter dc = ApiDBUtils.findZoneById(cluster.getDataCenterId());
        if (dc != null) {
            clusterResponse.setZoneId(dc.getUuid());
            clusterResponse.setZoneName(dc.getName());
        }
        clusterResponse.setHypervisorType(cluster.getHypervisorType().toString());
        clusterResponse.setClusterType(cluster.getClusterType().toString());
        clusterResponse.setAllocationState(cluster.getAllocationState().toString());
        clusterResponse.setManagedState(cluster.getManagedState().toString());
        String cpuOvercommitRatio = ApiDBUtils.findClusterDetails(cluster.getId(), "cpuOvercommitRatio");
        String memoryOvercommitRatio = ApiDBUtils.findClusterDetails(cluster.getId(), "memoryOvercommitRatio");
        clusterResponse.setCpuOvercommitRatio(cpuOvercommitRatio);
        clusterResponse.setMemoryOvercommitRatio(memoryOvercommitRatio);
        clusterResponse.setResourceDetails(_clusterDetailsDao.findDetails(cluster.getId()));

        if (showCapacities != null && showCapacities) {
            List<SummedCapacity> capacities = ApiDBUtils.getCapacityByClusterPodZone(null, null, cluster.getId());
            Set<CapacityResponse> capacityResponses = new HashSet<CapacityResponse>();

            for (SummedCapacity capacity : capacities) {
                CapacityResponse capacityResponse = new CapacityResponse();
                capacityResponse.setCapacityType(capacity.getCapacityType());
                capacityResponse.setCapacityName(CapacityVO.getCapacityName(capacity.getCapacityType()));
                capacityResponse.setCapacityUsed(capacity.getUsedCapacity() + capacity.getReservedCapacity());

                if (capacity.getCapacityType() == Capacity.CAPACITY_TYPE_STORAGE_ALLOCATED) {
                    List<SummedCapacity> c = ApiDBUtils.findNonSharedStorageForClusterPodZone(null, null, cluster.getId());
                    capacityResponse.setCapacityTotal(capacity.getTotalCapacity() - c.get(0).getTotalCapacity());
                    capacityResponse.setCapacityUsed(capacity.getUsedCapacity() - c.get(0).getUsedCapacity());
                } else {
                    capacityResponse.setCapacityTotal(capacity.getTotalCapacity());
                }
                if (capacityResponse.getCapacityTotal() != 0) {
                    capacityResponse.setPercentUsed(s_percentFormat.format((float)capacityResponse.getCapacityUsed() / (float)capacityResponse.getCapacityTotal() * 100f));
                } else {
                    capacityResponse.setPercentUsed(s_percentFormat.format(0L));
                }
                capacityResponses.add(capacityResponse);
            }
            // Do it for stats as well.
            capacityResponses.addAll(getStatsCapacityresponse(null, cluster.getId(), pod.getId(), pod.getDataCenterId()));
            clusterResponse.setCapacitites(new ArrayList<CapacityResponse>(capacityResponses));
        }
        clusterResponse.setHasAnnotation(annotationDao.hasAnnotations(cluster.getUuid(), AnnotationService.EntityType.CLUSTER.name(),
                _accountMgr.isRootAdmin(CallContext.current().getCallingAccount().getId())));
        clusterResponse.setObjectName("cluster");
        return clusterResponse;
    }

    @Override
    public FirewallRuleResponse createPortForwardingRuleResponse(PortForwardingRule fwRule) {
        FirewallRuleResponse response = new FirewallRuleResponse();
        response.setId(fwRule.getUuid());
        response.setPrivateStartPort(Integer.toString(fwRule.getDestinationPortStart()));
        response.setPrivateEndPort(Integer.toString(fwRule.getDestinationPortEnd()));
        response.setProtocol(fwRule.getProtocol());
        response.setPublicStartPort(Integer.toString(fwRule.getSourcePortStart()));
        response.setPublicEndPort(Integer.toString(fwRule.getSourcePortEnd()));
        List<String> cidrs = ApiDBUtils.findFirewallSourceCidrs(fwRule.getId());
        response.setCidrList(StringUtils.join(cidrs, ","));

        Network guestNtwk = ApiDBUtils.findNetworkById(fwRule.getNetworkId());
        response.setNetworkId(guestNtwk.getUuid());


        IpAddress ip = ApiDBUtils.findIpAddressById(fwRule.getSourceIpAddressId());

        if (ip != null)
        {
            response.setPublicIpAddressId(ip.getUuid());
            response.setPublicIpAddress(ip.getAddress().addr());
            if (fwRule.getDestinationIpAddress() != null)
            {
                response.setDestNatVmIp(fwRule.getDestinationIpAddress().toString());
                UserVm vm = ApiDBUtils.findUserVmById(fwRule.getVirtualMachineId());
                if (vm != null) {
                    response.setVirtualMachineId(vm.getUuid());
                    response.setVirtualMachineName(vm.getHostName());

                    if (vm.getDisplayName() != null) {
                        response.setVirtualMachineDisplayName(vm.getDisplayName());
                    } else {
                        response.setVirtualMachineDisplayName(vm.getHostName());
                    }
                }
            }
        }
        FirewallRule.State state = fwRule.getState();
        String stateToSet = state.toString();
        if (state.equals(FirewallRule.State.Revoke)) {
            stateToSet = "Deleting";
        }

        // set tag information
        List<? extends ResourceTag> tags = ApiDBUtils.listByResourceTypeAndId(ResourceObjectType.PortForwardingRule, fwRule.getId());
        List<ResourceTagResponse> tagResponses = new ArrayList<ResourceTagResponse>();
        for (ResourceTag tag : tags) {
            ResourceTagResponse tagResponse = createResourceTagResponse(tag, true);
            CollectionUtils.addIgnoreNull(tagResponses, tagResponse);
        }
        response.setTags(tagResponses);

        response.setState(stateToSet);
        response.setForDisplay(fwRule.isDisplay());
        response.setObjectName("portforwardingrule");
        return response;
    }

    @Override
    public IpForwardingRuleResponse createIpForwardingRuleResponse(StaticNatRule fwRule) {
        IpForwardingRuleResponse response = new IpForwardingRuleResponse();
        response.setId(fwRule.getUuid());
        response.setProtocol(fwRule.getProtocol());

        IpAddress ip = ApiDBUtils.findIpAddressById(fwRule.getSourceIpAddressId());

        if (ip != null) {
            response.setPublicIpAddressId(ip.getId());
            response.setPublicIpAddress(ip.getAddress().addr());
            if (fwRule.getDestIpAddress() != null) {
                UserVm vm = ApiDBUtils.findUserVmById(ip.getAssociatedWithVmId());
                if (vm != null) {// vm might be destroyed
                    response.setVirtualMachineId(vm.getUuid());
                    response.setVirtualMachineName(vm.getHostName());
                    if (vm.getDisplayName() != null) {
                        response.setVirtualMachineDisplayName(vm.getDisplayName());
                    } else {
                        response.setVirtualMachineDisplayName(vm.getHostName());
                    }
                }
            }
        }
        FirewallRule.State state = fwRule.getState();
        String stateToSet = state.toString();
        if (state.equals(FirewallRule.State.Revoke)) {
            stateToSet = "Deleting";
        }

        response.setStartPort(fwRule.getSourcePortStart());
        response.setEndPort(fwRule.getSourcePortEnd());
        response.setProtocol(fwRule.getProtocol());
        response.setState(stateToSet);
        response.setObjectName("ipforwardingrule");
        return response;
    }

    /*
    @Override
    public List<UserVmResponse> createUserVmResponse(String objectName, UserVm... userVms) {
        return createUserVmResponse(null, objectName, userVms);
    }

    @Override
    public List<UserVmResponse> createUserVmResponse(String objectName, EnumSet<VMDetails> details, UserVm... userVms) {
        return createUserVmResponse(null, objectName, userVms);
    }
    */

    @Override
    public List<UserVmResponse> createUserVmResponse(ResponseView view, String objectName, EnumSet<VMDetails> details, UserVm... userVms) {
        List<UserVmJoinVO> viewVms = ApiDBUtils.newUserVmView(userVms);
        return ViewResponseHelper.createUserVmResponse(view, objectName, details, viewVms.toArray(new UserVmJoinVO[viewVms.size()]));

    }

    @Override
    public List<UserVmResponse> createUserVmResponse(ResponseView view, String objectName, UserVm... userVms) {
        List<UserVmJoinVO> viewVms = ApiDBUtils.newUserVmView(userVms);
        return ViewResponseHelper.createUserVmResponse(view, objectName, viewVms.toArray(new UserVmJoinVO[viewVms.size()]));
    }

    @Override
    public DomainRouterResponse createDomainRouterResponse(VirtualRouter router) {
        List<DomainRouterJoinVO> viewVrs = ApiDBUtils.newDomainRouterView(router);
        List<DomainRouterResponse> listVrs = ViewResponseHelper.createDomainRouterResponse(viewVrs.toArray(new DomainRouterJoinVO[viewVrs.size()]));
        assert listVrs != null && listVrs.size() == 1 : "There should be one virtual router returned";
        return listVrs.get(0);
    }


    @Override
    public SystemVmResponse createSystemVmResponse(VirtualMachine vm) {
        SystemVmResponse vmResponse = new SystemVmResponse();
        if (vm.getType() == Type.SecondaryStorageVm || vm.getType() == Type.ConsoleProxy || vm.getType() == Type.DomainRouter || vm.getType() == Type.NetScalerVm) {
            vmResponse.setId(vm.getUuid());
            vmResponse.setSystemVmType(vm.getType().toString().toLowerCase());
            vmResponse.setName(vm.getHostName());

            if (vm.getPodIdToDeployIn() != null) {
                HostPodVO pod = ApiDBUtils.findPodById(vm.getPodIdToDeployIn());
                if (pod != null) {
                    vmResponse.setPodId(pod.getUuid());
                    vmResponse.setPodName(pod.getName());
                }
            }
            VMTemplateVO template = ApiDBUtils.findTemplateById(vm.getTemplateId());
            if (template != null) {
                vmResponse.setTemplateId(template.getUuid());
                vmResponse.setTemplateName(template.getName());
            }
            vmResponse.setCreated(vm.getCreated());
            vmResponse.setHypervisor(vm.getHypervisorType().toString());

            if (vm.getHostId() != null) {
                Host host = ApiDBUtils.findHostById(vm.getHostId());
                if (host != null) {
                    vmResponse.setHostId(host.getUuid());
                    vmResponse.setHostName(host.getName());
                    vmResponse.setHostControlState(ControlState.getControlState(host.getStatus(), host.getResourceState()).toString());
                }
            }

            if (VirtualMachine.systemVMs.contains(vm.getType())) {
                Host systemVmHost = ApiDBUtils.findHostByTypeNameAndZoneId(vm.getDataCenterId(), vm.getHostName(),
                        Type.SecondaryStorageVm.equals(vm.getType()) ? Host.Type.SecondaryStorageVM : Host.Type.ConsoleProxy);
                if (systemVmHost != null) {
                    vmResponse.setAgentState(systemVmHost.getStatus());
                    vmResponse.setDisconnectedOn(systemVmHost.getDisconnectedOn());
                    vmResponse.setVersion(systemVmHost.getVersion());
                }
            }

            if (vm.getState() != null) {
                vmResponse.setState(vm.getState().toString());
            }

            vmResponse.setDynamicallyScalable(vm.isDynamicallyScalable());
            // for console proxies, add the active sessions
            if (vm.getType() == Type.ConsoleProxy) {
                ConsoleProxyVO proxy = ApiDBUtils.findConsoleProxy(vm.getId());
                // proxy can be already destroyed
                if (proxy != null) {
                    vmResponse.setActiveViewerSessions(proxy.getActiveSession());
                }
            }

            DataCenter zone = ApiDBUtils.findZoneById(vm.getDataCenterId());
            if (zone != null) {
                vmResponse.setZoneId(zone.getUuid());
                vmResponse.setZoneName(zone.getName());
                vmResponse.setDns1(zone.getDns1());
                vmResponse.setDns2(zone.getDns2());
            }

            vmResponse.setHasAnnotation(annotationDao.hasAnnotations(vm.getUuid(), AnnotationService.EntityType.SYSTEM_VM.name(),
                    _accountMgr.isRootAdmin(CallContext.current().getCallingAccount().getId())));
            List<NicProfile> nicProfiles = ApiDBUtils.getNics(vm);
            for (NicProfile singleNicProfile : nicProfiles) {
                Network network = ApiDBUtils.findNetworkById(singleNicProfile.getNetworkId());
                if (network != null) {
                    if (network.getTrafficType() == TrafficType.Management) {
                        vmResponse.setPrivateIp(singleNicProfile.getIPv4Address());
                        vmResponse.setPrivateMacAddress(singleNicProfile.getMacAddress());
                        vmResponse.setPrivateNetmask(singleNicProfile.getIPv4Netmask());
                    } else if (network.getTrafficType() == TrafficType.Control) {
                        vmResponse.setLinkLocalIp(singleNicProfile.getIPv4Address());
                        vmResponse.setLinkLocalMacAddress(singleNicProfile.getMacAddress());
                        vmResponse.setLinkLocalNetmask(singleNicProfile.getIPv4Netmask());
                    } else if (network.getTrafficType() == TrafficType.Public) {
                        vmResponse.setPublicIp(singleNicProfile.getIPv4Address());
                        vmResponse.setPublicMacAddress(singleNicProfile.getMacAddress());
                        vmResponse.setPublicNetmask(singleNicProfile.getIPv4Netmask());
                        vmResponse.setGateway(singleNicProfile.getIPv4Gateway());
                    } else if (network.getTrafficType() == TrafficType.Guest) {
                        /*
                          * In basic zone, public ip has TrafficType.Guest in case EIP service is not enabled.
                          * When EIP service is enabled in the basic zone, system VM by default get the public
                          * IP allocated for EIP. So return the guest/public IP accordingly.
                          * */
                        NetworkOffering networkOffering = ApiDBUtils.findNetworkOfferingById(network.getNetworkOfferingId());
                        if (networkOffering.isElasticIp()) {
                            IpAddress ip = ApiDBUtils.findIpByAssociatedVmId(vm.getId());
                            if (ip != null) {
                                Vlan vlan = ApiDBUtils.findVlanById(ip.getVlanId());
                                vmResponse.setPublicIp(ip.getAddress().addr());
                                vmResponse.setPublicNetmask(vlan.getVlanNetmask());
                                vmResponse.setGateway(vlan.getVlanGateway());
                            }
                        } else {
                            vmResponse.setPublicIp(singleNicProfile.getIPv4Address());
                            vmResponse.setPublicMacAddress(singleNicProfile.getMacAddress());
                            vmResponse.setPublicNetmask(singleNicProfile.getIPv4Netmask());
                            vmResponse.setGateway(singleNicProfile.getIPv4Gateway());
                        }
                    }
                }
            }
        }
        vmResponse.setObjectName("systemvm");
        return vmResponse;
    }

    @Override
    public Host findHostById(Long hostId) {
        return ApiDBUtils.findHostById(hostId);
    }

    @Override
    public User findUserById(Long userId) {
        return ApiDBUtils.findUserById(userId);
    }

    @Override
    public UserVm findUserVmById(Long vmId) {
        return ApiDBUtils.findUserVmById(vmId);

    }

    @Override
    public VolumeVO findVolumeById(Long volumeId) {
        return ApiDBUtils.findVolumeById(volumeId);
    }


    @Override
    public Account findAccountByNameDomain(String accountName, Long domainId) {
        return ApiDBUtils.findAccountByNameDomain(accountName, domainId);
    }

    @Override
    public VirtualMachineTemplate findTemplateById(Long templateId) {
        return ApiDBUtils.findTemplateById(templateId);
    }

    @Override
    public DiskOfferingVO findDiskOfferingById(Long diskOfferingId) {
        return ApiDBUtils.findDiskOfferingById(diskOfferingId);
    }

    @Override
    public VpnUsersResponse createVpnUserResponse(VpnUser vpnUser) {
        VpnUsersResponse vpnResponse = new VpnUsersResponse();
        vpnResponse.setId(vpnUser.getUuid());
        vpnResponse.setUserName(vpnUser.getUsername());
        vpnResponse.setState(vpnUser.getState().toString());

        populateOwner(vpnResponse, vpnUser);

        vpnResponse.setObjectName("vpnuser");
        return vpnResponse;
    }

    @Override
    public RemoteAccessVpnResponse createRemoteAccessVpnResponse(RemoteAccessVpn vpn) {
        RemoteAccessVpnResponse vpnResponse = new RemoteAccessVpnResponse();
        IpAddress ip = ApiDBUtils.findIpAddressById(vpn.getServerAddressId());
        if (ip != null) {
            vpnResponse.setPublicIpId(ip.getUuid());
            vpnResponse.setPublicIp(ip.getAddress().addr());
        }
        vpnResponse.setIpRange(vpn.getIpRange());
        vpnResponse.setPresharedKey(vpn.getIpsecPresharedKey());
        populateOwner(vpnResponse, vpn);
        vpnResponse.setState(vpn.getState().toString());
        vpnResponse.setId(vpn.getUuid());
        vpnResponse.setForDisplay(vpn.isDisplay());
        vpnResponse.setObjectName("remoteaccessvpn");

        return vpnResponse;
    }

    @Override
    public TemplateResponse createTemplateUpdateResponse(ResponseView view, VirtualMachineTemplate result) {
        List<TemplateJoinVO> tvo = ApiDBUtils.newTemplateView(result);
        List<TemplateResponse> listVrs = ViewResponseHelper.createTemplateUpdateResponse(view, tvo.toArray(new TemplateJoinVO[tvo.size()]));
        assert listVrs != null && listVrs.size() == 1 : "There should be one template returned";
        return listVrs.get(0);
    }

    @Override
    public List<TemplateResponse> createTemplateResponses(ResponseView view, VirtualMachineTemplate result, Long zoneId, boolean readyOnly) {
        List<TemplateJoinVO> tvo = null;
        if (zoneId == null || zoneId == -1 || result.isCrossZones()) {
            tvo = ApiDBUtils.newTemplateView(result);
        } else {
            tvo = ApiDBUtils.newTemplateView(result, zoneId, readyOnly);

        }
        return ViewResponseHelper.createTemplateResponse(EnumSet.of(DomainDetails.all), view, tvo.toArray(new TemplateJoinVO[tvo.size()]));
    }

    @Override
    public List<TemplateResponse> createTemplateResponses(ResponseView view, VirtualMachineTemplate result,
                                                          List<Long> zoneIds, boolean readyOnly) {
        List<TemplateJoinVO> tvo = null;
        if (zoneIds == null) {
            return createTemplateResponses(view, result, (Long)null, readyOnly);
        } else {
            for (Long zoneId: zoneIds){
                if (tvo == null)
                    tvo = ApiDBUtils.newTemplateView(result, zoneId, readyOnly);
                else
                    tvo.addAll(ApiDBUtils.newTemplateView(result, zoneId, readyOnly));
            }
        }
        return ViewResponseHelper.createTemplateResponse(EnumSet.of(DomainDetails.all), view, tvo.toArray(new TemplateJoinVO[tvo.size()]));
    }

    @Override
    public List<TemplateResponse> createTemplateResponses(ResponseView view, long templateId, Long zoneId, boolean readyOnly) {
        VirtualMachineTemplate template = findTemplateById(templateId);
        return createTemplateResponses(view, template, zoneId, readyOnly);
    }

    @Override
    public List<TemplateResponse> createIsoResponses(ResponseView view, VirtualMachineTemplate result, Long zoneId, boolean readyOnly) {
        List<TemplateJoinVO> tvo = null;
        if (zoneId == null || zoneId == -1) {
            tvo = ApiDBUtils.newTemplateView(result);
        } else {
            tvo = ApiDBUtils.newTemplateView(result, zoneId, readyOnly);
        }

        return ViewResponseHelper.createIsoResponse(view, tvo.toArray(new TemplateJoinVO[tvo.size()]));
    }

    @Override
    public SecurityGroupResponse createSecurityGroupResponse(SecurityGroup group) {
        List<SecurityGroupJoinVO> viewSgs = ApiDBUtils.newSecurityGroupView(group);
        List<SecurityGroupResponse> listSgs = ViewResponseHelper.createSecurityGroupResponses(viewSgs);
        assert listSgs != null && listSgs.size() == 1 : "There should be one security group returned";
        return listSgs.get(0);
    }

    //TODO: we need to deprecate uploadVO, since extract is done in a synchronous fashion
    @Override
    public ExtractResponse createExtractResponse(Long id, Long zoneId, Long accountId, String mode, String url) {

        ExtractResponse response = new ExtractResponse();
        response.setObjectName("template");
        VMTemplateVO template = ApiDBUtils.findTemplateById(id);
        response.setId(template.getUuid());
        response.setName(template.getName());
        if (zoneId != null) {
            DataCenter zone = ApiDBUtils.findZoneById(zoneId);
            response.setZoneId(zone.getUuid());
            response.setZoneName(zone.getName());
        }
        response.setMode(mode);
        response.setUrl(url);
        response.setState(Upload.Status.DOWNLOAD_URL_CREATED.toString());
        Account account = ApiDBUtils.findAccountById(accountId);
        response.setAccountId(account.getUuid());

        return response;
    }

    @Override
    public ExtractResponse createExtractResponse(Long uploadId, Long id, Long zoneId, Long accountId, String mode, String url) {

        ExtractResponse response = new ExtractResponse();
        response.setObjectName("template");
        VMTemplateVO template = ApiDBUtils.findTemplateById(id);
        response.setId(template.getUuid());
        response.setName(template.getName());
        if (zoneId != null) {
            DataCenter zone = ApiDBUtils.findZoneById(zoneId);
            response.setZoneId(zone.getUuid());
            response.setZoneName(zone.getName());
        }
        response.setMode(mode);
        if (uploadId == null) {
            // region-wide image store
            response.setUrl(url);
            response.setState(Upload.Status.DOWNLOAD_URL_CREATED.toString());
        } else {
            UploadVO uploadInfo = ApiDBUtils.findUploadById(uploadId);
            response.setUploadId(uploadInfo.getUuid());
            response.setState(uploadInfo.getUploadState().toString());
            response.setUrl(uploadInfo.getUploadUrl());
        }
        Account account = ApiDBUtils.findAccountById(accountId);
        response.setAccountId(account.getUuid());

        return response;

    }

    @Override
    public String toSerializedString(CreateCmdResponse response, String responseType) {
        return ApiResponseSerializer.toSerializedString(response, responseType);
    }

    @Override
    public List<TemplateResponse> createTemplateResponses(ResponseView view, long templateId, Long snapshotId, Long volumeId, boolean readyOnly) {
        Long zoneId = null;

        if (snapshotId != null) {
            Snapshot snapshot = ApiDBUtils.findSnapshotById(snapshotId);
            VolumeVO volume = findVolumeById(snapshot.getVolumeId());

            // it seems that the volume can actually be removed from the DB at some point if it's deleted
            // if volume comes back null, use another technique to try to discover the zone
            if (volume == null) {
                SnapshotDataStoreVO snapshotStore = _snapshotStoreDao.findBySnapshot(snapshot.getId(), DataStoreRole.Primary);

                if (snapshotStore != null) {
                    long storagePoolId = snapshotStore.getDataStoreId();

                    StoragePoolVO storagePool = _storagePoolDao.findById(storagePoolId);

                    if (storagePool != null) {
                        zoneId = storagePool.getDataCenterId();
                    }
                }
            }
            else {
                zoneId = volume.getDataCenterId();
            }
        } else {
            VolumeVO volume = findVolumeById(volumeId);

            zoneId = volume.getDataCenterId();
        }

        if (zoneId == null) {
            throw new CloudRuntimeException("Unable to determine the zone ID");
        }

        return createTemplateResponses(view, templateId, zoneId, readyOnly);
    }

    @Override
    public List<TemplateResponse> createTemplateResponses(ResponseView view, long templateId, Long vmId) {
        UserVm vm = findUserVmById(vmId);
        Long hostId = (vm.getHostId() == null ? vm.getLastHostId() : vm.getHostId());
        Host host = findHostById(hostId);
        return createTemplateResponses(view, templateId, host.getDataCenterId(), true);
    }

    @Override
    public EventResponse createEventResponse(Event event) {
        EventJoinVO vEvent = ApiDBUtils.newEventView(event);
        return ApiDBUtils.newEventResponse(vEvent);
    }

    @Override
    public List<CapacityResponse> createCapacityResponse(List<? extends Capacity> result, DecimalFormat format) {
        List<CapacityResponse> capacityResponses = new ArrayList<CapacityResponse>();

        for (Capacity summedCapacity : result) {
            CapacityResponse capacityResponse = new CapacityResponse();
            capacityResponse.setCapacityTotal(summedCapacity.getTotalCapacity());
            if (summedCapacity.getAllocatedCapacity() != null) {
                capacityResponse.setCapacityAllocated(summedCapacity.getAllocatedCapacity());
            }
            capacityResponse.setCapacityType(summedCapacity.getCapacityType());
            capacityResponse.setCapacityName(CapacityVO.getCapacityName(summedCapacity.getCapacityType()));
            capacityResponse.setCapacityUsed(summedCapacity.getUsedCapacity());
            if (summedCapacity.getPodId() != null) {
                capacityResponse.setPodId(ApiDBUtils.findPodById(summedCapacity.getPodId()).getUuid());
                HostPodVO pod = ApiDBUtils.findPodById(summedCapacity.getPodId());
                if (pod != null) {
                    capacityResponse.setPodId(pod.getUuid());
                    capacityResponse.setPodName(pod.getName());
                }
            }
            if (summedCapacity.getClusterId() != null) {
                ClusterVO cluster = ApiDBUtils.findClusterById(summedCapacity.getClusterId());
                if (cluster != null) {
                    capacityResponse.setClusterId(cluster.getUuid());
                    capacityResponse.setClusterName(cluster.getName());
                    if (summedCapacity.getPodId() == null) {
                        HostPodVO pod = ApiDBUtils.findPodById(cluster.getPodId());
                        capacityResponse.setPodId(pod.getUuid());
                        capacityResponse.setPodName(pod.getName());
                    }
                }
            }
            DataCenter zone = ApiDBUtils.findZoneById(summedCapacity.getDataCenterId());
            if (zone != null) {
                capacityResponse.setZoneId(zone.getUuid());
                capacityResponse.setZoneName(zone.getName());
            }
            if (summedCapacity.getUsedPercentage() != null) {
                capacityResponse.setPercentUsed(format.format(summedCapacity.getUsedPercentage() * 100f));
            } else if (summedCapacity.getTotalCapacity() != 0) {
                capacityResponse.setPercentUsed(format.format((float)summedCapacity.getUsedCapacity() / (float)summedCapacity.getTotalCapacity() * 100f));
            } else {
                capacityResponse.setPercentUsed(format.format(0L));
            }

            capacityResponse.setObjectName("capacity");
            capacityResponses.add(capacityResponse);
        }

        List<VgpuTypesInfo> gpuCapacities;
        if (result.size() > 1 && (gpuCapacities = ApiDBUtils.getGpuCapacites(result.get(0).getDataCenterId(), result.get(0).getPodId(), result.get(0).getClusterId())) != null) {
            HashMap<String, Long> vgpuVMs = ApiDBUtils.getVgpuVmsCount(result.get(0).getDataCenterId(), result.get(0).getPodId(), result.get(0).getClusterId());

            float capacityUsed = 0;
            long capacityMax = 0;
            for (VgpuTypesInfo capacity : gpuCapacities) {
                if (vgpuVMs.containsKey(capacity.getGroupName().concat(capacity.getModelName()))) {
                    capacityUsed += (float)vgpuVMs.get(capacity.getGroupName().concat(capacity.getModelName())) / capacity.getMaxVpuPerGpu();
                }
                if (capacity.getModelName().equals(GPU.GPUType.passthrough.toString())) {
                    capacityMax += capacity.getMaxCapacity();
                }
            }

            DataCenter zone = ApiDBUtils.findZoneById(result.get(0).getDataCenterId());
            CapacityResponse capacityResponse = new CapacityResponse();
            if (zone != null) {
                capacityResponse.setZoneId(zone.getUuid());
                capacityResponse.setZoneName(zone.getName());
            }
            if (result.get(0).getPodId() != null) {
                HostPodVO pod = ApiDBUtils.findPodById(result.get(0).getPodId());
                capacityResponse.setPodId(pod.getUuid());
                capacityResponse.setPodName(pod.getName());
            }
            if (result.get(0).getClusterId() != null) {
                ClusterVO cluster = ApiDBUtils.findClusterById(result.get(0).getClusterId());
                capacityResponse.setClusterId(cluster.getUuid());
                capacityResponse.setClusterName(cluster.getName());
            }
            capacityResponse.setCapacityType(Capacity.CAPACITY_TYPE_GPU);
            capacityResponse.setCapacityName(CapacityVO.getCapacityName(Capacity.CAPACITY_TYPE_GPU));
            capacityResponse.setCapacityUsed((long)Math.ceil(capacityUsed));
            capacityResponse.setCapacityTotal(capacityMax);
            if (capacityMax > 0) {
                capacityResponse.setPercentUsed(format.format(capacityUsed / capacityMax * 100f));
            } else {
                capacityResponse.setPercentUsed(format.format(0));
            }
            capacityResponse.setObjectName("capacity");
            capacityResponses.add(capacityResponse);
        }
        return capacityResponses;
    }

    @Override
    public TemplatePermissionsResponse createTemplatePermissionsResponse(ResponseView view, List<String> accountNames, Long id) {
        Long templateOwnerDomain = null;
        VirtualMachineTemplate template = ApiDBUtils.findTemplateById(id);
        Account templateOwner = ApiDBUtils.findAccountById(template.getAccountId());
        if (view == ResponseView.Full) {
            // FIXME: we have just template id and need to get template owner
            // from that
            if (templateOwner != null) {
                templateOwnerDomain = templateOwner.getDomainId();
            }
        }

        TemplatePermissionsResponse response = new TemplatePermissionsResponse();
        response.setId(template.getUuid());
        response.setPublicTemplate(template.isPublicTemplate());
        if ((view == ResponseView.Full) && (templateOwnerDomain != null)) {
            Domain domain = ApiDBUtils.findDomainById(templateOwnerDomain);
            if (domain != null) {
                response.setDomainId(domain.getUuid());
            }
        }

        // Set accounts
        List<String> projectIds = new ArrayList<String>();
        List<String> regularAccounts = new ArrayList<String>();
        for (String accountName : accountNames) {
            Account account = ApiDBUtils.findAccountByNameDomain(accountName, templateOwner.getDomainId());
            if (account == null) {
                s_logger.error("Missing Account " + accountName + " in domain " + templateOwner.getDomainId());
                continue;
            }

            if (account.getType() != Account.Type.PROJECT) {
                regularAccounts.add(accountName);
            } else {
                // convert account to projectIds
                Project project = ApiDBUtils.findProjectByProjectAccountId(account.getId());

                if (project.getUuid() != null && !project.getUuid().isEmpty()) {
                    projectIds.add(project.getUuid());
                } else {
                    projectIds.add(String.valueOf(project.getId()));
                }
            }
        }

        if (!projectIds.isEmpty()) {
            response.setProjectIds(projectIds);
        }

        if (!regularAccounts.isEmpty()) {
            response.setAccountNames(regularAccounts);
        }

        response.setObjectName("templatepermission");
        return response;
    }

    @Override
    public AsyncJobResponse queryJobResult(final QueryAsyncJobResultCmd cmd) {
        final Account caller = CallContext.current().getCallingAccount();

        final AsyncJob job = _entityMgr.findByIdIncludingRemoved(AsyncJob.class, cmd.getId());
        if (job == null) {
            throw new InvalidParameterValueException("Unable to find a job by id " + cmd.getId());
        }

        final User userJobOwner = _accountMgr.getUserIncludingRemoved(job.getUserId());
        final Account jobOwner = _accountMgr.getAccount(userJobOwner.getAccountId());

        //check permissions
        if (_accountMgr.isNormalUser(caller.getId())) {
            //regular users can see only jobs they own
            if (caller.getId() != jobOwner.getId()) {
                throw new PermissionDeniedException("Account " + caller + " is not authorized to see job id=" + job.getId());
            }
        } else if (_accountMgr.isDomainAdmin(caller.getId())) {
            _accountMgr.checkAccess(caller, null, true, jobOwner);
        }

        return createAsyncJobResponse(_jobMgr.queryJob(cmd.getId(), true));
    }

    public AsyncJobResponse createAsyncJobResponse(AsyncJob job) {
        AsyncJobJoinVO vJob = ApiDBUtils.newAsyncJobView(job);
        return ApiDBUtils.newAsyncJobResponse(vJob);
    }

    @Override
    public SecurityGroupResponse createSecurityGroupResponseFromSecurityGroupRule(List<? extends SecurityRule> securityRules) {
        SecurityGroupResponse response = new SecurityGroupResponse();
        Map<Long, Account> securiytGroupAccounts = new HashMap<Long, Account>();

        if ((securityRules != null) && !securityRules.isEmpty()) {
            SecurityGroupJoinVO securityGroup = ApiDBUtils.findSecurityGroupViewById(securityRules.get(0).getSecurityGroupId()).get(0);
            response.setId(securityGroup.getUuid());
            response.setName(securityGroup.getName());
            response.setDescription(securityGroup.getDescription());

            Account account = securiytGroupAccounts.get(securityGroup.getAccountId());

            if (securityGroup.getAccountType() == Account.Type.PROJECT) {
                response.setProjectId(securityGroup.getProjectUuid());
                response.setProjectName(securityGroup.getProjectName());
            } else {
                response.setAccountName(securityGroup.getAccountName());
            }

            response.setDomainId(securityGroup.getDomainUuid());
            response.setDomainName(securityGroup.getDomainName());

            for (SecurityRule securityRule : securityRules) {
                SecurityGroupRuleResponse securityGroupData = new SecurityGroupRuleResponse();

                securityGroupData.setRuleId(securityRule.getUuid());
                securityGroupData.setProtocol(securityRule.getProtocol());
                if ("icmp".equalsIgnoreCase(securityRule.getProtocol())) {
                    securityGroupData.setIcmpType(securityRule.getStartPort());
                    securityGroupData.setIcmpCode(securityRule.getEndPort());
                } else {
                    securityGroupData.setStartPort(securityRule.getStartPort());
                    securityGroupData.setEndPort(securityRule.getEndPort());
                }

                Long allowedSecurityGroupId = securityRule.getAllowedNetworkId();
                if (allowedSecurityGroupId != null) {
                    List<SecurityGroupJoinVO> sgs = ApiDBUtils.findSecurityGroupViewById(allowedSecurityGroupId);
                    if (sgs != null && sgs.size() > 0) {
                        SecurityGroupJoinVO sg = sgs.get(0);
                        securityGroupData.setSecurityGroupName(sg.getName());
                        securityGroupData.setAccountName(sg.getAccountName());
                    }
                } else {
                    securityGroupData.setCidr(securityRule.getAllowedSourceIpCidr());
                }
                if (securityRule.getRuleType() == SecurityRuleType.IngressRule) {
                    securityGroupData.setObjectName("ingressrule");
                    response.addSecurityGroupIngressRule(securityGroupData);
                } else {
                    securityGroupData.setObjectName("egressrule");
                    response.addSecurityGroupEgressRule(securityGroupData);
                }

            }
            response.setObjectName("securitygroup");

        }
        return response;
    }

    @Override
    public NetworkOfferingResponse createNetworkOfferingResponse(NetworkOffering offering) {
        if (!(offering instanceof NetworkOfferingJoinVO)) {
            offering = ApiDBUtils.newNetworkOfferingView(offering);
        }
        NetworkOfferingResponse response = ApiDBUtils.newNetworkOfferingResponse(offering);
        response.setNetworkRate(ApiDBUtils.getNetworkRate(offering.getId()));
        Long so = null;
        if (offering.getServiceOfferingId() != null) {
            so = offering.getServiceOfferingId();
        } else {
            so = ApiDBUtils.findDefaultRouterServiceOffering();
        }
        if (so != null) {
            ServiceOffering soffering = ApiDBUtils.findServiceOfferingById(so);
            if (soffering != null) {
                response.setServiceOfferingId(soffering.getUuid());
            }
        }
        Map<Service, Set<Provider>> serviceProviderMap = ApiDBUtils.listNetworkOfferingServices(offering.getId());
        List<ServiceResponse> serviceResponses = new ArrayList<ServiceResponse>();
        for (Map.Entry<Service,Set<Provider>> entry : serviceProviderMap.entrySet()) {
            Service service = entry.getKey();
            Set<Provider> srvc_providers = entry.getValue();
            ServiceResponse svcRsp = new ServiceResponse();
            // skip gateway service
            if (service == Service.Gateway) {
                continue;
            }
            svcRsp.setName(service.getName());
            List<ProviderResponse> providers = new ArrayList<ProviderResponse>();
            for (Provider provider : srvc_providers) {
                if (provider != null) {
                    ProviderResponse providerRsp = new ProviderResponse();
                    providerRsp.setName(provider.getName());
                    providers.add(providerRsp);
                }
            }
            svcRsp.setProviders(providers);
            if (Service.Lb == service) {
                List<CapabilityResponse> lbCapResponse = new ArrayList<CapabilityResponse>();

                CapabilityResponse lbIsoaltion = new CapabilityResponse();
                lbIsoaltion.setName(Capability.SupportedLBIsolation.getName());
                lbIsoaltion.setValue(offering.isDedicatedLB() ? "dedicated" : "shared");
                lbCapResponse.add(lbIsoaltion);

                CapabilityResponse eLb = new CapabilityResponse();
                eLb.setName(Capability.ElasticLb.getName());
                eLb.setValue(offering.isElasticLb() ? "true" : "false");
                lbCapResponse.add(eLb);

                CapabilityResponse inline = new CapabilityResponse();
                inline.setName(Capability.InlineMode.getName());
                inline.setValue(offering.isInline() ? "true" : "false");
                lbCapResponse.add(inline);

                CapabilityResponse vmAutoScaling = new CapabilityResponse();
                vmAutoScaling.setName(Capability.VmAutoScaling.getName());
                vmAutoScaling.setValue(offering.isSupportsVmAutoScaling() ? "true" : "false");
                lbCapResponse.add(vmAutoScaling);

                svcRsp.setCapabilities(lbCapResponse);
            } else if (Service.SourceNat == service) {
                List<CapabilityResponse> capabilities = new ArrayList<CapabilityResponse>();
                CapabilityResponse sharedSourceNat = new CapabilityResponse();
                sharedSourceNat.setName(Capability.SupportedSourceNatTypes.getName());
                sharedSourceNat.setValue(offering.isSharedSourceNat() ? "perzone" : "peraccount");
                capabilities.add(sharedSourceNat);

                CapabilityResponse redundantRouter = new CapabilityResponse();
                redundantRouter.setName(Capability.RedundantRouter.getName());
                redundantRouter.setValue(offering.isRedundantRouter() ? "true" : "false");
                capabilities.add(redundantRouter);

                svcRsp.setCapabilities(capabilities);
            } else if (service == Service.StaticNat) {
                List<CapabilityResponse> staticNatCapResponse = new ArrayList<CapabilityResponse>();

                CapabilityResponse eIp = new CapabilityResponse();
                eIp.setName(Capability.ElasticIp.getName());
                eIp.setValue(offering.isElasticIp() ? "true" : "false");
                staticNatCapResponse.add(eIp);

                CapabilityResponse associatePublicIp = new CapabilityResponse();
                associatePublicIp.setName(Capability.AssociatePublicIP.getName());
                associatePublicIp.setValue(offering.isAssociatePublicIP() ? "true" : "false");
                staticNatCapResponse.add(associatePublicIp);

                svcRsp.setCapabilities(staticNatCapResponse);
            }
            serviceResponses.add(svcRsp);
        }
        response.setForVpc(_configMgr.isOfferingForVpc(offering));
        response.setForTungsten(offering.isForTungsten());
        response.setServices(serviceResponses);
        //set network offering details
        Map<Detail, String> details = _ntwkModel.getNtwkOffDetails(offering.getId());
        if (details != null && !details.isEmpty()) {
            response.setDetails(details);
        }
        response.setHasAnnotation(annotationDao.hasAnnotations(offering.getUuid(), AnnotationService.EntityType.NETWORK_OFFERING.name(),
                _accountMgr.isRootAdmin(CallContext.current().getCallingAccount().getId())));
        return response;
    }

    private void createCapabilityResponse(List<CapabilityResponse> capabilityResponses,
                                          String name,
                                          String value,
                                          boolean canChoose,
                                          String objectName) {
        CapabilityResponse capabilityResponse = new CapabilityResponse();
        capabilityResponse.setName(name);
        capabilityResponse.setValue(value);
        capabilityResponse.setCanChoose(canChoose);
        capabilityResponse.setObjectName(objectName);

        capabilityResponses.add(capabilityResponse);
    }

    private void createCapabilityResponse(List<CapabilityResponse> capabilityResponses,
                                          String name,
                                          String value,
                                          boolean canChoose) {
        createCapabilityResponse(capabilityResponses, name, value, canChoose, null);
    }

    @Override
    public NetworkResponse createNetworkResponse(ResponseView view, Network network) {
        // need to get network profile in order to retrieve dns information from
        // there
        NetworkProfile profile = ApiDBUtils.getNetworkProfile(network.getId());
        NetworkResponse response = new NetworkResponse();
        response.setId(network.getUuid());
        response.setName(network.getName());
        response.setDisplaytext(network.getDisplayText());
        if (network.getBroadcastDomainType() != null) {
            response.setBroadcastDomainType(network.getBroadcastDomainType().toString());
        }

        if (network.getTrafficType() != null) {
            response.setTrafficType(network.getTrafficType().name());
        }

        if (network.getGuestType() != null) {
            response.setType(network.getGuestType().toString());
        }

        response.setGateway(network.getGateway());

        // FIXME - either set netmask or cidr
        response.setCidr(network.getCidr());
        if (network.getNetworkCidr() != null) {
            response.setNetworkCidr((network.getNetworkCidr()));
        }
        // If network has reservation its entire network cidr is defined by
        // getNetworkCidr()
        // if no reservation is present then getCidr() will define the entire
        // network cidr
        if (network.getNetworkCidr() != null) {
            response.setNetmask(NetUtils.cidr2Netmask(network.getNetworkCidr()));
        }
        if (((network.getCidr()) != null) && (network.getNetworkCidr() == null)) {
            response.setNetmask(NetUtils.cidr2Netmask(network.getCidr()));
        }

        response.setIp6Gateway(network.getIp6Gateway());
        response.setIp6Cidr(network.getIp6Cidr());

        // create response for reserved IP ranges that can be used for
        // non-cloudstack purposes
        String reservation = null;
        if ((network.getCidr() != null) && (NetUtils.isNetworkAWithinNetworkB(network.getCidr(), network.getNetworkCidr()))) {
            String[] guestVmCidrPair = network.getCidr().split("\\/");
            String[] guestCidrPair = network.getNetworkCidr().split("\\/");

            Long guestVmCidrSize = Long.valueOf(guestVmCidrPair[1]);
            Long guestCidrSize = Long.valueOf(guestCidrPair[1]);

            String[] guestVmIpRange = NetUtils.getIpRangeFromCidr(guestVmCidrPair[0], guestVmCidrSize);
            String[] guestIpRange = NetUtils.getIpRangeFromCidr(guestCidrPair[0], guestCidrSize);
            long startGuestIp = NetUtils.ip2Long(guestIpRange[0]);
            long endGuestIp = NetUtils.ip2Long(guestIpRange[1]);
            long startVmIp = NetUtils.ip2Long(guestVmIpRange[0]);
            long endVmIp = NetUtils.ip2Long(guestVmIpRange[1]);

            if (startVmIp == startGuestIp && endVmIp < endGuestIp - 1) {
                reservation = (NetUtils.long2Ip(endVmIp + 1) + "-" + NetUtils.long2Ip(endGuestIp));
            }
            if (endVmIp == endGuestIp && startVmIp > startGuestIp + 1) {
                reservation = (NetUtils.long2Ip(startGuestIp) + "-" + NetUtils.long2Ip(startVmIp - 1));
            }
            if (startVmIp > startGuestIp + 1 && endVmIp < endGuestIp - 1) {
                reservation = (NetUtils.long2Ip(startGuestIp) + "-" + NetUtils.long2Ip(startVmIp - 1) + " ,  " + NetUtils.long2Ip(endVmIp + 1) + "-" + NetUtils.long2Ip(endGuestIp));
            }
        }
        response.setReservedIpRange(reservation);

        // return vlan information only to Root admin
        if (network.getBroadcastUri() != null && view == ResponseView.Full) {
            String broadcastUri = network.getBroadcastUri().toString();
            response.setBroadcastUri(broadcastUri);
            String vlan = "N/A";
            switch (BroadcastDomainType.getSchemeValue(network.getBroadcastUri())) {
            case Vlan:
            case Vxlan:
                vlan = BroadcastDomainType.getValue(network.getBroadcastUri());
                break;
            }
            // return vlan information only to Root admin
            response.setVlan(vlan);
        }

        // return network details only to Root admin
        if (view == ResponseView.Full) {
            Map<String, String> details = new HashMap<>();
            for (NetworkDetailVO detail: networkDetailsDao.listDetails(network.getId())) {
                details.put(detail.getName(),detail.getValue());
            }
            response.setDetails(details);
        }

        DataCenter zone = ApiDBUtils.findZoneById(network.getDataCenterId());
        if (zone != null) {
            response.setZoneId(zone.getUuid());
            response.setZoneName(zone.getName());
        }
        if (network.getPhysicalNetworkId() != null) {
            PhysicalNetworkVO pnet = ApiDBUtils.findPhysicalNetworkById(network.getPhysicalNetworkId());
            response.setPhysicalNetworkId(pnet.getUuid());
        }

        // populate network offering information
        NetworkOffering networkOffering = ApiDBUtils.findNetworkOfferingById(network.getNetworkOfferingId());
        if (networkOffering != null) {
            response.setNetworkOfferingId(networkOffering.getUuid());
            response.setNetworkOfferingName(networkOffering.getName());
            response.setNetworkOfferingDisplayText(networkOffering.getDisplayText());
            response.setNetworkOfferingConserveMode(networkOffering.isConserveMode());
            response.setIsSystem(networkOffering.isSystemOnly());
            response.setNetworkOfferingAvailability(networkOffering.getAvailability().toString());
            response.setIsPersistent(networkOffering.isPersistent());
            if (Network.GuestType.Isolated.equals(network.getGuestType()) && network.getVpcId() == null) {
                response.setEgressDefaultPolicy(networkOffering.isEgressDefaultPolicy());
            }
        }

        if (network.getAclType() != null) {
            response.setAclType(network.getAclType().toString());
        }
        response.setDisplayNetwork(network.getDisplayNetwork());
        response.setState(network.getState().toString());
        response.setRestartRequired(network.isRestartRequired());
        NetworkVO nw = ApiDBUtils.findNetworkById(network.getRelated());
        if (nw != null) {
            response.setRelated(nw.getUuid());
        }
        response.setNetworkDomain(network.getNetworkDomain());
        response.setPublicMtu(network.getPublicMtu());
        response.setPrivateMtu(network.getPrivateMtu());
        response.setDns1(profile.getDns1());
        response.setDns2(profile.getDns2());
        response.setIpv6Dns1(profile.getIp6Dns1());
        response.setIpv6Dns2(profile.getIp6Dns2());
        // populate capability
        Map<Service, Map<Capability, String>> serviceCapabilitiesMap = ApiDBUtils.getNetworkCapabilities(network.getId(), network.getDataCenterId());
        Map<Service, Set<Provider>> serviceProviderMap = ApiDBUtils.listNetworkOfferingServices(network.getNetworkOfferingId());
        List<ServiceResponse> serviceResponses = new ArrayList<ServiceResponse>();
        if (serviceCapabilitiesMap != null) {
            for (Map.Entry<Service, Map<Capability, String>>entry : serviceCapabilitiesMap.entrySet()) {
                Service service = entry.getKey();
                ServiceResponse serviceResponse = new ServiceResponse();
                // skip gateway service
                if (service == Service.Gateway) {
                    continue;
                }
                serviceResponse.setName(service.getName());

                // set list of capabilities for the service
                List<CapabilityResponse> capabilityResponses = new ArrayList<>();
                Map<Capability, String> serviceCapabilities = entry.getValue();
                if (serviceCapabilities != null) {
                    for (Map.Entry<Capability,String> ser_cap_entries : serviceCapabilities.entrySet()) {
                        Capability capability = ser_cap_entries.getKey();
                        String capabilityValue = ser_cap_entries.getValue();
                        if (Service.Lb == service && capability.getName().equals(Capability.SupportedLBIsolation.getName())) {
                             capabilityValue = networkOffering.isDedicatedLB() ? "dedicated" : "shared";
                        }

                        Set<String> capabilitySet = new HashSet<>(Arrays.asList(Capability.SupportedLBIsolation.getName(),
                                Capability.SupportedSourceNatTypes.getName(),
                                Capability.RedundantRouter.getName()));
                        boolean canChoose = capabilitySet.contains(capability.getName());

                        createCapabilityResponse(capabilityResponses, capability.getName(),
                                capabilityValue, canChoose, "capability");
                    }
                }

                if (Service.SourceNat == service) {
                    // overwrite
                    capabilityResponses = new ArrayList<>();
                    createCapabilityResponse(capabilityResponses, Capability.SupportedSourceNatTypes.getName(),
                            networkOffering.isSharedSourceNat() ? "perzone" : "peraccount", true);

                    createCapabilityResponse(capabilityResponses, Capability.RedundantRouter.getName(),
                            networkOffering.isRedundantRouter() ? "true" : "false", true);
                } else if (service == Service.StaticNat) {
                    createCapabilityResponse(capabilityResponses, Capability.ElasticIp.getName(),
                            networkOffering.isElasticIp() ? "true" : "false", false);

                    createCapabilityResponse(capabilityResponses, Capability.AssociatePublicIP.getName(),
                            networkOffering.isAssociatePublicIP() ? "true" : "false", false);
                } else if (Service.Lb == service) {
                    createCapabilityResponse(capabilityResponses, Capability.ElasticLb.getName(),
                            networkOffering.isElasticLb() ? "true" : "false", false);

                    createCapabilityResponse(capabilityResponses, Capability.InlineMode.getName(),
                            networkOffering.isInline() ? "true" : "false", false);
                }
                serviceResponse.setCapabilities(capabilityResponses);

                List<ProviderResponse> providers = new ArrayList<>();
                for (Provider provider : serviceProviderMap.get(service)) {
                    if (provider != null) {
                        ProviderResponse providerRsp = new ProviderResponse();
                        providerRsp.setName(provider.getName());
                        providers.add(providerRsp);
                    }
                }
                serviceResponse.setProviders(providers);

                serviceResponse.setObjectName("service");
                serviceResponses.add(serviceResponse);
            }
        }
        response.setServices(serviceResponses);

        if (network.getAclType() == null || network.getAclType() == ACLType.Account) {
            populateOwner(response, network);
        } else {
            // get domain from network_domain table
            Pair<Long, Boolean> domainNetworkDetails = ApiDBUtils.getDomainNetworkDetails(network.getId());
            if (domainNetworkDetails.first() != null) {
                Domain domain = ApiDBUtils.findDomainById(domainNetworkDetails.first());
                if (domain != null) {
                    response.setDomainId(domain.getUuid());
                }
            }
            response.setSubdomainAccess(domainNetworkDetails.second());
        }

        Long dedicatedDomainId = ApiDBUtils.getDedicatedNetworkDomain(network.getId());
        if (dedicatedDomainId != null) {
            Domain domain = ApiDBUtils.findDomainById(dedicatedDomainId);
            if (domain != null) {
                response.setDomainId(domain.getUuid());
                response.setDomainName(domain.getName());
            }

        }

        response.setSpecifyIpRanges(network.getSpecifyIpRanges());
        if (network.getVpcId() != null) {
            Vpc vpc = ApiDBUtils.findVpcById(network.getVpcId());
            if (vpc != null) {
                response.setVpcId(vpc.getUuid());
                response.setVpcName(vpc.getName());
            }
        }

        setResponseAssociatedNetworkInformation(response, network.getId());

        response.setCanUseForDeploy(ApiDBUtils.canUseForDeploy(network));

        // set tag information
        List<? extends ResourceTag> tags = ApiDBUtils.listByResourceTypeAndId(ResourceObjectType.Network, network.getId());
        List<ResourceTagResponse> tagResponses = new ArrayList<ResourceTagResponse>();
        for (ResourceTag tag : tags) {
            ResourceTagResponse tagResponse = createResourceTagResponse(tag, true);
            CollectionUtils.addIgnoreNull(tagResponses, tagResponse);
        }
        response.setTags(tagResponses);
        response.setHasAnnotation(annotationDao.hasAnnotations(network.getUuid(), AnnotationService.EntityType.NETWORK.name(),
                _accountMgr.isRootAdmin(CallContext.current().getCallingAccount().getId())));

        if (network.getNetworkACLId() != null) {
            NetworkACL acl = ApiDBUtils.findByNetworkACLId(network.getNetworkACLId());
            if (acl != null) {
                response.setAclId(acl.getUuid());
                response.setAclName(acl.getName());
            }
        }

        response.setStrechedL2Subnet(network.isStrechedL2Network());
        if (network.isStrechedL2Network()) {
            Set<String> networkSpannedZones = new  HashSet<String>();
            List<VMInstanceVO> vmInstances = new ArrayList<VMInstanceVO>();
            vmInstances.addAll(ApiDBUtils.listUserVMsByNetworkId(network.getId()));
            vmInstances.addAll(ApiDBUtils.listDomainRoutersByNetworkId(network.getId()));
            for (VirtualMachine vm : vmInstances) {
                DataCenter vmZone = ApiDBUtils.findZoneById(vm.getDataCenterId());
                networkSpannedZones.add(vmZone.getUuid());
            }
            response.setNetworkSpannedZones(networkSpannedZones);
        }
        response.setExternalId(network.getExternalId());
        response.setRedundantRouter(network.isRedundant());
        response.setCreated(network.getCreated());
        response.setSupportsVmAutoScaling(networkOfferingDao.findByIdIncludingRemoved(network.getNetworkOfferingId()).isSupportsVmAutoScaling());

        Long bytesReceived = 0L;
        Long bytesSent = 0L;
        SearchBuilder<UserStatisticsVO> sb = userStatsDao.createSearchBuilder();
        sb.and("networkId", sb.entity().getNetworkId(), Op.EQ);
        SearchCriteria<UserStatisticsVO> sc = sb.create();
        sc.setParameters("networkId", network.getId());
        for (UserStatisticsVO stat: userStatsDao.search(sc, null)) {
            bytesReceived += stat.getNetBytesReceived() + stat.getCurrentBytesReceived();
            bytesSent += stat.getNetBytesSent() + stat.getCurrentBytesSent();
        }
        response.setBytesReceived(bytesReceived);
        response.setBytesSent(bytesSent);

        if (networkOfferingDao.isIpv6Supported(network.getNetworkOfferingId())) {
            response.setInternetProtocol(networkOfferingDao.getNetworkOfferingInternetProtocol(network.getNetworkOfferingId(), NetUtils.InternetProtocol.IPv4).toString());
            response.setIpv6Routing(Network.Routing.Static.toString());
            response.setIpv6Routes(new LinkedHashSet<>());
            if (Network.GuestType.Isolated.equals(networkOffering.getGuestType())) {
                List<String> ipv6Addresses = ipv6Service.getPublicIpv6AddressesForNetwork(network);
                for (String address : ipv6Addresses) {
                    Ipv6RouteResponse route = new Ipv6RouteResponse(network.getIp6Cidr(), address);
                    response.addIpv6Route(route);
                }
            }
        }

        response.setObjectName("network");
        return response;
    }

    private void setResponseAssociatedNetworkInformation(BaseResponseWithAssociatedNetwork response, Long networkId) {
        final NetworkDetailVO detail = networkDetailsDao.findDetail(networkId, Network.AssociatedNetworkId);
        if (detail != null) {
            Long associatedNetworkId = Long.valueOf(detail.getValue());
            NetworkVO associatedNetwork = ApiDBUtils.findNetworkById(associatedNetworkId);
            if (associatedNetwork != null) {
                response.setAssociatedNetworkId(associatedNetwork.getUuid());
                response.setAssociatedNetworkName(associatedNetwork.getName());
            }
        }
    }

    @Override
    public Long getSecurityGroupId(String groupName, long accountId) {
        SecurityGroup sg = ApiDBUtils.getSecurityGroup(groupName, accountId);
        if (sg == null) {
            return null;
        } else {
            return sg.getId();
        }
    }

    @Override
    public ProjectResponse createProjectResponse(Project project) {
        List<ProjectJoinVO> viewPrjs = ApiDBUtils.newProjectView(project);
        List<ProjectResponse> listPrjs = ViewResponseHelper.createProjectResponse(EnumSet.of(DomainDetails.all), viewPrjs.toArray(new ProjectJoinVO[viewPrjs.size()]));
        assert listPrjs != null && listPrjs.size() == 1 : "There should be one project  returned";
        return listPrjs.get(0);
    }

    @Override
    public FirewallResponse createFirewallResponse(FirewallRule fwRule) {
        FirewallResponse response = new FirewallResponse();

        response.setId(fwRule.getUuid());
        response.setProtocol(fwRule.getProtocol());
        if (fwRule.getSourcePortStart() != null) {
            response.setStartPort(fwRule.getSourcePortStart());
        }

        if (fwRule.getSourcePortEnd() != null) {
            response.setEndPort(fwRule.getSourcePortEnd());
        }

        List<String> cidrs = ApiDBUtils.findFirewallSourceCidrs(fwRule.getId());
        response.setCidrList(StringUtils.join(cidrs, ","));

        if(fwRule.getTrafficType() == FirewallRule.TrafficType.Egress){
            List<String> destCidrs = ApiDBUtils.findFirewallDestCidrs(fwRule.getId());
            response.setDestCidr(StringUtils.join(destCidrs,","));
        }

        if (fwRule.getTrafficType() == FirewallRule.TrafficType.Ingress) {
            IpAddress ip = ApiDBUtils.findIpAddressById(fwRule.getSourceIpAddressId());
            response.setPublicIpAddressId(ip.getUuid());
            response.setPublicIpAddress(ip.getAddress().addr());
        }

            Network network = ApiDBUtils.findNetworkById(fwRule.getNetworkId());
            response.setNetworkId(network.getUuid());

        FirewallRule.State state = fwRule.getState();
        String stateToSet = state.toString();
        if (state.equals(FirewallRule.State.Revoke)) {
            stateToSet = "Deleting";
        }

        response.setIcmpCode(fwRule.getIcmpCode());
        response.setIcmpType(fwRule.getIcmpType());
        response.setForDisplay(fwRule.isDisplay());

        // set tag information
        List<? extends ResourceTag> tags = ApiDBUtils.listByResourceTypeAndId(ResourceObjectType.FirewallRule, fwRule.getId());
        List<ResourceTagResponse> tagResponses = new ArrayList<ResourceTagResponse>();
        for (ResourceTag tag : tags) {
            ResourceTagResponse tagResponse = createResourceTagResponse(tag, true);
            CollectionUtils.addIgnoreNull(tagResponses, tagResponse);
        }
        response.setTags(tagResponses);

        response.setState(stateToSet);
        response.setObjectName("firewallrule");
        return response;
    }

    @Override
    public NetworkACLItemResponse createNetworkACLItemResponse(NetworkACLItem aclItem) {
        NetworkACLItemResponse response = new NetworkACLItemResponse();

        response.setId(aclItem.getUuid());
        response.setProtocol(aclItem.getProtocol());
        if (aclItem.getSourcePortStart() != null) {
            response.setStartPort(Integer.toString(aclItem.getSourcePortStart()));
        }

        if (aclItem.getSourcePortEnd() != null) {
            response.setEndPort(Integer.toString(aclItem.getSourcePortEnd()));
        }

        response.setCidrList(StringUtils.join(aclItem.getSourceCidrList(), ","));

        response.setTrafficType(aclItem.getTrafficType().toString());

        NetworkACLItem.State state = aclItem.getState();
        String stateToSet = state.toString();
        if (state.equals(NetworkACLItem.State.Revoke)) {
            stateToSet = "Deleting";
        }

        response.setIcmpCode(aclItem.getIcmpCode());
        response.setIcmpType(aclItem.getIcmpType());

        response.setState(stateToSet);
        response.setNumber(aclItem.getNumber());
        response.setAction(aclItem.getAction().toString());
        response.setForDisplay(aclItem.isDisplay());

        NetworkACL acl = ApiDBUtils.findByNetworkACLId(aclItem.getAclId());
        if (acl != null) {
            response.setAclId(acl.getUuid());
            response.setAclName(acl.getName());
        }

        //set tag information
        List<? extends ResourceTag> tags = ApiDBUtils.listByResourceTypeAndId(ResourceObjectType.NetworkACL, aclItem.getId());
        List<ResourceTagResponse> tagResponses = new ArrayList<ResourceTagResponse>();
        for (ResourceTag tag : tags) {
            ResourceTagResponse tagResponse = createResourceTagResponse(tag, true);
            CollectionUtils.addIgnoreNull(tagResponses, tagResponse);
        }
        response.setTags(tagResponses);
        response.setReason(aclItem.getReason());
        response.setObjectName("networkacl");
        return response;
    }

    @Override
    public HypervisorCapabilitiesResponse createHypervisorCapabilitiesResponse(HypervisorCapabilities hpvCapabilities) {
        HypervisorCapabilitiesResponse hpvCapabilitiesResponse = new HypervisorCapabilitiesResponse();
        hpvCapabilitiesResponse.setId(hpvCapabilities.getUuid());
        hpvCapabilitiesResponse.setHypervisor(hpvCapabilities.getHypervisorType());
        hpvCapabilitiesResponse.setHypervisorVersion(hpvCapabilities.getHypervisorVersion());
        hpvCapabilitiesResponse.setIsSecurityGroupEnabled(hpvCapabilities.isSecurityGroupEnabled());
        hpvCapabilitiesResponse.setMaxGuestsLimit(hpvCapabilities.getMaxGuestsLimit());
        hpvCapabilitiesResponse.setMaxDataVolumesLimit(hpvCapabilities.getMaxDataVolumesLimit());
        hpvCapabilitiesResponse.setMaxHostsPerCluster(hpvCapabilities.getMaxHostsPerCluster());
        hpvCapabilitiesResponse.setIsStorageMotionSupported(hpvCapabilities.isStorageMotionSupported());
        hpvCapabilitiesResponse.setVmSnapshotEnabled(hpvCapabilities.isVmSnapshotEnabled());
        return hpvCapabilitiesResponse;
    }

    // TODO: we may need to refactor once ControlledEntityResponse and
    // ControlledEntity id to uuid conversion are all done.
    // currently code is scattered in
    private void populateOwner(ControlledEntityResponse response, ControlledEntity object) {
        Account account = ApiDBUtils.findAccountById(object.getAccountId());

        if (account.getType() == Account.Type.PROJECT) {
            // find the project
            Project project = ApiDBUtils.findProjectByProjectAccountId(account.getId());
            response.setProjectId(project.getUuid());
            response.setProjectName(project.getName());
        } else {
            response.setAccountName(account.getAccountName());
        }

        Domain domain = ApiDBUtils.findDomainById(object.getDomainId());
        response.setDomainId(domain.getUuid());
        response.setDomainName(domain.getName());
    }

    public static void populateOwner(ControlledViewEntityResponse response, ControlledViewEntity object) {

        if (object.getAccountType() == Account.Type.PROJECT) {
            response.setProjectId(object.getProjectUuid());
            response.setProjectName(object.getProjectName());
        } else {
            response.setAccountName(object.getAccountName());
        }

        response.setDomainId(object.getDomainUuid());
        response.setDomainName(object.getDomainName());
    }

    private void populateAccount(ControlledEntityResponse response, long accountId) {
        Account account = ApiDBUtils.findAccountById(accountId);
        if (account == null) {
            s_logger.debug("Unable to find account with id: " + accountId);
        } else if (account.getType() == Account.Type.PROJECT) {
            // find the project
            Project project = ApiDBUtils.findProjectByProjectAccountId(account.getId());
            if (project != null) {
                response.setProjectId(project.getUuid());
                response.setProjectName(project.getName());
                response.setAccountName(account.getAccountName());
            } else {
                s_logger.debug("Unable to find project with id: " + account.getId());
            }
        } else {
            response.setAccountName(account.getAccountName());
        }
    }

    private void populateDomain(ControlledEntityResponse response, long domainId) {
        Domain domain = ApiDBUtils.findDomainById(domainId);

        response.setDomainId(domain.getUuid());
        response.setDomainName(domain.getName());
    }

    @Override
    public ProjectAccountResponse createProjectAccountResponse(ProjectAccount projectAccount) {
        ProjectAccountJoinVO vProj = ApiDBUtils.newProjectAccountView(projectAccount);
        List<ProjectAccountResponse> listProjs = ViewResponseHelper.createProjectAccountResponse(vProj);
        assert listProjs != null && listProjs.size() == 1 : "There should be one project account returned";
        return listProjs.get(0);
    }

    @Override
    public ProjectInvitationResponse createProjectInvitationResponse(ProjectInvitation invite) {
        ProjectInvitationJoinVO vInvite = ApiDBUtils.newProjectInvitationView(invite);
        return ApiDBUtils.newProjectInvitationResponse(vInvite);
    }

    @Override
    public SystemVmInstanceResponse createSystemVmInstanceResponse(VirtualMachine vm) {
        SystemVmInstanceResponse vmResponse = new SystemVmInstanceResponse();
        vmResponse.setId(vm.getUuid());
        vmResponse.setSystemVmType(vm.getType().toString().toLowerCase());
        vmResponse.setName(vm.getHostName());
        if (vm.getHostId() != null) {
            Host host = ApiDBUtils.findHostById(vm.getHostId());
            if (host != null) {
                vmResponse.setHostId(host.getUuid());
            }
        }
        if (vm.getState() != null) {
            vmResponse.setState(vm.getState().toString());
        }
        if (vm.getType() == Type.DomainRouter) {
            VirtualRouter router = (VirtualRouter)vm;
            if (router.getRole() != null) {
                vmResponse.setRole(router.getRole().toString());
            }
        }
        vmResponse.setObjectName("systemvminstance");
        return vmResponse;
    }

    @Override
    public PhysicalNetworkResponse createPhysicalNetworkResponse(PhysicalNetwork result) {
        PhysicalNetworkResponse response = new PhysicalNetworkResponse();

        DataCenter zone = ApiDBUtils.findZoneById(result.getDataCenterId());
        if (zone != null) {
            response.setZoneId(zone.getUuid());
            response.setZoneName(zone.getName());
        }
        response.setNetworkSpeed(result.getSpeed());
        response.setVlan(result.getVnetString());
        if (result.getDomainId() != null) {
            Domain domain = ApiDBUtils.findDomainById(result.getDomainId());
            if (domain != null) {
                response.setDomainId(domain.getUuid());
            }
        }
        response.setId(result.getUuid());
        if (result.getBroadcastDomainRange() != null) {
            response.setBroadcastDomainRange(result.getBroadcastDomainRange().toString());
        }
        response.setIsolationMethods(result.getIsolationMethods());
        response.setTags(result.getTags());
        if (result.getState() != null) {
            response.setState(result.getState().toString());
        }

        response.setName(result.getName());

        response.setObjectName("physicalnetwork");
        return response;
    }

    @Override
    public GuestVlanRangeResponse createDedicatedGuestVlanRangeResponse(GuestVlanRange vlan) {
        GuestVlanRangeResponse guestVlanRangeResponse = new GuestVlanRangeResponse();

        guestVlanRangeResponse.setId(vlan.getUuid());
        Long accountId = ApiDBUtils.getAccountIdForGuestVlan(vlan.getId());
        Account owner = ApiDBUtils.findAccountById(accountId);
        if (owner != null) {
            populateAccount(guestVlanRangeResponse, owner.getId());
            populateDomain(guestVlanRangeResponse, owner.getDomainId());
        }
        guestVlanRangeResponse.setGuestVlanRange(vlan.getGuestVlanRange());
        guestVlanRangeResponse.setPhysicalNetworkId(vlan.getPhysicalNetworkId());
        PhysicalNetworkVO physicalNetwork = ApiDBUtils.findPhysicalNetworkById(vlan.getPhysicalNetworkId());
        guestVlanRangeResponse.setZoneId(physicalNetwork.getDataCenterId());

        return guestVlanRangeResponse;
    }

    @Override
    public ServiceResponse createNetworkServiceResponse(Service service) {
        ServiceResponse response = new ServiceResponse();
        response.setName(service.getName());

        // set list of capabilities required for the service
        List<CapabilityResponse> capabilityResponses = new ArrayList<CapabilityResponse>();
        Capability[] capabilities = service.getCapabilities();
        for (Capability cap : capabilities) {
            CapabilityResponse capabilityResponse = new CapabilityResponse();
            capabilityResponse.setName(cap.getName());
            capabilityResponse.setObjectName("capability");
            if (cap.getName().equals(Capability.SupportedLBIsolation.getName()) || cap.getName().equals(Capability.SupportedSourceNatTypes.getName())
                    || cap.getName().equals(Capability.RedundantRouter.getName())) {
                capabilityResponse.setCanChoose(true);
            } else {
                capabilityResponse.setCanChoose(false);
            }
            capabilityResponses.add(capabilityResponse);
        }
        response.setCapabilities(capabilityResponses);

        // set list of providers providing this service
        List<? extends Network.Provider> serviceProviders = ApiDBUtils.getProvidersForService(service);
        List<ProviderResponse> serviceProvidersResponses = new ArrayList<ProviderResponse>();
        for (Network.Provider serviceProvider : serviceProviders) {
            // return only Virtual Router/JuniperSRX/CiscoVnmc as a provider for the firewall
            if (service == Service.Firewall
<<<<<<< HEAD
                    && !(serviceProvider == Provider.VirtualRouter || serviceProvider == Provider.JuniperSRX || serviceProvider == Provider.CiscoVnmc || serviceProvider == Provider.PaloAlto || serviceProvider == Provider.BigSwitchBcf || serviceProvider == Provider.Tungsten)) {
=======
                    && !(serviceProvider == Provider.VirtualRouter || serviceProvider == Provider.CiscoVnmc || serviceProvider == Provider.PaloAlto || serviceProvider == Provider.BigSwitchBcf)) {
>>>>>>> c2350f96
                continue;
            }

            ProviderResponse serviceProviderResponse = createServiceProviderResponse(serviceProvider);
            serviceProvidersResponses.add(serviceProviderResponse);
        }
        response.setProviders(serviceProvidersResponses);

        response.setObjectName("networkservice");
        return response;

    }

    private ProviderResponse createServiceProviderResponse(Provider serviceProvider) {
        ProviderResponse response = new ProviderResponse();
        response.setName(serviceProvider.getName());
        boolean canEnableIndividualServices = ApiDBUtils.canElementEnableIndividualServices(serviceProvider);
        response.setCanEnableIndividualServices(canEnableIndividualServices);
        return response;
    }

    @Override
    public ProviderResponse createNetworkServiceProviderResponse(PhysicalNetworkServiceProvider result) {
        ProviderResponse response = new ProviderResponse();
        response.setId(result.getUuid());
        response.setName(result.getProviderName());
        PhysicalNetwork pnw = ApiDBUtils.findPhysicalNetworkById(result.getPhysicalNetworkId());
        if (pnw != null) {
            response.setPhysicalNetworkId(pnw.getUuid());
        }
        PhysicalNetwork dnw = ApiDBUtils.findPhysicalNetworkById(result.getDestinationPhysicalNetworkId());
        if (dnw != null) {
            response.setDestinationPhysicalNetworkId(dnw.getUuid());
        }
        response.setState(result.getState().toString());

        // set enabled services
        List<String> services = new ArrayList<String>();
        for (Service service : result.getEnabledServices()) {
            services.add(service.getName());
        }
        response.setServices(services);

        Provider serviceProvider = Provider.getProvider(result.getProviderName());
        boolean canEnableIndividualServices = ApiDBUtils.canElementEnableIndividualServices(serviceProvider);
        response.setCanEnableIndividualServices(canEnableIndividualServices);

        response.setObjectName("networkserviceprovider");
        return response;
    }

    @Override
    public TrafficTypeResponse createTrafficTypeResponse(PhysicalNetworkTrafficType result) {
        TrafficTypeResponse response = new TrafficTypeResponse();
        response.setId(result.getUuid());
        PhysicalNetwork pnet = ApiDBUtils.findPhysicalNetworkById(result.getPhysicalNetworkId());
        if (pnet != null) {
            response.setPhysicalNetworkId(pnet.getUuid());
        }
        if (result.getTrafficType() != null) {
            response.setTrafficType(result.getTrafficType().toString());
        }

        response.setXenLabel(result.getXenNetworkLabel());
        response.setKvmLabel(result.getKvmNetworkLabel());
        response.setVmwareLabel(result.getVmwareNetworkLabel());
        response.setHypervLabel(result.getHypervNetworkLabel());
        response.setOvm3Label(result.getOvm3NetworkLabel());

        response.setObjectName("traffictype");
        return response;
    }

    @Override
    public VirtualRouterProviderResponse createVirtualRouterProviderResponse(VirtualRouterProvider result) {
        //generate only response of the VR/VPCVR provider type
        if (!(result.getType() == VirtualRouterProvider.Type.VirtualRouter || result.getType() == VirtualRouterProvider.Type.VPCVirtualRouter)) {
            return null;
        }
        VirtualRouterProviderResponse response = new VirtualRouterProviderResponse();
        response.setId(result.getUuid());
        PhysicalNetworkServiceProvider nsp = ApiDBUtils.findPhysicalNetworkServiceProviderById(result.getNspId());
        if (nsp != null) {
            response.setNspId(nsp.getUuid());
        }
        response.setEnabled(result.isEnabled());

        response.setObjectName("virtualrouterelement");
        return response;
    }

    @Override
    public OvsProviderResponse createOvsProviderResponse(OvsProvider result) {

        OvsProviderResponse response = new OvsProviderResponse();
        response.setId(result.getUuid());
        PhysicalNetworkServiceProvider nsp = ApiDBUtils.findPhysicalNetworkServiceProviderById(result.getNspId());
        if (nsp != null) {
            response.setNspId(nsp.getUuid());
        }
        response.setEnabled(result.isEnabled());

        response.setObjectName("ovselement");
        return response;
    }

    @Override
    public LBStickinessResponse createLBStickinessPolicyResponse(StickinessPolicy stickinessPolicy, LoadBalancer lb) {
        LBStickinessResponse spResponse = new LBStickinessResponse();

        spResponse.setlbRuleId(lb.getUuid());
        Account accountTemp = ApiDBUtils.findAccountById(lb.getAccountId());
        if (accountTemp != null) {
            spResponse.setAccountName(accountTemp.getAccountName());
            Domain domain = ApiDBUtils.findDomainById(accountTemp.getDomainId());
            if (domain != null) {
                spResponse.setDomainId(domain.getUuid());
                spResponse.setDomainName(domain.getName());
            }
        }

        List<LBStickinessPolicyResponse> responses = new ArrayList<LBStickinessPolicyResponse>();
        LBStickinessPolicyResponse ruleResponse = new LBStickinessPolicyResponse(stickinessPolicy);
        responses.add(ruleResponse);

        spResponse.setRules(responses);

        spResponse.setObjectName("stickinesspolicies");
        return spResponse;
    }

    @Override
    public LBStickinessResponse createLBStickinessPolicyResponse(List<? extends StickinessPolicy> stickinessPolicies, LoadBalancer lb) {
        LBStickinessResponse spResponse = new LBStickinessResponse();

        if (lb == null) {
            return spResponse;
        }
        spResponse.setlbRuleId(lb.getUuid());
        Account account = ApiDBUtils.findAccountById(lb.getAccountId());
        if (account != null) {
            spResponse.setAccountName(account.getAccountName());
            Domain domain = ApiDBUtils.findDomainById(account.getDomainId());
            if (domain != null) {
                spResponse.setDomainId(domain.getUuid());
                spResponse.setDomainName(domain.getName());
            }
        }

        List<LBStickinessPolicyResponse> responses = new ArrayList<LBStickinessPolicyResponse>();
        for (StickinessPolicy stickinessPolicy : stickinessPolicies) {
            LBStickinessPolicyResponse ruleResponse = new LBStickinessPolicyResponse(stickinessPolicy);
            responses.add(ruleResponse);
        }
        spResponse.setRules(responses);

        spResponse.setObjectName("stickinesspolicies");
        return spResponse;
    }

    @Override
    public LBHealthCheckResponse createLBHealthCheckPolicyResponse(List<? extends HealthCheckPolicy> healthcheckPolicies, LoadBalancer lb) {
        LBHealthCheckResponse hcResponse = new LBHealthCheckResponse();

        if (lb == null) {
            return hcResponse;
        }
        hcResponse.setlbRuleId(lb.getUuid());
        Account account = ApiDBUtils.findAccountById(lb.getAccountId());
        if (account != null) {
            hcResponse.setAccountName(account.getAccountName());
            Domain domain = ApiDBUtils.findDomainById(account.getDomainId());
            if (domain != null) {
                hcResponse.setDomainId(domain.getUuid());
                hcResponse.setDomainName(domain.getName());
            }
        }

        List<LBHealthCheckPolicyResponse> responses = new ArrayList<LBHealthCheckPolicyResponse>();
        for (HealthCheckPolicy healthcheckPolicy : healthcheckPolicies) {
            LBHealthCheckPolicyResponse ruleResponse = new LBHealthCheckPolicyResponse(healthcheckPolicy);
            responses.add(ruleResponse);
        }
        hcResponse.setRules(responses);

        hcResponse.setObjectName("healthcheckpolicies");
        return hcResponse;
    }

    @Override
    public LBHealthCheckResponse createLBHealthCheckPolicyResponse(HealthCheckPolicy healthcheckPolicy, LoadBalancer lb) {
        LBHealthCheckResponse hcResponse = new LBHealthCheckResponse();

        hcResponse.setlbRuleId(lb.getUuid());
        Account accountTemp = ApiDBUtils.findAccountById(lb.getAccountId());
        if (accountTemp != null) {
            hcResponse.setAccountName(accountTemp.getAccountName());
            Domain domain = ApiDBUtils.findDomainById(accountTemp.getDomainId());
            if (domain != null) {
                hcResponse.setDomainId(domain.getUuid());
                hcResponse.setDomainName(domain.getName());
            }
        }

        List<LBHealthCheckPolicyResponse> responses = new ArrayList<LBHealthCheckPolicyResponse>();
        LBHealthCheckPolicyResponse ruleResponse = new LBHealthCheckPolicyResponse(healthcheckPolicy);
        responses.add(ruleResponse);
        hcResponse.setRules(responses);
        hcResponse.setObjectName("healthcheckpolicies");
        return hcResponse;
    }

    @Override
    public StorageNetworkIpRangeResponse createStorageNetworkIpRangeResponse(StorageNetworkIpRange result) {
        StorageNetworkIpRangeResponse response = new StorageNetworkIpRangeResponse();
        response.setUuid(result.getUuid());
        response.setVlan(result.getVlan());
        response.setEndIp(result.getEndIp());
        response.setStartIp(result.getStartIp());
        response.setPodUuid(result.getPodUuid());
        response.setZoneUuid(result.getZoneUuid());
        response.setNetworkUuid(result.getNetworkUuid());
        response.setNetmask(result.getNetmask());
        response.setGateway(result.getGateway());
        response.setObjectName("storagenetworkiprange");
        return response;
    }

    @Override
    public RegionResponse createRegionResponse(Region region) {
        RegionResponse response = new RegionResponse();
        response.setId(region.getId());
        response.setName(region.getName());
        response.setEndPoint(region.getEndPoint());
        response.setObjectName("region");
        response.setGslbServiceEnabled(region.checkIfServiceEnabled(Region.Service.Gslb));
        response.setPortableipServiceEnabled(region.checkIfServiceEnabled(Region.Service.PortableIp));
        return response;
    }

    @Override
    public ResourceTagResponse createResourceTagResponse(ResourceTag resourceTag, boolean keyValueOnly) {
        ResourceTagJoinVO rto = ApiDBUtils.newResourceTagView(resourceTag);
        if(rto == null)
            return null;
        return ApiDBUtils.newResourceTagResponse(rto, keyValueOnly);
    }

    @Override
    public VpcOfferingResponse createVpcOfferingResponse(VpcOffering offering) {
        if (!(offering instanceof VpcOfferingJoinVO)) {
            offering = ApiDBUtils.newVpcOfferingView(offering);
        }
        VpcOfferingResponse response = ApiDBUtils.newVpcOfferingResponse(offering);
        Map<Service, Set<Provider>> serviceProviderMap = ApiDBUtils.listVpcOffServices(offering.getId());
        List<ServiceResponse> serviceResponses = new ArrayList<ServiceResponse>();
        for (Map.Entry<Service, Set<Provider>> entry : serviceProviderMap.entrySet()) {
            Service service = entry.getKey();
            Set<Provider> srvc_providers = entry.getValue();

            ServiceResponse svcRsp = new ServiceResponse();
            // skip gateway service
            if (service == Service.Gateway) {
                continue;
            }
            svcRsp.setName(service.getName());
            List<ProviderResponse> providers = new ArrayList<ProviderResponse>();
            for (Provider provider : srvc_providers) {
                if (provider != null) {
                    ProviderResponse providerRsp = new ProviderResponse();
                    providerRsp.setName(provider.getName());
                    providers.add(providerRsp);
                }
            }
            svcRsp.setProviders(providers);

            serviceResponses.add(svcRsp);
        }
        response.setServices(serviceResponses);
        return response;
    }

    @Override
    public VpcResponse createVpcResponse(ResponseView view, Vpc vpc) {
        VpcResponse response = new VpcResponse();
        response.setId(vpc.getUuid());
        response.setName(vpc.getName());
        response.setDisplayText(vpc.getDisplayText());
        response.setCreated(vpc.getCreated());
        response.setState(vpc.getState().name());
        VpcOffering voff = ApiDBUtils.findVpcOfferingById(vpc.getVpcOfferingId());
        if (voff != null) {
            response.setVpcOfferingId(voff.getUuid());
            response.setVpcOfferingName(voff.getName());
        }
        response.setCidr(vpc.getCidr());
        response.setRestartRequired(vpc.isRestartRequired());
        response.setNetworkDomain(vpc.getNetworkDomain());
        response.setForDisplay(vpc.isDisplay());
        response.setUsesDistributedRouter(vpc.usesDistributedRouter());
        response.setRedundantRouter(vpc.isRedundant());
        response.setRegionLevelVpc(vpc.isRegionLevelVpc());

        Map<Service, Set<Provider>> serviceProviderMap = ApiDBUtils.listVpcOffServices(vpc.getVpcOfferingId());
        List<ServiceResponse> serviceResponses = new ArrayList<ServiceResponse>();
        for (Map.Entry<Service,Set<Provider>>entry : serviceProviderMap.entrySet()) {
            Service service = entry.getKey();
            Set<Provider> serviceProviders = entry.getValue();
            ServiceResponse svcRsp = new ServiceResponse();
            // skip gateway service
            if (service == Service.Gateway) {
                continue;
            }
            svcRsp.setName(service.getName());
            List<ProviderResponse> providers = new ArrayList<ProviderResponse>();
            for (Provider provider : serviceProviders) {
                if (provider != null) {
                    ProviderResponse providerRsp = new ProviderResponse();
                    providerRsp.setName(provider.getName());
                    providers.add(providerRsp);
                }
            }
            svcRsp.setProviders(providers);

            serviceResponses.add(svcRsp);
        }

        List<NetworkResponse> networkResponses = new ArrayList<NetworkResponse>();
        List<? extends Network> networks = ApiDBUtils.listVpcNetworks(vpc.getId());
        for (Network network : networks) {
            NetworkResponse ntwkRsp = createNetworkResponse(view, network);
            networkResponses.add(ntwkRsp);
        }

        DataCenter zone = ApiDBUtils.findZoneById(vpc.getZoneId());
        if (zone != null) {
            response.setZoneId(zone.getUuid());
            response.setZoneName(zone.getName());
        }

        response.setNetworks(networkResponses);
        response.setServices(serviceResponses);
        response.setPublicMtu(vpc.getPublicMtu());
        populateOwner(response, vpc);

        // set tag information
        List<? extends ResourceTag> tags = ApiDBUtils.listByResourceTypeAndId(ResourceObjectType.Vpc, vpc.getId());
        List<ResourceTagResponse> tagResponses = new ArrayList<ResourceTagResponse>();
        for (ResourceTag tag : tags) {
            ResourceTagResponse tagResponse = createResourceTagResponse(tag, true);
            CollectionUtils.addIgnoreNull(tagResponses, tagResponse);
        }
        response.setTags(tagResponses);
        response.setHasAnnotation(annotationDao.hasAnnotations(vpc.getUuid(), AnnotationService.EntityType.VPC.name(),
                _accountMgr.isRootAdmin(CallContext.current().getCallingAccount().getId())));
        ipv6Service.updateIpv6RoutesForVpcResponse(vpc, response);
        response.setDns1(vpc.getIp4Dns1());
        response.setDns2(vpc.getIp4Dns2());
        response.setIpv6Dns1(vpc.getIp6Dns1());
        response.setIpv6Dns2(vpc.getIp6Dns2());
        response.setObjectName("vpc");
        return response;
    }

    @Override
    public PrivateGatewayResponse createPrivateGatewayResponse(PrivateGateway result) {
        PrivateGatewayResponse response = new PrivateGatewayResponse();
        response.setId(result.getUuid());
        response.setBroadcastUri(result.getBroadcastUri());
        response.setGateway(result.getGateway());
        response.setNetmask(result.getNetmask());
        if (result.getVpcId() != null) {
            Vpc vpc = ApiDBUtils.findVpcById(result.getVpcId());
            response.setVpcId(vpc.getUuid());
            response.setVpcName(vpc.getName());
        }

        DataCenter zone = ApiDBUtils.findZoneById(result.getZoneId());
        if (zone != null) {
            response.setZoneId(zone.getUuid());
            response.setZoneName(zone.getName());
        }
        response.setAddress(result.getIp4Address());
        PhysicalNetwork pnet = ApiDBUtils.findPhysicalNetworkById(result.getPhysicalNetworkId());
        if (pnet != null) {
            response.setPhysicalNetworkId(pnet.getUuid());
        }

        populateAccount(response, result.getAccountId());
        populateDomain(response, result.getDomainId());
        response.setState(result.getState().toString());
        response.setSourceNat(result.getSourceNat());

        NetworkACL acl =  ApiDBUtils.findByNetworkACLId(result.getNetworkACLId());
        if (acl != null) {
            response.setAclId(acl.getUuid());
            response.setAclName(acl.getName());
        }

        setResponseAssociatedNetworkInformation(response, result.getNetworkId());

        response.setObjectName("privategateway");

        return response;
    }

    @Override
    public CounterResponse createCounterResponse(Counter counter) {
        CounterResponse response = new CounterResponse();
        response.setId(counter.getUuid());
        response.setSource(counter.getSource().toString());
        response.setName(counter.getName());
        response.setValue(counter.getValue());
        response.setProvider(counter.getProvider());
        response.setObjectName("counter");
        return response;
    }

    @Override
    public ConditionResponse createConditionResponse(Condition condition) {
        ConditionResponse response = new ConditionResponse();
        response.setId(condition.getUuid());
        Counter counter = ApiDBUtils.getCounter(condition.getCounterId());
        response.setCounterId(counter.getUuid());
        response.setCounterName(counter.getName());
        CounterResponse counterResponse = createCounterResponse(counter);
        response.setCounterResponse(counterResponse);
        response.setRelationalOperator(condition.getRelationalOperator().toString());
        response.setThreshold(condition.getThreshold());
        response.setObjectName("condition");
        populateOwner(response, condition);
        return response;
    }

    @Override
    public AutoScaleVmProfileResponse createAutoScaleVmProfileResponse(AutoScaleVmProfile profile) {
        AutoScaleVmProfileResponse response = new AutoScaleVmProfileResponse();
        response.setId(profile.getUuid());
        if (profile.getZoneId() != null) {
            DataCenter zone = ApiDBUtils.findZoneById(profile.getZoneId());
            if (zone != null) {
                response.setZoneId(zone.getUuid());
            }
        }
        if (profile.getServiceOfferingId() != null) {
            ServiceOffering so = ApiDBUtils.findServiceOfferingById(profile.getServiceOfferingId());
            if (so != null) {
                response.setServiceOfferingId(so.getUuid());
            }
        }
        if (profile.getTemplateId() != null) {
            VMTemplateVO template = ApiDBUtils.findTemplateById(profile.getTemplateId());
            if (template != null) {
                response.setTemplateId(template.getUuid());
            }
        }
        response.setUserData(profile.getUserData());
        response.setOtherDeployParams(profile.getOtherDeployParamsList());
        response.setCounterParams(profile.getCounterParams());
        response.setExpungeVmGracePeriod(profile.getExpungeVmGracePeriod());
        User user = ApiDBUtils.findUserById(profile.getAutoScaleUserId());
        if (user != null) {
            response.setAutoscaleUserId(user.getUuid());
        }
        response.setObjectName("autoscalevmprofile");

        // Populates the account information in the response
        populateOwner(response, profile);
        return response;
    }

    @Override
    public AutoScalePolicyResponse createAutoScalePolicyResponse(AutoScalePolicy policy) {
        AutoScalePolicyResponse response = new AutoScalePolicyResponse();
        response.setId(policy.getUuid());
        response.setName(policy.getName());
        response.setDuration(policy.getDuration());
        response.setQuietTime(policy.getQuietTime());
        response.setAction(policy.getAction().toString());
        List<ConditionVO> vos = ApiDBUtils.getAutoScalePolicyConditions(policy.getId());
        ArrayList<ConditionResponse> conditions = new ArrayList<ConditionResponse>(vos.size());
        for (ConditionVO vo : vos) {
            conditions.add(createConditionResponse(vo));
        }
        response.setConditions(conditions);
        response.setObjectName("autoscalepolicy");

        // Populates the account information in the response
        populateOwner(response, policy);

        return response;
    }

    @Override
    public AutoScaleVmGroupResponse createAutoScaleVmGroupResponse(AutoScaleVmGroup vmGroup) {
        AutoScaleVmGroupResponse response = new AutoScaleVmGroupResponse();
        response.setId(vmGroup.getUuid());
        response.setName(vmGroup.getName());
        response.setMinMembers(vmGroup.getMinMembers());
        response.setMaxMembers(vmGroup.getMaxMembers());
        response.setState(vmGroup.getState().toString());
        response.setInterval(vmGroup.getInterval());
        response.setForDisplay(vmGroup.isDisplay());
        response.setCreated(vmGroup.getCreated());
        AutoScaleVmProfileVO profile = ApiDBUtils.findAutoScaleVmProfileById(vmGroup.getProfileId());
        if (profile != null) {
            response.setProfileId(profile.getUuid());
        }
        response.setAvailableVirtualMachineCount(ApiDBUtils.countAvailableVmsByGroupId(vmGroup.getId()));
        LoadBalancerVO fw = ApiDBUtils.findLoadBalancerById(vmGroup.getLoadBalancerId());
        if (fw != null) {
            response.setLoadBalancerId(fw.getUuid());

            NetworkVO network = ApiDBUtils.findNetworkById(fw.getNetworkId());

            if (network != null) {
                response.setNetworkName(network.getName());
                response.setNetworkId(network.getUuid());

                String provider = ntwkSrvcDao.getProviderForServiceInNetwork(network.getId(), Service.Lb);
                if (provider != null) {
                    response.setLbProvider(provider);
                } else {
                    response.setLbProvider(Network.Provider.None.toString());
                }
            }

            IPAddressVO publicIp = ApiDBUtils.findIpAddressById(fw.getSourceIpAddressId());
            if (publicIp != null) {
                response.setPublicIpId(publicIp.getUuid());
                response.setPublicIp(publicIp.getAddress().addr());
                response.setPublicPort(Integer.toString(fw.getSourcePortStart()));
                response.setPrivatePort(Integer.toString(fw.getDefaultPortStart()));
            }
        }

        List<AutoScalePolicyResponse> scaleUpPoliciesResponse = new ArrayList<AutoScalePolicyResponse>();
        List<AutoScalePolicyResponse> scaleDownPoliciesResponse = new ArrayList<AutoScalePolicyResponse>();
        response.setScaleUpPolicies(scaleUpPoliciesResponse);
        response.setScaleDownPolicies(scaleDownPoliciesResponse);
        response.setObjectName("autoscalevmgroup");

        // Fetch policies for vmgroup
        List<AutoScalePolicy> scaleUpPolicies = new ArrayList<AutoScalePolicy>();
        List<AutoScalePolicy> scaleDownPolicies = new ArrayList<AutoScalePolicy>();
        ApiDBUtils.getAutoScaleVmGroupPolicies(vmGroup.getId(), scaleUpPolicies, scaleDownPolicies);
        // populate policies
        for (AutoScalePolicy autoScalePolicy : scaleUpPolicies) {
            scaleUpPoliciesResponse.add(createAutoScalePolicyResponse(autoScalePolicy));
        }
        for (AutoScalePolicy autoScalePolicy : scaleDownPolicies) {
            scaleDownPoliciesResponse.add(createAutoScalePolicyResponse(autoScalePolicy));
        }

        response.setHasAnnotation(annotationDao.hasAnnotations(vmGroup.getUuid(), AnnotationService.EntityType.AUTOSCALE_VM_GROUP.name(),
                _accountMgr.isRootAdmin(CallContext.current().getCallingAccount().getId())));

        populateOwner(response, vmGroup);
        return response;
    }

    @Override
    public StaticRouteResponse createStaticRouteResponse(StaticRoute result) {
        StaticRouteResponse response = new StaticRouteResponse();
        response.setId(result.getUuid());
        if (result.getVpcId() != null) {
            Vpc vpc = ApiDBUtils.findVpcById(result.getVpcId());
            if (vpc != null) {
                response.setVpcId(vpc.getUuid());
            }
        }
        response.setCidr(result.getCidr());

        StaticRoute.State state = result.getState();
        if (state.equals(StaticRoute.State.Revoke)) {
            state = StaticRoute.State.Deleting;
        }
        response.setState(state.toString());
        populateAccount(response, result.getAccountId());
        populateDomain(response, result.getDomainId());

        // set tag information
        List<? extends ResourceTag> tags = ApiDBUtils.listByResourceTypeAndId(ResourceObjectType.StaticRoute, result.getId());
        List<ResourceTagResponse> tagResponses = new ArrayList<ResourceTagResponse>();
        for (ResourceTag tag : tags) {
            ResourceTagResponse tagResponse = createResourceTagResponse(tag, true);
            CollectionUtils.addIgnoreNull(tagResponses,tagResponse);
        }
        response.setTags(tagResponses);
        response.setObjectName("staticroute");

        return response;
    }

    @Override
    public Site2SiteVpnGatewayResponse createSite2SiteVpnGatewayResponse(Site2SiteVpnGateway result) {
        Site2SiteVpnGatewayResponse response = new Site2SiteVpnGatewayResponse();
        response.setId(result.getUuid());
        response.setIp(ApiDBUtils.findIpAddressById(result.getAddrId()).getAddress().toString());
        Vpc vpc = ApiDBUtils.findVpcById(result.getVpcId());
        if (vpc != null) {
            response.setVpcId(vpc.getUuid());
            response.setVpcName(vpc.getName());
        }
        response.setRemoved(result.getRemoved());
        response.setForDisplay(result.isDisplay());
        response.setObjectName("vpngateway");

        populateAccount(response, result.getAccountId());
        populateDomain(response, result.getDomainId());
        return response;
    }

    @Override
    public Site2SiteCustomerGatewayResponse createSite2SiteCustomerGatewayResponse(Site2SiteCustomerGateway result) {
        Site2SiteCustomerGatewayResponse response = new Site2SiteCustomerGatewayResponse();
        response.setId(result.getUuid());
        response.setName(result.getName());
        response.setGatewayIp(result.getGatewayIp());
        response.setGuestCidrList(result.getGuestCidrList());
        response.setIpsecPsk(result.getIpsecPsk());
        response.setIkePolicy(result.getIkePolicy());
        response.setEspPolicy(result.getEspPolicy());
        response.setIkeLifetime(result.getIkeLifetime());
        response.setEspLifetime(result.getEspLifetime());
        response.setDpd(result.getDpd());
        response.setEncap(result.getEncap());
        response.setRemoved(result.getRemoved());
        response.setIkeVersion(result.getIkeVersion());
        response.setSplitConnections(result.getSplitConnections());
        response.setObjectName("vpncustomergateway");
        response.setHasAnnotation(annotationDao.hasAnnotations(result.getUuid(), AnnotationService.EntityType.VPN_CUSTOMER_GATEWAY.name(),
                _accountMgr.isRootAdmin(CallContext.current().getCallingAccount().getId())));

        populateAccount(response, result.getAccountId());
        populateDomain(response, result.getDomainId());

        return response;
    }

    @Override
    public Site2SiteVpnConnectionResponse createSite2SiteVpnConnectionResponse(Site2SiteVpnConnection result) {
        Site2SiteVpnConnectionResponse response = new Site2SiteVpnConnectionResponse();
        response.setId(result.getUuid());
        response.setPassive(result.isPassive());

        Long vpnGatewayId = result.getVpnGatewayId();
        if (vpnGatewayId != null) {
            Site2SiteVpnGateway vpnGateway = ApiDBUtils.findVpnGatewayById(vpnGatewayId);
            if (vpnGateway != null) {
                response.setVpnGatewayId(vpnGateway.getUuid());
                long ipId = vpnGateway.getAddrId();
                IPAddressVO ipObj = ApiDBUtils.findIpAddressById(ipId);
                response.setIp(ipObj.getAddress().addr());
            }
        }

        Long customerGatewayId = result.getCustomerGatewayId();
        if (customerGatewayId != null) {
            Site2SiteCustomerGateway customerGateway = ApiDBUtils.findCustomerGatewayById(customerGatewayId);
            if (customerGateway != null) {
                response.setCustomerGatewayId(customerGateway.getUuid());
                response.setGatewayIp(customerGateway.getGatewayIp());
                response.setGuestCidrList(customerGateway.getGuestCidrList());
                response.setIpsecPsk(customerGateway.getIpsecPsk());
                response.setIkePolicy(customerGateway.getIkePolicy());
                response.setEspPolicy(customerGateway.getEspPolicy());
                response.setIkeLifetime(customerGateway.getIkeLifetime());
                response.setEspLifetime(customerGateway.getEspLifetime());
                response.setDpd(customerGateway.getDpd());
                response.setEncap(customerGateway.getEncap());
                response.setIkeVersion(customerGateway.getIkeVersion());
                response.setSplitConnections(customerGateway.getSplitConnections());
            }
        }

        populateAccount(response, result.getAccountId());
        populateDomain(response, result.getDomainId());

        response.setState(result.getState().toString());
        response.setCreated(result.getCreated());
        response.setRemoved(result.getRemoved());
        response.setForDisplay(result.isDisplay());
        response.setObjectName("vpnconnection");
        return response;
    }

    @Override
    public GuestOSResponse createGuestOSResponse(GuestOS guestOS) {
        GuestOSResponse response = new GuestOSResponse();
        response.setDescription(guestOS.getDisplayName());
        response.setId(guestOS.getUuid());
        response.setIsUserDefined(guestOS.getIsUserDefined());
        GuestOSCategoryVO category = ApiDBUtils.findGuestOsCategoryById(guestOS.getCategoryId());
        if (category != null) {
            response.setOsCategoryId(category.getUuid());
        }

        response.setObjectName("ostype");
        return response;
    }

    @Override
    public GuestOsMappingResponse createGuestOSMappingResponse(GuestOSHypervisor guestOSHypervisor) {
        GuestOsMappingResponse response = new GuestOsMappingResponse();
        response.setId(guestOSHypervisor.getUuid());
        response.setHypervisor(guestOSHypervisor.getHypervisorType());
        response.setHypervisorVersion(guestOSHypervisor.getHypervisorVersion());
        response.setOsNameForHypervisor((guestOSHypervisor.getGuestOsName()));
        response.setIsUserDefined(Boolean.valueOf(guestOSHypervisor.getIsUserDefined()).toString());
        GuestOS guestOs = ApiDBUtils.findGuestOSById(guestOSHypervisor.getGuestOsId());
        if (guestOs != null) {
            response.setOsStdName(guestOs.getDisplayName());
            response.setOsTypeId(guestOs.getUuid());
        }

        response.setObjectName("guestosmapping");
        return response;
    }

    @Override
    public SnapshotScheduleResponse createSnapshotScheduleResponse(SnapshotSchedule snapshotSchedule) {
        SnapshotScheduleResponse response = new SnapshotScheduleResponse();
        response.setId(snapshotSchedule.getUuid());
        if (snapshotSchedule.getVolumeId() != null) {
            Volume vol = ApiDBUtils.findVolumeById(snapshotSchedule.getVolumeId());
            if (vol != null) {
                response.setVolumeId(vol.getUuid());
            }
        }
        if (snapshotSchedule.getPolicyId() != null) {
            SnapshotPolicy policy = ApiDBUtils.findSnapshotPolicyById(snapshotSchedule.getPolicyId());
            if (policy != null) {
                response.setSnapshotPolicyId(policy.getUuid());
            }
        }
        response.setScheduled(snapshotSchedule.getScheduledTimestamp());

        response.setObjectName("snapshot");
        return response;
    }

    @Override
    public Map<String, Set<ResourceTagResponse>> getUsageResourceTags()
    {
        try {
            return _resourceTagDao.listTags();
        } catch(Exception ex) {
            s_logger.warn("Failed to get resource details for Usage data due to exception : ", ex);
        }
        return null;
    }

    @Override
    public UsageRecordResponse createUsageResponse(Usage usageRecord) {
        return createUsageResponse(usageRecord, null, false);
    }

    @Override
    public UsageRecordResponse createUsageResponse(Usage usageRecord, Map<String, Set<ResourceTagResponse>> resourceTagResponseMap, boolean oldFormat) {
        UsageRecordResponse usageRecResponse = new UsageRecordResponse();
        Account account = ApiDBUtils.findAccountById(usageRecord.getAccountId());
        if (account.getType() == Account.Type.PROJECT) {
            //find the project
            Project project = ApiDBUtils.findProjectByProjectAccountIdIncludingRemoved(account.getId());
            if (project != null) {
                usageRecResponse.setProjectId(project.getUuid());
                usageRecResponse.setProjectName(project.getName());
            }
        } else {
            usageRecResponse.setAccountId(account.getUuid());
            usageRecResponse.setAccountName(account.getAccountName());
        }

        Domain domain = ApiDBUtils.findDomainById(usageRecord.getDomainId());
        if (domain != null) {
            usageRecResponse.setDomainId(domain.getUuid());
            usageRecResponse.setDomainName(domain.getName());
        }

        if (usageRecord.getZoneId() != null) {
            DataCenter zone = ApiDBUtils.findZoneById(usageRecord.getZoneId());
            if (zone != null) {
                usageRecResponse.setZoneId(zone.getUuid());
            }
        }
        usageRecResponse.setDescription(usageRecord.getDescription());
        usageRecResponse.setUsage(usageRecord.getUsageDisplay());
        usageRecResponse.setUsageType(usageRecord.getUsageType());
        VMInstanceVO vmInstance = null;
        if (usageRecord.getVmInstanceId() != null) {
            vmInstance = _entityMgr.findByIdIncludingRemoved(VMInstanceVO.class, usageRecord.getVmInstanceId());
            if (vmInstance != null) {
                usageRecResponse.setVirtualMachineId(vmInstance.getUuid());
            }
        }
        usageRecResponse.setResourceName(usageRecord.getVmName());
        VMTemplateVO template = null;
        if (usageRecord.getTemplateId() != null) {
            template = ApiDBUtils.findTemplateById(usageRecord.getTemplateId());
            if (template != null) {
                usageRecResponse.setTemplateId(template.getUuid());
            }
        }

        ResourceTag.ResourceObjectType resourceType = null;
        Long resourceId = null;
        if (usageRecord.getUsageType() == UsageTypes.RUNNING_VM || usageRecord.getUsageType() == UsageTypes.ALLOCATED_VM) {
            ServiceOfferingVO svcOffering = _entityMgr.findByIdIncludingRemoved(ServiceOfferingVO.class, usageRecord.getOfferingId().toString());
            //Service Offering Id
            if(svcOffering != null) {
                usageRecResponse.setOfferingId(svcOffering.getUuid());
            }
            //VM Instance ID
            VMInstanceVO vm = null;
            if (usageRecord.getUsageId() != null && usageRecord.getUsageId().equals(usageRecord.getVmInstanceId())) {
                vm = vmInstance;
            } else {
                vm = _entityMgr.findByIdIncludingRemoved(VMInstanceVO.class, usageRecord.getUsageId().toString());
            }
            if (vm != null) {
                resourceType = ResourceTag.ResourceObjectType.UserVm;
                usageRecResponse.setUsageId(vm.getUuid());
                resourceId = vm.getId();
                final GuestOS guestOS = _guestOsDao.findById(vm.getGuestOSId());
                if (guestOS != null) {
                    usageRecResponse.setOsTypeId(guestOS.getUuid());
                    usageRecResponse.setOsDisplayName(guestOS.getDisplayName());
                    final GuestOsCategory guestOsCategory = _guestOsCategoryDao.findById(guestOS.getCategoryId());
                    if (guestOsCategory != null) {
                        usageRecResponse.setOsCategoryId(guestOsCategory.getUuid());
                        usageRecResponse.setOsCategoryName(guestOsCategory.getName());
                    }
                }
            }
            //Hypervisor Type
            usageRecResponse.setType(usageRecord.getType());
            //Dynamic compute offerings details
            if(usageRecord.getCpuCores() != null) {
                usageRecResponse.setCpuNumber(usageRecord.getCpuCores());
            } else if (svcOffering.getCpu() != null){
                usageRecResponse.setCpuNumber(svcOffering.getCpu().longValue());
            }
            if(usageRecord.getCpuSpeed() != null) {
                usageRecResponse.setCpuSpeed(usageRecord.getCpuSpeed());
            } else if(svcOffering.getSpeed() != null){
                usageRecResponse.setCpuSpeed(svcOffering.getSpeed().longValue());
            }
            if(usageRecord.getMemory() != null) {
                usageRecResponse.setMemory(usageRecord.getMemory());
            } else if(svcOffering.getRamSize() != null) {
                usageRecResponse.setMemory(svcOffering.getRamSize().longValue());
            }
            if (!oldFormat) {
                final StringBuilder builder = new StringBuilder();
                if (usageRecord.getUsageType() == UsageTypes.RUNNING_VM) {
                    builder.append("Running VM usage ");
                } else if(usageRecord.getUsageType() == UsageTypes.ALLOCATED_VM) {
                    builder.append("Allocated VM usage ");
                }
                if (vm != null) {
                    builder.append("for ").append(vm.getHostName()).append(" (").append(vm.getInstanceName()).append(") (").append(vm.getUuid()).append(") ");
                }
                if (svcOffering != null) {
                    builder.append("using service offering ").append(svcOffering.getName()).append(" (").append(svcOffering.getUuid()).append(") ");
                }
                if (template != null) {
                    builder.append("and template ").append(template.getName()).append(" (").append(template.getUuid()).append(")");
                }
                usageRecResponse.setDescription(builder.toString());
            }
        } else if (usageRecord.getUsageType() == UsageTypes.IP_ADDRESS) {
            //IP Address ID
            IPAddressVO ip = _entityMgr.findByIdIncludingRemoved(IPAddressVO.class, usageRecord.getUsageId().toString());
            if (ip != null) {
                Long networkId = ip.getAssociatedWithNetworkId();
                if (networkId == null) {
                    networkId = ip.getSourceNetworkId();
                }
                resourceType = ResourceObjectType.PublicIpAddress;
                resourceId = ip.getId();
                usageRecResponse.setUsageId(ip.getUuid());
            }
            //isSourceNAT
            usageRecResponse.setSourceNat((usageRecord.getType().equals("SourceNat")) ? true : false);
            //isSystem
            usageRecResponse.setSystem((usageRecord.getSize() == 1) ? true : false);
        } else if (usageRecord.getUsageType() == UsageTypes.NETWORK_BYTES_SENT || usageRecord.getUsageType() == UsageTypes.NETWORK_BYTES_RECEIVED) {
            //Device Type
            resourceType = ResourceObjectType.UserVm;
            usageRecResponse.setType(usageRecord.getType());
            VMInstanceVO vm = null;
            HostVO host = null;
            if (usageRecord.getType().equals("DomainRouter") || usageRecord.getType().equals("UserVm")) {
                //Domain Router Id
                vm = _entityMgr.findByIdIncludingRemoved(VMInstanceVO.class, usageRecord.getUsageId().toString());
                if (vm != null) {
                    resourceId = vm.getId();
                    usageRecResponse.setUsageId(vm.getUuid());
                }
            } else {
                //External Device Host Id
                host = _entityMgr.findByIdIncludingRemoved(HostVO.class, usageRecord.getUsageId().toString());
                if (host != null) {
                    usageRecResponse.setUsageId(host.getUuid());
                }
            }
            //Network ID
            NetworkVO network = null;
            if((usageRecord.getNetworkId() != null) && (usageRecord.getNetworkId() != 0)) {
                network = _entityMgr.findByIdIncludingRemoved(NetworkVO.class, usageRecord.getNetworkId().toString());
                if (network != null) {
                    resourceType = ResourceObjectType.Network;
                    if (network.getTrafficType() == TrafficType.Public) {
                        VirtualRouter router = ApiDBUtils.findDomainRouterById(usageRecord.getUsageId());
                        Vpc vpc = ApiDBUtils.findVpcByIdIncludingRemoved(router.getVpcId());
                        usageRecResponse.setVpcId(vpc.getUuid());
                        resourceId = vpc.getId();
                    } else {
                        usageRecResponse.setNetworkId(network.getUuid());
                        resourceId = network.getId();
                    }
                    usageRecResponse.setResourceName(network.getName());
                }
            }
            if (!oldFormat) {
                final StringBuilder builder = new StringBuilder();
                if (usageRecord.getUsageType() == UsageTypes.NETWORK_BYTES_SENT) {
                    builder.append("Bytes sent by network ");
                } else if (usageRecord.getUsageType() == UsageTypes.NETWORK_BYTES_RECEIVED) {
                    builder.append("Bytes received by network ");
                }
                if (network != null) {
                    if (network.getName() != null) {
                        builder.append(network.getName());
                    }
                    if (network.getUuid() != null){
                        builder.append(" (").append(network.getUuid()).append(") ");
                    }
                    builder.append(" " + toHumanReadableSize(usageRecord.getRawUsage().longValue())  + " ");
                }
                if (vm != null) {
                    builder.append("using router ").append(vm.getInstanceName()).append(" (").append(vm.getUuid()).append(")");
                } else if (host != null) {
                    builder.append("using host ").append(host.getName()).append(" (").append(host.getUuid()).append(")");
                }
                usageRecResponse.setDescription(builder.toString());
            }
        } else if (usageRecord.getUsageType() == UsageTypes.VM_DISK_IO_READ || usageRecord.getUsageType() == UsageTypes.VM_DISK_IO_WRITE
                || usageRecord.getUsageType() == UsageTypes.VM_DISK_BYTES_READ || usageRecord.getUsageType() == UsageTypes.VM_DISK_BYTES_WRITE) {
            //Device Type
            usageRecResponse.setType(usageRecord.getType());
            resourceType = ResourceObjectType.Volume;
            //Volume ID
            VolumeVO volume = _entityMgr.findByIdIncludingRemoved(VolumeVO.class, usageRecord.getUsageId().toString());
            if (volume != null) {
                usageRecResponse.setUsageId(volume.getUuid());
                resourceId = volume.getId();
            }
            if (!oldFormat) {
                final StringBuilder builder = new StringBuilder();
                if (usageRecord.getUsageType() == UsageTypes.VM_DISK_IO_READ) {
                    builder.append("Disk I/O read requests");
                } else if (usageRecord.getUsageType() == UsageTypes.VM_DISK_IO_WRITE) {
                    builder.append("Disk I/O write requests");
                } else if (usageRecord.getUsageType() == UsageTypes.VM_DISK_BYTES_READ) {
                    builder.append("Disk I/O read bytes");
                } else if (usageRecord.getUsageType() == UsageTypes.VM_DISK_BYTES_WRITE) {
                    builder.append("Disk I/O write bytes");
                }
                if (vmInstance != null) {
                    builder.append(" for VM ").append(vmInstance.getHostName()).append(" (").append(vmInstance.getUuid()).append(")");
                }
                if (volume != null) {
                    builder.append(" and volume ").append(volume.getName()).append(" (").append(volume.getUuid()).append(")");
                }
                if (usageRecord.getRawUsage()!= null){
                    builder.append(" " + toHumanReadableSize(usageRecord.getRawUsage().longValue()));
                }
                usageRecResponse.setDescription(builder.toString());
            }
        } else if (usageRecord.getUsageType() == UsageTypes.VOLUME) {
            //Volume ID
            VolumeVO volume = _entityMgr.findByIdIncludingRemoved(VolumeVO.class, usageRecord.getUsageId().toString());
            resourceType = ResourceObjectType.Volume;
            if (volume != null) {
                usageRecResponse.setUsageId(volume.getUuid());
                resourceId = volume.getId();
            }
            //Volume Size
            usageRecResponse.setSize(usageRecord.getSize());
            //Disk Offering Id
            DiskOfferingVO diskOff = null;
            if (usageRecord.getOfferingId() != null) {
                diskOff = _entityMgr.findByIdIncludingRemoved(DiskOfferingVO.class, usageRecord.getOfferingId().toString());
                usageRecResponse.setOfferingId(diskOff.getUuid());
            }
            if (!oldFormat) {
                final StringBuilder builder = new StringBuilder();
                builder.append("Volume usage ");
                if (volume != null) {
                    builder.append("for ").append(volume.getName()).append(" (").append(volume.getUuid()).append(")");
                }
                if (diskOff != null) {
                    builder.append(" with disk offering ").append(diskOff.getName()).append(" (").append(diskOff.getUuid()).append(")");
                }
                if (template != null) {
                    builder.append(" and template ").append(template.getName()).append(" (").append(template.getUuid()).append(")");
                }
                if (usageRecord.getSize() != null) {
                    builder.append(" and size " + toHumanReadableSize(usageRecord.getSize()));
                }
                usageRecResponse.setDescription(builder.toString());
            }
        } else if (usageRecord.getUsageType() == UsageTypes.TEMPLATE || usageRecord.getUsageType() == UsageTypes.ISO) {
            //Template/ISO ID
            VMTemplateVO tmpl = _entityMgr.findByIdIncludingRemoved(VMTemplateVO.class, usageRecord.getUsageId().toString());
            if (tmpl != null) {
                usageRecResponse.setUsageId(tmpl.getUuid());
                resourceId = tmpl.getId();
            }
            //Template/ISO Size
            usageRecResponse.setSize(usageRecord.getSize());
            if (usageRecord.getUsageType() == UsageTypes.ISO) {
                usageRecResponse.setVirtualSize(usageRecord.getSize());
                resourceType = ResourceObjectType.ISO;
            } else {
                usageRecResponse.setVirtualSize(usageRecord.getVirtualSize());
                resourceType = ResourceObjectType.Template;
            }
            if (!oldFormat) {
                final StringBuilder builder = new StringBuilder();
                if (usageRecord.getUsageType() == UsageTypes.TEMPLATE) {
                    builder.append("Template usage");
                } else if (usageRecord.getUsageType() == UsageTypes.ISO) {
                    builder.append("ISO usage");
                }
                if (tmpl != null) {
                    builder.append(" for ").append(tmpl.getName()).append(" (").append(tmpl.getUuid()).append(") ")
                            .append("with size ").append(toHumanReadableSize(usageRecord.getSize())).append(" and virtual size ").append(toHumanReadableSize(usageRecord.getVirtualSize()));
                }
                usageRecResponse.setDescription(builder.toString());
            }
        } else if (usageRecord.getUsageType() == UsageTypes.SNAPSHOT) {
            //Snapshot ID
            SnapshotVO snap = _entityMgr.findByIdIncludingRemoved(SnapshotVO.class, usageRecord.getUsageId().toString());
            resourceType = ResourceObjectType.Snapshot;
            if (snap != null) {
                usageRecResponse.setUsageId(snap.getUuid());
                resourceId = snap.getId();
            }
            //Snapshot Size
            usageRecResponse.setSize(usageRecord.getSize());
            if (!oldFormat) {
                final StringBuilder builder = new StringBuilder();
                builder.append("Snapshot usage ");
                if (snap != null) {
                    builder.append("for ").append(snap.getName()).append(" (").append(snap.getUuid()).append(") ")
                            .append("with size ").append(toHumanReadableSize(usageRecord.getSize()));
                }
                usageRecResponse.setDescription(builder.toString());
            }
        } else if (usageRecord.getUsageType() == UsageTypes.LOAD_BALANCER_POLICY) {
            //Load Balancer Policy ID
            LoadBalancerVO lb = _entityMgr.findByIdIncludingRemoved(LoadBalancerVO.class, usageRecord.getUsageId().toString());
            resourceType = ResourceObjectType.LoadBalancer;
            if (lb != null) {
                usageRecResponse.setUsageId(lb.getUuid());
                resourceId = lb.getId();
            }
            if (!oldFormat) {
                final StringBuilder builder = new StringBuilder();
                builder.append("Loadbalancer policy usage ");
                if (lb != null) {
                    builder.append(lb.getName()).append(" (").append(lb.getUuid()).append(")");
                }
                usageRecResponse.setDescription(builder.toString());
            }
        } else if (usageRecord.getUsageType() == UsageTypes.PORT_FORWARDING_RULE) {
            //Port Forwarding Rule ID
            PortForwardingRuleVO pf = _entityMgr.findByIdIncludingRemoved(PortForwardingRuleVO.class, usageRecord.getUsageId().toString());
            resourceType = ResourceObjectType.PortForwardingRule;
            if (pf != null) {
                usageRecResponse.setUsageId(pf.getUuid());
                resourceId = pf.getId();
            }
            if (!oldFormat) {
                final StringBuilder builder = new StringBuilder();
                builder.append("Port forwarding rule usage");
                if (pf != null) {
                    builder.append(" (").append(pf.getUuid()).append(")");
                }
                usageRecResponse.setDescription(builder.toString());
            }
        } else if (usageRecord.getUsageType() == UsageTypes.NETWORK_OFFERING) {
            //Network Offering Id
            NetworkOfferingVO netOff = _entityMgr.findByIdIncludingRemoved(NetworkOfferingVO.class, usageRecord.getOfferingId().toString());
            usageRecResponse.setOfferingId(netOff.getUuid());
            //is Default
            usageRecResponse.setDefault(usageRecord.getUsageId() == 1);
            if (!oldFormat) {
                final StringBuilder builder = new StringBuilder();
                builder.append("Network offering ");
                if (netOff != null) {
                    builder.append(netOff.getName()).append(" (").append(netOff.getUuid()).append(") usage ");
                }
                if (vmInstance != null) {
                    builder.append("for VM ").append(vmInstance.getHostName()).append(" (").append(vmInstance.getUuid()).append(") ");
                }
                usageRecResponse.setDescription(builder.toString());
            }
        } else if (usageRecord.getUsageType() == UsageTypes.VPN_USERS) {
            //VPN User ID
            VpnUserVO vpnUser = _entityMgr.findByIdIncludingRemoved(VpnUserVO.class, usageRecord.getUsageId().toString());
            if (vpnUser != null) {
                usageRecResponse.setUsageId(vpnUser.getUuid());
            }
            if (!oldFormat) {
                final StringBuilder builder = new StringBuilder();
                builder.append("VPN usage ");
                if (vpnUser != null) {
                    builder.append("for user ").append(vpnUser.getUsername()).append(" (").append(vpnUser.getUuid()).append(")");
                }
                usageRecResponse.setDescription(builder.toString());
            }
        } else if (usageRecord.getUsageType() == UsageTypes.SECURITY_GROUP) {
            //Security Group Id
            SecurityGroupVO sg = _entityMgr.findByIdIncludingRemoved(SecurityGroupVO.class, usageRecord.getUsageId().toString());
            resourceType = ResourceObjectType.SecurityGroup;
            if (sg != null) {
                resourceId = sg.getId();
                usageRecResponse.setUsageId(sg.getUuid());
            }
            if (!oldFormat) {
                final StringBuilder builder = new StringBuilder();
                builder.append("Security group");
                if (sg != null) {
                    builder.append(" ").append(sg.getName()).append(" (").append(sg.getUuid()).append(") usage");
                }
                if (vmInstance != null) {
                    builder.append(" for VM ").append(vmInstance.getHostName()).append(" (").append(vmInstance.getUuid()).append(")");
                }
                usageRecResponse.setDescription(builder.toString());
            }
        } else if (usageRecord.getUsageType() == UsageTypes.BACKUP) {
            resourceType = ResourceObjectType.Backup;
            final StringBuilder builder = new StringBuilder();
            builder.append("Backup usage of size ").append(usageRecord.getUsageDisplay());
            if (vmInstance != null) {
                resourceId = vmInstance.getId();
                usageRecResponse.setResourceName(vmInstance.getInstanceName());
                usageRecResponse.setUsageId(vmInstance.getUuid());
                builder.append(" for VM ").append(vmInstance.getHostName())
                        .append(" (").append(vmInstance.getUuid()).append(")");
                final BackupOffering backupOffering = backupOfferingDao.findByIdIncludingRemoved(usageRecord.getOfferingId());
                if (backupOffering != null) {
                    builder.append(" and backup offering ").append(backupOffering.getName())
                            .append(" (").append(backupOffering.getUuid()).append(", user ad-hoc/scheduled backup allowed: ")
                            .append(backupOffering.isUserDrivenBackupAllowed()).append(")");
                }

            }
            usageRecResponse.setDescription(builder.toString());
        } else if (usageRecord.getUsageType() == UsageTypes.VM_SNAPSHOT) {
            resourceType = ResourceObjectType.VMSnapshot;
            VMSnapshotVO vmSnapshotVO = null;
            if (usageRecord.getUsageId() != null) {
                vmSnapshotVO = vmSnapshotDao.findByIdIncludingRemoved(usageRecord.getUsageId());
                if (vmSnapshotVO != null) {
                    resourceId = vmSnapshotVO.getId();
                    usageRecResponse.setResourceName(vmSnapshotVO.getDisplayName());
                    usageRecResponse.setUsageId(vmSnapshotVO.getUuid());
                }
            }
            usageRecResponse.setSize(usageRecord.getSize());
            if (usageRecord.getVirtualSize() != null) {
                usageRecResponse.setVirtualSize(usageRecord.getVirtualSize());
            }
            if (usageRecord.getOfferingId() != null) {
                usageRecResponse.setOfferingId(usageRecord.getOfferingId().toString());
            }
            if (!oldFormat) {
                VolumeVO volume = null;
                if (vmSnapshotVO == null && usageRecord.getUsageId() != null) {
                     volume = _entityMgr.findByIdIncludingRemoved(VolumeVO.class, usageRecord.getUsageId().toString());
                }

                DiskOfferingVO diskOff = null;
                if (usageRecord.getOfferingId() != null) {
                    diskOff = _entityMgr.findByIdIncludingRemoved(DiskOfferingVO.class, usageRecord.getOfferingId());
                }
                final StringBuilder builder = new StringBuilder();
                builder.append("VMSnapshot usage");
                if (vmSnapshotVO != null) {
                    builder.append(" Id: ").append(vmSnapshotVO.getUuid());
                }
                if (vmInstance != null) {
                    builder.append(" for VM ").append(vmInstance.getHostName()).append(" (").append(vmInstance.getUuid()).append(")");
                }
                if (volume != null) {
                    builder.append(" with volume ").append(volume.getName()).append(" (").append(volume.getUuid()).append(")");
                }
                if (diskOff != null) {
                    builder.append(" using disk offering ").append(diskOff.getName()).append(" (").append(diskOff.getUuid()).append(")");
                }
                if (usageRecord.getSize() != null){
                    builder.append(" and size " + toHumanReadableSize(usageRecord.getSize()));
                }
                usageRecResponse.setDescription(builder.toString());
            }
        } else if (usageRecord.getUsageType() == UsageTypes.VOLUME_SECONDARY) {
            VolumeVO volume = _entityMgr.findByIdIncludingRemoved(VolumeVO.class, usageRecord.getUsageId().toString());
            if (!oldFormat) {
                final StringBuilder builder = new StringBuilder();
                builder.append("Volume on secondary storage usage");
                if (volume != null) {
                    builder.append(" for ").append(volume.getName()).append(" (").append(volume.getUuid()).append(") ")
                            .append("with size ").append(toHumanReadableSize(usageRecord.getSize()));
                }
                usageRecResponse.setDescription(builder.toString());
            }
        } else if (usageRecord.getUsageType() == UsageTypes.VM_SNAPSHOT_ON_PRIMARY) {
            resourceType = ResourceObjectType.VMSnapshot;
            VMSnapshotVO vmSnapshotVO = null;
            if (usageRecord.getUsageId() != null) {
                vmSnapshotVO = vmSnapshotDao.findByIdIncludingRemoved(usageRecord.getUsageId());
                if (vmSnapshotVO != null) {
                    resourceId = vmSnapshotVO.getId();
                    usageRecResponse.setResourceName(vmSnapshotVO.getDisplayName());
                    usageRecResponse.setUsageId(vmSnapshotVO.getUuid());
                }
            }
            usageRecResponse.setSize(usageRecord.getVirtualSize());
            if (!oldFormat) {
                final StringBuilder builder = new StringBuilder();
                builder.append("VMSnapshot on primary storage usage");
                if (vmSnapshotVO != null) {
                    builder.append(" Id: ").append(vmSnapshotVO.getUuid());
                }
                if (vmInstance != null) {
                    builder.append(" for VM ").append(vmInstance.getHostName()).append(" (").append(vmInstance.getUuid()).append(") ")
                            .append("with size ").append(toHumanReadableSize(usageRecord.getVirtualSize()));
                }
                usageRecResponse.setDescription(builder.toString());
            }
        }
        if(resourceTagResponseMap != null && resourceTagResponseMap.get(resourceId + ":" + resourceType) != null) {
             usageRecResponse.setTags(resourceTagResponseMap.get(resourceId + ":" + resourceType));
        }

        if (usageRecord.getRawUsage() != null) {
            DecimalFormat decimalFormat = new DecimalFormat("###########.######");
            usageRecResponse.setRawUsage(decimalFormat.format(usageRecord.getRawUsage()));
        }

        if (usageRecord.getStartDate() != null) {
            usageRecResponse.setStartDate(getDateStringInternal(usageRecord.getStartDate()));
        }
        if (usageRecord.getEndDate() != null) {
            usageRecResponse.setEndDate(getDateStringInternal(usageRecord.getEndDate()));
        }

        return usageRecResponse;
    }

    public String getDateStringInternal(Date inputDate) {
        if (inputDate == null) {
            return null;
        }

        TimeZone tz = _usageSvc.getUsageTimezone();
        Calendar cal = Calendar.getInstance(tz);
        cal.setTime(inputDate);

        StringBuilder sb = new StringBuilder(32);
        sb.append(cal.get(Calendar.YEAR)).append('-');

        int month = cal.get(Calendar.MONTH) + 1;
        if (month < 10) {
            sb.append('0');
        }
        sb.append(month).append('-');

        int day = cal.get(Calendar.DAY_OF_MONTH);
        if (day < 10) {
            sb.append('0');
        }
        sb.append(day);

        sb.append("'T'");

        int hour = cal.get(Calendar.HOUR_OF_DAY);
        if (hour < 10) {
            sb.append('0');
        }
        sb.append(hour).append(':');

        int minute = cal.get(Calendar.MINUTE);
        if (minute < 10) {
            sb.append('0');
        }
        sb.append(minute).append(':');

        int seconds = cal.get(Calendar.SECOND);
        if (seconds < 10) {
            sb.append('0');
        }
        sb.append(seconds);

        double offset = cal.get(Calendar.ZONE_OFFSET);
        if (tz.inDaylightTime(inputDate)) {
            offset += (1.0 * tz.getDSTSavings()); // add the timezone's DST
            // value (typically 1 hour
            // expressed in milliseconds)
        }

        offset = offset / (1000d * 60d * 60d);
        int hourOffset = (int)offset;
        double decimalVal = Math.abs(offset) - Math.abs(hourOffset);
        int minuteOffset = (int)(decimalVal * 60);

        if (hourOffset < 0) {
            if (hourOffset > -10) {
                sb.append("-0");
            } else {
                sb.append('-');
            }
            sb.append(Math.abs(hourOffset));
        } else {
            if (hourOffset < 10) {
                sb.append("+0");
            } else {
                sb.append("+");
            }
            sb.append(hourOffset);
        }

        sb.append(':');

        if (minuteOffset == 0) {
            sb.append("00");
        } else if (minuteOffset < 10) {
            sb.append('0').append(minuteOffset);
        } else {
            sb.append(minuteOffset);
        }

        return sb.toString();
    }

    @Override
    public TrafficMonitorResponse createTrafficMonitorResponse(Host trafficMonitor) {
        Map<String, String> tmDetails = ApiDBUtils.findHostDetailsById(trafficMonitor.getId());
        TrafficMonitorResponse response = new TrafficMonitorResponse();
        response.setId(trafficMonitor.getUuid());
        response.setIpAddress(trafficMonitor.getPrivateIpAddress());
        response.setNumRetries(tmDetails.get("numRetries"));
        response.setTimeout(tmDetails.get("timeout"));
        return response;
    }

    @Override
    public NicSecondaryIpResponse createSecondaryIPToNicResponse(NicSecondaryIp result) {
        NicSecondaryIpResponse response = new NicSecondaryIpResponse();
        NicVO nic = _entityMgr.findById(NicVO.class, result.getNicId());
        NetworkVO network = _entityMgr.findById(NetworkVO.class, result.getNetworkId());
        response.setId(result.getUuid());
        setResponseIpAddress(result, response);
        response.setNicId(nic.getUuid());
        response.setNwId(network.getUuid());
        response.setObjectName("nicsecondaryip");
        return response;
    }

    /**
     * Set the NicSecondaryIpResponse object with the IP address that is not null (IPv4 or IPv6)
     */
    public static void setResponseIpAddress(NicSecondaryIp result, NicSecondaryIpResponse response) {
        if (result.getIp4Address() != null) {
            response.setIpAddr(result.getIp4Address());
        } else if (result.getIp6Address() != null) {
            response.setIpAddr(result.getIp6Address());
        }
    }

    /**
     * The resulting Response attempts to be in line with what is returned from
     * @see com.cloud.api.query.dao.UserVmJoinDaoImpl#setUserVmResponse(ResponseView, UserVmResponse, UserVmJoinVO)
     */
    @Override
    public NicResponse createNicResponse(Nic result) {
        NicResponse response = new NicResponse();
        NetworkVO network = _entityMgr.findById(NetworkVO.class, result.getNetworkId());
        VMInstanceVO vm = _entityMgr.findById(VMInstanceVO.class, result.getInstanceId());
        List<NicExtraDhcpOptionVO> nicExtraDhcpOptionVOs = _nicExtraDhcpOptionDao.listByNicId(result.getId());

        // The numbered comments are to keep track of the data returned from here and UserVmJoinDaoImpl.setUserVmResponse()
        // the data can't be identical but some tidying up/unifying might be possible
        /*1: nicUuid*/
        response.setId(result.getUuid());
        /*2: networkUuid*/
        response.setNetworkid(network.getUuid());
        /*3: vmId*/
        if (vm != null) {
            response.setVmId(vm.getUuid());
        }

        if (network.getTrafficType() != null) {
            /*4: trafficType*/
            response.setTrafficType(network.getTrafficType().toString());
        }
        if (network.getGuestType() != null) {
            /*5: guestType*/
            response.setType(network.getGuestType().toString());
        }
        /*6: ipAddress*/
        response.setIpaddress(result.getIPv4Address());
        /*7: gateway*/
        response.setGateway(result.getIPv4Gateway());
        /*8: netmask*/
        response.setNetmask(result.getIPv4Netmask());
        /*9: networkName*/
        response.setNetworkName(network.getName());
        /*10: macAddress*/
        response.setMacAddress(result.getMacAddress());
        /*11: IPv6Address*/
        if (result.getIPv6Address() != null) {
            response.setIp6Address(result.getIPv6Address());
        }
        /*12: IPv6Gateway*/
        if (result.getIPv6Gateway() != null) {
            response.setIp6Gateway(result.getIPv6Gateway());
        }
        /*13: IPv6Cidr*/
        if (result.getIPv6Cidr() != null) {
            response.setIp6Cidr(result.getIPv6Cidr());
        }
        /*14: deviceId*/
        response.setDeviceId(String.valueOf(result.getDeviceId()));
        /*15: broadcastURI*/
        if (result.getBroadcastUri() != null) {
            response.setBroadcastUri(result.getBroadcastUri().toString());
        }
        /*16: isolationURI*/
        if (result.getIsolationUri() != null) {
            response.setIsolationUri(result.getIsolationUri().toString());
        }
        /*17: default*/
        response.setIsDefault(result.isDefaultNic());
        if (result.getSecondaryIp()) {
            List<NicSecondaryIpVO> secondaryIps = ApiDBUtils.findNicSecondaryIps(result.getId());
            if (secondaryIps != null) {
                List<NicSecondaryIpResponse> ipList = new ArrayList<NicSecondaryIpResponse>();
                for (NicSecondaryIpVO ip : secondaryIps) {
                    NicSecondaryIpResponse ipRes = new NicSecondaryIpResponse();
                    ipRes.setId(ip.getUuid());
                    setResponseIpAddress(ip, ipRes);
                    ipList.add(ipRes);
                }
                response.setSecondaryIps(ipList);
            }
        }
        /*18: extra dhcp options */
        List<NicExtraDhcpOptionResponse> nicExtraDhcpOptionResponses = nicExtraDhcpOptionVOs
                .stream()
                .map(vo -> new NicExtraDhcpOptionResponse(Dhcp.DhcpOptionCode.valueOfInt(vo.getCode()).getName(), vo.getCode(), vo.getValue()))
                .collect(Collectors.toList());

        response.setExtraDhcpOptions(nicExtraDhcpOptionResponses);

        if (result instanceof NicVO){
            if (((NicVO)result).getNsxLogicalSwitchUuid() != null){
                response.setNsxLogicalSwitch(((NicVO)result).getNsxLogicalSwitchUuid());
            }
            if (((NicVO)result).getNsxLogicalSwitchPortUuid() != null){
                response.setNsxLogicalSwitchPort(((NicVO)result).getNsxLogicalSwitchPortUuid());
            }
        }

        UserVmJoinVO userVm =  userVmJoinDao.findById(vm.getId());
        if (userVm != null && userVm.getVpcUuid() != null) {
            response.setVpcId(userVm.getVpcUuid());
            VpcVO vpc = _entityMgr.findByUuidIncludingRemoved(VpcVO.class, userVm.getVpcUuid());
            response.setVpcName(vpc.getName());
        }
        return response;
    }

    @Override
    public ApplicationLoadBalancerResponse createLoadBalancerContainerReponse(ApplicationLoadBalancerRule lb, Map<Ip, UserVm> lbInstances) {

        ApplicationLoadBalancerResponse lbResponse = new ApplicationLoadBalancerResponse();
        lbResponse.setId(lb.getUuid());
        lbResponse.setName(lb.getName());
        lbResponse.setDescription(lb.getDescription());
        lbResponse.setAlgorithm(lb.getAlgorithm());
        lbResponse.setForDisplay(lb.isDisplay());
        Network nw = ApiDBUtils.findNetworkById(lb.getNetworkId());
        lbResponse.setNetworkId(nw.getUuid());
        populateOwner(lbResponse, lb);

        if (lb.getScheme() == Scheme.Internal) {
            lbResponse.setSourceIp(lb.getSourceIp().addr());
            //TODO - create the view for the load balancer rule to reflect the network uuid
            Network network = ApiDBUtils.findNetworkById(lb.getNetworkId());
            lbResponse.setSourceIpNetworkId(network.getUuid());
        } else {
            //for public, populate the ip information from the ip address
            IpAddress publicIp = ApiDBUtils.findIpAddressById(lb.getSourceIpAddressId());
            lbResponse.setSourceIp(publicIp.getAddress().addr());
            Network ntwk = ApiDBUtils.findNetworkById(publicIp.getNetworkId());
            lbResponse.setSourceIpNetworkId(ntwk.getUuid());
        }

        //set load balancer rules information (only one rule per load balancer in this release)
        List<ApplicationLoadBalancerRuleResponse> ruleResponses = new ArrayList<ApplicationLoadBalancerRuleResponse>();
        ApplicationLoadBalancerRuleResponse ruleResponse = new ApplicationLoadBalancerRuleResponse();
        ruleResponse.setInstancePort(lb.getDefaultPortStart());
        ruleResponse.setSourcePort(lb.getSourcePortStart());
        FirewallRule.State stateToSet = lb.getState();
        if (stateToSet.equals(FirewallRule.State.Revoke)) {
            stateToSet = FirewallRule.State.Deleting;
        }
        ruleResponse.setState(stateToSet.toString());
        ruleResponse.setObjectName("loadbalancerrule");
        ruleResponses.add(ruleResponse);
        lbResponse.setLbRules(ruleResponses);

        //set Lb instances information
        List<ApplicationLoadBalancerInstanceResponse> instanceResponses = new ArrayList<ApplicationLoadBalancerInstanceResponse>();
        for (Map.Entry<Ip,UserVm> entry : lbInstances.entrySet()) {
            Ip ip = entry.getKey();
            UserVm vm = entry.getValue();
            ApplicationLoadBalancerInstanceResponse instanceResponse = new ApplicationLoadBalancerInstanceResponse();
            instanceResponse.setIpAddress(ip.addr());
            instanceResponse.setId(vm.getUuid());
            instanceResponse.setName(vm.getInstanceName());
            instanceResponse.setObjectName("loadbalancerinstance");
            instanceResponses.add(instanceResponse);
        }

        lbResponse.setLbInstances(instanceResponses);

        //set tag information
        List<? extends ResourceTag> tags = ApiDBUtils.listByResourceTypeAndId(ResourceObjectType.LoadBalancer, lb.getId());
        List<ResourceTagResponse> tagResponses = new ArrayList<ResourceTagResponse>();
        for (ResourceTag tag : tags) {
            ResourceTagResponse tagResponse = createResourceTagResponse(tag, true);
            CollectionUtils.addIgnoreNull(tagResponses,tagResponse);
        }
        lbResponse.setTags(tagResponses);

        lbResponse.setObjectName("loadbalancer");
        return lbResponse;
    }

    @Override
    public AffinityGroupResponse createAffinityGroupResponse(AffinityGroup group) {

        AffinityGroupResponse response = new AffinityGroupResponse();

        Account account = ApiDBUtils.findAccountById(group.getAccountId());
        response.setId(group.getUuid());
        response.setAccountName(account.getAccountName());
        response.setName(group.getName());
        response.setType(group.getType());
        response.setDescription(group.getDescription());
        Domain domain = ApiDBUtils.findDomainById(account.getDomainId());
        if (domain != null) {
            response.setDomainId(domain.getUuid());
            response.setDomainName(domain.getName());
        }

        response.setObjectName("affinitygroup");
        return response;
    }

    @Override
    public Long getAffinityGroupId(String groupName, long accountId) {
        AffinityGroup ag = ApiDBUtils.getAffinityGroup(groupName, accountId);
        if (ag == null) {
            return null;
        } else {
            return ag.getId();
        }
    }


    @Override
    public PortableIpRangeResponse createPortableIPRangeResponse(PortableIpRange ipRange) {
        PortableIpRangeResponse response = new PortableIpRangeResponse();
        response.setId(ipRange.getUuid());
        String ipRangeStr = ipRange.getIpRange();
        if (ipRangeStr != null) {
            String[] range = ipRangeStr.split("-");
            response.setStartIp(range[0]);
            response.setEndIp(range[1]);
        }
        response.setVlan(ipRange.getVlanTag());
        response.setGateway(ipRange.getGateway());
        response.setNetmask(ipRange.getNetmask());
        response.setRegionId(ipRange.getRegionId());
        response.setObjectName("portableiprange");
        return response;
    }

    @Override
    public PortableIpResponse createPortableIPResponse(PortableIp portableIp) {
        PortableIpResponse response = new PortableIpResponse();
        response.setAddress(portableIp.getAddress());
        Long accountId =  portableIp.getAllocatedInDomainId();
        if (accountId != null) {
            Account account = ApiDBUtils.findAccountById(accountId);
            response.setAllocatedToAccountId(account.getAccountName());
            Domain domain = ApiDBUtils.findDomainById(account.getDomainId());
            response.setAllocatedInDomainId(domain.getUuid());
        }

        response.setAllocatedTime(portableIp.getAllocatedTime());

        if (portableIp.getAssociatedDataCenterId() != null) {
            DataCenter zone = ApiDBUtils.findZoneById(portableIp.getAssociatedDataCenterId());
            if (zone != null) {
                response.setAssociatedDataCenterId(zone.getUuid());
            }
        }

        if (portableIp.getPhysicalNetworkId() != null) {
            PhysicalNetwork pnw = ApiDBUtils.findPhysicalNetworkById(portableIp.getPhysicalNetworkId());
            if (pnw != null) {
                response.setPhysicalNetworkId(pnw.getUuid());
            }
        }

        if (portableIp.getAssociatedWithNetworkId() != null) {
            Network ntwk = ApiDBUtils.findNetworkById(portableIp.getAssociatedWithNetworkId());
            if (ntwk != null) {
                response.setAssociatedWithNetworkId(ntwk.getUuid());
            }
        }

        if (portableIp.getAssociatedWithVpcId() != null) {
            Vpc vpc = ApiDBUtils.findVpcById(portableIp.getAssociatedWithVpcId());
            if (vpc != null) {
                response.setAssociatedWithVpcId(vpc.getUuid());
            }
        }

        response.setState(portableIp.getState().name());
        response.setObjectName("portableip");
        return response;
    }

    @Override
    public InternalLoadBalancerElementResponse createInternalLbElementResponse(VirtualRouterProvider result) {
        if (result.getType() != VirtualRouterProvider.Type.InternalLbVm) {
            return null;
        }
        InternalLoadBalancerElementResponse response = new InternalLoadBalancerElementResponse();
        response.setId(result.getUuid());
        PhysicalNetworkServiceProvider nsp = ApiDBUtils.findPhysicalNetworkServiceProviderById(result.getNspId());
        if (nsp != null) {
            response.setNspId(nsp.getUuid());
        }
        response.setEnabled(result.isEnabled());

        response.setObjectName("internalloadbalancerelement");
        return response;
    }

    @Override
    public IsolationMethodResponse createIsolationMethodResponse(IsolationType method) {
        IsolationMethodResponse response = new IsolationMethodResponse();
        response.setIsolationMethodName(method.toString());
        response.setObjectName("isolationmethod");
        return response;
    }

    @Override
    public NetworkACLResponse createNetworkACLResponse(NetworkACL networkACL) {
        NetworkACLResponse response = new NetworkACLResponse();
        response.setId(networkACL.getUuid());
        response.setName(networkACL.getName());
        response.setDescription(networkACL.getDescription());
        response.setForDisplay(networkACL.isDisplay());
        Vpc vpc = ApiDBUtils.findVpcById(networkACL.getVpcId());
        if (vpc != null) {
            response.setVpcId(vpc.getUuid());
            response.setVpcName(vpc.getName());
        }
        response.setObjectName("networkacllist");
        return response;
    }

    @Override
    public ListResponse<UpgradeRouterTemplateResponse> createUpgradeRouterTemplateResponse(List<Long> jobIds) {
        ListResponse<UpgradeRouterTemplateResponse> response = new ListResponse<UpgradeRouterTemplateResponse>();
        List<UpgradeRouterTemplateResponse> responses = new ArrayList<UpgradeRouterTemplateResponse>();
        for (Long jobId : jobIds) {
            UpgradeRouterTemplateResponse routerResponse = new UpgradeRouterTemplateResponse();
            AsyncJob job = _entityMgr.findById(AsyncJob.class, jobId);
            routerResponse.setAsyncJobId((job.getUuid()));
            routerResponse.setObjectName("asyncjobs");
            responses.add(routerResponse);
        }
        response.setResponses(responses);
        return response;
    }

    @Override
    public SSHKeyPairResponse createSSHKeyPairResponse(SSHKeyPair sshkeyPair, boolean privatekey) {
        SSHKeyPairResponse response = new SSHKeyPairResponse(sshkeyPair.getUuid(), sshkeyPair.getName(), sshkeyPair.getFingerprint());
        if (privatekey) {
            response = new CreateSSHKeyPairResponse(sshkeyPair.getUuid(), sshkeyPair.getName(),
                    sshkeyPair.getFingerprint(), sshkeyPair.getPrivateKey());
        }
        Account account = ApiDBUtils.findAccountById(sshkeyPair.getAccountId());
        response.setAccountName(account.getAccountName());
        Domain domain = ApiDBUtils.findDomainById(sshkeyPair.getDomainId());
        response.setDomainId(domain.getUuid());
        response.setDomainName(domain.getName());
        response.setHasAnnotation(annotationDao.hasAnnotations(sshkeyPair.getUuid(), AnnotationService.EntityType.SSH_KEYPAIR.name(),
                _accountMgr.isRootAdmin(CallContext.current().getCallingAccount().getId())));
        return response;
    }

    @Override
    public UserDataResponse createUserDataResponse(UserData userData) {
        UserDataResponse response = new UserDataResponse(userData.getUuid(), userData.getName(), userData.getUserData(), userData.getParams());
        Account account = ApiDBUtils.findAccountById(userData.getAccountId());
        response.setAccountId(account.getUuid());
        response.setAccountName(account.getAccountName());
        Domain domain = ApiDBUtils.findDomainById(userData.getDomainId());
        response.setDomainId(domain.getUuid());
        response.setDomainName(domain.getName());
        response.setHasAnnotation(annotationDao.hasAnnotations(userData.getUuid(), AnnotationService.EntityType.USER_DATA.name(),
                _accountMgr.isRootAdmin(CallContext.current().getCallingAccount().getId())));
        return response;
    }

    @Override
    public BackupResponse createBackupResponse(Backup backup) {
        return ApiDBUtils.newBackupResponse(backup);
    }

    @Override
    public BackupScheduleResponse createBackupScheduleResponse(BackupSchedule schedule) {
        return ApiDBUtils.newBackupScheduleResponse(schedule);
    }

    @Override
    public BackupOfferingResponse createBackupOfferingResponse(BackupOffering policy) {
        return ApiDBUtils.newBackupOfferingResponse(policy);
    }

    public ManagementServerResponse createManagementResponse(ManagementServerHost mgmt) {
        ManagementServerResponse response = new ManagementServerResponse();
        response.setId(mgmt.getUuid());
        response.setName(mgmt.getName());
        response.setVersion(mgmt.getVersion());
        response.setState(mgmt.getState());
        return response;
    }

    @Override
    public List<RouterHealthCheckResultResponse> createHealthCheckResponse(VirtualMachine router, List<RouterHealthCheckResult> healthCheckResults) {
        List<RouterHealthCheckResultResponse> responses = new ArrayList<>(healthCheckResults.size());
        for (RouterHealthCheckResult hcResult : healthCheckResults) {
            RouterHealthCheckResultResponse healthCheckResponse = new RouterHealthCheckResultResponse();
            healthCheckResponse.setObjectName("routerhealthchecks");
            healthCheckResponse.setCheckName(hcResult.getCheckName());
            healthCheckResponse.setCheckType(hcResult.getCheckType());
            healthCheckResponse.setResult(hcResult.getCheckResult());
            healthCheckResponse.setLastUpdated(hcResult.getLastUpdateTime());
            healthCheckResponse.setDetails(hcResult.getParsedCheckDetails());
            responses.add(healthCheckResponse);
        }
        return responses;
    }

    @Override
    public RollingMaintenanceResponse createRollingMaintenanceResponse(Boolean success, String details, List<RollingMaintenanceManager.HostUpdated> hostsUpdated, List<RollingMaintenanceManager.HostSkipped> hostsSkipped) {
        RollingMaintenanceResponse response = new RollingMaintenanceResponse(success, details);
        List<RollingMaintenanceHostUpdatedResponse> updated = new ArrayList<>();
        for (RollingMaintenanceManager.HostUpdated h : hostsUpdated) {
            RollingMaintenanceHostUpdatedResponse r = new RollingMaintenanceHostUpdatedResponse();
            r.setHostId(h.getHost().getUuid());
            r.setHostName(h.getHost().getName());
            r.setStartDate(getDateStringInternal(h.getStart()));
            r.setEndDate(getDateStringInternal(h.getEnd()));
            r.setOutput(h.getOutputMsg());
            updated.add(r);
        }
        List<RollingMaintenanceHostSkippedResponse> skipped = new ArrayList<>();
        for (RollingMaintenanceManager.HostSkipped h : hostsSkipped) {
            RollingMaintenanceHostSkippedResponse r = new RollingMaintenanceHostSkippedResponse();
            r.setHostId(h.getHost().getUuid());
            r.setHostName(h.getHost().getName());
            r.setReason(h.getReason());
            skipped.add(r);
        }
        response.setUpdatedHosts(updated);
        response.setSkippedHosts(skipped);
        response.setObjectName("rollingmaintenance");
        return response;
    }

    @Override
    public ResourceIconResponse createResourceIconResponse(ResourceIcon resourceIcon) {
        return  ApiDBUtils.newResourceIconResponse(resourceIcon);
    }

    @Override
    public GuestVlanResponse createGuestVlanResponse(GuestVlan guestVlan) {
        GuestVlanResponse guestVlanResponse = new GuestVlanResponse();

        Account owner = null;
        if (guestVlan.getAccountId() != null) {
            owner = ApiDBUtils.findAccountById(guestVlan.getAccountId());
        } else if (guestVlan.getAccountGuestVlanMapId() != null) {
            Long accountId = ApiDBUtils.getAccountIdForGuestVlan(guestVlan.getAccountGuestVlanMapId());
            owner = ApiDBUtils.findAccountById(accountId);
        }
        if (owner != null) {
            populateAccount(guestVlanResponse, owner.getId());
            populateDomain(guestVlanResponse, owner.getDomainId());
        }
        guestVlanResponse.setId(guestVlan.getId());
        guestVlanResponse.setGuestVlan(guestVlan.getVnet());
        DataCenterVO zone = ApiDBUtils.findZoneById(guestVlan.getDataCenterId());
        if (zone != null) {
            guestVlanResponse.setZoneId(zone.getUuid());
            guestVlanResponse.setZoneName(zone.getName());
        }
        PhysicalNetworkVO pnw = ApiDBUtils.findPhysicalNetworkById(guestVlan.getPhysicalNetworkId());
        if (pnw != null) {
            guestVlanResponse.setPhysicalNetworkId(pnw.getUuid());
            guestVlanResponse.setPhysicalNetworkName(pnw.getName());
        }
        if (guestVlan.getAccountGuestVlanMapId() != null) {
            guestVlanResponse.setDedicated(true);
        } else {
            guestVlanResponse.setDedicated(false);
        }
        if (guestVlan.getTakenAt() != null) {
            guestVlanResponse.setAllocationState("Allocated");
            guestVlanResponse.setTaken(guestVlan.getTakenAt());
        } else {
            guestVlanResponse.setAllocationState("Free");
        }

        List<NetworkVO> networks = networkDao.listByZoneAndUriAndGuestType(guestVlan.getDataCenterId(), guestVlan.getVnet(), null);
        List<NetworkResponse> networkResponses = new ArrayList<NetworkResponse>();
        for (Network network : networks) {
            NetworkResponse ntwkRsp = createNetworkResponse(ResponseView.Full, network);
            networkResponses.add(ntwkRsp);
        }
        guestVlanResponse.setNetworks(networkResponses);

        return guestVlanResponse;
    }

    @Override
    public NetworkPermissionsResponse createNetworkPermissionsResponse(NetworkPermission permission) {
        Long networkOwnerDomain = null;
        Network network = ApiDBUtils.findNetworkById(permission.getNetworkId());

        NetworkPermissionsResponse response = new NetworkPermissionsResponse();
        response.setNetworkId(network.getUuid());

        Account networkOwner = ApiDBUtils.findAccountById(network.getAccountId());
        if (networkOwner != null) {
            networkOwnerDomain = networkOwner.getDomainId();
            if (networkOwnerDomain != null) {
                Domain domain = ApiDBUtils.findDomainById(networkOwnerDomain);
                if (domain != null) {
                    response.setDomainId(domain.getUuid());
                    response.setDomainName(domain.getName());
                }
            }
        }

        Account account = ApiDBUtils.findAccountById(permission.getAccountId());
        response.setAccountName(account.getName());
        response.setAccountId(account.getUuid());
        if (account.getType() == Account.Type.PROJECT) {
            // convert account to projectIds
            Project project = ApiDBUtils.findProjectByProjectAccountId(account.getId());

            if (project.getUuid() != null && !project.getUuid().isEmpty()) {
                response.setProjectId(project.getUuid());
            } else {
                response.setProjectId(String.valueOf(project.getId()));
            }
            response.setProjectName(project.getName());
        }

        response.setObjectName("networkpermission");
        return response;
    }

    protected void handleCertificateResponse(String certStr, DirectDownloadCertificateResponse response) {
        try {
            Certificate cert = CertificateHelper.buildCertificate(certStr);
            if (cert instanceof X509CertImpl) {
                X509CertImpl certificate = (X509CertImpl) cert;
                response.setVersion(String.valueOf(certificate.getVersion()));
                response.setSubject(certificate.getSubjectDN().toString());
                response.setIssuer(certificate.getIssuerDN().toString());
                response.setSerialNum(certificate.getSerialNumberObject().toString());
                response.setValidity(String.format("From: [%s] - To: [%s]", certificate.getNotBefore(), certificate.getNotAfter()));
            }
        } catch (CertificateException e) {
            s_logger.error("Error parsing direct download certificate: " + certStr, e);
        }
    }

    @Override
    public DirectDownloadCertificateResponse createDirectDownloadCertificateResponse(DirectDownloadCertificate certificate) {
        DirectDownloadCertificateResponse response = new DirectDownloadCertificateResponse();
        DataCenterVO datacenter = ApiDBUtils.findZoneById(certificate.getZoneId());
        if (datacenter != null) {
            response.setZoneId(datacenter.getUuid());
            response.setZoneName(datacenter.getName());
        }
        response.setId(certificate.getUuid());
        response.setAlias(certificate.getAlias());
        handleCertificateResponse(certificate.getCertificate(), response);
        response.setHypervisor(certificate.getHypervisorType().name());
        response.setObjectName("directdownloadcertificate");
        return response;
    }

    @Override
    public List<DirectDownloadCertificateHostStatusResponse> createDirectDownloadCertificateHostMapResponse(List<DirectDownloadCertificateHostMap> hostMappings) {
        if (CollectionUtils.isEmpty(hostMappings)) {
            return new ArrayList<>();
        }
        List<DirectDownloadCertificateHostStatusResponse> responses = new ArrayList<>(hostMappings.size());
        for (DirectDownloadCertificateHostMap map : hostMappings) {
            DirectDownloadCertificateHostStatusResponse response = new DirectDownloadCertificateHostStatusResponse();
            HostVO host = ApiDBUtils.findHostById(map.getHostId());
            if (host != null) {
                response.setHostId(host.getUuid());
                response.setHostName(host.getName());
            }
            response.setStatus(map.isRevoked() ? CertificateStatus.REVOKED.name() : CertificateStatus.UPLOADED.name());
            response.setObjectName("directdownloadcertificatehoststatus");
            responses.add(response);
        }
        return responses;
    }

    private DirectDownloadCertificateHostStatusResponse getDirectDownloadHostStatusResponseInternal(Host host, CertificateStatus status, String details) {
        DirectDownloadCertificateHostStatusResponse response = new DirectDownloadCertificateHostStatusResponse();
        if (host != null) {
            response.setHostId(host.getUuid());
            response.setHostName(host.getName());
        }
        response.setStatus(status.name());
        response.setDetails(details);
        response.setObjectName("directdownloadcertificatehoststatus");
        return response;
    }

    @Override
    public DirectDownloadCertificateHostStatusResponse createDirectDownloadCertificateHostStatusResponse(DirectDownloadManager.HostCertificateStatus hostStatus) {
        Host host = hostStatus.getHost();
        CertificateStatus status = hostStatus.getStatus();
        return getDirectDownloadHostStatusResponseInternal(host, status, hostStatus.getDetails());
    }

    @Override
    public DirectDownloadCertificateHostStatusResponse createDirectDownloadCertificateProvisionResponse(Long certificateId, Long hostId, Pair<Boolean, String> result) {
        HostVO host = ApiDBUtils.findHostById(hostId);
        CertificateStatus status = result != null && result.first() ? CertificateStatus.UPLOADED : CertificateStatus.FAILED;
        return getDirectDownloadHostStatusResponseInternal(host, status, result != null ? result.second() : "provision certificate failure");
    }

    @Override
    public FirewallResponse createIpv6FirewallRuleResponse(FirewallRule fwRule) {
        FirewallResponse response = new FirewallResponse();

        response.setId(fwRule.getUuid());
        response.setProtocol(fwRule.getProtocol());
        List<String> cidrs = ApiDBUtils.findFirewallSourceCidrs(fwRule.getId());
        response.setCidrList(StringUtils.join(cidrs, ","));
        List<String> destinationCidrs = ApiDBUtils.findFirewallDestCidrs(fwRule.getId());
        response.setDestCidr(StringUtils.join(destinationCidrs, ","));
        response.setTrafficType(fwRule.getTrafficType().toString());
        response.setProtocol(fwRule.getProtocol());
        response.setStartPort(fwRule.getSourcePortStart());
        response.setEndPort(fwRule.getSourcePortEnd());
        response.setIcmpCode(fwRule.getIcmpCode());
        response.setIcmpType(fwRule.getIcmpType());

        Network network = ApiDBUtils.findNetworkById(fwRule.getNetworkId());
        response.setNetworkId(network.getUuid());

        FirewallRule.State state = fwRule.getState();
        String stateToSet = state.toString();
        if (state.equals(FirewallRule.State.Revoke)) {
            stateToSet = "Deleting";
        }

        response.setForDisplay(fwRule.isDisplay());

        // set tag information
        List<? extends ResourceTag> tags = ApiDBUtils.listByResourceTypeAndId(ResourceObjectType.FirewallRule, fwRule.getId());
        List<ResourceTagResponse> tagResponses = new ArrayList<ResourceTagResponse>();
        for (ResourceTag tag : tags) {
            ResourceTagResponse tagResponse = createResourceTagResponse(tag, true);
            CollectionUtils.addIgnoreNull(tagResponses, tagResponse);
        }
        response.setTags(tagResponses);

        response.setState(stateToSet);
        response.setObjectName("firewallrule");
        return response;
    }
}<|MERGE_RESOLUTION|>--- conflicted
+++ resolved
@@ -2895,11 +2895,7 @@
         for (Network.Provider serviceProvider : serviceProviders) {
             // return only Virtual Router/JuniperSRX/CiscoVnmc as a provider for the firewall
             if (service == Service.Firewall
-<<<<<<< HEAD
-                    && !(serviceProvider == Provider.VirtualRouter || serviceProvider == Provider.JuniperSRX || serviceProvider == Provider.CiscoVnmc || serviceProvider == Provider.PaloAlto || serviceProvider == Provider.BigSwitchBcf || serviceProvider == Provider.Tungsten)) {
-=======
-                    && !(serviceProvider == Provider.VirtualRouter || serviceProvider == Provider.CiscoVnmc || serviceProvider == Provider.PaloAlto || serviceProvider == Provider.BigSwitchBcf)) {
->>>>>>> c2350f96
+                    && !(serviceProvider == Provider.VirtualRouter || serviceProvider == Provider.CiscoVnmc || serviceProvider == Provider.PaloAlto || serviceProvider == Provider.BigSwitchBcf || serviceProvider == Provider.Tungsten)) {
                 continue;
             }
 
