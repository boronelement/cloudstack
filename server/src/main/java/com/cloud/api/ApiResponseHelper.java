--- conflicted
+++ resolved
@@ -5369,7 +5369,6 @@
     }
 
     @Override
-<<<<<<< HEAD
     public ASNRangeResponse createASNumberRangeResponse(ASNumberRange asnRange) {
         ASNRangeResponse response = new ASNRangeResponse();
         response.setId(asnRange.getUuid());
@@ -5420,10 +5419,11 @@
         response.setCreated(asn.getCreated());
         response.setObjectName("asnumber");
         return response;
-=======
+    }
+
+    @Override
     public SharedFSResponse createSharedFSResponse(ResponseView view, SharedFS sharedFS) {
         SharedFSJoinVO sharedFSView = ApiDBUtils.newSharedFSView(sharedFS);
         return ApiDBUtils.newSharedFSResponse(view, sharedFSView);
->>>>>>> 605534b4
     }
 }